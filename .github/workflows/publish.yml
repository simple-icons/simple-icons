name: Publish Releases
on:
  push:
    branches:
      - master

jobs:
  sanity-check:
    name: Pre-publish checks
    runs-on: ubuntu-latest
    steps:
      - name: Checkout
        uses: actions/checkout@v4
      - name: Use Node.js 20.x
        uses: actions/setup-node@v3
        with:
          node-version: 20.x
      - name: Cache dependencies
        uses: actions/cache@v3
        with:
          path: ~/.npm
          key: ${{ runner.os }}-node-${{ hashFiles('**/package.json') }}
          restore-keys: |
            ${{ runner.os }}-node-
      - name: Install dependencies
        run: npm i
      - name: Run linters
        run: npm run lint
      - name: Build NodeJS package
        run: npm run build
      - name: Run tests
        run: npm run test
  npm:
    name: NPM Package
    needs: sanity-check
    runs-on: ubuntu-latest
    steps:
      - name: Checkout
        uses: actions/checkout@v4
      - name: Use Node.js 20.x
        uses: actions/setup-node@v3
        with:
          node-version: 20.x
      - name: Cache dependencies
        uses: actions/cache@v3
        with:
          path: ~/.npm
          key: ${{ runner.os }}-node-${{ hashFiles('**/package.json') }}
          restore-keys: |
            ${{ runner.os }}-node-
<<<<<<< HEAD
      - id: get-version
        uses: ./.github/workflows/get-version.yml
=======
      - name: Get release version
        id: get-version
        run: |
          export PACKAGE_VERSION=$(cat package.json | grep 'version' | sed 's/[ \",:]//g' | sed 's/version//')
          echo "version=$PACKAGE_VERSION" >> $GITHUB_OUTPUT
>>>>>>> 30dd8a1f
      - name: Install dependencies
        run: npm i
      - name: Replace CDN theme image links from README
        run: node ./scripts/release/strip-theme-links.js "${{ steps.get-version.outputs.version }}"
      - name: Update SDK Typescript definitions
        run: node ./scripts/release/update-sdk-ts-defs.js
      - name: Build NodeJS package
        run: npm run build
      - name: Deploy to NPM
        uses: JS-DevTools/npm-publish@v2
        with:
          token: ${{ secrets.NPM_TOKEN }}
  github:
    name: GitHub release
    needs: sanity-check
    runs-on: ubuntu-latest
    steps:
      - name: Checkout
        uses: actions/checkout@v4
      - name: Get commit message (for release title and body)
        id: commit
        uses: kceb/git-message-action@v2
<<<<<<< HEAD
      - id: get-version
        uses: ./.github/workflows/get-version.yml
=======
      - name: Get release version
        id: get-version
        run: |
          export PACKAGE_VERSION=$(cat package.json | grep 'version' | sed 's/[ \",:]//g' | sed 's/version//')
          echo "version=$PACKAGE_VERSION" >> $GITHUB_OUTPUT
>>>>>>> 30dd8a1f
      - name: Replace CDN theme image links from README
        run: node ./scripts/release/strip-theme-links.js "${{ steps.get-version.outputs.version }}"
      - name: Configure GIT credentials
        run: |
          git config user.name "${GITHUB_ACTOR}"
          git config user.email "${GITHUB_ACTOR}@users.noreply.github.com"
      # Commit that will only be included in the tag
      - name: Commit CDN theme image links removal
        run: |
          git add README.md
          git commit -m 'Replace README CDN theme image links'
      - name: Create and push git tag
        run: |
          set -e
          tag="${{ steps.get-version.outputs.version }}"
          git tag -a "${tag}" -m "${{ steps.commit.outputs.git-message }}"
          git push origin "${tag}"
      - name: Create release
        uses: actions/create-release@v1
        env:
          GITHUB_TOKEN: ${{ secrets.GITHUB_TOKEN }}
        with:
          tag_name: ${{ steps.get-version.outputs.version }}
          release_name: ${{ steps.commit.outputs.title }}
          body: ${{ steps.commit.outputs.body }}
  font:
    name: Trigger simple-icons-font release
    needs: npm
    runs-on: ubuntu-latest
    steps:
      - name: Trigger simple-icons-font release
        run: |
          curl -X POST \
            -H "Authorization: Bearer ${{ secrets.REMOTE_DISPATCH_TOKEN }}" \
            -d '{"ref":"develop"}' \
            https://api.github.com/repos/simple-icons/simple-icons-font/actions/workflows/auto-release.yml/dispatches
  website:
    name: Trigger simple-icons-website update
    needs: npm
    runs-on: ubuntu-latest
    steps:
      - name: Trigger simple-icons-website update
        run: |
          curl -X POST \
            -H "Authorization: Bearer ${{ secrets.REMOTE_DISPATCH_TOKEN }}" \
            -d '{"ref":"master"}' \
            https://api.github.com/repos/simple-icons/simple-icons-website/actions/workflows/auto-release.yml/dispatches<|MERGE_RESOLUTION|>--- conflicted
+++ resolved
@@ -48,16 +48,8 @@
           key: ${{ runner.os }}-node-${{ hashFiles('**/package.json') }}
           restore-keys: |
             ${{ runner.os }}-node-
-<<<<<<< HEAD
       - id: get-version
         uses: ./.github/workflows/get-version.yml
-=======
-      - name: Get release version
-        id: get-version
-        run: |
-          export PACKAGE_VERSION=$(cat package.json | grep 'version' | sed 's/[ \",:]//g' | sed 's/version//')
-          echo "version=$PACKAGE_VERSION" >> $GITHUB_OUTPUT
->>>>>>> 30dd8a1f
       - name: Install dependencies
         run: npm i
       - name: Replace CDN theme image links from README
@@ -80,16 +72,8 @@
       - name: Get commit message (for release title and body)
         id: commit
         uses: kceb/git-message-action@v2
-<<<<<<< HEAD
       - id: get-version
         uses: ./.github/workflows/get-version.yml
-=======
-      - name: Get release version
-        id: get-version
-        run: |
-          export PACKAGE_VERSION=$(cat package.json | grep 'version' | sed 's/[ \",:]//g' | sed 's/version//')
-          echo "version=$PACKAGE_VERSION" >> $GITHUB_OUTPUT
->>>>>>> 30dd8a1f
       - name: Replace CDN theme image links from README
         run: node ./scripts/release/strip-theme-links.js "${{ steps.get-version.outputs.version }}"
       - name: Configure GIT credentials
