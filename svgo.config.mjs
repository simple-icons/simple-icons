<<<<<<< HEAD
/** @type import("svgo").Config */
export default {
=======
const config = {
>>>>>>> 1224e341
  multipass: true,
  plugins: [
    'cleanupAttrs',
    'inlineStyles',
    'removeDoctype',
    'removeXMLProcInst',
    'removeComments',
    'removeMetadata',
    'removeDesc',
    'removeUselessDefs',
    'removeEditorsNSData',
    'removeEmptyAttrs',
    'removeHiddenElems',
    'removeEmptyText',
    'removeEmptyContainers',
    'cleanupEnableBackground',
    {
      name: 'convertPathData',
      params: {
        // 3 decimals of precision in floating point numbers
        floatPrecision: 3,
        // Some editors (e.g. Adobe Illustrator and Sketch) cannot parse flags
        // without space wrapping
        noSpaceAfterFlags: false,
      },
    },
    'convertTransform',
    {
      name: 'removeUnknownsAndDefaults',
      params: {
        // Keep the 'role' attribute, if it's already defined
        keepRoleAttr: true,
      },
    },
    'removeNonInheritableGroupAttrs',
    {
      // Remove paths with fill="none"
      name: 'removeUselessStrokeAndFill',
      params: {
        removeNone: true,
      },
    },
    'removeUselessStrokeAndFill',
    'removeUnusedNS',
    'cleanupIds',
    'cleanupNumericValues',
    'cleanupListOfValues',
    'moveGroupAttrsToElems',
    'collapseGroups',
    'removeRasterImages',
    {
      // Compound all <path>s into one
      name: 'mergePaths',
      params: {
        force: true,
        noSpaceAfterFlags: false,
      },
    },
    {
      // Convert basic shapes (such as <circle>) to <path>
      name: 'convertShapeToPath',
      params: {
        // Including <arc>
        convertArcs: true,
      },
    },
    'convertEllipseToCircle',
    {
      // Sort the attributes on the <svg> tag
      name: 'sortAttrs',
      params: {
        order: ['role', 'viewBox', 'xmlns'],
      },
    },
    'sortDefsChildren',
    'removeDimensions',
    {
      name: 'removeAttrs',
      params: {
        attrs: [
          'svg:.*(?<!((role)|(viewBox)|(xmlns)))',
          'path:(?!d)',
          'title:*',
        ],
      },
    },
    {
      // Keep the role="img" attribute and automatically add it
      // to the <svg> tag if it's not there already
      name: 'addAttributesToSVGElement',
      params: {
        attributes: [{role: 'img', xmlns: 'http://www.w3.org/2000/svg'}],
      },
    },
    'removeOffCanvasPaths',
    'removeStyleElement',
    'removeScriptElement',
    'reusePaths',
  ],
};

export default config;<|MERGE_RESOLUTION|>--- conflicted
+++ resolved
@@ -1,9 +1,5 @@
-<<<<<<< HEAD
 /** @type import("svgo").Config */
-export default {
-=======
 const config = {
->>>>>>> 1224e341
   multipass: true,
   plugins: [
     'cleanupAttrs',
