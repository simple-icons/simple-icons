--- conflicted
+++ resolved
@@ -1471,11 +1471,11 @@
             "source": "https://freecodecamp.com"
         },
         {
-<<<<<<< HEAD
             "title": "Freelancer",
             "hex": "29B2FE",
             "source": "https://www.freelancer.com/"
-=======
+        },
+        {
             "title": "Fujifilm",
             "hex": "ED1A3A",
             "source": "https://upload.wikimedia.org/wikipedia/commons/a/a1/Fujifilm_logo.svg"
@@ -1484,7 +1484,6 @@
             "title": "Fujitsu",
             "hex": "FF0000",
             "source": "https://www.fujitsu.com/global/about/brandmanagement/logo/"
->>>>>>> a58f4380
         },
         {
             "title": "Fur Affinity",
