{
    "icons": [
        {
            "title": ".ENV",
            "hex": "ECD53F",
            "source": "https://github.com/motdotla/dotenv/tree/40e75440337d1de2345dc8326d6108331f583fd8",
            "aliases": {
                "aka": [
                    "Dotenv"
                ]
            }
        },
        {
            "title": ".NET",
            "hex": "512BD4",
            "source": "https://github.com/dotnet/brand/tree/defe0408e765b48223a434a0d9a94213edc062f8"
        },
        {
            "title": "/e/",
            "hex": "000000",
            "source": "https://gitlab.e.foundation/e/cloud/my-spot/-/blob/4e5430a17ba4ce77d4cb188222e47924f032b197/searx/static/themes/eelo/img/logo.svg"
        },
        {
            "title": "1001Tracklists",
            "hex": "40AEF0",
            "source": "https://www.1001tracklists.com"
        },
        {
            "title": "1Password",
            "hex": "1A285F",
            "source": "https://1password.com"
        },
        {
            "title": "3M",
            "hex": "FF0000",
            "source": "https://www.3m.com"
        },
        {
            "title": "42",
            "hex": "000000",
            "source": "https://www.42.fr"
        },
        {
            "title": "4chan",
            "hex": "006600",
            "source": "https://www.4chan.org"
        },
        {
            "title": "4D",
            "hex": "004088",
            "source": "https://www.4d.com"
        },
        {
            "title": "500px",
            "hex": "0099E5",
            "source": "https://about.500px.com/press"
        },
        {
            "title": "A-Frame",
            "hex": "EF2D5E",
            "source": "https://aframe.io/docs/"
        },
        {
            "title": "ABB RobotStudio",
            "hex": "FF9E0F",
            "source": "https://new.abb.com/products/robotics/en/robotstudio/downloads"
        },
        {
            "title": "Abbott",
            "hex": "008FC7",
            "source": "https://commons.wikimedia.org/wiki/File:Logo_Abbott_Laboratories.svg"
        },
        {
            "title": "Abbvie",
            "hex": "071D49",
            "source": "https://www.abbvie.com"
        },
        {
            "title": "Ableton Live",
            "hex": "000000",
            "source": "https://www.ableton.com/en/legal/branding-trademark-guidelines/"
        },
        {
            "title": "About.me",
            "hex": "00A98F",
            "source": "https://about.me/assets"
        },
        {
            "title": "Abstract",
            "hex": "191A1B",
            "source": "https://www.abstract.com/about/"
        },
        {
            "title": "Academia",
            "hex": "41454A",
            "source": "https://www.academia.edu"
        },
        {
            "title": "Accenture",
            "hex": "A100FF",
            "source": "https://www.accenture.com"
        },
        {
            "title": "Acclaim",
            "hex": "26689A",
            "source": "https://www.youracclaim.com"
        },
        {
            "title": "Accusoft",
            "hex": "A9225C",
            "source": "https://company-39138.frontify.com/d/7EKFm12NQSa8/accusoft-corporation-style-guide#/style-guide/logo"
        },
        {
            "title": "Acer",
            "hex": "83B81A",
            "source": "https://www.acer.com/ac/en/GB/content/home"
        },
        {
            "title": "ACM",
            "hex": "0085CA",
            "source": "https://identitystandards.acm.org"
        },
        {
            "title": "ActiGraph",
            "hex": "0B2C4A",
            "source": "https://www.actigraphcorp.com"
        },
        {
            "title": "Activision",
            "hex": "000000",
            "source": "https://www.activision.com"
        },
        {
            "title": "Acura",
            "hex": "000000",
            "source": "https://www.acura.com",
            "guidelines": "https://www.honda.com/privacy/terms-and-conditions"
        },
        {
            "title": "Adafruit",
            "hex": "000000",
            "source": "https://www.adafruit.com"
        },
        {
            "title": "AdBlock",
            "hex": "F40D12",
            "source": "https://getadblock.com"
        },
        {
            "title": "Adblock Plus",
            "hex": "C70D2C",
            "source": "https://adblockplus.org"
        },
        {
            "title": "AddThis",
            "hex": "FF6550",
            "source": "https://www.addthis.com"
        },
        {
            "title": "AdGuard",
            "hex": "68BC71",
            "source": "https://adguard.com/en/media-materials.html"
        },
        {
            "title": "Adidas",
            "hex": "000000",
            "source": "https://www.adidas.com"
        },
        {
            "title": "Adminer",
            "hex": "34567C",
            "source": "https://www.adminer.org"
        },
        {
            "title": "Adobe",
            "hex": "FF0000",
            "source": "https://www.adobe.com"
        },
        {
            "title": "Adobe Acrobat Reader",
            "hex": "EC1C24",
            "source": "https://acrobat.adobe.com"
        },
        {
            "title": "Adobe After Effects",
            "hex": "9999FF",
            "source": "https://www.adobe.com/products/aftereffects.html"
        },
        {
            "title": "Adobe Audition",
            "hex": "9999FF",
            "source": "https://www.adobe.com/creativecloud/video.html"
        },
        {
            "title": "Adobe Creative Cloud",
            "hex": "DA1F26",
            "source": "https://www.adobe.com/creativecloud/plans.html"
        },
        {
            "title": "Adobe Dreamweaver",
            "hex": "FF61F6",
            "source": "https://www.adobe.com/products/dreamweaver.html"
        },
        {
            "title": "Adobe Fonts",
            "hex": "000B1D",
            "source": "https://www.adobe.com/creativecloud/services.html"
        },
        {
            "title": "Adobe Illustrator",
            "hex": "FF9A00",
            "source": "https://www.adobe.com/products/illustrator.html"
        },
        {
            "title": "Adobe InDesign",
            "hex": "FF3366",
            "source": "https://www.adobe.com/products/indesign.html"
        },
        {
            "title": "Adobe Lightroom",
            "hex": "31A8FF",
            "source": "https://www.adobe.com/products/photoshop-lightroom.html"
        },
        {
            "title": "Adobe Lightroom Classic",
            "hex": "31A8FF",
            "source": "https://www.adobe.com/products/photoshop-lightroom-classic.html"
        },
        {
            "title": "Adobe Photoshop",
            "hex": "31A8FF",
            "source": "https://www.adobe.com/products/photoshop.html"
        },
        {
            "title": "Adobe Premiere Pro",
            "hex": "9999FF",
            "source": "https://www.adobe.com/ie/products/premiere.html"
        },
        {
            "title": "Adobe XD",
            "hex": "FF61F6",
            "source": "https://commons.wikimedia.org/wiki/File:Adobe_XD_CC_icon.svg"
        },
        {
            "title": "AdonisJS",
            "hex": "5A45FF",
            "source": "https://adonisjs.com",
            "guidelines": "https://www.notion.so/adonisjs/Welcome-to-the-AdonisJS-Brand-Assets-Guidelines-a042a6d0be7640c6bc78eb32e1bbaaa1"
        },
        {
            "title": "ADP",
            "hex": "D0271D",
            "source": "https://www.adp.com",
            "guidelines": "https://www.adp.com/legal.aspx"
        },
        {
            "title": "Adroll",
            "hex": "0DBDFF",
            "source": "https://www.adroll.com"
        },
        {
            "title": "Adyen",
            "hex": "0ABF53",
            "source": "https://www.adyen.com/press-and-media/presskit",
            "guidelines": "https://www.adyen.com/press-and-media/presskit"
        },
        {
            "title": "Aer Lingus",
            "hex": "006272",
            "source": "https://www.aerlingus.com"
        },
        {
            "title": "Aeroflot",
            "hex": "02458D",
            "source": "https://www.aeroflot.ru/ru-en/information/onboard/press"
        },
        {
            "title": "Aeroméxico",
            "hex": "0B2343",
            "source": "https://www.aeromexico.com"
        },
        {
            "title": "Aerospike",
            "hex": "C41E25",
            "source": "https://pages.aerospike.com/rs/aerospike/images/Acid_Whitepaper.pdf"
        },
        {
            "title": "AEW",
            "aliases": {
                "aka": [
                    "All Elite Wrestling"
                ]
            },
            "hex": "000000",
            "source": "https://commons.wikimedia.org/wiki/File:AEW_Logo_(simplified).svg"
        },
        {
            "title": "AFFiNE",
            "hex": "1E96EB",
            "source": "https://affine.pro"
        },
        {
            "title": "Affinity",
            "hex": "222324",
            "source": "https://affinity.serif.com"
        },
        {
            "title": "Affinity Designer",
            "hex": "1B72BE",
            "source": "https://affinity.serif.com/en-gb/designer/"
        },
        {
            "title": "Affinity Photo",
            "hex": "7E4DD2",
            "source": "https://affinity.serif.com/en-gb/photo/"
        },
        {
            "title": "Affinity Publisher",
            "hex": "C9284D",
            "source": "https://affinity.serif.com/en-gb/publisher/"
        },
        {
            "title": "Agora",
            "hex": "099DFD",
            "source": "https://github.com/AgoraIO/Docs/blob/c77b7131e351dbbb99158228971dc4e53de336b1/static/img/agora.svg"
        },
        {
            "title": "AI Dungeon",
            "hex": "000000",
            "source": "https://commons.wikimedia.org/wiki/File:AI_Dungeon_Logo.png"
        },
        {
            "title": "AIB",
            "hex": "7F2B7B",
            "source": "https://aib.ie",
            "aliases": {
                "aka": [
                    "Allied Irish Banks"
                ]
            }
        },
        {
            "title": "AIOHTTP",
            "hex": "2C5BB4",
            "source": "https://github.com/aio-libs/aiohttp/blob/fb5fe72b1bca3b899af579d376f5fe45745410e4/docs/aiohttp-plain.svg"
        },
        {
            "title": "Aiqfome",
            "hex": "7A1FA2",
            "source": "https://aiqfome.com"
        },
        {
            "title": "Air Canada",
            "hex": "F01428",
            "source": "https://www.aircanada.com"
        },
        {
            "title": "Air China",
            "hex": "E30E17",
            "source": "https://www.airchina.com.cn/en/investor_relations/"
        },
        {
            "title": "Air France",
            "hex": "002157",
            "source": "https://www.airfrance.fr"
        },
        {
            "title": "Air India",
            "hex": "D9000D",
            "source": "https://www.airindia.com"
        },
        {
            "title": "AirAsia",
            "hex": "FF0000",
            "source": "https://www.airasia.com/shop"
        },
        {
            "title": "Airbnb",
            "hex": "FF5A5F",
            "source": "https://www.airbnb.com"
        },
        {
            "title": "Airbrake.io",
            "hex": "FFA500",
            "source": "https://github.com/airbrake/slate/blob/c116f2968bcf4dfda126511de0a2d0f0dc8b6a8e/source/images/logo.svg"
        },
        {
            "title": "Airbus",
            "hex": "00205B",
            "source": "https://brand.airbus.com/brand-elements/logo.html"
        },
        {
            "title": "Airbyte",
            "hex": "615EFF",
            "source": "https://airbyte.com"
        },
        {
            "title": "Aircall",
            "hex": "00B388",
            "source": "https://aircall.io"
        },
        {
            "title": "AirPlay Audio",
            "hex": "000000",
            "source": "https://developer.apple.com/design/human-interface-guidelines/airplay/overview/icons/"
        },
        {
            "title": "AirPlay Video",
            "hex": "000000",
            "source": "https://developer.apple.com/design/human-interface-guidelines/airplay/overview/icons/"
        },
        {
            "title": "Airtable",
            "hex": "18BFFF",
            "source": "https://airtable.com/press"
        },
        {
            "title": "Ajv",
            "hex": "23C8D2",
            "source": "https://github.com/ajv-validator/ajv/blob/95b15b683dfb60f63c5129b0426629b968d53af8/docs/.vuepress/public/img/ajv.svg"
        },
        {
            "title": "Akamai",
            "hex": "0096D6",
            "source": "https://www.akamai.com"
        },
        {
            "title": "Alacritty",
            "hex": "F46D01",
            "source": "https://github.com/alacritty/alacritty/blob/6d8db6b9dfadd6164c4be7a053f25db8ef6b7998/extra/logo/alacritty-simple.svg"
        },
        {
            "title": "Albert Heijn",
            "hex": "04ACE6",
            "source": "https://www.ah.nl"
        },
        {
            "title": "Alchemy",
            "hex": "0C0C0E",
            "source": "https://www.alchemy.com"
        },
        {
            "title": "Aldi Nord",
            "hex": "2490D7",
            "source": "https://commons.wikimedia.org/wiki/File:Aldi_Nord_201x_logo.svg"
        },
        {
            "title": "Aldi Süd",
            "hex": "00005F",
            "source": "https://www.aldi-sued.de"
        },
        {
            "title": "Alfa Romeo",
            "hex": "981E32",
            "source": "https://www.fcaci.com/x/Alfa"
        },
        {
            "title": "Alfred",
            "hex": "5C1F87",
            "source": "https://www.alfredapp.com"
        },
        {
            "title": "Algolia",
            "hex": "003DFF",
            "source": "https://algolia.frontify.com/d/1AZwVNcFZiu7/style-guide"
        },
        {
            "title": "Algorand",
            "hex": "000000",
            "source": "https://www.algorand.com/about/media-kit"
        },
        {
            "title": "Alibaba Cloud",
            "hex": "FF6A00",
            "source": "https://www.alibabagroup.com/en/ir/reports"
        },
        {
            "title": "Alibaba.com",
            "hex": "FF6A00",
            "source": "https://www.alibabagroup.com/en/ir/reports"
        },
        {
            "title": "AliExpress",
            "hex": "FF4747",
            "source": "https://www.alibabagroup.com/en/ir/reports"
        },
        {
            "title": "Alipay",
            "hex": "00A1E9",
            "source": "https://gw.alipayobjects.com/os/rmsportal/trUJZfSrlnRCcFgfZGjD.ai"
        },
        {
            "title": "Allegro",
            "hex": "FF5A00",
            "source": "https://allegro.pl"
        },
        {
            "title": "AlliedModders",
            "hex": "1578D3",
            "source": "https://forums.alliedmods.net"
        },
        {
            "title": "AlloCiné",
            "hex": "FECC00",
            "source": "https://www.allocine.fr"
        },
        {
            "title": "AllTrails",
            "hex": "428813",
            "source": "https://www.alltrails.com"
        },
        {
            "title": "Alpine Linux",
            "hex": "0D597F",
            "source": "https://alpinelinux.org"
        },
        {
            "title": "Alpine.js",
            "hex": "8BC0D0",
            "source": "https://github.com/simple-icons/simple-icons/issues/5583#issuecomment-832770167"
        },
        {
            "title": "Alteryx",
            "hex": "0078C0",
            "source": "https://www.alteryx.com"
        },
        {
            "title": "Altium Designer",
            "hex": "A5915F",
            "source": "https://www.altium.com/altium-designer/"
        },
        {
            "title": "Alwaysdata",
            "hex": "E9568E",
            "source": "https://www.alwaysdata.com"
        },
        {
            "title": "Amazon",
            "hex": "FF9900",
            "source": "https://worldvectorlogo.com/logo/amazon-icon",
            "guidelines": "https://worldvectorlogo.com/terms-of-use"
        },
        {
            "title": "Amazon Alexa",
            "hex": "00CAFF",
            "source": "https://developer.amazon.com/docs/alexa-voice-service/logo-and-brand.html"
        },
        {
            "title": "Amazon API Gateway",
            "hex": "FF4F8B",
            "source": "https://aws.amazon.com/architecture/icons/",
            "guidelines": "https://aws.amazon.com/architecture/icons/",
            "aliases": {
                "aka": [
                    "AWS API Gateway"
                ]
            }
        },
        {
            "title": "Amazon AWS",
            "hex": "232F3E",
            "source": "https://upload.wikimedia.org/wikipedia/commons/9/93/Amazon_Web_Services_Logo.svg",
            "aliases": {
                "aka": [
                    "AWS"
                ]
            }
        },
        {
            "title": "Amazon CloudWatch",
            "hex": "FF4F8B",
            "source": "https://aws.amazon.com/architecture/icons/",
            "guidelines": "https://aws.amazon.com/architecture/icons/",
            "aliases": {
                "aka": [
                    "AWS CloudWatch"
                ]
            }
        },
        {
            "title": "Amazon DynamoDB",
            "hex": "4053D6",
            "source": "https://aws.amazon.com/architecture/icons/",
            "guidelines": "https://aws.amazon.com/architecture/icons/",
            "aliases": {
                "aka": [
                    "AWS DynamoDB"
                ]
            }
        },
        {
            "title": "Amazon EC2",
            "hex": "FF9900",
            "source": "https://aws.amazon.com/architecture/icons/",
            "guidelines": "https://aws.amazon.com/architecture/icons/",
            "aliases": {
                "aka": [
                    "Amazon Elastic Compute Cloud",
                    "AWS EC2",
                    "AWS Elastic Compute Cloud"
                ]
            }
        },
        {
            "title": "Amazon ECS",
            "hex": "FF9900",
            "source": "https://aws.amazon.com/architecture/icons/",
            "guidelines": "https://aws.amazon.com/architecture/icons/",
            "aliases": {
                "aka": [
                    "Amazon Elastic Container Service",
                    "AWS ECS",
                    "AWS Elastic Container Service"
                ]
            }
        },
        {
            "title": "Amazon EKS",
            "hex": "FF9900",
            "source": "https://aws.amazon.com/architecture/icons/",
            "guidelines": "https://aws.amazon.com/architecture/icons/",
            "aliases": {
                "aka": [
                    "Amazon Elastic Kubernetes Service",
                    "AWS EKS",
                    "AWS Elastic Kubernetes Service"
                ]
            }
        },
        {
            "title": "Amazon Fire TV",
            "hex": "FC4C02",
            "source": "https://www.amazon.com/gp/help/customer/display.html?nodeId=201348270"
        },
        {
            "title": "Amazon Games",
            "hex": "FF9900",
            "source": "https://www.amazongames.com"
        },
        {
            "title": "Amazon Identity Access Management",
            "slug": "amazoniam",
            "hex": "DD344C",
            "source": "https://aws.amazon.com/architecture/icons",
            "guidelines": "https://aws.amazon.com/architecture/icons"
        },
        {
            "title": "Amazon Lumberyard",
            "hex": "66459B",
            "source": "https://aws.amazon.com/architecture/icons/",
            "guidelines": "https://aws.amazon.com/architecture/icons/"
        },
        {
            "title": "Amazon Luna",
            "hex": "9146FF",
            "source": "https://luna.amazon.com"
        },
        {
            "title": "Amazon Pay",
            "hex": "FF9900",
            "source": "https://pay.amazon.com"
        },
        {
            "title": "Amazon Prime",
            "hex": "00A8E1",
            "source": "https://www.amazon.com/b?node=17277626011"
        },
        {
            "title": "Amazon RDS",
            "hex": "527FFF",
            "source": "https://aws.amazon.com/architecture/icons/",
            "guidelines": "https://aws.amazon.com/architecture/icons/",
            "aliases": {
                "aka": [
                    "AWS RDS"
                ]
            }
        },
        {
            "title": "Amazon Redshift",
            "hex": "8C4FFF",
            "source": "https://aws.amazon.com/architecture/icons/",
            "guidelines": "https://aws.amazon.com/architecture/icons/"
        },
        {
            "title": "Amazon S3",
            "hex": "569A31",
            "source": "https://aws.amazon.com/architecture/icons/",
            "guidelines": "https://aws.amazon.com/architecture/icons/",
            "aliases": {
                "aka": [
                    "AWS S3"
                ]
            }
        },
        {
            "title": "Amazon SQS",
            "hex": "FF4F8B",
            "source": "https://aws.amazon.com/architecture/icons/",
            "guidelines": "https://aws.amazon.com/architecture/icons/",
            "aliases": {
                "aka": [
                    "Amazon Simple Queue Service",
                    "AWS SQS",
                    "AWS Simple Queue Service"
                ]
            }
        },
        {
            "title": "AMD",
            "hex": "ED1C24",
            "source": "https://www.amd.com"
        },
        {
            "title": "Ameba",
            "hex": "2D8C3C",
            "source": "https://ameblo.jp",
            "aliases": {
                "aka": [
                    "Ameba Blog",
                    "Ameblo"
                ],
                "loc": {
                    "ja-JP": "アメブロ"
                }
            }
        },
        {
            "title": "American Airlines",
            "hex": "0078D2",
            "source": "https://en.wikipedia.org/wiki/File:American_Airlines_logo_2013.svg"
        },
        {
            "title": "American Express",
            "hex": "2E77BC",
            "source": "https://commons.wikimedia.org/wiki/File:American_Express_logo.svg"
        },
        {
            "title": "AMG",
            "hex": "000000",
            "source": "https://www.mercedes-amg.com/etc/clientlibs/amg/amg.base/assets/images/svg/amg-logo.svg"
        },
        {
            "title": "AMP",
            "hex": "005AF0",
            "source": "https://amp.dev"
        },
        {
            "title": "Amul",
            "hex": "ED1D24",
            "source": "https://amul.com/classic/products/horeca.php"
        },
        {
            "title": "ANA",
            "hex": "13448F",
            "source": "https://www.ana.co.jp/en/eur/the-ana-experience/brand/"
        },
        {
            "title": "Anaconda",
            "hex": "44A833",
            "source": "https://www.anaconda.com"
        },
        {
            "title": "Analogue",
            "hex": "1A1A1A",
            "source": "https://www.analogue.co"
        },
        {
            "title": "Anchor",
            "hex": "5000B9",
            "source": "https://anchor.fm"
        },
        {
            "title": "Andela",
            "hex": "173B3F",
            "source": "https://andela.com/press/",
            "guidelines": "https://andela.com/press/"
        },
        {
            "title": "Android",
            "hex": "3DDC84",
            "source": "https://thepartnermarketinghub.withgoogle.com/brands/android/visual-identity/visual-identity/logo-lock-ups/"
        },
        {
            "title": "Android Auto",
            "hex": "3DDC84",
            "source": "https://thepartnermarketinghub.withgoogle.com/brands/android-auto/"
        },
        {
            "title": "Android Studio",
            "hex": "3DDC84",
            "source": "https://developer.android.com/studio/"
        },
        {
            "title": "AngelList",
            "hex": "000000",
            "source": "https://angel.co/logo"
        },
        {
            "title": "Angular",
            "hex": "DD0031",
            "source": "https://angular.io/assets/images/logos/angular/angular_solidBlack.svg"
        },
        {
            "title": "Angular Universal",
            "hex": "00ACC1",
            "source": "https://angular.io/presskit"
        },
        {
            "title": "AngularJS",
            "hex": "E23237",
            "source": "https://angularjs.org"
        },
        {
            "title": "AniList",
            "hex": "02A9FF",
            "source": "https://anilist.co/img/icons/icon.svg"
        },
        {
            "title": "Ansible",
            "hex": "EE0000",
            "source": "https://www.ansible.com/logos"
        },
        {
            "title": "Answer",
            "hex": "0033FF",
            "source": "https://answer.dev"
        },
        {
            "title": "Ansys",
            "hex": "FFB71B",
            "source": "https://www.ansys.com/about-ansys/brand"
        },
        {
            "title": "Ant Design",
            "hex": "0170FE",
            "source": "https://ant.design/components/icon/"
        },
        {
            "title": "Anta",
            "hex": "D70010",
            "source": "https://www.anta.com"
        },
        {
            "title": "Antena 3",
            "hex": "FF7328",
            "source": "https://www.antena3.com"
        },
        {
            "title": "AnyDesk",
            "hex": "EF443B",
            "source": "https://anydesk.com"
        },
        {
            "title": "AOL",
            "hex": "3399FF",
            "source": "https://www.aol.com",
            "guidelines": "https://styleguide.aol.com"
        },
        {
            "title": "Apache",
            "hex": "D22128",
            "source": "https://www.apache.org/foundation/press/kit/"
        },
        {
            "title": "Apache Airflow",
            "hex": "017CEE",
            "source": "https://apache.org/logos/"
        },
        {
            "title": "Apache Ant",
            "hex": "A81C7D",
            "source": "https://apache.org/logos/"
        },
        {
            "title": "Apache Cassandra",
            "hex": "1287B1",
            "source": "https://upload.wikimedia.org/wikipedia/commons/5/5e/Cassandra_logo.svg"
        },
        {
            "title": "Apache CloudStack",
            "hex": "2AA5DC",
            "source": "https://cloudstack.apache.org/trademark-guidelines.html"
        },
        {
            "title": "Apache Cordova",
            "hex": "E8E8E8",
            "source": "https://cordova.apache.org/artwork/"
        },
        {
            "title": "Apache CouchDB",
            "hex": "E42528",
            "source": "https://apache.org/logos/#couchdb"
        },
        {
            "title": "Apache Druid",
            "hex": "29F1FB",
            "source": "https://apache.org/logos/"
        },
        {
            "title": "Apache ECharts",
            "hex": "AA344D",
            "source": "https://apache.org/logos/"
        },
        {
            "title": "Apache Flink",
            "hex": "E6526F",
            "source": "https://apache.org/logos/"
        },
        {
            "title": "Apache Groovy",
            "hex": "4298B8",
            "source": "https://groovy-lang.org"
        },
        {
            "title": "Apache Hadoop",
            "hex": "66CCFF",
            "source": "https://apache.org/logos/#hadoop"
        },
        {
            "title": "Apache Hive",
            "hex": "FDEE21",
            "source": "https://apache.org/logos/"
        },
        {
            "title": "Apache JMeter",
            "hex": "D22128",
            "source": "https://apache.org/logos/"
        },
        {
            "title": "Apache Kafka",
            "hex": "231F20",
            "source": "https://apache.org/logos/"
        },
        {
            "title": "Apache Kylin",
            "hex": "F09D13",
            "source": "https://apache.org/logos/"
        },
        {
            "title": "Apache Maven",
            "hex": "C71A36",
            "source": "https://apache.org/logos/"
        },
        {
            "title": "Apache NetBeans IDE",
            "hex": "1B6AC6",
            "source": "https://apache.org/logos/"
        },
        {
            "title": "Apache OpenOffice",
            "hex": "0E85CD",
            "source": "https://apache.org/logos"
        },
        {
            "title": "Apache Parquet",
            "hex": "50ABF1",
            "source": "https://apache.org/logos/"
        },
        {
            "title": "Apache Pulsar",
            "hex": "188FFF",
            "source": "https://apache.org/logos/"
        },
        {
            "title": "Apache RocketMQ",
            "hex": "D77310",
            "source": "https://apache.org/logos/"
        },
        {
            "title": "Apache Solr",
            "hex": "D9411E",
            "source": "https://apache.org/logos/"
        },
        {
            "title": "Apache Spark",
            "hex": "E25A1C",
            "source": "https://apache.org/logos/"
        },
        {
            "title": "Apache Storm",
            "hex": "225593",
            "source": "https://apache.org/logos",
            "guidelines": "https://www.apache.org/foundation/marks"
        },
        {
            "title": "Apache Tomcat",
            "hex": "F8DC75",
            "source": "https://apache.org/logos/"
        },
        {
            "title": "Aparat",
            "hex": "ED145B",
            "source": "https://www.aparat.com/logo"
        },
        {
            "title": "Apifox",
            "hex": "F44A53",
            "source": "https://apifox.com"
        },
        {
            "title": "Apollo GraphQL",
            "hex": "311C87",
            "source": "https://github.com/apollographql/space-kit/blob/9a42083746a49c9a734563f427c13233e42adcc9/logos/mark.svg"
        },
        {
            "title": "Apostrophe",
            "hex": "6236FF",
            "source": "https://github.com/apostrophecms/apostrophe/blob/a7fcc6b13831302e27f79a6fcaaf58e3a40517df/logo.svg"
        },
        {
            "title": "App Store",
            "hex": "0D96F6",
            "source": "https://developer.apple.com/app-store/"
        },
        {
            "title": "Appian",
            "hex": "2322F0",
            "source": "https://appian.com",
            "guidelines": "https://assets.appian.com/uploads/assets/Appian_BrandGuidelines_Newsroom.pdf"
        },
        {
            "title": "Apple",
            "hex": "000000",
            "source": "https://www.apple.com"
        },
        {
            "title": "Apple Arcade",
            "hex": "000000",
            "source": "https://www.apple.com/apple-arcade/"
        },
        {
            "title": "Apple Music",
            "hex": "FA243C",
            "source": "https://www.apple.com/itunes/marketing-on-music/identity-guidelines.html#apple-music-icon"
        },
        {
            "title": "Apple News",
            "hex": "FD415E",
            "source": "https://www.apple.com/apple-news/"
        },
        {
            "title": "Apple Pay",
            "hex": "000000",
            "source": "https://developer.apple.com/apple-pay/marketing/"
        },
        {
            "title": "Apple Podcasts",
            "hex": "9933CC",
            "source": "https://www.apple.com/itunes/marketing-on-podcasts/identity-guidelines.html#apple-podcasts-icon"
        },
        {
            "title": "Apple TV",
            "hex": "000000",
            "source": "https://commons.wikimedia.org/wiki/File:AppleTV.svg"
        },
        {
            "title": "AppSignal",
            "hex": "21375A",
            "source": "https://appsignal.com"
        },
        {
            "title": "Appsmith",
            "hex": "2A2F3D",
            "source": "https://www.appsmith.com"
        },
        {
            "title": "AppVeyor",
            "hex": "00B3E0",
            "source": "https://commons.wikimedia.org/wiki/File:Appveyor_logo.svg"
        },
        {
            "title": "Appwrite",
            "hex": "F02E65",
            "source": "https://github.com/appwrite/appwrite/blob/c961382fb7a59ce908b4982a572e02e6e0feacd5/public/images/appwrite.svg"
        },
        {
            "title": "Aqua",
            "hex": "1904DA",
            "source": "https://www.aquasec.com/brand/",
            "guidelines": "https://www.aquasec.com/brand/"
        },
        {
            "title": "ARAL",
            "hex": "0063CB",
            "source": "https://upload.wikimedia.org/wikipedia/commons/6/60/Aral_Logo.svg"
        },
        {
            "title": "ArangoDB",
            "hex": "DDE072",
            "source": "https://www.arangodb.com",
            "guidelines": "https://www.arangodb.com/resources/logos"
        },
        {
            "title": "ArcGIS",
            "hex": "2C7AC3",
            "source": "https://www.esri.com/en-us/arcgis/products/arcgis-pro/overview"
        },
        {
            "title": "Arch Linux",
            "hex": "1793D1",
            "source": "https://www.archlinux.org/art/",
            "guidelines": "https://wiki.archlinux.org/index.php/DeveloperWiki:TrademarkPolicy#Logo_Usage_Guidelines"
        },
        {
            "title": "Archicad",
            "hex": "2D50A5",
            "source": "https://graphisoft.com/contact-us/press-relations#/documents/archicad-logo-98604"
        },
        {
            "title": "Archive of Our Own",
            "hex": "990000",
            "source": "https://archiveofourown.org"
        },
        {
            "title": "Ardour",
            "hex": "C61C3E",
            "source": "https://github.com/Ardour/ardour/tree/d39f064756c88197adfe13fe695b86bd8cb3bb81/tools/misc_resources"
        },
        {
            "title": "Arduino",
            "hex": "00878F",
            "source": "https://www.arduino.cc",
            "guidelines": "https://www.arduino.cc/en/trademark"
        },
        {
            "title": "Argo",
            "hex": "EF7B4D",
            "source": "https://cncf-branding.netlify.app/projects/argo/"
        },
        {
            "title": "Argos",
            "hex": "DA291C",
            "source": "https://www.argos.co.uk"
        },
        {
            "title": "Ariakit",
            "hex": "007ACC",
            "source": "https://github.com/ariakit/ariakit/blob/a739913ab1c3919c4353f0e0e3573ec6eda99549/logo/icon.svg"
        },
        {
            "title": "ARK Ecosystem",
            "hex": "C9292C",
            "source": "https://ark.io/press-kit"
        },
        {
            "title": "Arlo",
            "hex": "49B48A",
            "source": "https://www.arlo.com"
        },
        {
            "title": "Arm",
            "hex": "0091BD",
            "source": "https://www.arm.com",
            "guidelines": "https://www.arm.com/company/policies/trademarks/guidelines-corporate-logo"
        },
        {
            "title": "Ars Technica",
            "hex": "FF4E00",
            "source": "https://arstechnica.com"
        },
        {
            "title": "Artifact Hub",
            "hex": "417598",
            "source": "https://raw.githubusercontent.com/artifacthub/hub/87a1fed/web/public/static/media/logo/artifacthub-brand-white.svg"
        },
        {
            "title": "Artix Linux",
            "hex": "10A0CC",
            "source": "https://gitea.artixlinux.org/artix/artwork/src/commit/256432e3d06b3e9024bfd6912768e80281ea3746/icons/logo-gray.svg"
        },
        {
            "title": "ArtStation",
            "hex": "13AFF0",
            "source": "https://www.artstation.com/about/logo"
        },
        {
            "title": "arXiv",
            "hex": "B31B1B",
            "source": "https://arxiv.org",
            "guidelines": "https://arxiv.org/about/brand"
        },
        {
            "title": "Asana",
            "hex": "F06A6A",
            "source": "https://asana.com/styles",
            "guidelines": "https://asana.com/brand"
        },
        {
            "title": "Asciidoctor",
            "hex": "E40046",
            "source": "https://github.com/asciidoctor/brand/blob/b9cf5e276616f4770c4f1227e646e7daee0cbf24/logo/logo-fill-bw.svg"
        },
        {
            "title": "asciinema",
            "hex": "D40000",
            "source": "https://github.com/asciinema/asciinema-logo/tree/1c743621830c0d8c92fd0076b4f15f75b4cf79f4"
        },
        {
            "title": "ASDA",
            "hex": "68A51C",
            "source": "https://www.asda.com"
        },
        {
            "title": "Aseprite",
            "hex": "7D929E",
            "source": "https://www.aseprite.org"
        },
        {
            "title": "Ask Ubuntu",
            "hex": "DC461D",
            "source": "https://askubuntu.com",
            "guidelines": "https://stackoverflow.com/legal/trademark-guidance"
        },
        {
            "title": "ASKfm",
            "hex": "DB3552",
            "source": "https://ask.fm"
        },
        {
            "title": "AssemblyScript",
            "hex": "007AAC",
            "source": "https://www.assemblyscript.org"
        },
        {
            "title": "Aston Martin",
            "hex": "000000",
            "source": "https://www.astonmartin.com"
        },
        {
            "title": "Astro",
            "hex": "FF5D01",
            "source": "https://github.com/withastro/astro/blob/09144e8e88fbb79a75a2283aca8bf6eba6dc45f0/assets/brand/logo-white.svg",
            "license": {
                "type": "MIT"
            }
        },
        {
            "title": "ASUS",
            "hex": "000000",
            "source": "https://www.asus.com"
        },
        {
            "title": "AT&T",
            "hex": "009FDB",
            "source": "https://www.att.com"
        },
        {
            "title": "Atari",
            "hex": "E4202E",
            "source": "https://atarivcs.com"
        },
        {
            "title": "Atlassian",
            "hex": "0052CC",
            "source": "https://www.atlassian.com/company/news/press-kit"
        },
        {
            "title": "Atom",
            "hex": "66595C",
            "source": "https://commons.wikimedia.org/wiki/File:Atom_editor_logo.svg"
        },
        {
            "title": "Auchan",
            "hex": "D6180B",
            "source": "https://www.auchan.fr"
        },
        {
            "title": "Audacity",
            "hex": "0000CC",
            "source": "https://github.com/audacity/audacity/blob/c818449c69193f5311b430fbf600d8d6cbe49047/images/audacity.svg"
        },
        {
            "title": "Audi",
            "hex": "BB0A30",
            "source": "https://www.audi.com/ci/en/intro/basics/rings.html"
        },
        {
            "title": "Audible",
            "hex": "F8991C",
            "source": "https://commons.wikimedia.org/wiki/File:Audible_logo.svg"
        },
        {
            "title": "Audio-Technica",
            "hex": "000000",
            "source": "https://wikipedia.org/wiki/File:Audio-technica.svg"
        },
        {
            "title": "Audioboom",
            "hex": "007CE2",
            "source": "https://audioboom.com/about/brand-guidelines"
        },
        {
            "title": "Audiomack",
            "hex": "FFA200",
            "source": "https://styleguide.audiomack.com"
        },
        {
            "title": "Aurelia",
            "hex": "ED2B88",
            "source": "https://aurelia.io"
        },
        {
            "title": "Auth0",
            "hex": "EB5424",
            "source": "https://styleguide.auth0.com"
        },
        {
            "title": "Authelia",
            "hex": "113155",
            "source": "https://github.com/authelia/authelia/blob/8316cd4eb7a6f0778c8f480c61ad76a88416fc3a/docs/static/images/branding/logo.svg"
        },
        {
            "title": "Authy",
            "hex": "EC1C24",
            "source": "https://authy.com"
        },
        {
            "title": "Autodesk",
            "hex": "000000",
            "source": "https://brand.autodesk.com",
            "guidelines": "https://brand.autodesk.com/brand-system/logo/"
        },
        {
            "title": "AutoHotkey",
            "hex": "334455",
            "source": "https://www.autohotkey.com"
        },
        {
            "title": "Automattic",
            "hex": "3499CD",
            "source": "https://automattic.com/press/brand-materials/"
        },
        {
            "title": "Autoprefixer",
            "hex": "DD3735",
            "source": "https://github.com/postcss/autoprefixer/blob/1341747bc8142a147342f55eea5ed4286a3ca318/logo.svg"
        },
        {
            "title": "avajs",
            "hex": "4B4B77",
            "source": "https://github.com/avajs/ava/blob/6f8e30c94626238a5b26deadac319089fa43d333/media/logo.svg"
        },
        {
            "title": "Avast",
            "hex": "FF7800",
            "source": "https://www.avast.com",
            "guidelines": "https://press.avast.com/media-materials"
        },
        {
            "title": "Awesome Lists",
            "hex": "FC60A8",
            "source": "https://github.com/sindresorhus/awesome/tree/52b6dbacde01c2595f2133a5378cb8d2f89906fa/media"
        },
        {
            "title": "awesomeWM",
            "hex": "535D6C",
            "source": "https://awesomewm.org"
        },
        {
            "title": "AWS Amplify",
            "hex": "FF9900",
            "source": "https://aws.amazon.com/architecture/icons/",
            "guidelines": "https://aws.amazon.com/architecture/icons/"
        },
        {
            "title": "AWS Fargate",
            "hex": "FF9900",
            "source": "https://aws.amazon.com/architecture/icons/",
            "guidelines": "https://aws.amazon.com/architecture/icons/"
        },
        {
            "title": "AWS Lambda",
            "hex": "FF9900",
            "source": "https://aws.amazon.com/architecture/icons/",
            "guidelines": "https://aws.amazon.com/architecture/icons/"
        },
        {
            "title": "Axios",
            "hex": "5A29E4",
            "source": "https://github.com/axios/axios-docs/blob/ba35d67160f94419c1b0292831cd1a4b378adb42/assets/logo.svg"
        },
        {
            "title": "Azure Artifacts",
            "hex": "CB2E6D",
            "source": "https://azure.microsoft.com/en-us/services/devops/artifacts/"
        },
        {
            "title": "Azure Data Explorer",
            "hex": "0078D4",
            "source": "https://azure.microsoft.com/en-us/pricing/details/data-explorer/"
        },
        {
            "title": "Azure DevOps",
            "hex": "0078D7",
            "source": "https://azure.microsoft.com/products/devops/"
        },
        {
            "title": "Azure Functions",
            "hex": "0062AD",
            "source": "https://azure.microsoft.com/en-us/services/functions"
        },
        {
            "title": "Azure Pipelines",
            "hex": "2560E0",
            "source": "https://github.com/vscode-icons/vscode-icons/blob/dc7872262c9b059c574bd16fc4cfedbb6bdf156e/icons/file_type_azurepipelines.svg"
        },
        {
            "title": "B&R Automation",
            "hex": "FF8800",
            "source": "https://www.br-automation.com"
        },
        {
            "title": "Babel",
            "hex": "F9DC3E",
            "source": "https://github.com/babel/website/blob/93330158b6ecca1ab88d3be8dbf661f5c2da6c76/website/static/img/babel-black.svg"
        },
        {
            "title": "Babylon.js",
            "hex": "BB464B",
            "source": "https://github.com/BabylonJS/Brand-Toolkit/blob/8583d4d9bf252a233fa480fa02ac6f367d5207a1/babylon_logo/monochrome/babylon_logo_monochrome_dark.svg"
        },
        {
            "title": "Backblaze",
            "hex": "E21E29",
            "source": "https://www.backblaze.com/company/news.html",
            "guidelines": "https://www.backblaze.com/company/news.html"
        },
        {
            "title": "Backbone.js",
            "hex": "0071B5",
            "source": "https://upload.wikimedia.org/wikipedia/commons/2/20/Backbone.js_logo.svg",
            "license": {
                "type": "MIT",
                "url": "https://github.com/jashkenas/backbone/blob/master/LICENSE"
            }
        },
        {
            "title": "Backendless",
            "hex": "FFFFFF",
            "source": "https://backendless.com"
        },
        {
            "title": "Backstage",
            "hex": "9BF0E1",
            "source": "https://github.com/backstage/backstage/blob/862f2517188849dd7467d059edeb8692e6933c35/microsite/static/logo_assets/svg/Icon_Teal.svg",
            "guidelines": "https://backstage.io/logo_assets/Backstage_Identity_Assets_Overview.pdf"
        },
        {
            "title": "Badgr",
            "hex": "282C4C",
            "source": "https://info.badgr.com"
        },
        {
            "title": "Badoo",
            "hex": "783BF9",
            "source": "https://badoo.com/team/press/"
        },
        {
            "title": "Baidu",
            "hex": "2932E1",
            "source": "https://www.baidu.com"
        },
        {
            "title": "Bamboo",
            "hex": "0052CC",
            "source": "https://www.atlassian.design/guidelines/marketing/resources/logo-files"
        },
        {
            "title": "Bandcamp",
            "hex": "408294",
            "source": "https://bandcamp.com/buttons"
        },
        {
            "title": "BandLab",
            "hex": "F12C18",
            "source": "https://blog.bandlab.com/press/"
        },
        {
            "title": "Bandsintown",
            "hex": "00CEC8",
            "source": "https://corp.bandsintown.com/media-library"
        },
        {
            "title": "Bank of America",
            "hex": "012169",
            "source": "https://www.bankofamerica.com"
        },
        {
            "title": "Barclays",
            "hex": "00AEEF",
            "source": "https://home.barclays"
        },
        {
            "title": "Baremetrics",
            "hex": "6078FF",
            "source": "https://baremetrics.com"
        },
        {
            "title": "Basecamp",
            "hex": "1D2D35",
            "source": "https://basecamp.com/about/press"
        },
        {
            "title": "Bastyon",
            "hex": "00A4FF",
            "source": "https://github.com/pocketnetteam/pocketnet.gui/blob/978201dca0d63bc87c4c66513a67f085f2f51d83/img/logo.svg",
            "aliases": {
                "aka": [
                    "pocketnet"
                ]
            }
        },
        {
            "title": "Bata",
            "hex": "DD282E",
            "source": "https://www.bata.com"
        },
        {
            "title": "Bath ASU",
            "hex": "00A3E0",
            "source": "https://bathasu.com/press/"
        },
        {
            "title": "Battle.net",
            "hex": "148EFF",
            "source": "https://eu.shop.battle.net/en-gb"
        },
        {
            "title": "BBC",
            "hex": "000000",
            "source": "https://www.bbc.co.uk",
            "guidelines": "https://www.bbc.co.uk/branding/logo-use"
        },
        {
            "title": "BBC iPlayer",
            "hex": "FF4C98",
            "source": "https://www.bbc.co.uk/iplayer"
        },
        {
            "title": "Beatport",
            "hex": "01FF95",
            "source": "https://brand.beatport.com",
            "guidelines": "https://support.beatport.com/hc/en-us/articles/200353255-Beatport-Logos-and-Images"
        },
        {
            "title": "Beats",
            "hex": "005571",
            "source": "https://www.elastic.co/brand"
        },
        {
            "title": "Beats by Dre",
            "hex": "E01F3D",
            "source": "https://www.beatsbydre.com"
        },
        {
            "title": "Behance",
            "hex": "1769FF",
            "source": "https://www.behance.net/dev/api/brand"
        },
        {
            "title": "Beijing Subway",
            "hex": "004A9D",
            "source": "https://zh.wikipedia.org/wiki/File:Beijing_Subway_Logo.svg"
        },
        {
            "title": "BEM",
            "hex": "000000",
            "source": "https://en.bem.info"
        },
        {
            "title": "Bentley",
            "hex": "333333",
            "source": "https://en.wikipedia.org/wiki/File:Bentley_logo_2.svg"
        },
        {
            "title": "Bento",
            "hex": "768CFF",
            "source": "https://bento.me"
        },
        {
            "title": "BentoML",
            "hex": "000000",
            "source": "https://github.com/bentoml/BentoML/blob/2169ebe9bc74e3d89ceba5dda8f8e1b85f08efa5/docs/source/_static/img/logo-light.svg"
        },
        {
            "title": "Betfair",
            "hex": "FFB80B",
            "source": "https://partnerships.betfair.com"
        },
        {
            "title": "Big Cartel",
            "hex": "222222",
            "source": "https://www.bigcartel.com"
        },
        {
            "title": "bigbasket",
            "hex": "A5CD39",
            "source": "https://www.bigbasket.com"
        },
        {
            "title": "BigBlueButton",
            "hex": "283274",
            "source": "https://github.com/bigbluebutton/bbb-app-rooms/blob/0fcf9636a3ba683296326f46354265917c4f0ea4/app/assets/images/icon.svg",
            "guidelines": "https://bigbluebutton.org/trademark/"
        },
        {
            "title": "BigCommerce",
            "hex": "121118",
            "source": "https://www.bigcommerce.co.uk/press/media-kit/"
        },
        {
            "title": "Bilibili",
            "hex": "00A1D6",
            "source": "https://www.bilibili.com"
        },
        {
            "title": "Billboard",
            "hex": "000000",
            "source": "https://www.billboard.com"
        },
        {
            "title": "BIM",
            "hex": "EB1928",
            "source": "https://upload.wikimedia.org/wikipedia/commons/2/2d/Bim_%28company%29_logo.svg"
        },
        {
            "title": "Binance",
            "hex": "F0B90B",
            "source": "https://binance.com"
        },
        {
            "title": "Bio Link",
            "hex": "000000",
            "source": "https://bio.link"
        },
        {
            "title": "BisectHosting",
            "hex": "0D1129",
            "source": "https://www.bisecthosting.com"
        },
        {
            "title": "Bit",
            "hex": "73398D",
            "source": "https://bit.dev"
        },
        {
            "title": "Bitbucket",
            "hex": "0052CC",
            "source": "https://www.atlassian.com/company/news/press-kit"
        },
        {
            "title": "Bitcoin",
            "hex": "F7931A",
            "source": "https://bitcoin.org/en"
        },
        {
            "title": "Bitcoin Cash",
            "hex": "0AC18E",
            "source": "https://www.bitcoincash.org/graphics/"
        },
        {
            "title": "Bitcoin SV",
            "hex": "EAB300",
            "source": "https://bitcoinsv.com"
        },
        {
            "title": "Bitdefender",
            "hex": "ED1C24",
            "source": "https://www.bitdefender.com/funzone/logos.html"
        },
        {
            "title": "Bitly",
            "hex": "EE6123",
            "source": "https://bitly.com/pages/press"
        },
        {
            "title": "Bitrise",
            "hex": "683D87",
            "source": "https://www.bitrise.io/presskit"
        },
        {
            "title": "Bitwarden",
            "hex": "175DDC",
            "source": "https://github.com/bitwarden/brand/blob/6182cd64321d810c6f6255db08c2a17804d2b724/icons/icon.svg"
        },
        {
            "title": "Bitwig",
            "hex": "FF5A00",
            "source": "https://www.bitwig.com"
        },
        {
            "title": "Blackberry",
            "hex": "000000",
            "source": "https://www.blackberry.com"
        },
        {
            "title": "Blazemeter",
            "hex": "CA2133",
            "source": "https://www.blazemeter.com"
        },
        {
            "title": "Blazor",
            "hex": "512BD4",
            "source": "https://dotnet.microsoft.com/apps/aspnet/web-apps/blazor"
        },
        {
            "title": "Blender",
            "hex": "F5792A",
            "source": "https://www.blender.org/about/logo/"
        },
        {
            "title": "Blockchain.com",
            "hex": "121D33",
            "source": "https://www.blockchain.com",
            "guidelines": "https://www.blockchain.com/en/press"
        },
        {
            "title": "Blogger",
            "hex": "FF5722",
            "source": "https://www.blogger.com"
        },
        {
            "title": "Bloglovin",
            "hex": "000000",
            "source": "https://www.bloglovin.com/widgets"
        },
        {
            "title": "Blueprint",
            "hex": "137CBD",
            "source": "https://blueprintjs.com"
        },
        {
            "title": "Bluetooth",
            "hex": "0082FC",
            "source": "https://www.bluetooth.com/develop-with-bluetooth/marketing-branding/"
        },
        {
            "title": "BMC Software",
            "hex": "FE5000",
            "source": "https://www.bmc.com"
        },
        {
            "title": "BMW",
            "hex": "0066B1",
            "source": "https://www.bmw.de"
        },
        {
            "title": "BoardGameGeek",
            "hex": "FF5100",
            "source": "https://boardgamegeek.com"
        },
        {
            "title": "Boehringer Ingelheim",
            "hex": "003366",
            "source": "https://cd.boehringer-ingelheim.com"
        },
        {
            "title": "Boeing",
            "hex": "1D439C",
            "source": "https://commons.wikimedia.org/wiki/File:Boeing_full_logo.svg"
        },
        {
            "title": "Bombardier",
            "hex": "020203",
            "source": "https://bombardier.com"
        },
        {
            "title": "Bookalope",
            "hex": "DC2829",
            "source": "https://bookalope.net"
        },
        {
            "title": "BookBub",
            "hex": "F44336",
            "source": "https://insights.bookbub.com/bookbub-follow-bookmark-buttons-for-authors-websites/"
        },
        {
            "title": "Bookmeter",
            "hex": "64BC4B",
            "source": "https://bookmeter.com"
        },
        {
            "title": "BookMyShow",
            "hex": "C4242B",
            "source": "https://in.bookmyshow.com"
        },
        {
            "title": "BookStack",
            "hex": "0288D1",
            "source": "https://www.bookstackapp.com"
        },
        {
            "title": "Boost",
            "hex": "F7901E",
            "source": "https://www.boostmobile.com"
        },
        {
            "title": "Boots",
            "hex": "05054B",
            "source": "https://www.boots-uk.com/css/images/Boots_logo.svg"
        },
        {
            "title": "Bootstrap",
            "hex": "7952B3",
            "source": "https://getbootstrap.com/about"
        },
        {
            "title": "BorgBackup",
            "hex": "00DD00",
            "source": "https://www.borgbackup.org"
        },
        {
            "title": "Bosch",
            "hex": "EA0016",
            "source": "https://www.bosch.de"
        },
        {
            "title": "Bose",
            "hex": "000000",
            "source": "https://www.bose.com",
            "guidelines": "https://www.bose.com/legal/terms-of-use"
        },
        {
            "title": "Botble CMS",
            "hex": "205081",
            "source": "https://botble.com"
        },
        {
            "title": "boulanger",
            "hex": "FD5300",
            "source": "https://www.boulanger.com"
        },
        {
            "title": "Bower",
            "hex": "EF5734",
            "source": "https://bower.io/docs/about/#brand"
        },
        {
            "title": "Box",
            "hex": "0061D5",
            "source": "https://www.box.com/en-gb/about-us/press"
        },
        {
            "title": "Boxy SVG",
            "hex": "3584E3",
            "source": "https://boxy-svg.com/ideas/7/redesign-the-app-icon#comment-1875"
        },
        {
            "title": "Brandfolder",
            "hex": "40D1F5",
            "source": "https://brandfolder.com/brandfolder"
        },
        {
            "title": "Brave",
            "hex": "FB542B",
            "source": "https://brave.com/brave-branding-assets/"
        },
        {
            "title": "Breaker",
            "hex": "003DAD",
            "source": "https://www.breaker.audio/i/brand"
        },
        {
            "title": "Brevo",
            "hex": "0B996E",
            "source": "https://www.brevo.com"
        },
        {
            "title": "British Airways",
            "hex": "2E5C99",
            "source": "https://www.britishairways.com/travel/home/public/en_ie/"
        },
        {
            "title": "Broadcom",
            "hex": "E31837",
            "source": "https://www.broadcom.com/support",
            "license": {
                "type": "custom",
                "url": "https://logorequest.broadcom.com/Home.aspx"
            }
        },
        {
            "title": "bspwm",
            "hex": "2E2E2E",
            "source": "https://github.com/baskerville/bspwm/blob/8fc2269fe0f29a785885bcd9122812eae7226d7b/artworks/bspwm_logo.svg"
        },
        {
            "title": "BT",
            "hex": "6400AA",
            "source": "https://www.bt.com"
        },
        {
            "title": "Buddy",
            "hex": "1A86FD",
            "source": "https://buddy.works/about"
        },
        {
            "title": "Budibase",
            "hex": "000000",
            "source": "https://github.com/Budibase/budibase/blob/6137ffd9a278ecb3e4dbb42af804c9652741699e/packages/builder/assets/bb-emblem.svg"
        },
        {
            "title": "Buefy",
            "hex": "7957D5",
            "source": "https://github.com/buefy/buefy/blob/a9a724efca0b531e6a64ab734889b00bf4507a9d/static/img/icons/safari-pinned-tab.svg"
        },
        {
            "title": "Buffer",
            "hex": "231F20",
            "source": "https://buffer.com/press"
        },
        {
            "title": "Bugatti",
            "hex": "BE0030",
            "source": "https://www.bugatti.com"
        },
        {
            "title": "Bugcrowd",
            "hex": "F26822",
            "source": "https://www.bugcrowd.com/about/press-kit/"
        },
        {
            "title": "Bugsnag",
            "hex": "4949E4",
            "source": "https://www.bugsnag.com/newsroom"
        },
        {
            "title": "Buildkite",
            "hex": "14CC80",
            "source": "https://buildkite.com/brand-assets"
        },
        {
            "title": "Bukalapak",
            "hex": "E31E52",
            "source": "https://assets.bukalapak.com/sigil/bukalapak-logo-icon.svg",
            "guidelines": "https://brand.bukalapak.design/brand-elements#logo-overview"
        },
        {
            "title": "Bulma",
            "hex": "00D1B2",
            "source": "https://github.com/jgthms/bulma/tree/b0ed28b0e63fdfe54ef802ad155c889241fb6ae1"
        },
        {
            "title": "Bun",
            "hex": "000000",
            "source": "https://bun.sh"
        },
        {
            "title": "bunq",
            "hex": "3394D7",
            "source": "https://www.bunq.com/press/"
        },
        {
            "title": "Burger King",
            "hex": "D62300",
            "source": "https://www.bk.com",
            "guidelines": "https://www.bk.com/trademarks"
        },
        {
            "title": "Burton",
            "hex": "000000",
            "source": "https://brand.burton.com/logo/",
            "guidelines": "https://brand.burton.com/logo/"
        },
        {
            "title": "Buy Me A Coffee",
            "hex": "FFDD00",
            "source": "https://www.buymeacoffee.com/brand"
        },
        {
            "title": "BuzzFeed",
            "hex": "EE3322",
            "source": "https://www.buzzfeed.com/press/assets"
        },
        {
            "title": "BVG",
            "hex": "F0D722",
            "source": "https://www.bvg.de",
            "aliases": {
                "aka": [
                    "Berliner Verkehrsbetriebe"
                ]
            }
        },
        {
            "title": "Byju's",
            "hex": "813588",
            "source": "https://byjus.com/byjus-the-learning-app/"
        },
        {
            "title": "byte",
            "hex": "551DEF",
            "source": "https://byte.co/byte"
        },
        {
            "title": "ByteDance",
            "hex": "3C8CFF",
            "source": "https://www.bytedance.com"
        },
        {
            "title": "C",
            "hex": "A8B9CC",
            "source": "https://commons.wikimedia.org/wiki/File:The_C_Programming_Language_logo.svg"
        },
        {
            "title": "C Sharp",
            "hex": "239120",
            "source": "https://upload.wikimedia.org/wikipedia/commons/0/0d/C_Sharp_wordmark.svg"
        },
        {
            "title": "C++",
            "hex": "00599C",
            "source": "https://github.com/isocpp/logos/tree/64ef037049f87ac74875dbe72695e59118b52186"
        },
        {
            "title": "Cachet",
            "hex": "7ED321",
            "source": "https://cachethq.io/press"
        },
        {
            "title": "Caddy",
            "hex": "1F88C0",
            "source": "https://caddyserver.com"
        },
        {
            "title": "Cadillac",
            "hex": "000000",
            "source": "https://www.cadillac.com",
            "guidelines": "https://www.gm.com/copyright-trademark"
        },
        {
            "title": "CafePress",
            "hex": "58A616",
            "source": "https://en.wikipedia.org/wiki/CafePress#/media/File:CafePress_logo.svg"
        },
        {
            "title": "Caffeine",
            "hex": "0000FF",
            "source": "https://www.caffeine.tv",
            "guidelines": "https://www.caffeine.tv/newsroom.html"
        },
        {
            "title": "Cairo Graphics",
            "hex": "F39914",
            "source": "https://github.com/freedesktop/cairo/blob/44f808fce9f437e14f2b0ef4e1583def8ab578ae/doc/tutorial/slides/cairo-title.svg"
        },
        {
            "title": "Cairo Metro",
            "hex": "C10C0C",
            "source": "https://en.wikipedia.org/wiki/File:Cairo_metro_logo2012.svg"
        },
        {
            "title": "CakePHP",
            "hex": "D33C43",
            "source": "https://cakephp.org/logos"
        },
        {
            "title": "Campaign Monitor",
            "hex": "111324",
            "source": "https://www.campaignmonitor.com/company/brand/"
        },
        {
            "title": "Canonical",
            "hex": "77216F",
            "source": "https://design.ubuntu.com/downloads/",
            "guidelines": "https://design.ubuntu.com/brand/canonical-logo/",
            "license": {
                "type": "CC-BY-SA-3.0"
            }
        },
        {
            "title": "Canva",
            "hex": "00C4CC",
            "source": "https://www.canva.com"
        },
        {
            "title": "Capacitor",
            "hex": "119EFF",
            "source": "https://github.com/ionic-team/ionicons-site/blob/b0c97018d737b763301154231b34e1b882c0c84d/docs/ionicons/svg/logo-capacitor.svg"
        },
        {
            "title": "Car Throttle",
            "hex": "FF9C42",
            "source": "https://www.carthrottle.com"
        },
        {
            "title": "Cardano",
            "hex": "0133AD",
            "source": "https://cardano.org/brand-assets/"
        },
        {
            "title": "Carrefour",
            "hex": "004E9F",
            "source": "https://upload.wikimedia.org/wikipedia/commons/5/5b/Carrefour_logo.svg"
        },
        {
            "title": "Carto",
            "hex": "EB1510",
            "source": "https://carto.com/brand/"
        },
        {
            "title": "Cash App",
            "hex": "00C244",
            "source": "https://cash.app/press"
        },
        {
            "title": "Castbox",
            "hex": "F55B23",
            "source": "https://castbox.fm/newsroom/"
        },
        {
            "title": "Castorama",
            "hex": "0078D7",
            "source": "https://www.castorama.fr"
        },
        {
            "title": "Castro",
            "hex": "00B265",
            "source": "https://supertop.co/castro/press/"
        },
        {
            "title": "Caterpillar",
            "hex": "FFCD11",
            "source": "https://commons.wikimedia.org/wiki/File:Caterpillar_logo.svg"
        },
        {
            "title": "CBS",
            "hex": "033963",
            "source": "https://www.cbs.com"
        },
        {
            "title": "CD Projekt",
            "hex": "DC0D15",
            "source": "https://www.cdprojekt.com/en/media/logotypes/"
        },
        {
            "title": "Celery",
            "hex": "37814A",
            "source": "https://github.com/celery/celery/blob/4d77ddddb10797011dc10dd2e4e1e7a7467b8431/docs/images/favicon.ico"
        },
        {
            "title": "CentOS",
            "hex": "262577",
            "source": "https://wiki.centos.org/ArtWork/Brand/Logo"
        },
        {
            "title": "Ceph",
            "hex": "EF5C55",
            "source": "https://github.com/ceph/ceph/blob/b106a03dcddaee80493825e85bc5e399ab4d8746/src/pybind/mgr/dashboard/frontend/src/assets/Ceph_Logo.svg"
        },
        {
            "title": "Cesium",
            "hex": "6CADDF",
            "source": "https://cesium.com/press/"
        },
        {
            "title": "Chai",
            "hex": "A30701",
            "source": "https://github.com/simple-icons/simple-icons/issues/4983#issuecomment-796736373"
        },
        {
            "title": "Chainguard",
            "hex": "4445E7",
            "source": "https://www.chainguard.dev"
        },
        {
            "title": "Chainlink",
            "hex": "375BD2",
            "source": "https://chain.link/brand-assets"
        },
        {
            "title": "Chakra UI",
            "hex": "319795",
            "source": "https://github.com/chakra-ui/chakra-ui/blob/327e1624d22936abb43068e1f57054e43c9c6819/logo/logomark-colored.svg"
        },
        {
            "title": "Channel 4",
            "hex": "AAFF89",
            "source": "https://www.channel4.com"
        },
        {
            "title": "Chart.js",
            "hex": "FF6384",
            "source": "https://www.chartjs.org"
        },
        {
            "title": "ChartMogul",
            "hex": "13324B",
            "source": "https://chartmogul.com/company/"
        },
        {
            "title": "Chase",
            "hex": "117ACA",
            "source": "https://commons.wikimedia.org/wiki/File:Chase_logo_2007.svg"
        },
        {
            "title": "ChatBot",
            "hex": "0066FF",
            "source": "https://chatbot.design",
            "guidelines": "https://chatbot.design"
        },
        {
            "title": "Chatwoot",
            "hex": "1F93FF",
            "source": "https://www.chatwoot.com"
        },
        {
            "title": "CheckiO",
            "hex": "008DB6",
            "source": "https://py.checkio.org/blog/"
        },
        {
            "title": "Checkmarx",
            "hex": "54B848",
            "source": "https://www.checkmarx.com/resources/datasheets/"
        },
        {
            "title": "Checkmk",
            "hex": "15D1A0",
            "source": "https://checkmk.com"
        },
        {
            "title": "Chef",
            "hex": "F09820",
            "source": "https://www.chef.io"
        },
        {
            "title": "Chemex",
            "hex": "4D2B1A",
            "source": "https://vtlogo.com/chemex-coffeemaker-vector-logo-svg/"
        },
        {
            "title": "Chevrolet",
            "hex": "CD9834",
            "source": "https://www.chevrolet.com/content/dam/chevrolet/na/us/english/index/shopping-tools/download-catalog/02-pdf/2019-chevrolet-corvette-catalog.pdf"
        },
        {
            "title": "Chia Network",
            "hex": "5ECE71",
            "source": "https://www.chia.net/branding/",
            "guidelines": "https://www.chia.net/wp-content/uploads/2022/08/Guidelines-for-Using-Chia-Network.pdf",
            "license": {
                "type": "custom",
                "url": "https://www.chia.net/wp-content/uploads/2022/08/Chia-Trademark-Policy.pdf"
            }
        },
        {
            "title": "China Eastern Airlines",
            "hex": "1A2477",
            "source": "https://uk.ceair.com/newCMS/uk/en/content/en_Footer/Support/201904/t20190404_5763.html"
        },
        {
            "title": "China Southern Airlines",
            "hex": "008BCB",
            "source": "https://www.csair.com/en/about/investor/yejibaogao/2020/"
        },
        {
            "title": "Chocolatey",
            "hex": "80B5E3",
            "source": "https://chocolatey.org/media-kit"
        },
        {
            "title": "Chromecast",
            "hex": "999999",
            "source": "https://www.google.com/intl/en_us/chromecast/built-in/",
            "aliases": {
                "aka": [
                    "Google Cast"
                ]
            }
        },
        {
            "title": "Chrysler",
            "hex": "000000",
            "source": "https://www.stellantis.com/en/brands/chrysler"
        },
        {
            "title": "Chupa Chups",
            "hex": "CF103E",
            "source": "https://www.chupachups.co.uk"
        },
        {
            "title": "Cilium",
            "hex": "F8C517",
            "source": "https://github.com/cilium/cilium/blob/774a91f0e7497d9c9085234005ec81f1065c3783/Documentation/images/logo-solo.svg"
        },
        {
            "title": "Cinema 4D",
            "hex": "011A6A",
            "source": "https://www.maxon.net/en/about-maxon/branding"
        },
        {
            "title": "Circle",
            "hex": "8669AE",
            "source": "https://www.circle.com"
        },
        {
            "title": "CircleCI",
            "hex": "343434",
            "source": "https://circleci.com/press"
        },
        {
            "title": "CircuitVerse",
            "hex": "42B883",
            "source": "https://circuitverse.org"
        },
        {
            "title": "Cirrus CI",
            "hex": "4051B5",
            "source": "https://cirrus-ci.org"
        },
        {
            "title": "Cisco",
            "hex": "1BA0D7",
            "source": "https://www.cisco.com"
        },
        {
            "title": "Citrix",
            "hex": "452170",
            "source": "https://brand.citrix.com"
        },
        {
            "title": "Citroën",
            "hex": "6E6E6E",
            "source": "https://citroen.pcaci.co.uk/logo.php"
        },
        {
            "title": "CiviCRM",
            "hex": "81C459",
            "source": "https://civicrm.org/trademark"
        },
        {
            "title": "Civo",
            "hex": "239DFF",
            "source": "https://www.civo.com/brand-assets",
            "guidelines": "https://www.civo.com/brand-assets"
        },
        {
            "title": "CKEditor 4",
            "hex": "0287D0",
            "source": "https://github.com/ckeditor/ckeditor4/blob/7d8305ce4d12683853a563b9d6ea54e0d4686a2f/samples/img/logo.svg"
        },
        {
            "title": "Clarifai",
            "hex": "1955FF",
            "source": "https://www.clarifai.com"
        },
        {
            "title": "Claris",
            "hex": "000000",
            "source": "https://www.claris.com"
        },
        {
            "title": "ClickHouse",
            "hex": "FFCC01",
            "source": "https://github.com/ClickHouse/ClickHouse/blob/12bd453a43819176d25ecf247033f6cb1af54beb/website/images/logo-clickhouse.svg"
        },
        {
            "title": "ClickUp",
            "hex": "7B68EE",
            "source": "https://clickup.com/brand"
        },
        {
            "title": "CLion",
            "hex": "000000",
            "source": "https://www.jetbrains.com/company/brand/logos/",
            "guidelines": "https://www.jetbrains.com/company/brand/"
        },
        {
            "title": "Cliqz",
            "hex": "00AEF0",
            "source": "https://cliqz.com/design"
        },
        {
            "title": "Clockify",
            "hex": "03A9F4",
            "source": "https://clockify.me/brand-assets"
        },
        {
            "title": "Clojure",
            "hex": "5881D8",
            "source": "https://commons.wikimedia.org/wiki/File:Clojure_logo.svg"
        },
        {
            "title": "Cloud 66",
            "hex": "3C72B9",
            "source": "https://www.cloud66.com"
        },
        {
            "title": "Cloud Foundry",
            "hex": "0C9ED5",
            "source": "https://www.cloudfoundry.org",
            "guidelines": "https://www.cloudfoundry.org/logo/"
        },
        {
            "title": "CloudBees",
            "hex": "1997B5",
            "source": "https://www.cloudbees.com"
        },
        {
            "title": "CloudCannon",
            "hex": "407AFC",
            "source": "https://cloudcannon.com"
        },
        {
            "title": "Cloudera",
            "hex": "F96702",
            "source": "https://www.cloudera.com"
        },
        {
            "title": "Cloudflare",
            "hex": "F38020",
            "source": "https://www.cloudflare.com/logo/",
            "guidelines": "https://www.cloudflare.com/trademark/"
        },
        {
            "title": "Cloudflare Pages",
            "hex": "F38020",
            "source": "https://pages.cloudflare.com",
            "guidelines": "https://www.cloudflare.com/trademark/"
        },
        {
            "title": "Cloudsmith",
            "hex": "2A6FE1",
            "source": "https://cloudsmith.com/company/brand/",
            "guidelines": "https://cloudsmith.com/company/brand/"
        },
        {
            "title": "Cloudways",
            "hex": "2C39BD",
            "source": "https://www.cloudways.com/en/media-kit.php"
        },
        {
            "title": "Clubhouse",
            "hex": "6515DD",
            "source": "https://brand.clubhouse.io",
            "guidelines": "https://brand.clubhouse.io"
        },
        {
            "title": "Clyp",
            "hex": "3CBDB1",
            "source": "https://clyp.it"
        },
        {
            "title": "CMake",
            "hex": "064F8C",
            "source": "https://www.kitware.com/platforms/"
        },
        {
            "title": "CNCF",
            "hex": "231F20",
            "source": "https://github.com/cncf/artwork/blob/d2ed716cc0769e6c65d2e58f9a503fca02b60a56/examples/other.md#cncf-logos",
            "guidelines": "https://www.cncf.io/brand-guidelines/"
        },
        {
            "title": "CNN",
            "hex": "CC0000",
            "source": "https://edition.cnn.com"
        },
        {
            "title": "Co-op",
            "hex": "00B1E7",
            "source": "https://www.co-operative.coop/media/assets"
        },
        {
            "title": "Coca Cola",
            "hex": "D00013",
            "source": "https://upload.wikimedia.org/wikipedia/commons/c/ce/Coca-Cola_logo.svg"
        },
        {
            "title": "Cockpit",
            "hex": "0066CC",
            "source": "https://github.com/cockpit-project/cockpit-project.github.io/blob/b851b3477d90017961ac9b252401c9a6cb6239f1/images/site/cockpit-logo.svg"
        },
        {
            "title": "Cockroach Labs",
            "hex": "6933FF",
            "source": "https://www.cockroachlabs.com"
        },
        {
            "title": "CocoaPods",
            "hex": "EE3322",
            "source": "https://github.com/CocoaPods/shared_resources/tree/3125baf19976bd240c86459645f45b68d2facd10",
            "license": {
                "type": "CC-BY-NC-4.0"
            }
        },
        {
            "title": "Cocos",
            "hex": "55C2E1",
            "source": "https://www.cocos.com/en/"
        },
        {
            "title": "Coda",
            "hex": "F46A54",
            "source": "https://coda.io"
        },
        {
            "title": "Codacy",
            "hex": "222F29",
            "source": "https://www.codacy.com/blog/"
        },
        {
            "title": "Code Climate",
            "hex": "000000",
            "source": "https://codeclimate.com/github/codeclimate/python-test-reporter/badges/"
        },
        {
            "title": "Code Review",
            "hex": "485A62",
            "source": "https://codereview.stackexchange.com",
            "guidelines": "https://stackoverflow.com/legal/trademark-guidance"
        },
        {
            "title": "Codeberg",
            "hex": "2185D0",
            "source": "https://codeberg.org"
        },
        {
            "title": "Codecademy",
            "hex": "1F4056",
            "source": "https://www.codecademy.com"
        },
        {
            "title": "CodeceptJS",
            "hex": "F6E05E",
            "source": "https://github.com/codeceptjs/codeceptjs.github.io/blob/c7917445b9a70a9daacf20986c403c3299f5c960/favicon/safari-pinned-tab.svg"
        },
        {
            "title": "CodeChef",
            "hex": "5B4638",
            "source": "https://www.codechef.com"
        },
        {
            "title": "Codecov",
            "hex": "F01F7A",
            "source": "https://codecov.io"
        },
        {
            "title": "CodeFactor",
            "hex": "F44A6A",
            "source": "https://www.codefactor.io"
        },
        {
            "title": "Codeforces",
            "hex": "1F8ACB",
            "source": "https://codeforces.com"
        },
        {
            "title": "CodeIgniter",
            "hex": "EF4223",
            "source": "https://www.codeigniter.com/help/legal"
        },
        {
            "title": "Codemagic",
            "hex": "F45E3F",
            "source": "https://codemagic.io"
        },
        {
            "title": "CodeMirror",
            "hex": "D30707",
            "source": "https://github.com/codemirror/CodeMirror/blob/6e7aa65a8bfb64837ae9d082b674b2f5ee056d2c/doc/logo.svg"
        },
        {
            "title": "CodeNewbie",
            "hex": "9013FE",
            "source": "https://community.codenewbie.org"
        },
        {
            "title": "CodePen",
            "hex": "000000",
            "source": "https://blog.codepen.io/documentation/brand-assets/logos/"
        },
        {
            "title": "CodeProject",
            "hex": "FF9900",
            "source": "https://www.codeproject.com"
        },
        {
            "title": "CodersRank",
            "hex": "67A4AC",
            "source": "https://codersrank.io"
        },
        {
            "title": "Coderwall",
            "hex": "3E8DCC",
            "source": "https://github.com/twolfson/coderwall-svg/tree/e87fb90eab5e401210a174f9418b5af0a246758e"
        },
        {
            "title": "CodeSandbox",
            "hex": "151515",
            "source": "https://codesandbox.io/CodeSandbox-Press-Kit.zip"
        },
        {
            "title": "Codeship",
            "hex": "004466",
            "source": "https://app.codeship.com"
        },
        {
            "title": "CodeSignal",
            "hex": "1062FB",
            "source": "https://codesignal.com"
        },
        {
            "title": "CodeStream",
            "hex": "008C99",
            "source": "https://www.codestream.com"
        },
        {
            "title": "Codewars",
            "hex": "B1361E",
            "source": "https://github.com/codewars/branding/tree/1ff0d44db52ac4a5e3a1c43277dc35f228eb6983"
        },
        {
            "title": "Coding Ninjas",
            "hex": "DD6620",
            "source": "https://www.codingninjas.com/press-release"
        },
        {
            "title": "CodinGame",
            "hex": "F2BB13",
            "source": "https://www.codingame.com/work/press/press-kit/"
        },
        {
            "title": "Codio",
            "hex": "4574E0",
            "source": "https://codio.com"
        },
        {
            "title": "CoffeeScript",
            "hex": "2F2625",
            "source": "https://coffeescript.org"
        },
        {
            "title": "Cognizant",
            "hex": "1A4CA1",
            "source": "https://www.cognizant.com"
        },
        {
            "title": "Coil",
            "hex": "000000",
            "source": "https://coil.com/press/brand-guidelines",
            "guidelines": "https://coil.com/press/brand-guidelines"
        },
        {
            "title": "Coinbase",
            "hex": "0052FF",
            "source": "https://www.coinbase.com/press"
        },
        {
            "title": "CoinMarketCap",
            "hex": "17181B",
            "source": "https://www.coinmarketcap.com"
        },
        {
            "title": "Commerzbank",
            "hex": "FFCC33",
            "source": "https://commons.wikimedia.org/wiki/Category:Commerzbank_logos"
        },
        {
            "title": "commitlint",
            "hex": "000000",
            "source": "https://github.com/conventional-changelog/commitlint/blob/0b177635472214faac5a5800ced970bf4d2e6012/docs/assets/icon.svg"
        },
        {
            "title": "Commodore",
            "hex": "1E2A4E",
            "source": "https://commodore.inc"
        },
        {
            "title": "Common Workflow Language",
            "hex": "B5314C",
            "source": "https://github.com/common-workflow-language/logo/blob/54b1624bc88df6730fa7b6c928a05fc9c939e47e/CWL-Logo-nofonts.svg"
        },
        {
            "title": "Compiler Explorer",
            "hex": "67C52A",
            "source": "https://github.com/compiler-explorer/infra/blob/8d362efe7ddc24e6a625f7db671d0a6e7600e3c9/logo/icon/CompilerExplorer%20Logo%20Icon%20SVG.svg"
        },
        {
            "title": "Composer",
            "hex": "885630",
            "source": "https://getcomposer.org"
        },
        {
            "title": "Comsol",
            "hex": "368CCB",
            "source": "https://cdn.comsol.com/company/comsol-brand-guide-November2019.pdf"
        },
        {
            "title": "Conan",
            "hex": "6699CB",
            "source": "https://conan.io"
        },
        {
            "title": "Concourse",
            "hex": "3398DC",
            "source": "https://concourse-ci.org"
        },
        {
            "title": "Conda-Forge",
            "hex": "000000",
            "source": "https://github.com/conda-forge/conda-forge.github.io/tree/0fc7dac2b989f3601dcc1be8a9f92c5b617c291e"
        },
        {
            "title": "Conekta",
            "hex": "0A1837",
            "source": "https://www.conekta.com"
        },
        {
            "title": "Confluence",
            "hex": "172B4D",
            "source": "https://www.atlassian.com/company/news/press-kit"
        },
        {
            "title": "Construct 3",
            "hex": "00FFDA",
            "source": "https://www.construct.net",
            "guidelines": "https://www.construct.net"
        },
        {
            "title": "Consul",
            "hex": "F24C53",
            "source": "https://www.hashicorp.com/brand",
            "guidelines": "https://www.hashicorp.com/brand"
        },
        {
            "title": "Contactless Payment",
            "hex": "000000",
            "source": "https://en.wikipedia.org/wiki/Contactless_payment"
        },
        {
            "title": "containerd",
            "hex": "575757",
            "source": "https://cncf-branding.netlify.app/projects/containerd/"
        },
        {
            "title": "Contao",
            "hex": "F47C00",
            "source": "https://contao.org",
            "guidelines": "https://contao.org/en/media"
        },
        {
            "title": "Contentful",
            "hex": "2478CC",
            "source": "https://press.contentful.com/media_kits"
        },
        {
            "title": "Conventional Commits",
            "hex": "FE5196",
            "source": "https://www.conventionalcommits.org",
            "license": {
                "type": "MIT"
            }
        },
        {
            "title": "Convertio",
            "hex": "FF3333",
            "source": "https://convertio.co"
        },
        {
            "title": "Cookiecutter",
            "hex": "D4AA00",
            "source": "https://github.com/cookiecutter/cookiecutter/blob/52dd18513bbab7f0fbfcb2938c9644d9092247cf/logo/cookiecutter-logo.svg"
        },
        {
            "title": "Cora",
            "hex": "E61845",
            "source": "https://www.cora.fr"
        },
        {
            "title": "Corona Engine",
            "hex": "F96F29",
            "source": "https://coronalabs.com",
            "guidelines": "https://coronalabs.com/presskit.pdf"
        },
        {
            "title": "Corona Renderer",
            "hex": "E6502A",
            "source": "https://corona-renderer.com/about"
        },
        {
            "title": "Corsair",
            "hex": "000000",
            "source": "https://www.corsair.com",
            "guidelines": "https://www.corsair.com/press"
        },
        {
            "title": "Couchbase",
            "hex": "EA2328",
            "source": "https://www.couchbase.com"
        },
        {
            "title": "Counter-Strike",
            "hex": "000000",
            "source": "https://en.wikipedia.org/wiki/File:CS-GO_Logo.svg"
        },
        {
            "title": "CountingWorks PRO",
            "hex": "2E3084",
            "source": "https://www.countingworks.com/blog"
        },
        {
            "title": "Coursera",
            "hex": "0056D2",
            "source": "https://about.coursera.org/press"
        },
        {
            "title": "Coveralls",
            "hex": "3F5767",
            "source": "https://coveralls.io"
        },
        {
            "title": "cPanel",
            "hex": "FF6C2C",
            "source": "https://cpanel.net/company/cpanel-brand-guide/"
        },
        {
            "title": "Craft CMS",
            "hex": "E5422B",
            "source": "https://craftcms.com/brand-resources"
        },
        {
            "title": "CrateDB",
            "hex": "009DC7",
            "source": "https://github.com/crate/crate-docs-theme/blob/cbd734b3617489ca937f35e30f37f3f6c1870e1f/src/crate/theme/rtd/crate/static/images/crate-logo.svg"
        },
        {
            "title": "Crayon",
            "hex": "FF6A4C",
            "source": "https://www.crayon.com"
        },
        {
            "title": "Creality",
            "hex": "000000",
            "source": "https://www.creality.com"
        },
        {
            "title": "Create React App",
            "hex": "09D3AC",
            "source": "https://github.com/facebook/create-react-app/blob/9d0369b1fe3260e620b08effcf85f1edefc5d1ea/docusaurus/website/static/img/logo.svg"
        },
        {
            "title": "Creative Commons",
            "hex": "EF9421",
            "source": "https://creativecommons.org"
        },
        {
            "title": "Creative Technology",
            "hex": "000000",
            "source": "https://creative.com"
        },
        {
            "title": "Credly",
            "hex": "FF6B00",
            "source": "https://cdn.credly.com/assets/structure/logo-78b59f8114817c758ca965ed8f1a58a76a39b6fd70d031f771a9bbc581fcde65.svg"
        },
        {
            "title": "Crehana",
            "hex": "4B22F4",
            "source": "https://www.crehana.com"
        },
        {
            "title": "Critical Role",
            "hex": "000000",
            "source": "https://critrole.com"
        },
        {
            "title": "Crowdin",
            "hex": "2E3340",
            "source": "https://support.crowdin.com/using-logo/"
        },
        {
            "title": "Crowdsource",
            "hex": "4285F4",
            "source": "https://crowdsource.google.com/about/"
        },
        {
            "title": "Crunchbase",
            "hex": "0288D1",
            "source": "https://www.crunchbase.com/home"
        },
        {
            "title": "Crunchyroll",
            "hex": "F47521",
            "source": "https://www.crunchyroll.com"
        },
        {
            "title": "CRYENGINE",
            "hex": "000000",
            "source": "https://www.cryengine.com/brand"
        },
        {
            "title": "Crystal",
            "hex": "000000",
            "source": "https://crystal-lang.org/media/"
        },
        {
            "title": "CSS Modules",
            "hex": "000000",
            "source": "https://github.com/css-modules/logos/blob/32e4717062e4328ed861fa92d5d9cfd47859362f/css-modules-logo.svg"
        },
        {
            "title": "CSS Wizardry",
            "hex": "F43059",
            "source": "https://csswizardry.com"
        },
        {
            "title": "CSS3",
            "hex": "1572B6",
            "source": "https://www.w3.org/html/logo/"
        },
        {
            "title": "CTS",
            "hex": "E53236",
            "source": "https://commons.wikimedia.org/wiki/File:Logo_Compagnie_des_transports_strasbourgeois.svg",
            "aliases": {
                "aka": [
                    "Compagnie des Transports Strasbourgeois"
                ]
            }
        },
        {
            "title": "Cucumber",
            "hex": "23D96C",
            "source": "https://cucumber.io"
        },
        {
            "title": "Cultura",
            "hex": "1D2C54",
            "source": "https://www.cultura.com"
        },
        {
            "title": "curl",
            "hex": "073551",
            "source": "https://curl.haxx.se/logo/"
        },
        {
            "title": "CurseForge",
            "hex": "F16436",
            "source": "https://www.curseforge.com"
        },
        {
            "title": "Cycling '74",
            "hex": "111111",
            "source": "https://cycling74.com"
        },
        {
            "title": "Cypress",
            "hex": "17202C",
            "source": "https://cypress.io"
        },
        {
            "title": "Cytoscape.js",
            "hex": "F7DF1E",
            "source": "https://github.com/cytoscape/cytoscape.js/blob/97c27700feefe2f7b79fca248763049e9a0b38c6/documentation/img/cytoscape-logo.svg"
        },
        {
            "title": "D",
            "hex": "B03931",
            "source": "https://github.com/dlang/dlang.org/blob/6d0e2e5f6a8249031cfd010e389b99ff014cd320/images/dlogo.svg"
        },
        {
            "title": "D-EDGE",
            "hex": "432975",
            "source": "https://github.com/d-edge/JoinUs/blob/4d8b5cf7145db26649fe9f1587194e44dbbe3565/d-edge.svg"
        },
        {
            "title": "D-Wave Systems",
            "hex": "008CD7",
            "source": "https://www.dwavesys.com"
        },
        {
            "title": "D3.js",
            "hex": "F9A03C",
            "source": "https://github.com/d3/d3-logo/tree/6d9c471aa852033501d00ca63fe73d9f8be82d1d"
        },
        {
            "title": "Dacia",
            "hex": "646B52",
            "source": "https://commons.wikimedia.org/wiki/File:Dacia-Logo-2021.svg"
        },
        {
            "title": "DAF",
            "hex": "00529B",
            "source": "https://www.daf.com/en"
        },
        {
            "title": "Dailymotion",
            "hex": "0D0D0D",
            "source": "https://about.dailymotion.com/en/press/"
        },
        {
            "title": "Daimler",
            "hex": "E6E6E6",
            "source": "https://designnavigator.daimler.com/Daimler_Corporate_Logotype_Black_DTP",
            "guidelines": "https://designnavigator.daimler.com/Daimler_Corporate_Logotype"
        },
        {
            "title": "DaisyUI",
            "hex": "5A0EF8",
            "source": "https://raw.githubusercontent.com/saadeghi/files/main/daisyui/logo-4.svg"
        },
        {
            "title": "Dapr",
            "hex": "0D2192",
            "source": "https://raw.githubusercontent.com/dapr/dapr/18575823c74318c811d6cd6f57ffac76d5debe93/img/dapr_logo.svg"
        },
        {
            "title": "Dark Reader",
            "hex": "141E24",
            "source": "https://github.com/simple-icons/simple-icons/pull/3348#issuecomment-667090608"
        },
        {
            "title": "Dart",
            "hex": "0175C2",
            "source": "https://github.com/dart-lang/site-shared/tree/18458ff440afd3d06f04e5cb871c4c5eda29c9d5/src/_assets/image/dart/logo"
        },
        {
            "title": "Darty",
            "hex": "EB1B23",
            "source": "https://www.darty.com"
        },
        {
            "title": "Das Erste",
            "hex": "001A4B",
            "source": "https://en.wikipedia.org/wiki/Das_Erste"
        },
        {
            "title": "Dash",
            "hex": "008DE4",
            "source": "https://www.dash.org/brand-assets/",
            "guidelines": "https://www.dash.org/brand-guidelines/"
        },
        {
            "title": "Dashlane",
            "hex": "0E353D",
            "source": "https://brandfolder.com/dashlane/brandkitpartners"
        },
        {
            "title": "Dask",
            "hex": "FC6E6B",
            "source": "https://github.com/dask/dask/blob/67e648922512615f94f8a90726423e721d0e3eb2/docs/source/images/dask_icon_black.svg"
        },
        {
            "title": "Dassault Systèmes",
            "hex": "005386",
            "source": "https://www.3ds.com"
        },
        {
            "title": "data.ai",
            "hex": "000000",
            "source": "https://www.data.ai/en/about/press/"
        },
        {
            "title": "Databricks",
            "hex": "FF3621",
            "source": "https://www.databricks.com",
            "guidelines": "https://brand.databricks.com/Styleguide/Guide/"
        },
        {
            "title": "DataCamp",
            "hex": "03EF62",
            "source": "https://www.datacamp.com"
        },
        {
            "title": "Datadog",
            "hex": "632CA6",
            "source": "https://www.datadoghq.com/about/resources",
            "guidelines": "https://www.datadoghq.com/about/resources/"
        },
        {
            "title": "DataGrip",
            "hex": "000000",
            "source": "https://www.jetbrains.com/company/brand/logos/",
            "guidelines": "https://www.jetbrains.com/company/brand/"
        },
        {
            "title": "Dataiku",
            "hex": "2AB1AC",
            "source": "https://www.dataiku.com/company/media-kit/"
        },
        {
            "title": "DataStax",
            "hex": "3A3A42",
            "source": "https://www.datastax.com/brand-resources",
            "guidelines": "https://www.datastax.com/brand-resources"
        },
        {
            "title": "Dataverse",
            "hex": "088142",
            "source": "https://docs.microsoft.com/en-us/power-platform/guidance/icons",
            "guidelines": "https://docs.microsoft.com/en-us/power-platform/guidance/icons",
            "license": {
                "type": "custom",
                "url": "https://docs.microsoft.com/en-us/power-platform/guidance/icons"
            }
        },
        {
            "title": "DatoCMS",
            "hex": "FF7751",
            "source": "https://www.datocms.com/company/brand-assets",
            "guidelines": "https://www.datocms.com/company/brand-assets"
        },
        {
            "title": "Datto",
            "hex": "199ED9",
            "source": "https://www.datto.com/brand/logos",
            "guidelines": "https://www.datto.com/brand"
        },
        {
            "title": "DAZN",
            "hex": "F8F8F5",
            "source": "https://media.dazn.com/en/assets/"
        },
        {
            "title": "dblp",
            "hex": "004F9F",
            "source": "https://dblp.org"
        },
        {
            "title": "dbt",
            "hex": "FF694B",
            "source": "https://github.com/fishtown-analytics/dbt-styleguide/blob/a2895e005457eda531880dfde62f31959d42f18b/_includes/icons/logo.svg"
        },
        {
            "title": "DC Entertainment",
            "hex": "0078F0",
            "source": "https://www.readdc.com"
        },
        {
            "title": "De'Longhi",
            "hex": "072240",
            "source": "https://www.delonghi.com"
        },
        {
            "title": "Debian",
            "hex": "A81D33",
            "source": "https://www.debian.org/logos",
            "guidelines": "https://www.debian.org/logos/",
            "license": {
                "type": "CC-BY-SA-3.0"
            }
        },
        {
            "title": "deepin",
            "hex": "007CFF",
            "source": "https://commons.wikimedia.org/wiki/File:Deepin_logo.svg"
        },
        {
            "title": "Deepnote",
            "hex": "3793EF",
            "source": "https://deepnote.com"
        },
        {
            "title": "Deezer",
            "hex": "FEAA2D",
            "source": "https://deezerbrand.com",
            "guidelines": "https://deezerbrand.com"
        },
        {
            "title": "del.icio.us",
            "slug": "delicious",
            "hex": "0000FF",
            "source": "https://del.icio.us",
            "aliases": {
                "aka": [
                    "Delicious"
                ]
            }
        },
        {
            "title": "Deliveroo",
            "hex": "00CCBC",
            "source": "https://deliveroo.com"
        },
        {
            "title": "Dell",
            "hex": "007DB8",
            "source": "https://www.dell.com",
            "guidelines": "https://brand.delltechnologies.com/logos/"
        },
        {
            "title": "Delphi",
            "hex": "EE1F35",
            "source": "https://www.embarcadero.com/news/logo"
        },
        {
            "title": "Delta",
            "hex": "003366",
            "source": "https://news.delta.com/delta-air-lines-logos-brand-guidelines"
        },
        {
            "title": "Deno",
            "hex": "000000",
            "source": "https://github.com/denoland/dotland/blob/f1ba74327b401b47de678f30d768ff9bf54494b6/public/logo.svg",
            "license": {
                "type": "MIT"
            }
        },
        {
            "title": "Denon",
            "hex": "0B131A",
            "source": "https://www.denon.com",
            "guidelines": "https://www.denon.com/en-us/support/termsofuse.html"
        },
        {
            "title": "Dependabot",
            "hex": "025E8C",
            "source": "https://dependabot.com"
        },
        {
            "title": "Der Spiegel",
            "hex": "E64415",
            "source": "https://www.spiegel.de"
        },
        {
            "title": "Designer News",
            "hex": "2D72D9",
            "source": "https://www.designernews.co"
        },
        {
            "title": "Deutsche Bahn",
            "hex": "F01414",
            "source": "https://www.bahn.de"
        },
        {
            "title": "Deutsche Bank",
            "hex": "0018A8",
            "source": "https://www.db.com"
        },
        {
            "title": "dev.to",
            "hex": "0A0A0A",
            "source": "https://dev.to"
        },
        {
            "title": "DevExpress",
            "hex": "FF7200",
            "source": "https://www.devexpress.com/aboutus/"
        },
        {
            "title": "DeviantArt",
            "hex": "05CC47",
            "source": "https://help.deviantart.com/21"
        },
        {
            "title": "Devpost",
            "hex": "003E54",
            "source": "https://github.com/challengepost/supportcenter/blob/e40066cde2ed25dc14c0541edb746ff8c6933114/images/devpost-icon-rgb.svg"
        },
        {
            "title": "devRant",
            "hex": "F99A66",
            "source": "https://devrant.com"
        },
        {
            "title": "Dgraph",
            "hex": "E50695",
            "source": "https://dgraph.io"
        },
        {
            "title": "DHL",
            "hex": "FFCC00",
            "source": "https://www.dpdhl-brands.com/dhl/en/guides/design-basics/logo-and-claim.html",
            "guidelines": "https://www.dpdhl-brands.com/dhl/en/guides/design-basics/logo-and-claim.html"
        },
        {
            "title": "diagrams.net",
            "hex": "F08705",
            "source": "https://github.com/jgraph/drawio/blob/4743eba8d5eaa497dc003df7bf7295b695c59bea/src/main/webapp/images/drawlogo.svg",
            "aliases": {
                "aka": [
                    "draw.io"
                ]
            }
        },
        {
            "title": "Dialogflow",
            "hex": "FF9800",
            "source": "https://dialogflow.cloud.google.com"
        },
        {
            "title": "Diaspora",
            "hex": "000000",
            "source": "https://wiki.diasporafoundation.org/Branding"
        },
        {
            "title": "Digg",
            "hex": "000000",
            "source": "https://digg.com"
        },
        {
            "title": "Digi-Key Electronics",
            "hex": "CC0000",
            "source": "https://www.digikey.com"
        },
        {
            "title": "DigitalOcean",
            "hex": "0080FF",
            "source": "https://www.digitalocean.com/press/",
            "guidelines": "https://www.digitalocean.com/press/"
        },
        {
            "title": "Dior",
            "hex": "000000",
            "source": "https://www.dior.com"
        },
        {
            "title": "Directus",
            "hex": "263238",
            "source": "https://directus.io"
        },
        {
            "title": "Discogs",
            "hex": "333333",
            "source": "https://www.discogs.com/brand"
        },
        {
            "title": "Discord",
            "hex": "5865F2",
            "source": "https://discord.com/branding",
            "guidelines": "https://discord.com/branding"
        },
        {
            "title": "Discourse",
            "hex": "000000",
            "source": "https://www.discourse.org"
        },
        {
            "title": "Discover",
            "hex": "FF6000",
            "source": "https://www.discovernetwork.com/en-us/business-resources/free-signage-logos"
        },
        {
            "title": "Disqus",
            "hex": "2E9FFF",
            "source": "https://disqus.com/brand"
        },
        {
            "title": "Disroot",
            "hex": "50162D",
            "source": "https://disroot.org/en"
        },
        {
            "title": "Django",
            "hex": "092E20",
            "source": "https://www.djangoproject.com/community/logos/"
        },
        {
            "title": "Dlib",
            "hex": "008000",
            "source": "https://github.com/davisking/dlib/blob/8a2c7442074339ac9ffceff6ef5a49e0114222b9/docs/docs/dlib-logo-and-icons.svg"
        },
        {
            "title": "DLNA",
            "hex": "48A842",
            "source": "https://upload.wikimedia.org/wikipedia/de/e/eb/Digital_Living_Network_Alliance_logo.svg"
        },
        {
            "title": "dm",
            "hex": "002878",
            "source": "https://www.dm.de"
        },
        {
            "title": "Docker",
            "hex": "2496ED",
            "source": "https://www.docker.com/company/newsroom/media-resources"
        },
        {
            "title": "Docs.rs",
            "hex": "000000",
            "source": "https://docs.rs"
        },
        {
            "title": "DocuSign",
            "hex": "FFCC22",
            "source": "https://www.docusign.com/sites/all/themes/custom/docusign/favicons/mstile-310x310.png"
        },
        {
            "title": "Dogecoin",
            "hex": "C2A633",
            "source": "https://cryptologos.cc/dogecoin"
        },
        {
            "title": "DOI",
            "hex": "FAB70C",
            "source": "https://www.doi.org/images/logos/header_logo_cropped.svg",
            "guidelines": "https://www.doi.org/resources/130718-trademark-policy.pdf"
        },
        {
            "title": "Dolby",
            "hex": "000000",
            "source": "https://www.dolby.com/us/en/about/brand-identity.html"
        },
        {
            "title": "DoorDash",
            "hex": "FF3008",
            "source": "https://www.doordash.com/about/"
        },
        {
            "title": "Douban",
            "hex": "2D963D",
            "source": "https://www.douban.com/about",
            "license": {
                "type": "custom",
                "url": "https://www.douban.com/about/legal#info_data"
            }
        },
        {
            "title": "Douban Read",
            "hex": "389EAC",
            "source": "https://read.douban.com",
            "license": {
                "type": "custom",
                "url": "https://www.douban.com/about/legal#info_data"
            }
        },
        {
            "title": "Dovecot",
            "hex": "54BCAB",
            "source": "https://commons.wikimedia.org/wiki/File:Dovecot_logo.svg"
        },
        {
            "title": "DPD",
            "hex": "DC0032",
            "source": "https://www.dpd.com"
        },
        {
            "title": "Dragonframe",
            "hex": "D4911E",
            "source": "https://dragonframe.com"
        },
        {
            "title": "Draugiem.lv",
            "hex": "FF6600",
            "source": "https://www.frype.com/applications/dev/docs/logos/"
        },
        {
            "title": "Dribbble",
            "hex": "EA4C89",
            "source": "https://dribbble.com/branding"
        },
        {
            "title": "Drone",
            "hex": "212121",
            "source": "https://github.com/drone/brand/tree/f3ba7a1ad3c35abfe9571ea9c3ea93dff9912955"
        },
        {
            "title": "Drooble",
            "hex": "19C4BE",
            "source": "https://blog.drooble.com/press/"
        },
        {
            "title": "Dropbox",
            "hex": "0061FF",
            "source": "https://www.dropbox.com/branding"
        },
        {
            "title": "Drupal",
            "hex": "0678BE",
            "source": "https://www.drupal.org/about/media-kit/logos"
        },
        {
            "title": "DS Automobiles",
            "hex": "1D1717",
            "source": "https://www.stellantis.com/en/brands/ds"
        },
        {
            "title": "DTS",
            "hex": "F98B2B",
            "source": "https://xperi.com/brands/dts/",
            "guidelines": "https://xperi.com/terms-conditions/"
        },
        {
            "title": "DTube",
            "hex": "F01A30",
            "source": "https://about.d.tube/mediakit.html"
        },
        {
            "title": "Ducati",
            "hex": "CC0000",
            "source": "https://brandlogos.net/ducati-logo-vector-svg-92931.html"
        },
        {
            "title": "DuckDB",
            "hex": "FFF000",
            "source": "https://duckdb.org"
        },
        {
            "title": "DuckDuckGo",
            "hex": "DE5833",
            "source": "https://duckduckgo.com"
        },
        {
            "title": "Dungeons & Dragons",
            "hex": "ED1C24",
            "source": "https://dnd.wizards.com/articles/features/basicrules",
            "guidelines": "https://dnd.wizards.com/articles/features/fan-site-kit",
            "aliases": {
                "aka": [
                    "D&D"
                ]
            }
        },
        {
            "title": "Dunked",
            "hex": "2DA9D7",
            "source": "https://dunked.com"
        },
        {
            "title": "Duolingo",
            "hex": "58CC02",
            "source": "https://www.duolingo.com"
        },
        {
            "title": "DVC",
            "aliases": {
                "aka": [
                    "Data Version Control"
                ]
            },
            "hex": "13ADC7",
            "source": "https://iterative.ai/brand/",
            "guidelines": "https://iterative.ai/brand/"
        },
        {
            "title": "dwm",
            "hex": "1177AA",
            "source": "https://dwm.suckless.org"
        },
        {
            "title": "Dynamics 365",
            "hex": "0B53CE",
            "source": "https://docs.microsoft.com/en-us/dynamics365/get-started/icons",
            "guidelines": "https://docs.microsoft.com/en-us/dynamics365/get-started/icons",
            "license": {
                "type": "custom",
                "url": "https://docs.microsoft.com/en-us/dynamics365/get-started/icons"
            }
        },
        {
            "title": "Dynatrace",
            "hex": "1496FF",
            "source": "https://www.dynatrace.com/company/press-kit/"
        },
        {
            "title": "E.Leclerc",
            "hex": "0066CC",
            "source": "https://www.e.leclerc/assets/images/sue-logo.svg"
        },
        {
            "title": "E3",
            "hex": "E73D2F",
            "source": "https://commons.wikimedia.org/wiki/File:E3_Logo.svg",
            "aliases": {
                "aka": [
                    "Electronic Entertainment Expo"
                ]
            }
        },
        {
            "title": "EA",
            "hex": "000000",
            "source": "https://www.ea.com"
        },
        {
            "title": "Eagle",
            "hex": "0072EF",
            "source": "https://en.eagle.cool"
        },
        {
            "title": "EasyEDA",
            "hex": "1765F6",
            "source": "https://easyeda.com"
        },
        {
            "title": "easyJet",
            "hex": "FF6600",
            "source": "https://www.easyjet.com"
        },
        {
            "title": "eBay",
            "hex": "E53238",
            "source": "https://go.developer.ebay.com/logos"
        },
        {
            "title": "EBOX",
            "hex": "BE2323",
            "source": "https://www.ebox.ca"
        },
        {
            "title": "Eclipse Adoptium",
            "hex": "FF1464",
            "source": "https://www.eclipse.org/org/artwork/",
            "guidelines": "https://www.eclipse.org/legal/logo_guidelines.php"
        },
        {
            "title": "Eclipse Che",
            "hex": "525C86",
            "source": "https://www.eclipse.org/che/"
        },
        {
            "title": "Eclipse IDE",
            "hex": "2C2255",
            "source": "https://www.eclipse.org/artwork/"
        },
        {
            "title": "Eclipse Jetty",
            "hex": "FC390E",
            "source": "https://github.com/eclipse/jetty.project/blob/dab26c601d08d350cd830c1007bb196c5196f0f6/logos/jetty-avatar.svg"
        },
        {
            "title": "Eclipse Mosquitto",
            "hex": "3C5280",
            "source": "https://github.com/eclipse/mosquitto/blob/75fc908bba90d4bd06e85efc1c4ed77952ec842c/logo/mosquitto-logo-only.svg"
        },
        {
            "title": "Eclipse Vert.x",
            "hex": "782A90",
            "source": "https://github.com/vert-x3/.github/blob/1ad6612d87f35665e50a00fc32eb9c542556385d/workflow-templates/vertx-favicon.svg"
        },
        {
            "title": "EDEKA",
            "hex": "1B66B3",
            "source": "https://www.edeka.de"
        },
        {
            "title": "EditorConfig",
            "hex": "FEFEFE",
            "source": "https://editorconfig.org"
        },
        {
            "title": "edX",
            "hex": "02262B",
            "source": "https://www.edx.org"
        },
        {
            "title": "egghead",
            "hex": "FCFBFA",
            "source": "https://egghead.io"
        },
        {
            "title": "Egnyte",
            "hex": "00968F",
            "source": "https://www.egnyte.com/presskit.html"
        },
        {
            "title": "Eight Sleep",
            "hex": "262729",
            "source": "https://www.eightsleep.com/press/"
        },
        {
            "title": "El Jueves",
            "hex": "BE312E",
            "source": "https://www.eljueves.es"
        },
        {
            "title": "Elastic",
            "hex": "005571",
            "source": "https://www.elastic.co/brand"
        },
        {
            "title": "Elastic Cloud",
            "hex": "005571",
            "source": "https://www.elastic.co/brand"
        },
        {
            "title": "Elastic Stack",
            "hex": "005571",
            "source": "https://www.elastic.co/brand"
        },
        {
            "title": "Elasticsearch",
            "hex": "005571",
            "source": "https://www.elastic.co/brand"
        },
        {
            "title": "Elavon",
            "hex": "0C2074",
            "source": "https://www.elavon.com"
        },
        {
            "title": "Electron",
            "hex": "47848F",
            "source": "https://www.electronjs.org"
        },
        {
            "title": "Electron Fiddle",
            "hex": "E79537",
            "source": "https://github.com/electron/fiddle/blob/19360ade76354240630e5660469b082128e1e57e/assets/icons/fiddle.svg"
        },
        {
            "title": "electron-builder",
            "hex": "FFFFFF",
            "source": "https://www.electron.build"
        },
        {
            "title": "Element",
            "hex": "0DBD8B",
            "source": "https://element.io"
        },
        {
            "title": "elementary",
            "hex": "64BAFF",
            "source": "https://elementary.io/brand"
        },
        {
            "title": "Elementor",
            "hex": "92003B",
            "source": "https://elementor.com/logos/",
            "guidelines": "https://elementor.com/logos/"
        },
        {
            "title": "Eleventy",
            "hex": "000000",
            "source": "https://www.11ty.io"
        },
        {
            "title": "Elgato",
            "hex": "101010",
            "source": "https://www.elgato.com/en/media-room"
        },
        {
            "title": "Elixir",
            "hex": "4B275F",
            "source": "https://github.com/elixir-lang/elixir-lang.github.com/tree/031746384ee23b9be19298c92a9699c56cc05845/images/logo"
        },
        {
            "title": "Ello",
            "hex": "000000",
            "source": "https://ello.co"
        },
        {
            "title": "Elm",
            "hex": "1293D8",
            "source": "https://github.com/elm/foundation.elm-lang.org/blob/2d097b317d8af2aaeab49284830260a32d817305/assets/elm_logo.svg"
        },
        {
            "title": "Elsevier",
            "hex": "FF6C00",
            "source": "https://www.elsevier.com"
        },
        {
            "title": "Embarcadero",
            "hex": "ED1F35",
            "source": "https://www.embarcadero.com/news/logo"
        },
        {
            "title": "Ember.js",
            "hex": "E04E39",
            "source": "https://emberjs.com/logos/",
            "guidelines": "https://emberjs.com/logos/"
        },
        {
            "title": "Emby",
            "hex": "52B54B",
            "source": "https://emby.media"
        },
        {
            "title": "Emirates",
            "hex": "D71921",
            "source": "https://www.emirates.com/ie/english/"
        },
        {
            "title": "Emlakjet",
            "hex": "0AE524",
            "source": "https://www.emlakjet.com/kurumsal-materyaller/"
        },
        {
            "title": "Empire Kred",
            "hex": "72BE50",
            "source": "https://www.empire.kred"
        },
        {
            "title": "Engadget",
            "hex": "000000",
            "source": "https://www.engadget.com",
            "guidelines": "https://o.aolcdn.com/engadget/brand-kit/eng-logo-guidelines.pdf"
        },
        {
            "title": "Enpass",
            "hex": "0D47A1",
            "source": "https://www.enpass.io/press/"
        },
        {
            "title": "EnterpriseDB",
            "hex": "FF3E00",
            "source": "https://www.enterprisedb.com"
        },
        {
            "title": "Envato",
            "hex": "81B441",
            "source": "https://envato.com"
        },
        {
            "title": "Envoy Proxy",
            "hex": "AC6199",
            "source": "https://d33wubrfki0l68.cloudfront.net/6f16455dae972425b77c7e31642269b375ec250e/3bd11/img/envoy-logo.svg"
        },
        {
            "title": "EPEL",
            "hex": "FC0000",
            "source": "https://fedoraproject.org/wiki/EPEL"
        },
        {
            "title": "Epic Games",
            "hex": "313131",
            "source": "https://dev.epicgames.com/docs/services/en-US/EpicAccountServices/DesignGuidelines/index.html#epicgamesbrandguidelines",
            "guidelines": "https://dev.epicgames.com/docs/services/en-US/EpicAccountServices/DesignGuidelines/index.html#epicgamesbrandguidelines"
        },
        {
            "title": "Epson",
            "hex": "003399",
            "source": "https://global.epson.com/IR/library/"
        },
        {
            "title": "Equinix Metal",
            "hex": "ED2224",
            "source": "https://metal.equinix.com"
        },
        {
            "title": "Erlang",
            "hex": "A90533",
            "source": "https://github.com/erlang/erlide_eclipse/blob/99d1d61fde8e32ef1630ca0e1b05a6822b3d6489/meta/media/erlang-logo.svg"
        },
        {
            "title": "esbuild",
            "hex": "FFCF00",
            "source": "https://github.com/evanw/esbuild/blob/ac542f913908d7326b65eb2e01f0559ed135a40e/images/logo.svg"
        },
        {
            "title": "ESEA",
            "hex": "0E9648",
            "source": "https://play.esea.net"
        },
        {
            "title": "ESLGaming",
            "hex": "FFFF09",
            "source": "https://brand.eslgaming.com",
            "guidelines": "https://brand.eslgaming.com"
        },
        {
            "title": "ESLint",
            "hex": "4B32C3",
            "source": "https://eslint.org"
        },
        {
            "title": "ESPHome",
            "hex": "000000",
            "source": "https://esphome.io"
        },
        {
            "title": "Espressif",
            "hex": "E7352C",
            "source": "https://www.espressif.com"
        },
        {
            "title": "ESRI",
            "hex": "000000",
            "source": "https://www.esri.com/en-us/arcgis/products/arcgis-pro/overview"
        },
        {
            "title": "etcd",
            "hex": "419EDA",
            "source": "https://cncf-branding.netlify.app/projects/etcd/"
        },
        {
            "title": "Ethereum",
            "hex": "3C3C3D",
            "source": "https://ethereum.org/en/assets/"
        },
        {
            "title": "Ethiopian Airlines",
            "hex": "648B1A",
            "source": "https://corporate.ethiopianairlines.com/media/Ethiopian-Factsheet"
        },
        {
            "title": "Etihad Airways",
            "hex": "BD8B13",
            "source": "https://www.etihad.com/en-ie/manage/duty-free"
        },
        {
            "title": "Etsy",
            "hex": "F16521",
            "source": "https://www.etsy.com/uk/press"
        },
        {
            "title": "Event Store",
            "hex": "5AB552",
            "source": "https://github.com/EventStore/Brand/tree/319d6f8dadc2881062917ea5a6dafa675775ea85"
        },
        {
            "title": "Eventbrite",
            "hex": "F05537",
            "source": "https://www.eventbrite.com/signin/"
        },
        {
            "title": "Evernote",
            "hex": "00A82D",
            "source": "https://evernote.com/about-us",
            "guidelines": "https://evernote.com/about-us"
        },
        {
            "title": "Exercism",
            "hex": "009CAB",
            "source": "https://github.com/exercism/website-icons/blob/2ad12baa465acfaa74efc5da27a6a12f8b05e3d0/exercism/logo-icon.svg",
            "license": {
                "type": "CC-BY-3.0"
            }
        },
        {
            "title": "Exordo",
            "hex": "DAA449",
            "source": "https://www.exordo.com"
        },
        {
            "title": "Exoscale",
            "hex": "DA291C",
            "source": "https://www.exoscale.com/press/",
            "guidelines": "https://www.exoscale.com/press/"
        },
        {
            "title": "Expensify",
            "hex": "0185FF",
            "source": "https://use.expensify.com/press-kit",
            "guidelines": "https://use.expensify.com/press-kit"
        },
        {
            "title": "Experts Exchange",
            "hex": "00AAE7",
            "source": "https://www.experts-exchange.com"
        },
        {
            "title": "Expo",
            "hex": "000020",
            "source": "https://expo.io/brand/"
        },
        {
            "title": "Express",
            "hex": "000000",
            "source": "https://github.com/openjs-foundation/artwork/blob/ac43961d1157f973c54f210cf5e0c9c45e3d3f10/projects/express/express-icon-black.svg"
        },
        {
            "title": "ExpressVPN",
            "hex": "DA3940",
            "source": "https://www.expressvpn.com/press",
            "guidelines": "https://www.expressvpn.com/press"
        },
        {
            "title": "EyeEm",
            "hex": "000000",
            "source": "https://www.eyeem.com"
        },
        {
            "title": "F-Droid",
            "hex": "1976D2",
            "source": "https://f-droid.org"
        },
        {
            "title": "F-Secure",
            "hex": "00BAFF",
            "source": "https://vip.f-secure.com/en/marketing/logos"
        },
        {
            "title": "F#",
            "hex": "378BBA",
            "slug": "fsharp",
            "source": "https://foundation.fsharp.org/logo",
            "guidelines": "https://foundation.fsharp.org/logo",
            "aliases": {
                "aka": [
                    "F sharp"
                ]
            }
        },
        {
            "title": "F1",
            "hex": "E10600",
            "source": "https://www.formula1.com"
        },
        {
            "title": "F5",
            "hex": "E4002B",
            "source": "https://www.f5.com/company/news/press-kit"
        },
        {
            "title": "Facebook",
            "hex": "1877F2",
            "source": "https://en.facebookbrand.com"
        },
        {
            "title": "Facebook Gaming",
            "hex": "005FED",
            "source": "https://www.facebook.com/fbgaminghome/"
        },
        {
            "title": "Facebook Live",
            "hex": "ED4242",
            "source": "https://en.facebookbrand.com"
        },
        {
            "title": "FACEIT",
            "hex": "FF5500",
            "source": "https://corporate.faceit.com/branding/"
        },
        {
            "title": "Facepunch",
            "hex": "EC1C24",
            "source": "https://sbox.facepunch.com/news"
        },
        {
            "title": "Falcon",
            "hex": "F0AD4E",
            "source": "https://falconframework.org"
        },
        {
            "title": "FamPay",
            "hex": "FFAD00",
            "source": "https://fampay.in"
        },
        {
            "title": "Fandango",
            "hex": "FF7300",
            "source": "https://www.fandango.com"
        },
        {
            "title": "Fandom",
            "hex": "FA005A",
            "source": "https://fandomdesignsystem.com"
        },
        {
            "title": "Fanfou",
            "hex": "00CCFF",
            "source": "https://fanfou.com"
        },
        {
            "title": "Fantom",
            "hex": "0928FF",
            "source": "https://fantom.foundation"
        },
        {
            "title": "FareHarbor",
            "hex": "0A6ECE",
            "source": "https://help.fareharbor.com/about/logo",
            "guidelines": "https://help.fareharbor.com/about/logo"
        },
        {
            "title": "FARFETCH",
            "hex": "000000",
            "source": "https://www.farfetch.com"
        },
        {
            "title": "FastAPI",
            "hex": "009688",
            "source": "https://github.com/tiangolo/fastapi/blob/6205935323ded4767438ee81623892621b353415/docs/en/docs/img/icon-white.svg"
        },
        {
            "title": "Fastify",
            "hex": "000000",
            "source": "https://github.com/fastify/graphics/blob/91e8a3d4754807de3b69440f66c72a737a5fde94/fastify-1000px-square-02.svg"
        },
        {
            "title": "Fastlane",
            "hex": "00F200",
            "source": "https://github.com/fastlane/fastlane.tools/blob/19ff41a6c0f27510a7a7879e6944809d40ab382e/assets/img/logo-mobile.svg"
        },
        {
            "title": "Fastly",
            "hex": "FF282D",
            "source": "https://assets.fastly.com/style-guide/docs/"
        },
        {
            "title": "Fathom",
            "hex": "9187FF",
            "source": "https://usefathom.com/brand"
        },
        {
            "title": "Fauna",
            "hex": "3A1AB6",
            "source": "https://fauna.com"
        },
        {
            "title": "Favro",
            "hex": "512DA8",
            "source": "https://favro.com/login"
        },
        {
            "title": "FeatHub",
            "hex": "9B9B9B",
            "source": "https://feathub.com"
        },
        {
            "title": "FedEx",
            "hex": "4D148C",
            "source": "https://newsroom.fedex.com"
        },
        {
            "title": "Fedora",
            "hex": "51A2DA",
            "source": "https://docs.fedoraproject.org/en-US/project/brand/",
            "guidelines": "https://fedoraproject.org/wiki/Legal:Trademark_guidelines",
            "license": {
                "type": "custom",
                "url": "https://docs.fedoraproject.org/en-US/project/brand/"
            }
        },
        {
            "title": "Feedly",
            "hex": "2BB24C",
            "source": "https://blog.feedly.com"
        },
        {
            "title": "Ferrari",
            "hex": "D40000",
            "source": "https://www.ferrari.com"
        },
        {
            "title": "Ferrari N.V.",
            "slug": "ferrarinv",
            "hex": "EB2E2C",
            "source": "https://corporate.ferrari.com"
        },
        {
            "title": "FerretDB",
            "hex": "042133",
            "source": "https://github.com/FerretDB/FerretDB/blob/1176606075dfe52225ce0cd1bbd0cd06128f8599/website/static/img/logo.svg"
        },
        {
            "title": "FFmpeg",
            "hex": "007808",
            "source": "https://commons.wikimedia.org/wiki/File:FFmpeg_Logo_new.svg"
        },
        {
            "title": "Fi",
            "hex": "00B899",
            "source": "https://fi.money",
            "aliases": {
                "aka": [
                    "Fi.Money",
                    "epiFi"
                ]
            }
        },
        {
            "title": "Fiat",
            "hex": "941711",
            "source": "https://www.fcaci.com/x/FIATv15"
        },
        {
            "title": "Fido Alliance",
            "hex": "FFBF3B",
            "source": "https://fidoalliance.org/overview/legal/logo-usage/",
            "guidelines": "https://fidoalliance.org/overview/legal/fido-trademark-and-service-mark-usage-agreement-for-websites/"
        },
        {
            "title": "FIFA",
            "hex": "326295",
            "source": "https://en.wikipedia.org/wiki/FIFA"
        },
        {
            "title": "Fig",
            "hex": "000000",
            "source": "https://fig.io/icons/fig.svg"
        },
        {
            "title": "Figma",
            "hex": "F24E1E",
            "source": "https://www.figma.com/using-the-figma-brand/",
            "guidelines": "https://www.figma.com/using-the-figma-brand/"
        },
        {
            "title": "figshare",
            "hex": "556472",
            "source": "https://en.wikipedia.org/wiki/Figshare"
        },
        {
            "title": "Fila",
            "hex": "03234C",
            "source": "https://en.wikipedia.org/wiki/Fila_(company)"
        },
        {
            "title": "Files",
            "hex": "4285F4",
            "source": "https://files.google.com"
        },
        {
            "title": "FileZilla",
            "hex": "BF0000",
            "source": "https://commons.wikimedia.org/wiki/File:FileZilla_logo.svg"
        },
        {
            "title": "Fing",
            "hex": "009AEE",
            "source": "https://www.fing.com"
        },
        {
            "title": "Firebase",
            "hex": "FFCA28",
            "source": "https://firebase.google.com/brand-guidelines/",
            "guidelines": "https://firebase.google.com/brand-guidelines/"
        },
        {
            "title": "Firefly III",
            "hex": "CD5029",
            "source": "https://docs.firefly-iii.org/firefly-iii/more-information/logo"
        },
        {
            "title": "Firefox",
            "hex": "FF7139",
            "source": "https://mozilla.design/firefox/logos-usage/",
            "guidelines": "https://mozilla.design/firefox/logos-usage/"
        },
        {
            "title": "Firefox Browser",
            "hex": "FF7139",
            "source": "https://mozilla.design/firefox/logos-usage/"
        },
        {
            "title": "Fireship",
            "hex": "EB844E",
            "source": "https://github.com/fireship-io/fireship.io/blob/987da97305a5968b99347aa748f928a4667336f8/hugo/layouts/partials/svg/logo.svg"
        },
        {
            "title": "Firewalla",
            "hex": "C8332D",
            "source": "https://github.com/firewalla/firewalla/blob/97f7463fe07b85b979a8f0738fdf14c1af0249a8/extension/diag/static/firewalla.svg"
        },
        {
            "title": "FIRST",
            "hex": "0066B3",
            "source": "https://www.firstinspires.org/brand",
            "guidelines": "https://www.firstinspires.org/brand"
        },
        {
            "title": "Fitbit",
            "hex": "00B0B9",
            "source": "https://www.fitbit.com/uk/home"
        },
        {
            "title": "FITE",
            "hex": "CA0404",
            "source": "https://www.fite.tv"
        },
        {
            "title": "FiveM",
            "hex": "F40552",
            "source": "https://fivem.net"
        },
        {
            "title": "Fiverr",
            "hex": "1DBF73",
            "source": "https://www.fiverr.com/press-kit"
        },
        {
            "title": "Flask",
            "hex": "000000",
            "source": "https://github.com/pallets/flask/blob/e6e75e55470a0682ee8370e6d68062e515a248b9/artwork/logo-full.svg",
            "license": {
                "type": "custom",
                "url": "https://github.com/pallets/flask/blob/master/artwork/LICENSE.rst"
            }
        },
        {
            "title": "Flat",
            "hex": "3481FE",
            "source": "https://github.com/netless-io/flat/blob/525b2247f36e96ae2f9e6a39b4fe0967152305f2/desktop/renderer-app/src/assets/image/logo.svg"
        },
        {
            "title": "Flathub",
            "hex": "000000",
            "source": "https://flathub.org"
        },
        {
            "title": "Flatpak",
            "hex": "4A90D9",
            "source": "https://flatpak.org/press",
            "guidelines": "https://flatpak.org/press"
        },
        {
            "title": "Flattr",
            "hex": "000000",
            "source": "https://flattr.com"
        },
        {
            "title": "Flickr",
            "hex": "0063DC",
            "source": "https://www.flickr.com"
        },
        {
            "title": "Flipboard",
            "hex": "E12828",
            "source": "https://about.flipboard.com/brand-guidelines"
        },
        {
            "title": "Flipkart",
            "hex": "2874F0",
            "source": "https://www.flipkart.com"
        },
        {
            "title": "Floatplane",
            "hex": "00AEEF",
            "source": "https://www.floatplane.com"
        },
        {
            "title": "Flood",
            "hex": "4285F4",
            "source": "https://flood.io"
        },
        {
            "title": "Fluent Bit",
            "hex": "49BDA5",
            "source": "https://github.com/fluent/fluent-bit/blob/cdb35721d06242d66a729656282831ccd1589ca2/snap/fluent-bit.svg"
        },
        {
            "title": "Fluentd",
            "hex": "0E83C8",
            "source": "https://docs.fluentd.org/quickstart/logo",
            "license": {
                "type": "Apache-2.0"
            }
        },
        {
            "title": "Flutter",
            "hex": "02569B",
            "source": "https://flutter.dev/brand",
            "guidelines": "https://flutter.dev/brand"
        },
        {
            "title": "Fluxus",
            "hex": "FFFFFF",
            "source": "https://github.com/YieldingFluxus/fluxuswebsite/blob/651d798b8753786dcc51644c3b048a4f399db166/public/icon-svg.svg"
        },
        {
            "title": "Flyway",
            "hex": "CC0200",
            "source": "https://github.com/flyway/flywaydb.org/blob/8a7923cb9ead016442d4c5caf2e8ba5a9bfad5cf/assets/logo/flyway-logo.png"
        },
        {
            "title": "FMOD",
            "hex": "000000",
            "source": "https://www.fmod.com/attribution",
            "guidelines": "https://www.fmod.com/attribution"
        },
        {
            "title": "Fnac",
            "hex": "E1A925",
            "source": "https://www.fnac.com"
        },
        {
            "title": "Folium",
            "hex": "77B829",
            "source": "https://python-visualization.github.io/folium/"
        },
        {
            "title": "Fonoma",
            "hex": "02B78F",
            "source": "https://en.fonoma.com"
        },
        {
            "title": "Font Awesome",
            "hex": "528DD7",
            "source": "https://fontawesome.com/v5.15/icons/font-awesome-flag"
        },
        {
            "title": "FontBase",
            "hex": "3D03A7",
            "source": "https://fontba.se"
        },
        {
            "title": "FontForge",
            "hex": "F2712B",
            "source": "https://fontforge.org"
        },
        {
            "title": "foodpanda",
            "hex": "D70F64",
            "source": "https://www.foodpanda.com"
        },
        {
            "title": "Ford",
            "hex": "00274E",
            "source": "https://secure.ford.com/brochures/"
        },
        {
            "title": "Forestry",
            "hex": "343A40",
            "source": "https://forestry.io"
        },
        {
            "title": "Forgejo",
            "hex": "FB923C",
            "source": "https://codeberg.org/forgejo/meta/raw/branch/readme/branding/logo/forgejo-monochrome.svg",
            "guidelines": "https://codeberg.org/forgejo/meta/src/branch/readme/branding/README.md#logo",
            "license": {
                "type": "CC-BY-SA-4.0",
                "url": "https://codeberg.org/forgejo/meta/src/branch/readme/branding/logo/forgejo-logo-license-exemption.txt"
            }
        },
        {
            "title": "Formstack",
            "hex": "21B573",
            "source": "https://www.formstack.com/brand/guidelines"
        },
        {
            "title": "Fortinet",
            "hex": "EE3124",
            "source": "https://www.fortinet.com"
        },
        {
            "title": "Fortran",
            "hex": "734F96",
            "source": "https://github.com/fortran-lang/fortran-lang.org/blob/5469465d08d3fcbf16d048e651ca5c9ba050839c/assets/img/fortran-logo.svg"
        },
        {
            "title": "Fossa",
            "hex": "289E6D",
            "source": "https://fossa.com/press/"
        },
        {
            "title": "Fossil SCM",
            "hex": "548294",
            "source": "https://fossil-scm.org"
        },
        {
            "title": "Foursquare",
            "hex": "3333FF",
            "source": "https://foursquare.com/brand/",
            "guidelines": "https://foursquare.com/brand/"
        },
        {
            "title": "Foursquare City Guide",
            "hex": "F94877",
            "source": "https://foursquare.com/about/logos"
        },
        {
            "title": "FOX",
            "hex": "000000",
            "source": "https://www.fox.com"
        },
        {
            "title": "Foxtel",
            "hex": "EB5205",
            "source": "https://www.foxtel.com.au"
        },
        {
            "title": "Fozzy",
            "hex": "F15B29",
            "source": "https://fozzy.com/partners.shtml?tab=materials"
        },
        {
            "title": "Framer",
            "hex": "0055FF",
            "source": "https://framer.com"
        },
        {
            "title": "Framework7",
            "hex": "EE350F",
            "source": "https://github.com/framework7io/framework7-website/blob/2a1e32290c795c2070ffc7019ba7276614e00de0/public/i/logo.svg"
        },
        {
            "title": "Franprix",
            "hex": "EC6237",
            "source": "https://www.franprix.fr"
        },
        {
            "title": "Fraunhofer-Gesellschaft",
            "hex": "179C7D",
            "source": "https://www.fraunhofer.de"
        },
        {
            "title": "FreeBSD",
            "hex": "AB2B28",
            "source": "https://www.freebsdfoundation.org/about/project/"
        },
        {
            "title": "freeCodeCamp",
            "hex": "0A0A23",
            "source": "https://design-style-guide.freecodecamp.org",
            "guidelines": "https://design-style-guide.freecodecamp.org",
            "license": {
                "type": "CC-BY-SA-4.0",
                "url": "https://github.com/freeCodeCamp/design-style-guide/blob/cc950c311c61574b6ecbd9e724b6631026e14bfa/LICENSE"
            }
        },
        {
            "title": "freedesktop.org",
            "hex": "3B80AE",
            "source": "https://commons.wikimedia.org/wiki/File:Freedesktop-logo.svg"
        },
        {
            "title": "Freelancer",
            "hex": "29B2FE",
            "source": "https://www.freelancer.com"
        },
        {
            "title": "FreeNAS",
            "hex": "343434",
            "source": "https://github.com/freenas/webui/blob/fd668f4c5920fe864fd98fa98e20fd333336c609/src/assets/images/logo.svg"
        },
        {
            "title": "Freepik",
            "hex": "1273EB",
            "source": "https://commons.wikimedia.org/wiki/File:Freepik.svg"
        },
        {
            "title": "Frontend Mentor",
            "hex": "3F54A3",
            "source": "https://www.frontendmentor.io"
        },
        {
            "title": "Frontify",
            "hex": "2D3232",
            "source": "https://brand.frontify.com/d/7WQZazaZFkMz/brand-guidelines-1#/visual/logo"
        },
        {
            "title": "Fuga Cloud",
            "hex": "242F4B",
            "source": "https://fuga.cloud",
            "guidelines": "https://fuga.cloud/media/"
        },
        {
            "title": "Fujifilm",
            "hex": "FB0020",
            "source": "https://www.fujifilm.com",
            "guidelines": "https://www.fujifilm.com/us/en/terms"
        },
        {
            "title": "Fujitsu",
            "hex": "FF0000",
            "source": "https://www.fujitsu.com/global/about/brandmanagement/logo/"
        },
        {
            "title": "Funimation",
            "hex": "5B0BB5",
            "source": "https://www.funimation.com",
            "guidelines": "https://brandpad.io/funimationstyleguide"
        },
        {
            "title": "Fur Affinity",
            "hex": "36566F",
            "source": "https://www.furaffinity.net"
        },
        {
            "title": "Furry Network",
            "hex": "2E75B4",
            "source": "https://furrynetwork.com"
        },
        {
            "title": "FutureLearn",
            "hex": "DE00A5",
            "source": "https://www.futurelearn.com"
        },
        {
            "title": "G2",
            "hex": "FF492C",
            "source": "https://www.g2.com",
            "guidelines": "https://company.g2.com/brand-resources"
        },
        {
            "title": "G2A",
            "hex": "F05F00",
            "source": "https://www.g2a.co/documents/",
            "guidelines": "https://www.g2a.co/documents/"
        },
        {
            "title": "Game & Watch",
            "hex": "000000",
            "source": "https://upload.wikimedia.org/wikipedia/commons/4/41/Game_and_watch_logo.svg"
        },
        {
            "title": "Game Developer",
            "hex": "E60012",
            "source": "https://www.gamedeveloper.com",
            "aliases": {
                "aka": [
                    "Gamasutra"
                ]
            }
        },
        {
            "title": "Game Jolt",
            "hex": "CCFF00",
            "source": "https://gamejolt.com/about",
            "guidelines": "https://gamejolt.com/about"
        },
        {
            "title": "Gamemaker",
            "hex": "000000",
            "source": "https://gamemaker.io/en/legal/brand",
            "guidelines": "https://gamemaker.io/en/legal/brand"
        },
        {
            "title": "Garmin",
            "hex": "000000",
            "source": "https://creative.garmin.com/styleguide/logo/",
            "guidelines": "https://creative.garmin.com/styleguide/brand/"
        },
        {
            "title": "Gatling",
            "hex": "FF9E2A",
            "source": "https://gatling.io"
        },
        {
            "title": "Gatsby",
            "hex": "663399",
            "source": "https://www.gatsbyjs.com/guidelines/logo",
            "guidelines": "https://www.gatsbyjs.com/guidelines/logo"
        },
        {
            "title": "GDAL",
            "hex": "5CAE58",
            "source": "https://www.osgeo.org/projects/gdal/"
        },
        {
            "title": "Géant",
            "hex": "DD1F26",
            "source": "https://www.geantcasino.fr"
        },
        {
            "title": "GeeksforGeeks",
            "hex": "2F8D46",
            "source": "https://www.geeksforgeeks.org"
        },
        {
            "title": "General Electric",
            "hex": "0870D8",
            "source": "https://www.ge.com/brand/"
        },
        {
            "title": "General Motors",
            "hex": "0170CE",
            "source": "https://www.gm.com"
        },
        {
            "title": "Genius",
            "hex": "FFFF64",
            "source": "https://genius.com"
        },
        {
            "title": "Gentoo",
            "hex": "54487A",
            "source": "https://wiki.gentoo.org/wiki/Project:Artwork/Artwork#Variations_of_the_.22g.22_logo",
            "guidelines": "https://www.gentoo.org/inside-gentoo/foundation/name-logo-guidelines.html",
            "license": {
                "type": "CC-BY-SA-2.5"
            }
        },
        {
            "title": "Geocaching",
            "hex": "00874D",
            "source": "https://www.geocaching.com/about/logousage.aspx",
            "guidelines": "https://www.geocaching.com/about/logousage.aspx"
        },
        {
            "title": "Gerrit",
            "hex": "EEEEEE",
            "source": "https://gerrit-review.googlesource.com/c/75842/"
        },
        {
            "title": "Ghost",
            "hex": "15171A",
            "source": "https://github.com/TryGhost/Admin/blob/e3e1fa3353767c3729b1658ad42cc35f883470c5/public/assets/icons/icon.svg",
            "guidelines": "https://ghost.org/docs/logos/"
        },
        {
            "title": "Ghostery",
            "hex": "00AEF0",
            "source": "https://www.ghostery.com",
            "guidelines": "https://www.ghostery.com/press/"
        },
        {
            "title": "GIMP",
            "hex": "5C5543",
            "source": "https://www.gimp.org/about/linking.html#wilber-the-gimp-mascot",
            "license": {
                "type": "CC-BY-SA-3.0"
            }
        },
        {
            "title": "GIPHY",
            "hex": "FF6666",
            "source": "https://support.giphy.com/hc/en-us/articles/360022283772-GIPHY-Brand-Guidelines",
            "guidelines": "https://support.giphy.com/hc/en-us/articles/360022283772-GIPHY-Brand-Guidelines"
        },
        {
            "title": "Git",
            "hex": "F05032",
            "source": "https://git-scm.com/downloads/logos",
            "license": {
                "type": "CC-BY-3.0"
            }
        },
        {
            "title": "Git Extensions",
            "hex": "212121",
            "source": "https://github.com/gitextensions/gitextensions/blob/273a0f6fd3e07858f837cdc19d50827871e32319/Logo/Artwork/git-extensions-logo.svg"
        },
        {
            "title": "Git LFS",
            "hex": "F64935",
            "source": "https://git-lfs.github.com"
        },
        {
            "title": "GitBook",
            "hex": "3884FF",
            "source": "https://github.com/GitbookIO/styleguide/blob/c958388dab901defa3e22978ca01272295627e05/icons/Logo.svg"
        },
        {
            "title": "Gitea",
            "hex": "609926",
            "source": "https://github.com/go-gitea/gitea/blob/e0c753e770a64cda5e3900aa1da3d7e1f3263c9a/assets/logo.svg"
        },
        {
            "title": "Gitee",
            "hex": "C71D23",
            "source": "https://gitee.com/about_us"
        },
        {
            "title": "GitHub",
            "hex": "181717",
            "source": "https://github.com/logos",
            "guidelines": "https://github.com/logos"
        },
        {
            "title": "GitHub Actions",
            "hex": "2088FF",
            "source": "https://github.com/features/actions"
        },
        {
            "title": "GitHub Pages",
            "hex": "222222",
            "source": "https://pages.github.com"
        },
        {
            "title": "GitHub Sponsors",
            "hex": "EA4AAA",
            "source": "https://github.com/sponsors"
        },
        {
            "title": "gitignore.io",
            "hex": "204ECF",
            "source": "https://docs.gitignore.io/design/logo"
        },
        {
            "title": "GitKraken",
            "hex": "179287",
            "source": "https://www.gitkraken.com"
        },
        {
            "title": "GitLab",
            "hex": "FC6D26",
            "source": "https://about.gitlab.com/press/press-kit/",
            "guidelines": "https://about.gitlab.com/handbook/marketing/corporate-marketing/brand-activation/trademark-guidelines/"
        },
        {
            "title": "Gitpod",
            "hex": "FFAE33",
            "source": "https://www.gitpod.io"
        },
        {
            "title": "Gitter",
            "hex": "ED1965",
            "source": "https://gitter.im"
        },
        {
            "title": "Glassdoor",
            "hex": "0CAA41",
            "source": "https://www.glassdoor.com/about-us/press/media-assets/",
            "guidelines": "https://www.glassdoor.com/about-us/press/media-assets/"
        },
        {
            "title": "Glitch",
            "hex": "3333FF",
            "source": "https://glitch.com/about/press/"
        },
        {
            "title": "Globus",
            "hex": "CA6201",
            "source": "https://www.globus.de"
        },
        {
            "title": "Gmail",
            "hex": "EA4335",
            "source": "https://fonts.gstatic.com/s/i/productlogos/gmail_2020q4/v8/192px.svg"
        },
        {
            "title": "GNOME",
            "hex": "4A86CF",
            "source": "https://wiki.gnome.org/Engagement/BrandGuidelines",
            "guidelines": "https://gitlab.gnome.org/Teams/Design/brand/-/blob/master/brand-book.pdf"
        },
        {
            "title": "GNOME Terminal",
            "hex": "241F31",
            "source": "https://gitlab.gnome.org/GNOME/gnome-terminal/-/blob/9c32e039bfb7902c136dc7aed3308e027325776c/data/icons/hicolor_apps_scalable_org.gnome.Terminal.svg",
            "guidelines": "https://gitlab.gnome.org/Teams/Design/brand/-/blob/master/brand-book.pdf"
        },
        {
            "title": "GNU",
            "hex": "A42E2B",
            "source": "https://gnu.org",
            "license": {
                "type": "CC-BY-SA-2.0"
            }
        },
        {
            "title": "GNU Bash",
            "hex": "4EAA25",
            "source": "https://github.com/odb/official-bash-logo/tree/61eff022f2dad3c7468f5deb4f06652d15f2c143",
            "guidelines": "https://github.com/odb/official-bash-logo",
            "license": {
                "type": "MIT"
            }
        },
        {
            "title": "GNU Emacs",
            "hex": "7F5AB6",
            "source": "https://git.savannah.gnu.org/cgit/emacs.git/tree/etc/images/icons/hicolor/scalable/apps/emacs.svg",
            "license": {
                "type": "GPL-2.0-or-later"
            }
        },
        {
            "title": "GNU IceCat",
            "hex": "002F5B",
            "source": "https://git.savannah.gnu.org/cgit/gnuzilla.git/plain/artwork/simple.svg"
        },
        {
            "title": "GNU Privacy Guard",
            "hex": "0093DD",
            "source": "https://git.gnupg.org/cgi-bin/gitweb.cgi?p=gnupg.git;a=tree;f=artwork/icons",
            "license": {
                "type": "GPL-3.0-or-later"
            }
        },
        {
            "title": "GNU social",
            "hex": "A22430",
            "source": "https://www.gnu.org/graphics/social.html",
            "license": {
                "type": "CC0-1.0"
            }
        },
        {
            "title": "Go",
            "hex": "00ADD8",
            "source": "https://blog.golang.org/go-brand",
            "guidelines": "https://blog.golang.org/go-brand"
        },
        {
            "title": "GoCD",
            "hex": "94399E",
            "source": "https://www.gocd.org",
            "guidelines": "https://www.gocd.org"
        },
        {
            "title": "GoDaddy",
            "hex": "1BDBDB",
            "source": "https://godaddy.design/the-go/",
            "guidelines": "https://godaddy.design/the-go/"
        },
        {
            "title": "Godot Engine",
            "hex": "478CBF",
            "source": "https://godotengine.org/press",
            "guidelines": "https://godotengine.org/press",
            "license": {
                "type": "CC-BY-4.0"
            }
        },
        {
            "title": "GoFundMe",
            "hex": "00B964",
            "source": "https://www.gofundme.com"
        },
        {
            "title": "GOG.com",
            "hex": "86328A",
            "source": "https://www.cdprojekt.com/en/media/logotypes/"
        },
        {
            "title": "GoLand",
            "hex": "000000",
            "source": "https://www.jetbrains.com/company/brand/#logos-and-icons-jetbrains-logos",
            "guidelines": "https://www.jetbrains.com/company/brand/#brand-guidelines"
        },
        {
            "title": "GoldenLine",
            "hex": "FFE005",
            "source": "https://www.goldenline.pl"
        },
        {
            "title": "Goodreads",
            "hex": "372213",
            "source": "https://www.goodreads.com/about/press"
        },
        {
            "title": "Google",
            "hex": "4285F4",
            "source": "https://partnermarketinghub.withgoogle.com",
            "guidelines": "https://about.google/brand-resource-center/brand-elements/"
        },
        {
            "title": "Google AdMob",
            "hex": "EA4335",
            "source": "https://commons.wikimedia.org/wiki/File:Google_AdMob_logo.svg"
        },
        {
            "title": "Google Ads",
            "hex": "4285F4",
            "source": "https://ads.google.com/home/"
        },
        {
            "title": "Google AdSense",
            "hex": "4285F4",
            "source": "https://www.google.com/adsense/"
        },
        {
            "title": "Google Analytics",
            "hex": "E37400",
            "source": "https://marketingplatform.google.com/intl/en_uk/about/analytics/"
        },
        {
            "title": "Google Apps Script",
            "hex": "4285F4",
            "source": "https://github.com/simple-icons/simple-icons/issues/3556#issuecomment-800482267"
        },
        {
            "title": "Google Assistant",
            "hex": "4285F4",
            "source": "https://assistant.google.com"
        },
        {
            "title": "Google Calendar",
            "hex": "4285F4",
            "source": "https://fonts.gstatic.com/s/i/productlogos/calendar_2020q4/v8/192px.svg"
        },
        {
            "title": "Google Cardboard",
            "hex": "FF7143",
            "source": "https://arvr.google.com/cardboard/images/header/vr-home.svg"
        },
        {
            "title": "Google Chat",
            "hex": "00AC47",
            "source": "https://chat.google.com"
        },
        {
            "title": "Google Chrome",
            "hex": "4285F4",
            "source": "https://www.google.com/chrome/"
        },
        {
            "title": "Google Classroom",
            "hex": "0F9D58",
            "source": "https://classroom.google.com"
        },
        {
            "title": "Google Cloud",
            "hex": "4285F4",
            "source": "https://cloud.google.com"
        },
        {
            "title": "Google Colab",
            "hex": "F9AB00",
            "source": "https://colab.research.google.com"
        },
        {
            "title": "Google Container Optimized OS",
            "hex": "4285F4",
            "source": "https://cloud.google.com/icons",
            "guidelines": "https://cloud.google.com/terms/"
        },
        {
            "title": "Google Docs",
            "hex": "4285F4",
            "source": "https://www.google.com/docs/about"
        },
        {
            "title": "Google Domains",
            "hex": "4285F4",
            "source": "https://domains.google"
        },
        {
            "title": "Google Drive",
            "hex": "4285F4",
            "source": "https://developers.google.com/drive/web/branding"
        },
        {
            "title": "Google Earth",
            "hex": "4285F4",
            "source": "https://earth.google.com/web/"
        },
        {
            "title": "Google Fit",
            "hex": "4285F4",
            "source": "https://partnermarketinghub.withgoogle.com/brands/google-fit/"
        },
        {
            "title": "Google Fonts",
            "hex": "4285F4",
            "source": "https://fonts.google.com"
        },
        {
            "title": "Google Forms",
            "hex": "7248B9",
            "source": "https://about.google/products/#all-products"
        },
        {
            "title": "Google Hangouts",
            "hex": "0C9D58",
            "source": "https://upload.wikimedia.org/wikipedia/commons/e/ee/Hangouts_icon.svg"
        },
        {
            "title": "Google Home",
            "hex": "4285F4",
            "source": "https://home.google.com/welcome/"
        },
        {
            "title": "Google Keep",
            "hex": "FFBB00",
            "source": "https://about.google/brand-resource-center/logos-list/"
        },
        {
            "title": "Google Lens",
            "hex": "4285F4",
            "source": "https://lens.google.com"
        },
        {
            "title": "Google Maps",
            "hex": "4285F4",
            "source": "https://upload.wikimedia.org/wikipedia/commons/a/a9/Google_Maps_icon.svg"
        },
        {
            "title": "Google Marketing Platform",
            "hex": "4285F4",
            "source": "https://about.google/brand-resource-center/logos-list/"
        },
        {
            "title": "Google Meet",
            "hex": "00897B",
            "source": "https://about.google/brand-resource-center/logos-list/"
        },
        {
            "title": "Google Messages",
            "hex": "1A73E8",
            "source": "https://messages.google.com"
        },
        {
            "title": "Google My Business",
            "hex": "4285F4",
            "source": "https://business.google.com"
        },
        {
            "title": "Google Nearby",
            "hex": "4285F4",
            "source": "https://developers.google.com/nearby/developer-guidelines"
        },
        {
            "title": "Google News",
            "hex": "174EA6",
            "source": "https://partnermarketinghub.withgoogle.com/brands/google-news/",
            "guidelines": "https://partnermarketinghub.withgoogle.com/brands/google-news/legal-and-trademarks/legal-requirements/"
        },
        {
            "title": "Google Optimize",
            "hex": "B366F6",
            "source": "https://marketingplatform.google.com/about/optimize/"
        },
        {
            "title": "Google Pay",
            "hex": "4285F4",
            "source": "https://pay.google.com/intl/en_us/about/"
        },
        {
            "title": "Google Photos",
            "hex": "4285F4",
            "source": "https://partnermarketinghub.withgoogle.com/brands/google-photos/visual-identity/visual-identity/icon/",
            "guidelines": "https://partnermarketinghub.withgoogle.com/brands/google-photos/visual-identity/visual-identity/icon/"
        },
        {
            "title": "Google Play",
            "hex": "414141",
            "source": "https://partnermarketinghub.withgoogle.com/brands/google-play/visual-identity/primary-logos/",
            "guidelines": "https://partnermarketinghub.withgoogle.com/brands/google-play/visual-identity/primary-logos/"
        },
        {
            "title": "Google Podcasts",
            "hex": "4285F4",
            "source": "https://developers.google.com/search/docs/data-types/podcast"
        },
        {
            "title": "Google Scholar",
            "hex": "4285F4",
            "source": "https://commons.wikimedia.org/wiki/File:Google_Scholar_logo.svg"
        },
        {
            "title": "Google Search Console",
            "hex": "458CF5",
            "source": "https://search.google.com/search-console"
        },
        {
            "title": "Google Sheets",
            "hex": "34A853",
            "source": "https://sheets.google.com"
        },
        {
            "title": "Google Street View",
            "hex": "FEC111",
            "source": "https://developers.google.com/streetview/ready/branding",
            "guidelines": "https://developers.google.com/streetview/ready/branding"
        },
        {
            "title": "Google Tag Manager",
            "hex": "246FDB",
            "source": "https://tagmanager.google.com/#/home"
        },
        {
            "title": "Google Translate",
            "hex": "4285F4",
            "source": "https://commons.wikimedia.org/wiki/File:Google_Translate_logo.svg"
        },
        {
            "title": "GoToMeeting",
            "hex": "F68D2E",
            "source": "https://www.gotomeeting.com",
            "aliases": {
                "dup": [
                    {
                        "title": "GoToWebinar",
                        "hex": "00C0F3",
                        "source": "https://www.gotomeeting.com/en-ie/webinar"
                    }
                ]
            }
        },
        {
            "title": "Grab",
            "hex": "00B14F",
            "source": "https://en.wikipedia.org/wiki/File:Grab_(application)_logo.svg"
        },
        {
            "title": "Gradle",
            "hex": "02303A",
            "source": "https://gradle.com/brand",
            "guidelines": "https://gradle.com/brand"
        },
        {
            "title": "Grafana",
            "hex": "F46800",
            "source": "https://grafana.com"
        },
        {
            "title": "Grammarly",
            "hex": "15C39A",
            "source": "https://www.grammarly.com/media-assets"
        },
        {
            "title": "Grand Frais",
            "hex": "ED2D2F",
            "source": "https://www.grandfrais.com"
        },
        {
            "title": "GraphQL",
            "hex": "E10098",
            "source": "https://graphql.org/brand",
            "guidelines": "https://graphql.org/brand"
        },
        {
            "title": "Grav",
            "hex": "221E1F",
            "source": "https://getgrav.org/media"
        },
        {
            "title": "Gravatar",
            "hex": "1E8CBE",
            "source": "https://automattic.com/press/brand-materials/"
        },
        {
            "title": "Graylog",
            "hex": "FF3633",
            "source": "https://www.graylog.org"
        },
        {
            "title": "Greenhouse",
            "hex": "24A47F",
            "source": "https://brand.greenhouse.io/brand-portal/p/6",
            "guidelines": "https://brand.greenhouse.io/brand-portal/p/5"
        },
        {
            "title": "GreenSock",
            "hex": "88CE02",
            "source": "https://greensock.com"
        },
        {
            "title": "Grid.ai",
            "hex": "78FF96",
            "source": "https://github.com/gridai/logos/blob/1e12c83b77abdc22a41566cab232f4db40223895/GridAI-icons/icon-white-48.svg"
        },
        {
            "title": "Gridsome",
            "hex": "00A672",
            "source": "https://gridsome.org/logo/"
        },
        {
            "title": "GroupMe",
            "hex": "00AFF0",
            "source": "https://groupme.com"
        },
        {
            "title": "Groupon",
            "hex": "53A318",
            "source": "https://about.groupon.com/press/",
            "guidelines": "https://about.groupon.com/press/"
        },
        {
            "title": "Grubhub",
            "hex": "F63440",
            "source": "https://www.grubhub.com"
        },
        {
            "title": "Grunt",
            "hex": "FAA918",
            "source": "https://github.com/gruntjs/gruntjs.com/blob/70f43898d9ce8e6cc862ad72bf8a7aee5ca199a9/src/media/grunt-logo-no-wordmark.svg",
            "guidelines": "https://github.com/gruntjs/grunt-docs/blob/main/Grunt-Brand-Guide.md"
        },
        {
            "title": "GSK",
            "hex": "F36633",
            "source": "https://www.gskbrandhub.com",
            "aliases": {
                "aka": [
                    "GlaxoSmithKline"
                ]
            }
        },
        {
            "title": "GStreamer",
            "hex": "FF3131",
            "source": "https://gstreamer.freedesktop.org/artwork"
        },
        {
            "title": "GTK",
            "hex": "7FE719",
            "source": "https://commons.wikimedia.org/wiki/File:GTK_logo.svg",
            "guidelines": "https://foundation.gnome.org/logo-and-trademarks/"
        },
        {
            "title": "Guangzhou Metro",
            "hex": "C51935",
            "source": "https://commons.wikimedia.org/wiki/File:Guangzhou_Metro_logo.svg"
        },
        {
            "title": "Guilded",
            "hex": "F5C400",
            "source": "https://www.guilded.gg/brand",
            "guidelines": "https://www.guilded.gg/brand"
        },
        {
            "title": "gulp",
            "hex": "CF4647",
            "source": "https://github.com/gulpjs/artwork/blob/4e14158817ac88e9a5c02b3b307e6f630fe222fb/gulp-white-text.svg",
            "guidelines": "https://github.com/gulpjs/artwork",
            "license": {
                "type": "CC0-1.0"
            }
        },
        {
            "title": "Gumroad",
            "hex": "FF90E8",
            "source": "https://gumroad.com"
        },
        {
            "title": "Gumtree",
            "hex": "72EF36",
            "source": "https://www.gumtree.com"
        },
        {
            "title": "Gunicorn",
            "hex": "499848",
            "source": "https://github.com/benoitc/gunicorn/blob/ff58e0c6da83d5520916bc4cc109a529258d76e1/docs/logo/gunicorn.svg"
        },
        {
            "title": "Gurobi",
            "hex": "EE3524",
            "source": "https://cdn.gurobi.com/wp-content/uploads/2021/02/Gurobi-Optimization_Corporate-Brochure.pdf"
        },
        {
            "title": "Gutenberg",
            "hex": "000000",
            "source": "https://github.com/WordPress/gutenberg/blob/7829913ae117dfb561d14c600eea7b281afd6556/docs/final-g-wapuu-black.svg"
        },
        {
            "title": "H3",
            "hex": "1E54B7",
            "source": "https://github.com/uber/h3/blob/71e09dc002b211887c6db525609a449058233a71/website/static/images/h3Logo-color.svg"
        },
        {
            "title": "Habr",
            "hex": "65A3BE",
            "source": "https://kiosk.habr.com"
        },
        {
            "title": "Hack Club",
            "hex": "EC3750",
            "source": "https://hackclub.com/brand"
        },
        {
            "title": "Hack The Box",
            "hex": "9FEF00",
            "source": "https://www.hackthebox.eu/docs/Hack_The_Box_Brand_Assets_Guide.pdf",
            "guidelines": "https://www.hackthebox.eu/docs/Hack_The_Box_Brand_Assets_Guide.pdf"
        },
        {
            "title": "Hackaday",
            "hex": "1A1A1A",
            "source": "https://hackaday.com"
        },
        {
            "title": "Hacker Noon",
            "hex": "00FE00",
            "source": "https://sponsor.hackernoon.com/#brandasauthor"
        },
        {
            "title": "HackerEarth",
            "hex": "2C3454",
            "source": "https://www.hackerearth.com/logo/"
        },
        {
            "title": "HackerOne",
            "hex": "494649",
            "source": "https://www.hackerone.com/branding"
        },
        {
            "title": "HackerRank",
            "hex": "00EA64",
            "source": "https://www.hackerrank.com/about-us/"
        },
        {
            "title": "Hackster",
            "hex": "2E9FE6",
            "source": "https://www.hackster.io/branding#logos",
            "guidelines": "https://www.hackster.io/branding"
        },
        {
            "title": "Handlebars.js",
            "hex": "000000",
            "source": "https://raw.githubusercontent.com/handlebars-lang/docs/master/src/.vuepress/public/icons/handlebarsjs-icon.svg"
        },
        {
            "title": "Handshake",
            "hex": "FF2F1C",
            "source": "https://joinhandshake.com/career-centers/marketing-toolkit/",
            "guidelines": "https://joinhandshake.com/career-centers/marketing-toolkit/"
        },
        {
            "title": "Handshake",
            "slug": "handshake_protocol",
            "hex": "000000",
            "source": "https://handshake.org"
        },
        {
            "title": "HappyCow",
            "hex": "7C4EC4",
            "source": "https://www.happycow.net/press-kits"
        },
        {
            "title": "Harbor",
            "hex": "60B932",
            "source": "https://branding.cncf.io/projects/harbor/"
        },
        {
            "title": "HarmonyOS",
            "hex": "000000",
            "source": "https://www.harmonyos.com",
            "aliases": {
                "aka": [
                    "HMOS"
                ]
            }
        },
        {
            "title": "HashiCorp",
            "hex": "000000",
            "source": "https://www.hashicorp.com",
            "guidelines": "https://www.hashicorp.com/brand"
        },
        {
            "title": "Hashnode",
            "hex": "2962FF",
            "source": "https://hashnode.com/media"
        },
        {
            "title": "Haskell",
            "hex": "5D4F85",
            "source": "https://wiki.haskell.org/Thompson-Wheeler_logo"
        },
        {
            "title": "Hasura",
            "hex": "1EB4D4",
            "source": "https://github.com/hasura/graphql-engine/blob/5850423aa60594c06320c3ef600117c31963e910/assets/brand/hasura_icon_blue.svg"
        },
        {
            "title": "Hatena Bookmark",
            "hex": "00A4DE",
            "source": "https://hatenacorp.jp/press/resource"
        },
        {
            "title": "haveibeenpwned",
            "hex": "2A6379",
            "source": "https://haveibeenpwned.com"
        },
        {
            "title": "Haxe",
            "hex": "EA8220",
            "source": "https://haxe.org/foundation/branding.html",
            "guidelines": "https://haxe.org/foundation/branding.html"
        },
        {
            "title": "HBO",
            "hex": "000000",
            "source": "https://www.hbo.com"
        },
        {
            "title": "HCL",
            "hex": "006BB6",
            "source": "https://www.hcl.com/brand-guidelines",
            "guidelines": "https://www.hcl.com/brand-guidelines"
        },
        {
            "title": "Headless UI",
            "hex": "66E3FF",
            "source": "https://headlessui.dev"
        },
        {
            "title": "Headspace",
            "hex": "F47D31",
            "source": "https://www.headspace.com/press-and-media"
        },
        {
            "title": "hearthis.at",
            "hex": "000000",
            "source": "https://hearthis.at"
        },
        {
            "title": "Hedera",
            "hex": "222222",
            "source": "https://hederabrandcentral.frontify.com/d/Tmocz52AXpLj/brand-assets#/brand-assets/brand-identity/our-hbar-logomark",
            "guidelines": "https://hederabrandcentral.frontify.com/d/Tmocz52AXpLj/brand-assets#/brand-assets/brand-identity"
        },
        {
            "title": "HelloFresh",
            "hex": "99CC33",
            "source": "https://www.hellofresh.com/landing/student"
        },
        {
            "title": "Helly Hansen",
            "hex": "DA2128",
            "source": "https://www.hellyhansen.com"
        },
        {
            "title": "Helm",
            "hex": "0F1689",
            "source": "https://helm.sh"
        },
        {
            "title": "Help Scout",
            "hex": "1292EE",
            "source": "https://www.helpscout.com"
        },
        {
            "title": "HelpDesk",
            "hex": "2FC774",
            "source": "https://helpdesk.design",
            "guidelines": "https://helpdesk.design"
        },
        {
            "title": "HERE",
            "hex": "00AFAA",
            "source": "https://www.here.com/company/media-assets"
        },
        {
            "title": "Heroku",
            "hex": "430098",
            "source": "https://brand.heroku.com",
            "guidelines": "https://brand.heroku.com"
        },
        {
            "title": "Hetzner",
            "hex": "D50C2D",
            "source": "https://www.hetzner.com"
        },
        {
            "title": "Hexo",
            "hex": "0E83CD",
            "source": "https://hexo.io"
        },
        {
            "title": "HEY",
            "hex": "5522FA",
            "source": "https://hey.com"
        },
        {
            "title": "Hi Bob",
            "hex": "E42C51",
            "source": "https://www.hibob.com",
            "aliases": {
                "aka": [
                    "Bob"
                ]
            }
        },
        {
            "title": "Hibernate",
            "hex": "59666C",
            "source": "https://hibernate.org"
        },
        {
            "title": "Hilton",
            "hex": "124D97",
            "source": "https://newsroom.hilton.com/hhr/page/logos"
        },
        {
            "title": "Hitachi",
            "hex": "E60027",
            "source": "https://commons.wikimedia.org/wiki/File:Hitachi_inspire_the_next-Logo.svg"
        },
        {
            "title": "Hive",
            "hex": "FF7A00",
            "source": "https://www.hivehome.com"
        },
        {
            "title": "Hive",
            "slug": "hive_blockchain",
            "hex": "E31337",
            "source": "https://hive.io/brand/"
        },
        {
            "title": "Home Assistant",
            "hex": "41BDF5",
            "source": "https://github.com/home-assistant/assets/blob/1e19f0dca208f0876b274c68345fcf989de7377a/logo/logo-small.png",
            "license": {
                "type": "CC-BY-NC-SA-4.0"
            }
        },
        {
            "title": "Home Assistant Community Store",
            "hex": "41BDF5",
            "source": "https://hacs.xyz"
        },
        {
            "title": "HomeAdvisor",
            "hex": "F68315",
            "source": "https://www.homeadvisor.com"
        },
        {
            "title": "Homebrew",
            "hex": "FBB040",
            "source": "https://github.com/Homebrew/brew.sh/blob/2e576aaca83e62dda41a188597bb4bd20e75e385/assets/img/homebrew.svg"
        },
        {
            "title": "Homebridge",
            "hex": "491F59",
            "source": "https://github.com/homebridge/branding/blob/6ef3a1685e79f79a2ecdcc83824e53775ec0475d/logos/homebridge-silhouette-round-black.svg"
        },
        {
            "title": "homify",
            "hex": "7DCDA3",
            "source": "https://www.homify.com"
        },
        {
            "title": "Honda",
            "hex": "E40521",
            "source": "https://www.honda.ie"
        },
        {
            "title": "Honey",
            "hex": "FF6801",
            "source": "https://www.joinhoney.com"
        },
        {
            "title": "Hootsuite",
            "hex": "143059",
            "source": "https://hootsuite.widencollective.com/portals/bafpk5oo/MediaKitAssets/c/b9e3a7bb-aca7-48d7-90ed-cff5898aafd0",
            "guidelines": "https://hootsuite.widencollective.com/portals/bafpk5oo/MediaKitAssets"
        },
        {
            "title": "Hoppscotch",
            "hex": "31C48D",
            "source": "https://github.com/hoppscotch/hoppscotch/blob/77862cdf9bd902a4ea64bd8b2301ed2206820649/static/images/ufo_logo.svg"
        },
        {
            "title": "Hotels.com",
            "hex": "D32F2F",
            "source": "https://en.wikipedia.org/wiki/File:Hotels.com_logo.svg"
        },
        {
            "title": "Hotjar",
            "hex": "FD3A5C",
            "source": "https://www.hotjar.com"
        },
        {
            "title": "Hotwire",
            "hex": "FFE801",
            "source": "https://hotwired.dev"
        },
        {
            "title": "Houdini",
            "hex": "FF4713",
            "source": "https://www.sidefx.com/products/houdini/"
        },
        {
            "title": "Houzz",
            "hex": "4DBC15",
            "source": "https://www.houzz.com/logoGuidelines",
            "guidelines": "https://www.houzz.com/logoGuidelines"
        },
        {
            "title": "HP",
            "hex": "0096D6",
            "source": "https://brandcentral.ext.hp.com/login"
        },
        {
            "title": "HSBC",
            "hex": "DB0011",
            "source": "https://www.hsbc.com",
            "guidelines": "https://www.hsbc.com/terms-and-conditions"
        },
        {
            "title": "HTML Academy",
            "hex": "302683",
            "source": "https://htmlacademy.ru"
        },
        {
            "title": "HTML5",
            "hex": "E34F26",
            "source": "https://www.w3.org/html/logo/"
        },
        {
            "title": "HTTPie",
            "hex": "73DC8C",
            "source": "https://github.com/httpie/httpie/blob/d262181bede5241a6b692c3245a77e2eb02bc262/docs/httpie-logo.svg"
        },
        {
            "title": "Huawei",
            "hex": "FF0000",
            "source": "https://e.huawei.com/ph/material/partner/0a72728b864949c48b22106454352483",
            "guidelines": "https://e.huawei.com/ph/material/partner/0a72728b864949c48b22106454352483"
        },
        {
            "title": "HubSpot",
            "hex": "FF7A59",
            "source": "https://www.hubspot.com/style-guide",
            "guidelines": "https://www.hubspot.com/style-guide"
        },
        {
            "title": "Hugo",
            "hex": "FF4088",
            "source": "https://gohugo.io"
        },
        {
            "title": "Hulu",
            "hex": "1CE783",
            "source": "https://thisis.hulu.com",
            "guidelines": "https://thisis.hulu.com"
        },
        {
            "title": "Humble Bundle",
            "hex": "CC2929",
            "source": "https://support.humblebundle.com/hc/en-us/articles/202742060-Bundle-Logos"
        },
        {
            "title": "Hungry Jack's",
            "hex": "D0021B",
            "source": "https://www.hungryjacks.com.au"
        },
        {
            "title": "Hurriyetemlak",
            "hex": "E02826",
            "source": "https://ilan.hurriyetemlak.com/emlak-ilani-yayinlama-kurallari"
        },
        {
            "title": "Husqvarna",
            "hex": "273A60",
            "source": "https://www.husqvarna.com/uk/catalogues/"
        },
        {
            "title": "Hyper",
            "hex": "000000",
            "source": "https://hyper.is"
        },
        {
            "title": "Hyperledger",
            "hex": "2F3134",
            "source": "https://www.hyperledger.org"
        },
        {
            "title": "Hypothesis",
            "hex": "BD1C2B",
            "source": "https://web.hypothes.is/brand/"
        },
        {
            "title": "Hyundai",
            "hex": "002C5F",
            "source": "https://en.wikipedia.org/wiki/File:Hyundai_Motor_Company_logo.svg",
            "guidelines": "https://www.hyundai.pl/fileadmin/user_upload/media/logo/201607_HYU_Guideline_ENG_small.pdf"
        },
        {
            "title": "i18next",
            "hex": "26A69A",
            "source": "https://github.com/i18next/i18next-gitbook/blob/32efcfd9c59ae55cc63a60e633dbc1651c7950ad/assets/img/logo.svg"
        },
        {
            "title": "Iata",
            "hex": "004E81",
            "source": "https://upload.wikimedia.org/wikipedia/commons/f/f7/IATAlogo.svg"
        },
        {
            "title": "iBeacon",
            "hex": "3D7EBB",
            "source": "https://developer.apple.com/ibeacon/"
        },
        {
            "title": "IBM",
            "hex": "052FAD",
            "source": "https://www.ibm.com/design/language/ibm-logos/8-bar/",
            "guidelines": "https://www.ibm.com/design/language/ibm-logos/8-bar/"
        },
        {
            "title": "IBM Cloud",
            "hex": "1261FE",
            "source": "https://www.ibm.com/brand/systems/cloud/brand/logo"
        },
        {
            "title": "IBM Watson",
            "hex": "BE95FF",
            "source": "https://www.ibm.com/brand/systems/watson/brand/"
        },
        {
            "title": "Iced",
            "hex": "3645FF",
            "source": "https://iced.rs"
        },
        {
            "title": "Iceland",
            "hex": "CC092F",
            "source": "https://www.iceland.co.uk"
        },
        {
            "title": "Icinga",
            "hex": "06062C",
            "source": "https://github.com/Icinga/icingaweb2/blob/293021b2000e9d459387153ca5690f97e0184aaa/public/img/icinga-logo-compact.svg"
        },
        {
            "title": "iCloud",
            "hex": "3693F3",
            "source": "https://commons.wikimedia.org/wiki/File:ICloud_logo.svg"
        },
        {
            "title": "IcoMoon",
            "hex": "825794",
            "source": "https://icomoon.io"
        },
        {
            "title": "ICON",
            "hex": "31B8BB",
            "source": "https://icon.foundation/contents/resrce/media"
        },
        {
            "title": "Iconfinder",
            "hex": "1A1B1F",
            "source": "https://www.iconfinder.com/p/about"
        },
        {
            "title": "Iconify",
            "hex": "1769AA",
            "source": "https://iconify.design"
        },
        {
            "title": "IconJar",
            "hex": "16A5F3",
            "source": "https://geticonjar.com"
        },
        {
            "title": "Icons8",
            "hex": "1FB141",
            "source": "https://icons8.com"
        },
        {
            "title": "ICQ",
            "hex": "24FF00",
            "source": "https://commons.wikimedia.org/wiki/File:ICQNewlogo.svg"
        },
        {
            "title": "IEEE",
            "hex": "00629B",
            "source": "https://brand-experience.ieee.org/templates-tools-resources/resources/master-brand-and-logos/",
            "guidelines": "https://brand-experience.ieee.org/guidelines/brand-identity/"
        },
        {
            "title": "iFixit",
            "hex": "0071CE",
            "source": "https://www.ifixit.com",
            "guidelines": "https://www.ifixit.com/Info/Media"
        },
        {
            "title": "iFood",
            "hex": "EA1D2C",
            "source": "https://ifood.com.br"
        },
        {
            "title": "IFTTT",
            "hex": "000000",
            "source": "https://ifttt.com/discover/brand-guidelines",
            "guidelines": "https://ifttt.com/discover/brand-guidelines"
        },
        {
            "title": "iHeartRadio",
            "hex": "C6002B",
            "source": "https://brand.iheart.com/logo",
            "guidelines": "https://brand.iheart.com/logo"
        },
        {
            "title": "IKEA",
            "hex": "0058A3",
            "source": "https://www.ikea.com"
        },
        {
            "title": "Île-de-France Mobilités",
            "hex": "67B4E7",
            "source": "https://www.iledefrance-mobilites.fr"
        },
        {
            "title": "ImageJ",
            "hex": "00D8E0",
            "source": "https://github.com/imagej/imagej/blob/0667395bcac20e5d7a371ac9f468522c74367d59/logo/inkscape_image_logo_src.svg"
        },
        {
            "title": "IMDb",
            "hex": "F5C518",
            "source": "https://brand.imdb.com/imdb",
            "guidelines": "https://brand.imdb.com/imdb"
        },
        {
            "title": "Imgur",
            "hex": "1BB76E",
            "source": "https://imgurinc.com/press",
            "guidelines": "https://help.imgur.com/hc/en-us/articles/202062878-Trademark-Use-Policy"
        },
        {
            "title": "Immer",
            "hex": "00E7C3",
            "source": "https://github.com/immerjs/immer/blob/7a5382899bc8b0bf5e21972a1c7db63f53e1d697/website/static/img/immer-logo.svg"
        },
        {
            "title": "Immich",
            "hex": "4250AF",
            "source": "https://github.com/immich-app/immich/blob/bba4c4418279b7dc87e0f4a0b346a4e81057a631/design/immich-logo.svg"
        },
        {
            "title": "Imou",
            "hex": "E89313",
            "source": "https://www.imoulife.com/support/download/userManual"
        },
        {
            "title": "Indeed",
            "hex": "003A9B",
            "source": "https://indeed.design/resources"
        },
        {
            "title": "Inertia",
            "hex": "9553E9",
            "source": "https://inertiajs.com"
        },
        {
            "title": "Infiniti",
            "hex": "000000",
            "source": "https://www.infinitiusa.com"
        },
        {
            "title": "InfluxDB",
            "hex": "22ADF6",
            "source": "https://influxdata.github.io/branding/logo/downloads/",
            "guidelines": "https://influxdata.github.io/branding/logo/usage/"
        },
        {
            "title": "Informatica",
            "hex": "FF4D00",
            "source": "https://www.informatica.com"
        },
        {
            "title": "Infosys",
            "hex": "007CC3",
            "source": "https://www.infosys.com/newsroom/journalist-resources/infosyslogo.html"
        },
        {
            "title": "Infracost",
            "hex": "DB44B8",
            "source": "https://www.infracost.io/img/logo.svg"
        },
        {
            "title": "Ingress",
            "hex": "783CBD",
            "source": "https://ingress.com/assets/fonts/ingress_icons.woff"
        },
        {
            "title": "Inkdrop",
            "hex": "7A78D7",
            "source": "https://site-cdn.inkdrop.app/site/icons/inkdrop-icon.svg"
        },
        {
            "title": "Inkscape",
            "hex": "000000",
            "source": "https://inkscape.org/gallery/=inkscape-branding/inkscape-brand-assets/",
            "license": {
                "type": "CC-BY-SA-3.0"
            }
        },
        {
            "title": "Insomnia",
            "hex": "4000BF",
            "source": "https://insomnia.rest"
        },
        {
            "title": "Instacart",
            "hex": "43B02A",
            "source": "https://www.instacart.com/press"
        },
        {
            "title": "Instagram",
            "hex": "E4405F",
            "source": "https://en.facebookbrand.com/instagram/",
            "guidelines": "https://en.facebookbrand.com/instagram/"
        },
        {
            "title": "Instapaper",
            "hex": "1F1F1F",
            "source": "https://www.instapaper.com"
        },
        {
            "title": "Instatus",
            "hex": "4EE3C2",
            "source": "https://www.instatus.com"
        },
        {
            "title": "Instructables",
            "hex": "FABF15",
            "source": "https://www.instructables.com/community/Official-Instructables-Logos-1/"
        },
        {
            "title": "Instructure",
            "hex": "2A7BA0",
            "source": "https://www.instructure.com/about/brand-guide/download-logos",
            "guidelines": "https://www.instructure.com/canvas/resources/noram-guides/instructure-brand-guide-2022"
        },
        {
            "title": "Integromat",
            "hex": "2F8CBB",
            "source": "https://www.integromat.com"
        },
        {
            "title": "Intel",
            "hex": "0071C5",
            "source": "https://www.intel.com/content/www/us/en/newsroom/resources/press-kits-intel-overview.html"
        },
        {
            "title": "IntelliJ IDEA",
            "hex": "000000",
            "source": "https://www.jetbrains.com/idea/",
            "guidelines": "https://www.jetbrains.com/company/brand/"
        },
        {
            "title": "Interaction Design Foundation",
            "hex": "2B2B2B",
            "source": "https://www.interaction-design.org"
        },
        {
            "title": "InteractJS",
            "hex": "2599ED",
            "source": "https://github.com/taye/interact.js/blob/603c34d4b34dece8a260381e2e5991b810d6d739/img/ijs-icon.svg"
        },
        {
            "title": "Intercom",
            "hex": "6AFDEF",
            "source": "https://www.intercom.com/press",
            "guidelines": "https://www.intercom.com/press"
        },
        {
            "title": "Intermarche",
            "hex": "E2001A",
            "source": "https://www.intermarche.com"
        },
        {
            "title": "Internet Archive",
            "hex": "666666",
            "source": "https://archive.org"
        },
        {
            "title": "Internet Explorer",
            "hex": "0076D6",
            "source": "https://compass-ssl.microsoft.com/assets/c8/67/c867db4c-f328-45b8-817c-33834c70aae6.svg?n=IE.svg"
        },
        {
            "title": "Intigriti",
            "hex": "161A36",
            "source": "https://www.intigriti.com"
        },
        {
            "title": "Intuit",
            "hex": "236CFF",
            "source": "https://www.intuit.com",
            "guidelines": "https://www.intuit.com/company/press-room/logos"
        },
        {
            "title": "InVision",
            "hex": "FF3366",
            "source": "https://www.invisionapp.com/news",
            "guidelines": "https://in.invisionapp.com/boards/FH3LW3S7XSD/"
        },
        {
            "title": "Invoice Ninja",
            "hex": "000000",
            "source": "https://github.com/invoiceninja/invoiceninja/blob/2bdb26dd06123a0426cc7a8da77fc8fce7e5a222/public/images/round_logo.png"
        },
        {
            "title": "ioBroker",
            "hex": "3399CC",
            "source": "https://github.com/ioBroker/awesome-iobroker/blob/6ba42e9fcda7c88356e2f8c98f435ce7b02d4e37/images/awesome-iobroker.svg"
        },
        {
            "title": "Ionic",
            "hex": "3880FF",
            "source": "https://ionicframework.com/press"
        },
        {
            "title": "Ionos",
            "hex": "003D8F",
            "source": "https://www.ionos.de"
        },
        {
            "title": "iOS",
            "hex": "000000",
            "source": "https://en.wikipedia.org/wiki/IOS"
        },
        {
            "title": "IOTA",
            "hex": "131F37",
            "source": "https://www.iota.org/connect/brand",
            "guidelines": "https://www.iota.org/connect/brand",
            "license": {
                "type": "CC-BY-SA-4.0"
            }
        },
        {
            "title": "IPFS",
            "hex": "65C2CB",
            "source": "https://github.com/ipfs-inactive/logo/tree/73169b495332415b174ac2f37ec27c4b2ee8da83",
            "license": {
                "type": "CC-BY-SA-3.0"
            }
        },
        {
            "title": "IRIS",
            "hex": "25313C",
            "source": "https://www.iris.co.uk"
        },
        {
            "title": "Issuu",
            "hex": "F36D5D",
            "source": "https://issuu.com/press",
            "guidelines": "https://issuu.com/press"
        },
        {
            "title": "Istio",
            "hex": "466BB0",
            "source": "https://github.com/istio/istio/blob/5a047251817eb2523af297607b7614120812e47a/logo/istio-bluelogo-whitebackground-unframed.svg"
        },
        {
            "title": "Itch.io",
            "hex": "FA5C5C",
            "source": "https://itch.io/press-kit",
            "guidelines": "https://itch.io/press-kit"
        },
        {
            "title": "iTerm2",
            "hex": "000000",
            "source": "https://github.com/gnachman/iTerm2/blob/6a857f3f5872eb1465ddc0dd83412015991e79ae/images/AppIcon/iTermIcon.sketch"
        },
        {
            "title": "iTunes",
            "hex": "FB5BC5",
            "source": "https://upload.wikimedia.org/wikipedia/commons/d/df/ITunes_logo.svg"
        },
        {
            "title": "ITVx",
            "hex": "DEEB52",
            "source": "https://www.itvmedia.co.uk"
        },
        {
            "title": "IVECO",
            "hex": "004994",
            "source": "https://www.iveco.com/germany/Pages/Home-page.aspx"
        },
        {
            "title": "Jabber",
            "hex": "CC0000",
            "source": "https://commons.wikimedia.org/wiki/File:Jabber-bulb.svg",
            "guidelines": "https://www.jabber.org/faq.html#logo",
            "license": {
                "type": "CC-BY-2.5"
            }
        },
        {
            "title": "Jaguar",
            "hex": "FFFFFF",
            "source": "https://media.jaguar.com/en/press-kit"
        },
        {
            "title": "Jamboard",
            "hex": "F37C20",
            "source": "https://cdn2.hubspot.net/hubfs/159104/ECS/Jamboard/Approved%20Jamboard%20Brand%20Book.pdf",
            "guidelines": "https://cdn2.hubspot.net/hubfs/159104/ECS/Jamboard/Approved%20Jamboard%20Brand%20Book.pdf"
        },
        {
            "title": "Jameson",
            "hex": "004027",
            "source": "https://www.jamesonwhiskey.com"
        },
        {
            "title": "Jamstack",
            "hex": "F0047F",
            "source": "https://github.com/jamstack/jamstack.org/tree/9e761f6b77ad11e8dc6d3a953e61e53f1d99a1e6/src/site/img/logo"
        },
        {
            "title": "Jasmine",
            "hex": "8A4182",
            "source": "https://github.com/jasmine/jasmine/blob/8991b1bba39b5b7e89fc5eeb07ae271a684cb1a4/images/jasmine-horizontal.svg"
        },
        {
            "title": "JavaScript",
            "hex": "F7DF1E",
            "source": "https://github.com/voodootikigod/logo.js/tree/1544bdeed6d618a6cfe4f0650d04ab8d9cfa76d9",
            "license": {
                "type": "MIT"
            }
        },
        {
            "title": "JBL",
            "hex": "FF3300",
            "source": "https://www.jbl.com"
        },
        {
            "title": "JCB",
            "hex": "0B4EA2",
            "source": "https://www.global.jcb/en/about-us/brand-concept/"
        },
        {
            "title": "Jeep",
            "hex": "000000",
            "source": "https://www.fcaci.com/x/JEEPv15",
            "guidelines": "https://www.fcaci.com/x/JEEPv15"
        },
        {
            "title": "Jekyll",
            "hex": "CC0000",
            "source": "https://github.com/jekyll/brand/blob/8302ad3ecf045054a095020729a8d2cc7005faf8/jekyll-logo-black.svg",
            "guidelines": "https://github.com/jekyll/brand",
            "license": {
                "type": "CC-BY-4.0"
            }
        },
        {
            "title": "Jellyfin",
            "hex": "00A4DC",
            "source": "https://jellyfin.org/docs/general/contributing/branding.html",
            "guidelines": "https://jellyfin.org/docs/general/contributing/branding.html"
        },
        {
            "title": "Jenkins",
            "hex": "D24939",
            "source": "https://get.jenkins.io/art/",
            "guidelines": "https://www.jenkins.io/press/",
            "license": {
                "type": "CC-BY-SA-3.0"
            }
        },
        {
            "title": "Jenkins X",
            "hex": "73C3D5",
            "source": "https://github.com/cdfoundation/artwork/tree/358a7db882463b68f59ae9bc669b8f97c4539ffd"
        },
        {
            "title": "Jest",
            "hex": "C21325",
            "source": "https://jestjs.io"
        },
        {
            "title": "JET",
            "hex": "FBBA00",
            "source": "https://de.wikipedia.org/wiki/Datei:JET.svg"
        },
        {
            "title": "JetBrains",
            "hex": "000000",
            "source": "https://www.jetbrains.com/company/brand/logos/",
            "guidelines": "https://www.jetbrains.com/company/brand/"
        },
        {
            "title": "Jetpack Compose",
            "hex": "4285F4",
            "source": "https://developer.android.com/jetpack/compose/"
        },
        {
            "title": "JFrog",
            "hex": "41BF47",
            "source": "https://jfrog.com/brand-guidelines/",
            "guidelines": "https://jfrog.com/brand-guidelines/"
        },
        {
            "title": "JFrog Bintray",
            "hex": "43A047",
            "source": "https://bintray.com"
        },
        {
            "title": "JFrog Pipelines",
            "hex": "40BE46",
            "source": "https://jfrog.com/pipelines/",
            "guidelines": "https://jfrog.com/brand-guidelines/"
        },
        {
            "title": "Jinja",
            "hex": "B41717",
            "source": "https://github.com/pallets/jinja/blob/1c240154865a7b6034033027e3c2ca8a2fa53fc2/artwork/jinjalogo.svg"
        },
        {
            "title": "Jira",
            "hex": "0052CC",
            "source": "https://atlassian.design/resources/logo-library",
            "guidelines": "https://atlassian.design/foundations/logos/"
        },
        {
            "title": "Jira Software",
            "hex": "0052CC",
            "source": "https://www.atlassian.com/company/news/press-kit",
            "guidelines": "https://atlassian.design/foundations/logos/"
        },
        {
            "title": "Jitsi",
            "hex": "97979A",
            "source": "https://github.com/jitsi/jitsi-meet/blob/f8a41aea9c32796646c0fea11064775a4e5c3523/images/watermark.svg"
        },
        {
            "title": "John Deere",
            "hex": "367C2B",
            "source": "https://en.wikipedia.org/wiki/File:John_Deere_logo.svg",
            "guidelines": "https://johndeere.widencollective.com/portals/arrshkzc/MyPortalFeb23,2021"
        },
        {
            "title": "Joomla",
            "hex": "5091CD",
            "source": "https://docs.joomla.org/Joomla:Brand_Identity_Elements/Official_Logo",
            "guidelines": "https://docs.joomla.org/Joomla:Brand_Identity_Elements"
        },
        {
            "title": "Joplin",
            "hex": "1071D3",
            "source": "https://github.com/laurent22/joplin/blob/45e35576bd8b1bb0ffe958309cc1ab3736cc266b/Assets/JoplinLetter.svg"
        },
        {
            "title": "Jordan",
            "hex": "000000",
            "source": "https://www.nike.com/jordan"
        },
        {
            "title": "Jovian",
            "hex": "0D61FF",
            "source": "https://jovian.com"
        },
        {
            "title": "JPEG",
            "hex": "8A8A8A",
            "source": "https://jpeg.org/contact.html",
            "license": {
                "type": "CC-BY-ND-4.0"
            }
        },
        {
            "title": "jQuery",
            "hex": "0769AD",
            "source": "https://brand.jquery.org/logos/",
            "guidelines": "https://brand.jquery.org/logos/"
        },
        {
            "title": "JR Group",
            "hex": "000000",
            "source": "https://www.jrhokkaido.co.jp"
        },
        {
            "title": "jsDelivr",
            "hex": "E84D3D",
            "source": "https://github.com/jsdelivr/www.jsdelivr.com/blob/eff02f3a8879cf7c7296840584e1293fe04e3a76/src/public/img/logo_horizontal.svg"
        },
        {
            "title": "JSFiddle",
            "hex": "0084FF",
            "source": "https://jsfiddle.net"
        },
        {
            "title": "JSON",
            "hex": "000000",
            "source": "https://commons.wikimedia.org/wiki/File:JSON_vector_logo.svg"
        },
        {
            "title": "JSON Web Tokens",
            "hex": "000000",
            "source": "https://jwt.io"
        },
        {
            "title": "JSS",
            "hex": "F7DF1E",
            "source": "https://cssinjs.org"
        },
        {
            "title": "JUCE",
            "hex": "8DC63F",
            "source": "https://juce.com"
        },
        {
            "title": "Juejin",
            "hex": "007FFF",
            "source": "https://juejin.cn"
        },
        {
            "title": "JUKE",
            "hex": "6CD74A",
            "source": "https://juke.nl"
        },
        {
            "title": "Julia",
            "hex": "9558B2",
            "source": "https://github.com/JuliaLang/julia-logo-graphics/blob/b5551ca7946b4a25746c045c15fbb8806610f8d0/images/julia-dots.svg"
        },
        {
            "title": "Juniper Networks",
            "hex": "84B135",
            "source": "https://www.juniper.net/us/en/company/press-center/images/image-library/logos/",
            "guidelines": "https://www.juniper.net/us/en/company/press-center/images/image-library/logos/"
        },
        {
            "title": "JUnit5",
            "hex": "25A162",
            "source": "https://raw.githubusercontent.com/junit-team/junit5/86465f4f491219ad0c0cf9c64eddca7b0edeb86f/assets/img/junit5-logo.svg"
        },
        {
            "title": "Jupyter",
            "hex": "F37626",
            "source": "https://github.com/jupyter/design/blob/80716ee75dd7b2a6ec6abcd89922d020483589b1/logos/Logo%20Mark/logomark-whitebody-whitemoons/logomark-whitebody-whitemoons.svg",
            "guidelines": "https://github.com/jupyter/design"
        },
        {
            "title": "Just Eat",
            "hex": "F36D00",
            "source": "https://www.justeattakeaway.com/media/media-kit/"
        },
        {
            "title": "JustGiving",
            "hex": "AD29B6",
            "source": "https://justgiving.com"
        },
        {
            "title": "K3s",
            "hex": "FFC61C",
            "source": "https://k3s.io"
        },
        {
            "title": "k6",
            "hex": "7D64FF",
            "source": "https://commons.wikimedia.org/wiki/File:K6-logo.svg",
            "aliases": {
                "aka": [
                    "Grafana k6"
                ]
            }
        },
        {
            "title": "Kaggle",
            "hex": "20BEFF",
            "source": "https://www.kaggle.com/brand-guidelines",
            "guidelines": "https://www.kaggle.com/brand-guidelines"
        },
        {
            "title": "Kahoot!",
            "hex": "46178F",
            "source": "https://kahoot.com/library/kahoot-logo/",
            "guidelines": "https://kahoot.com/library/kahoot-logo/"
        },
        {
            "title": "KaiOS",
            "hex": "6F02B5",
            "source": "https://www.kaiostech.com/company/press-room"
        },
        {
            "title": "Kakao",
            "hex": "FFCD00",
            "source": "https://www.kakaocorp.com/kakao/introduce/ci"
        },
        {
            "title": "KakaoTalk",
            "hex": "FFCD00",
            "source": "https://commons.wikimedia.org/wiki/File:KakaoTalk_logo.svg"
        },
        {
            "title": "Kali Linux",
            "hex": "557C94",
            "source": "https://www.kali.org/docs/policy/trademark/",
            "guidelines": "https://www.kali.org/docs/policy/trademark/"
        },
        {
            "title": "Kamailio",
            "hex": "506365",
            "source": "https://www.kamailio.org/pub/kamailio-logos/current"
        },
        {
            "title": "Kaniko",
            "hex": "FFA600",
            "source": "https://github.com/GoogleContainerTools/kaniko/blob/cf5ca26aa4e2f7bf0de56efdf3b4e86b0ff74ed0/logo/Kaniko-Logo-Monochrome.svg"
        },
        {
            "title": "Karlsruher Verkehrsverbund",
            "hex": "9B2321",
            "source": "https://commons.wikimedia.org/wiki/File:KVV_2010.svg"
        },
        {
            "title": "Kasa Smart",
            "hex": "4ACBD6",
            "source": "https://www.tp-link.com/us/support/download/hs200/"
        },
        {
            "title": "KashFlow",
            "hex": "E5426E",
            "source": "https://www.kashflow.com"
        },
        {
            "title": "Kaspersky",
            "hex": "006D5C",
            "source": "https://www.kaspersky.com"
        },
        {
            "title": "Katacoda",
            "hex": "F48220",
            "source": "https://katacoda.com/press-kit"
        },
        {
            "title": "Katana",
            "hex": "000000",
            "source": "https://www.foundry.com/products/katana"
        },
        {
            "title": "Kaufland",
            "hex": "E10915",
            "source": "https://www.kaufland.com/etc.clientlibs/kaufland/clientlibs/clientlib-klsite/resources/frontend/img/kl-logo-small-e825b661c5.svg"
        },
        {
            "title": "KDE",
            "hex": "1D99F3",
            "source": "https://kde.org/stuff/clipart/"
        },
        {
            "title": "Kdenlive",
            "hex": "527EB2",
            "source": "https://kdenlive.org/en/logo/",
            "guidelines": "https://kdenlive.org/en/logo/"
        },
        {
            "title": "Keep a Changelog",
            "hex": "E05735",
            "source": "https://keepachangelog.com"
        },
        {
            "title": "KeePassXC",
            "hex": "6CAC4D",
            "source": "https://github.com/keepassxreboot/keepassxc/tree/3fdafc6d25e85050976e0cc645db579086db3f45"
        },
        {
            "title": "Kentico",
            "hex": "F05A22",
            "source": "https://www.kentico.com"
        },
        {
            "title": "Keras",
            "hex": "D00000",
            "source": "https://keras.io"
        },
        {
            "title": "Keybase",
            "hex": "33A0FF",
            "source": "https://github.com/keybase/client/tree/a144e0ce38ee9e495cc5acbcd4ef859f5534d820/media/logos"
        },
        {
            "title": "KeyCDN",
            "hex": "047AED",
            "source": "https://www.keycdn.com/logos"
        },
        {
            "title": "Keystone",
            "hex": "166BFF",
            "source": "https://keystonejs.com"
        },
        {
            "title": "KFC",
            "hex": "F40027",
            "source": "https://global.kfc.com/asset-library/",
            "aliases": {
                "aka": [
                    "Kentucky Fried Chicken"
                ]
            }
        },
        {
            "title": "Khan Academy",
            "hex": "14BF96",
            "source": "https://khanacademy.zendesk.com/hc/en-us/articles/202483630-Press-room",
            "guidelines": "https://support.khanacademy.org/hc/en-us/articles/202263034-Trademark-and-Brand-Usage-Policy"
        },
        {
            "title": "Khronos Group",
            "hex": "CC3333",
            "source": "https://www.khronos.org/legal/trademarks/",
            "guidelines": "https://www.khronos.org/legal/trademarks/"
        },
        {
            "title": "Kia",
            "hex": "05141F",
            "source": "https://www.kia.com"
        },
        {
            "title": "Kibana",
            "hex": "005571",
            "source": "https://www.elastic.co/brand"
        },
        {
            "title": "KiCad",
            "hex": "314CB0",
            "source": "https://www.kicad.org/about/kicad/",
            "license": {
                "type": "GPL-3.0-or-later"
            }
        },
        {
            "title": "Kickstarter",
            "hex": "05CE78",
            "source": "https://www.kickstarter.com/help/brand_assets"
        },
        {
            "title": "Kik",
            "hex": "82BC23",
            "source": "https://www.kik.com/news/"
        },
        {
            "title": "Kingston Technology",
            "aliases": {
                "aka": [
                    "Kingston"
                ]
            },
            "hex": "000000",
            "source": "https://www.kingston.com"
        },
        {
            "title": "KinoPoisk",
            "hex": "FF6600",
            "source": "https://www.kinopoisk.ru",
            "aliases": {
                "loc": {
                    "ru-RU": "КиноПоиск"
                }
            }
        },
        {
            "title": "Kinsta",
            "hex": "5333ED",
            "source": "https://kinsta.com/press"
        },
        {
            "title": "Kirby",
            "hex": "000000",
            "source": "https://getkirby.com/press"
        },
        {
            "title": "Kit",
            "hex": "000000",
            "source": "https://kit.co"
        },
        {
            "title": "Kitsu",
            "hex": "FD755C",
            "source": "https://kitsu.io"
        },
        {
            "title": "Klarna",
            "hex": "FFB3C7",
            "source": "https://klarna.design"
        },
        {
            "title": "KLM",
            "hex": "00A1DE",
            "source": "https://www.klm.com"
        },
        {
            "title": "Klook",
            "hex": "FF5722",
            "source": "https://www.klook.com/en-GB/newsroom/"
        },
        {
            "title": "Knative",
            "hex": "0865AD",
            "source": "https://github.com/knative/community/blob/fb49068c9b7619685248247d29e48eb3d96f3ac2/icons/logo.svg",
            "guidelines": "https://github.com/knative/community/blob/main/BRANDING.MD"
        },
        {
            "title": "KnowledgeBase",
            "hex": "9146FF",
            "source": "https://www.knowledgebase.com/design",
            "guidelines": "https://www.knowledgebase.com/design"
        },
        {
            "title": "Known",
            "hex": "333333",
            "source": "https://github.com/idno/known/tree/22c4935b57a61d94d2508651128b4f828f864989/gfx/logos"
        },
        {
            "title": "Ko-fi",
            "hex": "FF5E5B",
            "source": "https://more.ko-fi.com/brand-assets",
            "guidelines": "https://more.ko-fi.com/brand-assets"
        },
        {
            "title": "Koa",
            "hex": "33333D",
            "source": "https://koajs.com"
        },
        {
            "title": "Koc",
            "hex": "F9423A",
            "source": "https://www.koc.com.tr/en"
        },
        {
            "title": "Kodak",
            "hex": "ED0000",
            "source": "https://www.kodak.com",
            "guidelines": "https://www.kodak.com/en/company/page/site-terms"
        },
        {
            "title": "Kodi",
            "hex": "17B2E7",
            "source": "https://kodi.tv"
        },
        {
            "title": "Kofax",
            "hex": "00558C",
            "source": "https://www.kofax.com"
        },
        {
            "title": "Komoot",
            "hex": "6AA127",
            "source": "https://newsroom.komoot.com/media_kits/219423/",
            "guidelines": "https://newsroom.komoot.com/media_kits/219423/"
        },
        {
            "title": "Konami",
            "hex": "B60014",
            "source": "https://commons.wikimedia.org/wiki/File:Konami_4th_logo_2.svg"
        },
        {
            "title": "Kong",
            "hex": "003459",
            "source": "https://konghq.com/brand-assets/",
            "guidelines": "https://konghq.com/brand/"
        },
        {
            "title": "Kongregate",
            "hex": "990000",
            "source": "https://www.kongregate.com/pages/logos-and-branding"
        },
        {
            "title": "Konva",
            "hex": "0D83CD",
            "source": "https://github.com/konvajs/konvajs.github.io/blob/2cfe67461dfe32076ba56c88a75fe8e99d068130/icon.png"
        },
        {
            "title": "Kotlin",
            "hex": "7F52FF",
            "source": "https://www.jetbrains.com/company/brand/logos/",
            "guidelines": "https://www.jetbrains.com/company/brand/"
        },
        {
            "title": "Koyeb",
            "hex": "121212",
            "source": "https://www.koyeb.com"
        },
        {
            "title": "Krita",
            "hex": "3BABFF",
            "source": "https://krita.org/en/about/press/"
        },
        {
            "title": "KTM",
            "hex": "FF6600",
            "source": "https://ktm.com"
        },
        {
            "title": "Kuaishou",
            "hex": "FF4906",
            "source": "https://www.kuaishou.com/official/material-lib",
            "guidelines": "https://www.kuaishou.com/official/material-lib"
        },
        {
            "title": "Kubernetes",
            "hex": "326CE5",
            "source": "https://github.com/kubernetes/kubernetes/tree/cac53883f4714452f3084a22e4be20d042a9df33/logo"
        },
        {
            "title": "Kubuntu",
            "hex": "0079C1",
            "source": "https://kubuntu.org"
        },
        {
            "title": "Kuma",
            "hex": "290B53",
            "source": "https://cncf-branding.netlify.app/projects/kuma/"
        },
        {
            "title": "Kuula",
            "hex": "4092B4",
            "source": "https://kuula.co"
        },
        {
            "title": "Kyocera",
            "hex": "DF0522",
            "source": "https://uk.kyocera.com"
        },
        {
            "title": "LabVIEW",
            "hex": "FFDB00",
            "source": "https://forums.ni.com/t5/NI-Partner-Network/New-Partner-Co-Marketing-Style-Guide/ba-p/3786987",
            "guidelines": "https://forums.ni.com/t5/NI-Partner-Network/New-Partner-Co-Marketing-Style-Guide/ba-p/3786987"
        },
        {
            "title": "Lada",
            "hex": "ED6B21",
            "source": "https://www.lada.ru/priora/sedan/accessories.html"
        },
        {
            "title": "Lamborghini",
            "hex": "DDB320",
            "source": "https://en.wikipedia.org/wiki/File:Lamborghini_Logo.svg"
        },
        {
            "title": "Land Rover",
            "hex": "005A2B",
            "source": "https://media.landrover.com/en/press-kit"
        },
        {
            "title": "Lapce",
            "hex": "3B82F6",
            "source": "https://github.com/lapce/lapce/blob/95c4cf2d87083e348c0b621d0be0ea17f79ed703/extra/images/logo.svg"
        },
        {
            "title": "Laragon",
            "hex": "0E83CD",
            "source": "https://laragon.org"
        },
        {
            "title": "Laravel",
            "hex": "FF2D20",
            "source": "https://github.com/laravel/art/tree/5a8325b064634b900f25dbb6f1cafd888b2d2211"
        },
        {
            "title": "Laravel Horizon",
            "hex": "405263",
            "source": "https://github.com/laravel/horizon/blob/79ed572422d0ff789e9673a6dd9579026f14233a/public/img/horizon.svg"
        },
        {
            "title": "Laravel Nova",
            "hex": "252D37",
            "source": "https://nova.laravel.com"
        },
        {
            "title": "Last.fm",
            "hex": "D51007",
            "source": "https://commons.wikimedia.org/wiki/File:Lastfm_logo.svg"
        },
        {
            "title": "LastPass",
            "hex": "D32D27",
            "source": "https://lastpass.com/press-room/",
            "guidelines": "https://lastpass.com/press-room/"
        },
        {
            "title": "LaTeX",
            "hex": "008080",
            "source": "https://github.com/latex3/branding/tree/9def6b5f6075567d62b67424e11dbe6d4d5245b4"
        },
        {
            "title": "Launchpad",
            "hex": "F8C300",
            "source": "https://help.launchpad.net/logo/submissions",
            "guidelines": "https://help.launchpad.net/Legal",
            "license": {
                "type": "CC-BY-ND-2.0"
            }
        },
        {
            "title": "Lazarus",
            "hex": "000000",
            "source": "https://sourceforge.net/projects/lazarus/"
        },
        {
            "title": "LBRY",
            "hex": "2F9176",
            "source": "https://lbry.com/press-kit",
            "guidelines": "https://lbry.com/faq/acceptable-use-policy"
        },
        {
            "title": "Leader Price",
            "hex": "E50005",
            "source": "https://www.leaderprice.fr"
        },
        {
            "title": "Leaflet",
            "hex": "199900",
            "source": "https://github.com/Leaflet/Leaflet/blob/d843c3b88486713827d7e860b58bdba75bfbd5a2/src/images/logo.svg"
        },
        {
            "title": "Leanpub",
            "hex": "FFFFFF",
            "source": "https://leanpub.com/press",
            "guidelines": "https://leanpub.com/press"
        },
        {
            "title": "LeetCode",
            "hex": "FFA116",
            "source": "https://leetcode.com/store"
        },
        {
            "title": "Legacy Games",
            "hex": "144B9E",
            "source": "https://legacygames.com"
        },
        {
            "title": "Leica",
            "hex": "E20612",
            "source": "https://leica-camera.com",
            "guidelines": "https://leica-camera.com/en-US/legal-notices"
        },
        {
            "title": "Lemmy",
            "hex": "FFFFFF",
            "source": "https://join-lemmy.org"
        },
        {
            "title": "Lenovo",
            "hex": "E2231A",
            "source": "https://news.lenovo.com/press-kits/"
        },
        {
            "title": "Lens",
            "hex": "3D90CE",
            "source": "https://github.com/lensapp/lens/blob/3cc12d9599b655a366e7a34c356d2a84654b2466/docs/img/lens-logo-icon.svg"
        },
        {
            "title": "Leptos",
            "hex": "EF3939",
            "source": "https://github.com/leptos-rs/leptos/blob/6fac92cb6298f1bfa72464de47e33e47b5e5857d/logos/Simple_Icon.svg"
        },
        {
            "title": "Lerna",
            "hex": "9333EA",
            "source": "https://github.com/lerna/logo/blob/fb18db535d71aacc6ffb0f6b75a0c3bd9e353543/lerna.svg"
        },
        {
            "title": "Leroy Merlin",
            "hex": "78BE20",
            "source": "https://www.leroymerlin.fr"
        },
        {
            "title": "Less",
            "hex": "1D365D",
            "source": "https://github.com/less/logo/blob/c9c10c328cfc00071e92443934b35e389310abf8/less_logo.ai"
        },
        {
            "title": "Let's Encrypt",
            "hex": "003A70",
            "source": "https://letsencrypt.org/trademarks/",
            "guidelines": "https://letsencrypt.org/trademarks/",
            "license": {
                "type": "CC-BY-NC-4.0"
            }
        },
        {
            "title": "Letterboxd",
            "hex": "202830",
            "source": "https://letterboxd.com/about/brand/",
            "guidelines": "https://letterboxd.com/about/brand/"
        },
        {
            "title": "levels.fyi",
            "hex": "788B95",
            "source": "https://www.levels.fyi/press/"
        },
        {
            "title": "LG",
            "hex": "A50034",
            "source": "https://en.wikipedia.org/wiki/LG_Corporation",
            "guidelines": "https://www.lg.com/global/about-lg-brand-identity"
        },
        {
            "title": "LGTM",
            "hex": "FFFFFF",
            "source": "https://lgtm.com"
        },
        {
            "title": "Libera.Chat",
            "hex": "FF55DD",
            "source": "https://libera.chat"
        },
        {
            "title": "Liberapay",
            "hex": "F6C915",
            "source": "https://en.liberapay.com/about/logos",
            "guidelines": "https://en.liberapay.com/about/logos",
            "license": {
                "type": "CC0-1.0"
            }
        },
        {
            "title": "Libraries.io",
            "hex": "337AB7",
            "source": "https://github.com/librariesio/libraries.io/blob/9ab0f659bb7fe137c15cf676612b6811f501a0bd/public/safari-pinned-tab.svg"
        },
        {
            "title": "LibraryThing",
            "hex": "251A15",
            "source": "https://twitter.com/LibraryThing/status/1054466649271656448"
        },
        {
            "title": "LibreOffice",
            "hex": "18A303",
            "source": "https://wiki.documentfoundation.org/Marketing/Branding",
            "guidelines": "https://wiki.documentfoundation.org/Marketing/Branding"
        },
        {
            "title": "libuv",
            "hex": "403C3D",
            "source": "https://github.com/libuv/libuv/blob/e4087dedf837f415056a45a838f639a3d9dc3ced/img/logos.svg"
        },
        {
            "title": "Lichess",
            "hex": "000000",
            "source": "https://lichess.org/about"
        },
        {
            "title": "Lidl",
            "hex": "0050AA",
            "source": "https://www.lidl.de"
        },
        {
            "title": "LIFX",
            "hex": "000000",
            "source": "https://www.lifx.com/pages/press-enquiries",
            "guidelines": "https://www.dropbox.com/sh/i9khucz3ucy0q5v/AACrbtcpEIS0PdP84RdkhoAFa/Guides"
        },
        {
            "title": "Lighthouse",
            "hex": "F44B21",
            "source": "https://github.com/GoogleChrome/lighthouse/blob/80d2e6c1948f232ec4f1bdeabc8bc632fc5d0bfd/assets/lh_favicon.svg"
        },
        {
            "title": "Lightning",
            "hex": "792EE5",
            "source": "https://github.com/Lightning-AI/lightning/blob/a584196abf820179adb0758ef67ddae91c44e7bc/docs/source/_static/images/icon.svg"
        },
        {
            "title": "LINE",
            "hex": "00C300",
            "source": "https://line.me/en/logo",
            "guidelines": "https://line.me/en/logo"
        },
        {
            "title": "LineageOS",
            "hex": "167C80",
            "source": "https://www.lineageos.org",
            "guidelines": "https://docs.google.com/presentation/d/1VmxFrVqkjtNMjZbAcrC4egp8C_So7gjJR3KuxdJfJDo/edit?usp=sharing"
        },
        {
            "title": "Linear",
            "hex": "5E6AD2",
            "source": "https://linear.app"
        },
        {
            "title": "LinkedIn",
            "hex": "0A66C2",
            "source": "https://brand.linkedin.com",
            "guidelines": "https://brand.linkedin.com/policies"
        },
        {
            "title": "Linkerd",
            "hex": "2BEDA7",
            "source": "https://cncf-branding.netlify.app/projects/linkerd/"
        },
        {
            "title": "Linkfire",
            "hex": "FF3850",
            "source": "https://www.linkfire.com"
        },
        {
            "title": "Linktree",
            "hex": "43E55E",
            "source": "https://linktr.ee"
        },
        {
            "title": "Linux",
            "hex": "FCC624",
            "source": "https://www.linuxfoundation.org/the-linux-mark/"
        },
        {
            "title": "Linux Containers",
            "hex": "333333",
            "source": "https://github.com/lxc/linuxcontainers.org/blob/29d3299ddf8718099b6de1464570fbbadbaabecb/static/img/containers.svg"
        },
        {
            "title": "Linux Foundation",
            "hex": "003366",
            "source": "https://www.linuxfoundation.org/en/about/brand/",
            "guidelines": "https://www.linuxfoundation.org/en/about/brand/"
        },
        {
            "title": "Linux Mint",
            "hex": "87CF3E",
            "source": "https://commons.wikimedia.org/wiki/File:Linux_Mint_logo_without_wordmark.svg"
        },
        {
            "title": "Lion Air",
            "hex": "ED3237",
            "source": "https://lionairthai.com/en/"
        },
        {
            "title": "Liquibase",
            "hex": "2962FF",
            "source": "https://www.liquibase.com/brand",
            "guidelines": "https://www.liquibase.com/brand"
        },
        {
            "title": "Lit",
            "hex": "324FFF",
            "source": "https://github.com/lit/lit.dev/blob/5e59bdb00b7a261d6fdcd6a4ae529e17f6146ed3/packages/lit-dev-content/site/images/flame-favicon.svg"
        },
        {
            "title": "Litecoin",
            "hex": "A6A9AA",
            "source": "https://litecoin-foundation.org/litecoin-branding-guidelines/",
            "guidelines": "https://litecoin-foundation.org/litecoin-branding-guidelines/"
        },
        {
            "title": "LITIENGINE",
            "hex": "00A5BC",
            "source": "https://litiengine.com"
        },
        {
            "title": "LiveChat",
            "hex": "FF5100",
            "source": "https://livechat.design",
            "guidelines": "https://livechat.design"
        },
        {
            "title": "LiveJournal",
            "hex": "00B0EA",
            "source": "https://www.livejournal.com"
        },
        {
            "title": "Livewire",
            "hex": "4E56A6",
            "source": "https://laravel-livewire.com"
        },
        {
            "title": "LLVM",
            "hex": "262D3A",
            "source": "https://llvm.org/Logo.html"
        },
        {
            "title": "LMMS",
            "hex": "10B146",
            "source": "https://lmms.io/branding"
        },
        {
            "title": "Lodash",
            "hex": "3492FF",
            "source": "https://github.com/lodash/lodash.com/blob/c8d41c62b446f08905fd94802db4da8da05d3e92/assets/img/lodash.svg"
        },
        {
            "title": "Logitech",
            "hex": "00B8FC",
            "source": "https://www.logitech.com/en-us/pr/library"
        },
        {
            "title": "LogMeIn",
            "hex": "45B6F2",
            "source": "https://www.logmein.com/legal/trademark",
            "guidelines": "https://www.logmein.com/legal/trademark"
        },
        {
            "title": "Logseq",
            "hex": "85C8C8",
            "source": "https://github.com/logseq/logseq/blob/c4d15ec8487c9fb6b6f41780fc1abddab89491e4/resources/icon.png"
        },
        {
            "title": "Logstash",
            "hex": "005571",
            "source": "https://www.elastic.co/brand",
            "guidelines": "https://www.elastic.co/brand"
        },
        {
            "title": "Looker",
            "hex": "4285F4",
            "source": "https://looker.com"
        },
        {
            "title": "Loom",
            "hex": "625DF5",
            "source": "https://www.loom.com/press"
        },
        {
            "title": "Loop",
            "hex": "F29400",
            "source": "https://loop.frontiersin.org"
        },
        {
            "title": "LoopBack",
            "hex": "3F5DFF",
            "source": "https://loopback.io/resources"
        },
        {
            "title": "Lospec",
            "hex": "EAEAEA",
            "source": "https://lospec.com/brand",
            "guidelines": "https://lospec.com/brand"
        },
        {
            "title": "LOT Polish Airlines",
            "hex": "11397E",
            "source": "https://www.lot.com/us/en/kaleidoscope-inflight-magazine"
        },
        {
            "title": "LTspice",
            "hex": "900028",
            "source": "https://www.analog.com/media/en/news-marketing-collateral/solutions-bulletins-brochures/ltspice-keyboard-shortcuts.pdf",
            "guidelines": "https://www.analog.com/en/about-adi/legal-and-risk-oversight/intellectual-property/trademark-notice.html"
        },
        {
            "title": "Lua",
            "hex": "2C2D72",
            "source": "https://www.lua.org/images/",
            "guidelines": "https://www.lua.org/images/"
        },
        {
            "title": "Lubuntu",
            "hex": "0068C8",
            "source": "https://lubuntu.net"
        },
        {
            "title": "Ludwig",
            "hex": "FFFFFF",
            "source": "https://github.com/ludwig-ai/ludwig-docs/blob/8d8abb2117a93af2622a6545943c773b27153e1b/docs/images/ludwig_icon.svg"
        },
        {
            "title": "Lufthansa",
            "hex": "05164D",
            "source": "https://www.lufthansa.com"
        },
        {
            "title": "Lumen",
            "hex": "E74430",
            "source": "https://lumen.laravel.com"
        },
        {
            "title": "Lunacy",
            "hex": "179DE3",
            "source": "https://icons8.com/lunacy"
        },
        {
            "title": "Lydia",
            "hex": "0180FF",
            "source": "https://lydia-app.com/en/info/press.html",
            "guidelines": "https://lydia-app.com/en/info/press.html"
        },
        {
            "title": "Lyft",
            "hex": "FF00BF",
            "source": "https://www.lyft.com/press"
        },
        {
            "title": "MAAS",
            "hex": "E95420",
            "source": "https://design.ubuntu.com/downloads/",
            "license": {
                "type": "CC-BY-SA-3.0"
            }
        },
        {
            "title": "macOS",
            "hex": "000000",
            "source": "https://commons.wikimedia.org/wiki/File:MacOS_wordmark_(2017).svg"
        },
        {
            "title": "MacPaw",
            "hex": "000000",
            "source": "https://macpaw.com"
        },
        {
            "title": "Macy's",
            "hex": "E21A2C",
            "source": "https://www.macysinc.com/news-media/media-assets"
        },
        {
            "title": "Magasins U",
            "hex": "E71B34",
            "source": "https://www.magasins-u.com"
        },
        {
            "title": "Magento",
            "hex": "EE672F",
            "source": "https://magento.com"
        },
        {
            "title": "Magisk",
            "hex": "00AF9C",
            "source": "https://github.com/topjohnwu/Magisk/blob/23ad611566b557f26d268920692b25aa89fc0070/app/src/main/res/drawable/ic_magisk.xml"
        },
        {
            "title": "mail.com",
            "hex": "004788",
            "source": "https://www.mail.com",
            "guidelines": "https://www.mail.com/company/terms/"
        },
        {
            "title": "Mail.Ru",
            "hex": "005FF9",
            "source": "https://my.mail.ru"
        },
        {
            "title": "MailChimp",
            "hex": "FFE01B",
            "source": "https://mailchimp.com/about/brand-assets",
            "guidelines": "https://mailchimp.com/about/brand-assets"
        },
        {
            "title": "Mailgun",
            "hex": "F06B66",
            "source": "https://mailgun.com"
        },
        {
            "title": "Major League Hacking",
            "hex": "265A8F",
            "source": "https://mlh.io/brand-guidelines",
            "guidelines": "https://mlh.io/brand-guidelines"
        },
        {
            "title": "MakerBot",
            "hex": "FF1E0D",
            "source": "https://www.makerbot.com/makerbot-press-assets"
        },
        {
            "title": "Mamba UI",
            "hex": "6D28D9",
            "source": "https://github.com/Microwawe/mamba-ui/blob/b4ca2eba570c451886e5822d7ba12a8d78015bba/src/assets/svg/logo.svg"
        },
        {
            "title": "MAMP",
            "hex": "02749C",
            "source": "https://www.mamp.info/en/mamp/mac/"
        },
        {
            "title": "MAN",
            "hex": "E40045",
            "source": "https://www.corporate.man.eu"
        },
        {
            "title": "ManageIQ",
            "hex": "EF2929",
            "source": "https://www.manageiq.org/logo/"
        },
        {
            "title": "Manjaro",
            "hex": "35BF5C",
            "source": "https://manjaro.org"
        },
        {
            "title": "Mapbox",
            "hex": "000000",
            "source": "https://www.mapbox.com/about/press/brand-guidelines",
            "guidelines": "https://www.mapbox.com/about/press/brand-guidelines"
        },
        {
            "title": "MapLibre",
            "hex": "396CB2",
            "source": "https://github.com/maplibre/maplibre-gl-js-docs/blob/e916a4cdd671890126f88b26b2b16c04220dc4b0/docs/pages/assets/favicon/maplibregl-favicon.svg"
        },
        {
            "title": "MariaDB",
            "hex": "003545",
            "source": "https://mariadb.com/about-us/logos/",
            "guidelines": "https://mariadb.com/about-us/logos/"
        },
        {
            "title": "MariaDB Foundation",
            "hex": "1F305F",
            "source": "https://mariadb.org"
        },
        {
            "title": "Markdown",
            "hex": "000000",
            "source": "https://github.com/dcurtis/markdown-mark/tree/360a3657fef7f6ad0b303296a95ad52985caa0d3",
            "guidelines": "https://github.com/dcurtis/markdown-mark",
            "license": {
                "type": "CC0-1.0"
            }
        },
        {
            "title": "Marketo",
            "hex": "5C4C9F",
            "source": "https://www.marketo.com"
        },
        {
            "title": "Marko",
            "hex": "2596BE",
            "source": "https://github.com/marko-js/website/blob/c03b8229e8fe8e01fde6c0772bc1cb0ceae9be05/src/logos/marko.svg"
        },
        {
            "title": "Marriott",
            "hex": "A70023",
            "source": "https://marriott-hotels.marriott.com"
        },
        {
            "title": "Maserati",
            "hex": "0C2340",
            "source": "https://www.stellantis.com/en/brands/maserati"
        },
        {
            "title": "MasterCard",
            "hex": "EB001B",
            "source": "https://brand.mastercard.com/brandcenter/mastercard-brand-mark/downloads.html",
            "guidelines": "https://brand.mastercard.com/brandcenter/mastercard-brand-mark.html"
        },
        {
            "title": "mastercomfig",
            "hex": "009688",
            "source": "https://github.com/mastercomfig/mastercomfig.github.io/blob/d910ce7e868a6ef32106e36996c3473d78da2ce3/img/mastercomfig_logo.svg"
        },
        {
            "title": "Mastodon",
            "hex": "6364FF",
            "source": "https://github.com/mastodon/mastodon/blob/7ccf7a73f1c47a8c03712c39f7c591e837cf6d08/app/javascript/images/logo-symbol-icon.svg"
        },
        {
            "title": "Material Design",
            "hex": "757575",
            "source": "https://material.io/design/"
        },
        {
            "title": "Material Design Icons",
            "hex": "2196F3",
            "source": "https://materialdesignicons.com/icon/vector-square",
            "license": {
                "type": "Apache-2.0"
            }
        },
        {
            "title": "Matomo",
            "hex": "3152A0",
            "source": "https://matomo.org/media/"
        },
        {
            "title": "Matrix",
            "hex": "000000",
            "source": "https://matrix.org"
        },
        {
            "title": "Matter.js",
            "hex": "4B5562",
            "source": "https://brm.io/matter-js"
        },
        {
            "title": "Mattermost",
            "hex": "0058CC",
            "source": "https://www.mattermost.org/brand-guidelines/",
            "guidelines": "https://www.mattermost.org/brand-guidelines/"
        },
        {
            "title": "Matternet",
            "hex": "261C29",
            "source": "https://mttr.net"
        },
        {
            "title": "Mautic",
            "hex": "4E5E9E",
            "source": "https://www.mautic.org/about/logos-and-graphics"
        },
        {
            "title": "Max",
            "hex": "525252",
            "source": "https://cycling74.com"
        },
        {
            "title": "Max-Planck-Gesellschaft",
            "hex": "006C66",
            "source": "https://www.mpg.de"
        },
        {
            "title": "Maytag",
            "hex": "002E5F",
            "source": "https://www.maytagcommerciallaundry.com/mclstorefront/c/-/p/MYR40PD"
        },
        {
            "title": "Mazda",
            "hex": "101010",
            "source": "https://www.mazda.com/en/about/profile/library/"
        },
        {
            "title": "McAfee",
            "hex": "C01818",
            "source": "https://www.mcafee.com/enterprise/en-us/about/newsroom/product-images.html"
        },
        {
            "title": "McDonald's",
            "hex": "FBC817",
            "source": "https://www.mcdonalds.com/gb/en-gb/newsroom.html"
        },
        {
            "title": "McLaren",
            "hex": "FF0000",
            "source": "https://cars.mclaren.com"
        },
        {
            "title": "mdBook",
            "hex": "000000",
            "source": "https://github.com/rust-lang/mdBook/blob/cdfa5ad9909e2cba8390688f3f0686fb70cb4bef/src/theme/favicon.svg"
        },
        {
            "title": "MDN Web Docs",
            "hex": "000000",
            "source": "https://github.com/mdn/yari/blob/77e6cda02f7013219e9da27a00b9424085e60fdb/client/src/assets/mdn-logo.svg"
        },
        {
            "title": "MDX",
            "hex": "1B1F24",
            "source": "https://github.com/mdx-js/mdx/blob/b8a76c95deb14f7297bafdac1aa3eddd2b0fbb8f/docs/_static/icon.svg"
        },
        {
            "title": "MediaFire",
            "hex": "1299F3",
            "source": "https://www.mediafire.com/developers/brand_assets/mediafire_brand_assets/",
            "guidelines": "https://www.mediafire.com/developers/brand_assets/mediafire_brand_assets/"
        },
        {
            "title": "MediaMarkt",
            "hex": "DF0000",
            "source": "https://www.mediamarkt.de"
        },
        {
            "title": "MediaTek",
            "hex": "EC9430",
            "source": "https://corp.mediatek.com/news-events/press-library"
        },
        {
            "title": "MediaTemple",
            "hex": "000000",
            "source": "https://mediatemple.net"
        },
        {
            "title": "MediBang Paint",
            "hex": "00DBDE",
            "source": "https://medibangpaint.com"
        },
        {
            "title": "Medium",
            "hex": "000000",
            "source": "https://medium.design/logos-and-brand-guidelines-f1a01a733592",
            "guidelines": "https://medium.design/logos-and-brand-guidelines-f1a01a733592"
        },
        {
            "title": "Meetup",
            "hex": "ED1C40",
            "source": "https://www.meetup.com/media/"
        },
        {
            "title": "MEGA",
            "hex": "D9272E",
            "source": "https://mega.io/corporate"
        },
        {
            "title": "Mendeley",
            "hex": "9D1620",
            "source": "https://www.mendeley.com"
        },
        {
            "title": "Mercado Pago",
            "hex": "00B1EA",
            "source": "https://www.mercadopago.com"
        },
        {
            "title": "Mercedes",
            "hex": "242424",
            "source": "https://www.mercedes-benz.com"
        },
        {
            "title": "Merck",
            "hex": "007A73",
            "source": "https://www.merck.com"
        },
        {
            "title": "Mercurial",
            "hex": "999999",
            "source": "https://www.mercurial-scm.org/hg-logo/",
            "guidelines": "https://www.mercurial-scm.org/hg-logo/",
            "license": {
                "type": "GPL-2.0-or-later"
            }
        },
        {
            "title": "Messenger",
            "hex": "00B2FF",
            "source": "https://en.facebookbrand.com/facebookapp/assets/messenger/",
            "guidelines": "https://en.facebookbrand.com/facebookapp/assets/messenger/"
        },
        {
            "title": "Meta",
            "hex": "0467DF",
            "source": "https://www.meta.com",
            "guidelines": "https://www.facebook.com/brand/resources/meta/company-brand"
        },
        {
            "title": "Metabase",
            "hex": "509EE3",
            "source": "https://www.metabase.com"
        },
        {
            "title": "MetaFilter",
            "hex": "065A8F",
            "source": "https://www.metafilter.com/apple-touch-icon.png"
        },
        {
            "title": "Meteor",
            "hex": "DE4F4F",
            "source": "https://logo.meteorapp.com"
        },
        {
            "title": "Metro",
            "hex": "EF4242",
            "source": "https://facebook.github.io/metro/"
        },
        {
            "title": "Metro de la Ciudad de México",
            "hex": "F77E1C",
            "source": "https://es.wikipedia.org/wiki/Archivo:Metro_de_la_Ciudad_de_M%C3%A9xico_(logo)_version_2019.svg"
        },
        {
            "title": "Metro de Madrid",
            "hex": "255E9C",
            "source": "https://commons.wikimedia.org/wiki/File:MetroMadridLogo.svg"
        },
        {
            "title": "Métro de Paris",
            "hex": "003E95",
            "source": "https://www.ratp.fr"
        },
        {
            "title": "MeWe",
            "hex": "17377F",
            "source": "https://mewe.com"
        },
        {
            "title": "MG",
            "aliases": {
                "aka": [
                    "Morris Garages"
                ]
            },
            "hex": "FF0000",
            "source": "https://www.mg.co.uk/themes/custom/mg/assets/images/svg/mg-logo-desktop.svg",
            "guidelines": "https://www.mg.co.uk/terms-and-conditions"
        },
        {
            "title": "Micro Editor",
            "hex": "2E3192",
            "source": "https://github.com/zyedidia/micro/blob/48645907ec55798b75723019dad75dba51bd97d7/assets/micro-logo-mark.svg"
        },
        {
            "title": "micro:bit",
            "hex": "00ED00",
            "source": "https://microbit.org"
        },
        {
            "title": "Micro.blog",
            "hex": "FF8800",
            "source": "https://help.micro.blog"
        },
        {
            "title": "Microgenetics",
            "hex": "FF0000",
            "source": "https://microgenetics.co.uk"
        },
        {
            "title": "MicroPython",
            "hex": "2B2728",
            "source": "https://commons.wikimedia.org/wiki/File:MicroPython_new_logo.svg"
        },
        {
            "title": "Microsoft",
            "hex": "5E5E5E",
            "source": "https://developer.microsoft.com"
        },
        {
            "title": "Microsoft Academic",
            "hex": "2D9FD9",
            "source": "https://academic.microsoft.com"
        },
        {
            "title": "Microsoft Access",
            "hex": "A4373A",
            "source": "https://developer.microsoft.com/en-us/fluentui#/styles/web/colors/products",
            "guidelines": "https://www.microsoft.com/en-us/legal/intellectualproperty/trademarks",
            "license": {
                "type": "custom",
                "url": "https://aka.ms/fluentui-assets-license"
            }
        },
        {
            "title": "Microsoft Azure",
            "hex": "0078D4",
            "source": "https://github.com/microsoft/vscode-azureresourcegroups/blob/0a06362e82170fd7f8dc2496286825b1a69cc42b/resources/azure.svg"
        },
        {
            "title": "Microsoft Bing",
            "hex": "258FFA",
            "source": "https://www.bing.com/covid/"
        },
        {
            "title": "Microsoft Edge",
            "hex": "0078D7",
            "source": "https://support.microsoft.com/en-us/help/17171/microsoft-edge-get-to-know"
        },
        {
            "title": "Microsoft Excel",
            "hex": "217346",
            "source": "https://developer.microsoft.com/en-us/fluentui#/styles/web/colors/products",
            "guidelines": "https://www.microsoft.com/en-us/legal/intellectualproperty/trademarks",
            "license": {
                "type": "custom",
                "url": "https://aka.ms/fluentui-assets-license"
            }
        },
        {
            "title": "Microsoft Exchange",
            "hex": "0078D4",
            "source": "https://developer.microsoft.com/en-us/fluentui#/styles/web/colors/products",
            "guidelines": "https://www.microsoft.com/en-us/legal/intellectualproperty/trademarks",
            "license": {
                "type": "custom",
                "url": "https://aka.ms/fluentui-assets-license"
            }
        },
        {
            "title": "Microsoft Office",
            "hex": "D83B01",
            "source": "https://developer.microsoft.com/en-us/microsoft-365"
        },
        {
            "title": "Microsoft OneDrive",
            "hex": "0078D4",
            "source": "https://developer.microsoft.com/en-us/fluentui#/styles/web/colors/products",
            "guidelines": "https://www.microsoft.com/en-us/legal/intellectualproperty/trademarks",
            "license": {
                "type": "custom",
                "url": "https://aka.ms/fluentui-assets-license"
            }
        },
        {
            "title": "Microsoft OneNote",
            "hex": "7719AA",
            "source": "https://developer.microsoft.com/en-us/fluentui#/styles/web/colors/products",
            "guidelines": "https://www.microsoft.com/en-us/legal/intellectualproperty/trademarks",
            "license": {
                "type": "custom",
                "url": "https://aka.ms/fluentui-assets-license"
            }
        },
        {
            "title": "Microsoft Outlook",
            "hex": "0078D4",
            "source": "https://developer.microsoft.com/en-us/outlook/docs"
        },
        {
            "title": "Microsoft PowerPoint",
            "hex": "B7472A",
            "source": "https://developer.microsoft.com/en-us/fluentui#/styles/web/colors/products",
            "guidelines": "https://www.microsoft.com/en-us/legal/intellectualproperty/trademarks",
            "license": {
                "type": "custom",
                "url": "https://aka.ms/fluentui-assets-license"
            }
        },
        {
            "title": "Microsoft SharePoint",
            "hex": "0078D4",
            "source": "https://developer.microsoft.com/en-us/fluentui#/styles/web/colors/products",
            "guidelines": "https://www.microsoft.com/en-us/legal/intellectualproperty/trademarks",
            "license": {
                "type": "custom",
                "url": "https://aka.ms/fluentui-assets-license"
            }
        },
        {
            "title": "Microsoft SQL Server",
            "hex": "CC2927",
            "source": "https://de.wikipedia.org/wiki/Datei:Microsoft_SQL_Server_Logo.svg"
        },
        {
            "title": "Microsoft Teams",
            "hex": "6264A7",
            "source": "https://developer.microsoft.com/en-us/fluentui#/styles/web/colors/products",
            "guidelines": "https://www.microsoft.com/en-us/legal/intellectualproperty/trademarks",
            "license": {
                "type": "custom",
                "url": "https://aka.ms/fluentui-assets-license"
            }
        },
        {
            "title": "Microsoft Translator",
            "hex": "057B00",
            "source": "https://translator.microsoft.com"
        },
        {
            "title": "Microsoft Visio",
            "hex": "3955A3",
            "source": "https://developer.microsoft.com/en-us/fluentui#/styles/web/colors/products",
            "guidelines": "https://www.microsoft.com/en-us/legal/intellectualproperty/trademarks",
            "license": {
                "type": "custom",
                "url": "https://aka.ms/fluentui-assets-license"
            }
        },
        {
            "title": "Microsoft Word",
            "hex": "2B579A",
            "source": "https://developer.microsoft.com/en-us/fluentui#/styles/web/colors/products",
            "guidelines": "https://www.microsoft.com/en-us/legal/intellectualproperty/trademarks",
            "license": {
                "type": "custom",
                "url": "https://aka.ms/fluentui-assets-license"
            }
        },
        {
            "title": "Microstation",
            "hex": "62BB47",
            "source": "https://www.bentley.com/software/microstation"
        },
        {
            "title": "MicroStrategy",
            "hex": "D9232E",
            "source": "https://www.microstrategy.com/en/company/press-kit",
            "guidelines": "https://www.microstrategy.com/en/company/press-kit"
        },
        {
            "title": "MIDI",
            "hex": "000000",
            "source": "https://en.wikipedia.org/wiki/MIDI"
        },
        {
            "title": "Mikrotik",
            "hex": "293239",
            "source": "https://mikrotik.com/aboutus"
        },
        {
            "title": "Minds",
            "hex": "FED12F",
            "source": "https://www.minds.com/branding",
            "license": {
                "type": "CC-BY-SA-4.0"
            }
        },
        {
            "title": "Minecraft",
            "hex": "62B47A",
            "source": "https://education.minecraft.net/press/"
        },
        {
            "title": "Minetest",
            "hex": "53AC56",
            "source": "https://www.minetest.net"
        },
        {
            "title": "Mini",
            "hex": "000000",
            "source": "https://mini.co.uk"
        },
        {
            "title": "Minutemailer",
            "hex": "30B980",
            "source": "https://minutemailer.com"
        },
        {
            "title": "Miraheze",
            "hex": "FFFC00",
            "source": "https://miraheze.org"
        },
        {
            "title": "Miro",
            "hex": "050038",
            "source": "https://miro.com"
        },
        {
            "title": "Misskey",
            "hex": "A1CA03",
            "source": "https://misskey-hub.net/appendix/assets.html",
            "license": {
                "type": "CC-BY-NC-SA-4.0"
            }
        },
        {
            "title": "Mitsubishi",
            "hex": "E60012",
            "source": "https://www.mitsubishi.com"
        },
        {
            "title": "Mix",
            "hex": "FF8126",
            "source": "https://mix.com"
        },
        {
            "title": "Mixcloud",
            "hex": "5000FF",
            "source": "https://www.mixcloud.com/about",
            "guidelines": "https://www.mixcloud.com/about"
        },
        {
            "title": "MLB",
            "hex": "041E42",
            "source": "https://www.mlb.com",
            "aliases": {
                "aka": [
                    "Major League Baseball"
                ]
            }
        },
        {
            "title": "MLflow",
            "hex": "0194E2",
            "source": "https://github.com/mlflow/mlflow/blob/855881f93703b15ffe643003fb4d7c84f0ec2502/assets/icon.svg"
        },
        {
            "title": "MobX",
            "hex": "FF9955",
            "source": "https://github.com/mobxjs/mobx/blob/248e25e37af31c2e71ff452bc662a85816fa40d8/docs/assets/mobservable.svg"
        },
        {
            "title": "MobX-State-Tree",
            "hex": "FF7102",
            "source": "https://github.com/mobxjs/mobx-state-tree/blob/666dabd60a7fb87faf83d177c14f516481b5f141/website/static/img/mobx-state-tree-logo.svg"
        },
        {
            "title": "Mocha",
            "hex": "8D6748",
            "source": "https://mochajs.org"
        },
        {
            "title": "Modin",
            "hex": "001729",
            "source": "https://modin.org"
        },
        {
            "title": "Modrinth",
            "hex": "00AF5C",
            "source": "https://github.com/modrinth/art/blob/d5ab4f965b0b4cea7201967483885ecd8d04a562/Branding/Favicon/favicon.svg"
        },
        {
            "title": "MODX",
            "hex": "102C53",
            "source": "https://docs.modx.com"
        },
        {
            "title": "Mojang Studios",
            "hex": "EF323D",
            "source": "https://www.minecraft.net"
        },
        {
            "title": "Moleculer",
            "hex": "3CAFCE",
            "source": "https://moleculer.services"
        },
        {
            "title": "Momenteo",
            "hex": "5A6AB1",
            "source": "https://www.momenteo.com/media"
        },
        {
            "title": "Monero",
            "hex": "FF6600",
            "source": "https://www.getmonero.org/press-kit/"
        },
        {
            "title": "MoneyGram",
            "hex": "FF6600",
            "source": "https://moneygram.com"
        },
        {
            "title": "MongoDB",
            "hex": "47A248",
            "source": "https://www.mongodb.com/pressroom"
        },
        {
            "title": "Mongoose",
            "hex": "880000",
            "source": "https://github.com/Automattic/mongoose/blob/7971a4dbd55888f0b005e65b06024109af8352f7/docs/images/mongoose.svg"
        },
        {
            "title": "Mongoose",
            "hex": "F04D35",
            "slug": "mongoosedotws",
            "source": "https://mongoose.ws"
        },
        {
            "title": "Monica",
            "hex": "2C2B29",
            "source": "https://github.com/monicahq/monica/blob/d7886cc6fd11388a95b7504e1a5363ecc7ad9a59/public/img/monica.svg"
        },
        {
            "title": "monkey tie",
            "hex": "1A52C2",
            "source": "https://www.monkey-tie.com"
        },
        {
            "title": "Monkeytype",
            "hex": "E2B714",
            "source": "https://github.com/monkeytypegame/monkeytype/blob/20a08d27ead851bbfd5ac557b4ea444ea8bddd79/frontend/static/html/top.html",
            "license": {
                "type": "GPL-3.0-only",
                "url": "https://github.com/monkeytypegame/monkeytype/blob/20a08d27ead851bbfd5ac557b4ea444ea8bddd79/LICENSE"
            }
        },
        {
            "title": "MonoGame",
            "hex": "E73C00",
            "source": "https://www.monogame.net"
        },
        {
            "title": "Monoprix",
            "hex": "FB1911",
            "source": "https://www.monoprix.fr"
        },
        {
            "title": "Monster",
            "hex": "6D4C9F",
            "source": "https://www.monster.com/press/"
        },
        {
            "title": "Monzo",
            "hex": "14233C",
            "source": "https://monzo.com/press/"
        },
        {
            "title": "Moo",
            "hex": "00945E",
            "source": "https://www.moo.com/uk/about/press"
        },
        {
            "title": "Moonrepo",
            "hex": "6F53F3",
            "source": "https://moonrepo.dev"
        },
        {
            "title": "Morrisons",
            "hex": "007531",
            "source": "https://groceries.morrisons.com"
        },
        {
            "title": "Moscow Metro",
            "hex": "D9232E",
            "source": "https://mosmetro.ru"
        },
        {
            "title": "Motorola",
            "hex": "E1140A",
            "source": "https://motorola-global-portal-de.custhelp.com"
        },
        {
            "title": "Mozilla",
            "hex": "000000",
            "source": "https://mozilla.design/mozilla/",
            "guidelines": "https://mozilla.design/mozilla/"
        },
        {
            "title": "MQTT",
            "hex": "660066",
            "source": "https://mqtt.org"
        },
        {
            "title": "MSI",
            "aliases": {
                "aka": [
                    "Micro-Star International"
                ]
            },
            "hex": "FF0000",
            "source": "https://www.msi.com/page/brochure"
        },
        {
            "title": "MSI Business",
            "hex": "9A8555",
            "source": "https://www.msi.com/Business-Productivity"
        },
        {
            "title": "MTA",
            "hex": "0039A6",
            "source": "https://mta.info"
        },
        {
            "title": "MTR",
            "hex": "AC2E45",
            "source": "https://commons.wikimedia.org/wiki/File:MTR_(logo_with_text).svg"
        },
        {
            "title": "MUBI",
            "hex": "000000",
            "source": "https://mubi.com"
        },
        {
            "title": "MUI",
            "aliases": {
                "aka": [
                    "Material-UI"
                ]
            },
            "hex": "007FFF",
            "source": "https://github.com/mui-org/material-ui/blob/353cecb5391571163eb6bd8cbf36d2dd299aaf56/docs/src/icons/SvgMuiLogo.tsx"
        },
        {
            "title": "Mulesoft",
            "hex": "00A0DF",
            "source": "https://www.mulesoft.com/brand",
            "guidelines": "https://www.mulesoft.com/brand"
        },
        {
            "title": "Müller",
            "hex": "F46519",
            "source": "https://www.mueller.de"
        },
        {
            "title": "Multisim",
            "hex": "57B685",
            "source": "https://www.multisim.com",
            "guidelines": "https://www.ni.com/en-us/about-ni/legal.html"
        },
        {
            "title": "Mumble",
            "hex": "FFFFFF",
            "source": "https://github.com/mumble-voip/mumble/blob/d40a19eb88cda61084da245a1b6cb8f32ef1b6e4/icons/mumble_small.svg",
            "guidelines": "https://github.com/mumble-voip/mumble/blob/d40a19eb88cda61084da245a1b6cb8f32ef1b6e4/LICENSE"
        },
        {
            "title": "MuseScore",
            "hex": "1A70B8",
            "source": "https://musescore.org/en/about/logos-and-graphics"
        },
        {
            "title": "MusicBrainz",
            "hex": "BA478F",
            "source": "https://metabrainz.org/projects"
        },
        {
            "title": "MX Linux",
            "hex": "000000",
            "source": "https://mxlinux.org/art/",
            "license": {
                "type": "GPL-3.0-only"
            }
        },
        {
            "title": "MyAnimeList",
            "hex": "2E51A2",
            "source": "https://myanimelist.net/forum/?topicid=1575618"
        },
        {
            "title": "MYOB",
            "hex": "6100A5",
            "source": "https://myob-identikit.frontify.com/d/JK2D4WFOdAwV/for-developers"
        },
        {
            "title": "Myspace",
            "hex": "030303",
            "source": "https://myspace.com"
        },
        {
            "title": "MySQL",
            "hex": "4479A1",
            "source": "https://www.mysql.com/about/legal/logos.html",
            "guidelines": "https://www.mysql.com/about/legal/logos.html"
        },
        {
            "title": "N26",
            "hex": "48AC98",
            "source": "https://n26.com"
        },
        {
            "title": "Namebase",
            "hex": "0068FF",
            "source": "https://www.namebase.io"
        },
        {
            "title": "Namecheap",
            "hex": "DE3723",
            "source": "https://www.namecheap.com"
        },
        {
            "title": "Nano",
            "hex": "4A90E2",
            "source": "https://nano.org/resources",
            "guidelines": "https://nano.org/resources"
        },
        {
            "title": "NASA",
            "hex": "E03C31",
            "source": "https://commons.wikimedia.org/wiki/File:NASA_Worm_logo.svg",
            "guidelines": "https://www.nasa.gov/multimedia/guidelines/index.html"
        },
        {
            "title": "National Grid",
            "hex": "00148C",
            "source": "https://www.nationalgrid.com"
        },
        {
            "title": "NativeScript",
            "hex": "65ADF1",
            "source": "https://docs.nativescript.org"
        },
        {
            "title": "Naver",
            "hex": "03C75A",
            "source": "https://developers.naver.com/docs/login/bi/bi.md",
            "guidelines": "https://developers.naver.com/docs/login/bi/bi.md",
            "aliases": {
                "loc": {
                    "ko-KR": "네이버",
                    "ja-JP": "ネイバー"
                }
            }
        },
        {
            "title": "NBA",
            "hex": "253B73",
            "source": "https://nba.com"
        },
        {
            "title": "NBB",
            "hex": "FF7100",
            "source": "https://presse.notebooksbilliger.de/presskits/style-guide"
        },
        {
            "title": "NBC",
            "hex": "222222",
            "source": "https://www.nbcnews.com"
        },
        {
            "title": "NDR",
            "hex": "0C1754",
            "source": "https://www.ndr.de"
        },
        {
            "title": "NEC",
            "hex": "1414A0",
            "source": "https://commons.wikimedia.org/wiki/File:NEC_logo.svg"
        },
        {
            "title": "Neo4j",
            "hex": "4581C3",
            "source": "https://neo4j.com/brand/#logo",
            "guidelines": "https://neo4j.com/brand/#logo"
        },
        {
            "title": "Neovim",
            "hex": "57A143",
            "source": "https://neovim.io",
            "license": {
                "type": "CC-BY-SA-3.0"
            }
        },
        {
            "title": "NestJS",
            "hex": "E0234E",
            "source": "https://nestjs.com"
        },
        {
            "title": "NetApp",
            "hex": "0067C5",
            "source": "https://www.netapp.com",
            "guidelines": "https://www.netapp.com/company/legal/trademark-guidelines/"
        },
        {
            "title": "NetBSD",
            "hex": "FF6600",
            "source": "https://www.netbsd.org",
            "guidelines": "https://www.netbsd.org/about/disclaimer.html"
        },
        {
            "title": "Netflix",
            "hex": "E50914",
            "source": "https://brand.netflix.com/en/assets/brand-symbol",
            "guidelines": "https://brand.netflix.com/en/assets/brand-symbol"
        },
        {
            "title": "Netlify",
            "hex": "00C7B7",
            "source": "https://www.netlify.com/press/",
            "guidelines": "https://www.netlify.com/press/",
            "aliases": {
                "dup": [
                    {
                        "title": "Netlify CMS",
                        "hex": "C9FA4B",
                        "source": "https://www.netlifycms.org"
                    }
                ]
            }
        },
        {
            "title": "Nette",
            "hex": "3484D2",
            "source": "https://nette.org/en/logo",
            "guidelines": "https://nette.org/en/logo"
        },
        {
            "title": "Netto",
            "hex": "FFE500",
            "source": "https://www.netto-online.de/INTERSHOP/static/WFS/Plus-NettoDE-Site/-/-/de_DE/css/images/netto-logo.svg"
        },
        {
            "title": "Neutralinojs",
            "hex": "F89901",
            "source": "https://github.com/neutralinojs/design-guide/blob/52a7232598ff22cddd810a3079e09a2cc2892609/logo/neutralinojs_logo_vector.svg"
        },
        {
            "title": "New Balance",
            "hex": "CF0A2C",
            "source": "https://www.newbalance.com"
        },
        {
            "title": "New Japan Pro-Wrestling",
            "hex": "FF160B",
            "source": "https://en.wikipedia.org/wiki/File:NJPW_World_Logo.svg",
            "aliases": {
                "aka": [
                    "NJPW"
                ],
                "dup": [
                    {
                        "title": "NJPW World",
                        "hex": "B79C65",
                        "source": "https://njpwworld.com"
                    }
                ],
                "loc": {
                    "ja-JP": "新日本プロレスリング"
                }
            }
        },
        {
            "title": "New Relic",
            "hex": "1CE783",
            "source": "https://newrelic.com/about/media-assets",
            "guidelines": "https://newrelic.com/about/media-assets#guidelines"
        },
        {
            "title": "New York Times",
            "hex": "000000",
            "source": "https://www.nytimes.com"
        },
        {
            "title": "Newegg",
            "hex": "E05E00",
            "source": "https://www.newegg.com"
        },
        {
            "title": "Next.js",
            "hex": "000000",
            "source": "https://nextjs.org"
        },
        {
            "title": "NextBillion.ai",
            "hex": "8D5A9E",
            "source": "https://nextbillion.ai"
        },
        {
            "title": "Nextcloud",
            "hex": "0082C9",
            "source": "https://nextcloud.com/press/",
            "guidelines": "https://nextcloud.com/trademarks/"
        },
        {
            "title": "Nextdoor",
            "hex": "8ED500",
            "source": "https://about.nextdoor.com/us-media/"
        },
        {
            "title": "Nextra",
            "hex": "000000",
            "source": "https://nextra.site",
            "guidelines": "https://nextra.site/about#design-assets"
        },
        {
            "title": "NFC",
            "hex": "002E5F",
            "source": "https://nfc-forum.org/our-work/nfc-branding/n-mark/guidelines-and-brand-assets/",
            "guidelines": "https://nfc-forum.org/our-work/nfc-branding/n-mark/guidelines-and-brand-assets/"
        },
        {
            "title": "NGINX",
            "hex": "009639",
            "source": "https://www.nginx.com/press/",
            "guidelines": "https://www.nginx.com/press/"
        },
        {
            "title": "Nginx Proxy Manager",
            "hex": "F15833",
            "source": "https://github.com/NginxProxyManager/nginx-proxy-manager/blob/2a06384a4aa597777931d38cef49cf89540392e6/docs/.vuepress/public/logo.svg"
        },
        {
            "title": "ngrok",
            "hex": "1F1E37",
            "source": "https://ngrok.com"
        },
        {
            "title": "NgRx",
            "hex": "BA2BD2",
            "source": "https://ngrx.io",
            "license": {
                "type": "CC-BY-4.0"
            }
        },
        {
            "title": "niconico",
            "hex": "231815",
            "source": "https://www.nicovideo.jp"
        },
        {
            "title": "Nike",
            "hex": "111111",
            "source": "https://www.nike.com"
        },
        {
            "title": "Nikon",
            "hex": "FFE100",
            "source": "https://www.nikon.com",
            "guidelines": "https://www.nikon.com/usage/group-info"
        },
        {
            "title": "Nim",
            "hex": "FFE953",
            "source": "https://nim-lang.org"
        },
        {
            "title": "Nintendo",
            "hex": "8F8F8F",
            "source": "https://en.wikipedia.org/wiki/Nintendo#/media/File:Nintendo.svg"
        },
        {
            "title": "Nintendo 3DS",
            "hex": "D12228",
            "source": "https://www.nintendo.de"
        },
        {
            "title": "Nintendo GameCube",
            "hex": "6A5FBB",
            "source": "https://www.nintendo.com/consumer/systems/nintendogamecube/index.jsp"
        },
        {
            "title": "Nintendo Network",
            "hex": "FF7D00",
            "source": "https://id.nintendo.net/login"
        },
        {
            "title": "Nintendo Switch",
            "hex": "E60012",
            "source": "https://www.nintendo.com/switch/"
        },
        {
            "title": "Nissan",
            "hex": "C3002F",
            "source": "https://www.nissan.ie"
        },
        {
            "title": "NixOS",
            "hex": "5277C3",
            "source": "https://github.com/NixOS/nixos-homepage/tree/58cfdb770aba28b73446a1b3ee65a5cec4f0d44f/logo"
        },
        {
            "title": "Node-RED",
            "hex": "8F0000",
            "source": "https://nodered.org/about/resources/"
        },
        {
            "title": "Node.js",
            "hex": "339933",
            "source": "https://nodejs.org/en/about/resources/",
            "guidelines": "https://nodejs.org/en/about/resources/"
        },
        {
            "title": "Nodemon",
            "hex": "76D04B",
            "source": "https://nodemon.io"
        },
        {
            "title": "Nokia",
            "hex": "005AFF",
            "source": "https://www.nokia.com"
        },
        {
            "title": "Norco",
            "hex": "00FF00",
            "source": "https://www.norco.com"
        },
        {
            "title": "NordVPN",
            "hex": "4687FF",
            "source": "https://nordvpn.com/press-area/",
            "guidelines": "https://nordvpn.com/press-area/"
        },
        {
            "title": "Normalize.css",
            "hex": "E3695F",
            "source": "https://github.com/necolas/normalize.css/blob/3a60304f90870c6087d226f53e02a7523c907a35/logo.svg"
        },
        {
            "title": "Norwegian",
            "hex": "D81939",
            "source": "https://www.norwegian.com/ie/travel-info/on-board/in-flight-entertainment/magazine/"
        },
        {
            "title": "Notepad++",
            "hex": "90E59A",
            "source": "https://github.com/notepad-plus-plus/notepad-plus-plus/blob/1f2c63cce173e3e1dc5922637c81a851693e2856/PowerEditor/misc/chameleon/chameleon-pencil.eps"
        },
        {
            "title": "Notion",
            "hex": "000000",
            "source": "https://www.notion.so"
        },
        {
            "title": "Notist",
            "hex": "333333",
            "source": "https://noti.st"
        },
        {
            "title": "Noun Project",
            "hex": "000000",
            "source": "https://www.lingoapp.com/6/s/oJkq3W/?v=3"
        },
        {
            "title": "Novu",
            "hex": "000000",
            "source": "https://handbook.novu.co/logos-assets"
        },
        {
            "title": "NOW",
            "hex": "001211",
            "source": "https://www.nowtv.com"
        },
        {
            "title": "npm",
            "hex": "CB3837",
            "source": "https://www.npmjs.com",
            "guidelines": "https://www.npmjs.com/policies/trademark"
        },
        {
            "title": "Nrwl",
            "hex": "96D7E8",
            "source": "https://nrwl.io/assets/nrwl-logo-white.svg"
        },
        {
            "title": "Nubank",
            "hex": "820AD1",
            "source": "https://nubank.com.br/en/press/"
        },
        {
            "title": "Nucleo",
            "hex": "252B2D",
            "source": "https://nucleoapp.com"
        },
        {
            "title": "NuGet",
            "hex": "004880",
            "source": "https://github.com/NuGet/Media/blob/89f7c87245e52e8ce91d94c0a47f44c6576e3a0d/Images/MainLogo/Vector/nuget.svg"
        },
        {
            "title": "Nuke",
            "hex": "000000",
            "source": "https://www.foundry.com/products/nuke"
        },
        {
            "title": "Numba",
            "hex": "00A3E0",
            "source": "https://github.com/numba/numba/blob/0db8a2bcd0f53c0d0ad8a798432fb3f37f14af27/docs/_static/numba-blue-icon-rgb.svg"
        },
        {
            "title": "NumPy",
            "hex": "013243",
            "source": "https://numpy.org/press-kit/",
            "guidelines": "https://github.com/numpy/numpy/blob/main/branding/logo/logoguidelines.md"
        },
        {
            "title": "Nunjucks",
            "hex": "1C4913",
            "source": "https://github.com/mozilla/nunjucks/blob/fd500902d7c88672470c87170796de52fc0f791a/docs/img/favicon.png"
        },
        {
            "title": "Nutanix",
            "hex": "024DA1",
            "source": "https://www.nutanix.com/content/dam/nutanix/en/cmn/documents/nutanix-brandbook.pdf"
        },
        {
            "title": "Nuxt.js",
            "hex": "00DC82",
            "source": "https://nuxt.com/design-kit",
            "guidelines": "https://nuxt.com/design-kit"
        },
        {
            "title": "NVIDIA",
            "hex": "76B900",
            "source": "https://www.nvidia.com/etc/designs/nvidiaGDC/clientlibs_base/images/NVIDIA-Logo.svg"
        },
        {
            "title": "Nx",
            "hex": "143055",
            "source": "https://nx.dev"
        },
        {
            "title": "NXP",
            "hex": "000000",
            "source": "https://www.nxp.com/company/about-nxp/newsroom:NEWSROOM",
            "guidelines": "https://www.nxp.com/company/about-nxp/newsroom:NEWSROOM"
        },
        {
            "title": "NZXT",
            "hex": "000000",
            "source": "https://nzxt.com",
            "guidelines": "https://nzxt.com/about/brand-guidelines"
        },
        {
            "title": "O'Reilly",
            "hex": "D3002D",
            "source": "https://www.oreilly.com/about/logos/",
            "guidelines": "https://www.oreilly.com/about/logos/"
        },
        {
            "title": "OBS Studio",
            "hex": "302E31",
            "source": "https://upload.wikimedia.org/wikipedia/commons/7/78/OBS.svg"
        },
        {
            "title": "Observable",
            "hex": "353E58",
            "source": "https://observablehq.com"
        },
        {
            "title": "Obsidian",
            "hex": "7C3AED",
            "source": "https://obsidian.md"
        },
        {
            "title": "OCaml",
            "hex": "EC6813",
            "source": "https://ocaml.org/img/OCaml_Sticker.svg",
            "guidelines": "https://ocaml.org/docs/logos.html",
            "license": {
                "type": "Unlicense"
            }
        },
        {
            "title": "Octane Render",
            "hex": "000000",
            "source": "https://render.otoy.com/forum/viewtopic.php?f=9&t=359",
            "aliases": {
                "aka": [
                    "otoy"
                ]
            }
        },
        {
            "title": "Octave",
            "hex": "0790C0",
            "source": "https://www.gnu.org/software/octave/"
        },
        {
            "title": "OctoPrint",
            "hex": "13C100",
            "source": "https://github.com/OctoPrint/OctoPrint/blob/53b9b6185781c07e8c4744a6e28462e96448f249/src/octoprint/static/img/mask.svg"
        },
        {
            "title": "Octopus Deploy",
            "hex": "2F93E0",
            "source": "https://octopus.com/company/brand",
            "guidelines": "https://octopus.com/company/brand"
        },
        {
            "title": "Oculus",
            "hex": "1C1E20",
            "source": "https://en.facebookbrand.com/oculus/assets/oculus?audience=oculus-landing",
            "guidelines": "https://en.facebookbrand.com/oculus/"
        },
        {
            "title": "Odnoklassniki",
            "hex": "EE8208",
            "source": "https://insideok.ru/brandbook"
        },
        {
            "title": "Odysee",
            "hex": "EF1970",
            "source": "https://odysee.com/@OdyseeHelp:b/odyseepresskit:b"
        },
        {
            "title": "Oh Dear",
            "hex": "FFFFFF",
            "source": "https://ohdear.app/logos"
        },
        {
            "title": "okcupid",
            "hex": "0500BE",
            "source": "https://okcupid.com/press"
        },
        {
            "title": "Okta",
            "hex": "007DC1",
            "source": "https://www.okta.com/press-room/media-assets/",
            "guidelines": "https://www.okta.com/terms-of-use-for-okta-content/"
        },
        {
            "title": "OnePlus",
            "hex": "F5010C",
            "source": "https://www.oneplus.com/ca_en/brand/asset"
        },
        {
            "title": "OnlyFans",
            "hex": "00AFF0",
            "source": "https://onlyfans.com/brand",
            "guidelines": "https://onlyfans.com/brand"
        },
        {
            "title": "ONLYOFFICE",
            "hex": "444444",
            "source": "https://www.onlyoffice.com/en/press-downloads.aspx"
        },
        {
            "title": "ONNX",
            "hex": "005CED",
            "source": "https://github.com/onnx/onnx.github.io/blob/382e7036b616ce1555499ac41730245a2478513c/images/ONNX-ICON.svg"
        },
        {
            "title": "OnStar",
            "hex": "003D7D",
            "source": "https://www.onstar.com"
        },
        {
            "title": "Opel",
            "hex": "F7FF14",
            "source": "https://www.stellantis.com/en/brands/opel"
        },
        {
            "title": "Open Access",
            "hex": "F68212",
            "source": "https://commons.wikimedia.org/wiki/File:Open_Access_logo_PLoS_white.svg"
        },
        {
            "title": "Open Badges",
            "hex": "073B5A",
            "source": "https://backpack.openbadges.org"
        },
        {
            "title": "Open Bug Bounty",
            "hex": "F67909",
            "source": "https://www.openbugbounty.org"
        },
        {
            "title": "Open Collective",
            "hex": "7FADF2",
            "source": "https://docs.opencollective.com/help/about#media-logo"
        },
        {
            "title": "Open Containers Initiative",
            "hex": "262261",
            "source": "https://github.com/opencontainers/artwork/tree/d8ccfe94471a0236b1d4a3f0f90862c4fe5486ce/oci/icon"
        },
        {
            "title": "Open Source Hardware",
            "hex": "0099B0",
            "source": "https://www.oshwa.org/open-source-hardware-logo",
            "guidelines": "https://www.oshwa.org/open-source-hardware-logo",
            "license": {
                "type": "CC-BY-SA-4.0"
            },
            "aliases": {
                "aka": [
                    "OSHWA"
                ]
            }
        },
        {
            "title": "Open Source Initiative",
            "hex": "3DA639",
            "source": "https://opensource.org/logo-usage-guidelines",
            "guidelines": "https://opensource.org/logo-usage-guidelines"
        },
        {
            "title": "OpenAI",
            "hex": "412991",
            "source": "https://openai.com"
        },
        {
            "title": "OpenAI Gym",
            "hex": "0081A5",
            "source": "https://gym.openai.com"
        },
        {
            "title": "OpenAPI Initiative",
            "hex": "6BA539",
            "source": "https://www.openapis.org/faq/style-guide",
            "guidelines": "https://www.openapis.org/faq/style-guide"
        },
        {
            "title": "OpenBSD",
            "hex": "F2CA30",
            "source": "https://en.wikipedia.org/wiki/OpenBSD"
        },
        {
            "title": "OpenCV",
            "hex": "5C3EE8",
            "source": "https://opencv.org/resources/media-kit/",
            "guidelines": "https://opencv.org/resources/media-kit/"
        },
        {
            "title": "OpenFaaS",
            "hex": "3B5EE9",
            "source": "https://docs.openfaas.com"
        },
        {
            "title": "OpenGL",
            "hex": "5586A4",
            "source": "https://www.khronos.org/legal/trademarks/"
        },
        {
            "title": "OpenID",
            "hex": "F78C40",
            "source": "https://openid.net/add-openid/logos/"
        },
        {
            "title": "OpenJDK",
            "hex": "FFFFFF",
            "source": "https://hg.openjdk.java.net/duke/duke/file/ca00f100dafc/vector/Agent.svg#l1"
        },
        {
            "title": "Openlayers",
            "hex": "1F6B75",
            "source": "https://github.com/openlayers/openlayers.github.io/blob/5b93e18b8d302eb49a812fb96abb529895ceb7a2/assets/logo.svg"
        },
        {
            "title": "OpenMined",
            "hex": "ED986C",
            "source": "https://www.openmined.org",
            "guidelines": "https://www.openmined.org"
        },
        {
            "title": "OpenNebula",
            "hex": "0097C2",
            "source": "https://opennebula.io/docs/"
        },
        {
            "title": "OpenProject",
            "hex": "0770B8",
            "source": "https://www.openproject.org/press/"
        },
        {
            "title": "OpenSCAD",
            "hex": "F9D72C",
            "source": "https://commons.wikimedia.org/wiki/File:Openscad.svg"
        },
        {
            "title": "OpenSea",
            "hex": "2081E2",
            "source": "https://docs.opensea.io"
        },
        {
            "title": "OpenSearch",
            "hex": "005EB8",
            "source": "https://opensearch.org/brand.html",
            "guidelines": "https://opensearch.org/brand.html"
        },
        {
            "title": "OpenSSL",
            "hex": "721412",
            "source": "https://www.openssl.org"
        },
        {
            "title": "OpenStack",
            "hex": "ED1944",
            "source": "https://www.openstack.org/brand/openstack-logo/",
            "guidelines": "https://www.openstack.org/brand/openstack-logo/"
        },
        {
            "title": "OpenStreetMap",
            "hex": "7EBC6F",
            "source": "https://www.openstreetmap.org",
            "guidelines": "https://wiki.osmfoundation.org/wiki/Trademark_Policy"
        },
        {
            "title": "openSUSE",
            "hex": "73BA25",
            "source": "https://github.com/openSUSE/artwork/blob/33e94aa76837c09f03d1712705949b71a246a53b/logos/buttons/button-colour.svg",
            "guidelines": "https://en.opensuse.org/Portal:Artwork"
        },
        {
            "title": "OpenTelemetry",
            "hex": "000000",
            "source": "https://cncf-branding.netlify.app/projects/opentelemetry/",
            "guidelines": "https://cncf-branding.netlify.app/projects/opentelemetry/",
            "license": {
                "type": "CC-BY-4.0",
                "url": "https://www.linuxfoundation.org/trademark-usage/"
            },
            "aliases": {
                "aka": [
                    "OTel"
                ]
            }
        },
        {
            "title": "Openverse",
            "hex": "FFE033",
            "source": "https://github.com/WordPress/openverse/blob/5db2545d6b73ec4aa5e908822683ee9d18af301d/brand/icon.svg",
            "guidelines": "https://www.figma.com/file/GIIQ4sDbaToCfFQyKMvzr8/Openverse-Design-Library?node-id=312%3A487"
        },
        {
            "title": "OpenVPN",
            "hex": "EA7E20",
            "source": "https://openvpn.net/wp-content/themes/openvpn/assets/images/logo.svg",
            "guidelines": "https://openvpn.net/terms/"
        },
        {
            "title": "OpenWrt",
            "hex": "00B5E2",
            "source": "https://openwrt.org/docs/guide-graphic-designer/openwrt-logo",
            "guidelines": "https://openwrt.org/docs/guide-graphic-designer/openwrt-logo"
        },
        {
            "title": "OpenZeppelin",
            "hex": "4E5EE4",
            "source": "https://openzeppelin.com"
        },
        {
            "title": "OpenZFS",
            "hex": "2A667F",
            "source": "https://commons.wikimedia.org/wiki/File:OpenZFS_logo.svg"
        },
        {
            "title": "Opera",
            "hex": "FF1B2D",
            "source": "https://brand.opera.com/1472-2/opera-logos/",
            "guidelines": "https://brand.opera.com"
        },
        {
            "title": "Opera GX",
            "hex": "EE2950",
            "source": "https://brand.opera.com/1472-2/opera-logos/",
            "guidelines": "https://brand.opera.com"
        },
        {
            "title": "OPNSense",
            "hex": "D94F00",
            "source": "https://opnsense.org/about/legal-notices/",
            "guidelines": "https://opnsense.org/about/legal-notices/"
        },
        {
            "title": "Opsgenie",
            "hex": "172B4D",
            "source": "https://www.atlassian.com/company/news/press-kit"
        },
        {
            "title": "OpsLevel",
            "hex": "1890FF",
            "source": "https://www.opslevel.com"
        },
        {
            "title": "Oracle",
            "hex": "F80000",
            "source": "https://www.oracle.com/opn/index.html",
            "guidelines": "https://www.oracle.com/legal/logos.html"
        },
        {
            "title": "ORCID",
            "hex": "A6CE39",
            "source": "https://orcid.figshare.com/articles/figure/ORCID_iD_icon_graphics/5008697",
            "guidelines": "https://info.orcid.org/brand-guidelines/"
        },
        {
            "title": "Org",
            "hex": "77AA99",
            "source": "https://orgmode.org"
        },
        {
            "title": "Origin",
            "hex": "F56C2D",
            "source": "https://www.origin.com/gbr/en-us/store"
        },
        {
            "title": "Osano",
            "hex": "7764FA",
            "source": "https://www.osano.com/company/assets"
        },
        {
            "title": "OSGeo",
            "hex": "5CAE58",
            "source": "https://www.osgeo.org"
        },
        {
            "title": "Oshkosh",
            "hex": "E6830F",
            "source": "https://oshkoshdefense.com/media/photos/",
            "license": {
                "type": "CC-BY-SA-4.0"
            }
        },
        {
            "title": "OSMC",
            "hex": "17394A",
            "source": "https://github.com/osmc/website/tree/e7d0d8002660c979ae5119e28d1c69c893ac9f76/content/themes/osmc/assets/img/logo"
        },
        {
            "title": "osu!",
            "hex": "FF66AA",
            "source": "https://osu.ppy.sh/wiki/vi/Brand_identity_guidelines",
            "guidelines": "https://osu.ppy.sh/wiki/vi/Brand_identity_guidelines"
        },
        {
            "title": "Otto",
            "hex": "D4021D",
            "source": "https://www.ottogroup.com/en/presse/material.php"
        },
        {
            "title": "Overcast",
            "hex": "FC7E0F",
            "source": "https://overcast.fm"
        },
        {
            "title": "Overleaf",
            "hex": "47A141",
            "source": "https://www.overleaf.com/for/press/media-resources"
        },
        {
            "title": "OVH",
            "hex": "123F6D",
            "source": "https://www.ovh.com/ca/en/newsroom/"
        },
        {
            "title": "OWASP",
            "hex": "000000",
            "source": "https://github.com/OWASP/www-event-2020-07-virtual/blob/eefbef6c1afdd1dee2af11e7f44ad005b25ad48c/assets/images/logo.svg"
        },
        {
            "title": "ownCloud",
            "hex": "041E42",
            "source": "https://owncloud.com"
        },
        {
            "title": "Oxygen",
            "hex": "3A209E",
            "source": "https://oxygenbuilder.com",
            "guidelines": "https://oxygenbuilder.com/trademark-policy/"
        },
        {
            "title": "OYO",
            "hex": "EE2E24",
            "source": "https://www.oyorooms.com"
        },
        {
            "title": "p5.js",
            "hex": "ED225D",
            "source": "https://p5js.org"
        },
        {
            "title": "Packagist",
            "hex": "F28D1A",
            "source": "https://github.com/composer/packagist/issues/1147#issuecomment-747951608",
            "license": {
                "type": "MIT"
            }
        },
        {
            "title": "Packer",
            "hex": "02A8EF",
            "source": "https://www.hashicorp.com/brand",
            "guidelines": "https://www.hashicorp.com/brand"
        },
        {
            "title": "PaddlePaddle",
            "hex": "0062B0",
            "source": "https://www.paddlepaddle.org.cn/en"
        },
        {
            "title": "Paddy Power",
            "hex": "004833",
            "source": "https://www.paddypower.com"
        },
        {
            "title": "Pagekit",
            "hex": "212121",
            "source": "https://pagekit.com/logo-guide",
            "guidelines": "https://pagekit.com/logo-guide"
        },
        {
            "title": "PagerDuty",
            "hex": "06AC38",
            "source": "https://www.pagerduty.com/brand/",
            "guidelines": "https://www.pagerduty.com/brand/"
        },
        {
            "title": "PageSpeed Insights",
            "hex": "4285F4",
            "source": "https://developers.google.com/web/fundamentals/performance/speed-tools/"
        },
        {
            "title": "PagSeguro",
            "hex": "FFC801",
            "source": "https://pagseguro.uol.com.br"
        },
        {
            "title": "Palantir",
            "hex": "101113",
            "source": "https://github.com/palantir/conjure/blob/1b0d450dc52c4822b4c9d1da8c61ad7f78855fe5/docs/media/palantir-logo.svg"
        },
        {
            "title": "Palo Alto Networks",
            "hex": "F04E23",
            "source": "https://www.paloaltonetworks.com",
            "guidelines": "https://www.paloaltonetworks.com/company/brand"
        },
        {
            "title": "Palo Alto Software",
            "hex": "83DA77",
            "source": "https://www.paloalto.com"
        },
        {
            "title": "pandas",
            "hex": "150458",
            "source": "https://pandas.pydata.org/about/citing.html",
            "guidelines": "https://pandas.pydata.org/about/citing.html"
        },
        {
            "title": "Pandora",
            "hex": "224099",
            "source": "https://www.pandoraforbrands.com"
        },
        {
            "title": "Pantheon",
            "hex": "FFDC28",
            "source": "https://projects.invisionapp.com/boards/8UOJQWW2J3G5#/1145336",
            "guidelines": "https://projects.invisionapp.com/boards/8UOJQWW2J3G5#/1145336"
        },
        {
            "title": "Paperspace",
            "hex": "000000",
            "source": "https://docs.paperspace.com/img/ps-logo-light.svg"
        },
        {
            "title": "Parity Substrate",
            "hex": "282828",
            "source": "https://substrate.dev"
        },
        {
            "title": "Parse.ly",
            "hex": "5BA745",
            "source": "https://www.parse.ly/press-kit",
            "guidelines": "https://www.parse.ly/press-kit"
        },
        {
            "title": "Passport",
            "hex": "34E27A",
            "source": "https://www.passportjs.org"
        },
        {
            "title": "Pastebin",
            "hex": "02456C",
            "source": "https://pastebin.com"
        },
        {
            "title": "Patreon",
            "hex": "FF424D",
            "source": "https://www.patreon.com/brand/downloads",
            "guidelines": "https://www.patreon.com/brand/downloads"
        },
        {
            "title": "Paychex",
            "hex": "004B8D",
            "source": "https://www.paychex.com"
        },
        {
            "title": "Payload CMS",
            "hex": "000000",
            "source": "https://payloadcms.com"
        },
        {
            "title": "Payoneer",
            "hex": "FF4800",
            "source": "https://www.payoneer.com"
        },
        {
            "title": "PayPal",
            "hex": "00457C",
            "source": "https://www.paypal.com"
        },
        {
            "title": "Paytm",
            "hex": "20336B",
            "source": "https://paytm.com"
        },
        {
            "title": "PCGamingWiki",
            "hex": "556DB3",
            "source": "https://www.pcgamingwiki.com/wiki/Home"
        },
        {
            "title": "Peak Design",
            "hex": "1C1B1C",
            "source": "https://www.peakdesign.com"
        },
        {
            "title": "Pearson",
            "hex": "000000",
            "source": "https://www.pearson.com",
            "aliases": {
                "dup": [
                    {
                        "title": "Pearson VUE",
                        "hex": "008FB4"
                    }
                ]
            }
        },
        {
            "title": "PeerTube",
            "hex": "F1680D",
            "source": "https://joinpeertube.org"
        },
        {
            "title": "Pegasus Airlines",
            "hex": "FDC43E",
            "source": "https://www.flypgs.com/en/about-pegasus/flypgscom-magazine"
        },
        {
            "title": "Pelican",
            "hex": "14A0C4",
            "source": "https://blog.getpelican.com/pages/gratitude.html",
            "license": {
                "type": "CC-BY-4.0"
            }
        },
        {
            "title": "Peloton",
            "hex": "181A1D",
            "source": "https://press.onepeloton.com/#logos"
        },
        {
            "title": "Penny",
            "hex": "CD1414",
            "source": "https://www.penny.de"
        },
        {
            "title": "Penpot",
            "hex": "000000",
            "source": "https://penpot.app"
        },
        {
            "title": "Pepsi",
            "hex": "2151A1",
            "source": "https://gillettepepsicola.com/promotions-media/media-kit/",
            "guidelines": "https://gillettepepsicola.com/promotions-media/media-kit/"
        },
        {
            "title": "Percy",
            "hex": "9E66BF",
            "source": "https://percy.io"
        },
        {
            "title": "Perforce",
            "hex": "404040",
            "source": "https://www.perforce.com"
        },
        {
            "title": "Perl",
            "hex": "39457E",
            "source": "https://github.com/tpf/marketing-materials/blob/6765c6fd71bc5b123d6c1a77b86e08cdd6376078/images/onion-logo/tpf-logo-onion.svg"
        },
        {
            "title": "Persistent",
            "hex": "FD5F07",
            "source": "https://www.persistent.com/company-overview/branding-guidelines/#nav-persistent-logo",
            "guidelines": "https://www.persistent.com/company-overview/branding-guidelines/#nav-persistent-logo"
        },
        {
            "title": "Personio",
            "hex": "FFFFFF",
            "source": "https://www.personio.com"
        },
        {
            "title": "Pets at Home",
            "hex": "4BA840",
            "source": "https://petsathome.com"
        },
        {
            "title": "Peugeot",
            "hex": "000000",
            "source": "https://www.peugeot.co.uk"
        },
        {
            "title": "Pexels",
            "hex": "05A081",
            "source": "https://www.pexels.com"
        },
        {
            "title": "pfSense",
            "hex": "212121",
            "source": "https://www.pfsense.org"
        },
        {
            "title": "Phabricator",
            "hex": "4A5F88",
            "source": "https://github.com/phacility/phabricator/blob/0a3093ef9c1898913196564435346e4daa9d2538/webroot/rsrc/image/logo/light-eye.png",
            "guidelines": "https://phacility.com/trademarks/"
        },
        {
            "title": "Philips Hue",
            "hex": "0065D3",
            "source": "https://www.philips-hue.com/en-us/support/faq"
        },
        {
            "title": "Phoenix Framework",
            "hex": "FD4F00",
            "source": "https://github.com/phoenixframework/phoenix/blob/e9f1975d5aa15bee22bab6a4acae8f543886b17a/installer/templates/phx_assets/logo.svg"
        },
        {
            "title": "PhonePe",
            "hex": "5F259F",
            "source": "https://www.phonepe.com/press/"
        },
        {
            "title": "Photobucket",
            "hex": "0672CB",
            "source": "https://photobucket.com"
        },
        {
            "title": "Photocrowd",
            "hex": "3DAD4B",
            "source": "https://www.photocrowd.com"
        },
        {
            "title": "Photopea",
            "hex": "18A497",
            "source": "https://github.com/photopea/photopea/blob/d5c532e8ad8ece246e2ea8646aac7df768407c64/logo.svg"
        },
        {
            "title": "PHP",
            "hex": "777BB4",
            "source": "https://php.net/download-logos.php",
            "license": {
                "type": "CC-BY-SA-4.0"
            }
        },
        {
            "title": "phpMyAdmin",
            "hex": "6C78AF",
            "source": "https://github.com/phpmyadmin/data/blob/b7d3bdb9bb973beff4726541b87d3a4c8a950b4b/brand/phpMyAdmin-Logo-Symbol.svg"
        },
        {
            "title": "PhpStorm",
            "hex": "000000",
            "source": "https://www.jetbrains.com/company/brand/logos/",
            "guidelines": "https://www.jetbrains.com/company/brand/"
        },
        {
            "title": "Pi-hole",
            "hex": "96060C",
            "source": "https://docs.pi-hole.net",
            "guidelines": "https://pi-hole.net/trademark-rules-and-brand-guidelines/"
        },
        {
            "title": "Picard Surgelés",
            "hex": "2D4999",
            "source": "https://www.picard.fr"
        },
        {
            "title": "Picarto.TV",
            "hex": "1DA456",
            "source": "https://picarto.tv/site/press"
        },
        {
            "title": "Picnic",
            "hex": "E1171E",
            "source": "https://picnic.app/nl/feestdagen/"
        },
        {
            "title": "PicPay",
            "hex": "21C25E",
            "source": "https://www.picpay.com/site/sobre-nos"
        },
        {
            "title": "Pimcore",
            "hex": "6428B4",
            "source": "https://pimcore.com/en/media-kit",
            "guidelines": "https://pimcore.com/en/media-kit"
        },
        {
            "title": "Pinboard",
            "hex": "0000FF",
            "source": "https://commons.wikimedia.org/wiki/File:Feedbin-Icon-share-pinboard.svg"
        },
        {
            "title": "Pingdom",
            "hex": "FFF000",
            "source": "https://www.pingdom.com/resources/brand-assets/",
            "guidelines": "https://www.pingdom.com/resources/brand-assets/"
        },
        {
            "title": "Pinterest",
            "hex": "BD081C",
            "source": "https://business.pinterest.com/en/brand-guidelines",
            "guidelines": "https://business.pinterest.com/en/brand-guidelines"
        },
        {
            "title": "Pioneer DJ",
            "hex": "1A1928",
            "source": "https://www.pioneerdj.com"
        },
        {
            "title": "Pivotal Tracker",
            "hex": "517A9E",
            "source": "https://www.pivotaltracker.com/branding-guidelines",
            "guidelines": "https://www.pivotaltracker.com/branding-guidelines"
        },
        {
            "title": "Piwigo",
            "hex": "FF7700",
            "source": "https://github.com/Piwigo/piwigodotorg/blob/6edb840c16257314caec770a9a51f67ef81836e4/images/piwigo.org.svg"
        },
        {
            "title": "Pix",
            "hex": "77B6A8",
            "source": "https://www.bcb.gov.br/estabilidadefinanceira/pix",
            "guidelines": "https://www.bcb.gov.br/content/estabilidadefinanceira/pix/Regulamento_Pix/I_manual_uso_marca_pix.pdf"
        },
        {
            "title": "Pixabay",
            "hex": "2EC66D",
            "source": "https://pixabay.com/service/about/"
        },
        {
            "title": "pixiv",
            "hex": "0096FA",
            "source": "https://policies.pixiv.net/en.html#brand",
            "guidelines": "https://policies.pixiv.net/en.html#brand"
        },
        {
            "title": "pkgsrc",
            "hex": "FF6600",
            "source": "https://pkgsrc.org"
        },
        {
            "title": "Planet",
            "hex": "009DB1",
            "source": "https://www.planet.com/explorer/"
        },
        {
            "title": "PlanetScale",
            "hex": "000000",
            "source": "https://planetscale.com"
        },
        {
            "title": "PlanGrid",
            "hex": "0085DE",
            "source": "https://app.plangrid.com"
        },
        {
            "title": "Platform.sh",
            "hex": "1A182A",
            "source": "https://platform.sh/logos/"
        },
        {
            "title": "Platzi",
            "hex": "98CA3F",
            "source": "https://github.com/PlatziDev/oss/blob/932bd83d43e061e1c38fbc116db31aa6d0145be6/static/logo.svg"
        },
        {
            "title": "Plausible Analytics",
            "hex": "5850EC",
            "source": "https://github.com/plausible/docs/blob/be5c935484e075f1e0caf3c9b3351ddd62348139/static/img/logo.svg"
        },
        {
            "title": "PlayCanvas",
            "hex": "E05F2C",
            "source": "https://playcanvas.com"
        },
        {
            "title": "Player FM",
            "hex": "C8122A",
            "source": "https://player.fm"
        },
        {
            "title": "Player.me",
            "hex": "C0379A",
            "source": "https://player.me/p/about-us"
        },
        {
            "title": "PlayStation",
            "hex": "003791",
            "source": "https://www.playstation.com/en-us/"
        },
        {
            "title": "PlayStation 2",
            "hex": "003791",
            "source": "https://commons.wikimedia.org/wiki/File:PlayStation_2_logo.svg"
        },
        {
            "title": "PlayStation 3",
            "hex": "003791",
            "source": "https://commons.wikimedia.org/wiki/File:PlayStation_3_Logo_neu.svg#/media/File:PS3.svg"
        },
        {
            "title": "PlayStation 4",
            "hex": "003791",
            "source": "https://commons.wikimedia.org/wiki/File:PlayStation_4_logo_and_wordmark.svg"
        },
        {
            "title": "PlayStation 5",
            "hex": "003791",
            "source": "https://www.playstation.com/en-us/ps5/"
        },
        {
            "title": "PlayStation Vita",
            "hex": "003791",
            "source": "https://commons.wikimedia.org/wiki/File:PlayStation_Vita_logo.svg"
        },
        {
            "title": "Playwright",
            "hex": "2EAD33",
            "source": "https://github.com/microsoft/playwright.dev/blob/768c59464e5b3270db26fa6a839d022a7e0dd064/static/img/playwright-logo.svg"
        },
        {
            "title": "Pleroma",
            "hex": "FBA457",
            "source": "https://pleroma.social"
        },
        {
            "title": "Plesk",
            "hex": "52BBE6",
            "source": "https://www.plesk.com/brand/",
            "guidelines": "https://www.plesk.com/brand/"
        },
        {
            "title": "Plex",
            "hex": "EBAF00",
            "source": "https://brand.plex.tv",
            "guidelines": "https://brand.plex.tv"
        },
        {
            "title": "Plotly",
            "hex": "3F4F75",
            "source": "https://plotly.com"
        },
        {
            "title": "Pluralsight",
            "hex": "F15B2A",
            "source": "https://www.pluralsight.com/newsroom/brand-assets"
        },
        {
            "title": "Plurk",
            "hex": "FF574D",
            "source": "https://www.plurk.com/brandInfo",
            "guidelines": "https://www.plurk.com/brandInfo"
        },
        {
            "title": "Plus Codes",
            "hex": "4285F4",
            "source": "https://maps.google.com/pluscodes/"
        },
        {
            "title": "PM2",
            "hex": "2B037A",
            "source": "https://pm2.keymetrics.io"
        },
        {
            "title": "pnpm",
            "hex": "F69220",
            "source": "https://pnpm.io/logos"
        },
        {
            "title": "Pocket",
            "hex": "EF3F56",
            "source": "https://blog.getpocket.com/press/"
        },
        {
            "title": "Pocket Casts",
            "hex": "F43E37",
            "source": "https://blog.pocketcasts.com/press/"
        },
        {
            "title": "PocketBase",
            "hex": "B8DBE4",
            "source": "https://github.com/pocketbase/pocketbase/blob/4b64e0910b7dc527ff3de8cdacec074e40449e2e/ui/dist/images/logo.svg"
        },
        {
            "title": "Podcast Addict",
            "hex": "F4842D",
            "source": "https://podcastaddict.com"
        },
        {
            "title": "Podcast Index",
            "hex": "F90000",
            "source": "https://podcastindex.org"
        },
        {
            "title": "Podman",
            "hex": "892CA0",
            "source": "https://podman.io"
        },
        {
            "title": "Poe",
            "hex": "5D5CDE",
            "source": "https://poe.com"
        },
        {
            "title": "Poetry",
            "hex": "60A5FA",
            "source": "https://python-poetry.org"
        },
        {
            "title": "Pointy",
            "hex": "009DE0",
            "source": "https://www.pointy.com/ie/vend"
        },
        {
            "title": "Pokémon",
            "hex": "FFCB05",
            "source": "https://commons.wikimedia.org/wiki/File:International_Pok%C3%A9mon_logo.svg"
        },
        {
            "title": "Polars",
            "hex": "CD792C",
            "source": "https://pola.rs"
        },
        {
            "title": "Polkadot",
            "hex": "E6007A",
            "source": "https://polkadot.network/brand-assets/",
            "guidelines": "https://polkadot.network/brand-assets/"
        },
        {
            "title": "Poly",
            "hex": "EB3C00",
            "source": "https://www.poly.com"
        },
        {
            "title": "Polymer Project",
            "hex": "FF4470",
            "source": "https://github.com/Polymer/polymer-project.org/blob/3d3e967446858b49a7796676714865ac9b2a5275/app/images/logos/p-logo.svg"
        },
        {
            "title": "Polywork",
            "hex": "543DE0",
            "source": "https://www.polywork.com"
        },
        {
            "title": "Pop!_OS",
            "hex": "48B9C7",
            "source": "https://pop.system76.com"
        },
        {
            "title": "Porsche",
            "hex": "B12B28",
            "source": "https://www.porsche.com"
        },
        {
            "title": "Portainer",
            "hex": "13BEF9",
            "source": "https://www.portainer.io"
        },
        {
            "title": "PostCSS",
            "hex": "DD3A0A",
            "source": "https://postcss.org"
        },
        {
            "title": "PostgreSQL",
            "hex": "4169E1",
            "source": "https://wiki.postgresql.org/wiki/Logo",
            "guidelines": "https://www.postgresql.org/about/policies/trademarks/"
        },
        {
            "title": "PostHog",
            "hex": "000000",
            "source": "https://posthog.com/handbook/company/brand-assets",
            "guidelines": "https://posthog.com/handbook/company/brand-assets"
        },
        {
            "title": "Postman",
            "hex": "FF6C37",
            "source": "https://www.getpostman.com/resources/media-assets/"
        },
        {
            "title": "Postmates",
            "hex": "FFDF18",
            "source": "https://postmates.com/press-and-media"
        },
        {
            "title": "Power Apps",
            "hex": "742774",
            "source": "https://docs.microsoft.com/en-us/power-platform/guidance/icons",
            "guidelines": "https://docs.microsoft.com/en-us/power-platform/guidance/icons",
            "license": {
                "type": "custom",
                "url": "https://docs.microsoft.com/en-us/power-platform/guidance/icons"
            }
        },
        {
            "title": "Power Automate",
            "hex": "0066FF",
            "source": "https://docs.microsoft.com/en-us/power-platform/guidance/icons",
            "guidelines": "https://docs.microsoft.com/en-us/power-platform/guidance/icons",
            "aliases": {
                "aka": [
                    "Microsoft Flow"
                ]
            },
            "license": {
                "type": "custom",
                "url": "https://docs.microsoft.com/en-us/power-platform/guidance/icons"
            }
        },
        {
            "title": "Power BI",
            "hex": "F2C811",
            "source": "https://docs.microsoft.com/en-us/power-platform/guidance/icons",
            "guidelines": "https://docs.microsoft.com/en-us/power-platform/guidance/icons",
            "license": {
                "type": "custom",
                "url": "https://docs.microsoft.com/en-us/power-platform/guidance/icons"
            }
        },
        {
            "title": "Power Fx",
            "hex": "7F2157",
            "source": "https://docs.microsoft.com/en-us/power-platform/guidance/icons",
            "guidelines": "https://docs.microsoft.com/en-us/power-platform/guidance/icons",
            "license": {
                "type": "custom",
                "url": "https://docs.microsoft.com/en-us/power-platform/guidance/icons"
            }
        },
        {
            "title": "Power Pages",
            "hex": "A493E7",
            "source": "https://docs.microsoft.com/en-us/power-platform/guidance/icons",
            "guidelines": "https://docs.microsoft.com/en-us/power-platform/guidance/icons",
            "aliases": {
                "aka": [
                    "Power Apps Portals"
                ]
            },
            "license": {
                "type": "custom",
                "url": "https://docs.microsoft.com/en-us/power-platform/guidance/icons"
            }
        },
        {
            "title": "Power Virtual Agents",
            "hex": "0B556A",
            "source": "https://docs.microsoft.com/en-us/power-platform/guidance/icons",
            "guidelines": "https://docs.microsoft.com/en-us/power-platform/guidance/icons",
            "license": {
                "type": "custom",
                "url": "https://docs.microsoft.com/en-us/power-platform/guidance/icons"
            }
        },
        {
            "title": "POWERS",
            "hex": "E74536",
            "source": "https://www.powerswhiskey.com"
        },
        {
            "title": "PowerShell",
            "hex": "5391FE",
            "source": "https://github.com/PowerShell/PowerShell/tree/11d7587f9b934cf27013d318886f97fb95c811cf"
        },
        {
            "title": "pr.co",
            "hex": "0080FF",
            "source": "https://news.pr.co/media_kits"
        },
        {
            "title": "pre-commit",
            "hex": "FAB040",
            "source": "https://github.com/pre-commit/pre-commit.com/blob/f263cdbcf46f97e1bd6229f2ab6d27bf8290ca88/logo.svg"
        },
        {
            "title": "Preact",
            "hex": "673AB8",
            "source": "https://preactjs.com"
        },
        {
            "title": "Prefect",
            "hex": "024DFD",
            "source": "https://www.prefect.io/newsroom/logos/"
        },
        {
            "title": "Premier League",
            "hex": "360D3A",
            "source": "https://www.premierleague.com"
        },
        {
            "title": "PrestaShop",
            "hex": "DF0067",
            "source": "https://www.prestashop.com/en/media-kit"
        },
        {
            "title": "Presto",
            "hex": "5890FF",
            "source": "https://github.com/prestodb/presto/blob/414ab2a6bbdcca6479c2615b048920adac34dd20/presto-docs/src/main/resources/logo/web/fb/dark-blue/Presto_FB_Lockups_DARKBLUE_BG-14.svg"
        },
        {
            "title": "Prettier",
            "hex": "F7B93E",
            "source": "https://github.com/prettier/prettier-logo/blob/06997b307e0608ebee2044dafa0b9429d6b5a103/images/prettier-icon-clean-centred.svg"
        },
        {
            "title": "Pretzel",
            "hex": "1BB3A4",
            "source": "https://www.pretzel.rocks"
        },
        {
            "title": "Prevention",
            "hex": "44C1C5",
            "source": "https://prevention.com"
        },
        {
            "title": "Prezi",
            "hex": "3181FF",
            "source": "https://prezi.com/press/kit/"
        },
        {
            "title": "Prime",
            "hex": "00A8E1",
            "source": "https://www.amazon.com/b?node=17277626011",
            "guidelines": "https://www.amazon.com/b?node=17277626011"
        },
        {
            "title": "Prime Video",
            "hex": "1F2E3E",
            "source": "https://videodirect.amazon.com/home/help?topicId=GT7W7GJBTDJW6Z8W#G8T2JFQZXPMHJLRZ",
            "guidelines": "https://videodirect.amazon.com/home/help?topicId=GT7W7GJBTDJW6Z8W#G8T2JFQZXPMHJLRZ"
        },
        {
            "title": "Printables",
            "hex": "FA6831",
            "source": "https://printables.com"
        },
        {
            "title": "Prisma",
            "hex": "2D3748",
            "source": "https://github.com/prisma/presskit/tree/4bcb64181f266723439d955d60afa1c55fefa715"
        },
        {
            "title": "Prismic",
            "hex": "5163BA",
            "source": "https://prismic.io"
        },
        {
            "title": "Private Internet Access",
            "hex": "4BB749",
            "source": "https://www.privateinternetaccess.com/pages/press"
        },
        {
            "title": "Pro Tools",
            "hex": "7ACB10",
            "source": "https://cdn-www.avid.com/Content/fonts/avidmoon.ttf"
        },
        {
            "title": "Probot",
            "hex": "00B0D8",
            "source": "https://github.com/probot/probot/blob/5d29945dd2116618d63aba9d7a4460b940a85f5d/static/robot.svg"
        },
        {
            "title": "Processing Foundation",
            "hex": "006699",
            "source": "https://processingfoundation.org"
        },
        {
            "title": "ProcessWire",
            "hex": "2480E6",
            "source": "https://processwire.com"
        },
        {
            "title": "Product Hunt",
            "hex": "DA552F",
            "source": "https://www.producthunt.com/branding",
            "guidelines": "https://www.producthunt.com/branding"
        },
        {
            "title": "Progate",
            "hex": "380953",
            "source": "https://progate.com"
        },
        {
            "title": "Progress",
            "hex": "5CE500",
            "source": "https://www.progress.com",
            "guidelines": "https://www.progress.com/legal/trademarks/trademarks-use-policy"
        },
        {
            "title": "Prometheus",
            "hex": "E6522C",
            "source": "https://prometheus.io"
        },
        {
            "title": "ProSieben",
            "hex": "E6000F",
            "source": "https://www.prosieben.de"
        },
        {
            "title": "Proto.io",
            "hex": "34A7C1",
            "source": "https://proto.io/en/presskit"
        },
        {
            "title": "protocols.io",
            "hex": "4D9FE7",
            "source": "https://www.protocols.io/brand",
            "guidelines": "https://www.protocols.io/brand"
        },
        {
            "title": "Proton",
            "hex": "6D4AFF",
            "source": "https://proton.me/media/kit"
        },
        {
            "title": "Proton Calendar",
            "hex": "50B0E9",
            "source": "https://proton.me/media/kit"
        },
        {
            "title": "Proton Drive",
            "hex": "EB508D",
            "source": "https://proton.me/media/kit"
        },
        {
            "title": "ProtonDB",
            "hex": "F50057",
            "source": "https://www.protondb.com"
        },
        {
            "title": "ProtonMail",
            "hex": "6D4AFF",
            "source": "https://proton.me/media/kit"
        },
        {
            "title": "ProtonVPN",
            "hex": "66DEB1",
            "source": "https://proton.me/media/kit"
        },
        {
            "title": "Protractor",
            "hex": "ED163A",
            "source": "https://github.com/angular/protractor/blob/4bc80d1a459542d883ea9200e4e1f48d265d0fda/logo.svg"
        },
        {
            "title": "Proxmox",
            "hex": "E57000",
            "source": "https://www.proxmox.com/en/news/media-kit",
            "guidelines": "https://www.proxmox.com/en/news/media-kit"
        },
        {
            "title": "Pterodactyl",
            "hex": "10539F",
            "source": "https://github.com/pterodactyl/panel/blob/eaf46429f2a001469fb5f18f7891ce8e5be7f049/public/favicons/favicon-96x96.png"
        },
        {
            "title": "PUBG",
            "hex": "FEAB02",
            "source": "https://www.pubgmobile.com/en/event/brandassets/"
        },
        {
            "title": "Publons",
            "hex": "336699",
            "source": "https://publons.com/about/the-publons-logo",
            "guidelines": "https://publons.com/about/the-publons-logo"
        },
        {
            "title": "PubMed",
            "hex": "326599",
            "source": "https://pubmed.ncbi.nlm.nih.gov"
        },
        {
            "title": "Pug",
            "hex": "A86454",
            "source": "https://github.com/pugjs/pug-logo/blob/61429fc45b5a411b83bdb5c99a61084d3054d1e6/SVG/pug-final-logo_-mono-64.svg"
        },
        {
            "title": "Pulumi",
            "hex": "8A3391",
            "source": "https://www.pulumi.com",
            "guidelines": "https://www.pulumi.com/brand/"
        },
        {
            "title": "Puma",
            "hex": "242B2F",
            "source": "https://us.puma.com"
        },
        {
            "title": "Puppet",
            "hex": "FFAE1A",
            "source": "https://puppet.com/company/press-room/"
        },
        {
            "title": "Puppeteer",
            "hex": "40B5A4",
            "source": "https://pptr.dev"
        },
        {
            "title": "PureScript",
            "hex": "14161A",
            "source": "https://github.com/purescript/logo/tree/1e7a57affdaeaf88ff594c08bd2b5a78fe2ed13c",
            "license": {
                "type": "CC-BY-4.0"
            }
        },
        {
            "title": "PurgeCSS",
            "hex": "14161A",
            "source": "https://github.com/FullHuman/purgecss/blob/4e2bf58e218119cc9faf9faa615d62a059bf9d9a/docs/.vuepress/public/safari-pinned-tab.svg"
        },
        {
            "title": "Purism",
            "hex": "2D2D2D",
            "source": "https://puri.sm/pr/images/"
        },
        {
            "title": "Pusher",
            "hex": "300D4F",
            "source": "https://pusher.com"
        },
        {
            "title": "PWA",
            "hex": "5A0FC8",
            "source": "https://github.com/webmaxru/progressive-web-apps-logo/blob/77744cd5c0a4d484bb3d082c6ac458c44202da03/pwalogo-white.svg",
            "guidelines": "https://github.com/webmaxru/progressive-web-apps-logo#readme",
            "aliases": {
                "aka": [
                    "Progressive Web Application"
                ]
            }
        },
        {
            "title": "PyCharm",
            "hex": "000000",
            "source": "https://www.jetbrains.com/company/brand/logos/",
            "guidelines": "https://www.jetbrains.com/company/brand/"
        },
        {
            "title": "Pydantic",
            "hex": "E92063",
            "source": "https://github.com/pydantic/pydantic/blob/94c748001a32992a587694b999fb1f3d2f1fc1fe/docs/logo-white.svg"
        },
        {
            "title": "PyG",
            "hex": "3C2179",
            "source": "https://github.com/pyg-team/pyg_sphinx_theme/blob/4f696513b4b4adf2ba3874574a10a8e8718672fe/pyg_sphinx_theme/static/img/pyg_logo.svg",
            "aliases": {
                "aka": [
                    "PyTorch Geometric"
                ]
            }
        },
        {
            "title": "PyPI",
            "hex": "3775A9",
            "source": "https://pypi.org"
        },
        {
            "title": "PyPy",
            "hex": "193440",
            "source": "https://www.pypy.org/images/pypy-logo.svg"
        },
        {
            "title": "PyScaffold",
            "hex": "005CA0",
            "source": "https://github.com/pyscaffold/pyscaffold/blob/3f72bf7894fc73b34af06a90bb5d43aae410ce5d/docs/gfx/logo.svg"
        },
        {
            "title": "PySyft",
            "hex": "F1BF7A",
            "source": "https://github.com/OpenMined/openmined-website/blob/db5c223657c8c49ab1ee8db2841fe802f73af31c/src/containers/app/components/repo-icon/assets/syft.svg"
        },
        {
            "title": "Pytest",
            "hex": "0A9EDC",
            "source": "https://github.com/pytest-dev/design/blob/081f06cd2d6cd742e68f593560a2e8c1802feb7c/pytest_logo/pytest_logo.svg"
        },
        {
            "title": "Python",
            "hex": "3776AB",
            "source": "https://www.python.org/community/logos/",
            "guidelines": "https://www.python.org/community/logos/"
        },
        {
            "title": "PythonAnywhere",
            "hex": "1D9FD7",
            "source": "https://www.pythonanywhere.com"
        },
        {
            "title": "PyTorch",
            "hex": "EE4C2C",
            "source": "https://github.com/pytorch/pytorch.github.io/blob/8f083bd12192ca12d5e1c1f3d236f4831d823d8f/assets/images/logo.svg",
            "guidelines": "https://github.com/pytorch/pytorch.github.io/blob/381117ec296f002b2de475402ef29cca6c55e209/assets/brand-guidelines/PyTorch-Brand-Guidelines.pdf"
        },
        {
            "title": "PyUp",
            "hex": "9F55FF",
            "source": "https://pyup.io"
        },
        {
            "title": "Qantas",
            "hex": "E40000",
            "source": "https://freight.qantas.com"
        },
        {
            "title": "Qatar Airways",
            "hex": "5C0D34",
            "source": "https://www.qatarairways.com/en/press-kit.html"
        },
        {
            "title": "QEMU",
            "hex": "FF6600",
            "source": "https://wiki.qemu.org/Logo"
        },
        {
            "title": "Qgis",
            "hex": "589632",
            "source": "https://www.qgis.org/en/site/getinvolved/styleguide.html",
            "guidelines": "https://www.qgis.org/en/site/getinvolved/styleguide.html"
        },
        {
            "title": "Qi",
            "hex": "000000",
            "source": "https://www.wirelesspowerconsortium.com/knowledge-base/retail/qi-logo-guidelines-and-artwork.html",
            "guidelines": "https://www.wirelesspowerconsortium.com/knowledge-base/retail/qi-logo-guidelines-and-artwork.html"
        },
        {
            "title": "Qiita",
            "hex": "55C500",
            "source": "https://help.qiita.com/ja/articles/others-brand-guideline",
            "guidelines": "https://help.qiita.com/ja/articles/others-brand-guideline"
        },
        {
            "title": "Qiskit",
            "hex": "6929C4",
            "source": "https://qiskit.org"
        },
        {
            "title": "QIWI",
            "hex": "FF8C00",
            "source": "https://qiwi.com"
        },
        {
            "title": "Qlik",
            "hex": "009848",
            "source": "https://www.qlik.com",
            "guidelines": "https://www.qlik.com/us/legal/trademarks"
        },
        {
            "title": "QMK",
            "hex": "333333",
            "source": "https://github.com/qmk/qmk.fm/blob/d6f7b646aa03f2941bb3977ba13a07ca351f20ae/assets/images/badge-dark.svg"
        },
        {
            "title": "Qt",
            "hex": "41CD52",
            "source": "https://qt-brandbook.webflow.io/design",
            "guidelines": "https://qt-brandbook.webflow.io/design"
        },
        {
            "title": "Qualcomm",
            "hex": "3253DC",
            "source": "https://www.qualcomm.com"
        },
        {
            "title": "Qualtrics",
            "hex": "00B4EF",
            "source": "https://www.qualtrics.com/brand-book/",
            "guidelines": "https://www.qualtrics.com/brand-book/"
        },
        {
            "title": "Qualys",
            "hex": "ED2E26",
            "source": "https://www.qualys.com",
            "guidelines": "https://www.qualys.com/docs/qualys-logo-guidelines.pdf"
        },
        {
            "title": "Quantcast",
            "hex": "000000",
            "source": "https://www.quantcast.com"
        },
        {
            "title": "QuantConnect",
            "hex": "F5AE29",
            "source": "https://www.quantconnect.com/docs/home/home"
        },
        {
            "title": "Quarkus",
            "hex": "4695EB",
            "source": "https://design.jboss.org/quarkus/"
        },
        {
            "title": "Quasar",
            "hex": "1976D2",
            "source": "https://github.com/quasarframework/quasar-art/blob/cbbbb4b0b7ec7181dfc2d1b29a1ce025e71575bc/src/quasar-logo.svg",
            "license": {
                "type": "CC-BY-4.0"
            }
        },
        {
            "title": "Qubes OS",
            "hex": "3874D8",
            "source": "https://github.com/QubesOS/qubes-attachment/blob/ed7e552eb8a5fca4e099361d137793d3551b3968/icons/qubes-logo-home.svg"
        },
        {
            "title": "Quest",
            "hex": "FB4F14",
            "source": "https://brand.quest.com",
            "guidelines": "https://brand.quest.com"
        },
        {
            "title": "QuickBooks",
            "hex": "2CA01C",
            "source": "https://designsystem.quickbooks.com/visual-assets/logos/",
            "guidelines": "https://designsystem.quickbooks.com/visual-assets/logos/"
        },
        {
            "title": "QuickLook",
            "hex": "22A2E3",
            "source": "https://github.com/QL-Win/QuickLook/tree/f726841d99bbceafd5399e5777b4dba302bf1e51"
        },
        {
            "title": "QuickTime",
            "hex": "1C69F0",
            "source": "https://support.apple.com/quicktime"
        },
        {
            "title": "Quip",
            "hex": "F27557",
            "source": "https://quip.com"
        },
        {
            "title": "Quora",
            "hex": "B92B27",
            "source": "https://www.quora.com"
        },
        {
            "title": "Qwant",
            "hex": "5C97FF",
            "source": "https://about.qwant.com"
        },
        {
            "title": "Qwiklabs",
            "hex": "F5CD0E",
            "source": "https://www.qwiklabs.com"
        },
        {
            "title": "Qzone",
            "hex": "FECE00",
            "source": "https://qzone.qq.com"
        },
        {
            "title": "R",
            "hex": "276DC3",
            "source": "https://www.r-project.org/logo/",
            "license": {
                "type": "CC-BY-SA-4.0"
            }
        },
        {
            "title": "R3",
            "hex": "EC1D24",
            "source": "https://www.r3.com",
            "guidelines": "https://www.r3.com/contact-press-media/"
        },
        {
            "title": "RabbitMQ",
            "hex": "FF6600",
            "source": "https://www.rabbitmq.com",
            "guidelines": "https://www.rabbitmq.com/trademark-guidelines.html"
        },
        {
            "title": "Racket",
            "hex": "9F1D20",
            "source": "https://racket-lang.org"
        },
        {
            "title": "Radar",
            "hex": "007AFF",
            "source": "https://radar.io"
        },
        {
            "title": "RadioPublic",
            "hex": "CE262F",
            "source": "https://help.radiopublic.com/hc/en-us/articles/360002546754-RadioPublic-logos"
        },
        {
            "title": "Radix UI",
            "hex": "161618",
            "source": "https://www.radix-ui.com"
        },
        {
            "title": "Railway",
            "hex": "0B0D0E",
            "source": "https://railway.app"
        },
        {
            "title": "Rainmeter",
            "hex": "19519B",
            "source": "https://github.com/rainmeter/rainmeter-www/blob/867fd905fda8d1b1083730adcb7f49f1775cb5b0/source/img/logo_blue.ai"
        },
        {
            "title": "Rakuten",
            "hex": "BF0000",
            "source": "https://global.rakuten.com/corp/assets/img/site-icons/rakuten-black.svg",
            "guidelines": "https://global.rakuten.com/corp/news/media/"
        },
        {
            "title": "Ram",
            "hex": "000000",
            "source": "https://www.fcaci.com/x/RAMv15",
            "guidelines": "https://www.fcaci.com/x/RAMv15"
        },
        {
            "title": "Rancher",
            "hex": "0075A8",
            "source": "https://rancher.com/brand-guidelines/",
            "guidelines": "https://rancher.com/brand-guidelines/"
        },
        {
            "title": "Rarible",
            "hex": "FEDA03",
            "source": "https://rarible.com"
        },
        {
            "title": "Rasa",
            "hex": "5A17EE",
            "source": "https://rasa.com"
        },
        {
            "title": "Raspberry Pi",
            "hex": "A22846",
            "source": "https://www.raspberrypi.org/trademark-rules",
            "guidelines": "https://www.raspberrypi.org/trademark-rules"
        },
        {
            "title": "Ravelry",
            "hex": "EE6E62",
            "source": "https://www.ravelry.com/help/logos",
            "guidelines": "https://www.ravelry.com/help/logos"
        },
        {
            "title": "Ray",
            "hex": "028CF0",
            "source": "https://github.com/ray-project/ray/blob/6522935291caa120e83697c6c9b3a450617c9283/dashboard/client/src/logo.svg"
        },
        {
            "title": "Razer",
            "hex": "00FF00",
            "source": "https://press.razer.com"
        },
        {
            "title": "Razorpay",
            "hex": "0C2451",
            "source": "https://razorpay.com/newsroom/brand-assets/",
            "guidelines": "https://razorpay.com/newsroom/brand-assets/"
        },
        {
            "title": "React",
            "hex": "61DAFB",
            "source": "https://github.com/facebook/create-react-app/blob/282c03f9525fdf8061ffa1ec50dce89296d916bd/test/fixtures/relative-paths/src/logo.svg",
            "aliases": {
                "dup": [
                    {
                        "title": "React Native",
                        "source": "https://reactnative.dev"
                    }
                ]
            }
        },
        {
            "title": "React Hook Form",
            "hex": "EC5990",
            "source": "https://github.com/react-hook-form/documentation/blob/d049ffe923336ce7a5bf58990c54c07f39ab2429/src/images/Logo.svg"
        },
        {
            "title": "React Query",
            "hex": "FF4154",
            "source": "https://github.com/tannerlinsley/react-query/blob/9b5d18cd47a4c1454d6c8dd0f38280641c1dd5dd/docs/src/images/emblem-light.svg"
        },
        {
            "title": "React Router",
            "hex": "CA4245",
            "source": "https://github.com/ReactTraining/react-router/blob/c94bcd8cef0c811f80b02777ec26fee3618f8e86/website/static/safari-pinned-tab.svg"
        },
        {
            "title": "React Table",
            "hex": "FF4154",
            "source": "https://github.com/tannerlinsley/react-table/blob/8c77b4ad97353a0b1f0746be5b919868862a9dcc/docs/src/images/emblem-light.svg"
        },
        {
            "title": "ReactiveX",
            "hex": "B7178C",
            "source": "https://github.com/ReactiveX/rxjs/blob/ee6ababb9fa75f068ac2122e956ff4e449604c59/resources/CI-CD/logo/svg/RxJs_Logo_Black.svg",
            "aliases": {
                "dup": [
                    {
                        "title": "RxJS",
                        "hex": "D81B60"
                    }
                ]
            }
        },
        {
            "title": "ReactOS",
            "hex": "0088CC",
            "source": "https://github.com/reactos/press-media/tree/48089e09e0c7e828f1eb81e5ea0d8da85ec41dc3"
        },
        {
            "title": "Read the Docs",
            "hex": "8CA1AF",
            "source": "https://github.com/readthedocs/readthedocs.org/blob/2dc9706c4fe7fa6d4410ed0e5aedca8d4796fe0f/media/readthedocsbranding.ai"
        },
        {
            "title": "read.cv",
            "hex": "111111",
            "source": "https://read.cv/support/vcY96F2GqbvLOdKkWl0I"
        },
        {
            "title": "ReadMe",
            "hex": "018EF5",
            "source": "https://readme.com"
        },
        {
            "title": "Realm",
            "hex": "39477F",
            "source": "https://realm.io"
        },
        {
            "title": "Reason",
            "hex": "DD4B39",
            "source": "https://reasonml.github.io/img/reason.svg"
        },
        {
            "title": "Reason Studios",
            "hex": "FFFFFF",
            "source": "https://www.reasonstudios.com/press",
            "guidelines": "https://www.reasonstudios.com/press"
        },
        {
            "title": "Recoil",
            "hex": "3578E5",
            "source": "https://recoiljs.org"
        },
        {
            "title": "Red",
            "hex": "B32629",
            "source": "https://www.red-lang.org"
        },
        {
            "title": "Red Hat",
            "hex": "EE0000",
            "source": "https://www.redhat.com/en/about/brand/new-brand/details"
        },
        {
            "title": "Red Hat Open Shift",
            "hex": "EE0000",
            "source": "https://www.openshift.com"
        },
        {
            "title": "Redbubble",
            "hex": "E41321",
            "source": "https://www.redbubble.com/explore/client/4196122a442ab3f429ec802f71717465.svg"
        },
        {
            "title": "Reddit",
            "hex": "FF4500",
            "source": "https://www.redditinc.com/brand",
            "guidelines": "https://www.redditinc.com/brand"
        },
        {
            "title": "Redis",
            "hex": "DC382D",
            "source": "https://www.redislabs.com/brand-guidelines/",
            "guidelines": "https://www.redislabs.com/brand-guidelines/"
        },
        {
            "title": "Redmine",
            "hex": "B32024",
            "source": "https://www.redmine.org/projects/redmine/wiki/logo",
            "license": {
                "type": "CC-BY-SA-2.5",
                "url": "https://github.com/edavis10/redmine_logo/blob/2afe855c4e9cd955b648972d09cc20d76dabbf4c/COPYRIGHT"
            }
        },
        {
            "title": "Redox",
            "hex": "000000",
            "source": "https://github.com/redox-os/assets/blob/4935a777cd7aa44323d3c263b1e0bb4ae864a027/logos/redox/vectorized_logo.svg"
        },
        {
            "title": "Redux",
            "hex": "764ABC",
            "source": "https://github.com/reduxjs/redux/tree/8ad084251a5b3e4617157fc52795b6284e68bc1e/logo"
        },
        {
            "title": "Redux-Saga",
            "hex": "999999",
            "source": "https://github.com/redux-saga/redux-saga/blob/9d2164946f402e594a0dfe453c6d20fb6f14858f/logo/3840/Redux-Saga-Logo.png"
        },
        {
            "title": "RedwoodJS",
            "hex": "BF4722",
            "source": "https://redwoodjs.com/logos/",
            "guidelines": "https://redwoodjs.com/logos/"
        },
        {
            "title": "Reebok",
            "hex": "E41D1B",
            "source": "https://www.reebok.com/us"
        },
        {
            "title": "Relay",
            "hex": "F26B00",
            "source": "https://relay.dev"
        },
        {
            "title": "Reliance Industries Limited",
            "hex": "D1AB66",
            "source": "https://www.ril.com/getattachment/7c210e67-5b0e-4965-b1a2-2ee83e19cee9/Morgan-Stanley-Eighteenth-Annual-India-Summit,-31.aspx"
        },
        {
            "title": "remark",
            "hex": "000000",
            "source": "https://github.com/remarkjs/remark/blob/26dc58a675ac7267c105f0fdb76a82db77f8402a/logo.svg"
        },
        {
            "title": "Remix",
            "hex": "000000",
            "source": "https://drive.google.com/drive/u/0/folders/1pbHnJqg8Y1ATs0Oi8gARH7wccJGv4I2c"
        },
        {
            "title": "Ren'Py",
            "hex": "FF7F7F",
            "source": "https://renpy.org"
        },
        {
            "title": "Renault",
            "hex": "FFCC33",
            "source": "https://en.media.groupe.renault.com/news/renault-news-march-2021-5f28-989c5.html"
        },
        {
            "title": "Render",
            "hex": "46E3B7",
            "source": "https://render.com"
        },
        {
            "title": "RenovateBot",
            "hex": "1A1F6C",
            "source": "https://avatars1.githubusercontent.com/u/38656520"
        },
        {
            "title": "Renren",
            "hex": "217DC6",
            "source": "https://seeklogo.com/vector-logo/184137/renren-inc"
        },
        {
            "title": "Replit",
            "hex": "F26207",
            "source": "https://repl.it"
        },
        {
            "title": "Republic of Gamers",
            "aliases": {
                "aka": [
                    "ASUS ROG",
                    "ROG"
                ]
            },
            "hex": "FF0029",
            "source": "https://rog.asus.com"
        },
        {
            "title": "ReScript",
            "hex": "E6484F",
            "source": "https://rescript-lang.org/brand"
        },
        {
            "title": "RescueTime",
            "hex": "161A3B",
            "source": "https://www.rescuetime.com/press"
        },
        {
            "title": "ResearchGate",
            "hex": "00CCBB",
            "source": "https://c5.rgstatic.net/m/428059296771819/images/favicon/favicon.svg"
        },
        {
            "title": "ReSharper",
            "hex": "000000",
            "source": "https://www.jetbrains.com/company/brand/logos/",
            "guidelines": "https://www.jetbrains.com/company/brand/"
        },
        {
            "title": "Resurrection Remix OS",
            "hex": "000000",
            "source": "https://avatars.githubusercontent.com/u/4931972"
        },
        {
            "title": "RetroArch",
            "hex": "000000",
            "source": "https://github.com/libretro/RetroArch/blob/b01aabf7d1f025999ad0f7812e6e6816d011e631/media/retroarch.svg"
        },
        {
            "title": "RetroPie",
            "hex": "CC0000",
            "source": "https://github.com/RetroPie/RetroPie-Docs/blob/c4e882bd2c9d740c591ff346e07a4a4cb536ca93/images/logo.svg"
        },
        {
            "title": "ReVanced",
            "hex": "9ED5FF",
            "source": "https://revanced.app"
        },
        {
            "title": "reveal.js",
            "hex": "F2E142",
            "source": "https://revealjs.com"
        },
        {
            "title": "ReverbNation",
            "hex": "E43526",
            "source": "https://www.reverbnation.com"
        },
        {
            "title": "Revolt.chat",
            "hex": "FF4655",
            "source": "https://app.revolt.chat/assets/badges/revolt_r.svg",
            "aliases": {
                "aka": [
                    "revolt"
                ]
            }
        },
        {
            "title": "Revolut",
            "hex": "0075EB",
            "source": "https://www.revolut.com"
        },
        {
            "title": "Revue",
            "hex": "E15718",
            "source": "https://www.getrevue.co"
        },
        {
            "title": "REWE",
            "hex": "CC071E",
            "source": "https://www.rewe.de"
        },
        {
            "title": "Rezgo",
            "hex": "F76C00",
            "source": "https://www.rezgo.com"
        },
        {
            "title": "Rhinoceros",
            "hex": "801010",
            "source": "https://github.com/mcneel/compute.rhino3d/blob/2204d998ff0397a1c6a18dd2312a96508ad48bdb/README.md"
        },
        {
            "title": "Rider",
            "hex": "000000",
            "source": "https://www.jetbrains.com/company/brand/logos/",
            "guidelines": "https://www.jetbrains.com/company/brand/"
        },
        {
            "title": "Rimac Automobili",
            "hex": "0A222E",
            "source": "https://www.rimac-automobili.com/media/",
            "guidelines": "https://www.rimac-automobili.com/media/"
        },
        {
            "title": "Ring",
            "hex": "1C9AD6",
            "source": "https://store.ring.com/press"
        },
        {
            "title": "Riot Games",
            "hex": "D32936",
            "source": "https://www.riotgames.com/en/press"
        },
        {
            "title": "Ripple",
            "hex": "0085C0",
            "source": "https://www.ripple.com/media-kit/",
            "guidelines": "https://brand.ripple.com/article/brand-policy"
        },
        {
            "title": "RISC-V",
            "hex": "283272",
            "source": "https://riscv.org/risc-v-logo/",
            "guidelines": "https://riscv.org/about/risc-v-branding-guidelines/"
        },
        {
            "title": "Riseup",
            "hex": "FF0000",
            "source": "https://riseup.net/en/about-us/images"
        },
        {
            "title": "roadmap.sh",
            "hex": "000000",
            "source": "https://roadmap.sh"
        },
        {
            "title": "Roam Research",
            "hex": "343A40",
            "source": "https://roamresearch.com/#/app/help/page/Vu1MmjinS"
        },
        {
            "title": "Roblox",
            "hex": "000000",
            "source": "https://blog.roblox.com/wp-content/themes/roblox/img/Roblox_Logo_White.svg",
            "guidelines": "https://en.help.roblox.com/hc/en-us/articles/115001708126-Roblox-Name-and-Logo-Community-Usage-Guidelines"
        },
        {
            "title": "Roblox Studio",
            "hex": "00A2FF",
            "source": "https://create.roblox.com/assets/common/studio_white.svg"
        },
        {
            "title": "Robot Framework",
            "hex": "000000",
            "source": "https://github.com/robotframework/visual-identity/tree/fadf8cda9f79ea31987a214f0047cca9626327b7",
            "guidelines": "https://github.com/robotframework/visual-identity/blob/master/robot-framework-brand-guidelines.pdf",
            "license": {
                "type": "CC-BY-NC-SA-4.0"
            }
        },
        {
            "title": "Rocket.Chat",
            "hex": "F5455C",
            "source": "https://rocket.chat/press",
            "guidelines": "https://docs.rocket.chat/guides/brand-and-visual-guidelines/logo"
        },
        {
            "title": "RocksDB",
            "hex": "2A2A2A",
            "source": "https://github.com/facebook/rocksdb/blob/9ed96703d11a1cf4af0e1c1db0e4a6057a8e5d42/docs/static/logo.svg",
            "license": {
                "type": "CC-BY-4.0"
            }
        },
        {
            "title": "Rocky Linux",
            "hex": "10B981",
            "source": "https://github.com/rocky-linux/branding/blob/94e97dd30b87d909cc4f6a6838a2926f77f9ac47/logo/src/icon-black.svg",
            "license": {
                "type": "CC-BY-SA-4.0"
            }
        },
        {
            "title": "Roku",
            "hex": "662D91",
            "source": "https://www.roku.com",
            "guidelines": "https://docs.roku.com/published/trademarkguidelines/en/ca"
        },
        {
            "title": "Rolls-Royce",
            "hex": "281432",
            "source": "https://www.rolls-roycemotorcars.com"
        },
        {
            "title": "rollup.js",
            "hex": "EC4A3F",
            "source": "https://rollupjs.org"
        },
        {
            "title": "Rome",
            "hex": "27272A",
            "source": "https://github.com/rome/tools/blob/261c3f3bdc21439777f78b6551f707cce0c8d04a/assets/SVG/logomark_black.svg",
            "guidelines": "https://github.com/rome/tools/tree/main/assets",
            "license": {
                "type": "CC-BY-NC-SA-4.0"
            }
        },
        {
            "title": "Roots",
            "hex": "525DDC",
            "source": "https://roots.io/about/brand/",
            "guidelines": "https://roots.io/about/brand/"
        },
        {
            "title": "Roots Bedrock",
            "hex": "525DDC",
            "source": "https://roots.io/about/brand/"
        },
        {
            "title": "Roots Sage",
            "hex": "525DDC",
            "source": "https://roots.io/about/brand/"
        },
        {
            "title": "ROS",
            "hex": "22314E",
            "source": "https://www.ros.org/press-kit/",
            "guidelines": "https://www.ros.org/press-kit/"
        },
        {
            "title": "Rossmann",
            "hex": "C3002D",
            "source": "https://www.rossmann.de"
        },
        {
            "title": "Rotary International",
            "hex": "F7A81B",
            "source": "https://www.rotary.org/en",
            "guidelines": "https://my.rotary.org/en/rotary-identity-guidelines"
        },
        {
            "title": "Rotten Tomatoes",
            "hex": "FA320A",
            "source": "https://commons.wikimedia.org/wiki/File:Rottentomatoesalternativelogo.svg"
        },
        {
            "title": "Roundcube",
            "hex": "37BEFF",
            "source": "https://roundcube.net"
        },
        {
            "title": "RSocket",
            "hex": "EF0092",
            "source": "https://rsocket.io/img/r-socket-pink.svg"
        },
        {
            "title": "RSS",
            "hex": "FFA500",
            "source": "https://en.wikipedia.org/wiki/Feed_icon"
        },
        {
            "title": "RStudio",
            "hex": "75AADB",
            "source": "https://www.rstudio.com/about/logos/",
            "guidelines": "https://www.rstudio.com/about/logos/"
        },
        {
            "title": "RTÉ",
            "hex": "00A7B3",
            "source": "https://www.rte.ie/archives/"
        },
        {
            "title": "RTL",
            "hex": "E9113B",
            "source": "https://commons.wikimedia.org/wiki/File:RTL_Cornerlogo.svg"
        },
        {
            "title": "RTLZWEI",
            "hex": "00BCF6",
            "source": "https://www.rtl2.de"
        },
        {
            "title": "RuboCop",
            "hex": "000000",
            "source": "https://github.com/rubocop-semver/rubocop-ruby2_0/blob/5302f93058f7b739a73a7a6c11c566a2b196b96e/docs/images/logo/rubocop-light.svg",
            "license": {
                "type": "CC-BY-NC-4.0"
            }
        },
        {
            "title": "Ruby",
            "hex": "CC342D",
            "source": "https://www.ruby-lang.org/en/about/logo/",
            "license": {
                "type": "CC-BY-SA-2.5"
            }
        },
        {
            "title": "Ruby on Rails",
            "hex": "CC0000",
            "source": "https://rubyonrails.org",
            "guidelines": "https://rubyonrails.org/trademarks/"
        },
        {
            "title": "Ruby Sinatra",
            "hex": "000000",
            "source": "https://github.com/sinatra/resources/tree/64c22f9b4bf2e52b5c0c875ba16671f295689efb/logo"
        },
        {
            "title": "RubyGems",
            "hex": "E9573F",
            "source": "https://rubygems.org/pages/about"
        },
        {
            "title": "Ruff",
            "hex": "FCC21B",
            "source": "https://github.com/charliermarsh/ruff/blob/e04ef423344837c916e75a7b09ea674711a104e0/assets/badge/v1.json"
        },
        {
<<<<<<< HEAD
            "title": "Rumble",
            "hex": "74CC1D",
            "source": "https://rumble.com"
=======
            "title": "Rundeck",
            "hex": "F73F39",
            "source": "https://github.com/rundeck/docs/blob/a1c98b682eb6e82b60de0daa876133f390630821/docs/.vuepress/public/images/rundeck-logo.svg"
>>>>>>> 720a0e4d
        },
        {
            "title": "Runkeeper",
            "hex": "001E62",
            "source": "https://runkeeper.com/cms/press-kit",
            "guidelines": "https://runkeeper.com/cms/press-kit"
        },
        {
            "title": "RunKit",
            "hex": "491757",
            "source": "https://www.npmjs.com/package/@runkit/brand"
        },
        {
            "title": "Rust",
            "hex": "000000",
            "source": "https://www.rust-lang.org",
            "guidelines": "https://www.rust-lang.org/policies/media-guide",
            "license": {
                "type": "CC-BY-SA-4.0"
            }
        },
        {
            "title": "RxDB",
            "hex": "8D1F89",
            "source": "https://github.com/pubkey/rxdb/blob/0c554dbcf7a4e6c48cd581ec1e3b130a4b5ab7d6/docs/files/logo/logo.svg"
        },
        {
            "title": "Ryanair",
            "hex": "073590",
            "source": "https://corporate.ryanair.com/media-centre/stock-images-gallery/#album-container-3"
        },
        {
            "title": "S7 Airlines",
            "hex": "C4D600",
            "source": "https://www.s7.ru/en/info/s7-airlines/brand/",
            "guidelines": "https://www.s7.ru/en/info/s7-airlines/brand/"
        },
        {
            "title": "Sabanci",
            "hex": "004B93",
            "source": "https://www.sabanci.com/en"
        },
        {
            "title": "Safari",
            "hex": "000000",
            "source": "https://images.techhive.com/images/article/2014/11/safari-favorites-100530680-large.jpg"
        },
        {
            "title": "Sage",
            "hex": "00D639",
            "source": "https://www.sage.com"
        },
        {
            "title": "Sahibinden",
            "hex": "FFE800",
            "source": "https://www.sahibinden.com/favicon.ico"
        },
        {
            "title": "Sailfish OS",
            "hex": "053766",
            "source": "https://sailfishos.org"
        },
        {
            "title": "Salesforce",
            "hex": "00A1E0",
            "source": "https://brand.salesforce.com/content/logo-guidelines",
            "guidelines": "https://brand.salesforce.com/content/logo-guidelines"
        },
        {
            "title": "Salt Project",
            "hex": "57BCAD",
            "source": "https://saltproject.io",
            "guidelines": "https://gitlab.com/saltstack/open/salt-branding-guide/-/blob/37bbc3a8577be2f44895310c092439472491a8f4/README.md",
            "license": {
                "type": "Apache-2.0"
            }
        },
        {
            "title": "Samsung",
            "hex": "1428A0",
            "source": "https://www.samsung.com/us/about-us/brand-identity/logo/",
            "guidelines": "https://www.samsung.com/us/about-us/brand-identity/logo/"
        },
        {
            "title": "Samsung Pay",
            "hex": "1428A0",
            "source": "https://pay.samsung.com/developers/resource/brand",
            "guidelines": "https://pay.samsung.com/developers/resource/brand"
        },
        {
            "title": "San Francisco Municipal Railway",
            "hex": "BA0C2F",
            "source": "https://www.actransit.org/wp-content/uploads/HSP_CC-sched.pdf"
        },
        {
            "title": "SanDisk",
            "hex": "ED1C24",
            "source": "https://kb.sandisk.com"
        },
        {
            "title": "Sanity",
            "hex": "F03E2F",
            "source": "https://github.com/sanity-io/logos/blob/6934d28ae0b5f63b0386810997b8be61ec7009b5/src/sanityMonogram.tsx",
            "license": {
                "type": "MIT",
                "url": "https://github.com/sanity-io/logos/blob/6934d28ae0b5f63b0386810997b8be61ec7009b5/LICENSE"
            }
        },
        {
            "title": "São Paulo Metro",
            "hex": "004382",
            "source": "https://upload.wikimedia.org/wikipedia/commons/d/da/Sao_Paulo_Metro_Logo.svg"
        },
        {
            "title": "SAP",
            "hex": "0FAAFF",
            "source": "https://www.sap.com"
        },
        {
            "title": "Sass",
            "hex": "CC6699",
            "source": "https://sass-lang.com/styleguide/brand",
            "guidelines": "https://sass-lang.com/styleguide/brand",
            "license": {
                "type": "CC-BY-NC-SA-3.0"
            }
        },
        {
            "title": "Sat.1",
            "slug": "sat1",
            "hex": "047DA3",
            "source": "https://www.prosiebensat1.com/presse/downloads/logos"
        },
        {
            "title": "Saturn",
            "hex": "EB680B",
            "source": "https://www.saturn.de"
        },
        {
            "title": "Sauce Labs",
            "hex": "3DDC91",
            "source": "https://saucelabs.com"
        },
        {
            "title": "Scala",
            "hex": "DC322F",
            "source": "https://www.scala-lang.org"
        },
        {
            "title": "Scaleway",
            "hex": "4F0599",
            "source": "https://www.scaleway.com/en/design-resources/",
            "guidelines": "https://www.scaleway.com/en/design-resources/"
        },
        {
            "title": "Scania",
            "hex": "041E42",
            "source": "https://digitaldesign.scania.com/resources/brand/logotype",
            "guidelines": "https://digitaldesign.scania.com/resources/brand/logotype"
        },
        {
            "title": "Schneider Electric",
            "hex": "3DCD58",
            "source": "https://www.se.com/us/en/assets/739/media/202250/SE_logo-LIO-white_header.svg"
        },
        {
            "title": "scikit-learn",
            "hex": "F7931E",
            "source": "https://github.com/scikit-learn/scikit-learn/blob/c5ef2e985c13119001aa697e446ebb3dbcb326e5/doc/logos/scikit-learn-logo.svg"
        },
        {
            "title": "SciPy",
            "hex": "8CAAE6",
            "source": "https://github.com/scikit-image/skimage-branding/blob/eafb65cbc3a700e3d9c8ba2ba15788fcc8703984/logo/scipy.svg"
        },
        {
            "title": "Scopus",
            "hex": "E9711C",
            "source": "https://www.scopus.com"
        },
        {
            "title": "SCP Foundation",
            "hex": "FFFFFF",
            "source": "https://scp-wiki.wikidot.com"
        },
        {
            "title": "Scratch",
            "hex": "4D97FF",
            "source": "https://github.com/LLK/scratch-link/blob/027e3754ba6db976495e905023d5ac5e730dccfc/Assets/Windows/SVG/Windows%20Tray%20400x400.svg"
        },
        {
            "title": "Screencastify",
            "hex": "FF8282",
            "source": "https://www.screencastify.com"
        },
        {
            "title": "Scribd",
            "hex": "1E7B85",
            "source": "https://brand.scribd.com/d/oFZcsq7FVpSh/about-scribd#/media-press-kit/downloads",
            "guidelines": "https://brand.scribd.com/d/oFZcsq7FVpSh/about-scribd#/marketing-visual-guidelines/our-logo/our-logomark"
        },
        {
            "title": "Scrimba",
            "hex": "2B283A",
            "source": "https://scrimba.com"
        },
        {
            "title": "ScrollReveal",
            "hex": "FFCB36",
            "source": "https://scrollrevealjs.org"
        },
        {
            "title": "Scrum Alliance",
            "hex": "009FDA",
            "source": "https://www.scrumalliance.org/ScrumRedesignDEVSite/media/ScrumAllianceMedia/Files%20and%20PDFs/Infographics/S_BrandGuidelines_2018_rev.pdf",
            "guidelines": "https://www.scrumalliance.org/ScrumRedesignDEVSite/media/ScrumAllianceMedia/Files%20and%20PDFs/Infographics/S_BrandGuidelines_2018_rev.pdf"
        },
        {
            "title": "Scrutinizer CI",
            "hex": "8A9296",
            "source": "https://scrutinizer-ci.com"
        },
        {
            "title": "Seagate",
            "hex": "6EBE49",
            "source": "https://branding.seagate.com/productpage/3fc51aba-c35a-4eff-a833-a258b0440bd2"
        },
        {
            "title": "SEAT",
            "hex": "33302E",
            "source": "https://www.seat.es"
        },
        {
            "title": "SecurityScorecard",
            "hex": "7033FD",
            "source": "https://securityscorecard.com"
        },
        {
            "title": "Sefaria",
            "hex": "212E50",
            "source": "https://github.com/Sefaria/Sefaria-Project/blob/c141b2b3491660ed563df9f4b1a2e4c071e88688/static/img/logo/samekh.svg"
        },
        {
            "title": "Sega",
            "hex": "0089CF",
            "source": "https://en.wikipedia.org/wiki/Sega#/media/File:Sega_logo.svg"
        },
        {
            "title": "Selenium",
            "hex": "43B02A",
            "source": "https://github.com/SeleniumHQ/heroku-selenium/blob/2f66891ba030d3aa1f36ab1748c52ba4fb4e057d/selenium-green.svg"
        },
        {
            "title": "Sellfy",
            "hex": "21B352",
            "source": "https://sellfy.com/about/"
        },
        {
            "title": "Semantic Scholar",
            "hex": "1857B6",
            "source": "https://www.semanticscholar.org/about"
        },
        {
            "title": "Semantic UI React",
            "hex": "35BDB2",
            "source": "https://react.semantic-ui.com"
        },
        {
            "title": "Semantic Web",
            "hex": "005A9C",
            "source": "https://www.w3.org/2007/10/sw-logos.html"
        },
        {
            "title": "semantic-release",
            "hex": "494949",
            "source": "https://github.com/semantic-release/semantic-release/blob/85bc213f04445a9bb8f19e5d45d6ecd7acccf841/media/semantic-release-logo.svg"
        },
        {
            "title": "Semaphore CI",
            "hex": "19A974",
            "source": "https://semaphoreci.com"
        },
        {
            "title": "Semrush",
            "hex": "FF642D",
            "source": "https://www.semrush.com"
        },
        {
            "title": "SemVer",
            "hex": "3F4551",
            "source": "https://github.com/semver/semver.org/blob/b6983849e38911195a24357809187c2f50af0d40/assets/500x500(light).jpg"
        },
        {
            "title": "Sencha",
            "hex": "86BC40",
            "source": "https://design.sencha.com",
            "guidelines": "https://design.sencha.com/productlogo.html"
        },
        {
            "title": "Sendinblue",
            "hex": "0092FF",
            "source": "https://get.sendinblue.com/assets/logos/"
        },
        {
            "title": "Sennheiser",
            "hex": "000000",
            "source": "https://sennheiser.com"
        },
        {
            "title": "Sensu",
            "hex": "89C967",
            "source": "https://github.com/sensu/web/blob/c823738c11e576d6b2e5d4ca2d216dbd472c0b11/src/assets/logo/graphic/green.svg"
        },
        {
            "title": "Sentry",
            "hex": "362D59",
            "source": "https://sentry.io/branding/"
        },
        {
            "title": "SEPA",
            "hex": "2350A9",
            "source": "https://www.europeanpaymentscouncil.eu/document-library/other/sepa-logo-vector-format",
            "guidelines": "https://www.europeanpaymentscouncil.eu/document-library/other/sepa-logo-visual-identity-guidelines"
        },
        {
            "title": "Sequelize",
            "hex": "52B0E7",
            "source": "https://github.com/sequelize/website/blob/e6a482fa58a839b15ace80e3c8901ed2887be45e/static/img/logo-simple.svg"
        },
        {
            "title": "Server Fault",
            "hex": "E7282D",
            "source": "https://stackoverflow.com/company/logos",
            "guidelines": "https://stackoverflow.com/legal/trademark-guidance"
        },
        {
            "title": "Serverless",
            "hex": "FD5750",
            "source": "https://serverless.com"
        },
        {
            "title": "Sessionize",
            "hex": "1AB394",
            "source": "https://sessionize.com/brand"
        },
        {
            "title": "Setapp",
            "hex": "E6C3A5",
            "source": "https://setapp.com"
        },
        {
            "title": "SFML",
            "hex": "8CC445",
            "source": "https://www.sfml-dev.org/download/goodies/"
        },
        {
            "title": "Shadow",
            "hex": "0A0C0D",
            "source": "https://shadow.tech"
        },
        {
            "title": "Shanghai Metro",
            "hex": "EC1C24",
            "source": "https://en.wikipedia.org/wiki/File:Shanghai_Metro_Full_Logo.svg"
        },
        {
            "title": "ShareX",
            "hex": "2885F1",
            "source": "https://getsharex.com/brand-assets"
        },
        {
            "title": "sharp",
            "hex": "99CC00",
            "source": "https://github.com/lovell/sharp/blob/315f519e1dd9adca0678e94a5ed0492cb5e0aae4/docs/image/sharp-logo-mono.svg"
        },
        {
            "title": "Shazam",
            "hex": "0088FF",
            "source": "https://www.shazam.com"
        },
        {
            "title": "Shell",
            "hex": "FFD500",
            "source": "https://en.wikipedia.org/wiki/File:Shell_logo.svg"
        },
        {
            "title": "Shelly",
            "hex": "4495D1",
            "source": "https://shelly.cloud"
        },
        {
            "title": "Shenzhen Metro",
            "hex": "009943",
            "source": "https://en.wikipedia.org/wiki/File:Shenzhen_Metro_Corporation_logo_full.svg"
        },
        {
            "title": "Shields.io",
            "hex": "000000",
            "source": "https://shields.io"
        },
        {
            "title": "Shikimori",
            "hex": "343434",
            "source": "https://shikimori.one"
        },
        {
            "title": "Shopee",
            "hex": "EE4D2D",
            "source": "https://shopee.com"
        },
        {
            "title": "Shopify",
            "hex": "7AB55C",
            "source": "https://www.shopify.com/brand-assets",
            "guidelines": "https://www.shopify.com/brand-assets"
        },
        {
            "title": "Shopware",
            "hex": "189EFF",
            "source": "https://www.shopware.com/en/press/press-material/"
        },
        {
            "title": "Shotcut",
            "hex": "115C77",
            "source": "https://shotcut.com/media/"
        },
        {
            "title": "Showpad",
            "hex": "2D2E83",
            "source": "https://www.showpad.com"
        },
        {
            "title": "Showtime",
            "hex": "B10000",
            "source": "https://commons.wikimedia.org/wiki/File:Showtime.svg"
        },
        {
            "title": "Shutterstock",
            "hex": "EE2B24",
            "source": "https://www.shutterstock.com/press/media",
            "guidelines": "https://www.shutterstock.com/press/media"
        },
        {
            "title": "Siemens",
            "hex": "009999",
            "source": "https://siemens.com"
        },
        {
            "title": "Signal",
            "hex": "3A76F0",
            "source": "https://github.com/signalapp/Signal-Desktop/blob/9db8765b6cf270195e45a7f251374d4e53d54c95/images/signal-logo.svg"
        },
        {
            "title": "Similarweb",
            "hex": "092540",
            "source": "https://www.similarweb.com"
        },
        {
            "title": "Simkl",
            "hex": "000000",
            "source": "https://simkl.com"
        },
        {
            "title": "Simple Analytics",
            "hex": "FF4F64",
            "source": "https://simpleanalytics.com",
            "guidelines": "https://simpleanalytics.com/press"
        },
        {
            "title": "Simple Icons",
            "hex": "111111",
            "source": "https://simpleicons.org",
            "license": {
                "type": "CC0-1.0"
            }
        },
        {
            "title": "Simplenote",
            "hex": "3361CC",
            "source": "https://en.wikipedia.org/wiki/File:Simplenote_logo.svg"
        },
        {
            "title": "Sina Weibo",
            "hex": "E6162D",
            "source": "https://en.wikipedia.org/wiki/Sina_Weibo"
        },
        {
            "title": "SingleStore",
            "hex": "AA00FF",
            "source": "https://www.singlestore.com/brand/"
        },
        {
            "title": "Sitecore",
            "hex": "EB1F1F",
            "source": "https://www.sitecore.com"
        },
        {
            "title": "SitePoint",
            "hex": "258AAF",
            "source": "https://www.sitepoint.com"
        },
        {
            "title": "Sketch",
            "hex": "F7B500",
            "source": "https://www.sketch.com/about-us/#press",
            "guidelines": "https://www.sketch.com/about-us/#press"
        },
        {
            "title": "Sketchfab",
            "hex": "1CAAD9",
            "source": "https://sketchfab.com/press"
        },
        {
            "title": "SketchUp",
            "hex": "005F9E",
            "source": "https://www.sketchup.com/themes/sketchup_www_terra/images/SketchUp-Horizontal-RGB.svg"
        },
        {
            "title": "Skillshare",
            "hex": "00FF84",
            "source": "https://www.skillshare.com"
        },
        {
            "title": "ŠKODA",
            "hex": "4BA82E",
            "source": "https://en.wikipedia.org/wiki/File:Skoda_Auto_logo_(2011).svg"
        },
        {
            "title": "Sky",
            "hex": "0072C9",
            "source": "https://www.skysports.com"
        },
        {
            "title": "Skynet",
            "hex": "00C65E",
            "source": "https://support.siasky.net/key-concepts/skynet-brand-guidelines",
            "guidelines": "https://support.siasky.net/key-concepts/skynet-brand-guidelines"
        },
        {
            "title": "Skypack",
            "hex": "3167FF",
            "source": "https://skypack.dev"
        },
        {
            "title": "Skype",
            "hex": "00AFF0",
            "source": "https://blogs.skype.com/?attachment_id=56273"
        },
        {
            "title": "Skype for Business",
            "hex": "00AFF0",
            "source": "https://en.wikipedia.org/wiki/Skype_for_Business_Server"
        },
        {
            "title": "Skyrock",
            "hex": "009AFF",
            "source": "https://www.svgrepo.com/svg/54507/skyrock-logo"
        },
        {
            "title": "Slack",
            "hex": "4A154B",
            "source": "https://slack.com/brand-guidelines",
            "guidelines": "https://slack.com/brand-guidelines"
        },
        {
            "title": "Slackware",
            "hex": "000000",
            "source": "https://en.wikipedia.org/wiki/Slackware"
        },
        {
            "title": "Slashdot",
            "hex": "026664",
            "source": "https://commons.wikimedia.org/wiki/File:Slashdot_wordmark_and_logo.svg"
        },
        {
            "title": "SlickPic",
            "hex": "FF880F",
            "source": "https://www.slickpic.com"
        },
        {
            "title": "Slides",
            "hex": "E4637C",
            "source": "https://slides.com/about"
        },
        {
            "title": "SlideShare",
            "hex": "008ED2",
            "source": "https://www.slideshare.net/ss/creators/"
        },
        {
            "title": "smart",
            "hex": "FABC0C",
            "source": "https://www.smart.com/gb/en/models/eq-fortwo-coupe"
        },
        {
            "title": "SmartThings",
            "hex": "15BFFF",
            "source": "https://www.smartthings.com/press-kit",
            "guidelines": "https://www.smartthings.com/press-kit"
        },
        {
            "title": "smash.gg",
            "hex": "CB333B",
            "source": "https://help.smash.gg/en/articles/1716774-smash-gg-brand-guidelines",
            "guidelines": "https://help.smash.gg/en/articles/1716774-smash-gg-brand-guidelines"
        },
        {
            "title": "Smashing Magazine",
            "hex": "E85C33",
            "source": "https://www.smashingmagazine.com"
        },
        {
            "title": "SMRT",
            "hex": "EE2E24",
            "source": "https://commons.wikimedia.org/wiki/File:SMRT_Corporation.svg"
        },
        {
            "title": "SmugMug",
            "hex": "6DB944",
            "source": "https://help.smugmug.com/using-smugmug's-logo-HJulJePkEBf"
        },
        {
            "title": "Snapchat",
            "hex": "FFFC00",
            "source": "https://www.snapchat.com/brand-guidelines",
            "guidelines": "https://www.snapchat.com/brand-guidelines"
        },
        {
            "title": "Snapcraft",
            "hex": "82BEA0",
            "source": "https://github.com/snapcore/snap-store-badges/tree/eda2cb0495ef7f4d479e231079967c9d27f2bc70",
            "license": {
                "type": "CC-BY-ND-2.0"
            }
        },
        {
            "title": "SNCF",
            "hex": "CA0939",
            "source": "https://www.sncf.com",
            "guidelines": "https://www.sncf.com/fr/groupe/marques/sncf/identite"
        },
        {
            "title": "Snowflake",
            "hex": "29B5E8",
            "source": "https://www.snowflake.com/brand-guidelines/",
            "guidelines": "https://www.snowflake.com/brand-guidelines/"
        },
        {
            "title": "Snowpack",
            "hex": "2E5E82",
            "source": "https://www.snowpack.dev"
        },
        {
            "title": "Snyk",
            "hex": "4C4A73",
            "source": "https://snyk.io/press-kit"
        },
        {
            "title": "Social Blade",
            "hex": "B3382C",
            "source": "https://socialblade.com/info/media"
        },
        {
            "title": "Society6",
            "hex": "000000",
            "source": "https://blog.society6.com/app/themes/society6/dist/images/mark.svg"
        },
        {
            "title": "Socket.io",
            "hex": "010101",
            "source": "https://socket.io"
        },
        {
            "title": "Sogou",
            "hex": "FB6022",
            "source": "https://www.sogou.com"
        },
        {
            "title": "Solid",
            "hex": "2C4F7C",
            "source": "https://www.solidjs.com/media"
        },
        {
            "title": "Solidity",
            "hex": "363636",
            "source": "https://docs.soliditylang.org/en/v0.8.6/brand-guide.html",
            "guidelines": "https://docs.soliditylang.org/en/v0.8.6/brand-guide.html",
            "license": {
                "type": "CC-BY-4.0"
            }
        },
        {
            "title": "Sololearn",
            "hex": "149EF2",
            "source": "https://www.sololearn.com",
            "aliases": {
                "aka": [
                    "SoloLearn"
                ]
            }
        },
        {
            "title": "Solus",
            "hex": "5294E2",
            "source": "https://getsol.us/branding/"
        },
        {
            "title": "Sonar",
            "hex": "FD3456",
            "source": "https://www.sonarsource.com"
        },
        {
            "title": "SonarCloud",
            "hex": "F3702A",
            "source": "https://sonarcloud.io/about"
        },
        {
            "title": "SonarLint",
            "hex": "CB2029",
            "source": "https://www.sonarlint.org/logos/",
            "guidelines": "https://www.sonarlint.org/logos/"
        },
        {
            "title": "SonarQube",
            "hex": "4E9BCD",
            "source": "https://www.sonarqube.org/logos/",
            "guidelines": "https://www.sonarqube.org/logos/"
        },
        {
            "title": "SonarSource",
            "hex": "CB3032",
            "source": "https://www.sonarsource.com/logos/",
            "guidelines": "https://www.sonarsource.com/logos/"
        },
        {
            "title": "Songkick",
            "hex": "F80046",
            "source": "https://www.songkick.com/style-guide/design",
            "guidelines": "https://www.songkick.com/style-guide/design"
        },
        {
            "title": "Songoda",
            "hex": "FC494A",
            "source": "https://songoda.com/branding",
            "guidelines": "https://songoda.com/branding"
        },
        {
            "title": "SonicWall",
            "hex": "FF791A",
            "source": "https://brandfolder.com/sonicwall/sonicwall-external"
        },
        {
            "title": "Sonos",
            "hex": "000000",
            "source": "https://www.sonos.com/en-gb/home"
        },
        {
            "title": "Sony",
            "hex": "FFFFFF",
            "source": "https://www.sony.com"
        },
        {
            "title": "Soundcharts",
            "hex": "0C1528",
            "source": "https://soundcharts.com/img/soundcharts-logo.svg"
        },
        {
            "title": "SoundCloud",
            "hex": "FF3300",
            "source": "https://soundcloud.com/press"
        },
        {
            "title": "Source Engine",
            "hex": "F79A10",
            "source": "https://developer.valvesoftware.com/favicon.ico"
        },
        {
            "title": "SourceForge",
            "hex": "FF6600",
            "source": "https://sourceforge.net"
        },
        {
            "title": "Sourcegraph",
            "hex": "00CBEC",
            "source": "https://about.sourcegraph.com/handbook/marketing/brand/brand_guidelines",
            "guidelines": "https://about.sourcegraph.com/handbook/marketing/brand/brand_guidelines"
        },
        {
            "title": "SourceHut",
            "hex": "000000",
            "source": "https://sourcehut.org/logo/",
            "guidelines": "https://sourcehut.org/logo/",
            "license": {
                "type": "CC0-1.0",
                "url": "https://sourcehut.org/logo/"
            }
        },
        {
            "title": "Sourcetree",
            "hex": "0052CC",
            "source": "https://atlassian.design/resources/logo-library",
            "guidelines": "https://atlassian.design/foundations/logos/"
        },
        {
            "title": "Southwest Airlines",
            "hex": "304CB2",
            "source": "https://www.southwest.com"
        },
        {
            "title": "Spacemacs",
            "hex": "9266CC",
            "source": "https://spacemacs.org",
            "license": {
                "type": "CC-BY-SA-4.0"
            }
        },
        {
            "title": "SpaceX",
            "hex": "000000",
            "source": "https://www.spacex.com"
        },
        {
            "title": "spaCy",
            "hex": "09A3D5",
            "source": "https://github.com/explosion/spaCy/blob/c17980e535a8009b14ee4d1f818db207d9c07e55/website/src/images/logo.svg"
        },
        {
            "title": "Spark AR",
            "hex": "FF5C83",
            "source": "https://sparkar.facebook.com"
        },
        {
            "title": "Sparkasse",
            "hex": "FF0000",
            "source": "https://www.sparkasse.de",
            "guidelines": "https://www.sparkasse.de/nutzungshinweise.html"
        },
        {
            "title": "SparkFun",
            "hex": "E53525",
            "source": "https://www.sparkfun.com/brand_assets",
            "guidelines": "https://www.sparkfun.com/brand_assets"
        },
        {
            "title": "SparkPost",
            "hex": "FA6423",
            "source": "https://www.sparkpost.com/press-kit/",
            "guidelines": "https://www.sparkpost.com/press-kit/"
        },
        {
            "title": "SPDX",
            "hex": "4398CC",
            "source": "https://spdx.org/Resources"
        },
        {
            "title": "Speaker Deck",
            "hex": "009287",
            "source": "https://speakerdeck.com"
        },
        {
            "title": "Spectrum",
            "hex": "7B16FF",
            "source": "https://spectrum.chat"
        },
        {
            "title": "Speedtest",
            "hex": "141526",
            "source": "https://www.speedtest.net"
        },
        {
            "title": "SpeedyPage",
            "hex": "1C71F9",
            "source": "https://speedypage.com"
        },
        {
            "title": "Sphere Online Judge",
            "slug": "spoj",
            "aliases": {
                "aka": [
                    "SPOJ"
                ]
            },
            "hex": "337AB7",
            "source": "https://www.spoj.com"
        },
        {
            "title": "Spinnaker",
            "hex": "139BB4",
            "source": "https://github.com/spinnaker/spinnaker.github.io/tree/0cdd37af7541293a810494a1bb4d7df9ef553d60/assets/images"
        },
        {
            "title": "Spinrilla",
            "hex": "460856",
            "source": "https://spinrilla.com"
        },
        {
            "title": "Splunk",
            "hex": "000000",
            "source": "https://www.splunk.com"
        },
        {
            "title": "Spond",
            "hex": "EE4353",
            "source": "https://spond.com"
        },
        {
            "title": "Spotify",
            "hex": "1DB954",
            "source": "https://developer.spotify.com/documentation/general/design-and-branding/#using-our-logo",
            "guidelines": "https://developer.spotify.com/documentation/general/design-and-branding/#using-our-logo"
        },
        {
            "title": "Spotlight",
            "hex": "352A71",
            "source": "https://www.spotlight.com"
        },
        {
            "title": "Spreadshirt",
            "hex": "00B2A5",
            "source": "https://www.spreadshirt.ie",
            "aliases": {
                "dup": [
                    {
                        "title": "Spreadshop",
                        "hex": "FF9343",
                        "source": "https://www.spreadshop.com"
                    }
                ]
            }
        },
        {
            "title": "Spreaker",
            "hex": "F5C300",
            "source": "https://www.spreaker.com"
        },
        {
            "title": "Spring",
            "hex": "6DB33F",
            "source": "https://spring.io/trademarks"
        },
        {
            "title": "Spring",
            "slug": "spring_creators",
            "hex": "000000",
            "source": "https://www.spri.ng"
        },
        {
            "title": "Spring Boot",
            "hex": "6DB33F",
            "source": "https://spring.io/projects"
        },
        {
            "title": "Spring Security",
            "hex": "6DB33F",
            "source": "https://spring.io/projects"
        },
        {
            "title": "Spyder IDE",
            "hex": "FF0000",
            "source": "https://www.spyder-ide.org"
        },
        {
            "title": "SQLite",
            "hex": "003B57",
            "source": "https://github.com/sqlite/sqlite/blob/43e862723ec680542ca6f608f9963c0993dd7324/art/sqlite370.eps"
        },
        {
            "title": "Square",
            "hex": "3E4348",
            "source": "https://squareup.com"
        },
        {
            "title": "Square Enix",
            "hex": "ED1C24",
            "source": "https://www.square-enix.com"
        },
        {
            "title": "Squarespace",
            "hex": "000000",
            "source": "https://www.squarespace.com/logo-guidelines",
            "guidelines": "https://www.squarespace.com/brand-guidelines"
        },
        {
            "title": "SSRN",
            "hex": "154881",
            "source": "https://www.ssrn.com"
        },
        {
            "title": "SST",
            "hex": "E27152",
            "source": "https://sst.dev",
            "guidelines": "https://github.com/serverless-stack/identity"
        },
        {
            "title": "Stack Exchange",
            "hex": "1E5397",
            "source": "https://stackoverflow.com/company/logos",
            "guidelines": "https://stackoverflow.com/legal/trademark-guidance"
        },
        {
            "title": "Stack Overflow",
            "hex": "F58025",
            "source": "https://stackoverflow.design/brand/logo/",
            "guidelines": "https://stackoverflow.com/legal/trademark-guidance"
        },
        {
            "title": "Stackbit",
            "hex": "207BEA",
            "source": "https://www.stackbit.com/branding-guidelines/",
            "guidelines": "https://www.stackbit.com/branding-guidelines/"
        },
        {
            "title": "StackBlitz",
            "hex": "1269D3",
            "source": "https://stackblitz.com"
        },
        {
            "title": "StackEdit",
            "hex": "606060",
            "source": "https://github.com/benweet/stackedit/blob/46383b5b6a54b65b8720d786ed0a0518b9ad652d/src/assets/iconStackedit.svg"
        },
        {
            "title": "StackHawk",
            "hex": "00CBC6",
            "source": "https://www.stackhawk.com/press/"
        },
        {
            "title": "StackPath",
            "hex": "000000",
            "source": "https://www.stackpath.com/company/logo-and-branding/",
            "guidelines": "https://www.stackpath.com/company/logo-and-branding/"
        },
        {
            "title": "StackShare",
            "hex": "0690FA",
            "source": "https://stackshare.io/branding"
        },
        {
            "title": "Stadia",
            "hex": "CD2640",
            "source": "https://stadia.google.com/home"
        },
        {
            "title": "Staffbase",
            "hex": "00A4FD",
            "source": "https://staffbase.com/en/about/press-assets/"
        },
        {
            "title": "Standard Resume",
            "hex": "2A3FFB",
            "source": "https://standardresume.co/press"
        },
        {
            "title": "StandardJS",
            "hex": "F3DF49",
            "source": "https://github.com/standard/standard/blob/6516bf87f127b7968c34cac0100d48d6c455a891/sticker.svg"
        },
        {
            "title": "Star Trek",
            "hex": "FFE200",
            "source": "https://intl.startrek.com"
        },
        {
            "title": "Starbucks",
            "hex": "006241",
            "source": "https://starbucks.com",
            "guidelines": "https://creative.starbucks.com"
        },
        {
            "title": "Stardock",
            "hex": "004B8D",
            "source": "https://www.stardock.com/press/stardock%20branding/"
        },
        {
            "title": "Starling Bank",
            "hex": "6935D3",
            "source": "https://www.starlingbank.com/media/",
            "guidelines": "https://www.starlingbank.com/docs/brand/starling-bank-brand-guidelines.pdf"
        },
        {
            "title": "Starship",
            "hex": "DD0B78",
            "source": "https://starship.rs"
        },
        {
            "title": "STARZ",
            "hex": "000000",
            "source": "https://www.starz.com/guides/starzlibrary/"
        },
        {
            "title": "Statamic",
            "hex": "FF269E",
            "source": "https://statamic.com/branding",
            "guidelines": "https://statamic.com/branding"
        },
        {
            "title": "Statuspage",
            "hex": "172B4D",
            "source": "https://www.atlassian.com/company/news/press-kit"
        },
        {
            "title": "Statuspal",
            "hex": "4934BF",
            "source": "https://statuspal.io"
        },
        {
            "title": "Steam",
            "hex": "000000",
            "source": "https://partner.steamgames.com/doc/marketing/branding",
            "guidelines": "https://partner.steamgames.com/doc/marketing/branding"
        },
        {
            "title": "Steam Deck",
            "hex": "1A9FFF",
            "source": "https://partner.steamgames.com/doc/marketing/branding",
            "guidelines": "https://partner.steamgames.com/doc/marketing/branding"
        },
        {
            "title": "SteamDB",
            "hex": "000000",
            "source": "https://steamdb.info"
        },
        {
            "title": "Steamworks",
            "hex": "1E1E1E",
            "source": "https://partner.steamgames.com"
        },
        {
            "title": "Steelseries",
            "hex": "FF5200",
            "source": "https://techblog.steelseries.com/ux-guide/index.html"
        },
        {
            "title": "Steem",
            "hex": "171FC9",
            "source": "https://steem.com/brand/"
        },
        {
            "title": "Steemit",
            "hex": "06D6A9",
            "source": "https://steemit.com"
        },
        {
            "title": "Steinberg",
            "hex": "C90827",
            "source": "https://new.steinberg.net/press/"
        },
        {
            "title": "Stellar",
            "hex": "7D00FF",
            "source": "https://www.stellar.org/press"
        },
        {
            "title": "Stencyl",
            "hex": "8E1C04",
            "source": "https://www.stencyl.com/about/press/"
        },
        {
            "title": "Stimulus",
            "hex": "77E8B9",
            "source": "https://stimulus.hotwire.dev"
        },
        {
            "title": "Stitcher",
            "hex": "000000",
            "source": "https://partners.stitcher.com"
        },
        {
            "title": "STMicroelectronics",
            "hex": "03234B",
            "source": "https://www.st.com"
        },
        {
            "title": "StopStalk",
            "hex": "536DFE",
            "source": "https://github.com/stopstalk/media-resources/blob/265b728c26ba597b957e72134a3b49a10dc0c91d/stopstalk-small-black.svg",
            "license": {
                "type": "MIT"
            }
        },
        {
            "title": "Storyblok",
            "hex": "09B3AF",
            "source": "https://www.storyblok.com/press",
            "guidelines": "https://www.storyblok.com/press"
        },
        {
            "title": "Storybook",
            "hex": "FF4785",
            "source": "https://github.com/storybookjs/brand/tree/6f4d67f65f8275c53c310a73a8da6c6e96c8488c",
            "license": {
                "type": "MIT"
            }
        },
        {
            "title": "Strapi",
            "hex": "2F2E8B",
            "source": "https://strapi.io/newsroom"
        },
        {
            "title": "Strava",
            "hex": "FC4C02",
            "source": "https://itunes.apple.com/us/app/strava-running-and-cycling-gps/id426826309"
        },
        {
            "title": "Streamlit",
            "hex": "FF4B4B",
            "source": "https://www.streamlit.io/brand",
            "guidelines": "https://www.streamlit.io/brand"
        },
        {
            "title": "Stripe",
            "hex": "008CDD",
            "source": "https://stripe.com/about/resources"
        },
        {
            "title": "strongSwan",
            "hex": "E00033",
            "source": "https://www.strongswan.org/images/"
        },
        {
            "title": "Stryker",
            "hex": "E74C3C",
            "source": "https://stryker-mutator.io"
        },
        {
            "title": "StubHub",
            "hex": "003168",
            "source": "https://www.stubhub.com"
        },
        {
            "title": "Studio 3T",
            "hex": "17AF66",
            "source": "https://studio3t.com"
        },
        {
            "title": "styled-components",
            "hex": "DB7093",
            "source": "https://www.styled-components.com"
        },
        {
            "title": "stylelint",
            "hex": "263238",
            "source": "https://github.com/stylelint/stylelint/blob/1f7bbb2d189b3e27b42de25f2948e3e5eec1b759/identity/stylelint-icon-black.svg"
        },
        {
            "title": "StyleShare",
            "hex": "212121",
            "source": "https://www.stylesha.re"
        },
        {
            "title": "Stylus",
            "hex": "333333",
            "source": "https://github.com/stylus/stylus-lang.com/blob/c833bf697e39e1174c7c6e679e0e5a23d0baeb90/img/stylus-logo.svg"
        },
        {
            "title": "Subaru",
            "hex": "013C74",
            "source": "https://commons.wikimedia.org/wiki/File:Subaru_logo.svg"
        },
        {
            "title": "Sublime Text",
            "hex": "FF9800",
            "source": "https://www.sublimetext.com"
        },
        {
            "title": "Substack",
            "hex": "FF6719",
            "source": "https://on.substack.com"
        },
        {
            "title": "Subtitle Edit",
            "hex": "CC2424",
            "source": "https://github.com/SubtitleEdit/subtitleedit/issues/61#issuecomment-1442100888"
        },
        {
            "title": "Subversion",
            "hex": "809CC9",
            "source": "https://subversion.apache.org/logo"
        },
        {
            "title": "suckless",
            "hex": "1177AA",
            "source": "https://suckless.org"
        },
        {
            "title": "Sumo Logic",
            "hex": "000099",
            "source": "https://sites.google.com/sumologic.com/sumo-logic-brand/home",
            "guidelines": "https://sites.google.com/sumologic.com/sumo-logic-brand/home"
        },
        {
            "title": "Supabase",
            "hex": "3FCF8E",
            "source": "https://github.com/supabase/supabase/blob/4031a7549f5d46da7bc79c01d56be4177dc7c114/packages/common/assets/images/supabase-logo-wordmark--light.svg"
        },
        {
            "title": "Super User",
            "hex": "38A1CE",
            "source": "https://stackoverflow.design/brand/logo/",
            "guidelines": "https://stackoverflow.com/legal/trademark-guidance"
        },
        {
            "title": "Supercrease",
            "hex": "000000",
            "source": "https://supercrease.com/wp-content/themes/super-crease/assets/svgs/super-crease.svg"
        },
        {
            "title": "Supermicro",
            "hex": "151F6D",
            "source": "https://www.supermicro.com/manuals/supermicro_logo_guidelines.pdf"
        },
        {
            "title": "SurrealDB",
            "hex": "FF00A0",
            "source": "https://surrealdb.com/media"
        },
        {
            "title": "SurveyMonkey",
            "hex": "00BF6F",
            "source": "https://www.surveymonkey.com/mp/brandassets/",
            "guidelines": "https://www.surveymonkey.com/mp/brandassets/"
        },
        {
            "title": "SUSE",
            "hex": "0C322C",
            "source": "https://brand.suse.com",
            "guidelines": "https://brand.suse.com"
        },
        {
            "title": "Suzuki",
            "hex": "E30613",
            "source": "https://www.suzuki.ie"
        },
        {
            "title": "Svelte",
            "hex": "FF3E00",
            "source": "https://github.com/sveltejs/branding/blob/c4dfca6743572087a6aef0e109ffe3d95596e86a/svelte-logo.svg",
            "aliases": {
                "dup": [
                    {
                        "title": "Sapper",
                        "hex": "159497",
                        "source": "https://sapper.svelte.dev"
                    }
                ]
            }
        },
        {
            "title": "SVG",
            "hex": "FFB13B",
            "source": "https://www.w3.org/2009/08/svg-logos.html",
            "guidelines": "https://www.w3.org/2009/08/svg-logos.html",
            "license": {
                "type": "CC-BY-SA-4.0"
            }
        },
        {
            "title": "SVG.js",
            "hex": "FF0066",
            "source": "https://github.com/svgdotjs/svg.logo/blob/0de9ff2cca6c058968f838baaaf507e475ee4583/logo.svg"
        },
        {
            "title": "SVGO",
            "hex": "3E7FC1",
            "source": "https://github.com/svg/svgo/blob/93a5db197ca32990131bf41becf2e002bb0841bf/logo/isotype.svg"
        },
        {
            "title": "Swagger",
            "hex": "85EA2D",
            "source": "https://swagger.io/swagger/media/assets/images/swagger_logo.svg"
        },
        {
            "title": "Swarm",
            "hex": "FFA633",
            "source": "https://foursquare.com/about/logos"
        },
        {
            "title": "SWC",
            "hex": "FFFFFF",
            "source": "https://github.com/swc-project/logo/blob/f26cac1b4a490e3bdf128d3b084bb57f4fab1aac/svg/swc_black.svg"
        },
        {
            "title": "Swift",
            "hex": "F05138",
            "source": "https://developer.apple.com/swift/resources/",
            "guidelines": "https://developer.apple.com/swift/resources/"
        },
        {
            "title": "Swiggy",
            "hex": "FC8019",
            "source": "https://www.swiggy.com"
        },
        {
            "title": "Swiper",
            "hex": "6332F6",
            "source": "https://swiperjs.com"
        },
        {
            "title": "Symantec",
            "hex": "FDB511",
            "source": "https://commons.wikimedia.org/wiki/File:Symantec_logo10.svg"
        },
        {
            "title": "Symbolab",
            "hex": "DB3F59",
            "source": "https://www.symbolab.com"
        },
        {
            "title": "Symfony",
            "hex": "000000",
            "source": "https://symfony.com/logo",
            "guidelines": "https://symfony.com/trademark"
        },
        {
            "title": "Symphony",
            "hex": "0098FF",
            "source": "https://symphony.com"
        },
        {
            "title": "SymPy",
            "hex": "3B5526",
            "source": "https://github.com/sympy/sympy.github.com/blob/e606a6dc2ee90b1ddaa9c36be6c92392ab300f72/media/sympy-notailtext.svg"
        },
        {
            "title": "Synology",
            "hex": "B5B5B6",
            "source": "https://www.synology.com/en-global/company/branding",
            "guidelines": "https://www.synology.com/en-global/company/branding"
        },
        {
            "title": "System76",
            "hex": "585048",
            "source": "https://github.com/system76/brand/blob/7a31740b54f929b62a165baa61dfb0b5164261e8/System76%20branding/system76-logo_secondary.svg"
        },
        {
            "title": "T-Mobile",
            "hex": "E20074",
            "source": "https://tmap.t-mobile.com/portals/pro74u7a/EXTBrandPortal",
            "guidelines": "https://tmap.t-mobile.com/portals/pro74u7a/EXTBrandPortal"
        },
        {
            "title": "Tableau",
            "hex": "E97627",
            "source": "https://www.tableau.com/about/media-download-center"
        },
        {
            "title": "TableCheck",
            "hex": "7935D2",
            "source": "https://www.tablecheck.com/join"
        },
        {
            "title": "Taco Bell",
            "hex": "38096C",
            "source": "https://www.tacobell.com"
        },
        {
            "title": "tado°",
            "hex": "FFA900",
            "source": "https://www.tado.com/gb-en/press-assets"
        },
        {
            "title": "Taichi Graphics",
            "hex": "000000",
            "source": "https://taichi.graphics"
        },
        {
            "title": "Taichi Lang",
            "hex": "000000",
            "source": "https://docs.taichi-lang.org/blog"
        },
        {
            "title": "Tails",
            "hex": "56347C",
            "source": "https://tails.boum.org/contribute/how/promote/material/logo/"
        },
        {
            "title": "Tailwind CSS",
            "hex": "06B6D4",
            "source": "https://tailwindcss.com/brand",
            "guidelines": "https://tailwindcss.com/brand"
        },
        {
            "title": "Talend",
            "hex": "FF6D70",
            "source": "https://www.talend.com/blog/"
        },
        {
            "title": "Talenthouse",
            "hex": "FFFFFF",
            "source": "https://www.talenthouse.com"
        },
        {
            "title": "Tamiya",
            "hex": "000000",
            "source": "https://commons.wikimedia.org/wiki/File:TAMIYA_Logo.svg"
        },
        {
            "title": "Tampermonkey",
            "hex": "00485B",
            "source": "https://commons.wikimedia.org/wiki/File:Tampermonkey_logo.svg"
        },
        {
            "title": "Taobao",
            "hex": "E94F20",
            "source": "https://www.alibabagroup.com/en/ir/reports"
        },
        {
            "title": "Tapas",
            "hex": "FFCE00",
            "source": "https://tapas.io/site/about#media"
        },
        {
            "title": "Target",
            "hex": "CC0000",
            "source": "https://www.target.com"
        },
        {
            "title": "Task",
            "hex": "29BEB0",
            "source": "https://github.com/go-task/task/blob/367c0b38a6787bebf6ee5af864be1574ad40b24a/docs/Logo_mono.svg"
        },
        {
            "title": "Tasmota",
            "hex": "1FA3EC",
            "source": "https://tasmota.github.io/docs/"
        },
        {
            "title": "Tata",
            "hex": "486AAE",
            "source": "https://www.tatasteel.com/media/media-kit/logos-usage-guidelines/",
            "guidelines": "https://www.tatasteel.com/media/media-kit/logos-usage-guidelines/"
        },
        {
            "title": "Tauri",
            "hex": "FFC131",
            "source": "https://github.com/tauri-apps/tauri/blob/093f85dc2b90a6dd0f48d941f6e88daec311250a/app-icon.png",
            "license": {
                "type": "CC-BY-NC-ND-4.0",
                "url": "https://github.com/tauri-apps/tauri"
            }
        },
        {
            "title": "TaxBuzz",
            "hex": "ED8B0B",
            "source": "https://www.taxbuzz.com"
        },
        {
            "title": "TeamCity",
            "hex": "000000",
            "source": "https://www.jetbrains.com/company/brand/logos/",
            "guidelines": "https://www.jetbrains.com/company/brand/"
        },
        {
            "title": "TeamSpeak",
            "hex": "4B69B6",
            "source": "https://teamspeak.com"
        },
        {
            "title": "TeamViewer",
            "hex": "004680",
            "source": "https://www.teamviewer.com/en-us/"
        },
        {
            "title": "TED",
            "hex": "E62B1E",
            "source": "https://www.ted.com/participate/organize-a-local-tedx-event/tedx-organizer-guide/branding-promotions/logo-and-design/your-tedx-logo"
        },
        {
            "title": "Teespring",
            "hex": "ED2761",
            "source": "https://teespring.com"
        },
        {
            "title": "Tekton",
            "hex": "FD495C",
            "source": "https://github.com/cdfoundation/artwork/blob/3e748ca9cf9c3136a4a571f7655271b568c16a64/tekton/icon/black/tekton-icon-black.svg",
            "guidelines": "https://github.com/cdfoundation/artwork/blob/main/tekton/tekton_brand_guide.pdf"
        },
        {
            "title": "TELE5",
            "hex": "C2AD6F",
            "source": "https://www.tele5.de"
        },
        {
            "title": "Telegram",
            "hex": "26A5E4",
            "source": "https://telegram.org"
        },
        {
            "title": "Telegraph",
            "hex": "FAFAFA",
            "source": "https://telegra.ph"
        },
        {
            "title": "Temporal",
            "hex": "000000",
            "source": "https://github.com/temporalio/temporaldotio/blob/b6b5f3ed1fda818d5d6c07e27ec15d51a61f2267/public/images/icons/temporal-no-text.svg"
        },
        {
            "title": "Tencent QQ",
            "hex": "EB1923",
            "source": "https://en.wikipedia.org/wiki/File:Tencent_QQ.svg#/media/File:Tencent_QQ.svg"
        },
        {
            "title": "TensorFlow",
            "hex": "FF6F00",
            "source": "https://www.tensorflow.org/extras/tensorflow_brand_guidelines.pdf"
        },
        {
            "title": "Teradata",
            "hex": "F37440",
            "source": "https://github.com/Teradata/teradata.github.io/tree/0b5124f0c652d7ba006a487c8b4b21bd61150ab2"
        },
        {
            "title": "teratail",
            "hex": "F4C51C",
            "source": "https://teratail.com"
        },
        {
            "title": "Termius",
            "hex": "000000",
            "source": "https://termius.com/brand-resources",
            "guidelines": "https://termius.com/terms-of-use"
        },
        {
            "title": "Terraform",
            "hex": "7B42BC",
            "source": "https://www.hashicorp.com/brand",
            "guidelines": "https://www.hashicorp.com/brand"
        },
        {
            "title": "Tesco",
            "hex": "00539F",
            "source": "https://www.tesco.com"
        },
        {
            "title": "Tesla",
            "hex": "CC0000",
            "source": "https://www.tesla.com/tesla-gallery"
        },
        {
            "title": "TestCafe",
            "hex": "36B6E5",
            "source": "https://github.com/DevExpress/testcafe/blob/dd174b6682b5f2675ac90e305d3d893c36a1d814/media/logos/svg/TestCafe-logo-600.svg"
        },
        {
            "title": "Testin",
            "hex": "007DD7",
            "source": "https://www.testin.cn"
        },
        {
            "title": "Testing Library",
            "hex": "E33332",
            "source": "https://testing-library.com"
        },
        {
            "title": "TestRail",
            "hex": "65C179",
            "source": "https://www.testrail.com"
        },
        {
            "title": "Tether",
            "hex": "50AF95",
            "aliases": {
                "aka": [
                    "USDt"
                ]
            },
            "source": "https://tether.to/branding/",
            "guidelines": "https://tether.to/branding/"
        },
        {
            "title": "Textpattern",
            "hex": "FFDA44",
            "source": "https://textpattern.com"
        },
        {
            "title": "TGA",
            "hex": "0014FF",
            "source": "https://thegameawards.com/about",
            "aliases": {
                "aka": [
                    "The Game Awards"
                ]
            }
        },
        {
            "title": "Thangs",
            "hex": "FFBC00",
            "source": "https://thangs.com"
        },
        {
            "title": "The Algorithms",
            "hex": "00BCB4",
            "source": "https://github.com/TheAlgorithms/website/blob/f4e439578c88fed3b21c70898605238602975d2d/public/logo_t.svg"
        },
        {
            "title": "The Conversation",
            "hex": "D8352A",
            "source": "https://theconversation.com/republishing-guidelines"
        },
        {
            "title": "The Irish Times",
            "hex": "000000",
            "source": "https://www.irishtimes.com"
        },
        {
            "title": "The Mighty",
            "hex": "D0072A",
            "source": "https://themighty.com"
        },
        {
            "title": "The Models Resource",
            "hex": "3A75BD",
            "source": "https://www.models-resource.com"
        },
        {
            "title": "The Movie Database",
            "aliases": {
                "aka": [
                    "TMDB"
                ]
            },
            "hex": "01B4E4",
            "source": "https://www.themoviedb.org/about/logos-attribution"
        },
        {
            "title": "The North Face",
            "hex": "000000",
            "source": "https://www.thenorthface.com"
        },
        {
            "title": "The Register",
            "hex": "FF0000",
            "source": "https://www.theregister.co.uk"
        },
        {
            "title": "The Sounds Resource",
            "hex": "39BE6B",
            "source": "https://www.sounds-resource.com"
        },
        {
            "title": "The Spriters Resource",
            "hex": "BE3939",
            "source": "https://www.spriters-resource.com"
        },
        {
            "title": "The Washington Post",
            "hex": "231F20",
            "source": "https://www.washingtonpost.com/brand-studio/archive/"
        },
        {
            "title": "Thingiverse",
            "hex": "248BFB",
            "source": "https://www.thingiverse.com"
        },
        {
            "title": "ThinkPad",
            "hex": "EE2624",
            "source": "https://www.lenovo.com/us/en/thinkpad"
        },
        {
            "title": "Threadless",
            "hex": "0099FF",
            "source": "https://www.threadless.com/about-us/"
        },
        {
            "title": "Threads",
            "hex": "000000",
            "source": "https://commons.wikimedia.org/wiki/File:Threads_(app)_logo.svg"
        },
        {
            "title": "Three.js",
            "hex": "000000",
            "source": "https://github.com/mrdoob/three.js/blob/a567b810cfcb7f6a03e4faea99f03c53081da477/files/icon.svg"
        },
        {
            "title": "Threema",
            "hex": "3FE669",
            "source": "https://threema.ch/en/press"
        },
        {
            "title": "Thumbtack",
            "hex": "009FD9",
            "source": "https://www.thumbtack.com/press/media-resources/"
        },
        {
            "title": "Thunderbird",
            "hex": "0A84FF",
            "source": "https://github.com/thundernest/thunderbird-website/blob/d7446f3eee14b38f02ee60da7d4b4fb8c9ef20e3/media/svg/logo.svg"
        },
        {
            "title": "Thurgauer Kantonalbank",
            "hex": "006D41",
            "source": "https://www.tkb.ch"
        },
        {
            "title": "Thymeleaf",
            "hex": "005F0F",
            "source": "https://github.com/thymeleaf/thymeleaf-org/blob/0427d4d4c6f08d3a1fbed3bc90ceeebcf094b532/artwork/thymeleaf%202016/thymeleaf.svg"
        },
        {
            "title": "Ticketmaster",
            "hex": "026CDF",
            "source": "https://design.ticketmaster.com/brand/overview/"
        },
        {
            "title": "Tidal",
            "hex": "000000",
            "source": "https://tidal.com"
        },
        {
            "title": "TiddlyWiki",
            "hex": "111111",
            "source": "https://tiddlywiki.com"
        },
        {
            "title": "Tide",
            "hex": "4050FB",
            "source": "https://www.tide.co/newsroom/"
        },
        {
            "title": "Tidyverse",
            "hex": "1A162D",
            "source": "https://github.com/rstudio/hex-stickers/blob/69528093ef59f541e5a4798dbcb00e60267e8870/SVG/tidyverse.svg"
        },
        {
            "title": "TietoEVRY",
            "hex": "063752",
            "source": "https://www.tietoevry.com/en/about-us/our-company/"
        },
        {
            "title": "TikTok",
            "hex": "000000",
            "source": "https://tiktok.com"
        },
        {
            "title": "Tile",
            "hex": "000000",
            "source": "https://www.thetileapp.com"
        },
        {
            "title": "Timescale",
            "hex": "FDB515",
            "source": "https://www.timescale.com"
        },
        {
            "title": "Tina",
            "hex": "EC4815",
            "source": "https://github.com/tinacms/tinacms/blob/965edfb7d2a318ab6b86a4772e4daebf53f34f2e/examples/tina-self-hosted-demo/public/tina.svg"
        },
        {
            "title": "Tinder",
            "hex": "FF6B6B",
            "source": "https://www.gotinder.com/press"
        },
        {
            "title": "TinyLetter",
            "hex": "ED1C24",
            "source": "https://tinyletter.com/site/press/"
        },
        {
            "title": "Tistory",
            "hex": "000000",
            "source": "https://tistory.com",
            "aliases": {
                "loc": {
                    "ko-KR": "티스토리"
                }
            }
        },
        {
            "title": "tmux",
            "hex": "1BB91F",
            "source": "https://github.com/tmux/tmux/tree/f04cc3997629823f0e304d4e4184e2ec93c703f0/logo"
        },
        {
            "title": "TNT",
            "hex": "FF6600",
            "source": "https://commons.wikimedia.org/wiki/File:TNT_Express_Logo.svg"
        },
        {
            "title": "Todoist",
            "hex": "E44332",
            "source": "https://doist.com/press/"
        },
        {
            "title": "Toggl",
            "hex": "FFDE91",
            "source": "https://toggl.com/track/media-toolkit"
        },
        {
            "title": "Toggl Track",
            "hex": "E57CD8",
            "source": "https://toggl.com/track/media-toolkit"
        },
        {
            "title": "Tokyo Metro",
            "hex": "149DD3",
            "source": "https://en.wikipedia.org/wiki/File:TokyoMetro.svg"
        },
        {
            "title": "TOML",
            "hex": "9C4121",
            "source": "https://github.com/toml-lang/toml/blob/625f62b55c5acdfb9924c78e1d0bf4cf0be23d91/logos/toml.svg"
        },
        {
            "title": "Tomorrowland",
            "hex": "000000",
            "source": "https://global.tomorrowland.com"
        },
        {
            "title": "Topcoder",
            "hex": "29A7DF",
            "source": "https://www.topcoder.com/thrive/articles/How%20to%20use%20the%20Topcoder%20GUI%20KIT",
            "guidelines": "https://www.topcoder.com/thrive/articles/How%20to%20use%20the%20Topcoder%20GUI%20KIT"
        },
        {
            "title": "Toptal",
            "hex": "3863A0",
            "source": "https://www.toptal.com/branding"
        },
        {
            "title": "Tor Browser",
            "hex": "7D4698",
            "source": "https://styleguide.torproject.org/brand-assets/"
        },
        {
            "title": "Tor Project",
            "hex": "7E4798",
            "source": "https://styleguide.torproject.org/brand-assets/"
        },
        {
            "title": "Toshiba",
            "hex": "FF0000",
            "source": "https://commons.wikimedia.org/wiki/File:Toshiba_logo.svg"
        },
        {
            "title": "Toyota",
            "hex": "EB0A1E",
            "source": "https://www.toyota.com/brandguidelines/logo/",
            "guidelines": "https://www.toyota.com/brandguidelines/"
        },
        {
            "title": "TP-Link",
            "hex": "4ACBD6",
            "source": "https://www.tp-link.com"
        },
        {
            "title": "tqdm",
            "hex": "FFC107",
            "source": "https://github.com/tqdm/img/blob/0dd23d9336af67976f88f9988ea660cde78c54d4/logo.svg"
        },
        {
            "title": "Traefik Mesh",
            "hex": "9D0FB0",
            "source": "https://github.com/traefik/mesh/blob/ef03c40b78c08931d47fdad0be10d1986f4e21bc/docs/content/assets/img/traefik-mesh-logo.svg"
        },
        {
            "title": "Traefik Proxy",
            "hex": "24A1C1",
            "source": "https://traefik.io/traefik/"
        },
        {
            "title": "Trailforks",
            "hex": "FFCD00",
            "source": "https://www.trailforks.com/about/graphics/",
            "guidelines": "https://www.trailforks.com/about/graphics/"
        },
        {
            "title": "TrainerRoad",
            "hex": "DA291C",
            "source": "https://www.trainerroad.com/press/",
            "guidelines": "https://www.trainerroad.com/press/"
        },
        {
            "title": "Trakt",
            "hex": "ED1C24",
            "source": "https://trakt.tv"
        },
        {
            "title": "Transport for Ireland",
            "hex": "00B274",
            "source": "https://www.transportforireland.ie"
        },
        {
            "title": "Transport for London",
            "hex": "113B92",
            "source": "https://tfl.gov.uk"
        },
        {
            "title": "Travis CI",
            "hex": "3EAAAF",
            "source": "https://travis-ci.com/logo"
        },
        {
            "title": "Treehouse",
            "hex": "5FCF80",
            "source": "https://teamtreehouse.com/about"
        },
        {
            "title": "Trello",
            "hex": "0052CC",
            "source": "https://atlassian.design/resources/logo-library",
            "guidelines": "https://atlassian.design/foundations/logos/"
        },
        {
            "title": "Trend Micro",
            "hex": "D71921",
            "source": "https://www.trendmicro.com"
        },
        {
            "title": "Treyarch",
            "hex": "000000",
            "source": "https://upload.wikimedia.org/wikipedia/en/7/7a/Treyarch_logo.svg"
        },
        {
            "title": "Trilium",
            "hex": "000000",
            "source": "https://github.com/zadam/trilium/blob/05d2f4fe96f49c5bc7f3a02a9e47fc352ce5971d/images/icon.svg"
        },
        {
            "title": "Triller",
            "hex": "FF0089",
            "source": "https://triller.co/static/media/illustrations/logo-full-white.svg"
        },
        {
            "title": "Trino",
            "hex": "DD00A1",
            "source": "https://github.com/trinodb/docs.trino.io/blob/653a46f6bdc64b5f67302dc9ab8a0c432ca25e70/352/_static/trino.svg"
        },
        {
            "title": "Trip.com",
            "hex": "287DFA",
            "source": "https://careers.trip.com"
        },
        {
            "title": "Tripadvisor",
            "hex": "34E0A1",
            "source": "https://tripadvisor.mediaroom.com/logo-guidelines"
        },
        {
            "title": "Trivy",
            "hex": "1904DA",
            "source": "https://www.aquasec.com/brand/",
            "guidelines": "https://www.aquasec.com/brand/"
        },
        {
            "title": "Trove",
            "hex": "2D004B",
            "source": "https://trove.nla.gov.au/about/who-we-are/our-logo",
            "guidelines": "https://trove.nla.gov.au/about/who-we-are/trove-brand-guidelines"
        },
        {
            "title": "tRPC",
            "hex": "2596BE",
            "source": "https://github.com/trpc/trpc/blob/e0df4a2d5b498dd953a65901e04915c6e3f7ecc5/www/static/img/logo-no-text.svg"
        },
        {
            "title": "TrueNAS",
            "hex": "0095D5",
            "source": "https://www.truenas.com"
        },
        {
            "title": "trulia",
            "hex": "0A0B09",
            "source": "https://www.trulia.com/newsroom/media/brand-logos/",
            "guidelines": "https://www.trulia.com/newsroom/media/brand-logos/"
        },
        {
            "title": "Trusted Shops",
            "hex": "FFDC0F",
            "source": "https://brand.trustedshops.com/d/dorIFVeUmcN9/corporate-design"
        },
        {
            "title": "Trustpilot",
            "hex": "00B67A",
            "source": "https://support.trustpilot.com/hc/en-us/articles/206289947-Trustpilot-Brand-Assets-Style-Guide"
        },
        {
            "title": "Try It Online",
            "hex": "303030",
            "source": "https://tio.run"
        },
        {
            "title": "TryHackMe",
            "hex": "212C42",
            "source": "https://tryhackme.com/about"
        },
        {
            "title": "ts-node",
            "hex": "3178C6",
            "source": "https://typestrong.org/ts-node/"
        },
        {
            "title": "Tubi",
            "hex": "000000",
            "source": "https://corporate.tubitv.com/press-releases/"
        },
        {
            "title": "TUI",
            "hex": "D40E14",
            "source": "https://www.design.tui/brand/logos/",
            "guidelines": "https://www.design.tui/brand/"
        },
        {
            "title": "Tumblr",
            "hex": "36465D",
            "source": "https://www.tumblr.com/logo"
        },
        {
            "title": "TuneIn",
            "hex": "14D8CC",
            "source": "https://cms.tunein.com/press/"
        },
        {
            "title": "Turbo",
            "hex": "5CD8E5",
            "source": "https://turbo.hotwired.dev"
        },
        {
            "title": "Turborepo",
            "hex": "EF4444",
            "source": "https://github.com/vercel/turborepo/blob/7312e316629a2138f895a90c9704045891be817b/docs/public/logo-light.svg"
        },
        {
            "title": "TurboSquid",
            "hex": "FF8135",
            "source": "https://www.brand.turbosquid.com/turbosquidicons",
            "guidelines": "https://www.brand.turbosquid.com"
        },
        {
            "title": "Turkish Airlines",
            "hex": "C70A0C",
            "source": "https://www.turkishairlines.com/tr-int/basin-odasi/logo-arsivi/index.html"
        },
        {
            "title": "Tutanota",
            "hex": "840010",
            "source": "https://github.com/tutao/tutanota/blob/8ff5f0e7d78834ac8fcb0f2357c394b757ea4793/resources/images/logo-solo-red.svg"
        },
        {
            "title": "TV Time",
            "hex": "FFD400",
            "source": "https://www.tvtime.com"
        },
        {
            "title": "Twilio",
            "hex": "F22F46",
            "source": "https://www.twilio.com/company/brand"
        },
        {
            "title": "Twitch",
            "hex": "9146FF",
            "source": "https://brand.twitch.tv"
        },
        {
            "title": "Twitter",
            "hex": "1D9BF0",
            "source": "https://brand.twitter.com",
            "guidelines": "https://about.twitter.com/en/who-we-are/brand-toolkit"
        },
        {
            "title": "Twoo",
            "hex": "FF7102",
            "source": "https://www.twoo.com/about/press"
        },
        {
            "title": "Typeform",
            "hex": "262627",
            "source": "https://www.typeform.com"
        },
        {
            "title": "TypeScript",
            "hex": "3178C6",
            "source": "https://www.typescriptlang.org/branding",
            "guidelines": "https://www.typescriptlang.org/branding"
        },
        {
            "title": "TYPO3",
            "hex": "FF8700",
            "source": "https://typo3.com/fileadmin/assets/typo3logos/typo3_bullet_01.svg"
        },
        {
            "title": "Uber",
            "hex": "000000",
            "source": "https://www.uber.com/media/"
        },
        {
            "title": "Uber Eats",
            "hex": "06C167",
            "source": "https://www.ubereats.com"
        },
        {
            "title": "Ubiquiti",
            "hex": "0559C9",
            "source": "https://www.ui.com"
        },
        {
            "title": "Ubisoft",
            "hex": "000000",
            "source": "https://www.ubisoft.com/en-US/company/overview.aspx"
        },
        {
            "title": "uBlock Origin",
            "hex": "800000",
            "source": "https://github.com/gorhill/uBlock/blob/59aa235952a9289cfe72e4fb9f8a7d8f4c80be9a/src/img/ublock.svg"
        },
        {
            "title": "Ubuntu",
            "hex": "E95420",
            "source": "https://design.ubuntu.com/downloads/",
            "guidelines": "https://design.ubuntu.com/brand/ubuntu-logo/"
        },
        {
            "title": "Udacity",
            "hex": "02B3E4",
            "source": "https://www.udacity.com"
        },
        {
            "title": "Udemy",
            "hex": "A435F0",
            "source": "https://www.udemy.com/ourbrand/"
        },
        {
            "title": "UFC",
            "hex": "D20A0A",
            "source": "https://www.ufc.com"
        },
        {
            "title": "UIkit",
            "hex": "2396F3",
            "source": "https://getuikit.com"
        },
        {
            "title": "Ulule",
            "hex": "18A5D6",
            "source": "https://ulule.frontify.com/d/EX3dK8qsXgqh/branding-guidelines"
        },
        {
            "title": "Umbraco",
            "hex": "3544B1",
            "source": "https://umbraco.com"
        },
        {
            "title": "UML",
            "hex": "FABD14",
            "source": "https://www.uml.org",
            "aliases": {
                "aka": [
                    "Unified Modelling Language"
                ]
            }
        },
        {
            "title": "Unacademy",
            "hex": "08BD80",
            "source": "https://unacademy.com"
        },
        {
            "title": "Under Armour",
            "hex": "1D1D1D",
            "source": "https://www.underarmour.com/en-us/"
        },
        {
            "title": "Underscore.js",
            "hex": "0371B5",
            "source": "https://github.com/jashkenas/underscore/blob/f098f61ff84931dea69c276b3674a62b6ae4def7/docs/images/underscore.png"
        },
        {
            "title": "Undertale",
            "hex": "E71D29",
            "source": "https://undertale.com"
        },
        {
            "title": "Unicode",
            "hex": "5455FE",
            "source": "https://en.wikipedia.org/wiki/Unicode"
        },
        {
            "title": "Unilever",
            "hex": "1F36C7",
            "source": "https://www.unilever.co.uk/about/who-we-are/our-logo/"
        },
        {
            "title": "United Airlines",
            "hex": "002244",
            "source": "https://en.wikipedia.org/wiki/File:United_Airlines_Logo.svg"
        },
        {
            "title": "Unity",
            "hex": "FFFFFF",
            "source": "https://brand.unity.com",
            "guidelines": "https://brand.unity.com"
        },
        {
            "title": "Unlicense",
            "hex": "808080",
            "source": "https://commons.wikimedia.org/wiki/File:PD-icon.svg"
        },
        {
            "title": "UnoCSS",
            "hex": "333333",
            "source": "https://github.com/unocss/unocss/blob/fc2ed5bb6019b45565ff5293d4b650522f1b79b4/playground/public/icon.svg"
        },
        {
            "title": "Unraid",
            "hex": "F15A2C",
            "source": "https://unraid.net"
        },
        {
            "title": "Unreal Engine",
            "hex": "0E1128",
            "source": "https://www.unrealengine.com/en-US/branding",
            "guidelines": "https://www.unrealengine.com/en-US/branding"
        },
        {
            "title": "Unsplash",
            "hex": "000000",
            "source": "https://unsplash.com"
        },
        {
            "title": "Untangle",
            "hex": "68BD49",
            "source": "https://www.untangle.com/company-overview/",
            "guidelines": "https://www.untangle.com/company-overview/"
        },
        {
            "title": "Untappd",
            "hex": "FFC000",
            "source": "https://untappd.com"
        },
        {
            "title": "UpCloud",
            "hex": "7B00FF",
            "source": "https://upcloud.com/brand-assets/",
            "guidelines": "https://upcloud.com/brand-assets/"
        },
        {
            "title": "UpLabs",
            "hex": "3930D8",
            "source": "https://www.uplabs.com"
        },
        {
            "title": "Uploaded",
            "hex": "0E70CB",
            "source": "https://www.uploaded.net"
        },
        {
            "title": "UPS",
            "hex": "150400",
            "source": "https://www.ups.com"
        },
        {
            "title": "Upstash",
            "hex": "00E9A3",
            "source": "https://upstash.com"
        },
        {
            "title": "Uptime Kuma",
            "hex": "5CDD8B",
            "source": "https://uptime.kuma.pet"
        },
        {
            "title": "Uptobox",
            "hex": "5CE1E6",
            "source": "https://uptoboxpremium.org"
        },
        {
            "title": "Upwork",
            "hex": "6FDA44",
            "source": "https://www.upwork.com/press/"
        },
        {
            "title": "USPS",
            "hex": "333366",
            "source": "https://www.usps.com"
        },
        {
            "title": "V",
            "hex": "5D87BF",
            "source": "https://github.com/vlang/v-logo/tree/62dd9fe256f64190b53a306310c4a4cc27398d0f",
            "license": {
                "type": "MIT"
            }
        },
        {
            "title": "V2EX",
            "hex": "1F1F1F",
            "source": "https://www.v2ex.com"
        },
        {
            "title": "V8",
            "hex": "4B8BF5",
            "source": "https://v8.dev/logo"
        },
        {
            "title": "Vaadin",
            "hex": "00B4F0",
            "source": "https://vaadin.com/trademark",
            "guidelines": "https://vaadin.com/trademark"
        },
        {
            "title": "Vagrant",
            "hex": "1868F2",
            "source": "https://www.hashicorp.com/brand",
            "guidelines": "https://www.hashicorp.com/brand"
        },
        {
            "title": "Vala",
            "hex": "7239B3",
            "source": "https://commons.wikimedia.org/wiki/File:Vala_Logo.svg",
            "license": {
                "type": "MIT",
                "url": "https://commons.wikimedia.org/wiki/File:Vala_Logo.svg"
            }
        },
        {
            "title": "Valorant",
            "hex": "FA4454",
            "source": "https://commons.wikimedia.org/wiki/File:Valorant_logo_-_black_color_version.svg"
        },
        {
            "title": "Valve",
            "hex": "F74843",
            "source": "https://www.valvesoftware.com"
        },
        {
            "title": "Vapor",
            "hex": "0D0D0D",
            "source": "https://vapor.codes"
        },
        {
            "title": "Vault",
            "hex": "000000",
            "source": "https://www.hashicorp.com/brand",
            "guidelines": "https://www.hashicorp.com/brand"
        },
        {
            "title": "Vauxhall",
            "hex": "EB001E",
            "source": "https://www.stellantis.com/en/brands/vauxhall"
        },
        {
            "title": "vBulletin",
            "hex": "184D66",
            "source": "https://commons.wikimedia.org/wiki/File:VBulletin.svg"
        },
        {
            "title": "Vector Logo Zone",
            "hex": "184D66",
            "source": "https://www.vectorlogo.zone"
        },
        {
            "title": "Vectorworks",
            "hex": "000000",
            "source": "https://www.vectorworks.net/en-US"
        },
        {
            "title": "Veeam",
            "hex": "00B336",
            "source": "https://www.veeam.com/newsroom/veeam-graphics.html"
        },
        {
            "title": "Veepee",
            "hex": "EC008C",
            "source": "https://www.veepee.fr"
        },
        {
            "title": "Vega",
            "hex": "2450B2",
            "source": "https://github.com/vega/logos/blob/af32bc29f0c09c8de826aaafb037935fb69e960a/assets/VG_Black.svg",
            "guidelines": "https://github.com/vega/logos",
            "license": {
                "type": "BSD-3-Clause"
            }
        },
        {
            "title": "Velog",
            "hex": "20C997",
            "source": "https://github.com/velopert/velog-client/blob/8fbbb371f4b4525b6747e54d0c608900ea8bf03e/src/static/svg/velog-icon.svg"
        },
        {
            "title": "Venmo",
            "hex": "3D95CE",
            "source": "https://venmo.com/about/brand/"
        },
        {
            "title": "Vercel",
            "hex": "000000",
            "source": "https://vercel.com/design"
        },
        {
            "title": "Verdaccio",
            "hex": "4B5E40",
            "source": "https://verdaccio.org/docs/en/logo"
        },
        {
            "title": "Veritas",
            "hex": "B1181E",
            "source": "https://my.veritas.com/cs/groups/partner/documents/styleguide/mdaw/mdq5/~edisp/tus3cpeapp3855186572.pdf"
        },
        {
            "title": "Verizon",
            "hex": "CD040B",
            "source": "https://www.verizondigitalmedia.com/about/logo-usage/"
        },
        {
            "title": "VEXXHOST",
            "hex": "2A1659",
            "source": "https://vexxhost.com"
        },
        {
            "title": "vFairs",
            "hex": "EF4678",
            "source": "https://www.vfairs.com"
        },
        {
            "title": "Viadeo",
            "hex": "F07355",
            "source": "https://viadeo.journaldunet.com"
        },
        {
            "title": "Viber",
            "hex": "7360F2",
            "source": "https://www.viber.com/brand-center/"
        },
        {
            "title": "Vim",
            "hex": "019733",
            "source": "https://commons.wikimedia.org/wiki/File:Vimlogo.svg"
        },
        {
            "title": "Vimeo",
            "hex": "1AB7EA",
            "source": "https://vimeo.com/about/brand_guidelines"
        },
        {
            "title": "Vimeo Livestream",
            "hex": "0A0A20",
            "source": "https://livestream.com"
        },
        {
            "title": "Virgin",
            "aliases": {
                "aka": [
                    "Virgin Group"
                ]
            },
            "hex": "E10A0A",
            "source": "https://www.virgin.com/img/virgin-logo-square.svg"
        },
        {
            "title": "Virgin Media",
            "hex": "ED1A37",
            "source": "https://en.wikipedia.org/wiki/Virgin_Media#/media/File:Virgin_Media.svg"
        },
        {
            "title": "VirtualBox",
            "hex": "183A61",
            "source": "https://commons.wikimedia.org/wiki/File:Virtualbox_logo.png"
        },
        {
            "title": "VirusTotal",
            "hex": "394EFF",
            "source": "https://www.virustotal.com"
        },
        {
            "title": "Visa",
            "hex": "1A1F71",
            "source": "https://merchantsignageeu.visa.com/product.asp?dptID=696"
        },
        {
            "title": "Visual Basic",
            "hex": "512BD4",
            "source": "https://aka.ms/fluentui-icons",
            "guidelines": "https://aka.ms/fluentui-assets-license"
        },
        {
            "title": "Visual Studio",
            "hex": "5C2D91",
            "source": "https://visualstudio.microsoft.com"
        },
        {
            "title": "Visual Studio Code",
            "hex": "007ACC",
            "source": "https://commons.wikimedia.org/wiki/File:Visual_Studio_Code_1.35_icon.svg"
        },
        {
            "title": "Vite",
            "hex": "646CFF",
            "source": "https://vitejs.dev"
        },
        {
            "title": "Vitess",
            "hex": "F16728",
            "source": "https://cncf-branding.netlify.app/projects/vitess/"
        },
        {
            "title": "Vitest",
            "hex": "6E9F18",
            "source": "https://vitest.dev"
        },
        {
            "title": "Viva Wallet",
            "hex": "1F263A",
            "source": "https://www.vivawallet.com/gb_en/press-center-gb"
        },
        {
            "title": "Vivaldi",
            "hex": "EF3939",
            "source": "https://vivaldi.com/press/"
        },
        {
            "title": "Vivino",
            "hex": "AA1329",
            "source": "https://www.vivino.com/press"
        },
        {
            "title": "VK",
            "hex": "0077FF",
            "source": "https://vk.com/brand",
            "guidelines": "https://vk.com/brand"
        },
        {
            "title": "VLC media player",
            "hex": "FF8800",
            "source": "https://git.videolan.org/?p=vlc.git;a=tree;f=extras/package/macosx/asset_sources"
        },
        {
            "title": "VMware",
            "hex": "607078",
            "source": "https://myvmware.workspaceair.com"
        },
        {
            "title": "Vodafone",
            "hex": "E60000",
            "source": "https://web.vodafone.com.eg"
        },
        {
            "title": "VoIP.ms",
            "hex": "E1382D",
            "source": "https://voip.ms"
        },
        {
            "title": "Volkswagen",
            "hex": "151F5D",
            "source": "https://www.volkswagen.ie"
        },
        {
            "title": "Volvo",
            "hex": "003057",
            "source": "https://www.media.volvocars.com/global/en-gb/logos"
        },
        {
            "title": "Vonage",
            "hex": "FFFFFF",
            "source": "https://www.vonage.com"
        },
        {
            "title": "Voron Design",
            "hex": "ED3023",
            "source": "https://github.com/VoronDesign/Voron-Extras/blob/d8591f964b408b3da21b6f9b4ab0437e229065de/Images/Logo/SVG/Voron_Design_Hex.svg"
        },
        {
            "title": "Vowpal Wabbit",
            "hex": "FF81F9",
            "source": "https://github.com/VowpalWabbit/vowpal_wabbit/blob/1da1aa4bb4f2dfb5e1a6083c14b429b30eba372d/logo_assets/vowpal-wabbits-icon.svg"
        },
        {
            "title": "VOX",
            "hex": "DA074A",
            "source": "https://commons.wikimedia.org/wiki/File:VOX_Logo_2013.svg"
        },
        {
            "title": "VSCO",
            "hex": "000000",
            "source": "https://vscopress.co/media-kit"
        },
        {
            "title": "VSCodium",
            "hex": "2F80ED",
            "source": "https://vscodium.com"
        },
        {
            "title": "VTEX",
            "hex": "ED125F",
            "source": "https://vtex.com"
        },
        {
            "title": "Vue.js",
            "hex": "4FC08D",
            "source": "https://github.com/vuejs/art/tree/d840546f0779f0639ba3fe1cb78e7b04d8127eab",
            "guidelines": "https://github.com/vuejs/art/blob/master/README.md",
            "license": {
                "type": "CC-BY-NC-SA-4.0"
            }
        },
        {
            "title": "Vuetify",
            "hex": "1867C0",
            "source": "https://vuetifyjs.com"
        },
        {
            "title": "Vulkan",
            "hex": "AC162C",
            "source": "https://www.khronos.org/legal/trademarks/"
        },
        {
            "title": "Vultr",
            "hex": "007BFC",
            "source": "https://www.vultr.com/company/brand-assets/"
        },
        {
            "title": "W3C",
            "hex": "005A9C",
            "source": "https://www.w3.org/Consortium/Legal/logo-usage-20000308",
            "license": {
                "type": "custom",
                "url": "https://www.w3.org/Consortium/Legal/2002/trademark-license-20021231"
            }
        },
        {
            "title": "Wacom",
            "hex": "000000",
            "source": "https://support.wacom.com/hc/en-us"
        },
        {
            "title": "Wagtail",
            "hex": "43B1B0",
            "source": "https://github.com/wagtail/wagtail/blob/e3e46e23b780aa2b1b521de081cb81872f77466d/wagtail/admin/static_src/wagtailadmin/images/wagtail-logo.svg"
        },
        {
            "title": "Wails",
            "hex": "DF0000",
            "source": "https://wails.io"
        },
        {
            "title": "WakaTime",
            "hex": "000000",
            "source": "https://wakatime.com/legal/logos-and-trademark-usage",
            "guidelines": "https://wakatime.com/legal/logos-and-trademark-usage"
        },
        {
            "title": "WALKMAN",
            "hex": "000000",
            "source": "https://en.wikipedia.org/wiki/File:Walkman_logo.svg"
        },
        {
            "title": "Wallabag",
            "hex": "3F6184",
            "source": "https://github.com/wallabag/logo/blob/f670395da2d85c3bbcb8dcfa8d2a339d8af5abb0/_default/icon/svg/logo-icon-black-no-bg.svg"
        },
        {
            "title": "WalletConnect",
            "hex": "3B99FC",
            "source": "https://walletconnect.com/brand"
        },
        {
            "title": "Walmart",
            "hex": "0071CE",
            "source": "https://corporate.walmart.com",
            "guidelines": "https://one.walmart.com/content/people-experience/associate-brand-center.html"
        },
        {
            "title": "Wantedly",
            "hex": "21BDDB",
            "source": "https://wantedlyinc.com/ja/brand_assets",
            "guidelines": "https://wantedlyinc.com/ja/brand_assets"
        },
        {
            "title": "Wappalyzer",
            "hex": "32067C",
            "source": "https://www.wappalyzer.com"
        },
        {
            "title": "Warner Bros.",
            "slug": "warnerbros",
            "hex": "004DB4",
            "source": "https://www.warnerbros.com"
        },
        {
            "title": "Warp",
            "hex": "01A4FF",
            "source": "https://warp.dev"
        },
        {
            "title": "Wasabi",
            "hex": "01CD3E",
            "source": "https://wasabi.com"
        },
        {
            "title": "wasmCloud",
            "hex": "00BC8E",
            "source": "https://github.com/wasmCloud/branding/tree/0827503c63f55471a0c709e97d609f56d716be40",
            "guidelines": "https://github.com/wasmCloud/branding/"
        },
        {
            "title": "Wasmer",
            "hex": "4946DD",
            "source": "https://github.com/wasmerio/wasmer.io/blob/0d425f5b4ace56496e75278e304f54492c46adde/public/images/icon.svg"
        },
        {
            "title": "Wattpad",
            "hex": "FF500A",
            "source": "https://company.wattpad.com/brandguideline",
            "guidelines": "https://company.wattpad.com/brandguideline"
        },
        {
            "title": "Wayland",
            "hex": "FFBC00",
            "source": "https://gitlab.freedesktop.org/wayland/weston/-/blob/77ede00a938b8137bd638ce67b6f58cb52b1d1b0/data/wayland.svg",
            "license": {
                "type": "MIT"
            }
        },
        {
            "title": "Waze",
            "hex": "33CCFF",
            "source": "https://www.waze.com"
        },
        {
            "title": "Wear OS",
            "hex": "4285F4",
            "source": "https://partnermarketinghub.withgoogle.com/#/brands/"
        },
        {
            "title": "Weasyl",
            "hex": "990000",
            "source": "https://www.weasyl.com"
        },
        {
            "title": "Web3.js",
            "hex": "F16822",
            "source": "https://github.com/ChainSafe/web3.js/blob/fdbda4958cbdbaebe8ed5ea59183582b07fac254/assets/logo/web3js.svg"
        },
        {
            "title": "WebAssembly",
            "hex": "654FF0",
            "source": "https://webassembly.org"
        },
        {
            "title": "WebAuthn",
            "hex": "3423A6",
            "source": "https://github.com/webauthn-open-source/webauthn-logos/tree/b21be672811eb4a5caadaba41044970cae299a55",
            "guidelines": "https://github.com/webauthn-open-source/webauthn-logos"
        },
        {
            "title": "webcomponents.org",
            "hex": "29ABE2",
            "source": "https://www.webcomponents.org"
        },
        {
            "title": "WebdriverIO",
            "hex": "EA5906",
            "source": "https://webdriver.io/docs/api/"
        },
        {
            "title": "Webflow",
            "hex": "4353FF",
            "source": "https://webflow.com"
        },
        {
            "title": "WebGL",
            "hex": "990000",
            "source": "https://www.khronos.org/legal/trademarks/",
            "guidelines": "https://www.khronos.org/legal/trademarks/"
        },
        {
            "title": "webhint",
            "hex": "4700A3",
            "source": "https://github.com/webhintio/webhint.io/blob/5c9f10a33a6d68e1f0d2b1eff0829685b9123433/src/webhint-theme/source/images/webhint-logo.svg"
        },
        {
            "title": "Weblate",
            "hex": "2ECCAA",
            "source": "https://github.com/WeblateOrg/graphics/blob/669e4f910abd9ec36fda172d2ea6f2f424a32ace/logo/weblate-black.svg",
            "license": {
                "type": "GPL-3.0-only"
            }
        },
        {
            "title": "Webmin",
            "hex": "7DA0D0",
            "source": "https://github.com/webmin/webmin/blob/84d2d3d17f638a43939220f78b83bfefbae37f76/images/webmin-blue.svg"
        },
        {
            "title": "WebMoney",
            "hex": "036CB5",
            "source": "https://www.webmoney.ru/rus/developers/logos.shtml"
        },
        {
            "title": "Webpack",
            "hex": "8DD6F9",
            "source": "https://webpack.js.org/branding/"
        },
        {
            "title": "WebRTC",
            "hex": "333333",
            "source": "https://webrtc.org"
        },
        {
            "title": "WebStorm",
            "hex": "000000",
            "source": "https://www.jetbrains.com/company/brand/logos/",
            "guidelines": "https://www.jetbrains.com/company/brand/"
        },
        {
            "title": "WEBTOON",
            "hex": "00D564",
            "source": "https://webtoons.com"
        },
        {
            "title": "webtrees",
            "hex": "2694E8",
            "source": "https://webtrees.net",
            "guidelines": "https://wtwi.jprodina.cz/index.php?title=Logo_webtrees"
        },
        {
            "title": "WeChat",
            "hex": "07C160",
            "source": "https://wechat.design/standard/download/brand",
            "guidelines": "https://wechat.design/standard/download/brand"
        },
        {
            "title": "WeGame",
            "hex": "FAAB00",
            "source": "https://www.wegame.com.cn"
        },
        {
            "title": "Weights & Biases",
            "hex": "FFBE00",
            "source": "https://wandb.ai"
        },
        {
            "title": "Welcome to the Jungle",
            "aliases": {
                "aka": [
                    "WTTJ"
                ]
            },
            "hex": "FFCD00",
            "source": "https://www.welcometothejungle.com"
        },
        {
            "title": "WEMO",
            "hex": "72D44C",
            "source": "https://commons.wikimedia.org/wiki/File:WeMoApp.svg"
        },
        {
            "title": "Western Digital",
            "aliases": {
                "aka": [
                    "WD"
                ]
            },
            "hex": "000000",
            "source": "https://www.westerndigital.com"
        },
        {
            "title": "WeTransfer",
            "hex": "409FFF",
            "source": "https://wetransfer.com"
        },
        {
            "title": "WhatsApp",
            "hex": "25D366",
            "source": "https://www.facebook.com/brand/resources/whatsapp/whatsapp-brand",
            "guidelines": "https://www.facebook.com/brand/resources/whatsapp/whatsapp-brand"
        },
        {
            "title": "When I Work",
            "hex": "51A33D",
            "source": "https://wheniwork.com"
        },
        {
            "title": "WhiteSource",
            "hex": "161D4E",
            "source": "https://www.whitesourcesoftware.com/whitesource-media-kit/"
        },
        {
            "title": "Wii",
            "hex": "8B8B8B",
            "source": "https://commons.wikimedia.org/wiki/File:Wii.svg"
        },
        {
            "title": "Wii U",
            "hex": "8B8B8B",
            "source": "https://commons.wikipedia.org/wiki/File:WiiU.svg"
        },
        {
            "title": "wiki.gg",
            "hex": "FF1985",
            "source": "https://commons.wiki.gg/wiki/Category:Wiki.gg_logos"
        },
        {
            "title": "Wiki.js",
            "hex": "1976D2",
            "source": "https://cdn.js.wiki/images/wikijs-butterfly-mono.svg"
        },
        {
            "title": "Wikidata",
            "hex": "006699",
            "source": "https://commons.wikimedia.org/wiki/File:Wikidata-logo-en.svg"
        },
        {
            "title": "Wikimedia Commons",
            "hex": "006699",
            "source": "https://commons.wikimedia.org/wiki/File:Commons-logo.svg"
        },
        {
            "title": "Wikipedia",
            "hex": "000000",
            "source": "https://commons.wikimedia.org/wiki/File:Wikipedia-logo-v2.svg"
        },
        {
            "title": "Wikiquote",
            "hex": "006699",
            "source": "https://commons.wikimedia.org/wiki/File:Wikiquote-logo.svg"
        },
        {
            "title": "Wikivoyage",
            "hex": "006699",
            "source": "https://commons.wikimedia.org/wiki/File:Wikivoyage-Logo-v3-en.svg"
        },
        {
            "title": "Winamp",
            "hex": "F93821",
            "source": "https://www.winamp.com"
        },
        {
            "title": "Windi CSS",
            "hex": "48B0F1",
            "source": "https://github.com/windicss/docs/blob/d7a01df515c4fa30dbb33ede7c46392e21fbf2cb/public/assets/logo.svg"
        },
        {
            "title": "Windows",
            "hex": "0078D4",
            "source": "https://commons.wikimedia.org/wiki/File:Windows_logo_-_2021_(Black).svg",
            "guidelines": "https://query.prod.cms.rt.microsoft.com/cms/api/am/binary/RE1voQq"
        },
        {
            "title": "Windows 10",
            "hex": "0078D6",
            "source": "https://commons.wikimedia.org/wiki/File:Windows_10_Logo.svg"
        },
        {
            "title": "Windows 11",
            "hex": "0078D4",
            "source": "https://commons.wikimedia.org/wiki/File:Windows_logo_-_2021_(Black).svg",
            "guidelines": "https://query.prod.cms.rt.microsoft.com/cms/api/am/binary/RE1voQq"
        },
        {
            "title": "Windows 95",
            "hex": "008080",
            "source": "https://en.wikipedia.org/wiki/Windows_95"
        },
        {
            "title": "Windows Terminal",
            "hex": "4D4D4D",
            "source": "https://github.com/microsoft/terminal/blob/a90289548f8548bf5c370a4b141b4b815c22616b/res/terminal/Terminal_HC.svg"
        },
        {
            "title": "Windows XP",
            "hex": "003399",
            "source": "https://commons.wikimedia.org/wiki/File:Windows_logo_-_2002%E2%80%932012_(Multicolored).svg"
        },
        {
            "title": "Winmate",
            "hex": "C11920",
            "source": "https://www.winmate.com/NewsAndEvents/Publications"
        },
        {
            "title": "Wipro",
            "hex": "341C53",
            "source": "https://www.wipro.com/content/dam/nexus/en/service-lines/applications/latest-thinking/state-of-cybersecurity-report-2019.pdf"
        },
        {
            "title": "Wire",
            "hex": "000000",
            "source": "https://brand.wire.com",
            "guidelines": "https://brand.wire.com"
        },
        {
            "title": "WireGuard",
            "hex": "88171A",
            "source": "https://www.wireguard.com"
        },
        {
            "title": "Wireshark",
            "hex": "1679A7",
            "source": "https://gitlab.com/wanduow/wireshark/-/blob/cd5539b0f76975474869984a9d2f0fce29d5c21e/image/wsicon.svg"
        },
        {
            "title": "Wise",
            "hex": "9FE870",
            "source": "https://wise.design/foundations/logo",
            "guidelines": "https://wise.design/foundations/logo"
        },
        {
            "title": "Wish",
            "hex": "2FB7EC",
            "source": "https://wish.com"
        },
        {
            "title": "Wistia",
            "hex": "54BBFF",
            "source": "https://wistia.com/about/assets",
            "guidelines": "https://wistia.com/about/assets"
        },
        {
            "title": "Wix",
            "hex": "0C6EFC",
            "source": "https://www.wix.com/about/design-assets"
        },
        {
            "title": "Wizz Air",
            "hex": "C6007E",
            "source": "https://wizzair.com/en-gb/information-and-services/about-us/press-office/logos"
        },
        {
            "title": "Wolfram",
            "hex": "DD1100",
            "source": "https://company.wolfram.com/press-center/wolfram-corporate/"
        },
        {
            "title": "Wolfram Language",
            "hex": "DD1100",
            "source": "https://company.wolfram.com/press-center/language/"
        },
        {
            "title": "Wolfram Mathematica",
            "hex": "DD1100",
            "source": "https://company.wolfram.com/press-center/mathematica/"
        },
        {
            "title": "Woo",
            "hex": "96588A",
            "source": "https://woocommerce.com/style-guide/",
            "guidelines": "https://woocommerce.com/trademark-guidelines/"
        },
        {
            "title": "WooCommerce",
            "hex": "96588A",
            "source": "https://woocommerce.com/style-guide/",
            "guidelines": "https://woocommerce.com/trademark-guidelines/"
        },
        {
            "title": "WordPress",
            "hex": "21759B",
            "source": "https://wordpress.org/about/logos"
        },
        {
            "title": "Workplace",
            "hex": "4326C4",
            "source": "https://en.facebookbrand.com",
            "guidelines": "https://en.facebookbrand.com"
        },
        {
            "title": "World Health Organization",
            "hex": "0093D5",
            "source": "https://www.who.int"
        },
        {
            "title": "WP Engine",
            "hex": "0ECAD4",
            "source": "https://wpengine.com/brand-assets/"
        },
        {
            "title": "WP Rocket",
            "hex": "F56640",
            "source": "https://wp-rocket.me"
        },
        {
            "title": "WPExplorer",
            "hex": "2563EB",
            "source": "https://wpexplorer.com"
        },
        {
            "title": "write.as",
            "hex": "5BC4EE",
            "source": "https://write.as/brand",
            "guidelines": "https://write.as/brand"
        },
        {
            "title": "WWE",
            "hex": "000000",
            "source": "https://commons.wikimedia.org/wiki/File:WWE_Network_logo.svg"
        },
        {
            "title": "Wwise",
            "hex": "00549F",
            "source": "https://www.audiokinetic.com/resources/credits/",
            "guidelines": "https://www.audiokinetic.com/resources/credits/"
        },
        {
            "title": "X",
            "hex": "000000",
            "source": "https://twitter.com"
        },
        {
            "title": "X.Org",
            "hex": "F28834",
            "source": "https://upload.wikimedia.org/wikipedia/commons/9/90/X.Org_Logo.svg"
        },
        {
            "title": "Xamarin",
            "hex": "3498DB",
            "source": "https://github.com/dotnet-foundation/swag/tree/0d21c59a604f348f509d772c12a99b888ed9f21f/xamarin"
        },
        {
            "title": "XAML",
            "hex": "0C54C2",
            "source": "https://github.com/microsoft/microsoft-ui-xaml/issues/1185#issuecomment-529731046"
        },
        {
            "title": "XAMPP",
            "hex": "FB7A24",
            "source": "https://www.apachefriends.org/en/"
        },
        {
            "title": "Xbox",
            "hex": "107C10",
            "source": "https://www.xbox.com/en-US/consoles"
        },
        {
            "title": "Xcode",
            "hex": "147EFB",
            "source": "https://developer.apple.com/develop/"
        },
        {
            "title": "XDA Developers",
            "hex": "EA7100",
            "source": "https://www.xda-developers.com"
        },
        {
            "title": "Xero",
            "hex": "13B5EA",
            "source": "https://www.xero.com/uk/about/media/downloads"
        },
        {
            "title": "XFCE",
            "hex": "2284F2",
            "source": "https://www.xfce.org/download#artwork"
        },
        {
            "title": "Xiaomi",
            "hex": "FF6900",
            "source": "https://www.mi.com/global"
        },
        {
            "title": "Xilinx",
            "hex": "E01F27",
            "source": "https://www.xilinx.com"
        },
        {
            "title": "Xing",
            "hex": "006567",
            "source": "https://dev.xing.com/logo_rules"
        },
        {
            "title": "XMPP",
            "hex": "002B5C",
            "source": "https://github.com/xsf/xmpp.org/tree/00c49187e353c1a156c95562dafaf129e688fbad/content/icons"
        },
        {
            "title": "XO",
            "hex": "5ED9C7",
            "source": "https://github.com/xojs/xo/tree/f9c7db99255d009b3c81535ced021c3f6ade57b4"
        },
        {
            "title": "XRP",
            "hex": "25A768",
            "source": "https://xrpl.org"
        },
        {
            "title": "XSplit",
            "hex": "0095DE",
            "source": "https://www.xsplit.com/presskit"
        },
        {
            "title": "XState",
            "hex": "2C3E50",
            "source": "https://github.com/davidkpiano/xstate/blob/544df7f00e2ef49603b5e5ff2f0d183ff6bd5e7c/docs/.vuepress/public/logo.svg"
        },
        {
            "title": "Y Combinator",
            "hex": "F0652F",
            "source": "https://www.ycombinator.com/press/"
        },
        {
            "title": "Yahoo!",
            "hex": "6001D2",
            "source": "https://yahoo.com"
        },
        {
            "title": "Yale",
            "hex": "FFD900",
            "source": "https://yalehome.com"
        },
        {
            "title": "Yamaha Corporation",
            "hex": "4B1E78",
            "source": "https://www.yamaha.com/en/"
        },
        {
            "title": "Yamaha Motor Corporation",
            "hex": "E60012",
            "source": "https://en.wikipedia.org/wiki/Yamaha_Motor_Company"
        },
        {
            "title": "YAML",
            "hex": "CB171E",
            "source": "https://commons.wikimedia.org/wiki/File:Official_YAML_Logo.svg"
        },
        {
            "title": "Yammer",
            "hex": "106EBE",
            "source": "https://developer.microsoft.com/en-us/fluentui#/styles/web/colors/products",
            "guidelines": "https://www.microsoft.com/en-us/legal/intellectualproperty/trademarks",
            "license": {
                "type": "custom",
                "url": "https://aka.ms/fluentui-assets-license"
            }
        },
        {
            "title": "Yarn",
            "hex": "2C8EBB",
            "source": "https://github.com/yarnpkg/assets/blob/76d30ca2aebed5b73ea8131d972218fb860bd32d/yarn-kitten-circle.svg",
            "guidelines": "https://github.com/yarnpkg/assets/tree/76d30ca2aebed5b73ea8131d972218fb860bd32d",
            "license": {
                "type": "CC-BY-4.0"
            }
        },
        {
            "title": "Yelp",
            "hex": "D32323",
            "source": "https://www.yelp.com/styleguide/icons"
        },
        {
            "title": "Yoast",
            "hex": "A4286A",
            "source": "https://yoast.com/media/logo/"
        },
        {
            "title": "YOLO",
            "hex": "00FFFF",
            "source": "https://pjreddie.com/darknet/yolo/"
        },
        {
            "title": "YourTravel.TV",
            "hex": "F79025",
            "source": "https://yourtravel.tv"
        },
        {
            "title": "YouTube",
            "hex": "FF0000",
            "source": "https://www.youtube.com/howyoutubeworks/resources/brand-resources/#logos-icons-and-colors",
            "guidelines": "https://www.youtube.com/howyoutubeworks/resources/brand-resources/#logos-icons-and-colors"
        },
        {
            "title": "YouTube Gaming",
            "hex": "FF0000",
            "source": "https://gaming.youtube.com"
        },
        {
            "title": "YouTube Music",
            "hex": "FF0000",
            "source": "https://partnermarketinghub.withgoogle.com/#/brands/"
        },
        {
            "title": "YouTube Studio",
            "hex": "FF0000",
            "source": "https://www.youtube.com"
        },
        {
            "title": "YouTube TV",
            "hex": "FF0000",
            "source": "https://partnermarketinghub.withgoogle.com/#/brands/"
        },
        {
            "title": "Yubico",
            "hex": "84BD00",
            "source": "https://www.yubico.com/wp-content/themes/coronado/img/icon.svg"
        },
        {
            "title": "Z-Wave",
            "hex": "1B365D",
            "source": "https://www.z-wave.com"
        },
        {
            "title": "Żabka",
            "hex": "006420",
            "source": "https://www.zabka.pl"
        },
        {
            "title": "Zalando",
            "hex": "FF6900",
            "source": "https://www.zalando.co.uk"
        },
        {
            "title": "Zalo",
            "hex": "0068FF",
            "source": "https://zalo.me"
        },
        {
            "title": "Zapier",
            "hex": "FF4A00",
            "source": "https://zapier.com/about/brand"
        },
        {
            "title": "Zara",
            "hex": "000000",
            "source": "https://www.zara.com"
        },
        {
            "title": "Zazzle",
            "hex": "212121",
            "source": "https://www.zazzle.com/logo",
            "guidelines": "https://www.zazzle.com/logo"
        },
        {
            "title": "Zcash",
            "aliases": {
                "aka": [
                    "ZEC"
                ]
            },
            "hex": "F4B728",
            "source": "https://z.cash/press/",
            "guidelines": "https://www.zfnd.org/about/trademark-policy/"
        },
        {
            "title": "ZDF",
            "hex": "FA7D19",
            "source": "https://www.zdf.de"
        },
        {
            "title": "Zebra Technologies",
            "hex": "000000",
            "source": "https://www.zebra.com"
        },
        {
            "title": "Zelle",
            "hex": "6D1ED4",
            "source": "https://www.zellepay.com"
        },
        {
            "title": "Zend",
            "hex": "0679EA",
            "source": "https://www.zend.com"
        },
        {
            "title": "Zend Framework",
            "hex": "68B604",
            "source": "https://framework.zend.com"
        },
        {
            "title": "Zendesk",
            "hex": "03363D",
            "source": "https://brandland.zendesk.com",
            "guidelines": "https://brandland.zendesk.com"
        },
        {
            "title": "Zenn",
            "hex": "3EA8FF",
            "source": "https://zenn.dev/mediakit"
        },
        {
            "title": "Zenodo",
            "hex": "1682D4",
            "source": "https://about.zenodo.org",
            "guidelines": "https://about.zenodo.org"
        },
        {
            "title": "Zerodha",
            "hex": "387ED1",
            "source": "https://zerodha.com"
        },
        {
            "title": "ZeroMQ",
            "hex": "DF0000",
            "source": "https://github.com/zeromq/zeromq.org/blob/00f635314a0b0b801d411c7efef314dfd9625404/static/safari-pinned-tab.svg"
        },
        {
            "title": "Zerply",
            "hex": "7BBB6E",
            "source": "https://zerply.com/about/resources",
            "guidelines": "https://zerply.com/about/resources"
        },
        {
            "title": "Zettlr",
            "hex": "1CB27E",
            "source": "https://www.zettlr.com",
            "guidelines": "https://www.zettlr.com/press"
        },
        {
            "title": "Zhihu",
            "hex": "0084FF",
            "source": "https://www.zhihu.com"
        },
        {
            "title": "Zig",
            "hex": "F7A41D",
            "source": "https://github.com/ziglang/logo/blob/6446ba8e37a0651da720d8869e1ce9264fa0c0b9/zig-mark.svg",
            "license": {
                "type": "CC-BY-SA-4.0"
            }
        },
        {
            "title": "Zigbee",
            "hex": "EB0443",
            "source": "https://csa-iot.org/all-solutions/zigbee"
        },
        {
            "title": "Zilch",
            "hex": "00D287",
            "source": "https://www.zilch.com"
        },
        {
            "title": "Zillow",
            "hex": "006AFF",
            "source": "https://www.zillow.com"
        },
        {
            "title": "ZincSearch",
            "hex": "5BA37F",
            "source": "https://github.com/zincsearch/zincsearch-docs/blob/f5b8bec0c05c10968f54aca3eabde9d4d77a1712/docs/images/logo.svg"
        },
        {
            "title": "Zingat",
            "hex": "009CFB",
            "source": "https://www.zingat.com/kurumsal-logolar"
        },
        {
            "title": "Zod",
            "hex": "3E67B1",
            "source": "https://zod.dev",
            "license": {
                "type": "MIT",
                "url": "https://github.com/colinhacks/zod/blob/master/LICENSE"
            }
        },
        {
            "title": "Zoho",
            "hex": "E42527",
            "source": "https://www.zoho.com/branding"
        },
        {
            "title": "Zoiper",
            "hex": "F47920",
            "source": "https://www.zoiper.com/en/products"
        },
        {
            "title": "Zomato",
            "hex": "E23744",
            "source": "https://www.zomato.com/business/apps"
        },
        {
            "title": "Zoom",
            "hex": "2D8CFF",
            "source": "https://zoom.us/brandguidelines"
        },
        {
            "title": "Zorin",
            "hex": "15A6F0",
            "source": "https://zorin.com/press"
        },
        {
            "title": "Zotero",
            "hex": "CC2936",
            "source": "https://www.zotero.org/support/brand"
        },
        {
            "title": "Zulip",
            "hex": "FFFFFF",
            "source": "https://github.com/zulip/zulip/blob/df9e40491dc77b658d943cff36a816d46e32ce1b/static/images/logo/zulip-org-logo.svg"
        },
        {
            "title": "Zyte",
            "hex": "B02CCE",
            "source": "https://www.zyte.com"
        }
    ]
}<|MERGE_RESOLUTION|>--- conflicted
+++ resolved
@@ -10829,15 +10829,14 @@
             "source": "https://github.com/charliermarsh/ruff/blob/e04ef423344837c916e75a7b09ea674711a104e0/assets/badge/v1.json"
         },
         {
-<<<<<<< HEAD
             "title": "Rumble",
             "hex": "74CC1D",
             "source": "https://rumble.com"
-=======
+        },
+        {
             "title": "Rundeck",
             "hex": "F73F39",
             "source": "https://github.com/rundeck/docs/blob/a1c98b682eb6e82b60de0daa876133f390630821/docs/.vuepress/public/images/rundeck-logo.svg"
->>>>>>> 720a0e4d
         },
         {
             "title": "Runkeeper",
