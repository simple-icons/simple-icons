--- conflicted
+++ resolved
@@ -8825,16 +8825,15 @@
             "source": "https://www.skyliner.io/help"
         },
         {
-<<<<<<< HEAD
-            "title": "Skypack",
-            "hex": "3167FF",
-            "source": "https://skypack.dev"
-=======
             "title": "Skynet",
             "hex": "00C65E",
             "source": "https://support.siasky.net/key-concepts/skynet-brand-guidelines",
             "guidelines": "https://support.siasky.net/key-concepts/skynet-brand-guidelines"
->>>>>>> ba9b1c07
+        },
+        {
+            "title": "Skypack",
+            "hex": "3167FF",
+            "source": "https://skypack.dev"
         },
         {
             "title": "Skype",
