{
    "icons": [
        {
            "title": ".NET",
            "hex": "5C2D91",
            "source": "https://docs.microsoft.com/en-us/dotnet/images/hub/net.svg"
        },
        {
            "title": "1001Tracklists",
            "hex": "40AEF0",
            "source": "https://www.1001tracklists.com/"
        },
        {
            "title": "1Password",
            "hex": "0094F5",
            "source": "https://1password.com/press/"
        },
        {
            "title": "3M",
            "hex": "FF0000",
            "source": "https://www.3m.com/"
        },
        {
            "title": "42",
            "hex": "000000",
            "source": "https://www.42.fr/"
        },
        {
            "title": "4D",
            "hex": "004088",
            "source": "https://www.4d.com/"
        },
        {
            "title": "500px",
            "hex": "0099E5",
            "source": "https://about.500px.com/press"
        },
        {
            "title": "A-Frame",
            "hex": "EF2D5E",
            "source": "https://aframe.io/docs/"
        },
        {
            "title": "ABB RobotStudio",
            "hex": "FF9E0F",
            "source": "https://new.abb.com/products/robotics/en/robotstudio/downloads"
        },
        {
            "title": "Abbvie",
            "hex": "071D49",
            "source": "https://www.abbvie.com/"
        },
        {
            "title": "Ableton Live",
            "hex": "000000",
            "source": "https://www.ableton.com/en/legal/branding-trademark-guidelines/"
        },
        {
            "title": "About.me",
            "hex": "00A98F",
            "source": "https://about.me/assets"
        },
        {
            "title": "Abstract",
            "hex": "191A1B",
            "source": "https://www.abstract.com/about/"
        },
        {
            "title": "Academia",
            "hex": "41454A",
            "source": "https://www.academia.edu/"
        },
        {
            "title": "Accenture",
            "hex": "A100FF",
            "source": "https://www.accenture.com/"
        },
        {
            "title": "Accusoft",
            "hex": "A9225C",
            "source": "https://company-39138.frontify.com/d/7EKFm12NQSa8/accusoft-corporation-style-guide#/style-guide/logo"
        },
        {
            "title": "ACM",
            "hex": "0085CA",
            "source": "http://identitystandards.acm.org/"
        },
        {
            "title": "ActiGraph",
            "hex": "0B2C4A",
            "source": "http://www.actigraphcorp.com/"
        },
        {
            "title": "Activision",
            "hex": "000000",
            "source": "https://www.activision.com/"
        },
        {
            "title": "AdBlock",
            "hex": "F40D12",
            "source": "https://getadblock.com/"
        },
        {
            "title": "Adblock Plus",
            "hex": "C70D2C",
            "source": "https://adblockplus.org/"
        },
        {
            "title": "AddThis",
            "hex": "FF6550",
            "source": "http://www.addthis.com/"
        },
        {
            "title": "AdGuard",
            "hex": "66B574",
            "source": "https://adguard.com/en/contribute.html"
        },
        {
            "title": "Adobe",
            "hex": "FF0000",
            "source": "https://www.adobe.com/"
        },
        {
            "title": "Adobe Acrobat Reader",
            "hex": "EC1C24",
            "source": "https://acrobat.adobe.com/"
        },
        {
            "title": "Adobe After Effects",
            "hex": "9999FF",
            "source": "https://www.adobe.com/products/aftereffects.html"
        },
        {
            "title": "Adobe Audition",
            "hex": "9999FF",
            "source": "https://www.adobe.com/creativecloud/video.html"
        },
        {
            "title": "Adobe Creative Cloud",
            "hex": "DA1F26",
            "source": "https://www.adobe.com/creativecloud/plans.html"
        },
        {
            "title": "Adobe Dreamweaver",
            "hex": "FF61F6",
            "source": "https://www.adobe.com/products/dreamweaver.html"
        },
        {
            "title": "Adobe Fonts",
            "hex": "323232",
            "source": "https://www.adobe.com/creativecloud/services.html"
        },
        {
            "title": "Adobe Illustrator",
            "hex": "FF9A00",
            "source": "https://www.adobe.com/products/illustrator.html"
        },
        {
            "title": "Adobe InDesign",
            "hex": "FF3366",
            "source": "https://www.adobe.com/products/indesign.html"
        },
        {
            "title": "Adobe Lightroom",
            "hex": "31A8FF",
            "source": "https://www.adobe.com/products/photoshop-lightroom.html"
        },
        {
            "title": "Adobe Lightroom Classic",
            "hex": "31A8FF",
            "source": "https://www.adobe.com/products/photoshop-lightroom-classic.html"
        },
        {
            "title": "Adobe PhoneGap",
            "hex": "27A1C5",
            "source": "https://phonegap.com/about/logos/"
        },
        {
            "title": "Adobe Photoshop",
            "hex": "31A8FF",
            "source": "https://www.adobe.com/products/photoshop.html"
        },
        {
            "title": "Adobe Premiere Pro",
            "hex": "9999FF",
            "source": "https://www.adobe.com/ie/products/premiere.html"
        },
        {
            "title": "Adobe XD",
            "hex": "FF61F6",
            "source": "https://www.adobe.com/products/xd.html"
        },
        {
            "title": "AdonisJS",
            "hex": "220052",
            "source": "https://adonisjs.com/"
        },
        {
            "title": "Aer Lingus",
            "hex": "006272",
            "source": "https://www.aerlingus.com/"
        },
        {
            "title": "Affinity",
            "hex": "222324",
            "source": "https://affinity.serif.com/"
        },
        {
            "title": "Affinity Designer",
            "hex": "1B72BE",
            "source": "https://affinity.serif.com/en-gb/designer/"
        },
        {
            "title": "Affinity Photo",
            "hex": "7E4DD2",
            "source": "https://affinity.serif.com/en-gb/photo/"
        },
        {
            "title": "Affinity Publisher",
            "hex": "C9284D",
            "source": "https://affinity.serif.com/en-gb/publisher/"
        },
        {
            "title": "AI Dungeon",
            "hex": "000000",
            "source": "https://commons.wikimedia.org/wiki/File:AI_Dungeon_Logo.png"
        },
        {
            "title": "AIOHTTP",
            "hex": "2C5BB4",
            "source": "https://github.com/aio-libs/aiohttp/blob/fb5fe72b1bca3b899af579d376f5fe45745410e4/docs/aiohttp-plain.svg"
        },
        {
            "title": "Aiqfome",
            "hex": "7A1FA2",
            "source": "https://aiqfome.com"
        },
        {
            "title": "Air Canada",
            "hex": "F01428",
            "source": "https://www.aircanada.com/"
        },
        {
            "title": "Air France",
            "hex": "002157",
            "source": "https://www.airfrance.fr/"
        },
        {
            "title": "Airbnb",
            "hex": "FF5A5F",
            "source": "https://www.airbnb.com"
        },
        {
            "title": "Airbus",
            "hex": "00205B",
            "source": "https://brand.airbus.com/brand-elements/logo.html"
        },
        {
            "title": "Aircall",
            "hex": "00B388",
            "source": "https://aircall.io/"
        },
        {
            "title": "AirPlay Audio",
            "hex": "000000",
            "source": "https://developer.apple.com/design/human-interface-guidelines/airplay/overview/icons/"
        },
        {
            "title": "AirPlay Video",
            "hex": "000000",
            "source": "https://developer.apple.com/design/human-interface-guidelines/airplay/overview/icons/"
        },
        {
            "title": "Airtable",
            "hex": "18BFFF",
            "source": "https://airtable.com/press"
        },
        {
            "title": "Alfa Romeo",
            "hex": "981E32",
            "source": "http://www.fcaci.com/x/Alfa"
        },
        {
            "title": "Algolia",
            "hex": "5468FF",
            "source": "https://www.algolia.com/press/?section=brand-guidelines"
        },
        {
            "title": "Alipay",
            "hex": "00A1E9",
            "source": "https://gw.alipayobjects.com/os/rmsportal/trUJZfSrlnRCcFgfZGjD.ai"
        },
        {
            "title": "AlliedModders",
            "hex": "1578D3",
            "source": "https://forums.alliedmods.net/index.php"
        },
        {
            "title": "AlloCiné",
            "hex": "FECC00",
            "source": "http://www.allocine.fr/favicon.ico"
        },
        {
            "title": "Alpine Linux",
            "hex": "0D597F",
            "source": "https://alpinelinux.org/"
        },
        {
            "title": "Altium Designer",
            "hex": "A5915F",
            "source": "https://www.altium.com/altium-designer/"
        },
        {
            "title": "Amazon",
            "hex": "FF9900",
            "source": "https://worldvectorlogo.com/logo/amazon-icon"
        },
        {
            "title": "Amazon Alexa",
            "hex": "00CAFF",
            "source": "https://developer.amazon.com/docs/alexa-voice-service/logo-and-brand.html"
        },
        {
            "title": "Amazon AWS",
            "hex": "232F3E",
            "source": "https://upload.wikimedia.org/wikipedia/commons/9/93/Amazon_Web_Services_Logo.svg"
        },
        {
            "title": "Amazon Fire TV",
            "hex": "FC4C02",
            "source": "https://www.amazon.com/gp/help/customer/display.html?nodeId=201348270"
        },
        {
            "title": "Amazon Lumberyard",
            "hex": "66459B",
            "source": "https://aws.amazon.com/lumberyard/support"
        },
        {
            "title": "Amazon Prime",
            "hex": "00A8E1",
            "source": "https://www.amazon.com/b?node=17277626011"
        },
        {
            "title": "AMD",
            "hex": "ED1C24",
            "source": "https://subscriptions.amd.com/greatpower/img/amd-logo-black.svg"
        },
        {
            "title": "American Airlines",
            "hex": "0078D2",
            "source": "https://en.wikipedia.org/wiki/File:American_Airlines_logo_2013.svg"
        },
        {
            "title": "American Express",
            "hex": "2E77BC",
            "source": "https://commons.wikimedia.org/wiki/File:American_Express_logo.svg"
        },
        {
            "title": "Anaconda",
            "hex": "44A833",
            "source": "https://www.anaconda.com"
        },
        {
            "title": "Analogue",
            "hex": "1A1A1A",
            "source": "https://www.analogue.co/"
        },
        {
            "title": "Anchor",
            "hex": "8940FA",
            "source": "https://anchor.fm/"
        },
        {
            "title": "Andela",
            "hex": "3359DF",
            "source": "https://andela.com/press/"
        },
        {
            "title": "Android",
            "hex": "3DDC84",
            "source": "https://thepartnermarketinghub.withgoogle.com/brands/android/visual-identity/visual-identity/logo-lock-ups/"
        },
        {
            "title": "Android Auto",
            "hex": "4285F4",
            "source": "https://partnermarketinghub.withgoogle.com/#/brands/"
        },
        {
            "title": "Android Studio",
            "hex": "3DDC84",
            "source": "https://en.wikipedia.org/wiki/Android_Studio"
        },
        {
            "title": "AngelList",
            "hex": "000000",
            "source": "https://angel.co/logo"
        },
        {
            "title": "Angular",
            "hex": "DD0031",
            "source": "https://angular.io/assets/images/logos/angular/angular_solidBlack.svg"
        },
        {
            "title": "Angular Universal",
            "hex": "00ACC1",
            "source": "https://angular.io/presskit"
        },
        {
            "title": "AngularJS",
            "hex": "E23237",
            "source": "https://angularjs.org/"
        },
        {
            "title": "AniList",
            "hex": "02A9FF",
            "source": "https://anilist.co/img/icons/icon.svg"
        },
        {
            "title": "Ansible",
            "hex": "EE0000",
            "source": "https://www.ansible.com/logos"
        },
        {
            "title": "Ansys",
            "hex": "FFB71B",
            "source": "https://www.ansys.com/about-ansys/brand"
        },
        {
            "title": "Ant Design",
            "hex": "0170FE",
            "source": "https://ant.design/components/icon/"
        },
        {
            "title": "Antena 3",
            "hex": "FF7328",
            "source": "https://www.antena3.com/"
        },
        {
            "title": "Apache",
            "hex": "D22128",
            "source": "https://www.apache.org/foundation/press/kit/"
        },
        {
            "title": "Apache Airflow",
            "hex": "017CEE",
            "source": "https://apache.org/logos/"
        },
        {
            "title": "Apache Ant",
            "hex": "A81C7D",
            "source": "https://apache.org/logos/"
        },
        {
            "title": "Apache Cassandra",
            "hex": "1287B1",
            "source": "https://upload.wikimedia.org/wikipedia/commons/5/5e/Cassandra_logo.svg"
        },
        {
            "title": "Apache CloudStack",
            "hex": "2AA5DC",
            "source": "http://cloudstack.apache.org/trademark-guidelines.html"
        },
        {
            "title": "Apache Cordova",
            "hex": "E8E8E8",
            "source": "https://cordova.apache.org/artwork/"
        },
        {
            "title": "Apache Druid",
            "hex": "29F1FB",
            "source": "https://apache.org/logos/"
        },
        {
            "title": "Apache ECharts",
            "hex": "AA344D",
            "source": "https://apache.org/logos/"
        },
        {
            "title": "Apache Flink",
            "hex": "E6526F",
            "source": "https://apache.org/logos/"
        },
        {
            "title": "Apache Groovy",
            "hex": "4298B8",
            "source": "https://groovy-lang.org/"
        },
        {
            "title": "Apache JMeter",
            "hex": "D22128",
            "source": "https://apache.org/logos/"
        },
        {
            "title": "Apache Kafka",
            "hex": "231F20",
            "source": "https://apache.org/logos/"
        },
        {
            "title": "Apache Maven",
            "hex": "C71A36",
            "source": "https://apache.org/logos/"
        },
        {
            "title": "Apache NetBeans IDE",
            "hex": "1B6AC6",
            "source": "https://apache.org/logos/"
        },
        {
            "title": "Apache OpenOffice",
            "hex": "0E85CD",
            "source": "https://apache.org/logos"
        },
        {
            "title": "Apache Pulsar",
            "hex": "188FFF",
            "source": "https://apache.org/logos/"
        },
        {
            "title": "Apache RocketMQ",
            "hex": "D77310",
            "source": "https://apache.org/logos/"
        },
        {
            "title": "Apache Solr",
            "hex": "D9411E",
            "source": "https://apache.org/logos/"
        },
        {
            "title": "Apache Spark",
            "hex": "E25A1C",
            "source": "https://apache.org/logos/"
        },
        {
            "title": "Apache Tomcat",
            "hex": "F8DC75",
            "source": "https://apache.org/logos/"
        },
        {
            "title": "Apollo GraphQL",
            "hex": "311C87",
            "source": "https://github.com/apollographql/space-kit/blob/9a42083746a49c9a734563f427c13233e42adcc9/logos/mark.svg"
        },
        {
            "title": "App Store",
            "hex": "0D96F6",
            "source": "https://developer.apple.com/app-store/"
        },
        {
            "title": "Apple",
            "hex": "000000",
            "source": "https://www.apple.com"
        },
        {
            "title": "Apple Music",
            "hex": "000000",
            "source": "https://www.apple.com/itunes/marketing-on-music/identity-guidelines.html#apple-music-icon"
        },
        {
            "title": "Apple Pay",
            "hex": "000000",
            "source": "https://developer.apple.com/apple-pay/marketing/"
        },
        {
            "title": "Apple Podcasts",
            "hex": "9933CC",
            "source": "https://www.apple.com/itunes/marketing-on-podcasts/identity-guidelines.html#apple-podcasts-icon"
        },
        {
            "title": "Apple TV",
            "hex": "000000",
            "source": "https://commons.wikimedia.org/wiki/File:AppleTV.svg"
        },
        {
            "title": "AppSignal",
            "hex": "21375A",
            "source": "https://appsignal.com/"
        },
        {
            "title": "AppVeyor",
            "hex": "00B3E0",
            "source": "https://commons.wikimedia.org/wiki/File:Appveyor_logo.svg"
        },
        {
            "title": "ARAL",
            "hex": "0063CB",
            "source": "https://upload.wikimedia.org/wikipedia/commons/6/60/Aral_Logo.svg"
        },
        {
            "title": "Arch Linux",
            "hex": "1793D1",
            "source": "https://www.archlinux.org/art/"
        },
        {
            "title": "Archicad",
            "hex": "2D50A5",
            "source": "https://graphisoft.com/contact-us/press-relations#/documents/archicad-logo-98604"
        },
        {
            "title": "Archive of Our Own",
            "hex": "990000",
            "source": "https://archiveofourown.org/"
        },
        {
            "title": "Ardour",
            "hex": "C61C3E",
            "source": "https://github.com/Ardour/ardour/tree/master/tools/misc_resources/"
        },
        {
            "title": "Arduino",
            "hex": "00979D",
            "source": "https://cdn.arduino.cc/projecthub/img/Arduino-logo.svg"
        },
        {
            "title": "Arlo",
            "hex": "33CC99",
            "source": "https://www.arlo.com/"
        },
        {
            "title": "ArtStation",
            "hex": "13AFF0",
            "source": "https://www.artstation.com/about/logo"
        },
        {
            "title": "arXiv",
            "hex": "B31B1B",
            "source": "https://static.arxiv.org/static/base/0.15.2/images/arxiv-logo-web.svg"
        },
        {
            "title": "Asana",
            "hex": "273347",
            "source": "https://asana.com/styles"
        },
        {
            "title": "Asciidoctor",
            "hex": "E40046",
            "source": "https://github.com/asciidoctor/brand/blob/b9cf5e276616f4770c4f1227e646e7daee0cbf24/logo/logo-fill-bw.svg"
        },
        {
            "title": "asciinema",
            "hex": "D40000",
            "source": "https://github.com/asciinema/asciinema-logo"
        },
        {
            "title": "Aseprite",
            "hex": "7D929E",
            "source": "https://www.aseprite.org/"
        },
        {
            "title": "ASKfm",
            "hex": "DB3552",
            "source": "https://ask.fm/"
        },
        {
            "title": "ASUS",
            "hex": "000000",
            "source": "https://www.asus.com/"
        },
        {
            "title": "AT&T",
            "hex": "009FDB",
            "source": "https://www.att.com"
        },
        {
            "title": "Atari",
            "hex": "E4202E",
            "source": "https://atarivcs.com/"
        },
        {
            "title": "Atlassian",
            "hex": "0052CC",
            "source": "https://www.atlassian.com/company/news/press-kit"
        },
        {
            "title": "Atom",
            "hex": "66595C",
            "source": "https://commons.wikimedia.org/wiki/File:Atom_editor_logo.svg"
        },
        {
            "title": "Audacity",
            "hex": "0000CC",
            "source": "https://github.com/audacity/audacity/blob/c818449c69193f5311b430fbf600d8d6cbe49047/images/audacity.svg"
        },
        {
            "title": "Audi",
            "hex": "BB0A30",
            "source": "https://www.audi.com/ci/en/intro/basics/rings.html"
        },
        {
            "title": "Audible",
            "hex": "F8991C",
            "source": "https://commons.wikimedia.org/wiki/File:Audible_logo.svg"
        },
        {
            "title": "Audio-Technica",
            "hex": "000000",
            "source": "https://wikipedia.org/wiki/File:Audio-technica.svg"
        },
        {
            "title": "Audioboom",
            "hex": "007CE2",
            "source": "https://audioboom.com/about/brand-guidelines"
        },
        {
            "title": "Audiomack",
            "hex": "FFA200",
            "source": "https://styleguide.audiomack.com/"
        },
        {
            "title": "Aurelia",
            "hex": "ED2B88",
            "source": "https://aurelia.io/"
        },
        {
            "title": "Auth0",
            "hex": "EB5424",
            "source": "https://styleguide.auth0.com"
        },
        {
            "title": "Authy",
            "hex": "EC1C24",
            "source": "https://authy.com/"
        },
        {
            "title": "Autodesk",
            "hex": "0696D7",
            "source": "https://www.autodesk.com"
        },
        {
            "title": "Automatic",
            "hex": "7D8084",
            "source": "https://www.automatic.com/press"
        },
        {
            "title": "Autotask",
            "hex": "E51937",
            "source": "https://www.autotask.com/branding"
        },
        {
            "title": "Aventrix",
            "hex": "0099DD",
            "source": "https://www.aventrix.com/press"
        },
        {
            "title": "Awesome Lists",
            "hex": "FC60A8",
            "source": "https://github.com/sindresorhus/awesome/tree/master/media"
        },
        {
            "title": "awesomeWM",
            "hex": "535D6C",
            "source": "https://awesomewm.org/"
        },
        {
            "title": "AWS Amplify",
            "hex": "FF9900",
            "source": "https://docs.amplify.aws/"
        },
        {
            "title": "Azure Artifacts",
            "hex": "CB2E6D",
            "source": "https://azure.microsoft.com/en-us/services/devops/artifacts/"
        },
        {
            "title": "Azure Data Explorer",
            "hex": "0078D4",
            "source": "https://azure.microsoft.com/en-us/pricing/details/data-explorer/"
        },
        {
            "title": "Azure DevOps",
            "hex": "0078D7",
            "source": "http://azure.com/devops"
        },
        {
            "title": "Azure Functions",
            "hex": "0062AD",
            "source": "https://azure.microsoft.com/en-us/services/functions"
        },
        {
            "title": "Azure Pipelines",
            "hex": "2560E0",
            "source": "https://github.com/vscode-icons/vscode-icons/pull/1741"
        },
        {
            "title": "Babel",
            "hex": "F9DC3E",
            "source": "https://github.com/babel/website/blob/93330158b6ecca1ab88d3be8dbf661f5c2da6c76/website/static/img/babel-black.svg"
        },
        {
            "title": "Badgr",
            "hex": "282C4C",
            "source": "https://info.badgr.com/"
        },
        {
            "title": "Badoo",
            "hex": "783BF9",
            "source": "https://badoo.com/team/press/"
        },
        {
            "title": "Baidu",
            "hex": "2932E1",
            "source": "https://www.baidu.com"
        },
        {
            "title": "Bamboo",
            "hex": "0052CC",
            "source": "https://www.atlassian.design/guidelines/marketing/resources/logo-files"
        },
        {
            "title": "Bancontact",
            "hex": "005498",
            "source": "https://www.bancontact.com/en/promotion-material/guidelines-logo"
        },
        {
            "title": "Bandcamp",
            "hex": "408294",
            "source": "https://bandcamp.com/buttons"
        },
        {
            "title": "BandLab",
            "hex": "DC3710",
            "source": "https://blog.bandlab.com/press/"
        },
        {
            "title": "Bandsintown",
            "hex": "00CEC8",
            "source": "https://corp.bandsintown.com/media-library"
        },
        {
            "title": "Basecamp",
            "hex": "1D2D35",
            "source": "https://basecamp.com/about/press"
        },
        {
            "title": "Bata",
            "hex": "DD282E",
            "source": "https://www.bata.com/"
        },
        {
            "title": "Bath ASU",
            "hex": "00A3E0",
            "source": "https://bathasu.com/press/"
        },
        {
            "title": "Battle.net",
            "hex": "00AEFF",
            "source": "https://www.blizzard.com/en-gb/"
        },
        {
            "title": "BBC iPlayer",
            "hex": "F54997",
            "source": "https://www.bbc.co.uk/iplayer"
        },
        {
            "title": "Beatport",
            "hex": "A8E00F",
            "source": "https://support.beatport.com/hc/en-us/articles/200353255-Beatport-Logos-and-Images"
        },
        {
            "title": "Beats",
            "hex": "005571",
            "source": "https://www.elastic.co/brand"
        },
        {
            "title": "Beats by Dre",
            "hex": "E01F3D",
            "source": "https://www.beatsbydre.com/"
        },
        {
            "title": "Behance",
            "hex": "1769FF",
            "source": "https://www.behance.net/dev/api/brand"
        },
        {
            "title": "Beijing Subway",
            "hex": "004A9D",
            "source": "https://commons.wikimedia.org/wiki/File:Beijing_Subway_logo.svg"
        },
        {
            "title": "Bentley",
            "hex": "333333",
            "source": "https://en.wikipedia.org/wiki/File:Bentley_logo.svg"
        },
        {
            "title": "Big Cartel",
            "hex": "222222",
            "source": "https://www.bigcartel.com"
        },
        {
            "title": "bigbasket",
            "hex": "A5CD39",
            "source": "https://www.bigbasket.com/"
        },
        {
            "title": "BigCommerce",
            "hex": "121118",
            "source": "https://www.bigcommerce.co.uk/press/media-kit/"
        },
        {
            "title": "Bilibili",
            "hex": "00A1D6",
            "source": "https://www.bilibili.com/"
        },
        {
            "title": "Bing",
            "hex": "008373",
            "source": "https://commons.wikimedia.org/wiki/File:Bing_logo_(2016).svg"
        },
        {
            "title": "Bit",
            "hex": "73398D",
            "source": "https://bit.dev"
        },
        {
            "title": "Bitbucket",
            "hex": "0052CC",
            "source": "https://www.atlassian.com/company/news/press-kit"
        },
        {
            "title": "Bitcoin",
            "hex": "F7931A",
            "source": "https://bitcoin.org/en"
        },
        {
            "title": "Bitdefender",
            "hex": "ED1C24",
            "source": "https://www.bitdefender.com/funzone/logos.html"
        },
        {
            "title": "Bitly",
            "hex": "EE6123",
            "source": "https://bitly.com/pages/press"
        },
        {
            "title": "Bitrise",
            "hex": "683D87",
            "source": "https://www.bitrise.io/presskit"
        },
        {
            "title": "Bitwarden",
            "hex": "175DDC",
            "source": "https://github.com/bitwarden/brand/blob/6182cd64321d810c6f6255db08c2a17804d2b724/icons/icon.svg"
        },
        {
            "title": "Blackberry",
            "hex": "000000",
            "source": "https://www.blackberry.com/"
        },
        {
            "title": "Blazemeter",
            "hex": "CA2133",
            "source": "https://www.blazemeter.com/"
        },
        {
            "title": "Blender",
            "hex": "F5792A",
            "source": "https://www.blender.org/about/logo/"
        },
        {
            "title": "Blogger",
            "hex": "FF5722",
            "source": "https://www.blogger.com"
        },
        {
            "title": "Bloglovin",
            "hex": "000000",
            "source": "https://www.bloglovin.com/widgets"
        },
        {
            "title": "Bluetooth",
            "hex": "0082FC",
            "source": "https://www.bluetooth.com/develop-with-bluetooth/marketing-branding/"
        },
        {
            "title": "BMC Software",
            "hex": "FE5000",
            "source": "https://www.bmc.com/"
        },
        {
            "title": "BMW",
            "hex": "0066B1",
            "source": "https://www.bmw.de/"
        },
        {
            "title": "Boeing",
            "hex": "1D439C",
            "source": "https://commons.wikimedia.org/wiki/File:Boeing_full_logo.svg"
        },
        {
            "title": "Boost",
            "hex": "F7901E",
            "source": "https://www.boostmobile.com/"
        },
        {
            "title": "Bootstrap",
            "hex": "7952B3",
            "source": "http://getbootstrap.com/about"
        },
        {
            "title": "Bosch",
            "hex": "EA0016",
            "source": "https://www.bosch.de/"
        },
        {
            "title": "Bose",
            "hex": "000000",
            "source": "https://developer.bose.com/sites/default/files/Bose%20AR%20Design%20Guidelines%20v1.0.pdf"
        },
        {
            "title": "Bower",
            "hex": "EF5734",
            "source": "https://bower.io/docs/about/#brand"
        },
        {
            "title": "Box",
            "hex": "0061D5",
            "source": "https://www.box.com/en-gb/about-us/press"
        },
        {
            "title": "Brand.ai",
            "hex": "0AA0FF",
            "source": "https://brand.ai/brand-ai/style"
        },
        {
            "title": "Brandfolder",
            "hex": "40D1F5",
            "source": "https://brandfolder.com/brandfolder"
        },
        {
            "title": "Brave",
            "hex": "FB542B",
            "source": "https://brave.com/brave-branding-assets/"
        },
        {
            "title": "Breaker",
            "hex": "003DAD",
            "source": "https://www.breaker.audio/i/brand"
        },
        {
            "title": "Broadcom",
            "hex": "CC092F",
            "source": "https://en.wikipedia.org/wiki/Broadcom_Inc"
        },
        {
            "title": "BT",
            "hex": "6400AA",
            "source": "https://www.bt.com/"
        },
        {
            "title": "Buddy",
            "hex": "1A86FD",
            "source": "https://buddy.works/about"
        },
        {
            "title": "Buefy",
            "hex": "7957D5",
            "source": "https://github.com/buefy/buefy/blob/a9a724efca0b531e6a64ab734889b00bf4507a9d/static/img/icons/safari-pinned-tab.svg"
        },
        {
            "title": "Buffer",
            "hex": "231F20",
            "source": "https://buffer.com/press"
        },
        {
            "title": "Bugatti",
            "hex": "BE0030",
            "source": "https://www.bugatti.com/"
        },
        {
            "title": "Bugcrowd",
            "hex": "F26822",
            "source": "https://www.bugcrowd.com/about/press-kit/"
        },
        {
            "title": "Bugsnag",
            "hex": "4949E4",
            "source": "https://www.bugsnag.com/newsroom"
        },
        {
            "title": "Buildkite",
            "hex": "14CC80",
            "source": "https://buildkite.com/brand-assets"
        },
        {
            "title": "Bulma",
            "hex": "00D1B2",
            "source": "https://github.com/jgthms/bulma/"
        },
        {
            "title": "bunq",
            "hex": "3394D7",
            "source": "https://www.bunq.com/press/"
        },
        {
            "title": "Buy Me A Coffee",
            "hex": "FFDD00",
            "source": "https://www.buymeacoffee.com/brand"
        },
        {
            "title": "BuzzFeed",
            "hex": "EE3322",
            "source": "http://www.buzzfeed.com/press/downloads"
        },
        {
            "title": "byte",
            "hex": "551DEF",
            "source": "https://byte.co/byte"
        },
        {
            "title": "C",
            "hex": "A8B9CC",
            "source": "https://commons.wikimedia.org/wiki/File:The_C_Programming_Language_logo.svg"
        },
        {
            "title": "C Sharp",
            "hex": "239120",
            "source": "https://upload.wikimedia.org/wikipedia/commons/0/0d/C_Sharp_wordmark.svg"
        },
        {
            "title": "C++",
            "hex": "00599C",
            "source": "https://github.com/isocpp/logos"
        },
        {
            "title": "Cairo Metro",
            "hex": "C10C0C",
            "source": "https://en.wikipedia.org/wiki/File:Cairo_metro_logo2012.svg"
        },
        {
            "title": "CakePHP",
            "hex": "D33C43",
            "source": "https://cakephp.org/logos"
        },
        {
            "title": "Campaign Monitor",
            "hex": "111324",
            "source": "https://www.campaignmonitor.com/company/brand/"
        },
        {
            "title": "Canonical",
            "hex": "77216F",
            "source": "https://design.ubuntu.com/downloads/"
        },
        {
            "title": "Canva",
            "hex": "00C4CC",
            "source": "https://www.canva.com/"
        },
        {
            "title": "Capacitor",
            "hex": "119EFF",
            "source": "https://github.com/ionic-team/ionicons-site/blob/b0c97018d737b763301154231b34e1b882c0c84d/docs/ionicons/svg/logo-capacitor.svg"
        },
        {
            "title": "Car Throttle",
            "hex": "FF9C42",
            "source": "https://www.carthrottle.com/"
        },
        {
            "title": "Carto",
            "hex": "EB1510",
            "source": "https://carto.com/brand/"
        },
        {
            "title": "Cash App",
            "hex": "00C244",
            "source": "https://cash.app/press"
        },
        {
            "title": "Castbox",
            "hex": "F55B23",
            "source": "https://castbox.fm/newsroom/"
        },
        {
            "title": "Castorama",
            "hex": "0078D7",
            "source": "https://www.castorama.fr/"
        },
        {
            "title": "Castro",
            "hex": "00B265",
            "source": "http://supertop.co/castro/press/"
        },
        {
            "title": "Caterpillar",
            "hex": "FFCD11",
            "source": "https://commons.wikimedia.org/wiki/File:Caterpillar_logo.svg"
        },
        {
            "title": "CD Projekt",
            "hex": "DC0D15",
            "source": "https://www.cdprojekt.com/en/media/logotypes/"
        },
        {
            "title": "Celery",
            "hex": "37814A",
            "source": "http://www.celeryproject.org/"
        },
        {
            "title": "CentOS",
            "hex": "262577",
            "source": "https://wiki.centos.org/ArtWork/Brand/Logo"
        },
        {
            "title": "Ceph",
            "hex": "EF5C55",
            "source": "https://github.com/ceph/ceph/blob/b106a03dcddaee80493825e85bc5e399ab4d8746/src/pybind/mgr/dashboard/frontend/src/assets/Ceph_Logo.svg"
        },
        {
            "title": "Cesium",
            "hex": "6CADDF",
            "source": "https://cesium.com/press/"
        },
        {
            "title": "CEVO",
            "hex": "1EABE2",
            "source": "https://cevo.com/"
        },
        {
            "title": "ChartMogul",
            "hex": "13324B",
            "source": "https://chartmogul.com/company/"
        },
        {
            "title": "Chase",
            "hex": "117ACA",
            "source": "https://commons.wikimedia.org/wiki/File:Chase_logo_2007.svg"
        },
        {
            "title": "CheckiO",
            "hex": "008DB6",
            "source": "https://py.checkio.org/blog/"
        },
        {
            "title": "Checkmarx",
            "hex": "54B848",
            "source": "https://www.checkmarx.com/resources/datasheets/"
        },
        {
            "title": "Chef",
            "hex": "F09820",
            "source": "https://www.chef.io/"
        },
        {
            "title": "Chevrolet",
            "hex": "CD9834",
            "source": "https://www.chevrolet.com/content/dam/chevrolet/na/us/english/index/shopping-tools/download-catalog/02-pdf/2019-chevrolet-corvette-catalog.pdf"
        },
        {
            "title": "Chocolatey",
            "hex": "80B5E3",
            "source": "https://chocolatey.org/media-kit"
        },
        {
            "title": "Chupa Chups",
            "hex": "CF103E",
            "source": "https://www.chupachups.co.uk/"
        },
        {
            "title": "Cinema 4D",
            "hex": "011A6A",
            "source": "https://www.maxon.net/en/about-maxon/branding"
        },
        {
            "title": "Circle",
            "hex": "8669AE",
            "source": "https://www.circle.com/"
        },
        {
            "title": "CircleCI",
            "hex": "343434",
            "source": "https://circleci.com/press"
        },
        {
            "title": "Cirrus CI",
            "hex": "4051B5",
            "source": "https://cirrus-ci.org"
        },
        {
            "title": "Cisco",
            "hex": "1BA0D7",
            "source": "https://www.cisco.com/"
        },
        {
            "title": "Citrix",
            "hex": "000000",
            "source": "https://www.citrix.com/news/media-resources.html"
        },
        {
            "title": "Citroën",
            "hex": "6E6E6E",
            "source": "https://citroen.pcaci.co.uk/logo.php"
        },
        {
            "title": "CiviCRM",
            "hex": "81C459",
            "source": "https://civicrm.org/trademark"
        },
        {
            "title": "Claris",
            "hex": "000000",
            "source": "https://www.claris.com/"
        },
        {
            "title": "ClickUp",
            "hex": "7B68EE",
            "source": "https://clickup.com/brand"
        },
        {
            "title": "Cliqz",
            "hex": "00AEF0",
            "source": "https://cliqz.com/design"
        },
        {
            "title": "Clockify",
            "hex": "03A9F4",
            "source": "https://clockify.me/brand-assets"
        },
        {
            "title": "Clojure",
            "hex": "5881D8",
            "source": "https://commons.wikimedia.org/wiki/File:Clojure_logo.svg"
        },
        {
            "title": "Cloud 66",
            "hex": "3C72B9",
            "source": "https://www.cloud66.com/"
        },
        {
            "title": "CloudBees",
            "hex": "1997B5",
            "source": "https://www.cloudbees.com/"
        },
        {
            "title": "CloudCannon",
            "hex": "407AFC",
            "source": "https://cloudcannon.com/"
        },
        {
            "title": "Cloudflare",
            "hex": "F38020",
            "source": "https://www.cloudflare.com/logo/"
        },
        {
            "title": "Cloudsmith",
            "hex": "187EB6",
            "source": "https://cloudsmith.io/branding/"
        },
        {
            "title": "Cloudways",
            "hex": "2C39BD",
            "source": "https://www.cloudways.com/en/media-kit.php"
        },
        {
            "title": "Clubhouse",
            "hex": "6515DD",
            "source": "https://brand.clubhouse.io/"
        },
        {
            "title": "Clyp",
            "hex": "3CBDB1",
            "source": "https://clyp.it/"
        },
        {
            "title": "CMake",
            "hex": "064F8C",
            "source": "https://www.kitware.com/platforms/"
        },
        {
            "title": "CNN",
            "hex": "CC0000",
            "source": "https://edition.cnn.com/"
        },
        {
            "title": "Co-op",
            "hex": "00B1E7",
            "source": "http://www.co-operative.coop/corporate/press/logos/"
        },
        {
            "title": "CocoaPods",
            "hex": "EE3322",
            "source": "https://github.com/CocoaPods/shared_resources"
        },
        {
            "title": "Cocos",
            "hex": "55C2E1",
            "source": "https://www.cocos.com/en/"
        },
        {
            "title": "Coda",
            "hex": "F46A54",
            "source": "https://coda.io/"
        },
        {
            "title": "Codacy",
            "hex": "222F29",
            "source": "https://www.codacy.com/blog/"
        },
        {
            "title": "Code Climate",
            "hex": "000000",
            "source": "https://codeclimate.com/"
        },
        {
            "title": "Codecademy",
            "hex": "1F4056",
            "source": "https://www.codecademy.com/"
        },
        {
            "title": "CodeChef",
            "hex": "5B4638",
            "source": "https://www.codechef.com/"
        },
        {
            "title": "Codecov",
            "hex": "F01F7A",
            "source": "https://codecov.io/"
        },
        {
            "title": "CodeFactor",
            "hex": "F44A6A",
            "source": "https://www.codefactor.io/"
        },
        {
            "title": "Codeforces",
            "hex": "1F8ACB",
            "source": "http://codeforces.com/"
        },
        {
            "title": "CodeIgniter",
            "hex": "EF4223",
            "source": "https://www.codeigniter.com/help/legal"
        },
        {
            "title": "CodePen",
            "hex": "000000",
            "source": "https://blog.codepen.io/documentation/brand-assets/logos/"
        },
        {
            "title": "CodeProject",
            "hex": "FF9900",
            "source": "https://www.codeproject.com/"
        },
        {
            "title": "CodersRank",
            "hex": "67A4AC",
            "source": "https://codersrank.io"
        },
        {
            "title": "Coderwall",
            "hex": "3E8DCC",
            "source": "https://github.com/twolfson/coderwall-svg"
        },
        {
            "title": "CodeSandbox",
            "hex": "000000",
            "source": "https://codesandbox.io"
        },
        {
            "title": "Codeship",
            "hex": "004466",
            "source": "https://app.codeship.com/"
        },
        {
            "title": "Codewars",
            "hex": "B1361E",
            "source": "https://github.com/codewars/branding"
        },
        {
            "title": "CodinGame",
            "hex": "F2BB13",
            "source": "https://www.codingame.com/work/press/press-kit/"
        },
        {
            "title": "Codio",
            "hex": "4574E0",
            "source": "https://codio.com"
        },
        {
            "title": "CoffeeScript",
            "hex": "2F2625",
            "source": "https://coffeescript.org/"
        },
        {
            "title": "Cognizant",
            "hex": "1A4CA1",
            "source": "https://www.cognizant.com/"
        },
        {
            "title": "Coinbase",
            "hex": "0667D0",
            "source": "https://www.coinbase.com/press"
        },
        {
            "title": "Common Workflow Language",
            "hex": "B5314C",
            "source": "https://github.com/common-workflow-language/logo/blob/54b1624bc88df6730fa7b6c928a05fc9c939e47e/CWL-Logo-nofonts.svg"
        },
        {
            "title": "Composer",
            "hex": "885630",
            "source": "https://getcomposer.org/"
        },
        {
            "title": "ComproPago",
            "hex": "00AAEF",
            "source": "https://compropago.com"
        },
        {
            "title": "Concourse",
            "hex": "3398DC",
            "source": "https://concourse-ci.org/"
        },
        {
            "title": "Conda-Forge",
            "hex": "000000",
            "source": "https://github.com/conda-forge/conda-forge.github.io/"
        },
        {
            "title": "Conekta",
            "hex": "414959",
            "source": "https://www.conekta.io"
        },
        {
            "title": "Confluence",
            "hex": "172B4D",
            "source": "https://www.atlassian.com/company/news/press-kit"
        },
        {
            "title": "Consul",
            "hex": "CA2171",
            "source": "https://www.hashicorp.com/brand"
        },
        {
            "title": "Contactless Payment",
            "hex": "000000",
            "source": "https://en.wikipedia.org/wiki/Contactless_payment"
        },
        {
            "title": "Contentful",
            "hex": "2478CC",
            "source": "https://press.contentful.com/media_kits"
        },
        {
            "title": "Convertio",
            "hex": "FF3333",
            "source": "https://convertio.co/"
        },
        {
            "title": "Corona Engine",
            "hex": "F96F29",
            "source": "https://coronalabs.com/"
        },
        {
            "title": "Corona Renderer",
            "hex": "E6502A",
            "source": "https://corona-renderer.com/about"
        },
        {
            "title": "Couchbase",
            "hex": "EA2328",
            "source": "https://www.couchbase.com/"
        },
        {
            "title": "Counter-Strike",
            "hex": "000000",
            "source": "https://en.wikipedia.org/wiki/File:CS-GO_Logo.svg"
        },
        {
            "title": "Coursera",
            "hex": "0056D2",
            "source": "https://about.coursera.org/press"
        },
        {
            "title": "Coveralls",
            "hex": "3F5767",
            "source": "https://coveralls.io/"
        },
        {
            "title": "cPanel",
            "hex": "FF6C2C",
            "source": "https://cpanel.net/company/cpanel-brand-guide/"
        },
        {
            "title": "Craft CMS",
            "hex": "E5422B",
            "source": "https://craftcms.com/brand-resources"
        },
        {
            "title": "Creative Commons",
            "hex": "EF9421",
            "source": "https://creativecommons.org/"
        },
        {
            "title": "Crehana",
            "hex": "4B22F4",
            "source": "https://www.crehana.com/"
        },
        {
            "title": "Crowdin",
            "hex": "2E3340",
            "source": "https://support.crowdin.com/using-logo/"
        },
        {
            "title": "Crunchbase",
            "hex": "0288D1",
            "source": "https://www.crunchbase.com/home"
        },
        {
            "title": "Crunchyroll",
            "hex": "F47521",
            "source": "https://www.crunchyroll.com"
        },
        {
            "title": "CRYENGINE",
            "hex": "000000",
            "source": "https://www.cryengine.com/brand"
        },
        {
            "title": "CSS Wizardry",
            "hex": "F43059",
            "source": "http://csswizardry.com"
        },
        {
            "title": "CSS3",
            "hex": "1572B6",
            "source": "http://www.w3.org/html/logo/"
        },
        {
            "title": "curl",
            "hex": "073551",
            "source": "https://curl.haxx.se/logo/"
        },
        {
            "title": "CurseForge",
            "hex": "6441A4",
            "source": "https://www.curseforge.com/"
        },
        {
            "title": "Cypress",
            "hex": "17202C",
            "source": "https://cypress.io"
        },
        {
            "title": "D3.js",
            "hex": "F9A03C",
            "source": "https://github.com/d3/d3-logo"
        },
        {
            "title": "Dacia",
            "hex": "122AFF",
            "source": "https://www.dacia.ro/"
        },
        {
            "title": "DAF",
            "hex": "00529B",
            "source": "https://www.daf.com/en"
        },
        {
            "title": "Dailymotion",
            "hex": "0066DC",
            "source": "http://press.dailymotion.com/?page_id=346"
        },
        {
            "title": "Daimler",
            "hex": "E6E6E6",
            "source": "https://designnavigator.daimler.com/Daimler_Corporate_Logotype_Black_DTP"
        },
        {
            "title": "Dark Reader",
            "hex": "141E24",
            "source": "https://github.com/simple-icons/simple-icons/pull/3348"
        },
        {
            "title": "Dart",
            "hex": "0175C2",
            "source": "https://github.com/dart-lang/site-shared/tree/master/src/_assets/image/dart/logo"
        },
        {
            "title": "Das Erste",
            "hex": "001A4B",
            "source": "https://en.wikipedia.org/wiki/Das_Erste"
        },
        {
            "title": "Dash",
            "hex": "008DE4",
            "source": "https://www.dash.org/brand-assets/"
        },
        {
            "title": "Dashlane",
            "hex": "0E353D",
            "source": "https://brandfolder.com/dashlane/brandkitpartners"
        },
        {
            "title": "Dassault Systèmes",
            "hex": "005386",
            "source": "https://www.3ds.com/statics/menu/2/assets/img/logo/3ds-dark.svg"
        },
        {
            "title": "DataCamp",
            "hex": "03EF62",
            "source": "https://www.datacamp.com/"
        },
        {
            "title": "Datadog",
            "hex": "632CA6",
            "source": "https://www.datadoghq.com/about/resources"
        },
        {
            "title": "DataStax",
            "hex": "1F2438",
            "source": "https://www.datastax.com/brand-resources"
        },
        {
            "title": "DAZN",
            "hex": "F8F8F5",
            "source": "https://media.dazn.com/en/assets/"
        },
        {
            "title": "dblp",
            "hex": "004F9F",
            "source": "https://dblp.org/"
        },
        {
            "title": "DC Entertainment",
            "hex": "0078F0",
            "source": "https://www.readdc.com/"
        },
        {
            "title": "Debian",
            "hex": "A81D33",
            "source": "https://www.debian.org/logos"
        },
        {
            "title": "deepin",
            "hex": "007CFF",
            "source": "https://commons.wikimedia.org/wiki/File:Deepin_logo.svg"
        },
        {
            "title": "Deezer",
            "hex": "FEAA2D",
            "source": "https://deezerbrand.com/"
        },
        {
            "title": "Delicious",
            "hex": "3399FF",
            "source": "https://en.wikipedia.org/wiki/Delicious_(website)"
        },
        {
            "title": "Deliveroo",
            "hex": "00CCBC",
            "source": "https://www.deliveroo.design/"
        },
        {
            "title": "Dell",
            "hex": "007DB8",
            "source": "https://datasecurity.dell.com/wp-content/themes/dell/images/logo-dell.svg"
        },
        {
            "title": "Delphi",
            "hex": "EE1F35",
            "source": "https://www.embarcadero.com/news/logo"
        },
        {
            "title": "Deno",
            "hex": "000000",
            "source": "https://github.com/denoland/deno/tree/1cc02a5d9d867f1a239ee4b69f587d8afac07b02/website/images"
        },
        {
            "title": "Dependabot",
            "hex": "025E8C",
            "source": "https://dependabot.com/dependabot-logo-symbol-square-mono.svg"
        },
        {
            "title": "Der Spiegel",
            "hex": "E64415",
            "source": "https://www.spiegel.de/"
        },
        {
            "title": "Designer News",
            "hex": "2D72D9",
            "source": "https://www.designernews.co"
        },
        {
            "title": "dev.to",
            "hex": "0A0A0A",
            "source": "https://dev.to/"
        },
        {
            "title": "DeviantArt",
            "hex": "05CC47",
            "source": "http://help.deviantart.com/21"
        },
        {
            "title": "devRant",
            "hex": "F99A66",
            "source": "https://devrant.com"
        },
        {
            "title": "DHL",
            "hex": "FFCC00",
            "source": "https://www.dpdhl-brands.com/dhl/en/guides/design-basics/logo-and-claim.html"
        },
        {
            "title": "diagrams.net",
            "hex": "F08705",
            "source": "https://github.com/jgraph/drawio/blob/4743eba8d5eaa497dc003df7bf7295b695c59bea/src/main/webapp/images/drawlogo.svg"
        },
        {
            "title": "Dialogflow",
            "hex": "FF9800",
            "source": "https://en.wikipedia.org/wiki/File:Dialogflow_logo.svg"
        },
        {
            "title": "Diaspora",
            "hex": "000000",
            "source": "https://wiki.diasporafoundation.org/Branding"
        },
        {
            "title": "Digg",
            "hex": "000000",
            "source": "https://en.wikipedia.org/wiki/Digg"
        },
        {
            "title": "Digi-Key Electronics",
            "hex": "CC0000",
            "source": "https://www.digikey.com/"
        },
        {
            "title": "DigitalOcean",
            "hex": "0080FF",
            "source": "https://www.digitalocean.com/company/logos-and-badges/"
        },
        {
            "title": "Dior",
            "hex": "000000",
            "source": "https://commons.wikimedia.org/wiki/File:Dior_Logo.svg"
        },
        {
            "title": "Directus",
            "hex": "263238",
            "source": "https://directus.io/resources.html"
        },
        {
            "title": "Discogs",
            "hex": "333333",
            "source": "https://www.discogs.com/brand"
        },
        {
            "title": "Discord",
            "hex": "7289DA",
            "source": "https://discordapp.com/branding"
        },
        {
            "title": "Discourse",
            "hex": "000000",
            "source": "https://www.discourse.org/"
        },
        {
            "title": "Discover",
            "hex": "FF6000",
            "source": "https://www.discovernetwork.com/en-us/business-resources/free-signage-logos"
        },
        {
            "title": "Disqus",
            "hex": "2E9FFF",
            "source": "https://disqus.com/brand"
        },
        {
            "title": "Disroot",
            "hex": "50162D",
            "source": "https://git.fosscommunity.in/disroot/assests/blob/master/d.svg"
        },
        {
            "title": "Django",
            "hex": "092E20",
            "source": "https://www.djangoproject.com/community/logos/"
        },
        {
            "title": "DLNA",
            "hex": "48A842",
            "source": "https://upload.wikimedia.org/wikipedia/de/e/eb/Digital_Living_Network_Alliance_logo.svg"
        },
        {
            "title": "Docker",
            "hex": "2496ED",
            "source": "https://www.docker.com/company/newsroom/media-resources"
        },
        {
            "title": "DocuSign",
            "hex": "FFCC22",
            "source": "https://github.com/simple-icons/simple-icons/issues/1098"
        },
        {
            "title": "Dolby",
            "hex": "000000",
            "source": "https://www.dolby.com/us/en/about/brand-identity.html"
        },
        {
            "title": "DoorDash",
            "hex": "FF3008",
            "source": "https://www.doordash.com/about/"
        },
        {
            "title": "Douban",
            "hex": "007722",
            "source": "https://zh.wikipedia.org/wiki/Douban"
        },
        {
            "title": "Draugiem.lv",
            "hex": "FF6600",
            "source": "https://www.frype.com/applications/dev/docs/logos/"
        },
        {
            "title": "Dribbble",
            "hex": "EA4C89",
            "source": "https://dribbble.com/branding"
        },
        {
            "title": "Drone",
            "hex": "212121",
            "source": "https://github.com/drone/brand"
        },
        {
            "title": "Drooble",
            "hex": "19C4BE",
            "source": "https://blog.drooble.com/press/"
        },
        {
            "title": "Dropbox",
            "hex": "0061FF",
            "source": "https://www.dropbox.com/branding"
        },
        {
            "title": "Drupal",
            "hex": "0678BE",
            "source": "https://www.drupal.org/about/media-kit/logos"
        },
        {
            "title": "DS Automobiles",
            "hex": "1D1717",
            "source": "https://en.wikipedia.org/wiki/File:DS_Automobiles_logo.svg"
        },
        {
            "title": "DTube",
            "hex": "F01A30",
            "source": "https://about.d.tube/mediakit.html"
        },
        {
            "title": "DuckDuckGo",
            "hex": "DE5833",
            "source": "https://duckduckgo.com/"
        },
        {
            "title": "Dunked",
            "hex": "2DA9D7",
            "source": "https://dunked.com/"
        },
        {
            "title": "Duolingo",
            "hex": "58CC02",
            "source": "https://www.duolingo.com/"
        },
        {
            "title": "Dynamics 365",
            "hex": "002050",
            "source": "http://thepartnerchannel.com/wp-content/uploads/Dynamics365_styleguide_092816.pdf"
        },
        {
            "title": "Dynatrace",
            "hex": "1496FF",
            "source": "https://www.dynatrace.com/company/press-kit/"
        },
        {
            "title": "EA",
            "hex": "000000",
            "source": "https://www.ea.com"
        },
        {
            "title": "easyJet",
            "hex": "FF6600",
            "source": "https://www.easyjet.com"
        },
        {
            "title": "eBay",
            "hex": "E53238",
            "source": "https://go.developer.ebay.com/logos"
        },
        {
            "title": "Eclipse IDE",
            "hex": "2C2255",
            "source": "https://www.eclipse.org/artwork/"
        },
        {
            "title": "Eclipse Mosquitto",
            "hex": "3C5280",
            "source": "https://github.com/eclipse/mosquitto/blob/75fc908bba90d4bd06e85efc1c4ed77952ec842c/logo/mosquitto-logo-only.svg"
        },
        {
            "title": "Eclipse Vert.x",
            "hex": "782A90",
            "source": "https://github.com/vert-x3/.github/blob/1ad6612d87f35665e50a00fc32eb9c542556385d/workflow-templates/vertx-favicon.svg"
        },
        {
            "title": "edX",
            "hex": "02262B",
            "source": "https://www.edx.org/"
        },
        {
            "title": "Egnyte",
            "hex": "00968F",
            "source": "https://www.egnyte.com/presskit.html"
        },
        {
            "title": "Eight Sleep",
            "hex": "262729",
            "source": "https://www.eightsleep.com/press/"
        },
        {
            "title": "El Jueves",
            "hex": "BE312E",
            "source": "https://www.eljueves.es"
        },
        {
            "title": "Elastic",
            "hex": "005571",
            "source": "https://www.elastic.co/brand"
        },
        {
            "title": "Elastic Cloud",
            "hex": "005571",
            "source": "https://www.elastic.co/brand"
        },
        {
            "title": "Elastic Stack",
            "hex": "005571",
            "source": "https://www.elastic.co/brand"
        },
        {
            "title": "Elasticsearch",
            "hex": "005571",
            "source": "https://www.elastic.co/brand"
        },
        {
            "title": "Electron",
            "hex": "47848F",
            "source": "https://electronjs.org/images/electron-logo.svg"
        },
        {
            "title": "Element",
            "hex": "0DBD8B",
            "source": "https://element.io/"
        },
        {
            "title": "elementary",
            "hex": "64BAFF",
            "source": "https://elementary.io/brand"
        },
        {
            "title": "Eleventy",
            "hex": "000000",
            "source": "https://www.11ty.io"
        },
        {
            "title": "Elixir",
            "hex": "4B275F",
            "source": "https://github.com/elixir-lang/elixir-lang.github.com/tree/master/images/logo"
        },
        {
            "title": "Ello",
            "hex": "000000",
            "source": "https://ello.co"
        },
        {
            "title": "Elm",
            "hex": "1293D8",
            "source": "https://github.com/elm/foundation.elm-lang.org/blob/2d097b317d8af2aaeab49284830260a32d817305/assets/elm_logo.svg"
        },
        {
            "title": "Elsevier",
            "hex": "FF6C00",
            "source": "https://www.elsevier.com"
        },
        {
            "title": "Embarcadero",
            "hex": "ED1F35",
            "source": "https://www.embarcadero.com/news/logo"
        },
        {
            "title": "Ember.js",
            "hex": "E04E39",
            "source": "https://emberjs.com/logos/"
        },
        {
            "title": "Emby",
            "hex": "52B54B",
            "source": "https://emby.media/"
        },
        {
            "title": "Emlakjet",
            "hex": "0AE524",
            "source": "https://www.emlakjet.com/kurumsal-materyaller/"
        },
        {
            "title": "Empire Kred",
            "hex": "72BE50",
            "source": "http://www.empire.kred"
        },
        {
            "title": "Envato",
            "hex": "81B441",
            "source": "https://envato.com/"
        },
        {
            "title": "EPEL",
            "hex": "FC0000",
            "source": "https://fedoraproject.org/wiki/EPEL"
        },
        {
            "title": "Epic Games",
            "hex": "313131",
            "source": "https://www.epicgames.com/"
        },
        {
            "title": "Epson",
            "hex": "003399",
            "source": "https://global.epson.com/IR/library/"
        },
        {
            "title": "Erlang",
            "hex": "A90533",
            "source": "https://github.com/erlang/erlide_eclipse/blob/99d1d61fde8e32ef1630ca0e1b05a6822b3d6489/meta/media/erlang-logo.svg"
        },
        {
            "title": "ESEA",
            "hex": "0E9648",
            "source": "https://play.esea.net/"
        },
        {
            "title": "ESLGaming",
            "hex": "FFFF09",
            "source": "https://brand.eslgaming.com/"
        },
        {
            "title": "ESLint",
            "hex": "4B32C3",
            "source": "https://eslint.org/img/logo.svg"
        },
        {
            "title": "ESPHome",
            "hex": "000000",
            "source": "https://esphome.io"
        },
        {
            "title": "Ethereum",
            "hex": "3C3C3D",
            "source": "https://www.ethereum.org/images/logos/Ethereum_Visual_Identity_1.0.0.pdf"
        },
        {
            "title": "Etsy",
            "hex": "F16521",
            "source": "https://www.etsy.com/uk/press"
        },
        {
            "title": "Event Store",
            "hex": "5AB552",
            "source": "https://github.com/eventstore/brand"
        },
        {
            "title": "Eventbrite",
            "hex": "F05537",
            "source": "https://www.eventbrite.com/signin/"
        },
        {
            "title": "Evernote",
            "hex": "00A82D",
            "source": "https://evernote.com/press"
        },
        {
            "title": "Everplaces",
            "hex": "FA4B32",
            "source": "https://everplaces.com"
        },
        {
            "title": "EVRY",
            "hex": "063A54",
            "source": "https://www.evry.com/en/"
        },
        {
            "title": "Exercism",
            "hex": "009CAB",
            "source": "https://github.com/exercism/website-icons/blob/master/exercism/logo-icon.svg"
        },
        {
            "title": "Experts Exchange",
            "hex": "00AAE7",
            "source": "https://www.experts-exchange.com/"
        },
        {
            "title": "Expo",
            "hex": "000020",
            "source": "http://expo.io/brand/"
        },
        {
            "title": "Express",
            "hex": "000000",
            "source": "https://github.com/openjs-foundation/artwork/blob/ac43961d1157f973c54f210cf5e0c9c45e3d3f10/projects/express/express-icon-black.svg"
        },
        {
            "title": "EyeEm",
            "hex": "000000",
            "source": "https://www.eyeem.com/"
        },
        {
            "title": "F-Droid",
            "hex": "1976D2",
            "source": "https://f-droid.org/"
        },
        {
            "title": "F-Secure",
            "hex": "00BAFF",
            "source": "https://vip.f-secure.com/en/marketing/logos"
        },
        {
            "title": "Facebook",
            "hex": "1877F2",
            "source": "https://en.facebookbrand.com/"
        },
        {
            "title": "Facebook Gaming",
            "hex": "005FED",
            "source": "https://www.facebook.com/fbgaminghome/"
        },
        {
            "title": "Facebook Live",
            "hex": "ED4242",
            "source": "https://en.facebookbrand.com/"
        },
        {
            "title": "FACEIT",
            "hex": "FF5500",
            "source": "https://corporate.faceit.com/branding/"
        },
        {
            "title": "Facepunch",
            "hex": "EC1C24",
            "source": "https://facepunch.com/img/brand/default-light.svg"
        },
        {
            "title": "Fandango",
            "hex": "FF7300",
            "source": "https://www.fandango.com"
        },
        {
            "title": "Fandom",
            "hex": "00D6D6",
            "source": "https://fandomdesignsystem.com/identity/assets"
        },
        {
            "title": "Farfetch",
            "hex": "000000",
            "source": "https://www.farfetch.com/"
        },
        {
            "title": "FastAPI",
            "hex": "009688",
            "source": "https://github.com/tiangolo/fastapi/blob/6205935323ded4767438ee81623892621b353415/docs/en/docs/img/icon-white.svg"
        },
        {
            "title": "Fastify",
            "hex": "000000",
            "source": "https://github.com/fastify/graphics/blob/91e8a3d4754807de3b69440f66c72a737a5fde94/fastify-1000px-square-02.svg"
        },
        {
            "title": "Fastlane",
            "hex": "00F200",
            "source": "https://github.com/fastlane/fastlane.tools/blob/19ff41a6c0f27510a7a7879e6944809d40ab382e/assets/img/logo-mobile.svg"
        },
        {
            "title": "Fastly",
            "hex": "FF282D",
            "source": "https://assets.fastly.com/style-guide/docs/"
        },
        {
            "title": "Fathom",
            "hex": "9187FF",
            "source": "https://usefathom.com/brand"
        },
        {
            "title": "Favro",
            "hex": "512DA8",
            "source": "https://favro.com/login"
        },
        {
            "title": "FeatHub",
            "hex": "9B9B9B",
            "source": "http://feathub.com/"
        },
        {
            "title": "Fedora",
            "hex": "294172",
            "source": "https://fedoraproject.org/wiki/Logo/UsageGuidelines"
        },
        {
            "title": "FedRAMP",
            "hex": "112E51",
            "source": "https://www.fedramp.gov/assets/resources/documents/FedRAMP_Branding_Guidance.pdf"
        },
        {
            "title": "Feedly",
            "hex": "2BB24C",
            "source": "https://blog.feedly.com/wp-content/themes/feedly-2017-v1.19.3/assets/images/logos/logo.svg"
        },
        {
            "title": "Ferrari",
            "hex": "D40000",
            "source": "https://www.ferrari.com/"
        },
        {
            "title": "Ferrari N.V.",
            "hex": "EB2E2C",
            "source": "https://corporate.ferrari.com/"
        },
        {
            "title": "Fiat",
            "hex": "AD0C33",
            "source": "https://en.wikipedia.org/wiki/File:Fiat_Logo.svg"
        },
        {
            "title": "Fido Alliance",
            "hex": "FFBF3B",
            "source": "https://fidoalliance.org/overview/legal/logo-usage/"
        },
        {
            "title": "FIFA",
            "hex": "326295",
            "source": "https://en.wikipedia.org/wiki/FIFA"
        },
        {
            "title": "Figma",
            "hex": "F24E1E",
            "source": "https://brand.figma.com/icon.html"
        },
        {
            "title": "figshare",
            "hex": "556472",
            "source": "https://en.wikipedia.org/wiki/Figshare"
        },
        {
            "title": "Fila",
            "hex": "03234C",
            "source": "https://en.wikipedia.org/wiki/Fila_(company)"
        },
        {
            "title": "FileZilla",
            "hex": "BF0000",
            "source": "https://upload.wikimedia.org/wikipedia/commons/0/01/FileZilla_logo.svg"
        },
        {
            "title": "Fing",
            "hex": "009AEE",
            "source": "https://www.fing.com/"
        },
        {
            "title": "Firebase",
            "hex": "FFCA28",
            "source": "https://firebase.google.com/brand-guidelines/"
        },
        {
            "title": "Firefox",
            "hex": "FF7139",
            "source": "https://mozilla.design/firefox/logos-usage/"
        },
        {
            "title": "Firefox Browser",
            "hex": "FF7139",
            "source": "https://mozilla.design/firefox/logos-usage/"
        },
        {
            "title": "FIRST",
            "hex": "0066B3",
            "source": "https://www.firstinspires.org/brand"
        },
        {
            "title": "Fitbit",
            "hex": "00B0B9",
            "source": "http://www.fitbit.com/uk/home"
        },
        {
            "title": "FITE",
            "hex": "CA0404",
            "source": "https://www.fite.tv/"
        },
        {
            "title": "Fiverr",
            "hex": "1DBF73",
            "source": "https://www.fiverr.com/press-kit"
        },
        {
            "title": "Flask",
            "hex": "000000",
            "source": "http://flask.pocoo.org/community/logos/"
        },
        {
            "title": "Flathub",
            "hex": "4A86CF",
            "source": "https://flathub.org/"
        },
        {
            "title": "Flattr",
            "hex": "000000",
            "source": "https://flattr.com/"
        },
        {
            "title": "Flickr",
            "hex": "0063DC",
            "source": "https://worldvectorlogo.com/logo/flickr-1"
        },
        {
            "title": "Flipboard",
            "hex": "E12828",
            "source": "https://about.flipboard.com/brand-guidelines"
        },
        {
            "title": "Floatplane",
            "hex": "00AEEF",
            "source": "https://www.floatplane.com/"
        },
        {
            "title": "Flood",
            "hex": "4285F4",
            "source": "https://flood.io/"
        },
        {
            "title": "Fluentd",
            "hex": "0E83C8",
            "source": "https://docs.fluentd.org/quickstart/logo"
        },
        {
            "title": "Flutter",
            "hex": "02569B",
            "source": "https://flutter.dev/brand"
        },
        {
            "title": "Fnac",
            "hex": "E1A925",
            "source": "http://www.fnac.com/"
        },
        {
            "title": "Font Awesome",
            "hex": "339AF0",
            "source": "https://fontawesome.com/icons/font-awesome"
        },
        {
            "title": "foodpanda",
            "hex": "D70F64",
            "source": "https://www.foodpanda.com"
        },
        {
            "title": "Ford",
            "hex": "003478",
            "source": "https://www.ford.com/"
        },
        {
            "title": "Formstack",
            "hex": "21B573",
            "source": "https://www.formstack.com/brand/guidelines"
        },
        {
            "title": "Fortinet",
            "hex": "EE3124",
            "source": "http://www.fortinet.com/"
        },
        {
            "title": "Fortran",
            "hex": "734F96",
            "source": "https://github.com/fortran-lang/fortran-lang.org/blob/5469465d08d3fcbf16d048e651ca5c9ba050839c/assets/img/fortran-logo.svg"
        },
        {
            "title": "Fossa",
            "hex": "289E6D",
            "source": "https://fossa.com/press/"
        },
        {
            "title": "Fossil SCM",
            "hex": "548294",
            "source": "https://fossil-scm.org/"
        },
        {
            "title": "Foursquare",
            "hex": "F94877",
            "source": "https://foursquare.com/about/logos"
        },
        {
            "title": "Fozzy",
            "hex": "F15B29",
            "source": "https://fozzy.com/partners.shtml?tab=materials"
        },
        {
            "title": "Framer",
            "hex": "0055FF",
            "source": "https://framer.com"
        },
        {
            "title": "FreeBSD",
            "hex": "AB2B28",
            "source": "https://www.freebsdfoundation.org/about/project/"
        },
        {
            "title": "freeCodeCamp",
            "hex": "0A0A23",
            "source": "https://design-style-guide.freecodecamp.org/"
        },
        {
            "title": "freedesktop.org",
            "hex": "3B80AE",
            "source": "https://commons.wikimedia.org/wiki/File:Freedesktop-logo.svg"
        },
        {
            "title": "Freelancer",
            "hex": "29B2FE",
            "source": "https://www.freelancer.com/"
        },
        {
            "title": "Fujifilm",
            "hex": "ED1A3A",
            "source": "https://upload.wikimedia.org/wikipedia/commons/a/a1/Fujifilm_logo.svg"
        },
        {
            "title": "Fujitsu",
            "hex": "FF0000",
            "source": "https://www.fujitsu.com/global/about/brandmanagement/logo/"
        },
        {
            "title": "Fur Affinity",
            "hex": "36566F",
            "source": "https://www.furaffinity.net/"
        },
        {
            "title": "Furry Network",
            "hex": "2E75B4",
            "source": "https://furrynetwork.com"
        },
        {
            "title": "G2A",
            "hex": "F05F00",
            "source": "https://www.g2a.co/contact/brand_guidelines/"
        },
        {
            "title": "Garmin",
            "hex": "000000",
            "source": "https://creative.garmin.com/styleguide/brand/"
        },
        {
            "title": "Gatling",
            "hex": "FF9E2A",
            "source": "https://gatling.io/"
        },
        {
            "title": "Gatsby",
            "hex": "663399",
            "source": "https://www.gatsbyjs.com/guidelines/logo"
        },
        {
            "title": "Gauges",
            "hex": "2FA66A",
            "source": "http://get.gaug.es/"
        },
        {
            "title": "GeeksforGeeks",
            "hex": "0F9D58",
            "source": "https://www.geeksforgeeks.org/"
        },
        {
            "title": "General Electric",
            "hex": "0870D8",
            "source": "https://www.ge.com/brand/"
        },
        {
            "title": "General Motors",
            "hex": "22559E",
            "source": "https://commons.wikimedia.org/wiki/File:General_Motors_logo.svg"
        },
        {
            "title": "Genius",
            "hex": "FFFF64",
            "source": "https://genius.com"
        },
        {
            "title": "Gentoo",
            "hex": "54487A",
            "source": "https://wiki.gentoo.org/wiki/Project:Artwork/Artwork#Variations_of_the_.22g.22_logo"
        },
        {
            "title": "Geocaching",
            "hex": "00874D",
            "source": "https://www.geocaching.com/about/logousage.aspx"
        },
        {
            "title": "Gerrit",
            "hex": "EEEEEE",
            "source": "https://gerrit-review.googlesource.com/c/75842/"
        },
        {
            "title": "Ghost",
            "hex": "738A94",
            "source": "https://ghost.org/design"
        },
        {
            "title": "Ghostery",
            "hex": "00BAF2",
            "source": "https://www.ghostery.com/"
        },
        {
            "title": "GIMP",
            "hex": "5C5543",
            "source": "https://www.gimp.org/about/linking.html#wilber-the-gimp-mascot"
        },
        {
            "title": "GIPHY",
            "hex": "FF6666",
            "source": "https://support.giphy.com/hc/en-us/articles/360022283772-GIPHY-Brand-Guidelines"
        },
        {
            "title": "Git",
            "hex": "F05032",
            "source": "http://git-scm.com/downloads/logos"
        },
        {
            "title": "GitBook",
            "hex": "3884FF",
            "source": "http://styleguide.gitbook.com/icons"
        },
        {
            "title": "Gitea",
            "hex": "609926",
            "source": "https://github.com/go-gitea/gitea/blob/e0c753e770a64cda5e3900aa1da3d7e1f3263c9a/assets/logo.svg"
        },
        {
            "title": "GitHub",
            "hex": "181717",
            "source": "https://github.com/logos"
        },
        {
            "title": "GitHub Actions",
            "hex": "2088FF",
            "source": "https://github.com/features/actions"
        },
        {
            "title": "GitHub Sponsors",
            "hex": "EA4AAA",
            "source": "https://github.com/sponsors"
        },
        {
            "title": "GitKraken",
            "hex": "179287",
            "source": "https://www.gitkraken.com/"
        },
        {
            "title": "GitLab",
            "hex": "FCA121",
            "source": "https://about.gitlab.com/press/press-kit/"
        },
        {
            "title": "Gitpod",
            "hex": "1AA6E4",
            "source": "https://www.gitpod.io/"
        },
        {
            "title": "Gitter",
            "hex": "ED1965",
            "source": "https://gitter.im/"
        },
        {
            "title": "Glassdoor",
            "hex": "0CAA41",
            "source": "https://www.glassdoor.com/press/images/"
        },
        {
            "title": "Glitch",
            "hex": "3333FF",
            "source": "https://glitch.com/about/press/"
        },
        {
            "title": "Gmail",
            "hex": "D14836",
            "source": "https://material.io/guidelines/resources/sticker-sheets-icons.html#sticker-sheets-icons-components"
        },
        {
            "title": "GNOME",
            "hex": "4A86CF",
            "source": "https://wiki.gnome.org/Engagement/BrandGuidelines"
        },
        {
            "title": "GNU",
            "hex": "A42E2B",
            "source": "https://gnu.org"
        },
        {
            "title": "GNU Bash",
            "hex": "4EAA25",
            "source": "https://github.com/odb/official-bash-logo"
        },
        {
            "title": "GNU Emacs",
            "hex": "7F5AB6",
            "source": "https://git.savannah.gnu.org/cgit/emacs.git/tree/etc/images/icons/hicolor/scalable/apps/emacs.svg"
        },
        {
            "title": "GNU IceCat",
            "hex": "002F5B",
            "source": "https://git.savannah.gnu.org/cgit/gnuzilla.git/plain/artwork/simple.svg"
        },
        {
            "title": "GNU Privacy Guard",
            "hex": "0093DD",
            "source": "https://git.gnupg.org/cgi-bin/gitweb.cgi?p=gnupg.git;a=tree;f=artwork/icons"
        },
        {
            "title": "GNU social",
            "hex": "A22430",
            "source": "https://www.gnu.org/graphics/social.html"
        },
        {
            "title": "Go",
            "hex": "00ADD8",
            "source": "https://blog.golang.org/go-brand"
        },
        {
            "title": "Godot Engine",
            "hex": "478CBF",
            "source": "https://godotengine.org/themes/godotengine/assets/download/godot_logo.svg"
        },
        {
            "title": "GoFundMe",
            "hex": "00B964",
            "source": "https://www.gofundme.com/"
        },
        {
            "title": "GOG.com",
            "hex": "86328A",
            "source": "https://www.cdprojekt.com/en/media/logotypes/"
        },
        {
            "title": "GoldenLine",
            "hex": "FFE005",
            "source": "http://www.goldenline.pl"
        },
        {
            "title": "Goodreads",
            "hex": "372213",
            "source": "https://www.goodreads.com/about/press"
        },
        {
            "title": "Google",
            "hex": "4285F4",
            "source": "https://partnermarketinghub.withgoogle.com/"
        },
        {
            "title": "Google Ads",
            "hex": "4285F4",
            "source": "https://designguidelines.withgoogle.com/ads-branding/google-ads/logos.html#logos-brand-logo-lockups"
        },
        {
            "title": "Google AdSense",
            "hex": "4285F4",
            "source": "https://commons.wikimedia.org/wiki/File:AdSense_Logo.svg"
        },
        {
            "title": "Google Analytics",
            "hex": "E37400",
            "source": "https://marketingplatform.google.com/intl/en_uk/about/analytics/"
        },
        {
            "title": "Google Assistant",
            "hex": "4285F4",
            "source": "https://assistant.google.com/"
        },
        {
            "title": "Google Calendar",
            "hex": "4285F4",
            "source": "https://commons.wikimedia.org/wiki/File:Google_Calendar_icon.svg"
        },
        {
            "title": "Google Cardboard",
            "hex": "FF7143",
            "source": "https://arvr.google.com/cardboard/images/header/vr-home.svg"
        },
        {
            "title": "Google Cast",
            "hex": "1BB6F6",
            "source": "https://partnermarketinghub.withgoogle.com/#/brands"
        },
        {
            "title": "Google Chat",
            "hex": "00897B",
            "source": "https://chat.google.com/error/noaccess"
        },
        {
            "title": "Google Chrome",
            "hex": "4285F4",
            "source": "https://blog.google/press/?product_tag=chrome"
        },
        {
            "title": "Google Classroom",
            "hex": "4285F4",
            "source": "https://classroom.google.com/"
        },
        {
            "title": "Google Cloud",
            "hex": "4285F4",
            "source": "https://cloud.google.com/"
        },
        {
            "title": "Google Colab",
            "hex": "F9AB00",
            "source": "https://colab.research.google.com"
        },
        {
            "title": "Google Drive",
            "hex": "4285F4",
            "source": "https://developers.google.com/drive/web/branding"
        },
        {
            "title": "Google Earth",
            "hex": "4285F4",
            "source": "https://earth.google.com/web/"
        },
        {
            "title": "Google Fit",
            "hex": "4285F4",
            "source": "https://partnermarketinghub.withgoogle.com/#/brands/"
        },
        {
            "title": "Google Hangouts",
            "hex": "0C9D58",
            "source": "https://material.google.com/resources/sticker-sheets-icons.html#sticker-sheets-icons-components"
        },
        {
            "title": "Google Keep",
            "hex": "FFBB00",
            "source": "https://play.google.com/store/apps/details?id=com.google.android.keep"
        },
        {
            "title": "Google Lens",
            "hex": "4285F4",
            "source": "https://partnermarketinghub.withgoogle.com/#/brands/"
        },
        {
            "title": "Google Maps",
            "hex": "4285F4",
            "source": "https://upload.wikimedia.org/wikipedia/commons/a/a9/Google_Maps_icon.svg"
        },
        {
            "title": "Google Meet",
            "hex": "00897B",
            "source": "https://meet.google.com/"
        },
        {
            "title": "Google Messages",
            "hex": "1A73E8",
            "source": "https://messages.google.com/"
        },
        {
            "title": "Google My Business",
            "hex": "4285F4",
            "source": "https://business.google.com/"
        },
        {
            "title": "Google Nearby",
            "hex": "4285F4",
            "source": "https://developers.google.com/nearby/developer-guidelines"
        },
        {
            "title": "Google News",
            "hex": "174EA6",
            "source": "https://partnermarketinghub.withgoogle.com/#/brands/"
        },
        {
            "title": "Google Pay",
            "hex": "4285F4",
            "source": "https://partnermarketinghub.withgoogle.com/#/brands/"
        },
        {
            "title": "Google Photos",
            "hex": "4285F4",
            "source": "https://partnermarketinghub.withgoogle.com/#/brands/"
        },
        {
            "title": "Google Play",
            "hex": "414141",
            "source": "https://partnermarketinghub.withgoogle.com/#/brands/"
        },
        {
            "title": "Google Podcasts",
            "hex": "4285F4",
            "source": "https://developers.google.com/search/docs/data-types/podcast"
        },
        {
            "title": "Google Scholar",
            "hex": "4285F4",
            "source": "https://commons.wikimedia.org/wiki/File:Google_Scholar_logo.svg"
        },
        {
            "title": "Google Search Console",
            "hex": "458CF5",
            "source": "https://search.google.com/search-console"
        },
        {
            "title": "Google Sheets",
            "hex": "0F9D58",
            "source": "http://sheets.google.com/"
        },
        {
            "title": "Google Street View",
            "hex": "FEC111",
            "source": "https://developers.google.com/streetview/ready/branding"
        },
        {
            "title": "Google Tag Manager",
            "hex": "246FDB",
            "source": "https://tagmanager.google.com/#/home"
        },
        {
            "title": "Google Translate",
            "hex": "4285F4",
            "source": "https://en.wikipedia.org/wiki/Google_Translate"
        },
        {
            "title": "GOV.UK",
            "hex": "005EA5",
            "source": "https://github.com/alphagov/design-assets/tree/master/Icons"
        },
        {
            "title": "Gradle",
            "hex": "02303A",
            "source": "https://gradle.com/brand"
        },
        {
            "title": "Grafana",
            "hex": "F46800",
            "source": "https://grafana.com/"
        },
        {
            "title": "Graphcool",
            "hex": "27AE60",
            "source": "https://www.graph.cool"
        },
        {
            "title": "GraphQL",
            "hex": "E10098",
            "source": "http://graphql.org/"
        },
        {
            "title": "Grav",
            "hex": "221E1F",
            "source": "http://getgrav.org/media"
        },
        {
            "title": "Gravatar",
            "hex": "1E8CBE",
            "source": "https://automattic.com/press"
        },
        {
            "title": "GreenSock",
            "hex": "88CE02",
            "source": "https://greensock.com/"
        },
        {
            "title": "Gridsome",
            "hex": "00A672",
            "source": "https://gridsome.org/logos/only-logo.svg"
        },
        {
            "title": "Groupon",
            "hex": "53A318",
            "source": "https://brandplaybook.groupon.com/guidelines/logo/"
        },
        {
            "title": "Grunt",
            "hex": "FBA919",
            "source": "https://github.com/gruntjs/gruntjs.com/tree/master/src/media"
        },
        {
            "title": "Guangzhou Metro",
            "hex": "C51935",
            "source": "https://commons.wikimedia.org/wiki/File:Guangzhou_Metro_logo.svg"
        },
        {
            "title": "gulp",
            "hex": "CF4647",
            "source": "https://gulpjs.com/"
        },
        {
            "title": "Gumroad",
            "hex": "36A9AE",
            "source": "https://gumroad.com/press"
        },
        {
            "title": "Gumtree",
            "hex": "72EF36",
            "source": "https://www.gumtree.com"
        },
        {
            "title": "Gutenberg",
            "hex": "000000",
            "source": "https://github.com/WordPress/gutenberg/blob/master/docs/final-g-wapuu-black.svg"
        },
        {
            "title": "Habr",
            "hex": "77A2B6",
            "source": "https://habr.com/"
        },
        {
            "title": "Hack Club",
            "hex": "EC3750",
            "source": "https://hackclub.com/brand"
        },
        {
            "title": "Hack The Box",
            "hex": "9FEF00",
            "source": "https://www.hackthebox.eu/docs/Hack_The_Box_Brand_Assets_Guide.pdf"
        },
        {
            "title": "Hackaday",
            "hex": "1A1A1A",
            "source": "https://hackaday.com/"
        },
        {
            "title": "HackerEarth",
            "hex": "2C3454",
            "source": "https://www.hackerearth.com/logo/"
        },
        {
            "title": "HackerOne",
            "hex": "494649",
            "source": "https://www.hackerone.com/branding"
        },
        {
            "title": "HackerRank",
            "hex": "2EC866",
            "source": "https://www.hackerrank.com/"
        },
        {
            "title": "HackHands",
            "hex": "00ACBD",
            "source": "https://hackhands.com/"
        },
        {
            "title": "Hackster",
            "hex": "1BACF7",
            "source": "https://drive.google.com/file/d/0B3aqzR8LzoqdT1p4ZUlWVnJ1elk/view?usp=sharing"
        },
        {
            "title": "HappyCow",
            "hex": "7C4EC4",
            "source": "https://www.happycow.net/press-kits"
        },
        {
            "title": "Harbor",
            "hex": "4A00D8",
            "source": "https://github.com/goharbor/harbor/blob/13686cbe83d22259216da7658612e86201070e94/src/portal/src/images/harbor-logo.svg"
        },
        {
            "title": "Hashnode",
            "hex": "2962FF",
            "source": "https://hashnode.com/media"
        },
        {
            "title": "Haskell",
            "hex": "5D4F85",
            "source": "https://commons.wikimedia.org/wiki/File:Haskell-Logo.svg"
        },
        {
            "title": "Hatena Bookmark",
            "hex": "00A4DE",
            "source": "http://hatenacorp.jp/press/resource"
        },
        {
            "title": "haveibeenpwned",
            "hex": "2A6379",
            "source": "https://haveibeenpwned.com/"
        },
        {
            "title": "Haxe",
            "hex": "EA8220",
            "source": "https://haxe.org/foundation/branding.html"
        },
        {
            "title": "HBO",
            "hex": "000000",
            "source": "https://www.hbo.com/"
        },
        {
            "title": "HCL",
            "hex": "006BB6",
            "source": "https://www.hcl.com/brand-guidelines"
        },
        {
            "title": "HelloFresh",
            "hex": "99CC33",
            "source": "https://www.hellofresh.com/landing/student"
        },
        {
            "title": "Helly Hansen",
            "hex": "DA2128",
            "source": "https://www.hellyhansen.com/"
        },
        {
            "title": "Helm",
            "hex": "0F1689",
            "source": "https://helm.sh"
        },
        {
            "title": "HERE",
            "hex": "00AFAA",
            "source": "https://www.here.com"
        },
        {
            "title": "Heroku",
            "hex": "430098",
            "source": "https://www.heroku.com"
        },
        {
            "title": "Hexo",
            "hex": "0E83CD",
            "source": "https://hexo.io/"
        },
        {
            "title": "HEY",
            "hex": "5522FA",
            "source": "https://hey.com/"
        },
        {
            "title": "Highly",
            "hex": "FF3C00",
            "source": "https://highly.co/"
        },
        {
            "title": "Hilton",
            "hex": "124D97",
            "source": "https://www.hilton.com/en/"
        },
        {
            "title": "HipChat",
            "hex": "0052CC",
            "source": "https://www.atlassian.com/company/news/press-kit"
        },
        {
            "title": "Hitachi",
            "hex": "E60027",
            "source": "https://commons.wikimedia.org/wiki/File:Hitachi_inspire_the_next-Logo.svg"
        },
        {
            "title": "Hive",
            "hex": "FF7A00",
            "source": "https://www.hivehome.com/"
        },
        {
            "title": "HockeyApp",
            "hex": "009EE1",
            "source": "https://hockeyapp.net/brand-guidelines/"
        },
        {
            "title": "Home Assistant",
            "hex": "41BDF5",
            "source": "https://github.com/home-assistant/home-assistant-assets"
        },
        {
            "title": "HomeAdvisor",
            "hex": "F68315",
            "source": "https://www.abouthomeadvisor.com/media-room/press-resources/"
        },
        {
            "title": "Homebrew",
            "hex": "FBB040",
            "source": "https://github.com/Homebrew/brew.sh/blob/2e576aaca83e62dda41a188597bb4bd20e75e385/assets/img/homebrew.svg"
        },
        {
            "title": "homify",
            "hex": "7DCDA3",
            "source": "https://www.homify.com"
        },
        {
            "title": "Honda",
            "hex": "E40521",
            "source": "https://www.honda.ie/"
        },
        {
            "title": "Hootsuite",
            "hex": "000000",
            "source": "https://hootsuite.com/en-gb/about/media-kit"
        },
        {
            "title": "Hoppscotch",
            "hex": "31C48D",
            "source": "https://github.com/hoppscotch/hoppscotch/blob/77862cdf9bd902a4ea64bd8b2301ed2206820649/static/images/ufo_logo.svg"
        },
        {
            "title": "Hotels.com",
            "hex": "D32F2F",
            "source": "https://en.wikipedia.org/wiki/File:Hotels.com_logo.svg"
        },
        {
            "title": "Houdini",
            "hex": "FF4713",
            "source": "https://www.sidefx.com/products/houdini/"
        },
        {
            "title": "Houzz",
            "hex": "4DBC15",
            "source": "https://www.houzz.com/logoGuidelines"
        },
        {
            "title": "HP",
            "hex": "0096D6",
            "source": "https://brandcentral.ext.hp.com/login"
        },
        {
            "title": "HTML Academy",
            "hex": "302683",
            "source": "https://htmlacademy.ru/"
        },
        {
            "title": "HTML5",
            "hex": "E34F26",
            "source": "http://www.w3.org/html/logo/"
        },
        {
            "title": "Huawei",
            "hex": "FF0000",
            "source": "https://en.wikipedia.org/wiki/File:Huawei.svg"
        },
        {
            "title": "HubSpot",
            "hex": "FF7A59",
            "source": "https://www.hubspot.com/style-guide"
        },
        {
            "title": "Hugo",
            "hex": "FF4088",
            "source": "https://gohugo.io/"
        },
        {
            "title": "Hulu",
            "hex": "3DBB3D",
            "source": "https://www.hulu.com/press/brand-assets/"
        },
        {
            "title": "Humble Bundle",
            "hex": "CC2929",
            "source": "https://support.humblebundle.com/hc/en-us/articles/202742060-Bundle-Logos"
        },
        {
            "title": "Hurriyetemlak",
            "hex": "E02826",
            "source": "https://ilan.hurriyetemlak.com/emlak-ilani-yayinlama-kurallari"
        },
        {
            "title": "Husqvarna",
            "hex": "273A60",
            "source": "https://www.husqvarna.com/uk/catalogues/"
        },
        {
            "title": "Hypothesis",
            "hex": "BD1C2B",
            "source": "https://web.hypothes.is/"
        },
        {
            "title": "Hyundai",
            "hex": "002C5F",
            "source": "https://en.wikipedia.org/wiki/File:Hyundai_Motor_Company_logo.svg"
        },
        {
            "title": "Iata",
            "hex": "004E81",
            "source": "https://upload.wikimedia.org/wikipedia/commons/f/f7/IATAlogo.svg"
        },
        {
            "title": "iBeacon",
            "hex": "3D7EBB",
            "source": "https://developer.apple.com/ibeacon/"
        },
        {
            "title": "IBM",
            "hex": "054ADA",
            "source": "https://www.ibm.com/design/language/elements/logos/8-bar/"
        },
        {
            "title": "iCloud",
            "hex": "3693F3",
            "source": "https://commons.wikimedia.org/wiki/File:ICloud_logo.svg"
        },
        {
            "title": "IcoMoon",
            "hex": "825794",
            "source": "https://icomoon.io/"
        },
        {
            "title": "ICON",
            "hex": "31B8BB",
            "source": "https://icon.foundation/"
        },
        {
            "title": "Iconfinder",
            "hex": "1A1B1F",
            "source": "https://www.iconfinder.com/p/about"
        },
        {
            "title": "Iconify",
            "hex": "1769AA",
            "source": "https://iconify.design/"
        },
        {
            "title": "IconJar",
            "hex": "16A5F3",
            "source": "https://geticonjar.com/press-kit/"
        },
        {
            "title": "ICQ",
            "hex": "24FF00",
            "source": "https://commons.wikimedia.org/wiki/File:ICQNewlogo.svg"
        },
        {
            "title": "iDEAL",
            "hex": "CC0066",
            "source": "https://www.ideal.nl/cms/files/Manual_iDEAL_logo.pdf"
        },
        {
            "title": "iFixit",
            "hex": "0071CE",
            "source": "https://www.ifixit.com/"
        },
        {
            "title": "iFood",
            "hex": "EA1D2C",
            "source": "https://ifood.com.br/"
        },
        {
            "title": "IFTTT",
            "hex": "000000",
            "source": "https://ifttt.com/discover/brand-guidelines"
        },
        {
            "title": "iHeartRadio",
            "hex": "C6002B",
            "source": "https://brand.iheart.com/logo"
        },
        {
            "title": "IMDb",
            "hex": "E6B91E",
            "source": "http://www.imdb.com/pressroom/brand_guidelines"
        },
        {
            "title": "Imgur",
            "hex": "1BB76E",
            "source": "https://s.imgur.com/images/favicon-152.png"
        },
        {
            "title": "Indeed",
            "hex": "2164F3",
            "source": "https://www.indeed.com"
        },
        {
            "title": "Infiniti",
            "hex": "000000",
            "source": "https://www.infinitiusa.com"
        },
        {
            "title": "InfluxDB",
            "hex": "22ADF6",
            "source": "https://www.influxdata.com/"
        },
        {
            "title": "Informatica",
            "hex": "FF4D00",
            "source": "https://www.informatica.com/content/dam/informatica-com/en/images/cc02v2/logo-informatica.svg"
        },
        {
            "title": "Infosys",
            "hex": "007CC3",
            "source": "https://www.infosys.com/content/dam/infosys-web/burger-menu/en/images/logo.svg"
        },
        {
            "title": "Inkscape",
            "hex": "000000",
            "source": "https://commons.wikimedia.org/wiki/File:Inkscape_Logo.svg"
        },
        {
            "title": "Insomnia",
            "hex": "5849BE",
            "source": "https://insomnia.rest/"
        },
        {
            "title": "Instacart",
            "hex": "43B02A",
            "source": "https://www.instacart.com/press"
        },
        {
            "title": "Instagram",
            "hex": "E4405F",
            "source": "https://www.instagram-brand.com"
        },
        {
            "title": "Instapaper",
            "hex": "1F1F1F",
            "source": "https://www.instapaper.com/"
        },
        {
            "title": "Instructables",
            "hex": "FABF15",
            "source": "https://www.instructables.com/community/Official-Instructables-Logos-1/"
        },
        {
            "title": "Integromat",
            "hex": "2F8CBB",
            "source": "https://www.integromat.com"
        },
        {
            "title": "Intel",
            "hex": "0071C5",
            "source": "https://www.intel.com"
        },
        {
            "title": "IntelliJ IDEA",
            "hex": "000000",
            "source": "https://www.jetbrains.com/idea/"
        },
        {
            "title": "Intercom",
            "hex": "6AFDEF",
            "source": "https://www.intercom.com/press"
        },
        {
            "title": "Internet Archive",
            "hex": "000000",
            "source": "https://openlibrary.org/static/images/ia-logo.svg"
        },
        {
            "title": "Internet Explorer",
            "hex": "0076D6",
            "source": "https://compass-ssl.microsoft.com/assets/c8/67/c867db4c-f328-45b8-817c-33834c70aae6.svg?n=IE.svg"
        },
        {
            "title": "InVision",
            "hex": "FF3366",
            "source": "https://projects.invisionapp.com/boards/BX4P1DY5H46R"
        },
        {
            "title": "Invoice Ninja",
            "hex": "000000",
            "source": "https://github.com/invoiceninja/invoiceninja"
        },
        {
            "title": "ioBroker",
            "hex": "3399CC",
            "source": "https://github.com/ioBroker/awesome-iobroker/blob/master/images/"
        },
        {
            "title": "Ionic",
            "hex": "3880FF",
            "source": "https://ionicframework.com/press"
        },
        {
            "title": "iOS",
            "hex": "000000",
            "source": "https://en.wikipedia.org/wiki/IOS"
        },
        {
            "title": "IPFS",
            "hex": "65C2CB",
            "source": "https://github.com/ipfs/logo"
        },
        {
            "title": "Issuu",
            "hex": "F36D5D",
            "source": "https://issuu.com/press"
        },
        {
            "title": "Itch.io",
            "hex": "FA5C5C",
            "source": "https://itch.io/press-kit"
        },
        {
            "title": "iTunes",
            "hex": "FB5BC5",
            "source": "https://upload.wikimedia.org/wikipedia/commons/d/df/ITunes_logo.svg"
        },
        {
            "title": "IVECO",
            "hex": "004994",
            "source": "https://www.iveco.com/germany/Pages/Home-page.aspx"
        },
        {
            "title": "Jabber",
            "hex": "CC0000",
            "source": "https://commons.wikimedia.org/wiki/File:Jabber-bulb.svg"
        },
        {
            "title": "Jaguar",
            "hex": "FFFFFF",
            "source": "https://media.jaguar.com/en/press-kit"
        },
        {
            "title": "Jamboard",
            "hex": "F37C20",
            "source": "https://cdn2.hubspot.net/hubfs/159104/ECS/Jamboard/Approved%20Jamboard%20Brand%20Book.pdf"
        },
        {
            "title": "Jameson",
            "hex": "004027",
            "source": "https://www.jamesonwhiskey.com/"
        },
        {
            "title": "Jasmine",
            "hex": "8A4182",
            "source": "https://github.com/jasmine/jasmine/blob/8991b1bba39b5b7e89fc5eeb07ae271a684cb1a4/images/jasmine-horizontal.svg"
        },
        {
            "title": "Java",
            "hex": "007396",
            "source": "https://www.oracle.com/legal/logos.html"
        },
        {
            "title": "JavaScript",
            "hex": "F7DF1E",
            "source": "https://github.com/voodootikigod/logo.js"
        },
        {
            "title": "JBL",
            "hex": "FF3300",
            "source": "https://www.jbl.com/"
        },
        {
            "title": "JCB",
            "hex": "0B4EA2",
            "source": "https://www.global.jcb/en/about-us/brand-concept/"
        },
        {
            "title": "Jeep",
            "hex": "000000",
            "source": "http://www.fcaci.com/v15-images/jeep/Jeep-Brand-Mark-Guidelines-Rev10.15.pdf"
        },
        {
            "title": "Jekyll",
            "hex": "CC0000",
            "source": "https://github.com/jekyll/brand"
        },
        {
            "title": "Jenkins",
            "hex": "D24939",
            "source": "https://wiki.jenkins-ci.org/display/JENKINS/Logo"
        },
        {
            "title": "Jenkins X",
            "hex": "73C3D5",
            "source": "https://github.com/cdfoundation/artwork"
        },
        {
            "title": "Jest",
            "hex": "C21325",
            "source": "https://jestjs.io/"
        },
        {
            "title": "JET",
            "hex": "FBBA00",
            "source": "https://de.wikipedia.org/wiki/Datei:JET.svg"
        },
        {
            "title": "JetBrains",
            "hex": "000000",
            "source": "https://www.jetbrains.com/company/brand/"
        },
        {
            "title": "JFrog",
            "hex": "41BF47",
            "source": "https://jfrog.com/brand-guidelines/"
        },
        {
            "title": "JFrog Bintray",
            "hex": "43A047",
            "source": "https://bintray.com/"
        },
        {
            "title": "Jinja",
            "hex": "B41717",
            "source": "https://github.com/pallets/jinja/blob/1c240154865a7b6034033027e3c2ca8a2fa53fc2/artwork/jinjalogo.svg"
        },
        {
            "title": "Jira",
            "hex": "0052CC",
            "source": "https://atlassian.design/guidelines/marketing/resources/logo-files"
        },
        {
            "title": "Jira Software",
            "hex": "0052CC",
            "source": "https://www.atlassian.com/company/news/press-kit"
        },
        {
            "title": "Jitsi",
            "hex": "97979A",
            "source": "https://github.com/jitsi/jitsi/blob/1387ed6a768a1ecae2ddd82236d1de3119e8957f/resources/images/logo/sc_logo.svg"
        },
        {
            "title": "John Deere",
            "hex": "367C2B",
            "source": "https://en.wikipedia.org/wiki/File:John_Deere_logo.svg"
        },
        {
            "title": "Joomla",
            "hex": "5091CD",
            "source": "https://docs.joomla.org/Joomla:Brand_Identity_Elements"
        },
        {
            "title": "JPEG",
            "hex": "8A8A8A",
            "source": "https://jpeg.org/contact.html"
        },
        {
            "title": "jQuery",
            "hex": "0769AD",
            "source": "https://brand.jquery.org/logos/"
        },
        {
            "title": "JR Group",
            "hex": "000000",
            "source": "https://www.jrhokkaido.co.jp/"
        },
        {
            "title": "jsDelivr",
            "hex": "E84D3D",
            "source": "https://github.com/jsdelivr/www.jsdelivr.com/blob/eff02f3a8879cf7c7296840584e1293fe04e3a76/src/public/img/logo_horizontal.svg"
        },
        {
            "title": "JSFiddle",
            "hex": "0084FF",
            "source": "https://jsfiddle.net/"
        },
        {
            "title": "JSON",
            "hex": "000000",
            "source": "https://commons.wikimedia.org/wiki/File:JSON_vector_logo.svg"
        },
        {
            "title": "JSON Web Tokens",
            "hex": "000000",
            "source": "https://jwt.io/"
        },
        {
            "title": "Julia",
            "hex": "9558B2",
            "source": "https://github.com/JuliaLang/julia-logo-graphics/blob/b5551ca7946b4a25746c045c15fbb8806610f8d0/images/julia-dots.svg"
        },
        {
            "title": "Jupyter",
            "hex": "F37626",
            "source": "https://github.com/jupyter/design"
        },
        {
            "title": "Just Eat",
            "hex": "F36D00",
            "source": "https://www.just-eat.ie/"
        },
        {
            "title": "JustGiving",
            "hex": "AD29B6",
            "source": "https://justgiving.com"
        },
        {
            "title": "Kaggle",
            "hex": "20BEFF",
            "source": "https://www.kaggle.com/contact"
        },
        {
            "title": "Kahoot",
            "hex": "46178F",
            "source": "https://kahoot.com/library/kahoot-logo/"
        },
        {
            "title": "KaiOS",
            "hex": "6F02B5",
            "source": "https://www.kaiostech.com/company/press-room"
        },
        {
            "title": "Kakao",
            "hex": "FFCD00",
            "source": "https://www.kakaocorp.com/kakao/introduce/ci"
        },
        {
            "title": "Karlsruher Verkehrsverbund",
            "hex": "9B2321",
            "source": "https://commons.wikimedia.org/wiki/File:KVV_2010.svg"
        },
        {
            "title": "Kaspersky",
            "hex": "006D5C",
            "source": "https://www.kaspersky.com"
        },
        {
            "title": "Katacoda",
            "hex": "F48220",
            "source": "https://katacoda.com/press-kit"
        },
        {
            "title": "Katana",
            "hex": "000000",
            "source": "https://www.foundry.com/products/katana"
        },
        {
            "title": "KDE",
            "hex": "1D99F3",
            "source": "https://kde.org/stuff/clipart.php"
        },
        {
            "title": "KeePassXC",
            "hex": "6CAC4D",
            "source": "https://github.com/keepassxreboot/keepassxc/"
        },
        {
            "title": "Kentico",
            "hex": "F05A22",
            "source": "https://www.kentico.com"
        },
        {
            "title": "Keras",
            "hex": "D00000",
            "source": "https://keras.io/"
        },
        {
            "title": "Keybase",
            "hex": "33A0FF",
            "source": "https://github.com/keybase/client/tree/a144e0ce38ee9e495cc5acbcd4ef859f5534d820/media/logos"
        },
        {
            "title": "KeyCDN",
            "hex": "047AED",
            "source": "https://www.keycdn.com/logos"
        },
        {
            "title": "Khan Academy",
            "hex": "14BF96",
            "source": "https://khanacademy.zendesk.com/hc/en-us/articles/202483630-Press-room"
        },
        {
            "title": "Khronos Group",
            "hex": "CC3333",
            "source": "https://www.khronos.org/legal/trademarks/"
        },
        {
            "title": "Kia",
            "hex": "BB162B",
            "source": "https://www.kia.com/ie/brochure/"
        },
        {
            "title": "Kibana",
            "hex": "005571",
            "source": "https://www.elastic.co/brand"
        },
        {
            "title": "Kickstarter",
            "hex": "05CE78",
            "source": "https://www.kickstarter.com/help/brand_assets"
        },
        {
            "title": "Kik",
            "hex": "82BC23",
            "source": "http://www.kik.com/press"
        },
        {
            "title": "Kirby",
            "hex": "000000",
            "source": "https://getkirby.com/press"
        },
        {
            "title": "Kitsu",
            "hex": "FD755C",
            "source": "https://kitsu.io/"
        },
        {
            "title": "KLM",
            "hex": "00A1DE",
            "source": "https://www.klm.com"
        },
        {
            "title": "Klout",
            "hex": "E44600",
            "source": "https://klout.com/s/developers/styleguide"
        },
        {
            "title": "Known",
            "hex": "333333",
            "source": "https://github.com/idno/known/tree/22c4935b57a61d94d2508651128b4f828f864989/gfx/logos"
        },
        {
            "title": "Ko-fi",
            "hex": "F16061",
            "source": "https://ko-fi.com/home/about"
        },
        {
            "title": "Kodi",
            "hex": "17B2E7",
            "source": "https://kodi.tv/"
        },
        {
            "title": "Koding",
            "hex": "00B057",
            "source": "https://koding.com/About"
        },
        {
            "title": "Kofax",
            "hex": "00558C",
            "source": "https://www.kofax.com/styleguide/logos"
        },
        {
            "title": "Komoot",
            "hex": "6AA127",
            "source": "http://newsroom.komoot.com/media_kits/219423/"
        },
        {
            "title": "Kotlin",
            "hex": "0095D5",
            "source": "https://resources.jetbrains.com/storage/products/kotlin/docs/kotlin_logos.zip"
        },
        {
            "title": "Krita",
            "hex": "3BABFF",
            "source": "https://krita.org/en/about/press/"
        },
        {
            "title": "KTM",
            "hex": "FF6600",
            "source": "https://ktm.com"
        },
        {
            "title": "Kubernetes",
            "hex": "326CE5",
            "source": "https://github.com/kubernetes/kubernetes/tree/master/logo"
        },
        {
            "title": "Kyocera",
            "hex": "DF0522",
            "source": "https://uk.kyocera.com/"
        },
        {
            "title": "LabVIEW",
            "hex": "FFDB00",
            "source": "http://download.ni.com/evaluation/2018_Partner_Cobranding_Style_Guide.pdf"
        },
        {
            "title": "Lada",
            "hex": "ED6B21",
            "source": "https://www.lada.ru/priora/sedan/accessories.html"
        },
        {
            "title": "Lamborghini",
            "hex": "DDB320",
            "source": "https://en.wikipedia.org/wiki/File:Lamborghini_Logo.svg"
        },
        {
            "title": "Land Rover",
            "hex": "005A2B",
            "source": "https://media.landrover.com/en/press-kit"
        },
        {
            "title": "Laragon",
            "hex": "0E83CD",
            "source": "https://laragon.org/"
        },
        {
            "title": "Laravel",
            "hex": "FF2D20",
            "source": "https://github.com/laravel/art"
        },
        {
            "title": "Laravel Horizon",
            "hex": "405263",
            "source": "https://horizon.laravel.com/"
        },
        {
            "title": "Laravel Nova",
            "hex": "252D37",
            "source": "https://nova.laravel.com/"
        },
        {
            "title": "Last.fm",
            "hex": "D51007",
            "source": "https://commons.wikimedia.org/wiki/File:Lastfm_logo.svg"
        },
        {
            "title": "LastPass",
            "hex": "D32D27",
            "source": "https://lastpass.com/press-room/"
        },
        {
            "title": "LaTeX",
            "hex": "008080",
            "source": "https://github.com/latex3/branding"
        },
        {
            "title": "Launchpad",
            "hex": "F8C300",
            "source": "https://help.launchpad.net/logo/submissions"
        },
        {
            "title": "LBRY",
            "hex": "2F9176",
            "source": "https://lbry.com/press-kit"
        },
        {
            "title": "Leaflet",
            "hex": "199900",
            "source": "https://github.com/Leaflet/Leaflet/blob/d843c3b88486713827d7e860b58bdba75bfbd5a2/src/images/logo.svg"
        },
        {
            "title": "Leanpub",
            "hex": "FFFFFF",
            "source": "https://leanpub.com/press"
        },
        {
            "title": "LeetCode",
            "hex": "FFA116",
            "source": "https://leetcode.com/store"
        },
        {
            "title": "Lenovo",
            "hex": "E2231A",
            "source": "https://news.lenovo.com/press-kits/"
        },
        {
            "title": "Let’s Encrypt",
            "hex": "003A70",
            "source": "https://letsencrypt.org/trademarks/"
        },
        {
            "title": "Letterboxd",
            "hex": "00D735",
            "source": "https://letterboxd.com/about/logos/"
        },
        {
            "title": "LG",
            "hex": "A50034",
            "source": "https://en.wikipedia.org/wiki/LG_Corporation"
        },
        {
            "title": "LGTM",
            "hex": "FFFFFF",
            "source": "https://lgtm.com/"
        },
        {
            "title": "Liberapay",
            "hex": "F6C915",
            "source": "https://liberapay.com/assets/liberapay/icon-v2_yellow-r.svg"
        },
        {
            "title": "LibraryThing",
            "hex": "251A15",
            "source": "https://twitter.com/LibraryThing/status/1054466649271656448"
        },
        {
            "title": "LibreOffice",
            "hex": "18A303",
            "source": "https://wiki.documentfoundation.org/Marketing/Branding"
        },
        {
            "title": "libuv",
            "hex": "403C3D",
            "source": "https://github.com/libuv/libuv/blob/e4087dedf837f415056a45a838f639a3d9dc3ced/img/logos.svg"
        },
        {
            "title": "Lichess",
            "hex": "000000",
            "source": "https://lichess.org/about"
        },
        {
            "title": "Lighthouse",
            "hex": "F44B21",
            "source": "https://github.com/GoogleChrome/lighthouse/blob/80d2e6c1948f232ec4f1bdeabc8bc632fc5d0bfd/assets/lh_favicon.svg"
        },
        {
            "title": "LINE",
            "hex": "00C300",
            "source": "http://line.me/en/logo"
        },
        {
            "title": "LINE WEBTOON",
            "hex": "00D564",
            "source": "http://webtoons.com/"
        },
        {
            "title": "LineageOS",
            "hex": "167C80",
            "source": "https://www.lineageos.org/"
        },
        {
            "title": "LinkedIn",
            "hex": "0077B5",
            "source": "https://brand.linkedin.com"
        },
        {
            "title": "Linode",
            "hex": "00A95C",
            "source": "https://www.linode.com/company/press/"
        },
        {
            "title": "Linux",
            "hex": "FCC624",
            "source": "http://www.linuxfoundation.org/about/about-linux"
        },
        {
            "title": "Linux Foundation",
            "hex": "003764",
            "source": "https://www.linuxfoundation.org/"
        },
        {
            "title": "Linux Mint",
            "hex": "87CF3E",
            "source": "https://commons.wikimedia.org/wiki/File:Linux_Mint_logo_without_wordmark.svg"
        },
        {
            "title": "Litecoin",
            "hex": "A6A9AA",
            "source": "https://litecoin-foundation.org/wp-content/uploads/2019/01/LC18-007-Brand-guidelines.pdf"
        },
        {
            "title": "LiveJournal",
            "hex": "00B0EA",
            "source": "http://www.livejournal.com"
        },
        {
            "title": "Livestream",
            "hex": "CF202E",
            "source": "https://livestream.com/press"
        },
        {
            "title": "LLVM",
            "hex": "262D3A",
            "source": "https://llvm.org/Logo.html"
        },
        {
            "title": "LMMS",
            "hex": "10B146",
            "source": "https://lmms.io/branding"
        },
        {
            "title": "Logitech",
            "hex": "00B8FC",
            "source": "https://www.logitech.com/"
        },
        {
            "title": "LogMeIn",
            "hex": "45B6F2",
            "source": "https://www.logmein.com/"
        },
        {
            "title": "Logstash",
            "hex": "005571",
            "source": "https://www.elastic.co/brand"
        },
        {
            "title": "Looker",
            "hex": "4285F4",
            "source": "https://looker.com/"
        },
        {
            "title": "Loom",
            "hex": "FD5E60",
            "source": "https://www.loom.com/press"
        },
        {
            "title": "Loop",
            "hex": "F29400",
            "source": "https://loop.frontiersin.org/"
        },
        {
            "title": "Lospec",
            "hex": "EAEAEA",
            "source": "https://lospec.com/brand"
        },
        {
            "title": "Lua",
            "hex": "2C2D72",
            "source": "https://www.lua.org/docs.html"
        },
        {
            "title": "Lubuntu",
            "hex": "0068C8",
            "source": "https://lubuntu.net/"
        },
        {
            "title": "Lufthansa",
            "hex": "05164D",
            "source": "https://www.lufthansa.com/"
        },
        {
            "title": "Lumen",
            "hex": "E74430",
            "source": "https://lumen.laravel.com/"
        },
        {
            "title": "Lyft",
            "hex": "FF00BF",
            "source": "https://www.lyft.com/press"
        },
        {
            "title": "MAAS",
            "hex": "E95420",
            "source": "https://design.ubuntu.com/downloads/"
        },
        {
            "title": "Macy’s",
            "hex": "E21A2C",
            "source": "http://www.macysinc.com/press-room/logo-photo-gallery/logos-macys-inc/default.aspx"
        },
        {
            "title": "Magento",
            "hex": "EE672F",
            "source": "http://magento.com"
        },
        {
            "title": "Magisk",
            "hex": "00AF9C",
            "source": "https://github.com/topjohnwu/Magisk/blob/master/app/src/main/res/drawable/ic_magisk.xml"
        },
        {
            "title": "Mail.Ru",
            "hex": "005FF9",
            "source": "https://my.mail.ru"
        },
        {
            "title": "MailChimp",
            "hex": "FFE01B",
            "source": "http://mailchimp.com/about/brand-assets"
        },
        {
            "title": "MakerBot",
            "hex": "FF1E0D",
            "source": "http://www.makerbot.com/makerbot-press-assets"
        },
        {
            "title": "MAN",
            "hex": "E40045",
            "source": "https://www.corporate.man.eu/"
        },
        {
            "title": "ManageIQ",
            "hex": "EF2929",
            "source": "https://www.manageiq.org/logo/"
        },
        {
            "title": "Manjaro",
            "hex": "35BF5C",
            "source": "https://commons.wikimedia.org/wiki/File:Manjaro-logo.svg"
        },
        {
            "title": "Mapbox",
            "hex": "000000",
            "source": "https://www.mapbox.com/about/press/brand-guidelines"
        },
        {
            "title": "MariaDB",
            "hex": "003545",
            "source": "https://mariadb.com/"
        },
        {
            "title": "MariaDB Foundation",
            "hex": "1F305F",
            "source": "https://mariadb.org/"
        },
        {
            "title": "Markdown",
            "hex": "000000",
            "source": "https://github.com/dcurtis/markdown-mark"
        },
        {
            "title": "Marketo",
            "hex": "5C4C9F",
            "source": "https://www.marketo.com/"
        },
        {
            "title": "Marriott",
            "hex": "A70023",
            "source": "https://marriott-hotels.marriott.com/"
        },
        {
            "title": "Maserati",
            "hex": "0C2340",
            "source": "https://www.maserati.com/international/"
        },
        {
            "title": "MasterCard",
            "hex": "EB001B",
            "source": "https://brand.mastercard.com/brandcenter/mastercard-brand-mark/downloads.html"
        },
        {
            "title": "mastercomfig",
            "hex": "009688",
            "source": "https://github.com/mastercomfig/mastercomfig.github.io/blob/d910ce7e868a6ef32106e36996c3473d78da2ce3/img/mastercomfig_logo.svg"
        },
        {
            "title": "Mastodon",
            "hex": "3088D4",
            "source": "https://source.joinmastodon.org/mastodon/joinmastodon/blob/master/public/press-kit.zip"
        },
        {
            "title": "Material Design",
            "hex": "757575",
            "source": "https://material.io/design/"
        },
        {
            "title": "Material Design Icons",
            "hex": "2196F3",
            "source": "https://materialdesignicons.com/icon/vector-square"
        },
        {
            "title": "Material-UI",
            "hex": "0081CB",
            "source": "https://material-ui.com/"
        },
        {
            "title": "Mathworks",
            "hex": "0076A8",
            "source": "https://www.mathworks.com/brand.html"
        },
        {
            "title": "Matomo",
            "hex": "3152A0",
            "source": "https://matomo.org/media/"
        },
        {
            "title": "Matrix",
            "hex": "000000",
            "source": "https://matrix.org"
        },
        {
            "title": "Mattermost",
            "hex": "0072C6",
            "source": "https://www.mattermost.org/brand-guidelines/"
        },
        {
            "title": "Matternet",
            "hex": "261C29",
            "source": "http://mttr.net"
        },
        {
            "title": "Max-Planck-Gesellschaft",
            "hex": "006C66",
            "source": "https://www.mpg.de"
        },
        {
            "title": "Maytag",
            "hex": "002E5F",
            "source": "https://www.maytagcommerciallaundry.com/mclstorefront/c/-/p/MYR40PD"
        },
        {
            "title": "Mazda",
            "hex": "101010",
            "source": "https://www.mazda.com/en/about/profile/library/"
        },
        {
            "title": "McAfee",
            "hex": "C01818",
            "source": "https://www.mcafee.com/"
        },
        {
            "title": "McDonald's",
            "hex": "FBC817",
            "source": "https://www.mcdonalds.com/gb/en-gb/newsroom.html"
        },
        {
            "title": "McLaren",
            "hex": "FF0000",
            "source": "https://cars.mclaren.com/"
        },
        {
            "title": "MDN Web Docs",
            "hex": "000000",
            "source": "https://developer.mozilla.org/"
        },
        {
            "title": "MediaFire",
            "hex": "1299F3",
            "source": "https://www.mediafire.com/press/"
        },
        {
            "title": "MediaTemple",
            "hex": "000000",
            "source": "https://mediatemple.net/company/about-us"
        },
        {
            "title": "Medium",
            "hex": "12100E",
            "source": "https://medium.design/logos-and-brand-guidelines-f1a01a733592"
        },
        {
            "title": "Meetup",
            "hex": "ED1C40",
            "source": "https://www.meetup.com/media/"
        },
        {
            "title": "MEGA",
            "hex": "D9272E",
            "source": "https://en.wikipedia.org/wiki/File:01_mega_logo.svg"
        },
        {
            "title": "Mendeley",
            "hex": "9D1620",
            "source": "https://www.mendeley.com/"
        },
        {
            "title": "Mercedes",
            "hex": "242424",
            "source": "https://www.mercedes-benz.com/"
        },
        {
            "title": "Messenger",
            "hex": "00B2FF",
            "source": "https://en.facebookbrand.com/assets/messenger/"
        },
        {
            "title": "Meteor",
            "hex": "DE4F4F",
            "source": "http://logo.meteorapp.com/"
        },
        {
            "title": "Metro de la Ciudad de México",
            "hex": "F77E1C",
            "source": "https://es.wikipedia.org/wiki/Archivo:Metro_de_la_Ciudad_de_M%C3%A9xico_(logo)_version_2019.svg"
        },
        {
            "title": "Metro de Madrid",
            "hex": "255E9C",
            "source": "https://commons.wikimedia.org/wiki/File:MetroMadridLogo.svg"
        },
        {
            "title": "Métro de Paris",
            "hex": "003E95",
            "source": "https://www.ratp.fr/"
        },
        {
            "title": "MeWe",
            "hex": "17377F",
            "source": "https://mewe.com"
        },
        {
            "title": "micro:bit",
            "hex": "00ED00",
            "source": "https://microbit.org/"
        },
        {
            "title": "Micro.blog",
            "hex": "FF8800",
            "source": "https://help.micro.blog/"
        },
        {
            "title": "Microgenetics",
            "hex": "FF0000",
            "source": "http://microgenetics.co.uk/"
        },
        {
            "title": "Microsoft",
            "hex": "666666",
            "source": "https://ratnacahayarina.files.wordpress.com/2014/03/microsoft.pdf"
        },
        {
            "title": "Microsoft Academic",
            "hex": "2D9FD9",
            "source": "https://academic.microsoft.com/"
        },
        {
            "title": "Microsoft Access",
            "hex": "A4373A",
            "source": "https://developer.microsoft.com/en-us/fabric#/styles/web/colors/products"
        },
        {
            "title": "Microsoft Azure",
            "hex": "0089D6",
            "source": "https://upload.wikimedia.org/wikipedia/commons/a/a8/Microsoft_Azure_Logo.svg"
        },
        {
            "title": "Microsoft Edge",
            "hex": "0078D7",
            "source": "https://support.microsoft.com/en-us/help/17171/microsoft-edge-get-to-know"
        },
        {
            "title": "Microsoft Excel",
            "hex": "217346",
            "source": "https://developer.microsoft.com/en-us/fabric#/styles/web/colors/products"
        },
        {
            "title": "Microsoft Exchange",
            "hex": "0078D4",
            "source": "https://developer.microsoft.com/en-us/fabric#/styles/web/"
        },
        {
            "title": "Microsoft Office",
            "hex": "D83B01",
            "source": "https://developer.microsoft.com/en-us/microsoft-365"
        },
        {
            "title": "Microsoft OneDrive",
            "hex": "0078D4",
            "source": "https://developer.microsoft.com/en-us/fabric#/styles/web/colors/products"
        },
        {
            "title": "Microsoft OneNote",
            "hex": "7719AA",
            "source": "https://developer.microsoft.com/en-us/fabric#/styles/web/colors/products"
        },
        {
            "title": "Microsoft Outlook",
            "hex": "0078D4",
            "source": "https://developer.microsoft.com/en-us/outlook/docs"
        },
        {
            "title": "Microsoft PowerPoint",
            "hex": "B7472A",
            "source": "https://developer.microsoft.com/en-us/fabric#/styles/web/colors/products"
        },
        {
            "title": "Microsoft SharePoint",
            "hex": "0078D4",
            "source": "https://developer.microsoft.com/en-us/fabric#/styles/web/colors/products"
        },
        {
            "title": "Microsoft SQL Server",
            "hex": "CC2927",
            "source": "https://de.wikipedia.org/wiki/Microsoft_SQL_Server"
        },
        {
            "title": "Microsoft Teams",
            "hex": "6264A7",
            "source": "https://developer.microsoft.com/en-us/fabric#/styles/web/colors/products"
        },
        {
            "title": "Microsoft Visio",
            "hex": "3955A3",
            "source": "https://developer.microsoft.com/en-us/fabric#/styles/web/colors/products"
        },
        {
            "title": "Microsoft Word",
            "hex": "2B579A",
            "source": "https://developer.microsoft.com/en-us/fabric#/styles/web/colors/products"
        },
        {
            "title": "MicroStrategy",
            "hex": "D9232E",
            "source": "https://www.microstrategy.com/us/company/press-kit"
        },
        {
            "title": "MIDI",
            "hex": "000000",
            "source": "https://en.wikipedia.org/wiki/MIDI"
        },
        {
            "title": "Minds",
            "hex": "FED12F",
            "source": "https://www.minds.com/"
        },
        {
            "title": "Minecraft",
            "hex": "62B47A",
            "source": "https://education.minecraft.net/press/"
        },
        {
            "title": "Minetest",
            "hex": "53AC56",
            "source": "https://www.minetest.net/"
        },
        {
            "title": "Mini",
            "hex": "000000",
            "source": "https://mini.co.uk"
        },
        {
            "title": "Minutemailer",
            "hex": "3ABFE6",
            "source": "https://minutemailer.com/press"
        },
        {
            "title": "Mitsubishi",
            "hex": "E60012",
            "source": "https://www.mitsubishi.com/"
        },
        {
            "title": "Mix",
            "hex": "FF8126",
            "source": "https://mix.com"
        },
        {
            "title": "Mixcloud",
            "hex": "5000FF",
            "source": "https://www.mixcloud.com/about"
        },
        {
            "title": "Mocha",
            "hex": "8D6748",
            "source": "https://mochajs.org/"
        },
        {
            "title": "Mojang Studios",
            "hex": "EF323D",
            "source": "https://www.minecraft.net"
        },
        {
            "title": "Moleculer",
            "hex": "3CAFCE",
            "source": "https://moleculer.services/"
        },
        {
            "title": "Monero",
            "hex": "FF6600",
            "source": "https://getmonero.org"
        },
        {
            "title": "MongoDB",
            "hex": "47A248",
            "source": "https://www.mongodb.com/pressroom"
        },
        {
            "title": "Monkey tie",
            "hex": "FFC619",
            "source": "https://www.monkey-tie.com/presse"
        },
        {
            "title": "Monogram",
            "hex": "FDB22A",
            "source": "http://monogram.me"
        },
        {
            "title": "Monster",
            "hex": "6E46AE",
            "source": "https://www.monster.com/"
        },
        {
            "title": "Monzo",
            "hex": "14233C",
            "source": "https://monzo.com/press/"
        },
        {
            "title": "Moo",
            "hex": "00945E",
            "source": "https://www.moo.com/uk/about/press.html"
        },
        {
            "title": "Moscow Metro",
            "hex": "D9232E",
            "source": "https://mosmetro.ru/"
        },
        {
            "title": "Motorola",
            "hex": "E1140A",
            "source": "https://motorola-global-portal-de.custhelp.com/"
        },
        {
            "title": "Mozilla",
            "hex": "000000",
            "source": "https://mozilla.ninja/our-logo"
        },
        {
            "title": "MTA",
            "hex": "0039A6",
            "source": "https://mta.info/"
        },
        {
            "title": "MTR",
            "hex": "AC2E45",
            "source": "https://commons.wikimedia.org/wiki/File:MTR_(logo_with_text).svg"
        },
        {
            "title": "MuseScore",
            "hex": "1A70B8",
            "source": "https://musescore.org/en/about/logos-and-graphics"
        },
        {
            "title": "MusicBrainz",
            "hex": "BA478F",
            "source": "https://metabrainz.org/projects"
        },
        {
            "title": "MX Linux",
            "hex": "000000",
            "source": "https://mxlinux.org/art/"
        },
        {
            "title": "MYOB",
            "hex": "6100A5",
            "source": "https://myob-identikit.frontify.com/d/JK2D4WFOdAwV/for-developers"
        },
        {
            "title": "Myspace",
            "hex": "030303",
            "source": "https://myspace.com/pressroom/assetslogos"
        },
        {
            "title": "MySQL",
            "hex": "4479A1",
            "source": "https://www.mysql.com/about/legal/logos.html"
        },
        {
            "title": "N26",
            "hex": "48AC98",
            "source": "https://n26.com/"
        },
        {
            "title": "National Grid",
            "hex": "00148C",
            "source": "https://www.nationalgrid.com/themes/custom/national_grid_group/logo.svg"
        },
        {
            "title": "NativeScript",
            "hex": "3655FF",
            "source": "https://docs.nativescript.org/"
        },
        {
            "title": "NBB",
            "hex": "FF7100",
            "source": "https://presse.notebooksbilliger.de/presskits/style-guide"
        },
        {
            "title": "NDR",
            "hex": "0C1754",
            "source": "https://www.ndr.de/"
        },
        {
            "title": "NEC",
            "hex": "1414A0",
            "source": "https://commons.wikimedia.org/wiki/File:NEC_logo.svg"
        },
        {
            "title": "Neo4j",
            "hex": "008CC1",
            "source": "https://neo4j.com/style-guide/"
        },
        {
            "title": "Neovim",
            "hex": "57A143",
            "source": "https://github.com/neovim/neovim.github.io/tree/7fd28f472e6ee4548bc4100dc381a8e4c70f2ee4/logos"
        },
        {
            "title": "NestJS",
            "hex": "E0234E",
            "source": "https://nestjs.com/"
        },
        {
            "title": "NetApp",
            "hex": "0067C5",
            "source": "http://www.netapp.com/"
        },
        {
            "title": "Netflix",
            "hex": "E50914",
            "source": "https://brand.netflix.com/en/assets/brand-symbol"
        },
        {
            "title": "Netlify",
            "hex": "00C7B7",
            "source": "https://www.netlify.com/press/"
        },
        {
            "title": "New Relic",
            "hex": "008C99",
            "source": "https://newrelic.com/about/media-assets"
        },
        {
            "title": "New York Times",
            "hex": "000000",
            "source": "https://www.nytimes.com/"
        },
        {
            "title": "Next.js",
            "hex": "000000",
            "source": "https://nextjs.org/"
        },
        {
            "title": "Nextcloud",
            "hex": "0082C9",
            "source": "https://nextcloud.com/press/"
        },
        {
            "title": "Nextdoor",
            "hex": "8ED500",
            "source": "https://nextdoor.com/newsroom/"
        },
        {
            "title": "NFC",
            "hex": "002E5F",
            "source": "https://nfc-forum.org/our-work/nfc-branding/n-mark/guidelines-and-brand-assets/"
        },
        {
            "title": "NGINX",
            "hex": "269539",
            "source": "https://www.nginx.com/"
        },
        {
            "title": "ngrok",
            "hex": "1F1E37",
            "source": "https://ngrok.com/"
        },
        {
            "title": "niconico",
            "hex": "231815",
            "source": "https://www.nicovideo.jp/"
        },
        {
            "title": "Nim",
            "hex": "FFE953",
            "source": "https://nim-lang.org"
        },
        {
            "title": "Nintendo",
            "hex": "8F8F8F",
            "source": "https://en.wikipedia.org/wiki/Nintendo#/media/File:Nintendo.svg"
        },
        {
            "title": "Nintendo 3DS",
            "hex": "D12228",
            "source": "https://www.nintendo.de/"
        },
        {
            "title": "Nintendo GameCube",
            "hex": "6A5FBB",
            "source": "https://www.nintendo.com/consumer/systems/nintendogamecube/index.jsp"
        },
        {
            "title": "Nintendo Network",
            "hex": "FF7D00",
            "source": "https://accounts.nintendo.com/login"
        },
        {
            "title": "Nintendo Switch",
            "hex": "E60012",
            "source": "http://www.nintendo.co.uk/"
        },
        {
            "title": "Nissan",
            "hex": "C3002F",
            "source": "https://www.nissan.ie/"
        },
        {
            "title": "NixOS",
            "hex": "5277C3",
            "source": "https://github.com/NixOS/nixos-homepage/tree/master/logo"
        },
        {
            "title": "Node-RED",
            "hex": "8F0000",
            "source": "https://nodered.org/about/resources/"
        },
        {
            "title": "Node.js",
            "hex": "339933",
            "source": "https://nodejs.org/en/about/resources/"
        },
        {
            "title": "Nodemon",
            "hex": "76D04B",
            "source": "https://nodemon.io/"
        },
        {
            "title": "Nokia",
            "hex": "124191",
            "source": "https://www.nokia.com/"
        },
        {
            "title": "Notepad++",
            "hex": "90E59A",
            "source": "https://github.com/notepad-plus-plus/notepad-plus-plus/tree/master/PowerEditor/misc/chameleon"
        },
        {
            "title": "Notion",
            "hex": "000000",
            "source": "https://www.notion.so/"
        },
        {
            "title": "Notist",
            "hex": "333333",
            "source": "https://noti.st/"
        },
        {
            "title": "Noun Project",
            "hex": "000000",
            "source": "https://www.lingoapp.com/6/s/oJkq3W/?v=3"
        },
        {
            "title": "NPM",
            "hex": "CB3837",
            "source": "https://github.com/npm/logos"
        },
        {
            "title": "Nubank",
            "hex": "8A05BE",
            "source": "https://nubank.com.br/imprensa/"
        },
        {
            "title": "Nucleo",
            "hex": "111111",
            "source": "https://nucleoapp.com/"
        },
        {
            "title": "NuGet",
            "hex": "004880",
            "source": "https://github.com/NuGet/Media/blob/89f7c87245e52e8ce91d94c0a47f44c6576e3a0d/Images/MainLogo/Vector/nuget.svg"
        },
        {
            "title": "Nuke",
            "hex": "000000",
            "source": "https://www.foundry.com/products/nuke"
        },
        {
            "title": "Numba",
            "hex": "00A3E0",
            "source": "https://github.com/numba/numba/blob/0db8a2bcd0f53c0d0ad8a798432fb3f37f14af27/docs/_static/numba-blue-icon-rgb.svg"
        },
        {
            "title": "NumPy",
            "hex": "013243",
            "source": "https://numpy.org"
        },
        {
            "title": "Nutanix",
            "hex": "024DA1",
            "source": "https://www.nutanix.com/content/dam/nutanix/en/cmn/documents/nutanix-brandbook.pdf"
        },
        {
            "title": "Nuxt.js",
            "hex": "00C58E",
            "source": "https://nuxtjs.org/"
        },
        {
            "title": "NVIDIA",
            "hex": "76B900",
            "source": "https://www.nvidia.com/etc/designs/nvidiaGDC/clientlibs_base/images/NVIDIA-Logo.svg"
        },
        {
            "title": "OBS Studio",
            "hex": "302E31",
            "source": "https://upload.wikimedia.org/wikipedia/commons/7/78/OBS.svg"
        },
        {
            "title": "OCaml",
            "hex": "EC6813",
            "source": "http://ocaml.org/img/OCaml_Sticker.svg"
        },
        {
            "title": "Octave",
            "hex": "0790C0",
            "source": "https://www.gnu.org/software/octave/"
        },
        {
            "title": "Octopus Deploy",
            "hex": "2F93E0",
            "source": "https://octopus.com/company/brand"
        },
        {
            "title": "Oculus",
            "hex": "1C1E20",
            "source": "https://www.oculus.com/en-us/press-kit"
        },
        {
            "title": "Odnoklassniki",
            "hex": "EE8208",
            "source": "https://insideok.ru/brandbook"
        },
        {
            "title": "okcupid",
            "hex": "0500BE",
            "source": "https://okcupid.com/press"
        },
        {
            "title": "OnePlus",
            "hex": "F5010C",
            "source": "https://en.wikipedia.org/wiki/OnePlus#/media/File:OP_LU_Reg_1L_RGB_red_copy-01.svg"
        },
        {
            "title": "OnStar",
            "hex": "003D7D",
            "source": "https://www.onstar.com/"
        },
        {
            "title": "Opel",
            "hex": "F7D900",
            "source": "https://de.wikipedia.org/wiki/Opel"
        },
        {
            "title": "Open Access",
            "hex": "F68212",
            "source": "https://commons.wikimedia.org/wiki/File:Open_Access_logo_PLoS_white.svg"
        },
        {
            "title": "Open Badges",
            "hex": "073B5A",
            "source": "https://backpack.openbadges.org/"
        },
        {
            "title": "Open Collective",
            "hex": "7FADF2",
            "source": "https://docs.opencollective.com/help/about#media-logo"
        },
        {
            "title": "Open Containers Initiative",
            "hex": "262261",
            "source": "https://github.com/opencontainers/artwork/tree/master/oci/icon"
        },
        {
            "title": "Open Source Initiative",
            "hex": "3DA639",
            "source": "https://opensource.org/logo-usage-guidelines"
        },
        {
            "title": "OpenAI",
            "hex": "412991",
            "source": "https://openai.com/"
        },
        {
            "title": "OpenAI Gym",
            "hex": "0081A5",
            "source": "https://gym.openai.com/"
        },
        {
            "title": "OpenAPI Initiative",
            "hex": "6BA539",
            "source": "https://www.openapis.org/faq/style-guide"
        },
        {
            "title": "OpenBSD",
            "hex": "F2CA30",
            "source": "https://en.wikipedia.org/wiki/OpenBSD"
        },
        {
            "title": "OpenCV",
            "hex": "5C3EE8",
            "source": "https://opencv.org/resources/media-kit/"
        },
        {
            "title": "OpenGL",
            "hex": "5586A4",
            "source": "https://www.khronos.org/legal/trademarks/"
        },
        {
            "title": "OpenID",
            "hex": "F78C40",
            "source": "https://openid.net/add-openid/logos/"
        },
        {
            "title": "Openlayers",
            "hex": "1F6B75",
            "source": "https://github.com/openlayers/openlayers.github.io/blob/5b93e18b8d302eb49a812fb96abb529895ceb7a2/assets/logo.svg"
        },
        {
            "title": "OpenSSL",
            "hex": "721412",
            "source": "https://www.openssl.org/"
        },
        {
            "title": "OpenStack",
            "hex": "ED1944",
            "source": "https://www.openstack.org/brand/openstack-logo/"
        },
        {
            "title": "OpenStreetMap",
            "hex": "7EBC6F",
            "source": "https://www.openstreetmap.org"
        },
        {
            "title": "openSUSE",
            "hex": "73BA25",
            "source": "https://en.opensuse.org/Portal:Artwork"
        },
        {
            "title": "OpenVPN",
            "hex": "EA7E20",
            "source": "https://openvpn.net/wp-content/themes/openvpn/assets/images/logo.svg"
        },
        {
            "title": "Opera",
            "hex": "FF1B2D",
            "source": "https://github.com/operasoftware/logo"
        },
        {
            "title": "Opsgenie",
            "hex": "172B4D",
            "source": "https://www.atlassian.com/company/news/press-kit"
        },
        {
            "title": "OpsLevel",
            "hex": "1890FF",
            "source": "https://www.opslevel.com/"
        },
        {
            "title": "Oracle",
            "hex": "F80000",
            "source": "https://www.oracle.com/webfolder/s/brand/identity/index.html"
        },
        {
            "title": "ORCID",
            "hex": "A6CE39",
            "source": "https://orcid.org/trademark-and-id-display-guidelines"
        },
        {
            "title": "Origin",
            "hex": "F56C2D",
            "source": "https://www.origin.com/gbr/en-us/store"
        },
        {
            "title": "Osano",
            "hex": "7764FA",
            "source": "https://www.osano.com/"
        },
        {
            "title": "Oshkosh",
            "hex": "E6830F",
            "source": "https://oshkoshdefense.com/media/photos/"
        },
        {
            "title": "OSMC",
            "hex": "17394A",
            "source": "https://github.com/osmc/osmc/tree/master/assets"
        },
        {
            "title": "Overcast",
            "hex": "FC7E0F",
            "source": "https://overcast.fm"
        },
        {
            "title": "Overleaf",
            "hex": "47A141",
            "source": "https://www.overleaf.com/for/press/media-resources"
        },
        {
            "title": "OVH",
            "hex": "123F6D",
            "source": "https://www.ovh.com/fr/news/logo-ovh.xml"
        },
        {
            "title": "p5.js",
            "hex": "ED225D",
            "source": "https://p5js.org"
        },
        {
            "title": "Packagist",
            "hex": "F28D1A",
            "source": "https://github.com/composer/packagist"
        },
        {
            "title": "Pagekit",
            "hex": "212121",
            "source": "https://pagekit.com/logo-guide"
        },
        {
            "title": "PagerDuty",
            "hex": "06AC38",
            "source": "https://www.pagerduty.com/brand/"
        },
        {
            "title": "PagSeguro",
            "hex": "FFC801",
            "source": "https://pagseguro.uol.com.br/"
        },
        {
            "title": "Palantir",
            "hex": "101113",
            "source": "https://github.com/palantir/conjure/blob/master/docs/media/palantir-logo.svg"
        },
        {
            "title": "Palo Alto Software",
            "hex": "83DA77",
            "source": "https://www.paloalto.com"
        },
        {
            "title": "pandas",
            "hex": "150458",
            "source": "https://pandas.pydata.org/about/citing.html"
        },
        {
            "title": "Pandora",
            "hex": "224099",
            "source": "https://www.pandoraforbrands.com/"
        },
        {
            "title": "Pantheon",
            "hex": "FFDC28",
            "source": "https://projects.invisionapp.com/boards/8UOJQWW2J3G5#/1145336"
        },
        {
            "title": "Parity Substrate",
            "hex": "282828",
            "source": "http://substrate.dev/"
        },
        {
            "title": "Parse.ly",
            "hex": "5BA745",
            "source": "https://www.parse.ly/"
        },
        {
            "title": "Pastebin",
            "hex": "02456C",
            "source": "https://pastebin.com/"
        },
        {
            "title": "Patreon",
            "hex": "F96854",
            "source": "https://www.patreon.com/brand/downloads"
        },
        {
            "title": "Payoneer",
            "hex": "FF4800",
            "source": "https://www.payoneer.com/"
        },
        {
            "title": "PayPal",
            "hex": "00457C",
            "source": "https://www.paypal-marketing.com/html/partner/na/portal-v2/pdf/PP_Masterbrandguidelines_v21_mm.pdf"
        },
        {
            "title": "PCGamingWiki",
            "hex": "556DB3",
            "source": "https://static.pcgamingwiki.com/logos/pcgamingwiki.svg"
        },
        {
            "title": "PeerTube",
            "hex": "F1680D",
            "source": "https://github.com/Chocobozzz/PeerTube/tree/develop/client/src/assets/images"
        },
        {
            "title": "Pelican",
            "hex": "14A0C4",
            "source": "https://blog.getpelican.com/pages/gratitude.html"
        },
        {
            "title": "Peloton",
            "hex": "181A1D",
            "source": "https://press.onepeloton.com/#logos"
        },
        {
            "title": "Pepsi",
            "hex": "2151A1",
            "source": "http://gillettepepsicola.com/promotions-media/media-kit/"
        },
        {
            "title": "Periscope",
            "hex": "40A4C4",
            "source": "https://www.periscope.tv/press"
        },
        {
            "title": "Perl",
            "hex": "39457E",
            "source": "https://github.com/tpf/marketing-materials/blob/6765c6fd71bc5b123d6c1a77b86e08cdd6376078/images/onion-logo/tpf-logo-onion.svg"
        },
        {
            "title": "Peugeot",
            "hex": "002355",
            "source": "https://www.groupe-psa.com/en/brands-and-services/peugeot/"
        },
        {
            "title": "Pexels",
            "hex": "05A081",
            "source": "https://www.pexels.com/"
        },
        {
            "title": "Phabricator",
            "hex": "4A5F88",
            "source": "https://phacility.com/trademarks/"
        },
        {
            "title": "Philips Hue",
            "hex": "0065D3",
            "source": "https://www2.meethue.com/en-us/support"
        },
        {
            "title": "PhonePe",
            "hex": "5F259F",
            "source": "https://www.phonepe.com/"
        },
        {
            "title": "Photobucket",
            "hex": "0672CB",
            "source": "https://photobucket.com/"
        },
        {
            "title": "Photocrowd",
            "hex": "3DAD4B",
            "source": "https://www.photocrowd.com/"
        },
        {
            "title": "PHP",
            "hex": "777BB4",
            "source": "http://php.net/download-logos.php"
        },
        {
            "title": "PhpStorm",
            "hex": "000000",
            "source": "https://www.jetbrains.com/company/brand/logos/"
        },
        {
            "title": "Pi-hole",
            "hex": "FF0000",
            "source": "https://docs.pi-hole.net"
        },
        {
            "title": "Picarto.TV",
            "hex": "1DA456",
            "source": "https://picarto.tv/site/press"
        },
        {
            "title": "PicPay",
            "hex": "21C25E",
            "source": "https://www.picpay.com/site/sobre-nos"
        },
        {
            "title": "Pimcore",
            "hex": "6428B4",
            "source": "https://pimcore.com/en/media-kit"
        },
        {
            "title": "Pinboard",
            "hex": "0000FF",
            "source": "https://commons.wikimedia.org/wiki/File:Feedbin-Icon-share-pinboard.svg"
        },
        {
            "title": "Pingdom",
            "hex": "FFF000",
            "source": "https://tools.pingdom.com"
        },
        {
            "title": "Pingup",
            "hex": "00B1AB",
            "source": "http://pingup.com/resources"
        },
        {
            "title": "Pinterest",
            "hex": "BD081C",
            "source": "https://business.pinterest.com/en/brand-guidelines"
        },
        {
            "title": "Pivotal Tracker",
            "hex": "517A9E",
            "source": "https://www.pivotaltracker.com/branding-guidelines"
        },
        {
            "title": "Piwigo",
            "hex": "FF7700",
            "source": "https://github.com/Piwigo/piwigodotorg/blob/6edb840c16257314caec770a9a51f67ef81836e4/images/piwigo.org.svg"
        },
        {
            "title": "Pixabay",
            "hex": "2EC66D",
            "source": "https://pixabay.com/service/about/"
        },
        {
            "title": "pixiv",
            "hex": "0096FA",
            "source": "https://www.pixiv.net/terms/?page=brand"
        },
        {
            "title": "PJSIP",
            "hex": "F86001",
            "source": "https://www.pjsip.org/favicon.ico"
        },
        {
            "title": "Planet",
            "hex": "009DB1",
            "source": "https://www.planet.com/explorer/"
        },
        {
            "title": "PlanGrid",
            "hex": "0085DE",
            "source": "https://plangrid.com/en/"
        },
        {
            "title": "Platzi",
            "hex": "98CA3F",
            "source": "https://github.com/PlatziDev/oss/blob/932bd83d43e061e1c38fbc116db31aa6d0145be6/static/logo.svg"
        },
        {
            "title": "Player FM",
            "hex": "C8122A",
            "source": "https://player.fm/"
        },
        {
            "title": "Player.me",
            "hex": "C0379A",
            "source": "https://player.me/p/about-us"
        },
        {
            "title": "PlayStation",
            "hex": "003791",
            "source": "http://uk.playstation.com/media/DPBjbK0o/CECH-4202_4203%20PS3_QSG_GB_Eastern_3_web_vf1.pdf"
        },
        {
            "title": "PlayStation 2",
            "hex": "003791",
            "source": "https://commons.wikimedia.org/wiki/File:PlayStation_2_logo.svg"
        },
        {
            "title": "PlayStation 3",
            "hex": "003791",
            "source": "https://commons.wikimedia.org/wiki/File:PlayStation_3_Logo_neu.svg#/media/File:PS3.svg"
        },
        {
            "title": "PlayStation 4",
            "hex": "003791",
            "source": "https://commons.wikimedia.org/wiki/File:PlayStation_4_logo_and_wordmark.svg"
        },
        {
            "title": "PlayStation Vita",
            "hex": "003791",
            "source": "https://commons.wikimedia.org/wiki/File:PlayStation_Vita_logo.svg"
        },
        {
            "title": "Pleroma",
            "hex": "FBA457",
            "source": "https://pleroma.social/"
        },
        {
            "title": "Plesk",
            "hex": "52BBE6",
            "source": "https://www.plesk.com/brand/"
        },
        {
            "title": "Plex",
            "hex": "E5A00D",
            "source": "http://brand.plex.tv/d/qxmJ3odkK0fj/plex-style-guide"
        },
        {
            "title": "Pluralsight",
            "hex": "F15B2A",
            "source": "https://www.pluralsight.com/newsroom/brand-assets"
        },
        {
            "title": "Plurk",
            "hex": "FF574D",
            "source": "https://www.plurk.com/brandInfo"
        },
        {
            "title": "Plus Codes",
            "hex": "57C4D2",
            "source": "https://plus.codes/"
        },
        {
            "title": "Pocket",
            "hex": "EF3F56",
            "source": "https://getpocket.com/blog/press/"
        },
        {
            "title": "Pocket Casts",
            "hex": "F43E37",
            "source": "https://blog.pocketcasts.com/press/"
        },
        {
            "title": "Podcast Addict",
            "hex": "F4842D",
            "source": "https://podcastaddict.com"
        },
        {
            "title": "Pokémon",
            "hex": "FFCB05",
            "source": "https://commons.wikimedia.org/wiki/File:International_Pok%C3%A9mon_logo.svg"
        },
        {
            "title": "Poly",
            "hex": "EB3C00",
            "source": "https://www.poly.com/"
        },
        {
            "title": "Polymer Project",
            "hex": "FF4470",
            "source": "https://github.com/Polymer/polymer-project.org/tree/master/app/images/logos"
        },
        {
            "title": "Pop!_OS",
            "hex": "48B9C7",
            "source": "https://pop.system76.com/"
        },
        {
            "title": "Porsche",
            "hex": "B12B28",
            "source": "https://www.porsche.com/"
        },
        {
            "title": "PostCSS",
            "hex": "DD3A0A",
            "source": "https://postcss.org/"
        },
        {
            "title": "PostgreSQL",
            "hex": "336791",
            "source": "https://wiki.postgresql.org/wiki/Logo"
        },
        {
            "title": "Postman",
            "hex": "FF6C37",
            "source": "https://www.getpostman.com/resources/media-assets/"
        },
        {
            "title": "Power BI",
            "hex": "F2C811",
            "source": "https://powerbi.microsoft.com/en-us/"
        },
        {
            "title": "POWERS",
            "hex": "D21F3C",
            "source": "https://www.powerswhiskey.com/"
        },
        {
            "title": "PowerShell",
            "hex": "5391FE",
            "source": "https://github.com/PowerShell/PowerShell"
        },
        {
            "title": "pr.co",
            "hex": "0080FF",
            "source": "https://www.pr.co/"
        },
        {
            "title": "pre-commit",
            "hex": "FAB040",
            "source": "https://github.com/pre-commit/pre-commit.github.io"
        },
        {
            "title": "PrestaShop",
            "hex": "DF0067",
            "source": "https://www.prestashop.com/en/media-kit"
        },
        {
            "title": "Prettier",
            "hex": "F7B93E",
            "source": "https://github.com/prettier/prettier-logo/tree/master/images"
        },
        {
            "title": "Prezi",
            "hex": "3181FF",
            "source": "https://prezi.com/press/kit/"
        },
        {
            "title": "Prime",
            "hex": "00A8E1",
            "source": "https://www.amazon.com/b?node=17277626011"
        },
        {
            "title": "Prime Video",
            "hex": "1F2E3E",
            "source": "https://m.media-amazon.com/images/G/01/cooper/PV_Branding_Guidelines_Logos_Lock_Ups._CB1539191655_.pdf"
        },
        {
            "title": "Prismic",
            "hex": "5163BA",
            "source": "https://prismic.io/"
        },
        {
            "title": "Pro Tools",
            "hex": "7ACB10",
            "source": "https://cdn-www.avid.com/Content/fonts/avidmoon.ttf"
        },
        {
            "title": "Probot",
            "hex": "00B0D8",
            "source": "https://github.com/probot/probot"
        },
        {
            "title": "ProcessWire",
            "hex": "EF145F",
            "source": "https://github.com/processwire"
        },
        {
            "title": "Product Hunt",
            "hex": "DA552F",
            "source": "https://www.producthunt.com/branding"
        },
        {
            "title": "Progate",
            "hex": "380953",
            "source": "https://progate.com"
        },
        {
            "title": "Progress",
            "hex": "5CE500",
            "source": "https://www.progress.com/"
        },
        {
            "title": "Prometheus",
            "hex": "E6522C",
            "source": "https://prometheus.io/"
        },
        {
            "title": "ProSieben",
            "hex": "E6000F",
            "source": "https://www.prosieben.de/"
        },
        {
            "title": "Proto.io",
            "hex": "34A7C1",
            "source": "https://proto.io/en/presskit"
        },
        {
            "title": "protocols.io",
            "hex": "4D9FE7",
            "source": "https://www.protocols.io/brand"
        },
        {
            "title": "ProtonDB",
            "hex": "F50057",
            "source": "https://www.protondb.com/"
        },
        {
            "title": "ProtonMail",
            "hex": "8B89CC",
            "source": "https://protonmail.com/media-kit"
        },
        {
            "title": "Proxmox",
            "hex": "E57000",
            "source": "https://www.proxmox.com/en/news/media-kit"
        },
        {
            "title": "Publons",
            "hex": "336699",
            "source": "https://publons.com/about/logos"
        },
        {
            "title": "Puppet",
            "hex": "FFAE1A",
            "source": "https://puppet.com/company/press-room/"
        },
        {
            "title": "PureScript",
            "hex": "14161A",
            "source": "https://github.com/purescript/logo"
        },
        {
            "title": "PyCharm",
            "hex": "000000",
            "source": "https://www.jetbrains.com/company/brand/logos/"
        },
        {
            "title": "PyPI",
            "hex": "3775A9",
            "source": "https://pypi.org/"
        },
        {
            "title": "PyPy",
            "hex": "193440",
            "source": "https://www.pypy.org/images/pypy-logo.svg"
        },
        {
            "title": "Python",
            "hex": "3776AB",
            "source": "https://www.python.org/community/logos/"
        },
        {
            "title": "PyTorch",
            "hex": "EE4C2C",
            "source": "https://github.com/pytorch/pytorch/tree/master/docs/source/_static/img"
        },
        {
            "title": "PyUp",
            "hex": "9F55FF",
            "source": "https://pyup.io/"
        },
        {
            "title": "Qantas",
            "hex": "E40000",
            "source": "https://freight.qantas.com/"
        },
        {
            "title": "QEMU",
            "hex": "FF6600",
            "source": "https://wiki.qemu.org/Logo"
        },
        {
            "title": "Qgis",
            "hex": "589632",
            "source": "https://www.qgis.org/en/site/getinvolved/styleguide.html"
        },
        {
            "title": "Qi",
            "hex": "000000",
            "source": "https://www.wirelesspowerconsortium.com/knowledge-base/retail/qi-logo-guidelines-and-artwork.html"
        },
        {
            "title": "Qiita",
            "hex": "55C500",
            "source": "https://www.qiita.com"
        },
        {
            "title": "QIWI",
            "hex": "FF8C00",
            "source": "https://qiwi.com/"
        },
        {
            "title": "Qt",
            "hex": "41CD52",
            "source": "https://qt-brandbook.webflow.io/design"
        },
        {
            "title": "Qualcomm",
            "hex": "3253DC",
            "source": "https://www.qualcomm.com"
        },
        {
            "title": "Qualtrics",
            "hex": "00B4EF",
            "source": "https://www.qualtrics.com/brand-book/"
        },
        {
            "title": "Quantcast",
            "hex": "000000",
            "source": "https://www.quantcast.com/user/login"
        },
        {
            "title": "Quantopian",
            "hex": "C51E25",
            "source": "https://www.quantopian.com/about"
        },
        {
            "title": "Quarkus",
            "hex": "4695EB",
            "source": "https://design.jboss.org/quarkus/"
        },
        {
            "title": "Quasar",
            "hex": "1976D2",
            "source": "https://github.com/quasarframework/quasar-art/blob/cbbbb4b0b7ec7181dfc2d1b29a1ce025e71575bc/src/quasar-logo.svg"
        },
        {
            "title": "Qubes OS",
            "hex": "3874D8",
            "source": "https://github.com/QubesOS/qubes-attachment/blob/ed7e552eb8a5fca4e099361d137793d3551b3968/icons/qubes-logo-home.svg"
        },
        {
            "title": "Quest",
            "hex": "FB4F14",
            "source": "https://www.quest.com/legal/trademark-information.aspx"
        },
        {
            "title": "QuickTime",
            "hex": "1C69F0",
            "source": "https://support.apple.com/quicktime"
        },
        {
            "title": "Quip",
            "hex": "F27557",
            "source": "https://quip.com/"
        },
        {
            "title": "Quora",
            "hex": "B92B27",
            "source": "https://www.quora.com"
        },
        {
            "title": "Qwiklabs",
            "hex": "F5CD0E",
            "source": "https://www.qwiklabs.com"
        },
        {
            "title": "Qzone",
            "hex": "FECE00",
            "source": "https://qzone.qq.com/"
        },
        {
            "title": "R",
            "hex": "276DC3",
            "source": "https://www.r-project.org/logo/"
        },
        {
            "title": "RabbitMQ",
            "hex": "FF6600",
            "source": "https://www.rabbitmq.com/"
        },
        {
            "title": "Racket",
            "hex": "9F1D20",
            "source": "https://racket-lang.org/"
        },
        {
            "title": "Radar",
            "hex": "007AFF",
            "source": "https://radar.io/"
        },
        {
            "title": "RadioPublic",
            "hex": "CE262F",
            "source": "https://help.radiopublic.com/hc/en-us/articles/360002546754-RadioPublic-logos"
        },
        {
            "title": "Rainmeter",
            "hex": "19519B",
            "source": "https://github.com/rainmeter/rainmeter-www/blob/867fd905fda8d1b1083730adcb7f49f1775cb5b0/source/img/logo_blue.ai"
        },
        {
            "title": "Rakuten",
            "hex": "BF0000",
            "source": "https://global.rakuten.com/corp/assets/img/site-icons/rakuten-black.svg"
        },
        {
            "title": "Rancher",
            "hex": "0075A8",
            "source": "https://rancher.com/brand-guidelines/"
        },
        {
            "title": "Raspberry Pi",
            "hex": "C51A4A",
            "source": "https://www.raspberrypi.org/trademark-rules"
        },
        {
            "title": "Razer",
            "hex": "00FF00",
            "source": "https://en.wikipedia.org/wiki/File:Razer_snake_logo.svg"
        },
        {
            "title": "React",
            "hex": "61DAFB",
            "source": "https://github.com/facebook/create-react-app/blob/282c03f9525fdf8061ffa1ec50dce89296d916bd/test/fixtures/relative-paths/src/logo.svg"
        },
        {
            "title": "React Router",
            "hex": "CA4245",
            "source": "https://reacttraining.com/react-router/"
        },
        {
            "title": "ReactiveX",
            "hex": "B7178C",
            "source": "https://github.com/ReactiveX/rxjs/blob/master/resources/CI-CD/logo/svg/RxJs_Logo_Black.svg"
        },
        {
            "title": "ReactOS",
            "hex": "0088CC",
            "source": "https://github.com/reactos/press-media"
        },
        {
            "title": "Read the Docs",
            "hex": "8CA1AF",
            "source": "https://github.com/readthedocs/readthedocs.org/blob/2dc9706c4fe7fa6d4410ed0e5aedca8d4796fe0f/media/readthedocsbranding.ai"
        },
        {
            "title": "Realm",
            "hex": "39477F",
            "source": "https://realm.io/press"
        },
        {
            "title": "Reason",
            "hex": "DD4B39",
            "source": "https://reasonml.github.io/img/reason.svg"
        },
        {
            "title": "Reason Studios",
            "hex": "FFFFFF",
            "source": "https://www.reasonstudios.com/press"
        },
        {
            "title": "Red Hat",
            "hex": "EE0000",
            "source": "https://www.redhat.com/en/about/brand/new-brand/details"
        },
        {
            "title": "Red Hat Open Shift",
            "hex": "EE0000",
            "source": "https://www.openshift.com/"
        },
        {
            "title": "Redbubble",
            "hex": "E41321",
            "source": "https://www.redbubble.com/explore/client/4196122a442ab3f429ec802f71717465.svg"
        },
        {
            "title": "Reddit",
            "hex": "FF4500",
            "source": "https://www.redditinc.com/brand"
        },
        {
            "title": "Redis",
            "hex": "DC382D",
            "source": "https://www.redislabs.com/brand-guidelines/"
        },
        {
            "title": "Redux",
            "hex": "764ABC",
            "source": "https://github.com/reactjs/redux/tree/master/logo"
        },
        {
            "title": "RedwoodJS",
            "hex": "BF4722",
            "source": "https://redwoodjs.com/logos/"
        },
        {
            "title": "Ren'Py",
            "hex": "FF7F7F",
            "source": "https://renpy.org"
        },
        {
            "title": "Renault",
            "hex": "FFCC33",
            "source": "https://en.wikipedia.org/wiki/File:Renault_F1_Team_logo_2019.svg"
        },
        {
            "title": "RenovateBot",
            "hex": "1A1F6C",
            "source": "https://avatars1.githubusercontent.com/u/38656520"
        },
        {
            "title": "Renren",
            "hex": "217DC6",
            "source": "https://seeklogo.com/vector-logo/184137/renren-inc"
        },
        {
            "title": "repl.it",
            "hex": "667881",
            "source": "https://repl.it/"
        },
        {
            "title": "ResearchGate",
            "hex": "00CCBB",
            "source": "https://c5.rgstatic.net/m/428059296771819/images/favicon/favicon.svg"
        },
        {
            "title": "RetroArch",
            "hex": "000000",
            "source": "https://github.com/libretro/RetroArch/blob/b01aabf7d1f025999ad0f7812e6e6816d011e631/media/retroarch.svg"
        },
        {
            "title": "RetroPie",
            "hex": "CC0000",
            "source": "https://github.com/RetroPie/RetroPie-Docs/blob/c4e882bd2c9d740c591ff346e07a4a4cb536ca93/images/logo.svg"
        },
        {
            "title": "ReverbNation",
            "hex": "E43526",
            "source": "https://www.reverbnation.com"
        },
        {
            "title": "Revolut",
            "hex": "0075EB",
            "source": "https://www.revolut.com/"
        },
        {
            "title": "Revue",
            "hex": "E15718",
            "source": "https://www.getrevue.co/"
        },
        {
            "title": "REWE",
            "hex": "CC071E",
            "source": "https://www.rewe.de/"
        },
        {
            "title": "Rhinoceros",
            "hex": "801010",
            "source": "https://github.com/mcneel/compute.rhino3d/blob/2204d998ff0397a1c6a18dd2312a96508ad48bdb/README.md"
        },
        {
            "title": "Ring",
            "hex": "1C9AD6",
            "source": "https://store.ring.com/press"
        },
        {
            "title": "Riot Games",
            "hex": "D32936",
            "source": "https://www.riotgames.com/en/press"
        },
        {
            "title": "Ripple",
            "hex": "0085C0",
            "source": "https://www.ripple.com/media-kit/"
        },
        {
            "title": "Riseup",
            "hex": "FF0000",
            "source": "https://riseup.net/en/about-us/images"
        },
        {
            "title": "Roam Research",
            "hex": "343A40",
            "source": "https://roamresearch.com/assets/"
        },
        {
            "title": "Roku",
            "hex": "662D91",
            "source": "https://www.roku.com/"
        },
        {
            "title": "rollup.js",
            "hex": "EC4A3F",
            "source": "https://rollupjs.org/"
        },
        {
            "title": "Roots",
            "hex": "525DDC",
            "source": "https://roots.io/about/brand/"
        },
        {
            "title": "Roots Bedrock",
            "hex": "525DDC",
            "source": "https://roots.io/about/brand/"
        },
        {
            "title": "Roots Sage",
            "hex": "525DDC",
            "source": "https://roots.io/about/brand/"
        },
        {
            "title": "Roundcube",
            "hex": "37BEFF",
            "source": "https://roundcube.net/images/roundcube_logo_icon.svg"
        },
        {
            "title": "RSS",
            "hex": "FFA500",
            "source": "https://en.wikipedia.org/wiki/Feed_icon"
        },
        {
            "title": "RStudio",
            "hex": "75AADB",
            "source": "https://www.rstudio.com/about/logos/"
        },
        {
            "title": "RTÉ",
            "hex": "00A7B3",
            "source": "https://www.rte.ie/archives/"
        },
        {
            "title": "RTL",
            "hex": "E9113B",
            "source": "https://commons.wikimedia.org/wiki/File:RTL_Cornerlogo.svg"
        },
        {
            "title": "RTLZWEI",
            "hex": "00BCF6",
            "source": "https://www.rtl2.de/"
        },
        {
            "title": "Ruby",
            "hex": "CC342D",
            "source": "https://www.ruby-lang.org/en/about/logo/"
        },
        {
            "title": "Ruby on Rails",
            "hex": "CC0000",
            "source": "http://rubyonrails.org/images/rails-logo.svg"
        },
        {
            "title": "RubyGems",
            "hex": "E9573F",
            "source": "https://rubygems.org/pages/about"
        },
        {
            "title": "Runkeeper",
            "hex": "001E62",
            "source": "https://runkeeper.com/cms/press-kit"
        },
        {
            "title": "RunKit",
            "hex": "491757",
            "source": "https://www.npmjs.com/package/@runkit/brand"
        },
        {
            "title": "Rust",
            "hex": "000000",
            "source": "https://www.rust-lang.org/"
        },
        {
            "title": "Ryanair",
            "hex": "073590",
            "source": "https://corporate.ryanair.com/media-centre/stock-images-gallery/#album-container-3"
        },
        {
            "title": "Safari",
            "hex": "000000",
            "source": "https://images.techhive.com/images/article/2014/11/safari-favorites-100530680-large.jpg"
        },
        {
            "title": "Sahibinden",
            "hex": "FFE800",
            "source": "https://www.sahibinden.com/favicon.ico"
        },
        {
            "title": "Salesforce",
            "hex": "00A1E0",
            "source": "https://www.salesforce.com/styleguide/elements/logos"
        },
        {
            "title": "SaltStack",
            "hex": "00EACE",
            "source": "https://www.saltstack.com/resources/brand/"
        },
        {
            "title": "Samsung",
            "hex": "1428A0",
            "source": "https://www.samsung.com/us"
        },
        {
            "title": "Samsung Pay",
            "hex": "1428A0",
            "source": "https://pay.samsung.com/developers/resource/brand"
        },
        {
            "title": "San Francisco Municipal Railway",
            "hex": "BA0C2F",
            "source": "http://www.actransit.org/wp-content/uploads/HSP_CC-sched.pdf"
        },
        {
            "title": "São Paulo Metro",
            "hex": "004382",
            "source": "https://upload.wikimedia.org/wikipedia/commons/d/da/Sao_Paulo_Metro_Logo.svg"
        },
        {
            "title": "SAP",
            "hex": "0FAAFF",
            "source": "https://www.sap.com/"
        },
        {
            "title": "Sass",
            "hex": "CC6699",
            "source": "http://sass-lang.com/styleguide/brand"
        },
        {
            "title": "Sat.1",
            "hex": "047DA3",
            "source": "https://www.prosiebensat1.com/presse/downloads/logos"
        },
        {
            "title": "Sauce Labs",
            "hex": "E2231A",
            "source": "https://saucelabs.com/"
        },
        {
            "title": "Scala",
            "hex": "DC322F",
            "source": "https://www.scala-lang.org/"
        },
        {
            "title": "Scaleway",
            "hex": "4F0599",
            "source": "https://www.scaleway.com"
        },
        {
            "title": "Scania",
            "hex": "041E42",
            "source": "https://www.scania.com/"
        },
        {
            "title": "scikit-learn",
            "hex": "F7931E",
            "source": "https://github.com/scikit-learn/scikit-learn/blob/c5ef2e985c13119001aa697e446ebb3dbcb326e5/doc/logos/scikit-learn-logo.svg"
        },
        {
            "title": "SciPy",
            "hex": "8CAAE6",
            "source": "https://github.com/scikit-image/skimage-branding/blob/eafb65cbc3a700e3d9c8ba2ba15788fcc8703984/logo/scipy.svg"
        },
        {
            "title": "Scopus",
            "hex": "E9711C",
            "source": "https://www.scopus.com/"
        },
        {
            "title": "Scratch",
            "hex": "4D97FF",
            "source": "https://github.com/LLK/scratch-link/blob/027e3754ba6db976495e905023d5ac5e730dccfc/Assets/Windows/SVG/Windows%20Tray%20400x400.svg"
        },
        {
            "title": "Scribd",
            "hex": "1A7BBA",
            "source": "https://www.scribd.com"
        },
        {
            "title": "Scrutinizer CI",
            "hex": "8A9296",
            "source": "https://scrutinizer-ci.com"
        },
        {
            "title": "Seagate",
            "hex": "6EBE49",
            "source": "https://branding.seagate.com/productpage/3fc51aba-c35a-4eff-a833-a258b0440bd2"
        },
        {
            "title": "SEAT",
            "hex": "33302E",
            "source": "https://www.seat.es/"
        },
        {
            "title": "Sega",
            "hex": "0089CF",
            "source": "https://en.wikipedia.org/wiki/Sega#/media/File:Sega_logo.svg"
        },
        {
            "title": "Sellfy",
            "hex": "21B352",
            "source": "https://sellfy.com/about/"
        },
        {
            "title": "Semantic Web",
            "hex": "005A9C",
            "source": "https://www.w3.org/2007/10/sw-logos.html"
        },
        {
            "title": "Semaphore CI",
            "hex": "19A974",
            "source": "https://semaphoreci.com/"
        },
        {
            "title": "SemVer",
            "hex": "3F4551",
            "source": "https://github.com/semver/semver.org/blob/b6983849e38911195a24357809187c2f50af0d40/assets/500x500(light).jpg"
        },
        {
            "title": "Sencha",
            "hex": "86BC40",
            "source": "http://design.sencha.com/"
        },
        {
            "title": "Sennheiser",
            "hex": "000000",
            "source": "https://sennheiser.com"
        },
        {
            "title": "Sensu",
            "hex": "89C967",
            "source": "https://github.com/sensu/sensu-go/blob/master/dashboard/src/assets/logo/graphic/green.svg"
        },
        {
            "title": "Sentry",
            "hex": "362D59",
            "source": "https://sentry.io/branding/"
        },
        {
            "title": "Server Fault",
            "hex": "E7282D",
            "source": "http://stackoverflow.com/company/logos"
        },
        {
            "title": "Serverless",
            "hex": "FD5750",
            "source": "https://serverless.com/"
        },
        {
            "title": "Shanghai Metro",
            "hex": "EC1C24",
            "source": "https://en.wikipedia.org/wiki/File:Shanghai_Metro_Full_Logo.svg"
        },
        {
            "title": "Shazam",
            "hex": "0088FF",
            "source": "https://brandfolder.com/shazam"
        },
        {
            "title": "Shell",
            "hex": "FFD500",
            "source": "https://en.wikipedia.org/wiki/File:Shell_logo.svg"
        },
        {
            "title": "Shenzhen Metro",
            "hex": "009943",
            "source": "https://en.wikipedia.org/wiki/File:Shenzhen_Metro_Corporation_logo_full.svg"
        },
        {
            "title": "Shields.io",
            "hex": "000000",
            "source": "https://shields.io"
        },
        {
            "title": "Shikimori",
            "hex": "343434",
            "source": "https://shikimori.one"
        },
        {
            "title": "Shopify",
            "hex": "7AB55C",
            "source": "https://press.shopify.com/brand"
        },
        {
            "title": "Shopware",
            "hex": "189EFF",
            "source": "https://www.shopware.com/en/press/press-material/"
        },
        {
            "title": "Showpad",
            "hex": "2D2E83",
            "source": "https://www.showpad.com/"
        },
        {
            "title": "Shutterstock",
            "hex": "EE2B24",
            "source": "https://www.shutterstock.com/press/media"
        },
        {
            "title": "Siemens",
            "hex": "009999",
            "source": "https://siemens.com/"
        },
        {
            "title": "Signal",
            "hex": "2592E9",
            "source": "https://play.google.com/store/apps/details?id=org.thoughtcrime.securesms"
        },
        {
            "title": "Simple Icons",
            "hex": "111111",
            "source": "https://simpleicons.org/"
        },
        {
            "title": "Sina Weibo",
            "hex": "E6162D",
            "source": "https://en.wikipedia.org/wiki/Sina_Weibo"
        },
        {
            "title": "SingleStore",
            "hex": "AA00FF",
            "source": "https://www.singlestore.com/brand/"
        },
        {
            "title": "SitePoint",
            "hex": "258AAF",
            "source": "http://www.sitepoint.com"
        },
        {
            "title": "Sketch",
            "hex": "F7B500",
            "source": "https://www.sketch.com/press/"
        },
        {
            "title": "Sketchfab",
            "hex": "1CAAD9",
            "source": "https://sketchfab.com/press"
        },
        {
            "title": "SketchUp",
            "hex": "005F9E",
            "source": "https://www.sketchup.com/themes/sketchup_www_terra/images/SketchUp-Horizontal-RGB.svg"
        },
        {
            "title": "Skillshare",
            "hex": "00FF84",
            "source": "https://www.skillshare.com"
        },
        {
            "title": "ŠKODA",
            "hex": "4BA82E",
            "source": "https://en.wikipedia.org/wiki/File:Skoda_Auto_logo_(2011).svg"
        },
        {
            "title": "Sky",
            "hex": "0072C9",
            "source": "https://www.skysports.com/"
        },
        {
            "title": "Skyliner",
            "hex": "2FCEA0",
            "source": "https://www.skyliner.io/help"
        },
        {
            "title": "Skype",
            "hex": "00AFF0",
            "source": "http://blogs.skype.com/?attachment_id=56273"
        },
        {
            "title": "Skype for Business",
            "hex": "00AFF0",
            "source": "https://en.wikipedia.org/wiki/Skype_for_Business_Server"
        },
        {
            "title": "Slack",
            "hex": "4A154B",
            "source": "https://slack.com/brand-guidelines"
        },
        {
            "title": "Slackware",
            "hex": "000000",
            "source": "https://en.wikipedia.org/wiki/Slackware"
        },
        {
            "title": "Slashdot",
            "hex": "026664",
            "source": "https://commons.wikimedia.org/wiki/File:Slashdot_wordmark_and_logo.svg"
        },
        {
            "title": "SlickPic",
            "hex": "FF880F",
            "source": "https://www.slickpic.com/"
        },
        {
            "title": "Slides",
            "hex": "E4637C",
            "source": "https://slides.com/about"
        },
        {
            "title": "SlideShare",
            "hex": "008ED2",
            "source": "https://www.slideshare.net/ss/creators/"
        },
        {
            "title": "smart",
            "hex": "FABC0C",
            "source": "https://www.smart.com/gb/en/models/eq-fortwo-coupe"
        },
        {
            "title": "SmartThings",
            "hex": "15BFFF",
            "source": "https://www.smartthings.com/press-kit"
        },
        {
            "title": "Smashing Magazine",
            "hex": "E85C33",
            "source": "https://www.smashingmagazine.com/"
        },
        {
            "title": "SMRT",
            "hex": "EE2E24",
            "source": "https://commons.wikimedia.org/wiki/File:SMRT_Corporation.svg"
        },
        {
            "title": "SmugMug",
            "hex": "6DB944",
            "source": "https://help.smugmug.com/using-smugmug's-logo-HJulJePkEBf"
        },
        {
            "title": "Snapchat",
            "hex": "FFFC00",
            "source": "https://www.snapchat.com/brand-guidelines"
        },
        {
            "title": "Snapcraft",
            "hex": "82BEA0",
            "source": "https://github.com/snapcore/snap-store-badges"
        },
        {
            "title": "Snowflake",
            "hex": "56B9EB",
            "source": "https://www.snowflake.com/about/press-and-news/"
        },
        {
            "title": "Snyk",
            "hex": "4C4A73",
            "source": "https://snyk.io/press-kit"
        },
        {
            "title": "Society6",
            "hex": "000000",
            "source": "https://blog.society6.com/app/themes/society6/dist/images/mark.svg"
        },
        {
            "title": "Socket.io",
            "hex": "010101",
            "source": "https://socket.io"
        },
        {
            "title": "Sogou",
            "hex": "FB6022",
            "source": "https://www.sogou.com/"
        },
        {
            "title": "Solus",
            "hex": "5294E2",
            "source": "https://getsol.us/branding/"
        },
        {
            "title": "SonarCloud",
            "hex": "F3702A",
            "source": "https://sonarcloud.io/about"
        },
        {
            "title": "SonarLint",
            "hex": "CB2029",
            "source": "https://www.sonarsource.com"
        },
        {
            "title": "SonarQube",
            "hex": "4E9BCD",
            "source": "https://www.sonarqube.org/logos/"
        },
        {
            "title": "SonarSource",
            "hex": "CB3032",
            "source": "https://www.sonarsource.com/"
        },
        {
            "title": "Songkick",
            "hex": "F80046",
            "source": "http://blog.songkick.com/media-assets"
        },
        {
            "title": "SonicWall",
            "hex": "FF6600",
            "source": "https://brandfolder.com/sonicwall/sonicwall-external"
        },
        {
            "title": "Sonos",
            "hex": "000000",
            "source": "https://www.sonos.com/en-gb/home"
        },
        {
            "title": "SoundCloud",
            "hex": "FF3300",
            "source": "https://soundcloud.com/press"
        },
        {
            "title": "Source Engine",
            "hex": "F79A10",
            "source": "https://developer.valvesoftware.com/favicon.ico"
        },
        {
            "title": "SourceForge",
            "hex": "FF6600",
            "source": "https://sourceforge.net/"
        },
        {
            "title": "Sourcegraph",
            "hex": "00B4F2",
            "source": "https://sourcegraph.com/.assets/img"
        },
        {
            "title": "Spacemacs",
            "hex": "9266CC",
            "source": "http://spacemacs.org/"
        },
        {
            "title": "SpaceX",
            "hex": "000000",
            "source": "https://www.spacex.com/"
        },
        {
            "title": "Spark AR",
            "hex": "FF5C83",
            "source": "https://sparkar.facebook.com/"
        },
        {
            "title": "SparkFun",
            "hex": "E53525",
            "source": "https://www.sparkfun.com/brand_assets"
        },
        {
            "title": "SparkPost",
            "hex": "FA6423",
            "source": "https://www.sparkpost.com/"
        },
        {
            "title": "SPDX",
            "hex": "4398CC",
            "source": "https://spdx.org/Resources"
        },
        {
            "title": "Speaker Deck",
            "hex": "009287",
            "source": "https://speakerdeck.com/"
        },
        {
            "title": "Spectrum",
            "hex": "7B16FF",
            "source": "https://spectrum.chat"
        },
        {
            "title": "Speedtest",
            "hex": "141526",
            "source": "https://www.speedtest.net/"
        },
        {
            "title": "Spinnaker",
            "hex": "139BB4",
            "source": "https://github.com/spinnaker/spinnaker.github.io/tree/master/assets/images"
        },
        {
            "title": "Spinrilla",
            "hex": "460856",
            "source": "https://spinrilla.com"
        },
        {
            "title": "Splunk",
            "hex": "000000",
            "source": "https://www.splunk.com/"
        },
        {
            "title": "Spotify",
            "hex": "1ED760",
            "source": "https://developer.spotify.com/design"
        },
        {
            "title": "Spotlight",
            "hex": "352A71",
            "source": "https://www.spotlight.com/"
        },
        {
            "title": "Spreaker",
            "hex": "F5C300",
            "source": "http://www.spreaker.com/press"
        },
        {
            "title": "Spring",
            "hex": "6DB33F",
            "source": "https://spring.io/trademarks"
        },
        {
            "title": "Sprint",
            "hex": "FFCE0A",
            "source": "https://www.sprint.com/"
        },
        {
            "title": "Spyder IDE",
            "hex": "FF0000",
            "source": "https://www.spyder-ide.org/"
        },
        {
            "title": "SQLite",
            "hex": "003B57",
            "source": "https://github.com/sqlite/sqlite/blob/43e862723ec680542ca6f608f9963c0993dd7324/art/sqlite370.eps"
        },
        {
            "title": "Square",
            "hex": "3E4348",
            "source": "https://squareup.com/"
        },
        {
            "title": "Square Enix",
            "hex": "ED1C24",
            "source": "https://www.square-enix.com/"
        },
        {
            "title": "Squarespace",
            "hex": "000000",
            "source": "http://squarespace.com/brand-guidelines"
        },
        {
            "title": "SSRN",
            "hex": "154881",
            "source": "https://www.ssrn.com"
        },
        {
            "title": "Stack Exchange",
            "hex": "1E5397",
            "source": "http://stackoverflow.com/company/logos"
        },
        {
            "title": "Stack Overflow",
            "hex": "FE7A16",
            "source": "http://stackoverflow.com"
        },
        {
            "title": "Stackbit",
            "hex": "207BEA",
            "source": "https://www.stackbit.com/branding-guidelines/"
        },
        {
            "title": "StackPath",
            "hex": "000000",
            "source": "https://www.stackpath.com/company/logo-and-branding/"
        },
        {
            "title": "StackShare",
            "hex": "0690FA",
            "source": "https://stackshare.io/branding"
        },
        {
            "title": "Stadia",
            "hex": "CD2640",
            "source": "https://stadia.google.com/home"
        },
        {
            "title": "Staffbase",
            "hex": "00A4FD",
            "source": "https://staffbase.com/en/about/press-assets/"
        },
        {
            "title": "Star Trek",
            "hex": "FFE200",
            "source": "https://intl.startrek.com/"
        },
        {
            "title": "Starling Bank",
            "hex": "7433FF",
            "source": "https://www.starlingbank.com/media/"
        },
        {
            "title": "Starship",
            "hex": "DD0B78",
            "source": "https://starship.rs/"
        },
        {
            "title": "STARZ",
            "hex": "000000",
            "source": "https://www.starz.com/StaticContent/Prod/guides/starzlibrary/"
        },
        {
            "title": "Statamic",
            "hex": "FF269E",
            "source": "https://statamic.com/branding"
        },
        {
            "title": "Staticman",
            "hex": "000000",
            "source": "https://staticman.net/"
        },
        {
            "title": "Statuspage",
            "hex": "172B4D",
            "source": "https://www.atlassian.com/company/news/press-kit"
        },
        {
            "title": "Steam",
            "hex": "000000",
            "source": "https://partner.steamgames.com/public/marketing/Steam_Guidelines_02102016.pdf"
        },
        {
            "title": "SteamDB",
            "hex": "000000",
            "source": "https://steamdb.info/"
        },
        {
            "title": "Steamworks",
            "hex": "1E1E1E",
            "source": "https://partner.steamgames.com/"
        },
        {
            "title": "Steem",
            "hex": "171FC9",
            "source": "https://steem.com/brand/"
        },
        {
            "title": "Steemit",
            "hex": "06D6A9",
            "source": "https://steemit.com/"
        },
        {
            "title": "Steinberg",
            "hex": "C90827",
            "source": "https://www.steinberg.net/en/company/press.html"
        },
        {
            "title": "Stellar",
            "hex": "7D00FF",
            "source": "https://www.stellar.org/blog/announcing-the-new-stellar-logo"
        },
        {
            "title": "Stencyl",
            "hex": "8E1C04",
            "source": "http://www.stencyl.com/about/press/"
        },
        {
            "title": "Stitcher",
            "hex": "000000",
            "source": "https://partners.stitcher.com/"
        },
        {
            "title": "STMicroelectronics",
            "hex": "03234B",
            "source": "https://www.st.com/"
        },
        {
            "title": "Storify",
            "hex": "3A98D9",
            "source": "https://storify.com"
        },
        {
            "title": "Storybook",
            "hex": "FF4785",
            "source": "https://github.com/storybookjs/brand"
        },
        {
            "title": "Strapi",
            "hex": "2E7EEA",
            "source": "https://strapi.io/"
        },
        {
            "title": "Strava",
            "hex": "FC4C02",
            "source": "https://itunes.apple.com/us/app/strava-running-and-cycling-gps/id426826309"
        },
        {
            "title": "Streamlit",
            "hex": "FF4B4B",
            "source": "https://www.streamlit.io/brand"
        },
        {
            "title": "Stripe",
            "hex": "008CDD",
            "source": "https://stripe.com/about/resources"
        },
        {
            "title": "strongSwan",
            "hex": "E00033",
            "source": "https://www.strongswan.org/images/"
        },
        {
            "title": "StubHub",
            "hex": "003168",
            "source": "http://www.stubhub.com"
        },
        {
            "title": "styled-components",
            "hex": "DB7093",
            "source": "https://www.styled-components.com/"
        },
        {
            "title": "StyleShare",
            "hex": "212121",
            "source": "https://www.stylesha.re/"
        },
        {
            "title": "Stylus",
            "hex": "333333",
            "source": "http://stylus-lang.com/img/stylus-logo.svg"
        },
        {
            "title": "Subaru",
            "hex": "013C74",
            "source": "https://commons.wikimedia.org/wiki/File:Subaru_logo.svg"
        },
        {
            "title": "Sublime Text",
            "hex": "FF9800",
            "source": "https://www.sublimetext.com/images/logo.svg"
        },
        {
            "title": "Substack",
            "hex": "FF6719",
            "source": "https://on.substack.com/"
        },
        {
            "title": "Subversion",
            "hex": "809CC9",
            "source": "http://subversion.apache.org/logo"
        },
        {
            "title": "Sumo Logic",
            "hex": "000099",
            "source": "https://sites.google.com/sumologic.com/sumo-logic-brand/home"
        },
        {
            "title": "Super User",
            "hex": "38A1CE",
            "source": "https://superuser.com"
        },
        {
            "title": "Suzuki",
            "hex": "E30613",
            "source": "https://www.suzuki.ie/"
        },
        {
            "title": "Svelte",
            "hex": "FF3E00",
            "source": "https://github.com/sveltejs/svelte/tree/master/site/static"
        },
        {
            "title": "SVG",
            "hex": "FFB13B",
            "source": "https://www.w3.org/2009/08/svg-logos.html"
        },
        {
            "title": "SVGO",
            "hex": "14B9FF",
            "source": "https://github.com/svg/svgo"
        },
        {
            "title": "Swagger",
            "hex": "85EA2D",
            "source": "https://swagger.io/swagger/media/assets/images/swagger_logo.svg"
        },
        {
            "title": "Swarm",
            "hex": "FFA633",
            "source": "https://foursquare.com/about/logos"
        },
        {
            "title": "Swift",
            "hex": "FA7343",
            "source": "https://developer.apple.com/develop/"
        },
        {
            "title": "Symantec",
            "hex": "FDB511",
            "source": "https://commons.wikimedia.org/wiki/File:Symantec_logo10.svg"
        },
        {
            "title": "Symfony",
            "hex": "000000",
            "source": "https://symfony.com/logo"
        },
        {
            "title": "Symphony",
            "hex": "0098FF",
            "source": "https://symphony.com/"
        },
        {
            "title": "Synology",
            "hex": "B5B5B6",
            "source": "https://www.synology.com/en-global/company/branding"
        },
        {
            "title": "T-Mobile",
            "hex": "E20074",
            "source": "https://www.t-mobile.com/"
        },
        {
            "title": "Tableau",
            "hex": "E97627",
            "source": "https://www.tableau.com/about/media-download-center"
        },
        {
            "title": "Tails",
            "hex": "56347C",
            "source": "https://tails.boum.org/contribute/how/promote/material/logo/"
        },
        {
            "title": "Tailwind CSS",
            "hex": "38B2AC",
            "source": "https://tailwindcss.com/"
        },
        {
            "title": "Talend",
            "hex": "1675BC",
            "source": "https://www.talend.com/"
        },
        {
            "title": "Tapas",
            "hex": "FFCE00",
            "source": "https://tapas.io/site/about#media"
        },
        {
            "title": "Tasmota",
            "hex": "1FA3EC",
            "source": "https://tasmota.github.io/docs/"
        },
        {
            "title": "Tata",
            "hex": "486AAE",
            "source": "https://www.tata.com/"
        },
        {
            "title": "TeamCity",
            "hex": "000000",
            "source": "https://www.jetbrains.com/company/brand/logos/"
        },
        {
            "title": "TeamSpeak",
            "hex": "2580C3",
            "source": "https://www.teamspeak.com/en/more/media-pack/"
        },
        {
            "title": "TeamViewer",
            "hex": "0E8EE9",
            "source": "https://www.teamviewer.com/resources/images/logos/teamviewer-logo-big.svg"
        },
        {
            "title": "TED",
            "hex": "E62B1E",
            "source": "https://www.ted.com/participate/organize-a-local-tedx-event/tedx-organizer-guide/branding-promotions/logo-and-design/your-tedx-logo"
        },
        {
            "title": "Teespring",
            "hex": "39ACE6",
            "source": "https://teespring.com"
        },
        {
            "title": "TELE5",
            "hex": "C2AD6F",
            "source": "https://www.tele5.de"
        },
        {
            "title": "Telegram",
            "hex": "26A5E4",
            "source": "https://telegram.org"
        },
        {
            "title": "Tencent QQ",
            "hex": "EB1923",
            "source": "https://en.wikipedia.org/wiki/File:Tencent_QQ.svg#/media/File:Tencent_QQ.svg"
        },
        {
            "title": "Tencent Weibo",
            "hex": "20B8E5",
            "source": "http://t.qq.com/"
        },
        {
            "title": "TensorFlow",
            "hex": "FF6F00",
            "source": "https://www.tensorflow.org/extras/tensorflow_brand_guidelines.pdf"
        },
        {
            "title": "Teradata",
            "hex": "F37440",
            "source": "https://github.com/Teradata/teradata.github.io/"
        },
        {
            "title": "Terraform",
            "hex": "623CE4",
            "source": "https://www.hashicorp.com/brand#terraform"
        },
        {
            "title": "Tesla",
            "hex": "CC0000",
            "source": "http://www.teslamotors.com/en_GB/about"
        },
        {
<<<<<<< HEAD
            "title": "Testing Library",
            "hex": "E33332",
            "source": "https://testing-library.com/"
=======
            "title": "Testin",
            "hex": "007DD7",
            "source": "https://www.testin.cn/"
>>>>>>> e2cfac6a
        },
        {
            "title": "The Conversation",
            "hex": "D8352A",
            "source": "https://theconversation.com/republishing-guidelines"
        },
        {
            "title": "The Mighty",
            "hex": "D0072A",
            "source": "https://themighty.com/"
        },
        {
            "title": "The Models Resource",
            "hex": "3A75BD",
            "source": "https://www.models-resource.com/"
        },
        {
            "title": "The Movie Database",
            "hex": "01D277",
            "source": "https://www.themoviedb.org/about/logos-attribution"
        },
        {
            "title": "The Register",
            "hex": "FF0000",
            "source": "https://www.theregister.co.uk/"
        },
        {
            "title": "The Sounds Resource",
            "hex": "39BE6B",
            "source": "https://www.sounds-resource.com/"
        },
        {
            "title": "The Spriters Resource",
            "hex": "BE3939",
            "source": "https://www.spriters-resource.com/"
        },
        {
            "title": "The Washington Post",
            "hex": "231F20",
            "source": "https://www.washingtonpost.com/brand-studio/archive/"
        },
        {
            "title": "Three.js",
            "hex": "000000",
            "source": "https://github.com/mrdoob/three.js/blob/a567b810cfcb7f6a03e4faea99f03c53081da477/files/icon.svg"
        },
        {
            "title": "Threema",
            "hex": "3FE669",
            "source": "https://threema.ch/en/press"
        },
        {
            "title": "Thumbtack",
            "hex": "009FD9",
            "source": "https://www.thumbtack.com/press/media-resources/"
        },
        {
            "title": "Thunderbird",
            "hex": "0A84FF",
            "source": "https://demo.identihub.co/thunderbird"
        },
        {
            "title": "Thymeleaf",
            "hex": "005F0F",
            "source": "https://github.com/thymeleaf/thymeleaf-dist/tree/master/src/artwork/thymeleaf%202016"
        },
        {
            "title": "Tidal",
            "hex": "000000",
            "source": "https://tidal.com"
        },
        {
            "title": "Tide",
            "hex": "4050FB",
            "source": "https://www.tide.co/newsroom/"
        },
        {
            "title": "TikTok",
            "hex": "000000",
            "source": "https://tiktok.com"
        },
        {
            "title": "Tile",
            "hex": "000000",
            "source": "https://www.thetileapp.com/"
        },
        {
            "title": "Timescale",
            "hex": "FDB515",
            "source": "https://www.timescale.com/"
        },
        {
            "title": "Tinder",
            "hex": "FF6B6B",
            "source": "http://www.gotinder.com/press"
        },
        {
            "title": "TinyLetter",
            "hex": "ED1C24",
            "source": "https://tinyletter.com/site/press"
        },
        {
            "title": "tmux",
            "hex": "1BB91F",
            "source": "https://github.com/tmux/tmux/tree/f04cc3997629823f0e304d4e4184e2ec93c703f0/logo"
        },
        {
            "title": "Todoist",
            "hex": "E44332",
            "source": "https://doist.com/press/"
        },
        {
            "title": "Toggl",
            "hex": "E01B22",
            "source": "https://toggl.com/media-toolkit"
        },
        {
            "title": "Tokyo Metro",
            "hex": "149DD3",
            "source": "https://en.wikipedia.org/wiki/File:TokyoMetro.svg"
        },
        {
            "title": "Tomorrowland",
            "hex": "000000",
            "source": "https://global.tomorrowland.com/"
        },
        {
            "title": "Topcoder",
            "hex": "29A7DF",
            "source": "http://topcoder.com/"
        },
        {
            "title": "Toptal",
            "hex": "3863A0",
            "source": "https://www.toptal.com/branding"
        },
        {
            "title": "Tor Browser",
            "hex": "7D4698",
            "source": "https://styleguide.torproject.org/brand-assets/"
        },
        {
            "title": "Tor Project",
            "hex": "7E4798",
            "source": "https://styleguide.torproject.org/brand-assets/"
        },
        {
            "title": "Toshiba",
            "hex": "FF0000",
            "source": "https://commons.wikimedia.org/wiki/File:Toshiba_logo.svg"
        },
        {
            "title": "Toyota",
            "hex": "EB0A1E",
            "source": "https://www.toyota.com/brandguidelines/logo/"
        },
        {
            "title": "TrainerRoad",
            "hex": "E12726",
            "source": "https://www.trainerroad.com/"
        },
        {
            "title": "Trakt",
            "hex": "ED1C24",
            "source": "https://trakt.tv"
        },
        {
            "title": "TransferWise",
            "hex": "00B9FF",
            "source": "https://brand.transferwise.com/logo"
        },
        {
            "title": "Transport for Ireland",
            "hex": "113B92",
            "source": "https://tfl.gov.uk/"
        },
        {
            "title": "Transport for London",
            "hex": "00B274",
            "source": "https://www.transportforireland.ie/"
        },
        {
            "title": "Travis CI",
            "hex": "3EAAAF",
            "source": "https://travis-ci.com/logo"
        },
        {
            "title": "Treehouse",
            "hex": "5FCF80",
            "source": "https://teamtreehouse.com/about"
        },
        {
            "title": "Trello",
            "hex": "0079BF",
            "source": "https://trello.com/about/branding"
        },
        {
            "title": "Trend Micro",
            "hex": "D71921",
            "source": "https://www.trendmicro.com/"
        },
        {
            "title": "Triller",
            "hex": "FF0089",
            "source": "https://triller.co/static/media/illustrations/logo-full-white.svg"
        },
        {
            "title": "Trip.com",
            "hex": "287DFA",
            "source": "https://careers.trip.com/"
        },
        {
            "title": "Tripadvisor",
            "hex": "34E0A1",
            "source": "https://tripadvisor.mediaroom.com/logo-guidelines"
        },
        {
            "title": "Trove",
            "hex": "609540",
            "source": "https://trove.nla.gov.au/"
        },
        {
            "title": "Trulia",
            "hex": "53B50A",
            "source": "http://www.trulia.com"
        },
        {
            "title": "Trusted Shops",
            "hex": "FFDC0F",
            "source": "https://brand.trustedshops.com/d/dorIFVeUmcN9/corporate-design"
        },
        {
            "title": "Trustpilot",
            "hex": "00B67A",
            "source": "https://support.trustpilot.com/hc/en-us/articles/206289947-Trustpilot-Brand-Assets-Style-Guide"
        },
        {
            "title": "Try It Online",
            "hex": "303030",
            "source": "https://tio.run/"
        },
        {
            "title": "TryHackMe",
            "hex": "212C42",
            "source": "https://tryhackme.com/about"
        },
        {
            "title": "TUI",
            "hex": "70CBF4",
            "source": "https://www.tuiholidays.ie/"
        },
        {
            "title": "Tumblr",
            "hex": "36465D",
            "source": "https://www.tumblr.com/logo"
        },
        {
            "title": "TuneIn",
            "hex": "14D8CC",
            "source": "https://cms.tunein.com/press/"
        },
        {
            "title": "TurboSquid",
            "hex": "FF8135",
            "source": "https://www.brand.turbosquid.com/"
        },
        {
            "title": "Turkish Airlines",
            "hex": "C70A0C",
            "source": "https://www.turkishairlines.com/tr-int/basin-odasi/logo-arsivi/index.html"
        },
        {
            "title": "Tutanota",
            "hex": "840010",
            "source": "https://github.com/tutao/tutanota/blob/8ff5f0e7d78834ac8fcb0f2357c394b757ea4793/resources/images/logo-solo-red.svg"
        },
        {
            "title": "Twilio",
            "hex": "F22F46",
            "source": "https://www.twilio.com/company/brand"
        },
        {
            "title": "Twitch",
            "hex": "9146FF",
            "source": "https://brand.twitch.tv"
        },
        {
            "title": "Twitter",
            "hex": "1DA1F2",
            "source": "https://brand.twitter.com"
        },
        {
            "title": "Twoo",
            "hex": "FF7102",
            "source": "http://www.twoo.com/about/press"
        },
        {
            "title": "TypeScript",
            "hex": "3178C6",
            "source": "https://www.staging-typescript.org/branding"
        },
        {
            "title": "TYPO3",
            "hex": "FF8700",
            "source": "https://typo3.com/fileadmin/assets/typo3logos/typo3_bullet_01.svg"
        },
        {
            "title": "Uber",
            "hex": "000000",
            "source": "https://www.uber.com/media/"
        },
        {
            "title": "Uber Eats",
            "hex": "5FB709",
            "source": "https://about.ubereats.com/en/logo/"
        },
        {
            "title": "Ubiquiti",
            "hex": "0559C9",
            "source": "https://www.ui.com/marketing/#logos"
        },
        {
            "title": "Ubisoft",
            "hex": "000000",
            "source": "https://www.ubisoft.com/en-US/company/overview.aspx"
        },
        {
            "title": "uBlock Origin",
            "hex": "800000",
            "source": "https://github.com/gorhill/uBlock/blob/master/src/img/ublock.svg"
        },
        {
            "title": "Ubuntu",
            "hex": "E95420",
            "source": "https://design.ubuntu.com/brand/ubuntu-logo/"
        },
        {
            "title": "Udacity",
            "hex": "02B3E4",
            "source": "https://www.udacity.com"
        },
        {
            "title": "Udemy",
            "hex": "EC5252",
            "source": "https://about.udemy.com/newbrand/"
        },
        {
            "title": "UIkit",
            "hex": "2396F3",
            "source": "https://getuikit.com"
        },
        {
            "title": "Ulule",
            "hex": "18A5D6",
            "source": "https://ulule.frontify.com/d/EX3dK8qsXgqh/branding-guidelines"
        },
        {
            "title": "Umbraco",
            "hex": "00BEC1",
            "source": "https://umbraco.com/"
        },
        {
            "title": "Undertale",
            "hex": "E71D29",
            "source": "https://undertale.com/"
        },
        {
            "title": "Unicode",
            "hex": "5455FE",
            "source": "https://en.wikipedia.org/wiki/Unicode"
        },
        {
            "title": "Unilever",
            "hex": "1F36C7",
            "source": "https://www.unilever.co.uk/about/who-we-are/our-logo/"
        },
        {
            "title": "United Airlines",
            "hex": "002244",
            "source": "https://en.wikipedia.org/wiki/File:United_Airlines_Logo.svg"
        },
        {
            "title": "Unity",
            "hex": "000000",
            "source": "https://unity.com/"
        },
        {
            "title": "Unreal Engine",
            "hex": "313131",
            "source": "https://www.unrealengine.com/en-US/branding"
        },
        {
            "title": "Unsplash",
            "hex": "000000",
            "source": "https://unsplash.com/"
        },
        {
            "title": "Untangle",
            "hex": "68BD49",
            "source": "https://www.untangle.com/company-overview/"
        },
        {
            "title": "Untappd",
            "hex": "FFC000",
            "source": "https://untappd.com/"
        },
        {
            "title": "UpLabs",
            "hex": "3930D8",
            "source": "https://www.uplabs.com/"
        },
        {
            "title": "Uploaded",
            "hex": "0E70CB",
            "source": "https://www.uploaded.net"
        },
        {
            "title": "Upwork",
            "hex": "6FDA44",
            "source": "https://www.upwork.com/press/"
        },
        {
            "title": "V",
            "hex": "5D87BF",
            "source": "https://github.com/vlang/v-logo"
        },
        {
            "title": "V8",
            "hex": "4B8BF5",
            "source": "https://v8.dev/logo"
        },
        {
            "title": "Vagrant",
            "hex": "1563FF",
            "source": "https://www.hashicorp.com/brand#vagrant"
        },
        {
            "title": "Valve",
            "hex": "F74843",
            "source": "https://www.valvesoftware.com/"
        },
        {
            "title": "Vault",
            "hex": "000000",
            "source": "https://www.hashicorp.com/brand"
        },
        {
            "title": "Vauxhall",
            "hex": "EB001E",
            "source": "https://www.vauxhall.co.uk/content/dam/vauxhall/Home/brochure-library/commercial-vehicles/price-guide.pdf"
        },
        {
            "title": "vBulletin",
            "hex": "184D66",
            "source": "https://commons.wikimedia.org/wiki/File:VBulletin.svg"
        },
        {
            "title": "Veeam",
            "hex": "00B336",
            "source": "https://www.veeam.com/newsroom/veeam-graphics.html"
        },
        {
            "title": "Veepee",
            "hex": "EC008C",
            "source": "https://www.veepee.fr/"
        },
        {
            "title": "Venmo",
            "hex": "3D95CE",
            "source": "https://venmo.com/about/brand/"
        },
        {
            "title": "Vercel",
            "hex": "000000",
            "source": "https://vercel.com/design"
        },
        {
            "title": "Veritas",
            "hex": "B1181E",
            "source": "https://my.veritas.com/cs/groups/partner/documents/styleguide/mdaw/mdq5/~edisp/tus3cpeapp3855186572.pdf"
        },
        {
            "title": "Verizon",
            "hex": "CD040B",
            "source": "https://www.verizondigitalmedia.com/about/logo-usage/"
        },
        {
            "title": "vFairs",
            "hex": "EF4678",
            "source": "https://www.vfairs.com/"
        },
        {
            "title": "Viadeo",
            "hex": "F88D2D",
            "source": "http://corporate.viadeo.com/en/media/resources"
        },
        {
            "title": "Viber",
            "hex": "7360F2",
            "source": "https://www.viber.com/brand-center/"
        },
        {
            "title": "Vim",
            "hex": "019733",
            "source": "https://commons.wikimedia.org/wiki/File:Vimlogo.svg"
        },
        {
            "title": "Vimeo",
            "hex": "1AB7EA",
            "source": "https://vimeo.com/about/brand_guidelines"
        },
        {
            "title": "Vine",
            "hex": "11B48A",
            "source": "https://vine.co/logo"
        },
        {
            "title": "Virb",
            "hex": "0093DA",
            "source": "http://virb.com/about"
        },
        {
            "title": "VirtualBox",
            "hex": "183A61",
            "source": "https://commons.wikimedia.org/wiki/File:Virtualbox_logo.png"
        },
        {
            "title": "VirusTotal",
            "hex": "394EFF",
            "source": "https://www.virustotal.com/"
        },
        {
            "title": "Visa",
            "hex": "142787",
            "source": "https://commons.wikimedia.org/wiki/File:Visa_2014_logo_detail.svg"
        },
        {
            "title": "Visual Studio",
            "hex": "5C2D91",
            "source": "https://visualstudio.microsoft.com/"
        },
        {
            "title": "Visual Studio Code",
            "hex": "007ACC",
            "source": "https://commons.wikimedia.org/wiki/File:Visual_Studio_Code_1.35_icon.svg"
        },
        {
            "title": "Vivaldi",
            "hex": "EF3939",
            "source": "https://vivaldi.com/press/"
        },
        {
            "title": "Vivino",
            "hex": "AA1329",
            "source": "https://www.vivino.com/press"
        },
        {
            "title": "VK",
            "hex": "4680C2",
            "source": "https://vk.com/brand"
        },
        {
            "title": "VLC media player",
            "hex": "FF8800",
            "source": "http://git.videolan.org/?p=vlc.git;a=tree;f=extras/package/macosx/asset_sources"
        },
        {
            "title": "VMware",
            "hex": "607078",
            "source": "https://myvmware.workspaceair.com/"
        },
        {
            "title": "Vodafone",
            "hex": "E60000",
            "source": "https://web.vodafone.com.eg/"
        },
        {
            "title": "Volkswagen",
            "hex": "151F5D",
            "source": "https://www.volkswagen.ie/"
        },
        {
            "title": "Volvo",
            "hex": "003057",
            "source": "https://www.media.volvocars.com/global/en-gb/logos"
        },
        {
            "title": "Vonage",
            "hex": "FFFFFF",
            "source": "https://www.vonage.com"
        },
        {
            "title": "VSCO",
            "hex": "000000",
            "source": "https://vsco.co/about/press/vsco-releases-redesigned-mobile-app"
        },
        {
            "title": "Vue.js",
            "hex": "4FC08D",
            "source": "https://github.com/vuejs/art"
        },
        {
            "title": "Vuetify",
            "hex": "1867C0",
            "source": "https://vuetifyjs.com/"
        },
        {
            "title": "Vulkan",
            "hex": "AC162C",
            "source": "https://www.khronos.org/legal/trademarks/"
        },
        {
            "title": "Vultr",
            "hex": "007BFC",
            "source": "https://www.vultr.com/company/brand-assets/"
        },
        {
            "title": "W3C",
            "hex": "005A9C",
            "source": "https://www.w3.org/Consortium/Legal/logo-usage-20000308"
        },
        {
            "title": "Wagtail",
            "hex": "43B1B0",
            "source": "https://github.com/wagtail/wagtail/blob/e3e46e23b780aa2b1b521de081cb81872f77466d/wagtail/admin/static_src/wagtailadmin/images/wagtail-logo.svg"
        },
        {
            "title": "WakaTime",
            "hex": "000000",
            "source": "https://wakatime.com/legal/logos-and-trademark-usage"
        },
        {
            "title": "Warner Bros.",
            "hex": "004DB4",
            "source": "https://www.warnerbros.com/"
        },
        {
            "title": "Wattpad",
            "hex": "FF500A",
            "source": "https://company.wattpad.com/media-kit"
        },
        {
            "title": "Waze",
            "hex": "33CCFF",
            "source": "https://www.waze.com/"
        },
        {
            "title": "Wear OS",
            "hex": "4285F4",
            "source": "https://partnermarketinghub.withgoogle.com/#/brands/"
        },
        {
            "title": "Weasyl",
            "hex": "990000",
            "source": "https://www.weasyl.com/"
        },
        {
            "title": "WebAssembly",
            "hex": "654FF0",
            "source": "https://webassembly.org/"
        },
        {
            "title": "WebAuthn",
            "hex": "3423A6",
            "source": "https://github.com/apowers313/webauthn-logos"
        },
        {
            "title": "webcomponents.org",
            "hex": "29ABE2",
            "source": "https://www.webcomponents.org/"
        },
        {
            "title": "Webflow",
            "hex": "4353FF",
            "source": "https://webflow.com/"
        },
        {
            "title": "WebGL",
            "hex": "990000",
            "source": "https://www.khronos.org/legal/trademarks/"
        },
        {
            "title": "Webmin",
            "hex": "7DA0D0",
            "source": "https://github.com/webmin/webmin/blob/84d2d3d17f638a43939220f78b83bfefbae37f76/images/webmin-blue.svg"
        },
        {
            "title": "WebMoney",
            "hex": "036CB5",
            "source": "https://www.webmoney.ru/rus/developers/logos.shtml"
        },
        {
            "title": "Webpack",
            "hex": "8DD6F9",
            "source": "https://webpack.js.org/branding/"
        },
        {
            "title": "WebRTC",
            "hex": "333333",
            "source": "https://webrtc.org/press/"
        },
        {
            "title": "WebStorm",
            "hex": "000000",
            "source": "https://www.jetbrains.com/company/brand/logos/"
        },
        {
            "title": "WeChat",
            "hex": "07C160",
            "source": "https://wechat.design/standard/download/brand"
        },
        {
            "title": "WEMO",
            "hex": "72D44C",
            "source": "https://commons.wikimedia.org/wiki/File:WeMoApp.svg"
        },
        {
            "title": "WeTransfer",
            "hex": "409FFF",
            "source": "https://wetransfer.com/"
        },
        {
            "title": "WhatsApp",
            "hex": "25D366",
            "source": "https://www.whatsappbrand.com"
        },
        {
            "title": "When I Work",
            "hex": "51A33D",
            "source": "https://wheniwork.com/"
        },
        {
            "title": "WhiteSource",
            "hex": "161D4E",
            "source": "https://www.whitesourcesoftware.com/whitesource-media-kit/"
        },
        {
            "title": "Wii",
            "hex": "8B8B8B",
            "source": "https://de.wikipedia.org/wiki/Datei:WiiU.svg"
        },
        {
            "title": "Wii U",
            "hex": "8B8B8B",
            "source": "https://de.wikipedia.org/wiki/Datei:WiiU.svg"
        },
        {
            "title": "Wikimedia Commons",
            "hex": "006699",
            "source": "https://commons.wikimedia.org/wiki/File:Commons-logo.svg"
        },
        {
            "title": "Wikipedia",
            "hex": "000000",
            "source": "https://en.wikipedia.org/wiki/Logo_of_Wikipedia"
        },
        {
            "title": "Wikivoyage",
            "hex": "006699",
            "source": "https://upload.wikimedia.org/wikipedia/commons/d/d1/Wikivoyage-Logo-v3-en.svg"
        },
        {
            "title": "Windows",
            "hex": "0078D6",
            "source": "https://commons.wikimedia.org/wiki/File:Windows_10_Logo.svg"
        },
        {
            "title": "Windows 95",
            "hex": "008080",
            "source": "https://en.wikipedia.org/wiki/Windows_95"
        },
        {
            "title": "Windows XP",
            "hex": "003399",
            "source": "https://commons.wikimedia.org/wiki/File:Windows_logo_-_2002%E2%80%932012_(Multicolored).svg"
        },
        {
            "title": "Winmate",
            "hex": "C11920",
            "source": "https://www.winmate.com/NewsAndEvents/Publications"
        },
        {
            "title": "Wipro",
            "hex": "341C53",
            "source": "https://www.wipro.com/content/dam/nexus/en/service-lines/applications/latest-thinking/state-of-cybersecurity-report-2019.pdf"
        },
        {
            "title": "Wire",
            "hex": "000000",
            "source": "http://brand.wire.com"
        },
        {
            "title": "WireGuard",
            "hex": "88171A",
            "source": "https://www.wireguard.com/img/wireguard.svg"
        },
        {
            "title": "Wireshark",
            "hex": "1679A7",
            "source": "https://gitlab.com/wanduow/wireshark/-/blob/master/image/wsicon.svg"
        },
        {
            "title": "Wish",
            "hex": "2FB7EC",
            "source": "https://wish.com/"
        },
        {
            "title": "Wistia",
            "hex": "54BBFF",
            "source": "https://wistia.com/about/assets"
        },
        {
            "title": "Wix",
            "hex": "0C6EFC",
            "source": "http://www.wix.com/about/design-assets"
        },
        {
            "title": "Wizz Air",
            "hex": "C6007E",
            "source": "https://wizzair.com/en-gb/information-and-services/about-us/press-office/logos"
        },
        {
            "title": "Wolfram",
            "hex": "DD1100",
            "source": "http://company.wolfram.com/press-center/wolfram-corporate/"
        },
        {
            "title": "Wolfram Language",
            "hex": "DD1100",
            "source": "http://company.wolfram.com/press-center/language/"
        },
        {
            "title": "Wolfram Mathematica",
            "hex": "DD1100",
            "source": "http://company.wolfram.com/press-center/mathematica/"
        },
        {
            "title": "Woo",
            "hex": "96588A",
            "source": "https://woocommerce.com/style-guide/"
        },
        {
            "title": "WooCommerce",
            "hex": "96588A",
            "source": "https://woocommerce.com/style-guide/"
        },
        {
            "title": "WordPress",
            "hex": "21759B",
            "source": "https://wordpress.org/about/logos"
        },
        {
            "title": "Workplace",
            "hex": "20252D",
            "source": "https://en.facebookbrand.com/"
        },
        {
            "title": "World Health Organization",
            "hex": "0093D5",
            "source": "https://www.who.int/"
        },
        {
            "title": "WP Engine",
            "hex": "40BAC8",
            "source": "https://wpengine.com/"
        },
        {
            "title": "WP Rocket",
            "hex": "F56640",
            "source": "https://wp-rocket.me/"
        },
        {
            "title": "write.as",
            "hex": "5BC4EE",
            "source": "https://write.as/brand"
        },
        {
            "title": "WWE",
            "hex": "000000",
            "source": "https://commons.wikimedia.org/wiki/File:WWE_Network_logo.svg"
        },
        {
            "title": "X-Pack",
            "hex": "005571",
            "source": "https://www.elastic.co/brand"
        },
        {
            "title": "X.Org",
            "hex": "F28834",
            "source": "https://upload.wikimedia.org/wikipedia/commons/9/90/X.Org_Logo.svg"
        },
        {
            "title": "Xamarin",
            "hex": "3498DB",
            "source": "https://github.com/dotnet/swag/tree/master/xamarin"
        },
        {
            "title": "XAML",
            "hex": "0C54C2",
            "source": "https://github.com/microsoft/microsoft-ui-xaml/issues/1185#issuecomment-529731046"
        },
        {
            "title": "XAMPP",
            "hex": "FB7A24",
            "source": "https://www.apachefriends.org/en/"
        },
        {
            "title": "Xbox",
            "hex": "107C10",
            "source": "http://mspartner-public.sharepoint.com/XBOX%20Games/Xbox%20logo's%20+%20Guidelines/Xbox%20Live/Xbox_Live_Guidelines_10-4-13.pdf"
        },
        {
            "title": "Xcode",
            "hex": "1575F9",
            "source": "https://developer.apple.com/develop/"
        },
        {
            "title": "XDA Developers",
            "hex": "EA7100",
            "source": "https://www.xda-developers.com/"
        },
        {
            "title": "Xero",
            "hex": "13B5EA",
            "source": "https://www.xero.com/uk/about/media/downloads"
        },
        {
            "title": "XFCE",
            "hex": "2284F2",
            "source": "https://www.xfce.org/download#artwork"
        },
        {
            "title": "Xiaomi",
            "hex": "FA6709",
            "source": "https://www.mi.com/global"
        },
        {
            "title": "Xing",
            "hex": "006567",
            "source": "https://dev.xing.com/logo_rules"
        },
        {
            "title": "XMPP",
            "hex": "002B5C",
            "source": "https://github.com/xsf/xmpp.org/tree/00c49187e353c1a156c95562dafaf129e688fbad/content/icons"
        },
        {
            "title": "XRP",
            "hex": "25A768",
            "source": "https://xrpl.org/"
        },
        {
            "title": "XSplit",
            "hex": "0095DE",
            "source": "https://www.xsplit.com/presskit"
        },
        {
            "title": "Y Combinator",
            "hex": "F0652F",
            "source": "https://www.ycombinator.com/press/"
        },
        {
            "title": "Yahoo!",
            "hex": "6001D2",
            "source": "https://yahoo.com/"
        },
        {
            "title": "Yamaha Corporation",
            "hex": "4B1E78",
            "source": "https://www.yamaha.com/en/"
        },
        {
            "title": "Yamaha Motor Corporation",
            "hex": "E60012",
            "source": "https://en.wikipedia.org/wiki/Yamaha_Motor_Company"
        },
        {
            "title": "Yammer",
            "hex": "106EBE",
            "source": "https://developer.microsoft.com/en-us/fabric#/styles/web/colors/products"
        },
        {
            "title": "Yandex",
            "hex": "FF0000",
            "source": "https://yandex.com/company/general_info/logotype_rules"
        },
        {
            "title": "Yarn",
            "hex": "2C8EBB",
            "source": "https://github.com/yarnpkg/assets"
        },
        {
            "title": "Yelp",
            "hex": "D32323",
            "source": "https://www.yelp.com/styleguide/icons"
        },
        {
            "title": "Yoast",
            "hex": "A4286A",
            "source": "https://yoast.com/media/logo/"
        },
        {
            "title": "YourTravel.TV",
            "hex": "F79025",
            "source": "https://yourtravel.tv"
        },
        {
            "title": "YouTube",
            "hex": "FF0000",
            "source": "https://www.youtube.com/yt/about/brand-resources/#logos-icons-colors"
        },
        {
            "title": "YouTube Gaming",
            "hex": "FF0000",
            "source": "https://gaming.youtube.com/"
        },
        {
            "title": "YouTube Music",
            "hex": "FF0000",
            "source": "https://partnermarketinghub.withgoogle.com/#/brands/"
        },
        {
            "title": "YouTube Studio",
            "hex": "FF0000",
            "source": "https://www.youtube.com/"
        },
        {
            "title": "YouTube TV",
            "hex": "FF0000",
            "source": "https://partnermarketinghub.withgoogle.com/#/brands/"
        },
        {
            "title": "Z-Wave",
            "hex": "1B365D",
            "source": "https://www.z-wave.com/"
        },
        {
            "title": "Zalando",
            "hex": "FF6900",
            "source": "https://www.zalando.co.uk/"
        },
        {
            "title": "Zapier",
            "hex": "FF4A00",
            "source": "https://zapier.com/about/brand"
        },
        {
            "title": "ZDF",
            "hex": "FA7D19",
            "source": "https://www.zdf.de/"
        },
        {
            "title": "Zelle",
            "hex": "6D1ED4",
            "source": "https://www.zellepay.com/"
        },
        {
            "title": "Zend",
            "hex": "0679EA",
            "source": "https://www.zend.com/"
        },
        {
            "title": "Zend Framework",
            "hex": "68B604",
            "source": "https://framework.zend.com/"
        },
        {
            "title": "Zendesk",
            "hex": "03363D",
            "source": "https://brandland.zendesk.com/"
        },
        {
            "title": "Zenn",
            "hex": "3EA8FF",
            "source": "https://zenn.dev/mediakit"
        },
        {
            "title": "ZeroMQ",
            "hex": "DF0000",
            "source": "https://github.com/zeromq/zeromq.org/blob/master/static/safari-pinned-tab.svg"
        },
        {
            "title": "Zerply",
            "hex": "9DBC7A",
            "source": "https://zerply.com/about/resources"
        },
        {
            "title": "Zhihu",
            "hex": "0084FF",
            "source": "https://www.zhihu.com/"
        },
        {
            "title": "Zigbee",
            "hex": "EB0443",
            "source": "https://zigbeealliance.org/solution/zigbee/"
        },
        {
            "title": "Zillow",
            "hex": "0074E4",
            "source": "http://zillow.mediaroom.com/logos"
        },
        {
            "title": "Zingat",
            "hex": "009CFB",
            "source": "https://www.zingat.com/kurumsal-logolar"
        },
        {
            "title": "Zoho",
            "hex": "C8202B",
            "source": "https://www.zoho.com/branding/"
        },
        {
            "title": "Zoom",
            "hex": "2D8CFF",
            "source": "https://zoom.us/brandguidelines"
        },
        {
            "title": "Zorin",
            "hex": "0CC1F3",
            "source": "https://zorinos.com/press/"
        },
        {
            "title": "Zulip",
            "hex": "FFFFFF",
            "source": "https://github.com/zulip/zulip/blob/df9e40491dc77b658d943cff36a816d46e32ce1b/static/images/logo/zulip-org-logo.svg"
        }
    ]
}<|MERGE_RESOLUTION|>--- conflicted
+++ resolved
@@ -6886,15 +6886,14 @@
             "source": "http://www.teslamotors.com/en_GB/about"
         },
         {
-<<<<<<< HEAD
+            "title": "Testin",
+            "hex": "007DD7",
+            "source": "https://www.testin.cn/"
+        },
+        {
             "title": "Testing Library",
             "hex": "E33332",
             "source": "https://testing-library.com/"
-=======
-            "title": "Testin",
-            "hex": "007DD7",
-            "source": "https://www.testin.cn/"
->>>>>>> e2cfac6a
         },
         {
             "title": "The Conversation",
