--- conflicted
+++ resolved
@@ -6696,15 +6696,14 @@
             "source": "https://www.trendmicro.com/"
         },
         {
-<<<<<<< HEAD
             "title": "Trip.com",
             "hex": "287DFA",
             "source": "https://www.behance.net/gallery/76291003/Tripcom-Brand-design-renewal"
-=======
+        },
+        {
             "title": "Triller",
             "hex": "FF0089",
             "source": "https://triller.co/static/media/illustrations/logo-full-white.svg"
->>>>>>> 3f053383
         },
         {
             "title": "Tripadvisor",
