--- conflicted
+++ resolved
@@ -904,17 +904,6 @@
             "title": "Automattic",
             "hex": "3499CD",
             "source": "https://automattic.com/press/brand-materials/"
-        },
-        {
-<<<<<<< HEAD
-            "title": "Aventrix",
-            "hex": "0099DD",
-            "source": "https://www.aventrix.com/press"
-=======
-            "title": "Autotask",
-            "hex": "E51937",
-            "source": "https://www.autotask.com/branding"
->>>>>>> 8345e248
         },
         {
             "title": "Awesome Lists",
