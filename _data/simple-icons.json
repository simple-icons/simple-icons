{
    "icons": [
        {
            "title": ".NET",
            "hex": "5C2D91",
            "source": "https://docs.microsoft.com/en-us/dotnet/images/hub/net.svg"
        },
        {
            "title": "1001Tracklists",
            "hex": "40AEF0",
            "source": "https://www.1001tracklists.com/"
        },
        {
            "title": "1Password",
            "hex": "0094F5",
            "source": "https://1password.com/press/"
        },
        {
            "title": "500px",
            "hex": "0099E5",
            "source": "https://about.500px.com/press"
        },
        {
            "title": "A-Frame",
            "hex": "EF2D5E",
            "source": "https://aframe.io/docs/"
        },
        {
            "title": "ABB RobotStudio",
            "hex": "FF9E0F",
            "source": "https://new.abb.com/products/robotics/en/robotstudio/downloads"
        },
        {
            "title": "About.me",
            "hex": "00A98F",
            "source": "https://about.me/assets"
        },
        {
            "title": "Abstract",
            "hex": "191A1B",
            "source": "https://www.abstract.com/about/"
        },
        {
            "title": "Academia",
            "hex": "41454A",
            "source": "https://www.academia.edu/"
        },
        {
            "title": "Accusoft",
            "hex": "A9225C",
            "source": "https://company-39138.frontify.com/d/7EKFm12NQSa8/accusoft-corporation-style-guide#/style-guide/logo"
        },
        {
            "title": "ACM",
            "hex": "0085CA",
            "source": "http://identitystandards.acm.org/"
        },
        {
            "title": "ActiGraph",
            "hex": "0B2C4A",
            "source": "http://www.actigraphcorp.com/"
        },
        {
            "title": "Activision",
            "hex": "000000",
            "source": "https://www.activision.com/"
        },
        {
            "title": "AdBlock",
            "hex": "F40D12",
            "source": "https://getadblock.com/"
        },
        {
            "title": "Adblock Plus",
            "hex": "C70D2C",
            "source": "https://adblockplus.org/"
        },
        {
            "title": "AddThis",
            "hex": "FF6550",
            "source": "http://www.addthis.com/"
        },
        {
            "title": "AdGuard",
            "hex": "66B574",
            "source": "https://adguard.com/en/contribute.html"
        },
        {
            "title": "Adobe",
            "hex": "FF0000",
            "source": "https://www.adobe.com/"
        },
        {
            "title": "Adobe Acrobat Reader",
            "hex": "EE3F24",
            "source": "https://wwwimages2.adobe.com/etc/clientlibs/beagle/ace/source/font/aceui-fonts.svg"
        },
        {
            "title": "Adobe After Effects",
            "hex": "D291FF",
            "source": "https://wwwimages2.adobe.com/etc/clientlibs/beagle/ace/source/font/aceui-fonts.svg"
        },
        {
            "title": "Adobe Audition",
            "hex": "00E4BB",
            "source": "https://helpx.adobe.com/content/dam/help/mnemonics/au_cc_app_RGB.svg"
        },
        {
            "title": "Adobe Creative Cloud",
            "hex": "D41818",
            "source": "https://www.adobe.io/apis/creativecloud/creativesdk/docs/websdk/adobe-creative-sdk-for-web_master/branding-guidelines.html"
        },
        {
            "title": "Adobe Dreamweaver",
            "hex": "35FA00",
            "source": "https://wwwimages2.adobe.com/etc/clientlibs/beagle/ace/source/font/aceui-fonts.svg"
        },
        {
            "title": "Adobe Fonts",
            "hex": "323232",
            "source": "https://www.adobe.com/creativecloud/services.html"
        },
        {
            "title": "Adobe Illustrator",
            "hex": "FF7C00",
            "source": "https://wwwimages2.adobe.com/etc/clientlibs/beagle/ace/source/font/aceui-fonts.svg"
        },
        {
            "title": "Adobe InDesign",
            "hex": "FD3F93",
            "source": "https://wwwimages2.adobe.com/etc/clientlibs/beagle/ace/source/font/aceui-fonts.svg"
        },
        {
            "title": "Adobe Lightroom CC",
            "hex": "3DF0F0",
            "source": "https://www.adobe.com/products/photoshop-lightroom.html"
        },
        {
            "title": "Adobe Lightroom Classic",
            "hex": "AED6EA",
            "source": "https://www.adobe.com/products/photoshop-lightroom-classic.html"
        },
        {
            "title": "Adobe PhoneGap",
            "hex": "27A1C5",
            "source": "https://phonegap.com/about/logos/"
        },
        {
            "title": "Adobe Photoshop",
            "hex": "26C9FF",
            "source": "https://www.adobe.com/products/photoshop.html"
        },
        {
            "title": "Adobe Premiere",
            "hex": "EA77FF",
            "source": "https://www.adobe.com/ie/products/premiere.html"
        },
        {
            "title": "Adobe Typekit",
            "hex": "87EC00",
            "source": "https://helpx.adobe.com/content/dam/help/mnemonics/tk_appicon_RGB.svg"
        },
        {
            "title": "Adobe XD",
            "hex": "FF26BE",
            "source": "https://www.adobe.com/products/xd.html"
        },
        {
            "title": "AdonisJS",
            "hex": "220052",
            "source": "https://adonisjs.com/"
        },
        {
            "title": "Aer Lingus",
            "hex": "006272",
            "source": "https://www.aerlingus.com/"
        },
        {
            "title": "Affinity",
            "hex": "222324",
            "source": "https://affinity.serif.com/"
        },
        {
            "title": "Affinity Designer",
            "hex": "1B72BE",
            "source": "https://affinity.serif.com/en-gb/designer/"
        },
        {
            "title": "Affinity Photo",
            "hex": "7E4DD2",
            "source": "https://affinity.serif.com/en-gb/photo/"
        },
        {
            "title": "Affinity Publisher",
            "hex": "C9284D",
            "source": "https://affinity.serif.com/en-gb/publisher/"
        },
        {
            "title": "Aiqfome",
            "hex": "7A1FA2",
            "source": "https://aiqfome.com"
        },
        {
            "title": "Air Canada",
            "hex": "F01428",
            "source": "https://www.aircanada.com/"
        },
        {
            "title": "Air France",
            "hex": "002157",
            "source": "https://www.airfrance.fr/"
        },
        {
            "title": "Airbnb",
            "hex": "FF5A5F",
            "source": "https://www.airbnb.com"
        },
        {
            "title": "Airbus",
            "hex": "00205B",
            "source": "https://brand.airbus.com/brand-elements/logo.html"
        },
        {
            "title": "Aircall",
            "hex": "00B388",
            "source": "https://aircall.io/"
        },
        {
            "title": "AirPlay Audio",
            "hex": "000000",
            "source": "https://developer.apple.com/design/human-interface-guidelines/airplay/overview/icons/"
        },
        {
            "title": "AirPlay Video",
            "hex": "000000",
            "source": "https://developer.apple.com/design/human-interface-guidelines/airplay/overview/icons/"
        },
        {
            "title": "Airtable",
            "hex": "18BFFF",
            "source": "https://airtable.com/press"
        },
        {
            "title": "Alfa Romeo",
            "hex": "981E32",
            "source": "http://www.fcaci.com/x/Alfa"
        },
        {
            "title": "Algolia",
            "hex": "5468FF",
            "source": "https://www.algolia.com/press/?section=brand-guidelines"
        },
        {
            "title": "Alipay",
            "hex": "00A1E9",
            "source": "https://gw.alipayobjects.com/os/rmsportal/trUJZfSrlnRCcFgfZGjD.ai"
        },
        {
            "title": "AlliedModders",
            "hex": "1578D3",
            "source": "https://forums.alliedmods.net/index.php"
        },
        {
            "title": "AlloCiné",
            "hex": "FECC00",
            "source": "http://www.allocine.fr/favicon.ico"
        },
        {
            "title": "Alpine Linux",
            "hex": "0D597F",
            "source": "https://alpinelinux.org/"
        },
        {
            "title": "Amazon",
            "hex": "FF9900",
            "source": "https://worldvectorlogo.com/logo/amazon-icon"
        },
        {
            "title": "Amazon Alexa",
            "hex": "00CAFF",
            "source": "https://developer.amazon.com/docs/alexa-voice-service/logo-and-brand.html"
        },
        {
            "title": "Amazon AWS",
            "hex": "232F3E",
            "source": "https://upload.wikimedia.org/wikipedia/commons/9/93/Amazon_Web_Services_Logo.svg"
        },
        {
            "title": "Amazon Fire TV",
            "hex": "FC4C02",
            "source": "https://www.amazon.com/gp/help/customer/display.html?nodeId=201348270"
        },
        {
            "title": "Amazon Lumberyard",
            "hex": "67459B",
            "source": "https://github.com/aws/lumberyard"
        },
        {
            "title": "AMD",
            "hex": "ED1C24",
            "source": "https://subscriptions.amd.com/greatpower/img/amd-logo-black.svg"
        },
        {
            "title": "American Airlines",
            "hex": "0078D2",
            "source": "https://en.wikipedia.org/wiki/File:American_Airlines_logo_2013.svg"
        },
        {
            "title": "American Express",
            "hex": "2E77BC",
            "source": "https://commons.wikimedia.org/wiki/File:American_Express_logo.svg"
        },
        {
            "title": "Anaconda",
            "hex": "42B029",
            "source": "https://www.anaconda.com/media-kit/"
        },
        {
            "title": "Analogue",
            "hex": "1A1A1A",
            "source": "https://www.analogue.co/"
        },
        {
            "title": "Anchor",
            "hex": "8940FA",
            "source": "https://anchor.fm/"
        },
        {
            "title": "Andela",
            "hex": "3359DF",
            "source": "https://andela.com/press/"
        },
        {
            "title": "Android",
            "hex": "3DDC84",
            "source": "https://developer.android.com/distribute/marketing-tools/brand-guidelines"
        },
        {
            "title": "Android Auto",
            "hex": "4285F4",
            "source": "https://partnermarketinghub.withgoogle.com/#/brands/"
        },
        {
            "title": "Android Studio",
            "hex": "3DDC84",
            "source": "https://en.wikipedia.org/wiki/Android_Studio"
        },
        {
            "title": "AngelList",
            "hex": "000000",
            "source": "https://angel.co/logo"
        },
        {
            "title": "Angular",
            "hex": "DD0031",
            "source": "https://angular.io/assets/images/logos/angular/angular_solidBlack.svg"
        },
        {
            "title": "Angular Universal",
            "hex": "00ACC1",
            "source": "https://angular.io/presskit"
        },
        {
            "title": "AngularJS",
            "hex": "E23237",
            "source": "https://angularjs.org/"
        },
        {
            "title": "Ansible",
            "hex": "EE0000",
            "source": "https://www.ansible.com/logos"
        },
        {
            "title": "Antena 3",
            "hex": "FF7328",
            "source": "https://www.antena3.com/"
        },
        {
            "title": "Apache",
            "hex": "D22128",
            "source": "https://www.apache.org/foundation/press/kit/"
        },
        {
            "title": "Apache Airflow",
            "hex": "007A88",
            "source": "https://github.com/apache/airflow/tree/master/docs/img/logos"
        },
        {
            "title": "Apache Ant",
            "hex": "A81C7D",
            "source": "https://commons.wikimedia.org/wiki/File:Apache-Ant-logo.svg"
        },
        {
            "title": "Apache Cordova",
            "hex": "E8E8E8",
            "source": "https://cordova.apache.org/artwork/"
        },
        {
            "title": "Apache Druid",
            "hex": "29F1FB",
            "source": "https://apache.org/logos/"
        },
        {
            "title": "Apache ECharts",
            "hex": "A9334C",
            "source": "https://echarts.apache.org/"
        },
        {
            "title": "Apache Flink",
            "hex": "E6526F",
            "source": "https://flink.apache.org/material.html"
        },
        {
            "title": "Apache Kafka",
            "hex": "000000",
            "source": "https://commons.wikimedia.org/wiki/File:Apache_kafka.svg"
        },
        {
            "title": "Apache Maven",
            "hex": "C71A36",
            "source": "https://en.wikipedia.org/wiki/Apache_Maven"
        },
        {
            "title": "Apache NetBeans IDE",
            "hex": "1B6AC6",
            "source": "https://netbeans.apache.org/images/"
        },
        {
            "title": "Apache OpenOffice",
            "hex": "0E85CD",
            "source": "https://www.openoffice.org/marketing/art/galleries/logos/index.html"
        },
        {
            "title": "Apache Pulsar",
            "hex": "188FFF",
            "source": "https://pulsar.apache.org/"
        },
        {
            "title": "Apache RocketMQ",
            "hex": "D77310",
            "source": "https://rocketmq.apache.org/"
        },
        {
            "title": "Apache Solr",
            "hex": "D9411E",
            "source": "https://lucene.apache.org/solr/"
        },
        {
            "title": "Apache Spark",
            "hex": "E25A1C",
            "source": "https://spark.apache.org/images/"
        },
        {
            "title": "Apollo GraphQL",
            "hex": "311C87",
            "source": "https://github.com/apollographql/space-kit/blob/9a42083746a49c9a734563f427c13233e42adcc9/logos/mark.svg"
        },
        {
            "title": "App Store",
            "hex": "0D96F6",
            "source": "https://developer.apple.com/app-store/"
        },
        {
            "title": "Apple",
            "hex": "999999",
            "source": "https://worldvectorlogo.com/logo/apple"
        },
        {
            "title": "Apple Music",
            "hex": "000000",
            "source": "https://www.apple.com/itunes/marketing-on-music/identity-guidelines.html#apple-music-icon"
        },
        {
            "title": "Apple Pay",
            "hex": "000000",
            "source": "https://developer.apple.com/apple-pay/marketing/"
        },
        {
            "title": "Apple Podcasts",
            "hex": "9933CC",
            "source": "https://www.apple.com/itunes/marketing-on-podcasts/identity-guidelines.html#apple-podcasts-icon"
        },
        {
            "title": "Apple TV",
            "hex": "000000",
            "source": "https://commons.wikimedia.org/wiki/File:AppleTV.svg"
        },
        {
            "title": "AppSignal",
            "hex": "21375A",
            "source": "https://appsignal.com/"
        },
        {
            "title": "AppVeyor",
            "hex": "00B3E0",
            "source": "https://commons.wikimedia.org/wiki/File:Appveyor_logo.svg"
        },
        {
            "title": "ARAL",
            "hex": "0063CB",
            "source": "https://upload.wikimedia.org/wikipedia/commons/6/60/Aral_Logo.svg"
        },
        {
            "title": "Arch Linux",
            "hex": "1793D1",
            "source": "https://www.archlinux.org/art/"
        },
        {
            "title": "ARCHICAD",
            "hex": "313D6B",
            "source": "https://www.graphisoft.com/archicad/"
        },
        {
            "title": "Archive of Our Own",
            "hex": "990000",
            "source": "https://archiveofourown.org/"
        },
        {
            "title": "Arduino",
            "hex": "00979D",
            "source": "https://cdn.arduino.cc/projecthub/img/Arduino-logo.svg"
        },
        {
            "title": "ArtStation",
            "hex": "13AFF0",
            "source": "https://www.artstation.com/about/logo"
        },
        {
            "title": "arXiv",
            "hex": "B31B1B",
            "source": "https://static.arxiv.org/static/base/0.15.2/images/arxiv-logo-web.svg"
        },
        {
            "title": "Asana",
            "hex": "273347",
            "source": "https://asana.com/styles"
        },
        {
            "title": "Asciidoctor",
            "hex": "E40046",
            "source": "https://github.com/asciidoctor/brand"
        },
        {
            "title": "asciinema",
            "hex": "D40000",
            "source": "https://github.com/asciinema/asciinema-logo"
        },
        {
            "title": "ASKfm",
            "hex": "DB3552",
            "source": "https://ask.fm/"
        },
        {
            "title": "AT&T",
            "hex": "00A8E0",
            "source": "https://commons.wikimedia.org/wiki/File:AT%26T_logo_2016.svg"
        },
        {
            "title": "Atari",
            "hex": "E4202E",
            "source": "https://atarivcs.com/"
        },
        {
            "title": "Atlassian",
            "hex": "0052CC",
            "source": "https://atlassian.design/guidelines/brand/logos-1"
        },
        {
            "title": "Atom",
            "hex": "66595C",
            "source": "https://commons.wikimedia.org/wiki/File:Atom_editor_logo.svg"
        },
        {
            "title": "Audacity",
            "hex": "0000CC",
            "source": "https://github.com/audacity/audacity/blob/c818449c69193f5311b430fbf600d8d6cbe49047/images/audacity.svg"
        },
        {
            "title": "Audi",
            "hex": "BB0A30",
            "source": "https://www.audi.com/ci/en/intro/basics/rings.html"
        },
        {
            "title": "Audible",
            "hex": "F8991C",
            "source": "https://commons.wikimedia.org/wiki/File:Audible_logo.svg"
        },
        {
            "title": "Audioboom",
            "hex": "007CE2",
            "source": "https://audioboom.com/about/brand-guidelines"
        },
        {
            "title": "Audiomack",
            "hex": "FFA200",
            "source": "https://styleguide.audiomack.com/"
        },
        {
            "title": "Aurelia",
            "hex": "ED2B88",
            "source": "https://aurelia.io/"
        },
        {
            "title": "Auth0",
            "hex": "EB5424",
            "source": "https://styleguide.auth0.com"
        },
        {
            "title": "Authy",
            "hex": "EC1C24",
            "source": "https://authy.com/"
        },
        {
            "title": "Automatic",
            "hex": "7D8084",
            "source": "https://www.automatic.com/press"
        },
        {
            "title": "Autotask",
            "hex": "E51937",
            "source": "https://www.autotask.com/branding"
        },
        {
            "title": "Aventrix",
            "hex": "0099DD",
            "source": "https://www.aventrix.com/press"
        },
        {
            "title": "awesomeWM",
            "hex": "535D6C",
            "source": "https://awesomewm.org/"
        },
        {
            "title": "Azure Artifacts",
            "hex": "CB2E6D",
            "source": "https://azure.microsoft.com/en-us/services/devops/artifacts/"
        },
        {
            "title": "Azure DevOps",
            "hex": "0078D7",
            "source": "http://azure.com/devops"
        },
        {
            "title": "Azure Pipelines",
            "hex": "2560E0",
            "source": "https://github.com/vscode-icons/vscode-icons/pull/1741"
        },
        {
            "title": "Babel",
            "hex": "F9DC3E",
            "source": "https://github.com/babel/website/blob/93330158b6ecca1ab88d3be8dbf661f5c2da6c76/website/static/img/babel-black.svg"
        },
        {
            "title": "Badgr",
            "hex": "282C4C",
            "source": "https://info.badgr.com/"
        },
        {
            "title": "Baidu",
            "hex": "2319DC",
            "source": "https://en.wikipedia.org/wiki/File:Baidu.svg"
        },
        {
            "title": "Bamboo",
            "hex": "0052CC",
            "source": "https://www.atlassian.design/guidelines/marketing/resources/logo-files"
        },
        {
            "title": "Bancontact",
            "hex": "005498",
            "source": "https://www.bancontact.com/en/promotion-material/guidelines-logo"
        },
        {
            "title": "Bandcamp",
            "hex": "408294",
            "source": "https://bandcamp.com/buttons"
        },
        {
            "title": "BandLab",
            "hex": "DC3710",
            "source": "https://blog.bandlab.com/press/"
        },
        {
            "title": "Bandsintown",
            "hex": "00CEC8",
            "source": "https://corp.bandsintown.com/media-library"
        },
        {
            "title": "Basecamp",
            "hex": "5ECC62",
            "source": "https://basecamp.com/about/press"
        },
        {
            "title": "Bath ASU",
            "hex": "00A3E0",
            "source": "https://bathasu.com/press/"
        },
        {
            "title": "Battle.net",
            "hex": "00AEFF",
            "source": "https://www.blizzard.com/en-gb/"
        },
        {
            "title": "BBC iPlayer",
            "hex": "F54997",
            "source": "https://www.bbc.co.uk/iplayer"
        },
        {
            "title": "Beatport",
            "hex": "A8E00F",
            "source": "https://support.beatport.com/hc/en-us/articles/200353255-Beatport-Logos-and-Images"
        },
        {
            "title": "Beats",
            "hex": "005571",
            "source": "https://www.elastic.co/brand"
        },
        {
            "title": "Beats by Dre",
            "hex": "E01F3D",
            "source": "https://www.beatsbydre.com/"
        },
        {
            "title": "Behance",
            "hex": "1769FF",
            "source": "https://www.behance.net/dev/api/brand"
        },
        {
            "title": "Beijing Subway",
            "hex": "004A9D",
            "source": "https://commons.wikimedia.org/wiki/File:Beijing_Subway_logo.svg"
        },
        {
            "title": "Bentley",
            "hex": "333333",
            "source": "https://en.wikipedia.org/wiki/File:Bentley_logo.svg"
        },
        {
            "title": "Big Cartel",
            "hex": "222222",
            "source": "https://www.bigcartel.com"
        },
        {
            "title": "Bing",
            "hex": "008373",
            "source": "https://commons.wikimedia.org/wiki/File:Bing_logo_(2016).svg"
        },
        {
            "title": "Bit",
            "hex": "73398D",
            "source": "https://bit.dev"
        },
        {
            "title": "Bitbucket",
            "hex": "0052CC",
            "source": "https://www.atlassian.com/company/news/press-kit"
        },
        {
            "title": "Bitcoin",
            "hex": "F7931A",
            "source": "https://bitcoin.org/en"
        },
        {
            "title": "Bitdefender",
            "hex": "ED1C24",
            "source": "https://www.bitdefender.com/funzone/logos.html"
        },
        {
            "title": "Bitly",
            "hex": "EE6123",
            "source": "https://bitly.com/pages/press"
        },
        {
            "title": "Bitrise",
            "hex": "683D87",
            "source": "https://www.bitrise.io/presskit"
        },
        {
            "title": "Bitwarden",
            "hex": "3C8DBC",
            "source": "https://github.com/bitwarden/brand/blob/f2d666eda756e2aba26f1463f102bc24ba179df2/icons/icon.svg"
        },
        {
            "title": "Blackberry",
            "hex": "000000",
            "source": "https://www.blackberry.com/"
        },
        {
            "title": "Blender",
            "hex": "F5792A",
            "source": "https://www.blender.org/about/logo/"
        },
        {
            "title": "Blogger",
            "hex": "FF5722",
            "source": "https://www.blogger.com"
        },
        {
            "title": "Bloglovin",
            "hex": "000000",
            "source": "https://www.bloglovin.com/widgets"
        },
        {
            "title": "Bluetooth",
            "hex": "0082FC",
            "source": "https://www.bluetooth.com/develop-with-bluetooth/marketing-branding/"
        },
        {
            "title": "BMC Software",
            "hex": "FE5000",
            "source": "https://www.bmc.com/"
        },
        {
            "title": "BMW",
            "hex": "0066B1",
            "source": "https://www.bmw.de/"
        },
        {
            "title": "Boeing",
            "hex": "1D439C",
            "source": "https://upload.wikimedia.org/wikipedia/commons/4/4f/Boeing_full_logo.svg"
        },
        {
            "title": "Boost",
            "hex": "F69220",
            "source": "https://www.boostmobile.com/"
        },
        {
            "title": "Bootstrap",
            "hex": "563D7C",
            "source": "http://getbootstrap.com/about"
        },
        {
            "title": "Bosch",
            "hex": "EA0016",
            "source": "https://www.bosch.de/"
        },
        {
            "title": "Bower",
            "hex": "EF5734",
            "source": "https://bower.io/docs/about/#brand"
        },
        {
            "title": "Box",
            "hex": "0061D5",
            "source": "https://www.box.com/en-gb/about-us/press"
        },
        {
            "title": "Brand.ai",
            "hex": "0AA0FF",
            "source": "https://brand.ai/brand-ai/style"
        },
        {
            "title": "Brandfolder",
            "hex": "40D1F5",
            "source": "https://brandfolder.com/brandfolder"
        },
        {
            "title": "Brave",
            "hex": "FB542B",
            "source": "https://brave.com/brave-branding-assets/"
        },
        {
            "title": "Breaker",
            "hex": "003DAD",
            "source": "https://www.breaker.audio/i/brand"
        },
        {
            "title": "Broadcom",
            "hex": "CC092F",
            "source": "https://en.wikipedia.org/wiki/Broadcom_Inc"
        },
        {
            "title": "BT",
            "hex": "6400AA",
            "source": "https://www.bt.com/"
        },
        {
            "title": "Buddy",
            "hex": "1A86FD",
            "source": "https://buddy.works/about"
        },
        {
            "title": "Buffer",
            "hex": "168EEA",
            "source": "https://buffer.com/press"
        },
        {
            "title": "Bugatti",
            "hex": "BE0030",
            "source": "https://www.bugatti.com/"
        },
        {
            "title": "Bugsnag",
            "hex": "4949E4",
            "source": "https://www.bugsnag.com/newsroom"
        },
        {
            "title": "Bulma",
            "hex": "00D1B2",
            "source": "https://github.com/jgthms/bulma/"
        },
        {
            "title": "Buy Me A Coffee",
            "hex": "FF813F",
            "source": "https://www.buymeacoffee.com/brand"
        },
        {
            "title": "BuzzFeed",
            "hex": "EE3322",
            "source": "http://www.buzzfeed.com/press/downloads"
        },
        {
            "title": "byte",
            "hex": "551DEF",
            "source": "https://byte.co/byte"
        },
        {
            "title": "C",
            "hex": "A8B9CC",
            "source": "https://commons.wikimedia.org/wiki/File:The_C_Programming_Language_logo.svg"
        },
        {
            "title": "C Sharp",
            "hex": "239120",
            "source": "https://upload.wikimedia.org/wikipedia/commons/0/0d/C_Sharp_wordmark.svg"
        },
        {
            "title": "C++",
            "hex": "00599C",
            "source": "https://github.com/isocpp/logos"
        },
        {
            "title": "CakePHP",
            "hex": "D33C43",
            "source": "https://cakephp.org/logos"
        },
        {
            "title": "Campaign Monitor",
            "hex": "111324",
            "source": "https://www.campaignmonitor.com/company/brand/"
        },
        {
            "title": "Canva",
            "hex": "00C4CC",
            "source": "https://www.canva.com/"
        },
        {
            "title": "Car Throttle",
            "hex": "FF9C42",
            "source": "https://www.carthrottle.com/"
        },
        {
            "title": "Cash App",
            "hex": "00C244",
            "source": "https://cash.app/press"
        },
        {
            "title": "Cassandra",
            "hex": "1287B1",
            "source": "https://upload.wikimedia.org/wikipedia/commons/5/5e/Cassandra_logo.svg"
        },
        {
            "title": "Castbox",
            "hex": "F55B23",
            "source": "https://castbox.fm/newsroom/"
        },
        {
            "title": "Castorama",
            "hex": "0078D7",
            "source": "https://www.castorama.fr/"
        },
        {
            "title": "Castro",
            "hex": "00B265",
            "source": "http://supertop.co/castro/press/"
        },
        {
            "title": "Caterpillar",
            "hex": "FFCD11",
            "source": "https://commons.wikimedia.org/wiki/File:Caterpillar_logo.svg"
        },
        {
            "title": "CD Projekt",
            "hex": "DC0D15",
            "source": "https://www.cdprojekt.com/en/media/logotypes/"
        },
        {
            "title": "Celery",
            "hex": "37814A",
            "source": "http://www.celeryproject.org/"
        },
        {
            "title": "CentOS",
            "hex": "262577",
            "source": "https://wiki.centos.org/ArtWork/Brand/Logo"
        },
        {
            "title": "Cesium",
            "hex": "6CADDF",
            "source": "https://cesium.com/press/"
        },
        {
            "title": "CEVO",
            "hex": "1EABE2",
            "source": "https://cevo.com/"
        },
        {
            "title": "ChartMogul",
            "hex": "13324B",
            "source": "https://chartmogul.com/company/"
        },
        {
            "title": "Chase",
            "hex": "117ACA",
            "source": "https://commons.wikimedia.org/wiki/File:Chase_logo_2007.svg"
        },
        {
            "title": "Chef",
            "hex": "F09820",
            "source": "https://www.chef.io/"
        },
        {
            "title": "Chocolatey",
            "hex": "80B5E3",
            "source": "https://chocolatey.org/media-kit"
        },
        {
            "title": "Chupa Chups",
            "hex": "CF103E",
            "source": "https://www.chupachups.co.uk/"
        },
        {
            "title": "Cinema 4D",
            "hex": "011A6A",
            "source": "https://www.maxon.net/de/header-meta-navigation/ueber-maxon/pressematerial/"
        },
        {
            "title": "Circle",
            "hex": "8669AE",
            "source": "https://www.circle.com/"
        },
        {
            "title": "CircleCI",
            "hex": "343434",
            "source": "https://circleci.com/press"
        },
        {
            "title": "Cirrus CI",
            "hex": "212121",
            "source": "https://cirrus-ci.org"
        },
        {
            "title": "Cisco",
            "hex": "1BA0D7",
            "source": "https://www.cisco.com/"
        },
        {
            "title": "Citrix",
            "hex": "000000",
            "source": "https://www.citrix.com/news/media-resources.html"
        },
        {
            "title": "Citroën",
            "hex": "6E6E6E",
            "source": "https://citroen.pcaci.co.uk/logo.php"
        },
        {
            "title": "CiviCRM",
            "hex": "81C459",
            "source": "https://civicrm.org/trademark"
        },
        {
            "title": "Claris",
            "hex": "000000",
            "source": "https://www.claris.com/"
        },
        {
            "title": "Cliqz",
            "hex": "00AEF0",
            "source": "https://cliqz.com/design"
        },
        {
            "title": "Clockify",
            "hex": "03A9F4",
            "source": "https://clockify.me/"
        },
        {
            "title": "Clojure",
            "hex": "5881D8",
            "source": "https://commons.wikimedia.org/wiki/File:Clojure_logo.svg"
        },
        {
            "title": "CloudBees",
            "hex": "1997B5",
            "source": "https://www.cloudbees.com/"
        },
        {
            "title": "CloudCannon",
            "hex": "407AFC",
            "source": "https://cloudcannon.com/"
        },
        {
            "title": "Cloudflare",
            "hex": "F38020",
            "source": "https://www.cloudflare.com/logo/"
        },
        {
            "title": "Cloudsmith",
            "hex": "187EB6",
            "source": "https://cloudsmith.io/branding/"
        },
        {
            "title": "Clyp",
            "hex": "3CBDB1",
            "source": "https://clyp.it/"
        },
        {
            "title": "CMake",
            "hex": "064F8C",
            "source": "https://www.kitware.com/platforms/"
        },
        {
            "title": "CNN",
            "hex": "CC0000",
            "source": "https://edition.cnn.com/"
        },
        {
            "title": "Co-op",
            "hex": "00B1E7",
            "source": "http://www.co-operative.coop/corporate/press/logos/"
        },
        {
            "title": "CocoaPods",
            "hex": "EE3322",
            "source": "https://github.com/CocoaPods/shared_resources"
        },
        {
            "title": "Codacy",
            "hex": "222F29",
            "source": "https://www.codacy.com/blog/"
        },
        {
            "title": "Code Climate",
            "hex": "000000",
            "source": "https://codeclimate.com/"
        },
        {
            "title": "Codecademy",
            "hex": "1F4056",
            "source": "https://www.codecademy.com/"
        },
        {
            "title": "CodeChef",
            "hex": "5B4638",
            "source": "https://www.codechef.com/"
        },
        {
            "title": "Codecov",
            "hex": "F01F7A",
            "source": "https://codecov.io/"
        },
        {
            "title": "CodeFactor",
            "hex": "F44A6A",
            "source": "https://www.codefactor.io/"
        },
        {
            "title": "Codeforces",
            "hex": "1F8ACB",
            "source": "http://codeforces.com/"
        },
        {
            "title": "CodeIgniter",
            "hex": "EE4623",
            "source": "https://www.codeigniter.com/help/legal"
        },
        {
            "title": "CodePen",
            "hex": "000000",
            "source": "https://blog.codepen.io/documentation/brand-assets/logos/"
        },
        {
            "title": "CodersRank",
            "hex": "67A4AC",
            "source": "https://codersrank.io"
        },
        {
            "title": "Coderwall",
            "hex": "3E8DCC",
            "source": "https://github.com/twolfson/coderwall-svg"
        },
        {
            "title": "CodeSandbox",
            "hex": "000000",
            "source": "https://codesandbox.io"
        },
        {
            "title": "Codeship",
            "hex": "3C4858",
            "source": "https://app.codeship.com/"
        },
        {
            "title": "Codewars",
            "hex": "AD2C27",
            "source": "https://www.codewars.com"
        },
        {
            "title": "Codio",
            "hex": "4574E0",
            "source": "https://codio.com"
        },
        {
            "title": "CoffeeScript",
            "hex": "2F2625",
            "source": "https://coffeescript.org/"
        },
        {
            "title": "Coinbase",
            "hex": "0667D0",
            "source": "https://www.coinbase.com/press"
        },
        {
            "title": "Common Workflow Language",
            "hex": "B5314C",
            "source": "https://github.com/common-workflow-language/logo/blob/master/CWL-Logo-nofonts.svg"
        },
        {
            "title": "Composer",
            "hex": "885630",
            "source": "https://getcomposer.org/"
        },
        {
            "title": "ComproPago",
            "hex": "00AAEF",
            "source": "https://compropago.com"
        },
        {
            "title": "Concourse",
            "hex": "3398DC",
            "source": "https://concourse-ci.org/"
        },
        {
            "title": "Conda-Forge",
            "hex": "000000",
            "source": "https://github.com/conda-forge/conda-forge.github.io/"
        },
        {
            "title": "Conekta",
            "hex": "414959",
            "source": "https://www.conekta.io"
        },
        {
            "title": "Confluence",
            "hex": "172B4D",
            "source": "https://www.atlassian.com/company/news/press-kit"
        },
        {
            "title": "Contactless Payment",
            "hex": "000000",
            "source": "https://en.wikipedia.org/wiki/Contactless_payment"
        },
        {
            "title": "Convertio",
            "hex": "FF3333",
            "source": "https://convertio.co/"
        },
        {
            "title": "Corona Engine",
            "hex": "F96F29",
            "source": "https://coronalabs.com/"
        },
        {
            "title": "Corona Renderer",
            "hex": "E6502A",
            "source": "https://corona-renderer.com/about"
        },
        {
            "title": "Coursera",
            "hex": "2A73CC",
            "source": "https://about.coursera.org/press"
        },
        {
            "title": "Coveralls",
            "hex": "3F5767",
            "source": "https://coveralls.io/"
        },
        {
            "title": "cPanel",
            "hex": "FF6C2C",
            "source": "https://cpanel.net/company/cpanel-brand-guide/"
        },
        {
            "title": "Craft CMS",
            "hex": "E5422B",
            "source": "https://craftcms.com/brand-resources"
        },
        {
            "title": "Creative Commons",
            "hex": "EF9421",
            "source": "https://creativecommons.org/"
        },
        {
            "title": "Crehana",
            "hex": "4B22F4",
            "source": "https://www.crehana.com/"
        },
        {
            "title": "Crunchbase",
            "hex": "0288D1",
            "source": "https://www.crunchbase.com/home"
        },
        {
            "title": "Crunchyroll",
            "hex": "F47521",
            "source": "https://www.crunchyroll.com"
        },
        {
            "title": "CRYENGINE",
            "hex": "000000",
            "source": "https://www.cryengine.com/brand"
        },
        {
            "title": "CSS Wizardry",
            "hex": "F43059",
            "source": "http://csswizardry.com"
        },
        {
            "title": "CSS3",
            "hex": "1572B6",
            "source": "http://www.w3.org/html/logo/"
        },
        {
            "title": "curl",
            "hex": "073551",
            "source": "https://curl.haxx.se/logo/"
        },
        {
            "title": "D3.js",
            "hex": "F9A03C",
            "source": "https://github.com/d3/d3-logo"
        },
        {
            "title": "DAF",
            "hex": "00529B",
            "source": "https://www.daf.com/en"
        },
        {
            "title": "Dailymotion",
            "hex": "0066DC",
            "source": "http://press.dailymotion.com/?page_id=346"
        },
        {
            "title": "Dart",
            "hex": "0175C2",
            "source": "https://github.com/dart-lang/site-shared/tree/master/src/_assets/image/dart/logo"
        },
        {
            "title": "Das Erste",
            "hex": "001A4B",
            "source": "https://en.wikipedia.org/wiki/Das_Erste"
        },
        {
            "title": "Dash",
            "hex": "008DE4",
            "source": "https://www.dash.org/brand-assets/"
        },
        {
            "title": "Dashlane",
            "hex": "007C97",
            "source": "https://www.dashlane.com/"
        },
        {
            "title": "Dassault Systèmes",
            "hex": "005386",
            "source": "https://www.3ds.com/statics/menu/2/assets/img/logo/3ds-dark.svg"
        },
        {
            "title": "DataCamp",
            "hex": "33AACC",
            "source": "https://www.datacamp.com/"
        },
        {
            "title": "Datadog",
            "hex": "632CA6",
            "source": "https://www.datadoghq.com/"
        },
        {
            "title": "DAZN",
            "hex": "F8F8F5",
            "source": "https://media.dazn.com/en/assets/"
        },
        {
            "title": "dblp",
            "hex": "004F9F",
            "source": "https://dblp.org/"
        },
        {
            "title": "DC Entertainment",
            "hex": "0078F0",
            "source": "https://www.readdc.com/"
        },
        {
            "title": "Debian",
            "hex": "A81D33",
            "source": "https://www.debian.org/logos"
        },
        {
            "title": "deepin",
            "hex": "007CFF",
            "source": "https://commons.wikimedia.org/wiki/File:Deepin_logo.svg"
        },
        {
            "title": "Deezer",
            "hex": "FEAA2D",
            "source": "https://deezerbrand.com/"
        },
        {
            "title": "Delicious",
            "hex": "3399FF",
            "source": "https://en.wikipedia.org/wiki/Delicious_(website)"
        },
        {
            "title": "Deliveroo",
            "hex": "00CCBC",
            "source": "https://www.deliveroo.design/"
        },
        {
            "title": "Dell",
            "hex": "007DB8",
            "source": "https://datasecurity.dell.com/wp-content/themes/dell/images/logo-dell.svg"
        },
        {
            "title": "Deno",
            "hex": "000000",
            "source": "https://github.com/denoland/deno/tree/1cc02a5d9d867f1a239ee4b69f587d8afac07b02/website/images"
        },
        {
            "title": "Dependabot",
            "hex": "025E8C",
            "source": "https://dependabot.com/dependabot-logo-symbol-square-mono.svg"
        },
        {
            "title": "Designer News",
            "hex": "2D72D9",
            "source": "https://www.designernews.co"
        },
        {
            "title": "dev.to",
            "hex": "0A0A0A",
            "source": "https://dev.to/"
        },
        {
            "title": "DeviantArt",
            "hex": "05CC47",
            "source": "http://help.deviantart.com/21"
        },
        {
            "title": "devRant",
            "hex": "F99A66",
            "source": "https://devrant.com"
        },
        {
            "title": "Diaspora",
            "hex": "000000",
            "source": "https://wiki.diasporafoundation.org/Branding"
        },
        {
            "title": "Digg",
            "hex": "000000",
            "source": "https://en.wikipedia.org/wiki/Digg"
        },
        {
            "title": "DigitalOcean",
            "hex": "0080FF",
            "source": "https://www.digitalocean.com/company/logos-and-badges/"
        },
        {
            "title": "Dior",
            "hex": "000000",
            "source": "https://commons.wikimedia.org/wiki/File:Dior_Logo.svg"
        },
        {
            "title": "Directus",
            "hex": "263238",
            "source": "https://directus.io/resources.html"
        },
        {
            "title": "Discogs",
            "hex": "333333",
            "source": "https://www.discogs.com/brand"
        },
        {
            "title": "Discord",
            "hex": "7289DA",
            "source": "https://discordapp.com/branding"
        },
        {
            "title": "Discourse",
            "hex": "000000",
            "source": "https://www.discourse.org/"
        },
        {
            "title": "Discover",
            "hex": "FF6000",
            "source": "https://www.discovernetwork.com/en-us/business-resources/free-signage-logos"
        },
        {
            "title": "Disqus",
            "hex": "2E9FFF",
            "source": "https://disqus.com/brand"
        },
        {
            "title": "Disroot",
            "hex": "50162D",
            "source": "https://git.fosscommunity.in/disroot/assests/blob/master/d.svg"
        },
        {
            "title": "Django",
            "hex": "092E20",
            "source": "https://www.djangoproject.com/community/logos/"
        },
        {
            "title": "DLNA",
            "hex": "48A842",
            "source": "https://upload.wikimedia.org/wikipedia/de/e/eb/Digital_Living_Network_Alliance_logo.svg"
        },
        {
            "title": "Docker",
            "hex": "2496ED",
            "source": "https://www.docker.com/company/newsroom/media-resources"
        },
        {
            "title": "DocuSign",
            "hex": "FFCC22",
            "source": "https://github.com/simple-icons/simple-icons/issues/1098"
        },
        {
            "title": "Dolby",
            "hex": "000000",
            "source": "https://www.dolby.com/us/en/about/brand-identity.html"
        },
        {
            "title": "Douban",
            "hex": "007722",
            "source": "https://zh.wikipedia.org/wiki/Douban"
        },
        {
            "title": "Draugiem.lv",
            "hex": "FF6600",
            "source": "https://www.frype.com/applications/dev/docs/logos/"
        },
        {
            "title": "Dribbble",
            "hex": "EA4C89",
            "source": "https://dribbble.com/branding"
        },
        {
            "title": "Drone",
            "hex": "212121",
            "source": "https://github.com/drone/brand"
        },
        {
            "title": "Dropbox",
            "hex": "0061FF",
            "source": "https://www.dropbox.com/branding"
        },
        {
            "title": "Drupal",
            "hex": "0678BE",
            "source": "https://www.drupal.org/drupalorg/style-guide/colors"
        },
        {
            "title": "DS Automobiles",
            "hex": "1D1717",
            "source": "https://en.wikipedia.org/wiki/File:DS_Automobiles_logo.svg"
        },
        {
            "title": "DTube",
            "hex": "FF0000",
            "source": "https://about.d.tube/mediakit.html"
        },
        {
            "title": "DuckDuckGo",
            "hex": "DE5833",
            "source": "https://duckduckgo.com/"
        },
        {
            "title": "Dunked",
            "hex": "2DA9D7",
            "source": "https://dunked.com/"
        },
        {
            "title": "Duolingo",
            "hex": "58CC02",
            "source": "https://www.duolingo.com/"
        },
        {
            "title": "Dynamics 365",
            "hex": "002050",
            "source": "http://thepartnerchannel.com/wp-content/uploads/Dynamics365_styleguide_092816.pdf"
        },
        {
            "title": "Dynatrace",
            "hex": "1496FF",
            "source": "https://www.dynatrace.com/company/press-kit/"
        },
        {
            "title": "EA",
            "hex": "000000",
            "source": "https://www.ea.com"
        },
        {
            "title": "easyJet",
            "hex": "FF6600",
            "source": "https://www.easyjet.com"
        },
        {
            "title": "eBay",
            "hex": "E53238",
            "source": "https://go.developer.ebay.com/logos"
        },
        {
            "title": "Eclipse IDE",
            "hex": "2C2255",
            "source": "https://www.eclipse.org/artwork/"
        },
        {
            "title": "Eclipse Mosquitto",
            "hex": "3C5280",
            "source": "https://github.com/eclipse/mosquitto/blob/75fc908bba90d4bd06e85efc1c4ed77952ec842c/logo/mosquitto-logo-only.svg"
        },
        {
            "title": "Egnyte",
            "hex": "00968F",
            "source": "https://www.egnyte.com/presskit.html"
        },
        {
            "title": "Elastic",
            "hex": "005571",
            "source": "https://www.elastic.co/brand"
        },
        {
            "title": "Elastic Cloud",
            "hex": "005571",
            "source": "https://www.elastic.co/brand"
        },
        {
            "title": "Elastic Stack",
            "hex": "005571",
            "source": "https://www.elastic.co/brand"
        },
        {
            "title": "Elasticsearch",
            "hex": "005571",
            "source": "https://www.elastic.co/brand"
        },
        {
            "title": "Electron",
            "hex": "47848F",
            "source": "https://electronjs.org/images/electron-logo.svg"
        },
        {
            "title": "elementary",
            "hex": "64BAFF",
            "source": "https://elementary.io/brand"
        },
        {
            "title": "Eleventy",
            "hex": "000000",
            "source": "https://www.11ty.io"
        },
        {
            "title": "Elixir",
            "hex": "4B275F",
            "source": "https://github.com/elixir-lang/elixir-lang.github.com/tree/master/images/logo"
        },
        {
            "title": "Ello",
            "hex": "000000",
            "source": "https://ello.co"
        },
        {
            "title": "Elm",
            "hex": "1293D8",
            "source": "https://github.com/elm/foundation.elm-lang.org/blob/2d097b317d8af2aaeab49284830260a32d817305/assets/elm_logo.svg"
        },
        {
            "title": "Elsevier",
            "hex": "FF6C00",
            "source": "https://www.elsevier.com"
        },
        {
            "title": "Ember.js",
            "hex": "E04E39",
            "source": "https://emberjs.com/logos/"
        },
        {
            "title": "Emby",
            "hex": "52B54B",
            "source": "https://emby.media/"
        },
        {
            "title": "Emlakjet",
            "hex": "0AE524",
            "source": "https://www.emlakjet.com/kurumsal-materyaller/"
        },
        {
            "title": "Empire Kred",
            "hex": "72BE50",
            "source": "http://www.empire.kred"
        },
        {
            "title": "Envato",
            "hex": "81B441",
            "source": "https://envato.com/"
        },
        {
            "title": "EPEL",
            "hex": "FC0000",
            "source": "https://fedoraproject.org/wiki/EPEL"
        },
        {
            "title": "Epic Games",
            "hex": "313131",
            "source": "https://www.epicgames.com/"
        },
        {
            "title": "Epson",
            "hex": "003399",
            "source": "https://global.epson.com/IR/library/"
        },
        {
            "title": "ESEA",
            "hex": "0E9648",
            "source": "https://play.esea.net/"
        },
        {
            "title": "ESLGaming",
            "hex": "FFFF09",
            "source": "https://brand.eslgaming.com/"
        },
        {
            "title": "ESLint",
            "hex": "4B32C3",
            "source": "https://eslint.org/img/logo.svg"
        },
        {
            "title": "Ethereum",
            "hex": "3C3C3D",
            "source": "https://www.ethereum.org/images/logos/Ethereum_Visual_Identity_1.0.0.pdf"
        },
        {
            "title": "Etsy",
            "hex": "F16521",
            "source": "https://www.etsy.com/uk/press"
        },
        {
            "title": "Event Store",
            "hex": "5AB552",
            "source": "https://github.com/eventstore/brand"
        },
        {
            "title": "Eventbrite",
            "hex": "F05537",
            "source": "https://www.eventbrite.com/signin/"
        },
        {
            "title": "Evernote",
            "hex": "00A82D",
            "source": "https://evernote.com/press"
        },
        {
            "title": "Everplaces",
            "hex": "FA4B32",
            "source": "https://everplaces.com"
        },
        {
            "title": "EVRY",
            "hex": "063A54",
            "source": "https://www.evry.com/en/"
        },
        {
            "title": "Exercism",
            "hex": "009CAB",
            "source": "https://github.com/exercism/website-icons/blob/master/exercism/logo-icon.svg"
        },
        {
            "title": "Experts Exchange",
            "hex": "00AAE7",
            "source": "https://www.experts-exchange.com/"
        },
        {
            "title": "Expo",
            "hex": "000020",
            "source": "http://expo.io/brand/"
        },
        {
            "title": "EyeEm",
            "hex": "000000",
            "source": "https://www.eyeem.com/"
        },
        {
            "title": "F-Droid",
            "hex": "1976D2",
            "source": "https://f-droid.org/"
        },
        {
            "title": "F-Secure",
            "hex": "00BAFF",
            "source": "https://vip.f-secure.com/en/marketing/logos"
        },
        {
            "title": "Facebook",
            "hex": "1877F2",
            "source": "https://en.facebookbrand.com/"
        },
        {
            "title": "FACEIT",
            "hex": "FF5500",
            "source": "https://corporate.faceit.com/branding/"
        },
        {
            "title": "Fandango",
            "hex": "FF7300",
            "source": "https://www.fandango.com"
        },
        {
            "title": "Fandom",
            "hex": "00D6D6",
            "source": "https://fandomdesignsystem.com/"
        },
        {
            "title": "Farfetch",
            "hex": "000000",
            "source": "https://www.farfetch.com/"
        },
        {
            "title": "Fastly",
            "hex": "FF282D",
            "source": "https://assets.fastly.com/style-guide/docs/"
        },
        {
            "title": "Favro",
            "hex": "512DA8",
            "source": "https://favro.com/login"
        },
        {
            "title": "FeatHub",
            "hex": "9B9B9B",
            "source": "http://feathub.com/"
        },
        {
            "title": "Fedora",
            "hex": "294172",
            "source": "https://fedoraproject.org/wiki/Logo/UsageGuidelines"
        },
        {
            "title": "FedRAMP",
            "hex": "112E51",
            "source": "https://www.fedramp.gov/assets/resources/documents/FedRAMP_Branding_Guidance.pdf"
        },
        {
            "title": "Feedly",
            "hex": "2BB24C",
            "source": "https://blog.feedly.com/wp-content/themes/feedly-2017-v1.19.3/assets/images/logos/logo.svg"
        },
        {
            "title": "Ferrari",
            "hex": "D40000",
            "source": "https://www.ferrari.com/"
        },
        {
            "title": "Ferrari N.V.",
            "hex": "EB2E2C",
            "source": "https://corporate.ferrari.com/"
        },
        {
            "title": "Fiat",
            "hex": "AD0C33",
            "source": "https://en.wikipedia.org/wiki/File:Fiat_Logo.svg"
        },
        {
            "title": "Fido Alliance",
            "hex": "FFBF3B",
            "source": "https://fidoalliance.org/overview/legal/logo-usage/"
        },
        {
            "title": "FIFA",
            "hex": "326295",
            "source": "https://en.wikipedia.org/wiki/FIFA"
        },
        {
            "title": "Figma",
            "hex": "F24E1E",
            "source": "https://figma.com/"
        },
        {
            "title": "figshare",
            "hex": "556472",
            "source": "https://en.wikipedia.org/wiki/Figshare"
        },
        {
            "title": "Fila",
            "hex": "03234C",
            "source": "https://en.wikipedia.org/wiki/Fila_(company)"
        },
        {
            "title": "FileZilla",
            "hex": "BF0000",
            "source": "https://upload.wikimedia.org/wikipedia/commons/0/01/FileZilla_logo.svg"
        },
        {
            "title": "Firebase",
            "hex": "FFCA28",
            "source": "https://firebase.google.com/brand-guidelines/"
        },
        {
            "title": "FIRST",
            "hex": "0066B3",
            "source": "https://www.firstinspires.org/brand"
        },
        {
            "title": "Fitbit",
            "hex": "00B0B9",
            "source": "http://www.fitbit.com/uk/home"
        },
        {
            "title": "FITE",
            "hex": "CA0404",
            "source": "https://www.fite.tv/"
        },
        {
            "title": "Fiverr",
            "hex": "1DBF73",
            "source": "https://www.fiverr.com/press-kit"
        },
        {
            "title": "Flask",
            "hex": "000000",
            "source": "http://flask.pocoo.org/community/logos/"
        },
        {
        	"title": "Flathub",
        	"hex": "4A86CF",
        	"source": "https://flathub.org/"
        },
        {
            "title": "Flattr",
            "hex": "000000",
            "source": "https://flattr.com/"
        },
        {
            "title": "Flickr",
            "hex": "0063DC",
            "source": "https://worldvectorlogo.com/logo/flickr-1"
        },
        {
            "title": "Flipboard",
            "hex": "E12828",
            "source": "https://about.flipboard.com/brand-guidelines"
        },
        {
            "title": "Floatplane",
            "hex": "00AEEF",
            "source": "https://www.floatplane.com/"
        },
        {
            "title": "Flood",
            "hex": "4285F4",
            "source": "https://flood.io/"
        },
        {
            "title": "Fluentd",
            "hex": "0E83C8",
            "source": "https://docs.fluentd.org/quickstart/logo"
        },
        {
            "title": "Flutter",
            "hex": "02569B",
            "source": "https://flutter.dev/brand"
        },
        {
            "title": "Fnac",
            "hex": "E1A925",
            "source": "http://www.fnac.com/"
        },
        {
            "title": "Font Awesome",
            "hex": "339AF0",
            "source": "https://fontawesome.com/icons/font-awesome"
        },
        {
            "title": "Ford",
            "hex": "003478",
            "source": "https://www.ford.com/"
        },
        {
            "title": "Formstack",
            "hex": "21B573",
            "source": "https://www.formstack.com/brand/guidelines"
        },
        {
            "title": "Fortinet",
            "hex": "EE3124",
            "source": "http://www.fortinet.com/"
        },
        {
            "title": "Fossa",
            "hex": "90A1B8",
            "source": "https://fossa.com/press/"
        },
        {
            "title": "Fossil SCM",
            "hex": "548294",
            "source": "https://fossil-scm.org/"
        },
        {
            "title": "Foursquare",
            "hex": "F94877",
            "source": "https://foursquare.com/about/logos"
        },
        {
            "title": "Framer",
            "hex": "0055FF",
            "source": "https://framer.com"
        },
        {
            "title": "FreeBSD",
            "hex": "AB2B28",
            "source": "https://www.freebsdfoundation.org/about/project/"
        },
        {
            "title": "freeCodeCamp",
            "hex": "006400",
            "source": "https://freecodecamp.com"
        },
        {
            "title": "freedesktop.org",
            "hex": "3B80AE",
            "source": "https://commons.wikimedia.org/wiki/File:Freedesktop-logo.svg"
        },
        {
            "title": "Freelancer",
            "hex": "29B2FE",
            "source": "https://www.freelancer.com/"
        },
        {
            "title": "Fujifilm",
            "hex": "ED1A3A",
            "source": "https://upload.wikimedia.org/wikipedia/commons/a/a1/Fujifilm_logo.svg"
        },
        {
            "title": "Fujitsu",
            "hex": "FF0000",
            "source": "https://www.fujitsu.com/global/about/brandmanagement/logo/"
        },
        {
            "title": "Fur Affinity",
            "hex": "FAAF3A",
            "source": "https://www.furaffinity.net/"
        },
        {
            "title": "Furry Network",
            "hex": "2E75B4",
            "source": "https://furrynetwork.com"
        },
        {
            "title": "Garmin",
            "hex": "007CC3",
            "source": "https://developer.garmin.com/resources/brand-guidelines/"
        },
        {
            "title": "Gatling",
            "hex": "FF9E2A",
            "source": "https://gatling.io/"
        },
        {
            "title": "Gatsby",
            "hex": "663399",
            "source": "https://www.gatsbyjs.org/"
        },
        {
            "title": "Gauges",
            "hex": "2FA66A",
            "source": "http://get.gaug.es/"
        },
        {
            "title": "General Motors",
            "hex": "22559E",
            "source": "https://commons.wikimedia.org/wiki/File:General_Motors_logo.svg"
        },
        {
            "title": "Genius",
            "hex": "FFFF64",
            "source": "https://upload.wikimedia.org/wikipedia/en/a/ad/Genius_website_logo.svg"
        },
        {
            "title": "Gentoo",
            "hex": "54487A",
            "source": "https://wiki.gentoo.org/wiki/Project:Artwork/Artwork#Variations_of_the_.22g.22_logo"
        },
        {
            "title": "Geocaching",
            "hex": "00874D",
            "source": "https://www.geocaching.com/about/logousage.aspx"
        },
        {
            "title": "Gerrit",
            "hex": "EEEEEE",
            "source": "https://gerrit-review.googlesource.com/c/75842/"
        },
        {
            "title": "Ghost",
            "hex": "738A94",
            "source": "https://ghost.org/design"
        },
        {
            "title": "Ghostery",
            "hex": "00BAF2",
            "source": "https://www.ghostery.com/"
        },
        {
            "title": "GIMP",
            "hex": "5C5543",
            "source": "https://www.gimp.org/about/linking.html#wilber-the-gimp-mascot"
        },
        {
            "title": "Git",
            "hex": "F05032",
            "source": "http://git-scm.com/downloads/logos"
        },
        {
            "title": "Gitea",
            "hex": "609926",
            "source": "https://github.com/go-gitea/gitea/tree/master/assets"
        },
        {
            "title": "GitHub",
            "hex": "181717",
            "source": "https://github.com/logos"
        },
        {
            "title": "GitHub Actions",
            "hex": "2088FF",
            "source": "https://github.com/features/actions"
        },
        {
            "title": "GitKraken",
            "hex": "179287",
            "source": "https://www.gitkraken.com/"
        },
        {
            "title": "GitLab",
            "hex": "FCA121",
            "source": "https://about.gitlab.com/press/press-kit/"
        },
        {
            "title": "Gitpod",
            "hex": "1AA6E4",
            "source": "https://www.gitpod.io/"
        },
        {
            "title": "Gitter",
            "hex": "ED1965",
            "source": "https://gitter.im/"
        },
        {
            "title": "Glassdoor",
            "hex": "0CAA41",
            "source": "https://www.glassdoor.com/press/images/"
        },
        {
            "title": "Glitch",
            "hex": "3333FF",
            "source": "https://glitch.com/about/press/"
        },
        {
            "title": "Gmail",
            "hex": "D14836",
            "source": "https://material.io/guidelines/resources/sticker-sheets-icons.html#sticker-sheets-icons-components"
        },
        {
            "title": "GNOME",
            "hex": "4A86CF",
            "source": "https://wiki.gnome.org/Engagement/BrandGuidelines"
        },
        {
            "title": "GNU",
            "hex": "A42E2B",
            "source": "https://gnu.org"
        },
        {
            "title": "GNU Bash",
            "hex": "4EAA25",
            "source": "https://github.com/odb/official-bash-logo"
        },
        {
            "title": "GNU Emacs",
            "hex": "7F5AB6",
            "source": "https://git.savannah.gnu.org/cgit/emacs.git/tree/etc/images/icons/hicolor/scalable/apps/emacs.svg"
        },
        {
            "title": "GNU IceCat",
            "hex": "002F5B",
            "source": "https://git.savannah.gnu.org/cgit/gnuzilla.git/plain/artwork/simple.svg"
        },
        {
            "title": "GNU Privacy Guard",
            "hex": "0093DD",
            "source": "https://git.gnupg.org/cgi-bin/gitweb.cgi?p=gnupg.git;a=tree;f=artwork/icons"
        },
        {
            "title": "GNU social",
            "hex": "A22430",
            "source": "https://www.gnu.org/graphics/social.html"
        },
        {
            "title": "Go",
            "hex": "00ADD8",
            "source": "https://blog.golang.org/go-brand"
        },
        {
            "title": "Godot Engine",
            "hex": "478CBF",
            "source": "https://godotengine.org/themes/godotengine/assets/download/godot_logo.svg"
        },
        {
            "title": "GOG.com",
            "hex": "86328A",
            "source": "https://www.cdprojekt.com/en/media/logotypes/"
        },
        {
            "title": "GoldenLine",
            "hex": "F1B92B",
            "source": "http://www.goldenline.pl"
        },
        {
            "title": "Goodreads",
            "hex": "663300",
            "source": "https://www.goodreads.com/about/press"
        },
        {
            "title": "Google",
            "hex": "4285F4",
            "source": "https://developers.google.com/+/branding-guidelines?hl=en"
        },
        {
            "title": "Google Ads",
            "hex": "4285F4",
            "source": "https://designguidelines.withgoogle.com/ads-branding/google-ads/logos.html#logos-brand-logo-lockups"
        },
        {
            "title": "Google AdSense",
            "hex": "4285F4",
            "source": "https://commons.wikimedia.org/wiki/File:AdSense_Logo.svg"
        },
        {
            "title": "Google Analytics",
            "hex": "E37400",
            "source": "https://analytics.google.com"
        },
        {
            "title": "Google Assistant",
            "hex": "4285F4",
            "source": "https://assistant.google.com/"
        },
        {
            "title": "Google Calendar",
            "hex": "4285F4",
            "source": "https://commons.wikimedia.org/wiki/File:Google_Calendar_icon.svg"
        },
        {
            "title": "Google Cardboard",
            "hex": "FF7143",
            "source": "https://arvr.google.com/cardboard/"
        },
        {
            "title": "Google Cast",
            "hex": "1BB6F6",
            "source": "https://partnermarketinghub.withgoogle.com/#/brands"
        },
        {
            "title": "Google Chrome",
            "hex": "4285F4",
            "source": "https://blog.google/press/?product_tag=chrome"
        },
        {
            "title": "Google Classroom",
            "hex": "4285F4",
            "source": "https://classroom.google.com/"
        },
        {
            "title": "Google Cloud",
            "hex": "4285F4",
            "source": "https://cloud.google.com/"
        },
        {
            "title": "Google Drive",
            "hex": "4285F4",
            "source": "https://developers.google.com/drive/web/branding"
        },
        {
            "title": "Google Earth",
            "hex": "4285F4",
            "source": "https://earth.google.com/web/"
        },
        {
            "title": "Google Fit",
            "hex": "4285F4",
            "source": "https://partnermarketinghub.withgoogle.com/#/brands/"
        },
        {
            "title": "Google Hangouts",
            "hex": "0C9D58",
            "source": "https://material.google.com/resources/sticker-sheets-icons.html#sticker-sheets-icons-components"
        },
        {
            "title": "Google Hangouts Chat",
            "hex": "00897B",
            "source": "https://chat.google.com/error/noaccess"
        },
        {
            "title": "Google Hangouts Meet",
            "hex": "00897B",
            "source": "https://meet.google.com/"
        },
        {
            "title": "Google Keep",
            "hex": "FFBB00",
            "source": "https://play.google.com/store/apps/details?id=com.google.android.keep"
        },
        {
            "title": "Google Lens",
            "hex": "4285F4",
            "source": "https://partnermarketinghub.withgoogle.com/#/brands/"
        },
        {
            "title": "Google Maps",
            "hex": "4285F4",
            "source": "https://upload.wikimedia.org/wikipedia/commons/a/a9/Google_Maps_icon.svg"
        },
        {
            "title": "Google Messages",
            "hex": "1A73E8",
            "source": "https://messages.google.com/"
        },
        {
            "title": "Google My Business",
            "hex": "4285F4",
            "source": "https://business.google.com/"
        },
        {
            "title": "Google Nearby",
            "hex": "4285F4",
            "source": "https://developers.google.com/nearby/developer-guidelines"
        },
        {
            "title": "Google Pay",
            "hex": "4285F4",
            "source": "https://partnermarketinghub.withgoogle.com/#/brands/"
        },
        {
            "title": "Google Play",
            "hex": "414141",
            "source": "https://partnermarketinghub.withgoogle.com/#/brands/"
        },
        {
            "title": "Google Podcasts",
            "hex": "4285F4",
            "source": "https://developers.google.com/search/docs/data-types/podcast"
        },
        {
            "title": "Google Scholar",
            "hex": "4885ED",
            "source": "https://scholar.google.com/intl/fr/scholar/images/2x/sprite_20161020.png"
        },
        {
            "title": "Google Search Console",
            "hex": "458CF5",
            "source": "https://search.google.com/search-console"
        },
        {
            "title": "Google Sheets",
            "hex": "0F9D58",
            "source": "http://sheets.google.com/"
        },
        {
            "title": "Google Street View",
            "hex": "FEC111",
            "source": "https://developers.google.com/streetview/ready/branding"
        },
        {
            "title": "Google Tag Manager",
            "hex": "246FDB",
            "source": "https://tagmanager.google.com/#/home"
        },
        {
            "title": "Google Translate",
            "hex": "4285F4",
            "source": "https://en.wikipedia.org/wiki/Google_Translate"
        },
        {
            "title": "GOV.UK",
            "hex": "005EA5",
            "source": "https://github.com/alphagov/design-assets/tree/master/Icons"
        },
        {
            "title": "Gradle",
            "hex": "02303A",
            "source": "https://gradle.com/brand"
        },
        {
            "title": "Grafana",
            "hex": "F46800",
            "source": "https://grafana.com/"
        },
        {
            "title": "Graphcool",
            "hex": "27AE60",
            "source": "https://www.graph.cool"
        },
        {
            "title": "GraphQL",
            "hex": "E10098",
            "source": "http://graphql.org/"
        },
        {
            "title": "Grav",
            "hex": "221E1F",
            "source": "http://getgrav.org/media"
        },
        {
            "title": "Gravatar",
            "hex": "1E8CBE",
            "source": "https://automattic.com/press"
        },
        {
            "title": "Greenkeeper",
            "hex": "00C775",
            "source": "https://greenkeeper.io/"
        },
        {
            "title": "GreenSock",
            "hex": "88CE02",
            "source": "https://greensock.com/"
        },
        {
            "title": "Groovy",
            "hex": "4298B8",
            "source": "https://groovy-lang.org/"
        },
        {
            "title": "Groupon",
            "hex": "53A318",
            "source": "https://brandplaybook.groupon.com/guidelines/logo/"
        },
        {
            "title": "Grunt",
            "hex": "FBA919",
            "source": "https://github.com/gruntjs/gruntjs.com/tree/master/src/media"
        },
        {
            "title": "Gulp",
            "hex": "DA4648",
            "source": "https://github.com/gulpjs/artwork/blob/master/gulp.svg"
        },
        {
            "title": "Gumroad",
            "hex": "36A9AE",
            "source": "https://gumroad.com/press"
        },
        {
            "title": "Gumtree",
            "hex": "72EF36",
            "source": "https://www.gumtree.com"
        },
        {
            "title": "Gutenberg",
            "hex": "000000",
            "source": "https://github.com/WordPress/gutenberg/blob/master/docs/final-g-wapuu-black.svg"
        },
        {
            "title": "Habr",
            "hex": "77A2B6",
            "source": "https://habr.com/"
        },
        {
            "title": "Hackaday",
            "hex": "1A1A1A",
            "source": "https://hackaday.com/"
        },
        {
            "title": "HackerEarth",
            "hex": "323754",
            "source": "https://www.hackerearth.com/logo/"
        },
        {
            "title": "HackerOne",
            "hex": "494649",
            "source": "https://www.hackerone.com/branding"
        },
        {
            "title": "HackerRank",
            "hex": "2EC866",
            "source": "https://www.hackerrank.com/"
        },
        {
            "title": "HackHands",
            "hex": "00ACBD",
            "source": "https://hackhands.com/"
        },
        {
            "title": "Hackster",
            "hex": "1BACF7",
            "source": "https://drive.google.com/file/d/0B3aqzR8LzoqdT1p4ZUlWVnJ1elk/view?usp=sharing"
        },
        {
            "title": "HappyCow",
            "hex": "7C4EC4",
            "source": "https://www.happycow.net/press-kits"
        },
        {
            "title": "Harbor",
            "hex": "4A00D8",
            "source": "https://github.com/goharbor/harbor/blob/13686cbe83d22259216da7658612e86201070e94/src/portal/src/images/harbor-logo.svg"
        },
        {
            "title": "Hashnode",
            "hex": "2962FF",
            "source": "https://hashnode.com/media"
        },
        {
            "title": "Haskell",
            "hex": "5D4F85",
            "source": "https://commons.wikimedia.org/wiki/File:Haskell-Logo.svg"
        },
        {
            "title": "Hatena Bookmark",
            "hex": "00A4DE",
            "source": "http://hatenacorp.jp/press/resource"
        },
        {
            "title": "haveibeenpwned",
            "hex": "2A6379",
            "source": "https://haveibeenpwned.com/"
        },
        {
            "title": "Haxe",
            "hex": "EA8220",
            "source": "https://haxe.org/foundation/branding.html"
        },
        {
            "title": "HBO",
            "hex": "000000",
            "source": "https://www.hbo.com/"
        },
        {
            "title": "HelloFresh",
            "hex": "91C11E",
            "source": "https://www.hellofresh.com/landing/student"
        },
        {
            "title": "Helly Hansen",
            "hex": "DA2128",
            "source": "https://www.hellyhansen.com/"
        },
        {
            "title": "Helm",
            "hex": "277A9F",
            "source": "https://helm.sh"
        },
        {
            "title": "HERE",
            "hex": "48DAD0",
            "source": "https://www.here.com"
        },
        {
            "title": "Heroku",
            "hex": "430098",
            "source": "https://www.heroku.com"
        },
        {
            "title": "Hexo",
            "hex": "0E83CD",
            "source": "https://hexo.io/"
        },
        {
            "title": "Highly",
            "hex": "FF3C00",
            "source": "https://highly.co/"
        },
        {
            "title": "Hilton",
            "hex": "124D97",
            "source": "https://www.hilton.com/en/"
        },
        {
            "title": "HipChat",
            "hex": "0052CC",
            "source": "https://www.atlassian.com/company/news/press-kit"
        },
        {
            "title": "Hitachi",
            "hex": "E60027",
            "source": "https://commons.wikimedia.org/wiki/File:Hitachi_inspire_the_next-Logo.svg"
        },
        {
            "title": "Hive",
            "hex": "FF7A00",
            "source": "https://www.hivehome.com/"
        },
        {
            "title": "HockeyApp",
            "hex": "009EE1",
            "source": "https://hockeyapp.net/brand-guidelines/"
        },
        {
            "title": "Home Assistant",
            "hex": "41BDF5",
            "source": "https://github.com/home-assistant/home-assistant-assets"
        },
        {
            "title": "homify",
            "hex": "7DCDA3",
            "source": "http://lsg.homify.com/"
        },
        {
            "title": "Honda",
            "hex": "E40521",
            "source": "https://www.honda.ie/"
        },
        {
            "title": "Hootsuite",
            "hex": "000000",
            "source": "https://hootsuite.com/en-gb/about/media-kit"
        },
        {
            "title": "Hotels.com",
            "hex": "D32F2F",
            "source": "https://en.wikipedia.org/wiki/File:Hotels.com_logo.svg"
        },
        {
            "title": "Houdini",
            "hex": "FF4713",
            "source": "https://www.sidefx.com/products/houdini/"
        },
        {
            "title": "Houzz",
            "hex": "4DBC15",
            "source": "https://www.houzz.com/logoGuidelines"
        },
        {
            "title": "HP",
            "hex": "0096D6",
            "source": "https://commons.wikimedia.org/wiki/File:HP_New_Logo_2D.svg"
        },
        {
            "title": "HTML Academy",
            "hex": "302683",
            "source": "https://htmlacademy.ru/"
        },
        {
            "title": "HTML5",
            "hex": "E34F26",
            "source": "http://www.w3.org/html/logo/"
        },
        {
            "title": "Huawei",
            "hex": "FF0000",
            "source": "https://en.wikipedia.org/wiki/File:Huawei.svg"
        },
        {
            "title": "HubSpot",
            "hex": "FF7A59",
            "source": "https://www.hubspot.com/style-guide"
        },
        {
            "title": "Hugo",
            "hex": "FF4088",
            "source": "https://gohugo.io/"
        },
        {
            "title": "Hulu",
            "hex": "3DBB3D",
            "source": "https://www.hulu.com/press/brand-assets/"
        },
        {
            "title": "Humble Bundle",
            "hex": "CC2929",
            "source": "https://support.humblebundle.com/hc/en-us/articles/202742060-Bundle-Logos"
        },
        {
            "title": "Hurriyetemlak",
            "hex": "E02826",
            "source": "https://ilan.hurriyetemlak.com/emlak-ilani-yayinlama-kurallari"
        },
        {
            "title": "Hypothesis",
            "hex": "BD1C2B",
            "source": "https://web.hypothes.is/"
        },
        {
            "title": "Hyundai",
            "hex": "002C5F",
            "source": "https://en.wikipedia.org/wiki/File:Hyundai_Motor_Company_logo.svg"
        },
        {
            "title": "Iata",
            "hex": "004E81",
            "source": "https://upload.wikimedia.org/wikipedia/commons/f/f7/IATAlogo.svg"
        },
        {
            "title": "iBeacon",
            "hex": "3D7EBB",
            "source": "https://developer.apple.com/ibeacon/"
        },
        {
            "title": "IBM",
            "hex": "054ADA",
            "source": "https://www.ibm.com/design/language/elements/logos/8-bar/"
        },
        {
            "title": "iCloud",
            "hex": "3693F3",
            "source": "https://www.icloud.com/"
        },
        {
            "title": "IcoMoon",
            "hex": "825794",
            "source": "https://icomoon.io/"
        },
        {
            "title": "ICON",
            "hex": "31B8BB",
            "source": "https://icon.foundation/"
        },
        {
            "title": "Iconify",
            "hex": "1769AA",
            "source": "https://iconify.design/"
        },
        {
            "title": "IconJar",
            "hex": "16A5F3",
            "source": "https://geticonjar.com/press-kit/"
        },
        {
            "title": "ICQ",
            "hex": "7EBD00",
            "source": "https://en.wikipedia.org/wiki/File:ICQ.svg"
        },
        {
            "title": "iDEAL",
            "hex": "CC0066",
            "source": "https://www.ideal.nl/cms/files/Manual_iDEAL_logo.pdf"
        },
        {
            "title": "iFixit",
            "hex": "0071CE",
            "source": "https://www.ifixit.com/"
        },
        {
            "title": "iFood",
            "hex": "EA1D2C",
            "source": "https://ifood.com.br/"
        },
        {
            "title": "IMDb",
            "hex": "E6B91E",
            "source": "http://www.imdb.com/pressroom/brand_guidelines"
        },
        {
            "title": "Imgur",
            "hex": "1BB76E",
            "source": "https://s.imgur.com/images/favicon-152.png"
        },
        {
            "title": "Indeed",
            "hex": "2164F3",
            "source": "https://www.indeed.com"
        },
        {
            "title": "InfluxDB",
            "hex": "22ADF6",
            "source": "https://www.influxdata.com/"
        },
        {
            "title": "Inkscape",
            "hex": "000000",
            "source": "https://commons.wikimedia.org/wiki/File:Inkscape_Logo.svg"
        },
        {
            "title": "Instacart",
            "hex": "43B02A",
            "source": "https://www.instacart.com/press"
        },
        {
            "title": "Instagram",
            "hex": "E4405F",
            "source": "https://www.instagram-brand.com"
        },
        {
            "title": "Instapaper",
            "hex": "1F1F1F",
            "source": "https://www.instapaper.com/"
        },
        {
            "title": "Intel",
            "hex": "0071C5",
            "source": "https://www.intel.com"
        },
        {
            "title": "IntelliJ IDEA",
            "hex": "000000",
            "source": "https://www.jetbrains.com/idea/"
        },
        {
            "title": "Intercom",
            "hex": "1F8DED",
            "source": "https://www.intercom.io"
        },
        {
            "title": "Internet Archive",
            "hex": "000000",
            "source": "https://openlibrary.org/static/images/ia-logo.svg"
        },
        {
            "title": "Internet Explorer",
            "hex": "0076D6",
            "source": "https://compass-ssl.microsoft.com/assets/c8/67/c867db4c-f328-45b8-817c-33834c70aae6.svg?n=IE.svg"
        },
        {
            "title": "InVision",
            "hex": "FF3366",
            "source": "https://projects.invisionapp.com/boards/BX4P1DY5H46R"
        },
        {
            "title": "Invoice Ninja",
            "hex": "000000",
            "source": "https://github.com/invoiceninja/invoiceninja"
        },
        {
            "title": "ioBroker",
            "hex": "3399CC",
            "source": "https://github.com/ioBroker/awesome-iobroker/blob/master/images/"
        },
        {
            "title": "Ionic",
            "hex": "3880FF",
            "source": "https://ionicframework.com/press"
        },
        {
            "title": "iOS",
            "hex": "000000",
            "source": "https://en.wikipedia.org/wiki/IOS"
        },
        {
            "title": "IPFS",
            "hex": "65C2CB",
            "source": "https://github.com/ipfs/logo"
        },
        {
            "title": "Issuu",
            "hex": "F36D5D",
            "source": "https://issuu.com/press"
        },
        {
            "title": "Itch.io",
            "hex": "FA5C5C",
            "source": "https://itch.io/press-kit"
        },
        {
            "title": "iTunes",
            "hex": "FB5BC5",
            "source": "https://upload.wikimedia.org/wikipedia/commons/d/df/ITunes_logo.svg"
        },
        {
            "title": "IVECO",
            "hex": "004994",
            "source": "https://www.iveco.com/germany/Pages/Home-page.aspx"
        },
        {
            "title": "Jabber",
            "hex": "CC0000",
            "source": "https://commons.wikimedia.org/wiki/File:Jabber-bulb.svg"
        },
        {
<<<<<<< HEAD
            "title": "Jasmine",
            "hex": "8A4182",
            "source": "https://github.com/jasmine/jasmine/blob/master/images/jasmine-horizontal.svg"
=======
            "title": "Jameson",
            "hex": "004027",
            "source": "https://www.jamesonwhiskey.com/"
>>>>>>> f358b1c2
        },
        {
            "title": "Java",
            "hex": "007396",
            "source": "https://www.oracle.com/legal/logos.html"
        },
        {
            "title": "JavaScript",
            "hex": "F7DF1E",
            "source": "https://github.com/voodootikigod/logo.js"
        },
        {
            "title": "JCB",
            "hex": "0B4EA2",
            "source": "https://www.global.jcb/en/about-us/brand-concept/"
        },
        {
            "title": "Jeep",
            "hex": "000000",
            "source": "http://www.fcaci.com/v15-images/jeep/Jeep-Brand-Mark-Guidelines-Rev10.15.pdf"
        },
        {
            "title": "Jekyll",
            "hex": "CC0000",
            "source": "https://github.com/jekyll/brand"
        },
        {
            "title": "Jenkins",
            "hex": "D24939",
            "source": "https://wiki.jenkins-ci.org/display/JENKINS/Logo"
        },
        {
            "title": "Jenkins X",
            "hex": "73C3D5",
            "source": "https://github.com/cdfoundation/artwork"
        },
        {
            "title": "Jest",
            "hex": "C21325",
            "source": "https://jestjs.io/"
        },
        {
            "title": "JET",
            "hex": "FBBA00",
            "source": "https://de.wikipedia.org/wiki/Datei:JET.svg"
        },
        {
            "title": "JetBrains",
            "hex": "000000",
            "source": "https://www.jetbrains.com/company/brand/"
        },
        {
            "title": "Jinja",
            "hex": "B41717",
            "source": "https://github.com/pallets/jinja/"
        },
        {
            "title": "Jira",
            "hex": "172B4D",
            "source": "https://www.atlassian.com/company/news/press-kit"
        },
        {
            "title": "John Deere",
            "hex": "367C2B",
            "source": "https://en.wikipedia.org/wiki/File:John_Deere_logo.svg"
        },
        {
            "title": "Joomla",
            "hex": "5091CD",
            "source": "https://docs.joomla.org/Joomla:Brand_Identity_Elements"
        },
        {
            "title": "jQuery",
            "hex": "0769AD",
            "source": "https://brand.jquery.org/logos/"
        },
        {
            "title": "jsDelivr",
            "hex": "E84D3D",
            "source": "https://github.com/jsdelivr/www.jsdelivr.com/blob/eff02f3a8879cf7c7296840584e1293fe04e3a76/src/public/img/logo_horizontal.svg"
        },
        {
            "title": "JSFiddle",
            "hex": "0084FF",
            "source": "https://jsfiddle.net/"
        },
        {
            "title": "JSON",
            "hex": "000000",
            "source": "https://commons.wikimedia.org/wiki/File:JSON_vector_logo.svg"
        },
        {
            "title": "JSON Web Tokens",
            "hex": "000000",
            "source": "https://jwt.io/"
        },
        {
            "title": "Jupyter",
            "hex": "F37626",
            "source": "https://github.com/jupyter/design"
        },
        {
            "title": "Just Eat",
            "hex": "FA0029",
            "source": "https://d2vkuayfhnkplp.cloudfront.net/assets/dist/img/logos/je-logo-v3.svg"
        },
        {
            "title": "JustGiving",
            "hex": "AD29B6",
            "source": "https://justgiving.com"
        },
        {
            "title": "Kaggle",
            "hex": "20BEFF",
            "source": "https://www.kaggle.com/contact"
        },
        {
            "title": "KaiOS",
            "hex": "6F02B5",
            "source": "https://www.dropbox.com/sh/2qihtgrzllws8ki/AABmo9X1KMT6lHnvh4Em7dpWa?dl=0"
        },
        {
            "title": "Kaspersky",
            "hex": "009982",
            "source": "https://www.kaspersky.com"
        },
        {
            "title": "Katana",
            "hex": "000000",
            "source": "https://www.foundry.com/products/katana"
        },
        {
            "title": "KDE",
            "hex": "1D99F3",
            "source": "https://kde.org/stuff/clipart.php"
        },
        {
            "title": "KeePassXC",
            "hex": "6CAC4D",
            "source": "https://github.com/keepassxreboot/keepassxc/"
        },
        {
            "title": "Kentico",
            "hex": "F05A22",
            "source": "https://brand.kentico.com"
        },
        {
            "title": "Keras",
            "hex": "D00000",
            "source": "https://keras.io/"
        },
        {
            "title": "Keybase",
            "hex": "33A0FF",
            "source": "https://github.com/keybase/client/tree/master/media/logos"
        },
        {
            "title": "KeyCDN",
            "hex": "3686BE",
            "source": "https://www.keycdn.com/logos"
        },
        {
            "title": "Khan Academy",
            "hex": "14BF96",
            "source": "https://khanacademy.zendesk.com/hc/en-us/articles/202483630-Press-room"
        },
        {
            "title": "Khronos Group",
            "hex": "CC3333",
            "source": "https://www.khronos.org/legal/trademarks/"
        },
        {
            "title": "Kia",
            "hex": "BB162B",
            "source": "https://www.kia.com/ie/brochure/"
        },
        {
            "title": "Kibana",
            "hex": "005571",
            "source": "https://www.elastic.co/brand"
        },
        {
            "title": "Kickstarter",
            "hex": "05CE78",
            "source": "https://www.kickstarter.com/help/brand_assets"
        },
        {
            "title": "Kik",
            "hex": "82BC23",
            "source": "http://www.kik.com/press"
        },
        {
            "title": "Kirby",
            "hex": "000000",
            "source": "https://getkirby.com/press"
        },
        {
            "title": "KLM",
            "hex": "00A1DE",
            "source": "https://www.klm.com"
        },
        {
            "title": "Klout",
            "hex": "E44600",
            "source": "https://klout.com/s/developers/styleguide"
        },
        {
            "title": "Known",
            "hex": "333333",
            "source": "https://withknown.com/img/logo_k.png"
        },
        {
            "title": "Ko-fi",
            "hex": "F16061",
            "source": "https://ko-fi.com/home/about"
        },
        {
            "title": "Kodi",
            "hex": "17B2E7",
            "source": "https://kodi.tv/"
        },
        {
            "title": "Koding",
            "hex": "00B057",
            "source": "https://koding.com/About"
        },
        {
            "title": "Kofax",
            "hex": "00558C",
            "source": "https://www.kofax.com/styleguide/logos"
        },
        {
            "title": "Kotlin",
            "hex": "0095D5",
            "source": "https://resources.jetbrains.com/storage/products/kotlin/docs/kotlin_logos.zip"
        },
        {
            "title": "Krita",
            "hex": "3BABFF",
            "source": "https://krita.org/en/about/press/"
        },
        {
            "title": "Kubernetes",
            "hex": "326CE5",
            "source": "https://github.com/kubernetes/kubernetes/tree/master/logo"
        },
        {
            "title": "Kyocera",
            "hex": "ED1C24",
            "source": "https://en.wikipedia.org/wiki/Kyocera"
        },
        {
            "title": "LabVIEW",
            "hex": "FFDB00",
            "source": "http://download.ni.com/evaluation/2018_Partner_Cobranding_Style_Guide.pdf"
        },
        {
            "title": "Lamborghini",
            "hex": "DDB320",
            "source": "https://en.wikipedia.org/wiki/File:Lamborghini_Logo.svg"
        },
        {
            "title": "Laravel",
            "hex": "FF2D20",
            "source": "https://github.com/laravel/art"
        },
        {
            "title": "Laravel Horizon",
            "hex": "405263",
            "source": "https://horizon.laravel.com/"
        },
        {
            "title": "Laravel Nova",
            "hex": "252D37",
            "source": "https://nova.laravel.com/"
        },
        {
            "title": "Last.fm",
            "hex": "D51007",
            "source": "http://www.last.fm/about/resources"
        },
        {
            "title": "LastPass",
            "hex": "D32D27",
            "source": "https://lastpass.com/press-room/"
        },
        {
            "title": "LaTeX",
            "hex": "008080",
            "source": "https://github.com/latex3/branding"
        },
        {
            "title": "Launchpad",
            "hex": "F8C300",
            "source": "https://help.launchpad.net/logo/submissions"
        },
        {
            "title": "Leaflet",
            "hex": "199900",
            "source": "https://github.com/Leaflet/Leaflet/blob/d843c3b88486713827d7e860b58bdba75bfbd5a2/src/images/logo.svg"
        },
        {
            "title": "LeetCode",
            "hex": "F89F1B",
            "source": "https://leetcode.com"
        },
        {
            "title": "Lenovo",
            "hex": "E2231A",
            "source": "https://www.lenovopartnernetwork.com/us/branding/"
        },
        {
            "title": "Let’s Encrypt",
            "hex": "003A70",
            "source": "https://letsencrypt.org/trademarks/"
        },
        {
            "title": "Letterboxd",
            "hex": "00D735",
            "source": "https://letterboxd.com/about/logos/"
        },
        {
            "title": "LG",
            "hex": "A50034",
            "source": "https://en.wikipedia.org/wiki/LG_Corporation"
        },
        {
            "title": "LGTM",
            "hex": "FFFFFF",
            "source": "https://lgtm.com/"
        },
        {
            "title": "Liberapay",
            "hex": "F6C915",
            "source": "https://liberapay.com/assets/liberapay/icon-v2_yellow-r.svg"
        },
        {
            "title": "LibraryThing",
            "hex": "251A15",
            "source": "https://twitter.com/LibraryThing/status/1054466649271656448"
        },
        {
            "title": "LibreOffice",
            "hex": "18A303",
            "source": "https://wiki.documentfoundation.org/Marketing/Branding"
        },
        {
            "title": "libuv",
            "hex": "403C3D",
            "source": "https://github.com/libuv/libuv/blob/e4087dedf837f415056a45a838f639a3d9dc3ced/img/logos.svg"
        },
        {
            "title": "Lighthouse",
            "hex": "F44B21",
            "source": "https://github.com/GoogleChrome/lighthouse/blob/80d2e6c1948f232ec4f1bdeabc8bc632fc5d0bfd/assets/lh_favicon.svg"
        },
        {
            "title": "Line",
            "hex": "00C300",
            "source": "http://line.me/en/logo"
        },
        {
            "title": "LINE WEBTOON",
            "hex": "00D564",
            "source": "http://webtoons.com/"
        },
        {
            "title": "LineageOS",
            "hex": "167C80",
            "source": "https://www.lineageos.org/"
        },
        {
            "title": "LinkedIn",
            "hex": "0077B5",
            "source": "https://brand.linkedin.com"
        },
        {
            "title": "Linode",
            "hex": "00A95C",
            "source": "https://www.linode.com/company/press/"
        },
        {
            "title": "Linux",
            "hex": "FCC624",
            "source": "http://www.linuxfoundation.org/about/about-linux"
        },
        {
            "title": "Linux Foundation",
            "hex": "009BEE",
            "source": "http://www.linuxfoundation.org/about/about-linux"
        },
        {
            "title": "Linux Mint",
            "hex": "87CF3E",
            "source": "https://commons.wikimedia.org/wiki/File:Linux_Mint_logo_without_wordmark.svg"
        },
        {
            "title": "Litecoin",
            "hex": "A6A9AA",
            "source": "https://litecoin-foundation.org/wp-content/uploads/2019/01/LC18-007-Brand-guidelines.pdf"
        },
        {
            "title": "LiveJournal",
            "hex": "00B0EA",
            "source": "http://www.livejournal.com"
        },
        {
            "title": "Livestream",
            "hex": "CF202E",
            "source": "https://livestream.com/press"
        },
        {
            "title": "LLVM",
            "hex": "262D3A",
            "source": "https://llvm.org/Logo.html"
        },
        {
            "title": "LMMS",
            "hex": "10B146",
            "source": "https://lmms.io/branding"
        },
        {
            "title": "Logitech",
            "hex": "00B8FC",
            "source": "https://www.logitech.com/"
        },
        {
            "title": "LogMeIn",
            "hex": "45B6F2",
            "source": "https://www.logmein.com/"
        },
        {
            "title": "Logstash",
            "hex": "005571",
            "source": "https://www.elastic.co/brand"
        },
        {
            "title": "Loop",
            "hex": "F29400",
            "source": "https://loop.frontiersin.org/"
        },
        {
            "title": "Lua",
            "hex": "2C2D72",
            "source": "https://www.lua.org/docs.html"
        },
        {
            "title": "Lubuntu",
            "hex": "0068C8",
            "source": "https://lubuntu.net/"
        },
        {
            "title": "Lufthansa",
            "hex": "05164D",
            "source": "https://www.lufthansa.com/"
        },
        {
            "title": "Lumen",
            "hex": "E74430",
            "source": "https://lumen.laravel.com/"
        },
        {
            "title": "Lyft",
            "hex": "FF00BF",
            "source": "https://www.lyft.com/press"
        },
        {
            "title": "MAAS",
            "hex": "E95420",
            "source": "https://design.ubuntu.com/downloads/"
        },
        {
            "title": "Macy’s",
            "hex": "E21A2C",
            "source": "http://www.macysinc.com/press-room/logo-photo-gallery/logos-macys-inc/default.aspx"
        },
        {
            "title": "Magento",
            "hex": "EE672F",
            "source": "http://magento.com"
        },
        {
            "title": "Magisk",
            "hex": "00AF9C",
            "source": "https://github.com/topjohnwu/Magisk/blob/master/app/src/main/res/drawable/ic_magisk.xml"
        },
        {
            "title": "Mail.Ru",
            "hex": "168DE2",
            "source": "https://corp.mail.ru/en/press/identity/"
        },
        {
            "title": "MailChimp",
            "hex": "FFE01B",
            "source": "http://mailchimp.com/about/brand-assets"
        },
        {
            "title": "MakerBot",
            "hex": "FF1E0D",
            "source": "http://www.makerbot.com/makerbot-press-assets"
        },
        {
            "title": "MAN",
            "hex": "E40045",
            "source": "https://www.corporate.man.eu/"
        },
        {
            "title": "ManageIQ",
            "hex": "EF2929",
            "source": "https://www.manageiq.org/logo/"
        },
        {
            "title": "Manjaro",
            "hex": "35BF5C",
            "source": "https://commons.wikimedia.org/wiki/File:Manjaro-logo.svg"
        },
        {
            "title": "Mapbox",
            "hex": "000000",
            "source": "https://www.mapbox.com/about/press/brand-guidelines"
        },
        {
            "title": "MariaDB",
            "hex": "003545",
            "source": "https://mariadb.com/"
        },
        {
            "title": "MariaDB Foundation",
            "hex": "1F305F",
            "source": "https://mariadb.org/"
        },
        {
            "title": "Markdown",
            "hex": "000000",
            "source": "https://github.com/dcurtis/markdown-mark"
        },
        {
            "title": "Marketo",
            "hex": "5C4C9F",
            "source": "https://www.marketo.com/"
        },
        {
            "title": "Marriott",
            "hex": "A70023",
            "source": "https://marriott-hotels.marriott.com/"
        },
        {
            "title": "Maserati",
            "hex": "0C2340",
            "source": "https://www.maserati.com/international/"
        },
        {
            "title": "MasterCard",
            "hex": "EB001B",
            "source": "https://brand.mastercard.com/brandcenter/mastercard-brand-mark/downloads.html"
        },
        {
            "title": "Mastodon",
            "hex": "3088D4",
            "source": "https://source.joinmastodon.org/mastodon/joinmastodon/blob/master/public/press-kit.zip"
        },
        {
            "title": "Material Design",
            "hex": "757575",
            "source": "https://material.io/design/"
        },
        {
            "title": "Material Design Icons",
            "hex": "2196F3",
            "source": "https://materialdesignicons.com/icon/vector-square"
        },
        {
            "title": "Material-UI",
            "hex": "0081CB",
            "source": "https://material-ui.com/"
        },
        {
            "title": "Mathworks",
            "hex": "0076A8",
            "source": "https://www.mathworks.com/brand/visual-design/mathworks-logo.html"
        },
        {
            "title": "Matrix",
            "hex": "000000",
            "source": "https://matrix.org"
        },
        {
            "title": "Mattermost",
            "hex": "0072C6",
            "source": "https://www.mattermost.org/brand-guidelines/"
        },
        {
            "title": "Matternet",
            "hex": "261C29",
            "source": "http://mttr.net"
        },
        {
            "title": "Mazda",
            "hex": "101010",
            "source": "https://www.mazda.com/en/about/profile/library/"
        },
        {
            "title": "McAfee",
            "hex": "C01818",
            "source": "https://www.mcafee.com/"
        },
        {
            "title": "McDonald's",
            "hex": "FBC817",
            "source": "https://www.mcdonalds.com/gb/en-gb/newsroom.html"
        },
        {
            "title": "MDN Web Docs",
            "hex": "000000",
            "source": "https://developer.mozilla.org/"
        },
        {
            "title": "MediaFire",
            "hex": "1299F3",
            "source": "https://www.mediafire.com/press/"
        },
        {
            "title": "MediaTemple",
            "hex": "000000",
            "source": "https://mediatemple.net/company/about-us"
        },
        {
            "title": "Medium",
            "hex": "12100E",
            "source": "https://medium.design/logos-and-brand-guidelines-f1a01a733592"
        },
        {
            "title": "Meetup",
            "hex": "ED1C40",
            "source": "https://www.meetup.com/media/"
        },
        {
            "title": "MEGA",
            "hex": "D9272E",
            "source": "https://en.wikipedia.org/wiki/File:01_mega_logo.svg"
        },
        {
            "title": "Mendeley",
            "hex": "9D1620",
            "source": "https://www.mendeley.com/"
        },
        {
            "title": "Mercedes",
            "hex": "242424",
            "source": "https://www.mercedes-benz.com/"
        },
        {
            "title": "Messenger",
            "hex": "00B2FF",
            "source": "https://en.facebookbrand.com/assets/messenger/"
        },
        {
            "title": "Meteor",
            "hex": "DE4F4F",
            "source": "http://logo.meteorapp.com/"
        },
        {
            "title": "micro:bit",
            "hex": "00ED00",
            "source": "https://microbit.org/"
        },
        {
            "title": "Micro.blog",
            "hex": "FD8308",
            "source": "https://twitter.com/BradEllis/status/943956921886715904"
        },
        {
            "title": "Microgenetics",
            "hex": "FF0000",
            "source": "http://microgenetics.co.uk/"
        },
        {
            "title": "Microsoft",
            "hex": "666666",
            "source": "https://ratnacahayarina.files.wordpress.com/2014/03/microsoft.pdf"
        },
        {
            "title": "Microsoft Access",
            "hex": "A4373A",
            "source": "https://developer.microsoft.com/en-us/fabric#/styles/web/colors/products"
        },
        {
            "title": "Microsoft Azure",
            "hex": "0089D6",
            "source": "https://upload.wikimedia.org/wikipedia/commons/a/a8/Microsoft_Azure_Logo.svg"
        },
        {
            "title": "Microsoft Edge",
            "hex": "0078D7",
            "source": "https://support.microsoft.com/en-us/help/17171/microsoft-edge-get-to-know"
        },
        {
            "title": "Microsoft Excel",
            "hex": "217346",
            "source": "https://developer.microsoft.com/en-us/fabric#/styles/web/colors/products"
        },
        {
            "title": "Microsoft Exchange",
            "hex": "0078D4",
            "source": "https://developer.microsoft.com/en-us/fabric#/styles/web/"
        },
        {
            "title": "Microsoft Office",
            "hex": "D83B01",
            "source": "https://developer.microsoft.com/en-us/microsoft-365"
        },
        {
            "title": "Microsoft OneDrive",
            "hex": "0078D4",
            "source": "https://developer.microsoft.com/en-us/fabric#/styles/web/colors/products"
        },
        {
            "title": "Microsoft OneNote",
            "hex": "7719AA",
            "source": "https://developer.microsoft.com/en-us/fabric#/styles/web/colors/products"
        },
        {
            "title": "Microsoft Outlook",
            "hex": "0078D4",
            "source": "https://developer.microsoft.com/en-us/outlook/docs"
        },
        {
            "title": "Microsoft PowerPoint",
            "hex": "B7472A",
            "source": "https://developer.microsoft.com/en-us/fabric#/styles/web/colors/products"
        },
        {
            "title": "Microsoft SharePoint",
            "hex": "0078D4",
            "source": "https://developer.microsoft.com/en-us/fabric#/styles/web/colors/products"
        },
        {
            "title": "Microsoft SQL Server",
            "hex": "CC2927",
            "source": "https://de.wikipedia.org/wiki/Microsoft_SQL_Server"
        },
        {
            "title": "Microsoft Teams",
            "hex": "6264A7",
            "source": "https://developer.microsoft.com/en-us/fabric#/styles/web/colors/products"
        },
        {
            "title": "Microsoft Visio",
            "hex": "3955A3",
            "source": "https://developer.microsoft.com/en-us/fabric#/styles/web/colors/products"
        },
        {
            "title": "Microsoft Word",
            "hex": "2B579A",
            "source": "https://developer.microsoft.com/en-us/fabric#/styles/web/colors/products"
        },
        {
            "title": "MicroStrategy",
            "hex": "D9232E",
            "source": "https://www.microstrategy.com/us/company/press-kit"
        },
        {
            "title": "MIDI",
            "hex": "000000",
            "source": "https://en.wikipedia.org/wiki/MIDI"
        },
        {
            "title": "Minds",
            "hex": "FED12F",
            "source": "https://www.minds.com/"
        },
        {
            "title": "Minetest",
            "hex": "53AC56",
            "source": "https://www.minetest.net/"
        },
        {
            "title": "Minutemailer",
            "hex": "3ABFE6",
            "source": "https://minutemailer.com/press"
        },
        {
            "title": "Mitsubishi",
            "hex": "E60012",
            "source": "https://www.mitsubishi.com/"
        },
        {
            "title": "Mix",
            "hex": "FF8126",
            "source": "https://mix.com"
        },
        {
            "title": "Mixcloud",
            "hex": "314359",
            "source": "https://www.mixcloud.com/branding"
        },
        {
            "title": "Mixer",
            "hex": "002050",
            "source": "https://github.com/mixer/branding-kit/"
        },
        {
            "title": "Mocha",
            "hex": "8D6748",
            "source": "https://mochajs.org/"
        },
        {
            "title": "Mojang",
            "hex": "DB1F29",
            "source": "https://www.mojang.com/"
        },
        {
            "title": "Moleculer",
            "hex": "3CAFCE",
            "source": "https://moleculer.services/"
        },
        {
            "title": "Monero",
            "hex": "FF6600",
            "source": "https://getmonero.org"
        },
        {
            "title": "MongoDB",
            "hex": "47A248",
            "source": "https://www.mongodb.com/pressroom"
        },
        {
            "title": "Monkey tie",
            "hex": "FFC619",
            "source": "https://www.monkey-tie.com/presse"
        },
        {
            "title": "Monogram",
            "hex": "FDB22A",
            "source": "http://monogram.me"
        },
        {
            "title": "Monster",
            "hex": "6E46AE",
            "source": "https://www.monster.com/"
        },
        {
            "title": "Monzo",
            "hex": "14233C",
            "source": "https://monzo.com/press/"
        },
        {
            "title": "Moo",
            "hex": "00945E",
            "source": "https://www.moo.com/uk/about/press.html"
        },
        {
            "title": "Mozilla",
            "hex": "000000",
            "source": "https://mozilla.ninja/our-logo"
        },
        {
            "title": "Mozilla Firefox",
            "hex": "FF7139",
            "source": "https://mozilla.design/firefox/logos-usage/"
        },
        {
            "title": "Mozilla Thunderbird",
            "hex": "0A84FF",
            "source": "https://demo.identihub.co/thunderbird"
        },
        {
            "title": "MTA",
            "hex": "0039A6",
            "source": "https://mta.info/"
        },
        {
            "title": "MTR",
            "hex": "AC2E45",
            "source": "https://commons.wikimedia.org/wiki/File:MTR_(logo_with_text).svg"
        },
        {
            "title": "MuseScore",
            "hex": "1A70B8",
            "source": "https://musescore.org/en/about/logos-and-graphics"
        },
        {
            "title": "MX Linux",
            "hex": "000000",
            "source": "https://mxlinux.org/art/"
        },
        {
            "title": "Myspace",
            "hex": "030303",
            "source": "https://myspace.com/pressroom/assetslogos"
        },
        {
            "title": "MySQL",
            "hex": "4479A1",
            "source": "https://www.mysql.com/about/legal/logos.html"
        },
        {
            "title": "NativeScript",
            "hex": "3655FF",
            "source": "https://docs.nativescript.org/"
        },
        {
            "title": "NDR",
            "hex": "0C1754",
            "source": "https://www.ndr.de/"
        },
        {
            "title": "NEC",
            "hex": "1414A0",
            "source": "https://commons.wikimedia.org/wiki/File:NEC_logo.svg"
        },
        {
            "title": "Neo4j",
            "hex": "008CC1",
            "source": "https://neo4j.com/style-guide/"
        },
        {
            "title": "Neovim",
            "hex": "57A143",
            "source": "https://github.com/neovim/neovim.github.io/tree/master/logos"
        },
        {
            "title": "NetApp",
            "hex": "0067C5",
            "source": "http://www.netapp.com/"
        },
        {
            "title": "Netflix",
            "hex": "E50914",
            "source": "https://commons.wikimedia.org/wiki/File:Netflix_2014_logo.svg"
        },
        {
            "title": "Netlify",
            "hex": "00C7B7",
            "source": "https://www.netlify.com/press/"
        },
        {
            "title": "New York Times",
            "hex": "000000",
            "source": "https://www.nytimes.com/"
        },
        {
            "title": "Next.js",
            "hex": "000000",
            "source": "https://nextjs.org/"
        },
        {
            "title": "Nextcloud",
            "hex": "0082C9",
            "source": "https://nextcloud.com/press/"
        },
        {
            "title": "Nextdoor",
            "hex": "00B246",
            "source": "https://nextdoor.com/newsroom/"
        },
        {
            "title": "NFC",
            "hex": "002E5F",
            "source": "https://nfc-forum.org/our-work/nfc-branding/n-mark/guidelines-and-brand-assets/"
        },
        {
            "title": "NGINX",
            "hex": "269539",
            "source": "https://www.nginx.com/"
        },
        {
            "title": "niconico",
            "hex": "231815",
            "source": "https://www.nicovideo.jp/"
        },
        {
            "title": "Nim",
            "hex": "FFE953",
            "source": "https://nim-lang.org"
        },
        {
            "title": "Nintendo",
            "hex": "8F8F8F",
            "source": "https://en.wikipedia.org/wiki/Nintendo#/media/File:Nintendo.svg"
        },
        {
            "title": "Nintendo 3DS",
            "hex": "D12228",
            "source": "https://www.nintendo.de/"
        },
        {
            "title": "Nintendo GameCube",
            "hex": "6A5FBB",
            "source": "https://www.nintendo.com/consumer/systems/nintendogamecube/index.jsp"
        },
        {
            "title": "Nintendo Network",
            "hex": "FF7D00",
            "source": "https://accounts.nintendo.com/login"
        },
        {
            "title": "Nintendo Switch",
            "hex": "E60012",
            "source": "http://www.nintendo.co.uk/"
        },
        {
            "title": "Nissan",
            "hex": "C3002F",
            "source": "https://commons.wikimedia.org/wiki/File:Nissan-logo.svg"
        },
        {
            "title": "NixOS",
            "hex": "5277C3",
            "source": "https://github.com/NixOS/nixos-homepage/tree/master/logo"
        },
        {
            "title": "Node-RED",
            "hex": "8F0000",
            "source": "https://nodered.org/about/resources/"
        },
        {
            "title": "Node.js",
            "hex": "339933",
            "source": "https://nodejs.org/en/about/resources/"
        },
        {
            "title": "Nodemon",
            "hex": "76D04B",
            "source": "https://nodemon.io/"
        },
        {
            "title": "Nokia",
            "hex": "124191",
            "source": "https://www.nokia.com/"
        },
        {
            "title": "Notion",
            "hex": "000000",
            "source": "https://www.notion.so/"
        },
        {
            "title": "Notist",
            "hex": "333333",
            "source": "https://noti.st/"
        },
        {
            "title": "NPM",
            "hex": "CB3837",
            "source": "https://github.com/npm/logos"
        },
        {
            "title": "Nucleo",
            "hex": "766DCC",
            "source": "https://nucleoapp.com/wp-content/themes/nucleo-webapp-12/img/logo.svg"
        },
        {
            "title": "NuGet",
            "hex": "004880",
            "source": "https://github.com/NuGet/Media"
        },
        {
            "title": "Nuke",
            "hex": "000000",
            "source": "https://www.foundry.com/products/nuke"
        },
        {
            "title": "Nutanix",
            "hex": "024DA1",
            "source": "https://www.nutanix.com/content/dam/nutanix/en/cmn/documents/nutanix-brandbook.pdf"
        },
        {
            "title": "Nuxt.js",
            "hex": "00C58E",
            "source": "https://nuxtjs.org/"
        },
        {
            "title": "NVIDIA",
            "hex": "76B900",
            "source": "https://www.nvidia.com/etc/designs/nvidiaGDC/clientlibs_base/images/NVIDIA-Logo.svg"
        },
        {
            "title": "OBS Studio",
            "hex": "302E31",
            "source": "https://upload.wikimedia.org/wikipedia/commons/7/78/OBS.svg"
        },
        {
            "title": "OCaml",
            "hex": "EC6813",
            "source": "http://ocaml.org/img/OCaml_Sticker.svg"
        },
        {
            "title": "Octave",
            "hex": "0790C0",
            "source": "https://www.gnu.org/software/octave/"
        },
        {
            "title": "Octopus Deploy",
            "hex": "2F93E0",
            "source": "https://octopus.com/company/brand"
        },
        {
            "title": "Oculus",
            "hex": "1C1E20",
            "source": "https://www.oculus.com/en-us/press-kit"
        },
        {
            "title": "Odnoklassniki",
            "hex": "F4731C",
            "source": "http://v.ok.ru/logo.html"
        },
        {
            "title": "OnStar",
            "hex": "003D7D",
            "source": "https://www.onstar.com/"
        },
        {
            "title": "Opel",
            "hex": "F7D900",
            "source": "https://de.wikipedia.org/wiki/Opel"
        },
        {
            "title": "Open Access",
            "hex": "F68212",
            "source": "https://commons.wikimedia.org/wiki/File:Open_Access_logo_PLoS_white.svg"
        },
        {
            "title": "Open Collective",
            "hex": "7FADF2",
            "source": "https://docs.opencollective.com/help/about#media-logo"
        },
        {
            "title": "Open Containers Initiative",
            "hex": "262261",
            "source": "https://github.com/opencontainers/artwork/tree/master/oci/icon"
        },
        {
            "title": "Open Source Initiative",
            "hex": "3DA639",
            "source": "https://opensource.org/logo-usage-guidelines"
        },
        {
            "title": "OpenAPI Initiative",
            "hex": "6BA539",
            "source": "https://www.openapis.org/faq/style-guide"
        },
        {
            "title": "OpenBSD",
            "hex": "F2CA30",
            "source": "https://en.wikipedia.org/wiki/OpenBSD"
        },
        {
            "title": "OpenGL",
            "hex": "5586A4",
            "source": "https://www.khronos.org/legal/trademarks/"
        },
        {
            "title": "OpenID",
            "hex": "F78C40",
            "source": "https://openid.net/add-openid/logos/"
        },
        {
            "title": "OpenSSL",
            "hex": "721412",
            "source": "https://www.openssl.org/"
        },
        {
            "title": "OpenStack",
            "hex": "ED1944",
            "source": "https://www.openstack.org/brand/openstack-logo/"
        },
        {
            "title": "OpenStreetMap",
            "hex": "7EBC6F",
            "source": "https://www.openstreetmap.org"
        },
        {
            "title": "openSUSE",
            "hex": "73BA25",
            "source": "https://en.opensuse.org/Portal:Artwork"
        },
        {
            "title": "OpenVPN",
            "hex": "EA7E20",
            "source": "https://openvpn.net/wp-content/themes/openvpn/assets/images/logo.svg"
        },
        {
            "title": "Opera",
            "hex": "FF1B2D",
            "source": "https://github.com/operasoftware/logo"
        },
        {
            "title": "Opsgenie",
            "hex": "172B4D",
            "source": "https://www.atlassian.com/company/news/press-kit"
        },
        {
            "title": "OpsLevel",
            "hex": "1890FF",
            "source": "https://www.opslevel.com/"
        },
        {
            "title": "Oracle",
            "hex": "F80000",
            "source": "https://www.oracle.com/webfolder/s/brand/identity/index.html"
        },
        {
            "title": "ORCID",
            "hex": "A6CE39",
            "source": "https://orcid.org/trademark-and-id-display-guidelines"
        },
        {
            "title": "Origin",
            "hex": "F56C2D",
            "source": "https://www.origin.com/gbr/en-us/store"
        },
        {
            "title": "Oshkosh",
            "hex": "E6830F",
            "source": "https://oshkoshdefense.com/media/photos/"
        },
        {
            "title": "OSMC",
            "hex": "17394A",
            "source": "https://github.com/osmc/osmc/tree/master/assets"
        },
        {
            "title": "Overcast",
            "hex": "FC7E0F",
            "source": "https://overcast.fm"
        },
        {
            "title": "Overleaf",
            "hex": "47A141",
            "source": "https://www.overleaf.com/for/press/media-resources"
        },
        {
            "title": "OVH",
            "hex": "123F6D",
            "source": "https://www.ovh.com/fr/news/logo-ovh.xml"
        },
        {
            "title": "Pagekit",
            "hex": "212121",
            "source": "https://pagekit.com/logo-guide"
        },
        {
            "title": "PagSeguro",
            "hex": "FFC801",
            "source": "https://pagseguro.uol.com.br/"
        },
        {
            "title": "Palantir",
            "hex": "101113",
            "source": "https://github.com/palantir/conjure/blob/master/docs/media/palantir-logo.svg"
        },
        {
            "title": "Palo Alto Software",
            "hex": "83DA77",
            "source": "https://press.paloalto.com/logos"
        },
        {
            "title": "Pandora",
            "hex": "224099",
            "source": "https://www.pandoraforbrands.com/"
        },
        {
            "title": "Pantheon",
            "hex": "EFD01B",
            "source": "https://projects.invisionapp.com/boards/8UOJQWW2J3G5#/1145336"
        },
        {
            "title": "Parity Substrate",
            "hex": "282828",
            "source": "http://substrate.dev/"
        },
        {
            "title": "Parse.ly",
            "hex": "5BA745",
            "source": "https://www.parse.ly/"
        },
        {
            "title": "Pastebin",
            "hex": "02456C",
            "source": "https://pastebin.com/"
        },
        {
            "title": "Patreon",
            "hex": "F96854",
            "source": "https://www.patreon.com/brand/downloads"
        },
        {
            "title": "PayPal",
            "hex": "00457C",
            "source": "https://www.paypal-marketing.com/html/partner/na/portal-v2/pdf/PP_Masterbrandguidelines_v21_mm.pdf"
        },
        {
            "title": "PeerTube",
            "hex": "F1680D",
            "source": "https://github.com/Chocobozzz/PeerTube/tree/develop/client/src/assets/images"
        },
        {
            "title": "Pepsi",
            "hex": "2151A1",
            "source": "https://commons.wikimedia.org/wiki/File:Pepsi_logo_new.svg"
        },
        {
            "title": "Periscope",
            "hex": "40A4C4",
            "source": "https://www.periscope.tv/press"
        },
        {
            "title": "Perl",
            "hex": "39457E",
            "source": "https://github.com/tpf/marketing-materials/blob/6765c6fd71bc5b123d6c1a77b86e08cdd6376078/images/onion-logo/tpf-logo-onion.svg"
        },
        {
            "title": "Peugeot",
            "hex": "002355",
            "source": "https://www.groupe-psa.com/en/brands-and-services/peugeot/"
        },
        {
            "title": "Pexels",
            "hex": "05A081",
            "source": "https://www.pexels.com/"
        },
        {
            "title": "Phabricator",
            "hex": "4A5F88",
            "source": "https://phacility.com/trademarks/"
        },
        {
            "title": "Photocrowd",
            "hex": "3DAD4B",
            "source": "https://www.photocrowd.com/"
        },
        {
            "title": "PHP",
            "hex": "777BB4",
            "source": "http://php.net/download-logos.php"
        },
        {
            "title": "Pi-hole",
            "hex": "F60D1A",
            "source": "https://github.com/pi-hole/web/"
        },
        {
            "title": "Picarto.TV",
            "hex": "1DA456",
            "source": "https://picarto.tv/site/press"
        },
        {
            "title": "Pinboard",
            "hex": "0000FF",
            "source": "https://commons.wikimedia.org/wiki/File:Feedbin-Icon-share-pinboard.svg"
        },
        {
            "title": "Pingdom",
            "hex": "FFF000",
            "source": "https://tools.pingdom.com"
        },
        {
            "title": "Pingup",
            "hex": "00B1AB",
            "source": "http://pingup.com/resources"
        },
        {
            "title": "Pinterest",
            "hex": "BD081C",
            "source": "https://business.pinterest.com/en/brand-guidelines"
        },
        {
            "title": "Pivotal Tracker",
            "hex": "517A9E",
            "source": "https://www.pivotaltracker.com/branding-guidelines"
        },
        {
            "title": "Pixabay",
            "hex": "2EC66D",
            "source": "https://pixabay.com/service/about/"
        },
        {
            "title": "pixiv",
            "hex": "0096FA",
            "source": "https://www.pixiv.net/terms/?page=brand"
        },
        {
            "title": "PJSIP",
            "hex": "F86001",
            "source": "https://www.pjsip.org/favicon.ico"
        },
        {
            "title": "PlanGrid",
            "hex": "0085DE",
            "source": "https://plangrid.com/en/"
        },
        {
            "title": "Platzi",
            "hex": "98CA3F",
            "source": "https://github.com/PlatziDev/oss/blob/932bd83d43e061e1c38fbc116db31aa6d0145be6/static/logo.svg"
        },
        {
            "title": "Player FM",
            "hex": "C8122A",
            "source": "https://player.fm/"
        },
        {
            "title": "Player.me",
            "hex": "C0379A",
            "source": "https://player.me/p/about-us"
        },
        {
            "title": "PlayStation",
            "hex": "003791",
            "source": "http://uk.playstation.com/media/DPBjbK0o/CECH-4202_4203%20PS3_QSG_GB_Eastern_3_web_vf1.pdf"
        },
        {
            "title": "PlayStation 2",
            "hex": "003791",
            "source": "https://commons.wikimedia.org/wiki/File:PlayStation_2_logo.svg"
        },
        {
            "title": "PlayStation 3",
            "hex": "003791",
            "source": "https://commons.wikimedia.org/wiki/File:PlayStation_3_Logo_neu.svg#/media/File:PS3.svg"
        },
        {
            "title": "PlayStation 4",
            "hex": "003791",
            "source": "https://commons.wikimedia.org/wiki/File:PlayStation_4_logo_and_wordmark.svg"
        },
        {
            "title": "PlayStation Vita",
            "hex": "003791",
            "source": "https://commons.wikimedia.org/wiki/File:PlayStation_Vita_logo.svg"
        },
        {
            "title": "Pleroma",
            "hex": "FBA457",
            "source": "https://pleroma.social/"
        },
        {
            "title": "Plesk",
            "hex": "52BBE6",
            "source": "https://www.plesk.com/brand/"
        },
        {
            "title": "Plex",
            "hex": "E5A00D",
            "source": "http://brand.plex.tv/d/qxmJ3odkK0fj/plex-style-guide"
        },
        {
            "title": "Pluralsight",
            "hex": "F15B2A",
            "source": "https://www.pluralsight.com/newsroom/brand-assets"
        },
        {
            "title": "Plurk",
            "hex": "FF574D",
            "source": "https://www.plurk.com/brandInfo"
        },
        {
            "title": "Plus Codes",
            "hex": "57C4D2",
            "source": "https://plus.codes/"
        },
        {
            "title": "Pocket",
            "hex": "EF3F56",
            "source": "https://getpocket.com/blog/press/"
        },
        {
            "title": "Pocket Casts",
            "hex": "F43E37",
            "source": "https://blog.pocketcasts.com/press/"
        },
        {
            "title": "Pokémon",
            "hex": "FFCB05",
            "source": "https://commons.wikimedia.org/wiki/File:International_Pok%C3%A9mon_logo.svg"
        },
        {
            "title": "Poly",
            "hex": "EB3C00",
            "source": "https://www.poly.com/"
        },
        {
            "title": "Polymer Project",
            "hex": "FF4470",
            "source": "https://github.com/Polymer/polymer-project.org/tree/master/app/images/logos"
        },
        {
            "title": "Porsche",
            "hex": "B12B28",
            "source": "https://www.porsche.com/"
        },
        {
            "title": "PostCSS",
            "hex": "DD3A0A",
            "source": "https://postcss.org/"
        },
        {
            "title": "PostgreSQL",
            "hex": "336791",
            "source": "https://wiki.postgresql.org/wiki/Logo"
        },
        {
            "title": "Postman",
            "hex": "FF6C37",
            "source": "https://www.getpostman.com/resources/media-assets/"
        },
        {
            "title": "Postwoman",
            "hex": "50FA7B",
            "source": "https://github.com/liyasthomas/postwoman"
        },
        {
            "title": "POWERS",
            "hex": "D21F3C",
            "source": "https://www.powerswhiskey.com/"
        },
        {
            "title": "PowerShell",
            "hex": "5391FE",
            "source": "https://github.com/PowerShell/PowerShell"
        },
        {
            "title": "pr.co",
            "hex": "0080FF",
            "source": "https://www.pr.co/"
        },
        {
            "title": "pre-commit",
            "hex": "FAB040",
            "source": "https://github.com/pre-commit/pre-commit.github.io"
        },
        {
            "title": "PrestaShop",
            "hex": "DF0067",
            "source": "https://www.prestashop.com/en/media-kit"
        },
        {
            "title": "Prettier",
            "hex": "F7B93E",
            "source": "https://github.com/prettier/prettier-logo/tree/master/images"
        },
        {
            "title": "Prezi",
            "hex": "3181FF",
            "source": "https://prezi.com/press/kit/"
        },
        {
            "title": "Prismic",
            "hex": "484A7A",
            "source": "https://prismic.io/"
        },
        {
            "title": "Probot",
            "hex": "00B0D8",
            "source": "https://github.com/probot/probot"
        },
        {
            "title": "ProcessWire",
            "hex": "EF145F",
            "source": "https://github.com/processwire"
        },
        {
            "title": "Product Hunt",
            "hex": "DA552F",
            "source": "https://www.producthunt.com/branding"
        },
        {
            "title": "Prometheus",
            "hex": "E6522C",
            "source": "https://prometheus.io/"
        },
        {
            "title": "ProSieben",
            "hex": "E6000F",
            "source": "https://www.prosieben.de/"
        },
        {
            "title": "Proto.io",
            "hex": "34A7C1",
            "source": "https://proto.io/en/presskit"
        },
        {
            "title": "protocols.io",
            "hex": "4D9FE7",
            "source": "https://www.protocols.io/brand"
        },
        {
            "title": "ProtonMail",
            "hex": "8B89CC",
            "source": "https://protonmail.com/media-kit"
        },
        {
            "title": "Proxmox",
            "hex": "E57000",
            "source": "https://www.proxmox.com/en/news/media-kit"
        },
        {
            "title": "Publons",
            "hex": "336699",
            "source": "https://publons.com/about/logos"
        },
        {
            "title": "Puppet",
            "hex": "FFAE1A",
            "source": "https://puppet.com/company/press-room/"
        },
        {
            "title": "PureScript",
            "hex": "14161A",
            "source": "https://github.com/purescript/logo"
        },
        {
            "title": "PyPI",
            "hex": "3775A9",
            "source": "https://pypi.org/"
        },
        {
            "title": "Python",
            "hex": "3776AB",
            "source": "https://www.python.org/community/logos/"
        },
        {
            "title": "PyTorch",
            "hex": "EE4C2C",
            "source": "https://github.com/pytorch/pytorch/tree/master/docs/source/_static/img"
        },
        {
            "title": "PyUp",
            "hex": "9F55FF",
            "source": "https://pyup.io/"
        },
        {
            "title": "Qantas",
            "hex": "E40000",
            "source": "https://freight.qantas.com/"
        },
        {
            "title": "QEMU",
            "hex": "FF6600",
            "source": "https://wiki.qemu.org/Logo"
        },
        {
            "title": "Qgis",
            "hex": "589632",
            "source": "https://www.qgis.org/en/site/getinvolved/styleguide.html"
        },
        {
            "title": "Qi",
            "hex": "000000",
            "source": "https://www.wirelesspowerconsortium.com/knowledge-base/retail/qi-logo-guidelines-and-artwork.html"
        },
        {
            "title": "Qiita",
            "hex": "55C500",
            "source": "https://www.qiita.com"
        },
        {
            "title": "QIWI",
            "hex": "FF8C00",
            "source": "https://qiwi.com/"
        },
        {
            "title": "Qualcomm",
            "hex": "3253DC",
            "source": "https://www.qualcomm.com"
        },
        {
            "title": "Qualtrics",
            "hex": "00B4EF",
            "source": "https://www.qualtrics.com/brand-book/"
        },
        {
            "title": "Quantcast",
            "hex": "1E262C",
            "source": "http://branding.quantcast.com/logouse/"
        },
        {
            "title": "Quantopian",
            "hex": "C51E25",
            "source": "https://www.quantopian.com/about"
        },
        {
            "title": "Quarkus",
            "hex": "4695EB",
            "source": "https://design.jboss.org/quarkus/"
        },
        {
            "title": "Quest",
            "hex": "FB4F14",
            "source": "https://www.quest.com/legal/trademark-information.aspx"
        },
        {
            "title": "QuickTime",
            "hex": "1C69F0",
            "source": "https://support.apple.com/quicktime"
        },
        {
            "title": "Quip",
            "hex": "F27557",
            "source": "https://quip.com/"
        },
        {
            "title": "Quora",
            "hex": "B92B27",
            "source": "https://www.quora.com"
        },
        {
            "title": "Qwiklabs",
            "hex": "F5CD0E",
            "source": "https://www.qwiklabs.com"
        },
        {
            "title": "Qzone",
            "hex": "FECE00",
            "source": "https://qzone.qq.com/"
        },
        {
            "title": "R",
            "hex": "276DC3",
            "source": "https://www.r-project.org/logo/"
        },
        {
            "title": "RabbitMQ",
            "hex": "FF6600",
            "source": "https://www.rabbitmq.com/"
        },
        {
            "title": "RadioPublic",
            "hex": "CE262F",
            "source": "https://help.radiopublic.com/hc/en-us/articles/360002546754-RadioPublic-logos"
        },
        {
            "title": "Rails",
            "hex": "CC0000",
            "source": "http://rubyonrails.org/images/rails-logo.svg"
        },
        {
            "title": "Raspberry Pi",
            "hex": "C51A4A",
            "source": "https://www.raspberrypi.org/trademark-rules"
        },
        {
            "title": "React",
            "hex": "61DAFB",
            "source": "https://facebook.github.io/react/"
        },
        {
            "title": "React Router",
            "hex": "CA4245",
            "source": "https://reacttraining.com/react-router/"
        },
        {
            "title": "ReactOS",
            "hex": "0088CC",
            "source": "https://github.com/reactos/press-media"
        },
        {
            "title": "Read the Docs",
            "hex": "8CA1AF",
            "source": "https://github.com/rtfd/readthedocs.org/blob/master/media/readthedocsbranding.ai"
        },
        {
            "title": "Realm",
            "hex": "39477F",
            "source": "https://realm.io/press"
        },
        {
            "title": "Reason",
            "hex": "DD4B39",
            "source": "https://reasonml.github.io/img/reason.svg"
        },
        {
            "title": "Reason Studios",
            "hex": "FFFFFF",
            "source": "https://www.reasonstudios.com/press"
        },
        {
            "title": "Red Hat",
            "hex": "EE0000",
            "source": "https://www.redhat.com/en/about/brand/new-brand/details"
        },
        {
            "title": "Red Hat Open Shift",
            "hex": "EE0000",
            "source": "https://www.openshift.com/"
        },
        {
            "title": "Redbubble",
            "hex": "E41321",
            "source": "https://www.redbubble.com/explore/client/4196122a442ab3f429ec802f71717465.svg"
        },
        {
            "title": "Reddit",
            "hex": "FF4500",
            "source": "https://www.redditinc.com/brand"
        },
        {
            "title": "Redis",
            "hex": "DC382D",
            "source": "https://www.redislabs.com/brand-guidelines/"
        },
        {
            "title": "Redux",
            "hex": "764ABC",
            "source": "https://github.com/reactjs/redux/tree/master/logo"
        },
        {
            "title": "Renault",
            "hex": "FFCC33",
            "source": "https://en.wikipedia.org/wiki/File:Renault_F1_Team_logo_2019.svg"
        },
        {
            "title": "Renren",
            "hex": "217DC6",
            "source": "https://seeklogo.com/vector-logo/184137/renren-inc"
        },
        {
            "title": "repl.it",
            "hex": "667881",
            "source": "https://repl.it/"
        },
        {
            "title": "ResearchGate",
            "hex": "00CCBB",
            "source": "https://c5.rgstatic.net/m/428059296771819/images/favicon/favicon.svg"
        },
        {
            "title": "RetroArch",
            "hex": "000000",
            "source": "https://github.com/libretro/RetroArch/blob/b01aabf7d1f025999ad0f7812e6e6816d011e631/media/retroarch.svg"
        },
        {
            "title": "ReverbNation",
            "hex": "E43526",
            "source": "https://www.reverbnation.com"
        },
        {
            "title": "Rhinoceros",
            "hex": "801010",
            "source": "https://www.rhino3d.com/"
        },
        {
            "title": "Riot",
            "hex": "368BD6",
            "source": "https://about.riot.im/"
        },
        {
            "title": "Riot Games",
            "hex": "D32936",
            "source": "https://www.riotgames.com/en/press"
        },
        {
            "title": "Ripple",
            "hex": "0085C0",
            "source": "https://www.ripple.com/media-kit/"
        },
        {
            "title": "Riseup",
            "hex": "5E9EE3",
            "source": "https://riseup.net/en/about-us/images"
        },
        {
            "title": "Roku",
            "hex": "662D91",
            "source": "https://www.roku.com/"
        },
        {
            "title": "rollup.js",
            "hex": "EC4A3F",
            "source": "https://rollupjs.org/"
        },
        {
            "title": "Roots",
            "hex": "525DDC",
            "source": "https://roots.io/"
        },
        {
            "title": "Roundcube",
            "hex": "37BEFF",
            "source": "https://roundcube.net/images/roundcube_logo_icon.svg"
        },
        {
            "title": "RSS",
            "hex": "FFA500",
            "source": "https://en.wikipedia.org/wiki/Feed_icon"
        },
        {
            "title": "RStudio",
            "hex": "75AADB",
            "source": "https://www.rstudio.com/about/logos/"
        },
        {
            "title": "RTLZWEI",
            "hex": "00BCF6",
            "source": "https://www.rtl2.de/"
        },
        {
            "title": "Ruby",
            "hex": "CC342D",
            "source": "https://www.ruby-lang.org/en/about/logo/"
        },
        {
            "title": "RubyGems",
            "hex": "E9573F",
            "source": "https://rubygems.org/pages/about"
        },
        {
            "title": "Runkeeper",
            "hex": "2DC9D7",
            "source": "https://runkeeper.com/partnerships"
        },
        {
            "title": "Rust",
            "hex": "000000",
            "source": "https://www.rust-lang.org/"
        },
        {
            "title": "Ryanair",
            "hex": "073590",
            "source": "https://corporate.ryanair.com/media-centre/stock-images-gallery/#album-container-3"
        },
        {
            "title": "Safari",
            "hex": "000000",
            "source": "https://images.techhive.com/images/article/2014/11/safari-favorites-100530680-large.jpg"
        },
        {
            "title": "Sahibinden",
            "hex": "FFE800",
            "source": "https://www.sahibinden.com/favicon.ico"
        },
        {
            "title": "Salesforce",
            "hex": "00A1E0",
            "source": "https://www.salesforce.com/"
        },
        {
            "title": "SaltStack",
            "hex": "00EACE",
            "source": "https://www.saltstack.com/resources/brand/"
        },
        {
            "title": "Samsung",
            "hex": "1428A0",
            "source": "https://www.samsung.com/us"
        },
        {
            "title": "Samsung Pay",
            "hex": "1428A0",
            "source": "https://pay.samsung.com/developers/resource/brand"
        },
        {
            "title": "SAP",
            "hex": "008FD3",
            "source": "https://support.sap.com/content/dam/support/sap-logo.svg"
        },
        {
            "title": "Sass",
            "hex": "CC6699",
            "source": "http://sass-lang.com/styleguide/brand"
        },
        {
            "title": "Sat.1",
            "hex": "047DA3",
            "source": "https://www.prosiebensat1.com/presse/downloads/logos"
        },
        {
            "title": "Sauce Labs",
            "hex": "E2231A",
            "source": "https://saucelabs.com/"
        },
        {
            "title": "Scala",
            "hex": "DC322F",
            "source": "https://www.scala-lang.org/"
        },
        {
            "title": "Scaleway",
            "hex": "4F0599",
            "source": "https://www.scaleway.com"
        },
        {
            "title": "Scania",
            "hex": "041E42",
            "source": "https://www.scania.com/"
        },
        {
            "title": "Scribd",
            "hex": "1A7BBA",
            "source": "https://www.scribd.com"
        },
        {
            "title": "Scrutinizer CI",
            "hex": "8A9296",
            "source": "https://scrutinizer-ci.com"
        },
        {
            "title": "Seagate",
            "hex": "72BE4F",
            "source": "https://www.seagate.com"
        },
        {
            "title": "SEAT",
            "hex": "33302E",
            "source": "https://www.seat.es/"
        },
        {
            "title": "Sega",
            "hex": "0089CF",
            "source": "https://en.wikipedia.org/wiki/Sega#/media/File:Sega_logo.svg"
        },
        {
            "title": "Sellfy",
            "hex": "21B352",
            "source": "https://sellfy.com/about/"
        },
        {
            "title": "Semantic Web",
            "hex": "005A9C",
            "source": "https://www.w3.org/2007/10/sw-logos.html"
        },
        {
            "title": "Semaphore CI",
            "hex": "19A974",
            "source": "https://semaphoreci.com/"
        },
        {
            "title": "Sencha",
            "hex": "86BC40",
            "source": "http://design.sencha.com/"
        },
        {
            "title": "Sensu",
            "hex": "89C967",
            "source": "https://github.com/sensu/sensu-go/blob/master/dashboard/src/assets/logo/graphic/green.svg"
        },
        {
            "title": "Sentry",
            "hex": "FB4226",
            "source": "https://sentry.io/branding/"
        },
        {
            "title": "Server Fault",
            "hex": "E7282D",
            "source": "http://stackoverflow.com/company/logos"
        },
        {
            "title": "Serverless",
            "hex": "FD5750",
            "source": "https://serverless.com/"
        },
        {
            "title": "Shazam",
            "hex": "0088FF",
            "source": "https://brandfolder.com/shazam"
        },
        {
            "title": "Shell",
            "hex": "FFD500",
            "source": "https://en.wikipedia.org/wiki/File:Shell_logo.svg"
        },
        {
            "title": "Shopify",
            "hex": "7AB55C",
            "source": "https://press.shopify.com/brand"
        },
        {
            "title": "Shopware",
            "hex": "189EFF",
            "source": "https://www.shopware.com/en/press/press-material/"
        },
        {
            "title": "Showpad",
            "hex": "2D2E83",
            "source": "https://www.showpad.com/"
        },
        {
            "title": "Siemens",
            "hex": "009999",
            "source": "https://siemens.com/"
        },
        {
            "title": "Signal",
            "hex": "2592E9",
            "source": "https://play.google.com/store/apps/details?id=org.thoughtcrime.securesms"
        },
        {
            "title": "Simple Icons",
            "hex": "111111",
            "source": "https://simpleicons.org/"
        },
        {
            "title": "Sina Weibo",
            "hex": "E6162D",
            "source": "https://en.wikipedia.org/wiki/Sina_Weibo"
        },
        {
            "title": "SitePoint",
            "hex": "258AAF",
            "source": "http://www.sitepoint.com"
        },
        {
            "title": "Sketch",
            "hex": "F7B500",
            "source": "https://www.sketch.com/press/"
        },
        {
            "title": "Skillshare",
            "hex": "17C5CB",
            "source": "https://company-89494.frontify.com/d/Tquwc3XMiaBb/skillshare-style-guide"
        },
        {
            "title": "ŠKODA",
            "hex": "4BA82E",
            "source": "https://en.wikipedia.org/wiki/File:Skoda_Auto_logo_(2011).svg"
        },
        {
            "title": "Skyliner",
            "hex": "2FCEA0",
            "source": "https://www.skyliner.io/help"
        },
        {
            "title": "Skype",
            "hex": "00AFF0",
            "source": "http://blogs.skype.com/?attachment_id=56273"
        },
        {
            "title": "Skype for Business",
            "hex": "00AFF0",
            "source": "https://en.wikipedia.org/wiki/Skype_for_Business_Server"
        },
        {
            "title": "Slack",
            "hex": "4A154B",
            "source": "https://slack.com/brand-guidelines"
        },
        {
            "title": "Slackware",
            "hex": "000000",
            "source": "https://en.wikipedia.org/wiki/Slackware"
        },
        {
            "title": "Slashdot",
            "hex": "026664",
            "source": "https://commons.wikimedia.org/wiki/File:Slashdot_wordmark_and_logo.svg"
        },
        {
            "title": "SlickPic",
            "hex": "FF880F",
            "source": "https://www.slickpic.com/"
        },
        {
            "title": "Slides",
            "hex": "E4637C",
            "source": "https://slides.com/about"
        },
        {
            "title": "smart",
            "hex": "FABC0C",
            "source": "https://www.smart.com/gb/en/models/eq-fortwo-coupe"
        },
        {
            "title": "SmartThings",
            "hex": "15BFFF",
            "source": "https://www.smartthings.com/press-kit"
        },
        {
            "title": "Smashing Magazine",
            "hex": "E85C33",
            "source": "https://www.smashingmagazine.com/"
        },
        {
            "title": "SmugMug",
            "hex": "6DB944",
            "source": "https://help.smugmug.com/using-smugmug's-logo-HJulJePkEBf"
        },
        {
            "title": "Snapchat",
            "hex": "FFFC00",
            "source": "https://www.snapchat.com/brand-guidelines"
        },
        {
            "title": "Snapcraft",
            "hex": "82BEA0",
            "source": "https://github.com/snapcore/snap-store-badges"
        },
        {
            "title": "Snyk",
            "hex": "4C4A73",
            "source": "https://snyk.io/press-kit"
        },
        {
            "title": "Society6",
            "hex": "000000",
            "source": "https://blog.society6.com/app/themes/society6/dist/images/mark.svg"
        },
        {
            "title": "Socket.io",
            "hex": "010101",
            "source": "https://socket.io"
        },
        {
            "title": "Sogou",
            "hex": "FB6022",
            "source": "https://www.sogou.com/"
        },
        {
            "title": "Solus",
            "hex": "5294E2",
            "source": "https://getsol.us/branding/"
        },
        {
            "title": "SonarCloud",
            "hex": "F3702A",
            "source": "https://sonarcloud.io/about"
        },
        {
            "title": "SonarLint",
            "hex": "CC2026",
            "source": "https://github.com/SonarSource/sonarlint-website/"
        },
        {
            "title": "SonarQube",
            "hex": "4E9BCD",
            "source": "https://www.sonarqube.org/logos/"
        },
        {
            "title": "SonarSource",
            "hex": "CB3032",
            "source": "https://www.sonarsource.com/"
        },
        {
            "title": "Songkick",
            "hex": "F80046",
            "source": "http://blog.songkick.com/media-assets"
        },
        {
            "title": "SonicWall",
            "hex": "FF6600",
            "source": "https://brandfolder.com/sonicwall/sonicwall-external"
        },
        {
            "title": "Sonos",
            "hex": "000000",
            "source": "https://www.sonos.com/en-gb/home"
        },
        {
            "title": "SoundCloud",
            "hex": "FF3300",
            "source": "https://soundcloud.com/press"
        },
        {
            "title": "Source Engine",
            "hex": "F79A10",
            "source": "https://developer.valvesoftware.com/favicon.ico"
        },
        {
            "title": "SourceForge",
            "hex": "FF6600",
            "source": "https://sourceforge.net/"
        },
        {
            "title": "Sourcegraph",
            "hex": "00B4F2",
            "source": "https://github.com/sourcegraph/about"
        },
        {
            "title": "Spacemacs",
            "hex": "9266CC",
            "source": "http://spacemacs.org/"
        },
        {
            "title": "SpaceX",
            "hex": "005288",
            "source": "https://www.spacex.com/sites/all/themes/spacex2012/images/logo.svg"
        },
        {
            "title": "SparkFun",
            "hex": "E53525",
            "source": "https://www.sparkfun.com/brand_assets"
        },
        {
            "title": "SparkPost",
            "hex": "FA6423",
            "source": "https://www.sparkpost.com/"
        },
        {
            "title": "SPDX",
            "hex": "4398CC",
            "source": "https://spdx.org/Resources"
        },
        {
            "title": "Speaker Deck",
            "hex": "339966",
            "source": "https://speakerdeck.com/"
        },
        {
            "title": "Spectrum",
            "hex": "7B16FF",
            "source": "https://spectrum.chat"
        },
        {
            "title": "Spinnaker",
            "hex": "139BB4",
            "source": "https://github.com/spinnaker/spinnaker.github.io/tree/master/assets/images"
        },
        {
            "title": "Spinrilla",
            "hex": "460856",
            "source": "https://spinrilla.com"
        },
        {
            "title": "Splunk",
            "hex": "000000",
            "source": "https://www.splunk.com/"
        },
        {
            "title": "Spotify",
            "hex": "1ED760",
            "source": "https://developer.spotify.com/design"
        },
        {
            "title": "Spotlight",
            "hex": "352A71",
            "source": "https://www.spotlight.com/"
        },
        {
            "title": "Spreaker",
            "hex": "F5C300",
            "source": "http://www.spreaker.com/press"
        },
        {
            "title": "Spring",
            "hex": "6DB33F",
            "source": "https://spring.io/trademarks"
        },
        {
            "title": "Sprint",
            "hex": "FFCE0A",
            "source": "https://www.sprint.com/"
        },
        {
            "title": "Square",
            "hex": "3E4348",
            "source": "https://squareup.com/"
        },
        {
            "title": "Square Enix",
            "hex": "ED1C24",
            "source": "https://www.square-enix.com/"
        },
        {
            "title": "Squarespace",
            "hex": "000000",
            "source": "http://squarespace.com/brand-guidelines"
        },
        {
            "title": "Stack Exchange",
            "hex": "1E5397",
            "source": "http://stackoverflow.com/company/logos"
        },
        {
            "title": "Stack Overflow",
            "hex": "FE7A16",
            "source": "http://stackoverflow.com"
        },
        {
            "title": "Stackbit",
            "hex": "3EB0FD",
            "source": "https://www.stackbit.com/"
        },
        {
            "title": "StackPath",
            "hex": "000000",
            "source": "https://www.stackpath.com/company/logo-and-branding/"
        },
        {
            "title": "StackShare",
            "hex": "0690FA",
            "source": "https://stackshare.io/branding"
        },
        {
            "title": "Stadia",
            "hex": "CD2640",
            "source": "https://stadia.dev"
        },
        {
            "title": "Staffbase",
            "hex": "00A4FD",
            "source": "https://staffbase.com/en/about/press-assets/"
        },
        {
            "title": "Statamic",
            "hex": "1F3641",
            "source": "http://statamic.com/press"
        },
        {
            "title": "Staticman",
            "hex": "000000",
            "source": "https://staticman.net/"
        },
        {
            "title": "Statuspage",
            "hex": "172B4D",
            "source": "https://www.atlassian.com/company/news/press-kit"
        },
        {
            "title": "Steam",
            "hex": "000000",
            "source": "https://partner.steamgames.com/public/marketing/Steam_Guidelines_02102016.pdf"
        },
        {
            "title": "Steamworks",
            "hex": "1E1E1E",
            "source": "https://partner.steamgames.com/"
        },
        {
            "title": "Steem",
            "hex": "4BA2F2",
            "source": "https://steem.io/"
        },
        {
            "title": "Steemit",
            "hex": "06D6A9",
            "source": "https://steemit.com/"
        },
        {
            "title": "Steinberg",
            "hex": "C90827",
            "source": "https://www.steinberg.net/en/company/press.html"
        },
        {
            "title": "Stellar",
            "hex": "7D00FF",
            "source": "https://www.stellar.org/blog/announcing-the-new-stellar-logo"
        },
        {
            "title": "Stencyl",
            "hex": "8E1C04",
            "source": "http://www.stencyl.com/about/press/"
        },
        {
            "title": "Stitcher",
            "hex": "000000",
            "source": "https://www.stitcher.com/"
        },
        {
            "title": "Storify",
            "hex": "3A98D9",
            "source": "https://storify.com"
        },
        {
            "title": "Storybook",
            "hex": "FF4785",
            "source": "https://github.com/storybookjs/brand"
        },
        {
            "title": "Strapi",
            "hex": "2E7EEA",
            "source": "https://strapi.io/"
        },
        {
            "title": "Strava",
            "hex": "FC4C02",
            "source": "https://itunes.apple.com/us/app/strava-running-and-cycling-gps/id426826309"
        },
        {
            "title": "Stripe",
            "hex": "008CDD",
            "source": "https://stripe.com/about/resources"
        },
        {
            "title": "strongSwan",
            "hex": "E00033",
            "source": "https://www.strongswan.org/images/"
        },
        {
            "title": "StubHub",
            "hex": "003168",
            "source": "http://www.stubhub.com"
        },
        {
            "title": "styled-components",
            "hex": "DB7093",
            "source": "https://www.styled-components.com/"
        },
        {
            "title": "StyleShare",
            "hex": "212121",
            "source": "https://www.stylesha.re/"
        },
        {
            "title": "Stylus",
            "hex": "333333",
            "source": "http://stylus-lang.com/img/stylus-logo.svg"
        },
        {
            "title": "Subaru",
            "hex": "013C74",
            "source": "https://commons.wikimedia.org/wiki/File:Subaru_logo.svg"
        },
        {
            "title": "Sublime Text",
            "hex": "FF9800",
            "source": "https://www.sublimetext.com/images/logo.svg"
        },
        {
            "title": "Subversion",
            "hex": "809CC9",
            "source": "http://subversion.apache.org/logo"
        },
        {
            "title": "Super User",
            "hex": "2EACE3",
            "source": "http://stackoverflow.com/company/logos"
        },
        {
            "title": "Suzuki",
            "hex": "E30613",
            "source": "https://www.suzuki.ie/"
        },
        {
            "title": "Svelte",
            "hex": "FF3E00",
            "source": "https://github.com/sveltejs/svelte/tree/master/site/static"
        },
        {
            "title": "SVG",
            "hex": "FFB13B",
            "source": "https://www.w3.org/2009/08/svg-logos.html"
        },
        {
            "title": "SVGO",
            "hex": "14B9FF",
            "source": "https://github.com/svg/svgo"
        },
        {
            "title": "Swagger",
            "hex": "85EA2D",
            "source": "https://swagger.io/swagger/media/assets/images/swagger_logo.svg"
        },
        {
            "title": "Swarm",
            "hex": "FFA633",
            "source": "https://foursquare.com/about/logos"
        },
        {
            "title": "Swift",
            "hex": "FA7343",
            "source": "https://developer.apple.com/develop/"
        },
        {
            "title": "Symantec",
            "hex": "FDB511",
            "source": "https://commons.wikimedia.org/wiki/File:Symantec_logo10.svg"
        },
        {
            "title": "Symfony",
            "hex": "000000",
            "source": "https://symfony.com/logo"
        },
        {
            "title": "Symphony",
            "hex": "0098FF",
            "source": "https://symphony.com/"
        },
        {
            "title": "Synology",
            "hex": "B6B5B6",
            "source": "https://www.synology.com/en-global/company/branding"
        },
        {
            "title": "T-Mobile",
            "hex": "E20074",
            "source": "https://www.t-mobile.com/"
        },
        {
            "title": "Tableau",
            "hex": "E97627",
            "source": "https://www.tableau.com/about/media-download-center"
        },
        {
            "title": "Tails",
            "hex": "56347C",
            "source": "https://tails.boum.org/contribute/how/promote/material/logo/"
        },
        {
            "title": "Tailwind CSS",
            "hex": "38B2AC",
            "source": "https://tailwindcss.com/"
        },
        {
            "title": "Talend",
            "hex": "1675BC",
            "source": "https://www.talend.com/"
        },
        {
            "title": "Tapas",
            "hex": "FFCE00",
            "source": "https://tapas.io/site/about#media"
        },
        {
            "title": "Tata",
            "hex": "486AAE",
            "source": "https://www.tata.com/"
        },
        {
            "title": "TeamSpeak",
            "hex": "2580C3",
            "source": "https://www.teamspeak.com/en/more/media-pack/"
        },
        {
            "title": "TeamViewer",
            "hex": "0E8EE9",
            "source": "https://www.teamviewer.com/resources/images/logos/teamviewer-logo-big.svg"
        },
        {
            "title": "TED",
            "hex": "E62B1E",
            "source": "https://www.ted.com/participate/organize-a-local-tedx-event/tedx-organizer-guide/branding-promotions/logo-and-design/your-tedx-logo"
        },
        {
            "title": "Teespring",
            "hex": "39ACE6",
            "source": "https://teespring.com"
        },
        {
            "title": "TELE5",
            "hex": "C2AD6F",
            "source": "https://www.tele5.de"
        },
        {
            "title": "Telegram",
            "hex": "2CA5E0",
            "source": "https://commons.wikimedia.org/wiki/File:Telegram_alternative_logo.svg"
        },
        {
            "title": "Tencent QQ",
            "hex": "EB1923",
            "source": "https://en.wikipedia.org/wiki/File:Tencent_QQ.svg#/media/File:Tencent_QQ.svg"
        },
        {
            "title": "Tencent Weibo",
            "hex": "20B8E5",
            "source": "http://t.qq.com/"
        },
        {
            "title": "TensorFlow",
            "hex": "FF6F00",
            "source": "https://www.tensorflow.org/extras/tensorflow_brand_guidelines.pdf"
        },
        {
            "title": "Teradata",
            "hex": "F37440",
            "source": "https://github.com/Teradata/teradata.github.io/"
        },
        {
            "title": "Terraform",
            "hex": "623CE4",
            "source": "https://www.hashicorp.com/brand#terraform"
        },
        {
            "title": "Tesla",
            "hex": "CC0000",
            "source": "http://www.teslamotors.com/en_GB/about"
        },
        {
            "title": "The Mighty",
            "hex": "D0072A",
            "source": "https://themighty.com/"
        },
        {
            "title": "The Movie Database",
            "hex": "01D277",
            "source": "https://www.themoviedb.org/about/logos-attribution"
        },
        {
            "title": "The Register",
            "hex": "FF0000",
            "source": "https://www.theregister.co.uk/"
        },
        {
            "title": "The Washington Post",
            "hex": "231F20",
            "source": "https://www.washingtonpost.com/brand-studio/archive/"
        },
        {
            "title": "Threema",
            "hex": "3FE669",
            "source": "https://threema.ch/en/press"
        },
        {
            "title": "Tidal",
            "hex": "000000",
            "source": "https://tidal.com"
        },
        {
            "title": "Tide",
            "hex": "4050FB",
            "source": "https://www.tide.co/newsroom/"
        },
        {
            "title": "Tik Tok",
            "hex": "000000",
            "source": "https://tiktok.com"
        },
        {
            "title": "Timescale",
            "hex": "FDB515",
            "source": "https://www.timescale.com/"
        },
        {
            "title": "Tinder",
            "hex": "FF6B6B",
            "source": "http://www.gotinder.com/press"
        },
        {
            "title": "Todoist",
            "hex": "E44332",
            "source": "https://doist.com/press/"
        },
        {
            "title": "Toggl",
            "hex": "E01B22",
            "source": "https://toggl.com/media-toolkit"
        },
        {
            "title": "Tomorrowland",
            "hex": "000000",
            "source": "https://global.tomorrowland.com/"
        },
        {
            "title": "Topcoder",
            "hex": "29A8E0",
            "source": "http://topcoder.com/"
        },
        {
            "title": "Toptal",
            "hex": "3863A0",
            "source": "https://www.toptal.com/branding"
        },
        {
            "title": "Tor",
            "hex": "7E4798",
            "source": "https://github.com/TheTorProject/tor-media/tree/master/Onion%20Icon"
        },
        {
            "title": "Toshiba",
            "hex": "FF0000",
            "source": "https://commons.wikimedia.org/wiki/File:Toshiba_logo.svg"
        },
        {
            "title": "Toyota",
            "hex": "EB0A1E",
            "source": "https://www.toyota.com/brandguidelines/"
        },
        {
            "title": "TrainerRoad",
            "hex": "E12726",
            "source": "https://www.trainerroad.com/"
        },
        {
            "title": "Trakt",
            "hex": "ED1C24",
            "source": "https://trakt.tv"
        },
        {
            "title": "Transport for Ireland",
            "hex": "113B92",
            "source": "https://tfl.gov.uk/"
        },
        {
            "title": "Transport for London",
            "hex": "00B274",
            "source": "https://www.transportforireland.ie/"
        },
        {
            "title": "Travis CI",
            "hex": "3EAAAF",
            "source": "https://travis-ci.com/logo"
        },
        {
            "title": "Treehouse",
            "hex": "5FCF80",
            "source": "https://teamtreehouse.com/about"
        },
        {
            "title": "Trello",
            "hex": "0079BF",
            "source": "https://trello.com/about/branding"
        },
        {
            "title": "Trend Micro",
            "hex": "D71921",
            "source": "https://www.trendmicro.com/"
        },
        {
            "title": "Tripadvisor",
            "hex": "34E0A1",
            "source": "https://tripadvisor.mediaroom.com/logo-guidelines"
        },
        {
            "title": "Trulia",
            "hex": "53B50A",
            "source": "http://www.trulia.com"
        },
        {
            "title": "Trustpilot",
            "hex": "00B67A",
            "source": "https://support.trustpilot.com/hc/en-us/articles/206289947-Trustpilot-Brand-Assets-Style-Guide"
        },
        {
            "title": "Try It Online",
            "hex": "303030",
            "source": "https://tio.run/"
        },
        {
            "title": "TUI",
            "hex": "70CBF4",
            "source": "https://www.tuiholidays.ie/"
        },
        {
            "title": "Tumblr",
            "hex": "36465D",
            "source": "https://www.tumblr.com/logo"
        },
        {
            "title": "Turkish Airlines",
            "hex": "C70A0C",
            "source": "https://www.turkishairlines.com/tr-int/basin-odasi/logo-arsivi/index.html"
        },
        {
            "title": "Twilio",
            "hex": "F22F46",
            "source": "https://www.twilio.com/company/brand"
        },
        {
            "title": "Twitch",
            "hex": "9146FF",
            "source": "https://brand.twitch.tv"
        },
        {
            "title": "Twitter",
            "hex": "1DA1F2",
            "source": "https://brand.twitter.com"
        },
        {
            "title": "Twoo",
            "hex": "FF7102",
            "source": "http://www.twoo.com/about/press"
        },
        {
            "title": "TypeScript",
            "hex": "007ACC",
            "source": "https://github.com/remojansen/logo.ts"
        },
        {
            "title": "TYPO3",
            "hex": "FF8700",
            "source": "https://typo3.com/fileadmin/assets/typo3logos/typo3_bullet_01.svg"
        },
        {
            "title": "Uber",
            "hex": "000000",
            "source": "https://www.uber.com/media/"
        },
        {
            "title": "Uber Eats",
            "hex": "5FB709",
            "source": "https://about.ubereats.com/en/logo/"
        },
        {
            "title": "Ubisoft",
            "hex": "000000",
            "source": "https://www.ubisoft.com/en-US/company/overview.aspx"
        },
        {
            "title": "uBlock Origin",
            "hex": "800000",
            "source": "https://github.com/gorhill/uBlock/blob/master/src/img/ublock.svg"
        },
        {
            "title": "Ubuntu",
            "hex": "E95420",
            "source": "https://design.ubuntu.com/brand/ubuntu-logo/"
        },
        {
            "title": "Udacity",
            "hex": "01B3E3",
            "source": "https://www.udacity.com"
        },
        {
            "title": "Udemy",
            "hex": "EC5252",
            "source": "https://about.udemy.com/newbrand/"
        },
        {
            "title": "UIkit",
            "hex": "2396F3",
            "source": "https://getuikit.com"
        },
        {
            "title": "Ulule",
            "hex": "18A5D6",
            "source": "https://ulule.frontify.com/d/EX3dK8qsXgqh/branding-guidelines"
        },
        {
            "title": "Umbraco",
            "hex": "00BEC1",
            "source": "https://umbraco.com/"
        },
        {
            "title": "Unicode",
            "hex": "5455FE",
            "source": "https://en.wikipedia.org/wiki/Unicode"
        },
        {
            "title": "United Airlines",
            "hex": "002244",
            "source": "https://en.wikipedia.org/wiki/File:United_Airlines_Logo.svg"
        },
        {
            "title": "Unity",
            "hex": "000000",
            "source": "https://unity.com/"
        },
        {
            "title": "Unreal Engine",
            "hex": "313131",
            "source": "https://www.unrealengine.com/en-US/branding"
        },
        {
            "title": "Unsplash",
            "hex": "000000",
            "source": "https://unsplash.com/"
        },
        {
            "title": "Untangle",
            "hex": "68BD49",
            "source": "https://www.untangle.com/company-overview/"
        },
        {
            "title": "Untappd",
            "hex": "FFC000",
            "source": "https://untappd.com/"
        },
        {
            "title": "UpLabs",
            "hex": "3930D8",
            "source": "https://www.uplabs.com/"
        },
        {
            "title": "Upwork",
            "hex": "6FDA44",
            "source": "https://www.upwork.com/press/"
        },
        {
            "title": "V",
            "hex": "5D87BF",
            "source": "https://github.com/vlang/v-logo"
        },
        {
            "title": "V8",
            "hex": "4B8BF5",
            "source": "https://v8.dev/logo"
        },
        {
            "title": "Vagrant",
            "hex": "1563FF",
            "source": "https://www.hashicorp.com/brand#vagrant"
        },
        {
            "title": "Valve",
            "hex": "F74843",
            "source": "https://www.valvesoftware.com/"
        },
        {
            "title": "Vauxhall",
            "hex": "9F363D",
            "source": "https://www.vauxhall.co.uk/microapps/vxr/corsa-vxr/"
        },
        {
            "title": "vBulletin",
            "hex": "184D66",
            "source": "https://commons.wikimedia.org/wiki/File:VBulletin.svg"
        },
        {
            "title": "Veeam",
            "hex": "00B336",
            "source": "https://www.veeam.com/newsroom/veeam-graphics.html"
        },
        {
            "title": "Venmo",
            "hex": "3D95CE",
            "source": "https://venmo.com/about/brand/"
        },
        {
            "title": "Veritas",
            "hex": "B1181E",
            "source": "https://my.veritas.com/cs/groups/partner/documents/styleguide/mdaw/mdq5/~edisp/tus3cpeapp3855186572.pdf"
        },
        {
            "title": "Verizon",
            "hex": "CD040B",
            "source": "https://www.verizondigitalmedia.com/about/logo-usage/"
        },
        {
            "title": "Viadeo",
            "hex": "F88D2D",
            "source": "http://corporate.viadeo.com/en/media/resources"
        },
        {
            "title": "Viber",
            "hex": "665CAC",
            "source": "https://www.viber.com/brand-center/"
        },
        {
            "title": "Vim",
            "hex": "019733",
            "source": "https://commons.wikimedia.org/wiki/File:Vimlogo.svg"
        },
        {
            "title": "Vimeo",
            "hex": "1AB7EA",
            "source": "https://vimeo.com/about/brand_guidelines"
        },
        {
            "title": "Vine",
            "hex": "11B48A",
            "source": "https://vine.co/logo"
        },
        {
            "title": "Virb",
            "hex": "0093DA",
            "source": "http://virb.com/about"
        },
        {
            "title": "Visa",
            "hex": "142787",
            "source": "https://commons.wikimedia.org/wiki/File:Visa_2014_logo_detail.svg"
        },
        {
            "title": "Visual Studio",
            "hex": "5C2D91",
            "source": "https://visualstudio.microsoft.com/"
        },
        {
            "title": "Visual Studio Code",
            "hex": "007ACC",
            "source": "https://commons.wikimedia.org/wiki/File:Visual_Studio_Code_1.35_icon.svg"
        },
        {
            "title": "Vivaldi",
            "hex": "EF3939",
            "source": "https://vivaldi.com/press/"
        },
        {
            "title": "Vivino",
            "hex": "AA1329",
            "source": "https://www.vivino.com/press"
        },
        {
            "title": "VK",
            "hex": "4680C2",
            "source": "https://vk.com/brand"
        },
        {
            "title": "VLC media player",
            "hex": "FF8800",
            "source": "http://git.videolan.org/?p=vlc.git;a=tree;f=extras/package/macosx/asset_sources"
        },
        {
            "title": "VMware",
            "hex": "607078",
            "source": "https://myvmware.workspaceair.com/"
        },
        {
            "title": "Vodafone",
            "hex": "E60000",
            "source": "https://web.vodafone.com.eg/"
        },
        {
            "title": "Volkswagen",
            "hex": "151F5D",
            "source": "https://www.volkswagen.ie/"
        },
        {
            "title": "Volvo",
            "hex": "003057",
            "source": "https://www.media.volvocars.com/global/en-gb/logos"
        },
        {
            "title": "VSCO",
            "hex": "000000",
            "source": "https://vsco.co/about/press/vsco-releases-redesigned-mobile-app"
        },
        {
            "title": "Vue.js",
            "hex": "4FC08D",
            "source": "https://github.com/vuejs/art"
        },
        {
            "title": "Vuetify",
            "hex": "1867C0",
            "source": "https://vuetifyjs.com/"
        },
        {
            "title": "Vulkan",
            "hex": "AC162C",
            "source": "https://www.khronos.org/legal/trademarks/"
        },
        {
            "title": "Vultr",
            "hex": "007BFC",
            "source": "https://www.vultr.com/company/brand-assets/"
        },
        {
            "title": "W3C",
            "hex": "005A9C",
            "source": "https://www.w3.org/Consortium/Legal/logo-usage-20000308"
        },
        {
            "title": "Warner Bros.",
            "hex": "004DB4",
            "source": "https://www.warnerbros.com/"
        },
        {
            "title": "Wattpad",
            "hex": "F68D12",
            "source": "https://www.wattpad.com/press/#assets"
        },
        {
            "title": "Waze",
            "hex": "333665",
            "source": "https://www.waze.com/"
        },
        {
            "title": "Wear OS",
            "hex": "4285F4",
            "source": "https://partnermarketinghub.withgoogle.com/#/brands/"
        },
        {
            "title": "Weasyl",
            "hex": "990000",
            "source": "https://www.weasyl.com/"
        },
        {
            "title": "WebAssembly",
            "hex": "654FF0",
            "source": "https://webassembly.org/"
        },
        {
            "title": "WebAuthn",
            "hex": "3423A6",
            "source": "https://github.com/apowers313/webauthn-logos"
        },
        {
            "title": "webcomponents.org",
            "hex": "29ABE2",
            "source": "https://www.webcomponents.org/"
        },
        {
            "title": "WebGL",
            "hex": "990000",
            "source": "https://www.khronos.org/legal/trademarks/"
        },
        {
            "title": "Webmin",
            "hex": "7DA0D0",
            "source": "https://github.com/webmin/webmin"
        },
        {
            "title": "WebMoney",
            "hex": "036CB5",
            "source": "https://www.webmoney.ru/rus/developers/logos.shtml"
        },
        {
            "title": "Webpack",
            "hex": "8DD6F9",
            "source": "https://webpack.js.org/branding/"
        },
        {
            "title": "WebRTC",
            "hex": "333333",
            "source": "https://webrtc.org/press/"
        },
        {
            "title": "WebStorm",
            "hex": "000000",
            "source": "https://www.jetbrains.com/company/brand/logos/"
        },
        {
            "title": "WeChat",
            "hex": "7BB32E",
            "source": "https://worldvectorlogo.com/logo/wechat-3"
        },
        {
            "title": "WEMO",
            "hex": "72D44C",
            "source": "https://commons.wikimedia.org/wiki/File:WeMoApp.svg"
        },
        {
            "title": "WhatsApp",
            "hex": "25D366",
            "source": "https://www.whatsappbrand.com"
        },
        {
            "title": "When I Work",
            "hex": "51A33D",
            "source": "https://wheniwork.com/"
        },
        {
            "title": "WhiteSource",
            "hex": "161D4E",
            "source": "https://www.whitesourcesoftware.com/whitesource-media-kit/"
        },
        {
            "title": "Wii",
            "hex": "8B8B8B",
            "source": "https://de.wikipedia.org/wiki/Datei:WiiU.svg"
        },
        {
            "title": "Wii U",
            "hex": "8B8B8B",
            "source": "https://de.wikipedia.org/wiki/Datei:WiiU.svg"
        },
        {
            "title": "Wikimedia Commons",
            "hex": "006699",
            "source": "https://commons.wikimedia.org/wiki/File:Commons-logo.svg"
        },
        {
            "title": "Wikipedia",
            "hex": "000000",
            "source": "https://en.wikipedia.org/wiki/Logo_of_Wikipedia"
        },
        {
            "title": "Windows",
            "hex": "0078D6",
            "source": "https://commons.wikimedia.org/wiki/File:Windows_10_Logo.svg"
        },
        {
            "title": "Windows 95",
            "hex": "008080",
            "source": "https://en.wikipedia.org/wiki/Windows_95"
        },
        {
            "title": "Windows XP",
            "hex": "003399",
            "source": "https://commons.wikimedia.org/wiki/File:Windows_logo_-_2002%E2%80%932012_(Multicolored).svg"
        },
        {
            "title": "Wire",
            "hex": "000000",
            "source": "http://brand.wire.com"
        },
        {
            "title": "WireGuard",
            "hex": "88171A",
            "source": "https://www.wireguard.com/img/wireguard.svg"
        },
        {
            "title": "Wish",
            "hex": "2FB7EC",
            "source": "https://wish.com/"
        },
        {
            "title": "Wix",
            "hex": "0C6EFC",
            "source": "http://www.wix.com/about/design-assets"
        },
        {
            "title": "Wizz Air",
            "hex": "C6007E",
            "source": "https://wizzair.com/en-gb/information-and-services/about-us/press-office/logos"
        },
        {
            "title": "Wolfram",
            "hex": "DD1100",
            "source": "http://company.wolfram.com/press-center/wolfram-corporate/"
        },
        {
            "title": "Wolfram Language",
            "hex": "DD1100",
            "source": "http://company.wolfram.com/press-center/language/"
        },
        {
            "title": "Wolfram Mathematica",
            "hex": "DD1100",
            "source": "http://company.wolfram.com/press-center/mathematica/"
        },
        {
            "title": "Woo",
            "hex": "96588A",
            "source": "https://woocommerce.com/style-guide/"
        },
        {
            "title": "WooCommerce",
            "hex": "96588A",
            "source": "https://woocommerce.com/style-guide/"
        },
        {
            "title": "WordPress",
            "hex": "21759B",
            "source": "https://wordpress.org/about/logos"
        },
        {
            "title": "Workplace",
            "hex": "20252D",
            "source": "https://en.facebookbrand.com/"
        },
        {
            "title": "World Health Organization",
            "hex": "0093D5",
            "source": "https://www.who.int/"
        },
        {
            "title": "WP Engine",
            "hex": "40BAC8",
            "source": "https://wpengine.com/"
        },
        {
            "title": "WP Rocket",
            "hex": "F56640",
            "source": "https://wp-rocket.me/"
        },
        {
            "title": "write.as",
            "hex": "5BC4EE",
            "source": "https://write.as/brand"
        },
        {
            "title": "WWE",
            "hex": "000000",
            "source": "https://commons.wikimedia.org/wiki/File:WWE_Network_logo.svg"
        },
        {
            "title": "X-Pack",
            "hex": "005571",
            "source": "https://www.elastic.co/brand"
        },
        {
            "title": "X.Org",
            "hex": "F28834",
            "source": "https://upload.wikimedia.org/wikipedia/commons/9/90/X.Org_Logo.svg"
        },
        {
            "title": "Xamarin",
            "hex": "3498DB",
            "source": "https://github.com/dotnet/swag/tree/master/xamarin"
        },
        {
            "title": "XAML",
            "hex": "0C54C2",
            "source": "https://github.com/microsoft/microsoft-ui-xaml/issues/1185"
        },
        {
            "title": "XAMPP",
            "hex": "FB7A24",
            "source": "https://www.apachefriends.org/en/"
        },
        {
            "title": "Xbox",
            "hex": "107C10",
            "source": "http://mspartner-public.sharepoint.com/XBOX%20Games/Xbox%20logo's%20+%20Guidelines/Xbox%20Live/Xbox_Live_Guidelines_10-4-13.pdf"
        },
        {
            "title": "Xcode",
            "hex": "1575F9",
            "source": "https://developer.apple.com/develop/"
        },
        {
            "title": "XDA Developers",
            "hex": "F59812",
            "source": "https://www.xda-developers.com/"
        },
        {
            "title": "Xero",
            "hex": "13B5EA",
            "source": "https://www.xero.com/uk/about/media/downloads"
        },
        {
            "title": "XFCE",
            "hex": "2284F2",
            "source": "https://www.xfce.org/download#artwork"
        },
        {
            "title": "Xiaomi",
            "hex": "FA6709",
            "source": "https://www.mi.com/global"
        },
        {
            "title": "Xing",
            "hex": "006567",
            "source": "https://dev.xing.com/logo_rules"
        },
        {
            "title": "XMPP",
            "hex": "002B5C",
            "source": "https://commons.wikimedia.org/wiki/File:XMPP_logo.svg"
        },
        {
            "title": "XRP",
            "hex": "25A768",
            "source": "https://xrpl.org/"
        },
        {
            "title": "XSplit",
            "hex": "0095DE",
            "source": "https://www.xsplit.com/presskit"
        },
        {
            "title": "Y Combinator",
            "hex": "F0652F",
            "source": "https://www.ycombinator.com/press/"
        },
        {
            "title": "Yahoo!",
            "hex": "6001D2",
            "source": "https://yahoo.com/"
        },
        {
            "title": "Yamaha Corporation",
            "hex": "4B1E78",
            "source": "https://www.yamaha.com/en/"
        },
        {
            "title": "Yamaha Motor Corporation",
            "hex": "E60012",
            "source": "https://en.wikipedia.org/wiki/Yamaha_Motor_Company"
        },
        {
            "title": "Yammer",
            "hex": "106EBE",
            "source": "https://developer.microsoft.com/en-us/fabric#/styles/web/colors/products"
        },
        {
            "title": "Yandex",
            "hex": "FF0000",
            "source": "https://yandex.com/company/general_info/logotype_rules"
        },
        {
            "title": "Yarn",
            "hex": "2C8EBB",
            "source": "https://github.com/yarnpkg/assets"
        },
        {
            "title": "Yelp",
            "hex": "D32323",
            "source": "http://www.yelp.com/brand"
        },
        {
            "title": "YouTube",
            "hex": "FF0000",
            "source": "https://www.youtube.com/yt/about/brand-resources/#logos-icons-colors"
        },
        {
            "title": "YouTube Gaming",
            "hex": "FF0000",
            "source": "https://gaming.youtube.com/"
        },
        {
            "title": "YouTube Studio",
            "hex": "FF0000",
            "source": "https://www.youtube.com/"
        },
        {
            "title": "YouTube TV",
            "hex": "FF0000",
            "source": "https://play.google.com/store/apps/details?id=com.google.android.apps.youtube.unplugged"
        },
        {
            "title": "Z-Wave",
            "hex": "1B365D",
            "source": "https://www.z-wave.com/"
        },
        {
            "title": "Zalando",
            "hex": "FF6900",
            "source": "https://www.zalando.co.uk/"
        },
        {
            "title": "Zapier",
            "hex": "FF4A00",
            "source": "https://zapier.com/about/brand"
        },
        {
            "title": "ZDF",
            "hex": "FA7D19",
            "source": "https://www.zdf.de/"
        },
        {
            "title": "Zeit",
            "hex": "000000",
            "source": "https://zeit.co/design/brand"
        },
        {
            "title": "Zend",
            "hex": "0679EA",
            "source": "https://www.zend.com/"
        },
        {
            "title": "Zend Framework",
            "hex": "68B604",
            "source": "https://framework.zend.com/"
        },
        {
            "title": "Zendesk",
            "hex": "03363D",
            "source": "https://www.zendesk.com/company/brand-assets/#logo"
        },
        {
            "title": "ZeroMQ",
            "hex": "DF0000",
            "source": "https://github.com/zeromq/zeromq.org/blob/master/static/safari-pinned-tab.svg"
        },
        {
            "title": "Zerply",
            "hex": "9DBC7A",
            "source": "https://zerply.com/about/resources"
        },
        {
            "title": "Zhihu",
            "hex": "0084FF",
            "source": "https://www.zhihu.com/"
        },
        {
            "title": "Zigbee",
            "hex": "EB0443",
            "source": "https://zigbeealliance.org/solution/zigbee/"
        },
        {
            "title": "Zillow",
            "hex": "0074E4",
            "source": "http://zillow.mediaroom.com/logos"
        },
        {
            "title": "Zingat",
            "hex": "009CFB",
            "source": "https://www.zingat.com/kurumsal-logolar"
        },
        {
            "title": "Zoom",
            "hex": "2D8CFF",
            "source": "https://zoom.us/brandguidelines"
        },
        {
            "title": "Zorin",
            "hex": "0CC1F3",
            "source": "https://zorinos.com/press/"
        },
        {
            "title": "Zulip",
            "hex": "52C2AF",
            "source": "https://github.com/zulip/zulip/"
        }
    ]
}<|MERGE_RESOLUTION|>--- conflicted
+++ resolved
@@ -2886,15 +2886,14 @@
             "source": "https://commons.wikimedia.org/wiki/File:Jabber-bulb.svg"
         },
         {
-<<<<<<< HEAD
+            "title": "Jameson",
+            "hex": "004027",
+            "source": "https://www.jamesonwhiskey.com/"
+        },
+        {
             "title": "Jasmine",
             "hex": "8A4182",
             "source": "https://github.com/jasmine/jasmine/blob/master/images/jasmine-horizontal.svg"
-=======
-            "title": "Jameson",
-            "hex": "004027",
-            "source": "https://www.jamesonwhiskey.com/"
->>>>>>> f358b1c2
         },
         {
             "title": "Java",
