{
    "icons": [
        {
            "title": ".NET",
            "hex": "5C2D91",
            "source": "https://docs.microsoft.com/en-us/dotnet/images/hub/net.svg"
        },
        {
            "title": "Arduino",
            "hex": "00979D",
            "source": "https://cdn.arduino.cc/projecthub/img/Arduino-logo.svg"
        },
        {
            "title": "500px",
            "hex": "0099E5",
            "source": "https://about.500px.com/press"
        },
        {
            "title": "About.me",
            "hex": "00A98F",
            "source": "https://about.me/assets"
        },
        {
            "title": "ACM",
            "hex": "0085CA",
            "source": "http://identitystandards.acm.org/"
        },
        {
            "title": "AddThis",
            "hex": "FF6550",
            "source": "http://www.addthis.com/"
        },
        {
            "title": "Adobe",
            "hex": "FF0000",
            "source": "https://www.adobe.com/"
        },
        {
            "title": "Adobe Acrobat Reader",
            "hex": "EE3F24",
            "source": "https://wwwimages2.adobe.com/etc/clientlibs/beagle/ace/source/font/aceui-fonts.svg"
        },
        {
            "title": "Adobe After Effects",
            "hex": "D291FF",
            "source": "https://wwwimages2.adobe.com/etc/clientlibs/beagle/ace/source/font/aceui-fonts.svg"
        },
        {
            "title": "Adobe Audition",
            "hex": "00E4BB",
            "source": "https://helpx.adobe.com/content/dam/help/mnemonics/au_cc_app_RGB.svg"
        },
        {
            "title": "Adobe Dreamweaver",
            "hex": "35FA00",
            "source": "https://wwwimages2.adobe.com/etc/clientlibs/beagle/ace/source/font/aceui-fonts.svg"
        },
        {
            "title": "Adobe Illustrator",
            "hex": "FF7C00",
            "source": "https://wwwimages2.adobe.com/etc/clientlibs/beagle/ace/source/font/aceui-fonts.svg"
        },
        {
            "title": "Adobe InDesign",
            "hex": "FD3F93",
            "source": "https://wwwimages2.adobe.com/etc/clientlibs/beagle/ace/source/font/aceui-fonts.svg"
        },
        {
            "title": "Adobe Lightroom CC",
            "hex": "3DF0F0",
            "source": "https://www.adobe.com/products/photoshop-lightroom.html"
        },
        {
            "title": "Adobe Lightroom Classic",
            "hex": "ADD5EC",
            "source": "https://www.adobe.com/products/photoshop-lightroom-classic.html"
        },
        {
            "title": "Adobe Photoshop",
            "hex": "00C8FF",
            "source": "https://wwwimages2.adobe.com/etc/clientlibs/beagle/ace/source/font/aceui-fonts.svg"
        },
        {
            "title": "Adobe Premiere",
            "hex": "EA77FF",
            "source": "https://helpx.adobe.com/content/dam/help/mnemonics/pr_cc_app_RGB.svg"
        },
        {
            "title": "Adobe Typekit",
            "hex": "87EC00",
            "source": "https://helpx.adobe.com/content/dam/help/mnemonics/tk_appicon_RGB.svg"
        },
        {
            "title": "Adobe XD",
            "hex": "FF2BC2",
            "source": "https://www.adobe.com/products/xd.html"
        },
        {
            "title": "Airbnb",
            "hex": "FF5A5F",
            "source": "https://www.airbnb.com"
        },
        {
            "title": "AlloCiné",
            "hex": "FECC00",
            "source": "http://www.allocine.fr/favicon.ico"
        },
        {
            "title": "Amazon",
            "hex": "FF9900",
            "source": "https://worldvectorlogo.com/logo/amazon-icon"
        },
        {
            "title": "Amazon AWS",
            "hex": "232F3E",
            "source": "https://upload.wikimedia.org/wikipedia/commons/9/93/Amazon_Web_Services_Logo.svg"
        },
        {
            "title": "AMD",
            "hex": "ED1C24",
            "source": "https://subscriptions.amd.com/greatpower/img/amd-logo-black.svg"
        },
        {
            "title": "American Express",
            "hex": "2E77BC",
            "source": "https://commons.wikimedia.org/wiki/File:American_Express_logo.svg"
        },
        {
            "title": "Android",
            "hex": "A4C639",
            "source": "http://developer.android.com/distribute/tools/promote/brand.html"
        },
        {
            "title": "AngelList",
            "hex": "000000",
            "source": "https://angel.co/logo"
        },
        {
            "title": "Angular",
            "hex": "DD0031",
            "source": "https://angular.io/assets/images/logos/angular/angular_solidBlack.svg"
        },
        {
            "title": "Angular Universal",
            "hex": "00ACC1",
            "source": "https://angular.io/presskit"
        },
        {
            "title": "Apache",
            "hex": "D22128",
            "source": "https://www.apache.org/foundation/press/kit/"
        },
        {
            "title": "Apple",
            "hex": "999999",
            "source": "https://worldvectorlogo.com/logo/apple"
        },
        {
            "title": "Apple Music",
            "hex": "000000",
            "source": "https://www.apple.com/itunes/marketing-on-music/identity-guidelines.html#apple-music-icon"
        },
        {
            "title": "Apple Pay",
            "hex": "000000",
            "source": "https://developer.apple.com/apple-pay/marketing/"
        },
        {
            "title": "AppVeyor",
            "hex": "00B3E0",
            "source": "https://commons.wikimedia.org/wiki/File:Appveyor_logo.svg"
        },
        {
            "title": "Arch Linux",
            "hex": "1793D1",
            "source": "https://www.archlinux.org/art/"
        },
        {
            "title": "Archive of Our Own",
            "hex": "990000",
            "source": "https://archiveofourown.org/"
        },
        {
            "title": "ArtStation",
            "hex": "13AFF0",
            "source": "https://www.artstation.com/about/logo"
        },
        {
            "title": "Asana",
            "hex": "273347",
            "source": "https://asana.com/styles"
        },
        {
            "title": "Atlassian",
            "hex": "0052CC",
            "source": "https://atlassian.design/guidelines/brand/logos-1"
        },
        {
            "title": "Atom",
            "hex": "66595C",
            "source": "https://commons.wikimedia.org/wiki/File:Atom_editor_logo.svg"
        },
        {
            "title": "AT&T",
            "hex": "00A8E0",
            "source": "https://commons.wikimedia.org/wiki/File:AT%26T_logo_2016.svg"
        },
        {
            "title": "Audible",
            "hex": "F8991C",
            "source": "https://commons.wikimedia.org/wiki/File:Audible_logo.svg"
        },
        {
            "title": "Aurelia",
            "hex": "ED2B88",
            "source": "https://aurelia.io/"
        },
        {
            "title": "Auth0",
            "hex": "EB5424",
            "source": "https://styleguide.auth0.com"
        },
        {
            "title": "Automatic",
            "hex": "7D8084",
            "source": "https://www.automatic.com/press"
        },
        {
            "title": "Autotask",
            "hex": "E51937",
            "source": "https://www.autotask.com/branding"
        },
        {
            "title": "Aventrix",
            "hex": "0099DD",
            "source": "https://www.aventrix.com/press"
        },
        {
            "title": "Azure DevOps",
            "hex": "0078D7",
            "source": "http://azure.com/devops"
        },
        {
            "title": "Azure Pipelines",
            "hex": "2560E0",
            "source": "https://github.com/vscode-icons/vscode-icons/pull/1741"
        },
        {
            "title": "Baidu",
            "hex": "2319DC",
            "source": "https://en.wikipedia.org/wiki/File:Baidu.svg"
        },
        {
            "title": "Bamboo",
            "hex": "0052CC",
            "source": "https://www.atlassian.design/guidelines/marketing/resources/logo-files"
        },
        {
            "title": "Bandcamp",
            "hex": "408294",
            "source": "https://bandcamp.com/buttons"
        },
        {
            "title": "Basecamp",
            "hex": "5ECC62",
            "source": "https://basecamp.com/about/press"
        },
        {
            "title": "Bath ASU",
            "hex": "00A3E0",
            "source": "https://bathasu.com/press/"
        },
        {
            "title": "Beats",
            "hex": "005571",
            "source": "https://www.elastic.co/brand"
        },
        {
            "title": "Behance",
            "hex": "1769FF",
            "source": "https://www.behance.net/dev/api/brand"
        },
        {
            "title": "Big Cartel",
            "hex": "222222",
            "source": "https://www.bigcartel.com"
        },
        {
            "title": "Bing",
            "hex": "008373",
            "source": "https://commons.wikimedia.org/wiki/File:Bing_logo_(2016).svg"
        },
        {
            "title": "Bit",
            "hex": "73398D",
            "source": "https://bit.dev"
        },
        {
            "title": "Bitbucket",
            "hex": "0052CC",
            "source": "https://www.atlassian.com/company/news/press-kit"
        },
        {
            "title": "Bitcoin",
            "hex": "F7931A",
            "source": "https://bitcoin.org/en"
        },
        {
            "title": "Bitdefender",
            "hex": "ED1C24",
            "source": "https://www.bitdefender.com/funzone/logos.html"
        },
        {
            "title": "Bitly",
            "hex": "EE6123",
            "source": "https://bitly.com/pages/press"
        },
        {
            "title": "Blender",
            "hex": "F5792A",
            "source": "https://www.blender.org/about/logo/"
        },
        {
            "title": "Blogger",
            "hex": "FF5722",
            "source": "https://www.blogger.com"
        },
        {
            "title": "Boost",
            "hex": "F69220",
            "source": "https://www.boostmobile.com/"
        },
        {
            "title": "Bootstrap",
            "hex": "563D7C",
            "source": "http://getbootstrap.com/about"
        },
        {
            "title": "Bower",
            "hex": "EF5734",
            "source": "https://bower.io/docs/about/#brand"
        },
        {
            "title": "Brand.ai",
            "hex": "0AA0FF",
            "source": "https://brand.ai/brand-ai/style"
        },
        {
            "title": "Buddy",
            "hex": "1A86FD",
            "source": "https://buddy.works/about"
        },
        {
            "title": "Buffer",
            "hex": "168EEA",
            "source": "https://buffer.com/press"
        },
        {
            "title": "Buy Me A Coffee",
            "hex": "FF813F",
            "source": "https://www.buymeacoffee.com/brand"
        },
        {
            "title": "BuzzFeed",
            "hex": "EE3322",
            "source": "http://www.buzzfeed.com/press/downloads"
        },
        {
            "title": "CakePHP",
            "hex": "D33C43",
            "source": "https://cakephp.org/logos"
        },
        {
            "title": "Campaign Monitor",
            "hex": "509CF6",
            "source": "https://www.campaignmonitor.com/brand"
        },
        {
            "title": "Cash App",
            "hex": "00C244",
            "source": "https://cash.app/press"
        },
        {
            "title": "Castorama",
            "hex": "0078D7",
            "source": "https://www.castorama.fr/"
        },
        {
            "title": "Castro",
            "hex": "00B265",
            "source": "http://supertop.co/castro/press/"
        },
        {
            "title": "CEVO",
            "hex": "1EABE2",
            "source": "https://cevo.com/"
        },
        {
            "title": "Chase",
            "hex": "117ACA",
            "source": "https://commons.wikimedia.org/wiki/File:Chase_logo_2007.svg"
        },
        {
            "title": "Circle",
            "hex": "8669AE",
            "source": "https://www.circle.com/"
        },
        {
            "title": "CircleCI",
            "hex": "343434",
            "source": "https://circleci.com/press"
        },
        {
            "title": "CiviCRM",
            "hex": "81C459",
            "source": "https://civicrm.org/trademark"
        },
        {
            "title": "Clockify",
            "hex": "03A9F4",
            "source": "https://clockify.me/"
        },
        {
            "title": "Clojure",
            "hex": "5881D8",
            "source": "https://commons.wikimedia.org/wiki/File:Clojure_logo.svg"
        },
        {
            "title": "Cloudflare",
            "hex": "F38020",
            "source": "https://www.cloudflare.com/logo/"
        },
        {
            "title": "CMake",
            "hex": "064F8C",
            "source": "https://www.kitware.com/platforms/"
        },
        {
            "title": "Codacy",
            "hex": "222F29",
            "source": "https://www.codacy.com/blog/"
        },
        {
            "title": "Codecademy",
            "hex": "1F4056",
            "source": "https://www.codecademy.com/"
        },
        {
            "title": "Code Climate",
            "hex": "000000",
            "source": "https://codeclimate.com/"
        },
        {
            "title": "Codecov",
            "hex": "F01F7A",
            "source": "https://codecov.io/"
        },
        {
            "title": "Codeforces",
            "hex": "1F8ACB",
            "source": "http://codeforces.com/"
        },
        {
            "title": "CodeIgniter",
            "hex": "EE4623",
            "source": "https://www.codeigniter.com/help/legal"
        },
        {
            "title": "CodePen",
            "hex": "000000",
            "source": "http://codepen.io"
        },
        {
            "title": "Coderwall",
            "hex": "3E8DCC",
            "source": "https://github.com/twolfson/coderwall-svg"
        },
        {
            "title": "CodeSandbox",
            "hex": "000000",
            "source": "https://codesandbox.io"
        },
        {
            "title": "Codeship",
            "hex": "3C4858",
            "source": "https://app.codeship.com/"
        },
        {
            "title": "Codewars",
            "hex": "AD2C27",
            "source": "https://www.codewars.com"
        },
        {
            "title": "Codio",
            "hex": "4574E0",
            "source": "https://codio.com"
        },
        {
            "title": "CoffeeScript",
            "hex": "2F2625",
            "source": "https://coffeescript.org/"
        },
        {
            "title": "ComproPago",
            "hex": "00AAEF",
            "source": "https://compropago.com"
        },
        {
            "title": "Conekta",
            "hex": "414959",
            "source": "https://www.conekta.io"
        },
        {
            "title": "Confluence",
            "hex": "172B4D",
            "source": "https://www.atlassian.com/company/news/press-kit"
        },
        {
            "title": "Conda-Forge",
            "hex": "000000",
            "source": "https://github.com/conda-forge/conda-forge.github.io/"
        },
        {
            "title": "Co-op",
            "hex": "00B1E7",
            "source": "http://www.co-operative.coop/corporate/press/logos/"
        },
        {
            "title": "Coursera",
            "hex": "2A73CC",
            "source": "https://about.coursera.org/press"
        },
        {
            "title": "Adobe Creative Cloud",
            "hex": "D41818",
            "source": "https://www.adobe.io/apis/creativecloud/creativesdk/docs/websdk/adobe-creative-sdk-for-web_master/branding-guidelines.html"
        },
        {
            "title": "Creative Commons",
            "hex": "EF9421",
            "source": "https://creativecommons.org/"
        },
        {
<<<<<<< HEAD
            "title": "Crunchyroll",
            "hex": "F47521",
            "source": "https://www.crunchyroll.com"
=======
            "title": "Crunchbase",
            "hex": "0288D1",
            "source": "https://www.crunchbase.com/home"
>>>>>>> 4777fda3
        },
        {
            "title": "CSS3",
            "hex": "1572B6",
            "source": "http://www.w3.org/html/logo/"
        },
        {
            "title": "CSS Wizardry",
            "hex": "F43059",
            "source": "http://csswizardry.com"
        },
        {
            "title": "Common Workflow Language",
            "hex": "B5314C",
            "source": "https://github.com/common-workflow-language/logo/blob/master/CWL-Logo-nofonts.svg"
        },
        {
            "title": "C++",
            "hex": "00599C",
            "source": "https://github.com/isocpp/logos"
        },
        {
            "title": "D3.js",
            "hex": "F9A03C",
            "source": "https://github.com/d3/d3-logo"
        },
        {
            "title": "Dailymotion",
            "hex": "0066DC",
            "source": "http://press.dailymotion.com/?page_id=346"
        },
        {
            "title": "DAZN",
            "hex": "F8F8F5",
            "source": "https://media.dazn.com/en/assets/"
        },
        {
            "title": "dblp",
            "hex": "004F9F",
            "source": "https://dblp.org/"
        },
        {
            "title": "Debian",
            "hex": "A81D33",
            "source": "https://www.debian.org/logos"
        },
        {
            "title": "Deezer",
            "hex": "00C7F2",
            "source": "http://www.deezer.com/company/press"
        },
        {
            "title": "Delicious",
            "hex": "3399FF",
            "source": "https://en.wikipedia.org/wiki/Delicious_(website)"
        },
        {
            "title": "Dell",
            "hex": "007DB8",
            "source": "https://datasecurity.dell.com/wp-content/themes/dell/images/logo-dell.svg"
        },
        {
            "title": "Deno",
            "hex": "000000",
            "source": "https://github.com/denoland/deno/tree/1cc02a5d9d867f1a239ee4b69f587d8afac07b02/website/images"
        },
        {
            "title": "Dependabot",
            "hex": "025E8C",
            "source": "https://dependabot.com/dependabot-logo-symbol-square-mono.svg"
        },
        {
            "title": "Designer News",
            "hex": "2D72D9",
            "source": "https://www.designernews.co"
        },
        {
            "title": "DeviantArt",
            "hex": "05CC47",
            "source": "http://help.deviantart.com/21"
        },
        {
            "title": "devRant",
            "hex": "F99A66",
            "source": "https://devrant.com"
        },
        {
            "title": "dev.to",
            "hex": "0A0A0A",
            "source": "https://dev.to/"
        },
        {
            "title": "Diaspora",
            "hex": "000000",
            "source": "https://wiki.diasporafoundation.org/Branding"
        },
        {
            "title": "Digg",
            "hex": "000000",
            "source": "https://en.wikipedia.org/wiki/Digg"
        },
        {
            "title": "DigitalOcean",
            "hex": "0080FF",
            "source": "https://www.digitalocean.com/company/logos-and-badges/"
        },
        {
            "title": "Discord",
            "hex": "7289DA",
            "source": "https://discordapp.com/branding"
        },
        {
            "title": "Discourse",
            "hex": "000000",
            "source": "https://www.discourse.org/"
        },
        {
            "title": "Discover",
            "hex": "FF6000",
            "source": "https://www.discovernetwork.com/en-us/business-resources/free-signage-logos"
        },
        {
            "title": "Disroot",
            "hex": "50162D",
            "source": "https://git.fosscommunity.in/disroot/assests/blob/master/d.svg"
        },
        {
            "title": "Disqus",
            "hex": "2E9FFF",
            "source": "https://disqus.com/brand"
        },
        {
            "title": "Django",
            "hex": "092E20",
            "source": "https://www.djangoproject.com/community/logos/"
        },
        {
            "title": "Docker",
            "hex": "1488C6",
            "source": "https://www.docker.com"
        },
        {
            "title": "DocuSign",
            "hex": "FFCC22",
            "source": "https://github.com/simple-icons/simple-icons/issues/1098"
        },
        {
            "title": "Draugiem.lv",
            "hex": "FF6600",
            "source": "https://www.frype.com/applications/dev/docs/logos/"
        },
        {
            "title": "Dribbble",
            "hex": "EA4C89",
            "source": "https://dribbble.com/branding"
        },
        {
            "title": "Drone",
            "hex": "212121",
            "source": "https://github.com/drone/brand"
        },
        {
            "title": "Dropbox",
            "hex": "0061FF",
            "source": "https://www.dropbox.com/branding"
        },
        {
            "title": "Drupal",
            "hex": "0678BE",
            "source": "https://www.drupal.org/drupalorg/style-guide/colors"
        },
        {
            "title": "DTube",
            "hex": "FF0000",
            "source": "https://about.d.tube/mediakit.html"
        },
        {
            "title": "DuckDuckGo",
            "hex": "DE5833",
            "source": "https://duckduckgo.com/"
        },
        {
            "title": "eBay",
            "hex": "E53238",
            "source": "https://go.developer.ebay.com/logos"
        },
        {
            "title": "EVRY",
            "hex": "063A54",
            "source": "https://www.evry.com/en/"
        },
        {
            "title": "Eclipse IDE",
            "hex": "2C2255",
            "source": "https://www.eclipse.org/artwork/"
        },
        {
            "title": "Elastic",
            "hex": "005571",
            "source": "https://www.elastic.co/brand"
        },
        {
            "title": "Elastic Cloud",
            "hex": "005571",
            "source": "https://www.elastic.co/brand"
        },
        {
            "title": "Elasticsearch",
            "hex": "005571",
            "source": "https://www.elastic.co/brand"
        },
        {
            "title": "Elastic Stack",
            "hex": "005571",
            "source": "https://www.elastic.co/brand"
        },
        {
            "title": "Electron",
            "hex": "47848F",
            "source": "https://electronjs.org/images/electron-logo.svg"
        },
        {
            "title": "elementary",
            "hex": "64BAFF",
            "source": "https://elementary.io/brand"
        },
        {
            "title": "Ello",
            "hex": "000000",
            "source": "https://ello.co"
        },
        {
            "title": "Empire Kred",
            "hex": "72BE50",
            "source": "http://www.empire.kred"
        },
        {
            "title": "Envato",
            "hex": "81B441",
            "source": "https://envato.com/"
        },
        {
            "title": "ESEA",
            "hex": "0E9648",
            "source": "https://play.esea.net/"
        },
        {
            "title": "ESLint",
            "hex": "4B32C3",
            "source": "https://eslint.org/img/logo.svg"
        },
        {
            "title": "Ethereum",
            "hex": "3C3C3D",
            "source": "https://www.ethereum.org/images/logos/Ethereum_Visual_Identity_1.0.0.pdf"
        },
        {
            "title": "Etsy",
            "hex": "F16521",
            "source": "https://www.etsy.com/uk/press"
        },
        {
            "title": "Eventbrite",
            "hex": "F05537",
            "source": "https://www.eventbrite.com/signin/"
        },
        {
            "title": "Event Store",
            "hex": "5AB552",
            "source": "https://github.com/eventstore/brand"
        },
        {
            "title": "Evernote",
            "hex": "00A82D",
            "source": "https://evernote.com/press"
        },
        {
            "title": "Everplaces",
            "hex": "FA4B32",
            "source": "https://everplaces.com"
        },
        {
            "title": "Experts Exchange",
            "hex": "00AAE7",
            "source": "https://www.experts-exchange.com/"
        },
        {
            "title": "F-Secure",
            "hex": "00BAFF",
            "source": "https://vip.f-secure.com/en/marketing/logos"
        },
        {
            "title": "Facebook",
            "hex": "4172B8",
            "source": "https://en.facebookbrand.com/#brand-guidelines-assets"
        },
        {
            "title": "FACEIT",
            "hex": "FF5500",
            "source": "https://corporate.faceit.com/branding/"
        },
        {
            "title": "Fandango",
            "hex": "FF7300",
            "source": "https://www.fandango.com"
        },
        {
            "title": "Favro",
            "hex": "512DA8",
            "source": "https://favro.com/login"
        },
        {
            "title": "FeatHub",
            "hex": "9B9B9B",
            "source": "http://feathub.com/"
        },
        {
            "title": "Fedora",
            "hex": "294172",
            "source": "https://fedoraproject.org/wiki/Logo/UsageGuidelines"
        },
        {
            "title": "Feedly",
            "hex": "2BB24C",
            "source": "https://blog.feedly.com/wp-content/themes/feedly-2017-v1.19.3/assets/images/logos/logo.svg"
        },
        {
            "title": "Fido Alliance",
            "hex": "FFBF3B",
            "source": "https://fidoalliance.org/overview/legal/logo-usage/"
        },
        {
            "title": "FileZilla",
            "hex": "BF0000",
            "source": "https://upload.wikimedia.org/wikipedia/commons/0/01/FileZilla_logo.svg"
        },
        {
            "title": "Firebase",
            "hex": "FFCA28",
            "source": "https://firebase.google.com/brand-guidelines/"
        },
        {
            "title": "Fitbit",
            "hex": "00B0B9",
            "source": "http://www.fitbit.com/uk/home"
        },
        {
            "title": "Flask",
            "hex": "000000",
            "source": "http://flask.pocoo.org/community/logos/"
        },
        {
            "title": "Flattr",
            "hex": "000000",
            "source": "https://flattr.com/"
        },
        {
            "title": "Flickr",
            "hex": "0063DC",
            "source": "https://worldvectorlogo.com/logo/flickr-1"
        },
        {
            "title": "Flipboard",
            "hex": "E12828",
            "source": "https://about.flipboard.com/brand-guidelines"
        },
        {
            "title": "Flutter",
            "hex": "02569B",
            "source": "https://flutter.dev/brand"
        },
        {
            "title": "Fnac",
            "hex": "E1A925",
            "source": "http://www.fnac.com/"
        },
        {
            "title": "Foursquare",
            "hex": "F94877",
            "source": "https://foursquare.com/about/logos"
        },
        {
            "title": "Figma",
            "hex": "F24E1E",
            "source": "https://figma.com/"
        },
        {
            "title": "Framer",
            "hex": "0055FF",
            "source": "https://framer.com"
        },
        {
            "title": "FreeBSD",
            "hex": "AB2B28",
            "source": "https://www.freebsdfoundation.org/about/project/"
        },
        {
            "title": "freeCodeCamp",
            "hex": "006400",
            "source": "https://freecodecamp.com"
        },
        {
            "title": "Fur Affinity",
            "hex": "FAAF3A",
            "source": "https://www.furaffinity.net/"
        },
        {
            "title": "Furry Network",
            "hex": "2E75B4",
            "source": "https://furrynetwork.com"
        },
        {
            "title": "Garmin",
            "hex": "007CC3",
            "source": "https://developer.garmin.com/resources/brand-guidelines/"
        },
        {
            "title": "Gatsby",
            "hex": "663399",
            "source": "https://www.gatsbyjs.org/"
        },
        {
            "title": "Gauges",
            "hex": "2FA66A",
            "source": "http://get.gaug.es/"
        },
        {
            "title": "Geocaching",
            "hex": "00874D",
            "source": "https://www.geocaching.com/about/logousage.aspx"
        },
        {
            "title": "Gerrit",
            "hex": "EEEEEE",
            "source": "https://gerrit-review.googlesource.com/c/75842/"
        },
        {
            "title": "Ghost",
            "hex": "738A94",
            "source": "https://ghost.org/design"
        },
        {
            "title": "Git",
            "hex": "F05032",
            "source": "http://git-scm.com/downloads/logos"
        },
        {
            "title": "GitHub",
            "hex": "181717",
            "source": "https://github.com/logos"
        },
        {
            "title": "GitLab",
            "hex": "E24329",
            "source": "https://about.gitlab.com/press/"
        },
        {
            "title": "Gitter",
            "hex": "ED1965",
            "source": "https://gitter.im/"
        },
        {
            "title": "Glassdoor",
            "hex": "0CAA41",
            "source": "https://www.glassdoor.com/press/images/"
        },
        {
            "title": "Gmail",
            "hex": "D14836",
            "source": "https://material.io/guidelines/resources/sticker-sheets-icons.html#sticker-sheets-icons-components"
        },
        {
            "title": "GNU",
            "hex": "A42E2B",
            "source": "https://gnu.org"
        },
        {
            "title": "GNU social",
            "hex": "A22430",
            "source": "https://www.gnu.org/graphics/social.html"
        },
        {
            "title": "GOG.com",
            "hex": "86328A",
            "source": "https://www.cdprojekt.com/en/media/logotypes/"
        },
        {
            "title": "GoldenLine",
            "hex": "F1B92B",
            "source": "http://www.goldenline.pl"
        },
        {
            "title": "Goodreads",
            "hex": "663300",
            "source": "https://www.goodreads.com/about/press"
        },
        {
            "title": "Go",
            "hex": "76E1FE",
            "source": "https://golang.org/doc/gopher/"
        },
        {
            "title": "Google",
            "hex": "4285F4",
            "source": "https://developers.google.com/+/branding-guidelines?hl=en"
        },
        {
            "title": "Google Allo",
            "hex": "ECB842",
            "source": "https://allo.google.com/web"
        },
        {
            "title": "Google Chrome",
            "hex": "4285F4",
            "source": "https://blog.google/press/?product_tag=chrome"
        },
        {
            "title": "Google Analytics",
            "hex": "FFC107",
            "source": "https://analytics.google.com"
        },
        {
            "title": "Google Drive",
            "hex": "4285F4",
            "source": "https://developers.google.com/drive/web/branding"
        },
        {
            "title": "Google Hangouts",
            "hex": "0C9D58",
            "source": "https://material.google.com/resources/sticker-sheets-icons.html#sticker-sheets-icons-components"
        },
        {
            "title": "Google Hangouts Chat",
            "hex": "00897B",
            "source": "https://chat.google.com/error/noaccess"
        },
        {
            "title": "Google Keep",
            "hex": "FFBB00",
            "source": "https://play.google.com/store/apps/details?id=com.google.android.keep"
        },
        {
            "title": "Google Pay",
            "hex": "5F6368",
            "source": "https://developers.google.com/pay/api/web/guides/brand-guidelines"
        },
        {
            "title": "Google Play",
            "hex": "607D8B",
            "source": "https://getsello.com"
        },
        {
            "title": "Google Podcasts",
            "hex": "4285F4",
            "source": "https://developers.google.com/search/docs/data-types/podcast"
        },
        {
            "title": "Google+",
            "hex": "DC4E41",
            "source": "https://developers.google.com/+/branding-guidelines"
        },
        {
            "title": "GOV.UK",
            "hex": "005EA5",
            "source": "https://github.com/alphagov/design-assets/tree/master/Icons"
        },
        {
            "title": "Grafana",
            "hex": "F46800",
            "source": "https://grafana.com/"
        },
        {
            "title": "Graphcool",
            "hex": "27AE60",
            "source": "https://www.graph.cool"
        },
        {
            "title": "GraphQL",
            "hex": "E10098",
            "source": "http://graphql.org/"
        },
        {
            "title": "Grav",
            "hex": "221E1F",
            "source": "http://getgrav.org/media"
        },
        {
            "title": "Gravatar",
            "hex": "1E8CBE",
            "source": "https://automattic.com/press"
        },
        {
            "title": "Greenkeeper",
            "hex": "00C775",
            "source": "https://greenkeeper.io/"
        },
        {
            "title": "Groupon",
            "hex": "53A318",
            "source": "https://brandplaybook.groupon.com/guidelines/logo/"
        },
        {
            "title": "Gulp",
            "hex": "DA4648",
            "source": "https://github.com/gulpjs/artwork/blob/master/gulp.svg"
        },
        {
            "title": "Gumroad",
            "hex": "36A9AE",
            "source": "https://gumroad.com/press"
        },
        {
            "title": "Gumtree",
            "hex": "72EF36",
            "source": "https://www.gumtree.com"
        },
        {
            "title": "Hackaday",
            "hex": "1A1A1A",
            "source": "https://hackaday.com/"
        },
        {
            "title": "HackerEarth",
            "hex": "323754",
            "source": "https://www.hackerearth.com/logo/"
        },
        {
            "title": "HackerRank",
            "hex": "2EC866",
            "source": "https://www.hackerrank.com/"
        },
        {
            "title": "HackHands",
            "hex": "00ACBD",
            "source": "https://hackhands.com/"
        },
        {
            "title": "Hackster",
            "hex": "1BACF7",
            "source": "https://drive.google.com/file/d/0B3aqzR8LzoqdT1p4ZUlWVnJ1elk/view?usp=sharing"
        },
        {
            "title": "Hashnode",
            "hex": "2962FF",
            "source": "https://hashnode.com/media"
        },
        {
            "title": "Haskell",
            "hex": "5D4F85",
            "source": "https://commons.wikimedia.org/wiki/File:Haskell-Logo.svg"
        },
        {
            "title": "Hatena Bookmark",
            "hex": "00A4DE",
            "source": "http://hatenacorp.jp/press/resource"
        },
        {
            "title": "HERE",
            "hex": "48DAD0",
            "source": "https://www.here.com"
        },
        {
            "title": "Heroku",
            "hex": "430098",
            "source": "https://www.heroku.com"
        },
        {
            "title": "Hexo",
            "hex": "0E83CD",
            "source": "https://hexo.io/"
        },
        {
            "title": "Highly",
            "hex": "FF3C00",
            "source": "https://highly.co/"
        },
        {
            "title": "HipChat",
            "hex": "0052CC",
            "source": "https://www.atlassian.com/company/news/press-kit"
        },
        {
            "title": "HockeyApp",
            "hex": "009EE1",
            "source": "https://hockeyapp.net/brand-guidelines/"
        },
        {
            "title": "homify",
            "hex": "7DCDA3",
            "source": "http://lsg.homify.com/"
        },
        {
            "title": "Hootsuite",
            "hex": "000000",
            "source": "https://hootsuite.com/en-gb/about/media-kit"
        },
        {
            "title": "Houzz",
            "hex": "7AC142",
            "source": "http://www.houzz.co.uk/buttonsAndBadges"
        },
        {
            "title": "HTML5",
            "hex": "E34F26",
            "source": "http://www.w3.org/html/logo/"
        },
        {
            "title": "Huawei",
            "hex": "FF0000",
            "source": "https://en.wikipedia.org/wiki/File:Huawei.svg"
        },
        {
            "title": "HubSpot",
            "hex": "FF7A59",
            "source": "https://www.hubspot.com/style-guide"
        },
        {
            "title": "Hulu",
            "hex": "3DBB3D",
            "source": "https://www.hulu.com/press/brand-assets/"
        },
        {
            "title": "Humble Bundle",
            "hex": "CC2929",
            "source": "https://support.humblebundle.com/hc/en-us/articles/202742060-Bundle-Logos"
        },
        {
            "title": "iCloud",
            "hex": "3693F3",
            "source": "https://www.icloud.com/"
        },
        {
            "title": "Ionic",
            "hex": "3880FF",
            "source": "https://ionicframework.com/press"
        },
        {
            "title": "IconJar",
            "hex": "16A5F3",
            "source": "https://geticonjar.com/press-kit/"
        },
        {
            "title": "ICQ",
            "hex": "7EBD00",
            "source": "https://en.wikipedia.org/wiki/File:ICQ.svg"
        },
        {
            "title": "iFixit",
            "hex": "0071CE",
            "source": "https://www.ifixit.com/"
        },
        {
            "title": "IMDb",
            "hex": "E6B91E",
            "source": "http://www.imdb.com/pressroom/brand_guidelines"
        },
        {
            "title": "Inkscape",
            "hex": "000000",
            "source": "https://commons.wikimedia.org/wiki/File:Inkscape_Logo.svg"
        },
        {
            "title": "Instacart",
            "hex": "43B02A",
            "source": "https://www.instacart.com/press"
        },
        {
            "title": "Instagram",
            "hex": "E4405F",
            "source": "https://www.instagram-brand.com"
        },
        {
            "title": "Instapaper",
            "hex": "1F1F1F",
            "source": "https://www.instapaper.com/"
        },
        {
            "title": "Intel",
            "hex": "0071C5",
            "source": "https://www.intel.com"
        },
        {
            "title": "Intercom",
            "hex": "1F8DED",
            "source": "https://www.intercom.io"
        },
        {
            "title": "Internet Explorer",
            "hex": "0076D6",
            "source": "https://compass-ssl.microsoft.com/assets/c8/67/c867db4c-f328-45b8-817c-33834c70aae6.svg?n=IE.svg"
        },
        {
            "title": "InVision",
            "hex": "FF3366",
            "source": "https://projects.invisionapp.com/boards/BX4P1DY5H46R"
        },
        {
            "title": "Itch.io",
            "hex": "FA5C5C",
            "source": "https://itch.io/press-kit"
        },
        {
            "title": "Jabber",
            "hex": "CC0000",
            "source": "https://commons.wikimedia.org/wiki/File:Jabber-bulb.svg"
        },
        {
            "title": "Java",
            "hex": "007396",
            "source": "https://www.oracle.com/legal/logos.html"
        },
        {
            "title": "JavaScript",
            "hex": "F7DF1E",
            "source": "https://github.com/voodootikigod/logo.js"
        },
        {
            "title": "Jekyll",
            "hex": "CC0000",
            "source": "https://github.com/jekyll/brand"
        },
        {
            "title": "Jenkins",
            "hex": "D24939",
            "source": "https://wiki.jenkins-ci.org/display/JENKINS/Logo"
        },
        {
            "title": "Jest",
            "hex": "C21325",
            "source": "https://jestjs.io/"
        },
        {
            "title": "Jira",
            "hex": "172B4D",
            "source": "https://www.atlassian.com/company/news/press-kit"
        },
        {
            "title": "Joomla",
            "hex": "5091CD",
            "source": "https://docs.joomla.org/Joomla:Brand_Identity_Elements"
        },
        {
            "title": "jQuery",
            "hex": "0769AD",
            "source": "https://brand.jquery.org/logos/"
        },
        {
            "title": "jsDelivr",
            "hex": "E84D3D",
            "source": "https://github.com/jsdelivr/www.jsdelivr.com/blob/eff02f3a8879cf7c7296840584e1293fe04e3a76/src/public/img/logo_horizontal.svg"
        },
        {
            "title": "JSFiddle",
            "hex": "4679A4",
            "source": "http://doc.jsfiddle.net/meta/downloads.html"
        },
        {
            "title": "JSON",
            "hex": "000000",
            "source": "https://commons.wikimedia.org/wiki/File:JSON_vector_logo.svg"
        },
        {
            "title": "Jupyter",
            "hex": "F37626",
            "source": "https://github.com/jupyter/design"
        },
        {
            "title": "JustGiving",
            "hex": "AD29B6",
            "source": "https://justgiving.com"
        },
        {
            "title": "Kaggle",
            "hex": "20BEFF",
            "source": "https://www.kaggle.com/contact"
        },
        {
            "title": "KaiOS",
            "hex": "6F02B5",
            "source": "https://www.dropbox.com/sh/2qihtgrzllws8ki/AABmo9X1KMT6lHnvh4Em7dpWa?dl=0"
        },
        {
            "title": "Kentico",
            "hex": "F05A22",
            "source": "https://brand.kentico.com"
        },
        {
            "title": "Keybase",
            "hex": "33A0FF",
            "source": "https://github.com/keybase/client/tree/master/media/logos"
        },
        {
            "title": "KeyCDN",
            "hex": "3686BE",
            "source": "https://www.keycdn.com/logos"
        },
        {
            "title": "Khan Academy",
            "hex": "9DB63B",
            "source": "https://khanacademy.zendesk.com/hc/en-us/articles/202483630-Press-room"
        },
        {
            "title": "Kibana",
            "hex": "005571",
            "source": "https://www.elastic.co/brand"
        },
        {
            "title": "Kickstarter",
            "hex": "2BDE73",
            "source": "https://www.kickstarter.com/help/brand_assets"
        },
        {
            "title": "Kik",
            "hex": "82BC23",
            "source": "http://www.kik.com/press"
        },
        {
            "title": "Kirby",
            "hex": "FF0100",
            "source": "http://getkirby.com/assets/images/logo.svg"
        },
        {
            "title": "Klout",
            "hex": "E44600",
            "source": "https://klout.com/s/developers/styleguide"
        },
        {
            "title": "Known",
            "hex": "333333",
            "source": "https://withknown.com/img/logo_k.png"
        },
        {
            "title": "Koding",
            "hex": "00B057",
            "source": "https://koding.com/About"
        },
        {
            "title": "Kotlin",
            "hex": "0095D5",
            "source": "https://resources.jetbrains.com/storage/products/kotlin/docs/kotlin_logos.zip"
        },
        {
            "title": "Ko-fi",
            "hex": "F16061",
            "source": "https://ko-fi.com/home/about"
        },
        {
            "title": "Kubernetes",
            "hex": "326CE5",
            "source": "https://github.com/kubernetes/kubernetes/tree/master/logo"
        },
        {
            "title": "Lanyrd",
            "hex": "3C80CA",
            "source": "http://lanyrd.com/help/faq/#branding"
        },
        {
            "title": "Laravel",
            "hex": "E74430",
            "source": "https://github.com/laravel/art"
        },
        {
            "title": "Laravel Horizon",
            "hex": "405263",
            "source": "https://horizon.laravel.com/"
        },
        {
            "title": "Last.fm",
            "hex": "D51007",
            "source": "http://www.last.fm/about/resources"
        },
        {
            "title": "Launchpad",
            "hex": "F8C300",
            "source": "https://help.launchpad.net/logo/submissions"
        },
        {
            "title": "LeetCode",
            "hex": "F89F1B",
            "source": "https://leetcode.com"
        },
        {
            "title": "Let’s Encrypt",
            "hex": "003A70",
            "source": "https://letsencrypt.org/trademarks/"
        },
        {
            "title": "Letterboxd",
            "hex": "00D735",
            "source": "https://letterboxd.com/about/logos/"
        },
        {
            "title": "LGTM",
            "hex": "FFFFFF",
            "source": "https://lgtm.com/"
        },
        {
            "title": "LibraryThing",
            "hex": "251A15",
            "source": "https://twitter.com/LibraryThing/status/1054466649271656448"
        },
        {
            "title": "Liberapay",
            "hex": "F6C915",
            "source": "https://liberapay.com/assets/liberapay/icon-v2_yellow-r.svg"
        },
        {
            "title": "Line",
            "hex": "00C300",
            "source": "http://line.me/en/logo"
        },
        {
            "title": "LINE WEBTOON",
            "hex": "00D564",
            "source": "http://webtoons.com/"
        },
        {
            "title": "LinkedIn",
            "hex": "0077B5",
            "source": "https://brand.linkedin.com"
        },
        {
            "title": "Linux",
            "hex": "FCC624",
            "source": "http://www.linuxfoundation.org/about/about-linux"
        },
        {
            "title": "Linux Foundation",
            "hex": "009BEE",
            "source": "http://www.linuxfoundation.org/about/about-linux"
        },
        {
            "title": "LiveJournal",
            "hex": "00B0EA",
            "source": "http://www.livejournal.com"
        },
        {
            "title": "Livestream",
            "hex": "CF202E",
            "source": "https://livestream.com/press"
        },
        {
            "title": "Logstash",
            "hex": "005571",
            "source": "https://www.elastic.co/brand"
        },
        {
            "title": "Lua",
            "hex": "2C2D72",
            "source": "https://www.lua.org/docs.html"
        },
        {
            "title": "Macy’s",
            "hex": "E21A2C",
            "source": "http://www.macysinc.com/press-room/logo-photo-gallery/logos-macys-inc/default.aspx"
        },
        {
            "title": "Magento",
            "hex": "EE672F",
            "source": "http://magento.com"
        },
        {
            "title": "Magisk",
            "hex": "00AF9C",
            "source": "https://github.com/topjohnwu/Magisk/blob/master/app/src/main/res/drawable/ic_magisk.xml"
        },
        {
            "title": "MailChimp",
            "hex": "FFE01B",
            "source": "http://mailchimp.com/about/brand-assets"
        },
        {
            "title": "Mail.Ru",
            "hex": "168DE2",
            "source": "https://corp.mail.ru/en/press/identity/"
        },
        {
            "title": "MakerBot",
            "hex": "FF1E0D",
            "source": "http://www.makerbot.com/makerbot-press-assets"
        },
        {
            "title": "Manjaro",
            "hex": "35BF5C",
            "source": "https://commons.wikimedia.org/wiki/File:Manjaro-logo.svg"
        },
        {
            "title": "Markdown",
            "hex": "000000",
            "source": "https://github.com/dcurtis/markdown-mark"
        },
        {
            "title": "Marketo",
            "hex": "5C4C9F",
            "source": "https://www.marketo.com/"
        },
        {
            "title": "MasterCard",
            "hex": "EB001B",
            "source": "https://brand.mastercard.com/brandcenter/mastercard-brand-mark/downloads.html"
        },
        {
            "title": "Mastodon",
            "hex": "3088D4",
            "source": "https://source.joinmastodon.org/mastodon/joinmastodon/blob/master/public/press-kit.zip"
        },
        {
            "title": "Material Design",
            "hex": "757575",
            "source": "https://material.io/design/"
        },
        {
            "title": "Mathworks",
            "hex": "0076A8",
            "source": "https://www.mathworks.com/brand/visual-design/mathworks-logo.html"
        },
        {
            "title": "Matrix",
            "hex": "000000",
            "source": "https://matrix.org"
        },
        {
            "title": "Matternet",
            "hex": "261C29",
            "source": "http://mttr.net"
        },
        {
            "title": "MediaFire",
            "hex": "1299F3",
            "source": "https://www.mediafire.com/press/"
        },
        {
            "title": "MediaTemple",
            "hex": "000000",
            "source": "https://mediatemple.net/company/about-us"
        },
        {
            "title": "Medium",
            "hex": "12100E",
            "source": "https://medium.design/logos-and-brand-guidelines-f1a01a733592"
        },
        {
            "title": "Meetup",
            "hex": "ED1C40",
            "source": "https://www.meetup.com/help/customer/portal/articles/1802998-promotional-materials-for-your-meetup/"
        },
        {
            "title": "MEGA",
            "hex": "D9272E",
            "source": "https://en.wikipedia.org/wiki/File:01_mega_logo.svg"
        },
        {
            "title": "Messenger",
            "hex": "00B2FF",
            "source": "https://en.facebookbrand.com/assets/messenger/"
        },
        {
            "title": "Meteor",
            "hex": "DE4F4F",
            "source": "http://logo.meteorapp.com/"
        },
        {
            "title": "Micro.blog",
            "hex": "FD8308",
            "source": "https://twitter.com/BradEllis/status/943956921886715904"
        },
        {
            "title": "Microgenetics",
            "hex": "FF0000",
            "source": "http://microgenetics.co.uk/"
        },
        {
            "title": "Microsoft",
            "hex": "666666",
            "source": "https://ratnacahayarina.files.wordpress.com/2014/03/microsoft.pdf"
        },
        {
            "title": "Microsoft Access",
            "hex": "BA141A",
            "source": "https://www.office.com"
        },
        {
            "title": "Microsoft Azure",
            "hex": "0089D6",
            "source": "https://upload.wikimedia.org/wikipedia/commons/a/a8/Microsoft_Azure_Logo.svg"
        },
        {
            "title": "Microsoft Edge",
            "hex": "0078D7",
            "source": "https://compass-ssl.microsoft.com/assets/86/b5/86b52157-162f-4130-ab00-3db03397c46d.svg?n=edge.svg"
        },
        {
            "title": "Microsoft Excel",
            "hex": "217346",
            "source": "https://www.office.com"
        },
        {
            "title": "Microsoft OneDrive",
            "hex": "094AB2",
            "source": "https://msdn.microsoft.com/en-us/onedrive/dn673556.aspx"
        },
        {
            "title": "Microsoft OneNote",
            "hex": "80397B",
            "source": "https://www.office.com"
        },
        {
            "title": "Microsoft Outlook",
            "hex": "0072C6",
            "source": "https://www.office.com"
        },
        {
            "title": "Microsoft PowerPoint",
            "hex": "D24726",
            "source": "https://www.office.com"
        },
        {
            "title": "Microsoft Word",
            "hex": "2B579A",
            "source": "https://www.office.com"
        },
        {
            "title": "Linux Mint",
            "hex": "87CF3E",
            "source": "https://commons.wikimedia.org/wiki/File:Linux_Mint_logo_without_wordmark.svg"
        },
        {
            "title": "Minutemailer",
            "hex": "3ABFE6",
            "source": "https://minutemailer.com/press"
        },
        {
            "title": "Mix",
            "hex": "FF8126",
            "source": "https://mix.com"
        },
        {
            "title": "Mixcloud",
            "hex": "314359",
            "source": "https://www.mixcloud.com/branding"
        },
        {
            "title": "Mixer",
            "hex": "002050",
            "source": "https://github.com/mixer/branding-kit/"
        },
        {
            "title": "Monero",
            "hex": "FF6600",
            "source": "https://getmonero.org"
        },
        {
            "title": "MongoDB",
            "hex": "47A248",
            "source": "https://www.mongodb.com/pressroom"
        },
        {
            "title": "Monkey tie",
            "hex": "FFC619",
            "source": "https://www.monkey-tie.com/presse"
        },
        {
            "title": "Monogram",
            "hex": "FDB22A",
            "source": "http://monogram.me"
        },
        {
            "title": "Monzo",
            "hex": "14233C",
            "source": "https://monzo.com/press/"
        },
        {
            "title": "Moo",
            "hex": "00945E",
            "source": "https://www.moo.com/uk/about/press.html"
        },
        {
            "title": "Mozilla",
            "hex": "000000",
            "source": "https://mozilla.ninja/our-logo"
        },
        {
            "title": "Mozilla Firefox",
            "hex": "FF9400",
            "source": "http://design.firefox.com/photon/visuals/product-identity-assets.html"
        },
        {
            "title": "MX Linux",
            "hex": "000000",
            "source": "https://mxlinux.org/art/"
        },
        {
            "title": "Myspace",
            "hex": "030303",
            "source": "https://myspace.com/pressroom/assetslogos"
        },
        {
            "title": "MySQL",
            "hex": "4479A1",
            "source": "https://www.mysql.com/about/legal/logos.html"
        },
        {
            "title": "NativeScript",
            "hex": "3655FF",
            "source": "https://docs.nativescript.org/"
        },
        {
            "title": "Neo4j",
            "hex": "008CC1",
            "source": "https://neo4j.com/style-guide/"
        },
        {
            "title": "Netflix",
            "hex": "E50914",
            "source": "https://commons.wikimedia.org/wiki/File:Netflix_2014_logo.svg"
        },
        {
            "title": "Netlify",
            "hex": "00C7B7",
            "source": "https://www.netlify.com/press/"
        },
        {
            "title": "Next.js",
            "hex": "000000",
            "source": "https://nextjs.org/"
        },
        {
            "title": "Nextcloud",
            "hex": "0082C9",
            "source": "https://nextcloud.com/press/"
        },
        {
            "title": "Nextdoor",
            "hex": "00B246",
            "source": "https://nextdoor.com/newsroom/"
        },
        {
            "title": "NGINX",
            "hex": "269539",
            "source": "https://www.nginx.com/"
        },
        {
            "title": "Nintendo",
            "hex": "8F8F8F",
            "source": "https://en.wikipedia.org/wiki/Nintendo#/media/File:Nintendo.svg"
        },
        {
            "title": "Nintendo GameCube",
            "hex": "6A5FBB",
            "source": "https://www.nintendo.com/consumer/systems/nintendogamecube/index.jsp"
        },
        {
            "title": "Nintendo Switch",
            "hex": "E60012",
            "source": "http://www.nintendo.co.uk/"
        },
        {
            "title": "Node.js",
            "hex": "339933",
            "source": "https://nodejs.org/en/about/resources/"
        },
        {
            "title": "Nodemon",
            "hex": "76D04B",
            "source": "https://nodemon.io/"
        },
        {
            "title": "NPM",
            "hex": "CB3837",
            "source": "https://github.com/npm/logos"
        },
        {
            "title": "Nucleo",
            "hex": "766DCC",
            "source": "https://nucleoapp.com/wp-content/themes/nucleo-webapp-12/img/logo.svg"
        },
        {
            "title": "NuGet",
            "hex": "004880",
            "source": "https://github.com/NuGet/Media"
        },
        {
            "title": "Nuxt.js",
            "hex": "00C58E",
            "source": "https://nuxtjs.org/"
        },
        {
            "title": "NVIDIA",
            "hex": "76B900",
            "source": "https://www.nvidia.com/etc/designs/nvidiaGDC/clientlibs_base/images/NVIDIA-Logo.svg"
        },
        {
            "title": "Octopus Deploy",
            "hex": "2F93E0",
            "source": "https://octopus.com/company/brand"
        },
        {
            "title": "Oculus",
            "hex": "1C1E20",
            "source": "https://www.oculus.com/en-us/press-kit"
        },
        {
            "title": "Odnoklassniki",
            "hex": "F4731C",
            "source": "http://v.ok.ru/logo.html"
        },
        {
            "title": "Open Access",
            "hex": "F68212",
            "source": "https://commons.wikimedia.org/wiki/File:Open_Access_logo_PLoS_white.svg"
        },
        {
            "title": "OpenStreetMap",
            "hex": "7EBC6F",
            "source": "https://www.openstreetmap.org"
        },
        {
            "title": "openSUSE",
            "hex": "73BA25",
            "source": "https://en.opensuse.org/Portal:Artwork"
        },
        {
            "title": "Opera",
            "hex": "FF1B2D",
            "source": "https://github.com/operasoftware/logo"
        },
        {
            "title": "Opsgenie",
            "hex": "172B4D",
            "source": "https://www.atlassian.com/company/news/press-kit"
        },
        {
            "title": "Oracle",
            "hex": "F80000",
            "source": "https://www.oracle.com/webfolder/s/brand/identity/index.html"
        },
        {
            "title": "Origin",
            "hex": "F56C2D",
            "source": "https://www.origin.com/gbr/en-us/store"
        },
        {
            "title": "OSMC",
            "hex": "17394A",
            "source": "https://github.com/osmc/osmc/tree/master/assets"
        },
        {
            "title": "Overcast",
            "hex": "FC7E0F",
            "source": "https://overcast.fm"
        },
        {
            "title": "OVH",
            "hex": "123F6D",
            "source": "https://www.ovh.com/fr/news/logo-ovh.xml"
        },
        {
            "title": "Pagekit",
            "hex": "212121",
            "source": "https://pagekit.com/logo-guide"
        },
        {
            "title": "Pandora",
            "hex": "005483",
            "source": "http://blog.pandora.com/us/the-color-of-music-unveiling-a-new-pandora-look-that-reflects-your-music-experience/"
        },
        {
            "title": "Patreon",
            "hex": "F96854",
            "source": "https://www.patreon.com/brand/downloads"
        },
        {
            "title": "PayPal",
            "hex": "00457C",
            "source": "https://www.paypal-marketing.com/html/partner/na/portal-v2/pdf/PP_Masterbrandguidelines_v21_mm.pdf"
        },
        {
            "title": "Periscope",
            "hex": "40A4C4",
            "source": "https://www.periscope.tv/press"
        },
        {
            "title": "PHP",
            "hex": "777BB4",
            "source": "http://php.net/download-logos.php"
        },
        {
            "title": "Picarto.TV",
            "hex": "1DA456",
            "source": "https://picarto.tv/site/press"
        },
        {
            "title": "Pinboard",
            "hex": "0000FF",
            "source": "https://commons.wikimedia.org/wiki/File:Feedbin-Icon-share-pinboard.svg"
        },
        {
            "title": "Pingdom",
            "hex": "FFF000",
            "source": "https://tools.pingdom.com"
        },
        {
            "title": "Pingup",
            "hex": "00B1AB",
            "source": "http://pingup.com/resources"
        },
        {
            "title": "Pinterest",
            "hex": "BD081C",
            "source": "https://business.pinterest.com/en/brand-guidelines"
        },
        {
            "title": "Pivotal Tracker",
            "hex": "517A9E",
            "source": "https://www.pivotaltracker.com/branding-guidelines"
        },
        {
            "title": "PlanGrid",
            "hex": "0085DE",
            "source": "https://plangrid.com/en/"
        },
        {
            "title": "Player.me",
            "hex": "C0379A",
            "source": "https://player.me/p/about-us"
        },
        {
            "title": "PlayStation",
            "hex": "003791",
            "source": "http://uk.playstation.com/media/DPBjbK0o/CECH-4202_4203%20PS3_QSG_GB_Eastern_3_web_vf1.pdf"
        },
        {
            "title": "PlayStation 3",
            "hex": "003791",
            "source": "https://commons.wikimedia.org/wiki/File:PlayStation_3_Logo_neu.svg#/media/File:PS3.svg"
        },
        {
            "title": "PlayStation 4",
            "hex": "003791",
            "source": "https://commons.wikimedia.org/wiki/File:PlayStation_4_logo_and_wordmark.svg"
        },
        {
            "title": "Plex",
            "hex": "E5A00D",
            "source": "http://brand.plex.tv/d/qxmJ3odkK0fj/plex-style-guide"
        },
        {
            "title": "Pluralsight",
            "hex": "F15B2A",
            "source": "https://www.pluralsight.com/newsroom/brand-assets"
        },
        {
            "title": "Plurk",
            "hex": "FF574D",
            "source": "https://www.plurk.com/brandInfo"
        },
        {
            "title": "Pocket",
            "hex": "EF3F56",
            "source": "https://getpocket.com/blog/press/"
        },
        {
            "title": "Podcasts",
            "hex": "9933CC",
            "source": "https://www.apple.com/itunes/marketing-on-podcasts/identity-guidelines.html#apple-podcasts-icon"
        },
        {
            "title": "PostgreSQL",
            "hex": "336791",
            "source": "https://wiki.postgresql.org/wiki/Logo"
        },
        {
            "title": "Postman",
            "hex": "FF6C37",
            "source": "https://www.getpostman.com/resources/media-assets/"
        },
        {
            "title": "PowerShell",
            "hex": "5391FE",
            "source": "https://github.com/PowerShell/PowerShell"
        },
        {
            "title": "Prismic",
            "hex": "484A7A",
            "source": "https://prismic.io/"
        },
        {
            "title": "Probot",
            "hex": "00B0D8",
            "source": "https://github.com/probot/probot"
        },
        {
            "title": "ProcessWire",
            "hex": "EF145F",
            "source": "https://github.com/processwire"
        },
        {
            "title": "Product Hunt",
            "hex": "DA552F",
            "source": "https://www.producthunt.com/branding"
        },
        {
            "title": "Proto.io",
            "hex": "34A7C1",
            "source": "https://proto.io/en/presskit"
        },
        {
            "title": "ProtonMail",
            "hex": "8B89CC",
            "source": "https://protonmail.com/media-kit"
        },
        {
            "title": "Proxmox",
            "hex": "E57000",
            "source": "https://www.proxmox.com/en/news/media-kit"
        },
        {
            "title": "PyPI",
            "hex": "3775A9",
            "source": "https://pypi.org/"
        },
        {
            "title": "Python",
            "hex": "3776AB",
            "source": "https://www.python.org/community/logos/"
        },
        {
            "title": "Qiita",
            "hex": "55C500",
            "source": "https://www.qiita.com"
        },
        {
            "title": "Qualcomm",
            "hex": "3253DC",
            "source": "https://www.qualcomm.com"
        },
        {
            "title": "Quantopian",
            "hex": "C50000",
            "source": "https://www.quantopian.com"
        },
        {
            "title": "Quantcast",
            "hex": "1E262C",
            "source": "http://branding.quantcast.com/logouse/"
        },
        {
            "title": "Quora",
            "hex": "B92B27",
            "source": "https://www.quora.com"
        },
        {
            "title": "Qwiklabs",
            "hex": "F5CD0E",
            "source": "https://www.qwiklabs.com"
        },
        {
            "title": "Qzone",
            "hex": "FECE00",
            "source": "https://qzone.qq.com/"
        },
        {
            "title": "R",
            "hex": "276DC3",
            "source": "https://www.r-project.org/logo/"
        },
        {
            "title": "Rails",
            "hex": "CC0000",
            "source": "http://rubyonrails.org/images/rails-logo.svg"
        },
        {
            "title": "Raspberry Pi",
            "hex": "C51A4A",
            "source": "https://www.raspberrypi.org/trademark-rules"
        },
        {
            "title": "React",
            "hex": "61DAFB",
            "source": "https://facebook.github.io/react/"
        },
        {
            "title": "Read the Docs",
            "hex": "8CA1AF",
            "source": "https://github.com/rtfd/readthedocs.org/blob/master/media/readthedocsbranding.ai"
        },
        {
            "title": "Reason",
            "hex": "DD4B39",
            "source": "https://reasonml.github.io/img/reason.svg"
        },
        {
            "title": "Redbubble",
            "hex": "E41321",
            "source": "https://www.redbubble.com/explore/client/4196122a442ab3f429ec802f71717465.svg"
        },
        {
            "title": "Reddit",
            "hex": "FF4500",
            "source": "https://worldvectorlogo.com/logo/reddit-2"
        },
        {
            "title": "Red Hat",
            "hex": "EE0000",
            "source": "https://www.redhat.com/en/about/brand/new-brand/details"
        },
        {
            "title": "Redis",
            "hex": "D82C20",
            "source": "https://redis.io/images/redis-logo.svg"
        },
        {
            "title": "Redux",
            "hex": "764ABC",
            "source": "https://github.com/reactjs/redux/tree/master/logo"
        },
        {
            "title": "Renren",
            "hex": "217DC6",
            "source": "https://seeklogo.com/vector-logo/184137/renren-inc"
        },
        {
            "title": "ReverbNation",
            "hex": "E43526",
            "source": "https://www.reverbnation.com"
        },
        {
            "title": "Riot",
            "hex": "368BD6",
            "source": "https://github.com/vector-im/logos/tree/master/riot"
        },
        {
            "title": "Riseup",
            "hex": "5E9EE3",
            "source": "https://riseup.net/en/about-us/images"
        },
        {
            "title": "rollup.js",
            "hex": "EC4A3F",
            "source": "https://rollupjs.org/"
        },
        {
            "title": "Roots",
            "hex": "525DDC",
            "source": "https://roots.io/"
        },
        {
            "title": "RSS",
            "hex": "FFA500",
            "source": "https://en.wikipedia.org/wiki/Feed_icon"
        },
        {
            "title": "Ruby",
            "hex": "CC342D",
            "source": "https://www.ruby-lang.org/en/about/logo/"
        },
        {
            "title": "RubyGems",
            "hex": "E9573F",
            "source": "https://rubygems.org/pages/about"
        },
        {
            "title": "Runkeeper",
            "hex": "2DC9D7",
            "source": "https://runkeeper.com/partnerships"
        },
        {
            "title": "Rust",
            "hex": "000000",
            "source": "https://www.rust-lang.org/"
        },
        {
            "title": "Safari",
            "hex": "000000",
            "source": "https://images.techhive.com/images/article/2014/11/safari-favorites-100530680-large.jpg"
        },
        {
            "title": "Salesforce",
            "hex": "00A1E0",
            "source": "https://www.salesforce.com/"
        },
        {
            "title": "Samsung",
            "hex": "1428A0",
            "source": "https://www.samsung.com/us"
        },
        {
            "title": "Samsung Pay",
            "hex": "1428A0",
            "source": "https://pay.samsung.com/developers/resource/brand"
        },
        {
            "title": "SAP",
            "hex": "008FD3",
            "source": "https://support.sap.com/content/dam/support/sap-logo.svg"
        },
        {
            "title": "Sass",
            "hex": "CC6699",
            "source": "http://sass-lang.com/styleguide/brand"
        },
        {
            "title": "Sauce Labs",
            "hex": "E2231A",
            "source": "https://saucelabs.com/"
        },
        {
            "title": "Scala",
            "hex": "DC322F",
            "source": "https://www.scala-lang.org/"
        },
        {
            "title": "Scaleway",
            "hex": "4F0599",
            "source": "https://www.scaleway.com"
        },
        {
            "title": "Scribd",
            "hex": "1A7BBA",
            "source": "https://www.scribd.com"
        },
        {
            "title": "Scrutinizer CI",
            "hex": "8A9296",
            "source": "https://scrutinizer-ci.com"
        },
        {
            "title": "Sega",
            "hex": "0089CF",
            "source": "https://en.wikipedia.org/wiki/Sega#/media/File:Sega_logo.svg"
        },
        {
            "title": "Sellfy",
            "hex": "21B352",
            "source": "https://sellfy.com/about/"
        },
        {
            "title": "Sensu",
            "hex": "89C967",
            "source": "https://github.com/sensu/sensu-go/blob/master/dashboard/src/assets/logo/graphic/green.svg"
        },
        {
            "title": "Sentry",
            "hex": "FB4226",
            "source": "https://sentry.io/branding/"
        },
        {
            "title": "Server Fault",
            "hex": "E7282D",
            "source": "http://stackoverflow.com/company/logos"
        },
        {
            "title": "Shazam",
            "hex": "0088FF",
            "source": "https://brandfolder.com/shazam"
        },
        {
            "title": "Shopify",
            "hex": "7AB55C",
            "source": "https://press.shopify.com/brand"
        },
        {
            "title": "Signal",
            "hex": "2592E9",
            "source": "https://play.google.com/store/apps/details?id=org.thoughtcrime.securesms"
        },
        {
            "title": "Simple Icons",
            "hex": "111111",
            "source": "https://simpleicons.org/"
        },
        {
            "title": "Sina Weibo",
            "hex": "E6162D",
            "source": "https://en.wikipedia.org/wiki/Sina_Weibo"
        },
        {
            "title": "SitePoint",
            "hex": "258AAF",
            "source": "http://www.sitepoint.com"
        },
        {
            "title": "Skyliner",
            "hex": "2FCEA0",
            "source": "https://www.skyliner.io/help"
        },
        {
            "title": "Skype",
            "hex": "00AFF0",
            "source": "http://blogs.skype.com/?attachment_id=56273"
        },
        {
            "title": "Slack",
            "hex": "4A154B",
            "source": "https://slack.com/brand-guidelines"
        },
        {
            "title": "Slashdot",
            "hex": "026664",
            "source": "https://commons.wikimedia.org/wiki/File:Slashdot_wordmark_and_logo.svg"
        },
        {
            "title": "SlickPic",
            "hex": "FF880F",
            "source": "https://www.slickpic.com/"
        },
        {
            "title": "Slides",
            "hex": "E4637C",
            "source": "https://slides.com/about"
        },
        {
            "title": "Smashing Magazine",
            "hex": "E85C33",
            "source": "https://www.smashingmagazine.com/"
        },
        {
            "title": "Snapchat",
            "hex": "FFFC00",
            "source": "https://www.snapchat.com/brand-guidelines"
        },
        {
            "title": "Snapcraft",
            "hex": "82BEA0",
            "source": "https://github.com/snapcore/snap-store-badges"
        },
        {
            "title": "Snyk",
            "hex": "4C4A73",
            "source": "https://snyk.io/press-kit"
        },
        {
            "title": "Society6",
            "hex": "000000",
            "source": "https://blog.society6.com/app/themes/society6/dist/images/mark.svg"
        },
        {
            "title": "Sogou",
            "hex": "FB6022",
            "source": "https://www.sogou.com/"
        },
        {
            "title": "Songkick",
            "hex": "F80046",
            "source": "http://blog.songkick.com/media-assets"
        },
        {
            "title": "SoundCloud",
            "hex": "FF3300",
            "source": "https://soundcloud.com/press"
        },
        {
            "title": "SourceForge",
            "hex": "535353",
            "source": "https://sourceforge.net/"
        },
        {
            "title": "Sourcegraph",
            "hex": "00B4F2",
            "source": "https://github.com/sourcegraph/about"
        },
        {
            "title": "Spacemacs",
            "hex": "9266CC",
            "source": "http://spacemacs.org/"
        },
        {
            "title": "SparkFun",
            "hex": "E53525",
            "source": "https://www.sparkfun.com/brand_assets"
        },
        {
            "title": "SparkPost",
            "hex": "FA6423",
            "source": "https://www.sparkpost.com/"
        },
        {
            "title": "SPDX",
            "hex": "4398CC",
            "source": "https://spdx.org/Resources"
        },
        {
            "title": "Speaker Deck",
            "hex": "339966",
            "source": "https://speakerdeck.com/"
        },
        {
            "title": "Spotify",
            "hex": "1ED760",
            "source": "https://developer.spotify.com/design"
        },
        {
            "title": "Spotlight",
            "hex": "352A71",
            "source": "https://www.spotlight.com/"
        },
        {
            "title": "Spreaker",
            "hex": "F5C300",
            "source": "http://www.spreaker.com/press"
        },
        {
            "title": "Sprint",
            "hex": "FFCE0A",
            "source": "https://www.sprint.com/"
        },
        {
            "title": "Squarespace",
            "hex": "000000",
            "source": "http://squarespace.com/brand-guidelines"
        },
        {
            "title": "Stack Exchange",
            "hex": "1E5397",
            "source": "http://stackoverflow.com/company/logos"
        },
        {
            "title": "Stack Overflow",
            "hex": "FE7A16",
            "source": "http://stackoverflow.com"
        },
        {
            "title": "StackShare",
            "hex": "0690FA",
            "source": "https://stackshare.io/branding"
        },
        {
            "title": "Stadia",
            "hex": "CD2640",
            "source": "https://stadia.dev"
        },
        {
            "title": "Statamic",
            "hex": "1F3641",
            "source": "http://statamic.com/press"
        },
        {
            "title": "Statuspage",
            "hex": "172B4D",
            "source": "https://www.atlassian.com/company/news/press-kit"
        },
        {
            "title": "Staticman",
            "hex": "000000",
            "source": "https://staticman.net/"
        },
        {
            "title": "Steam",
            "hex": "000000",
            "source": "https://partner.steamgames.com/public/marketing/Steam_Guidelines_02102016.pdf"
        },
        {
            "title": "Steem",
            "hex": "4BA2F2",
            "source": "https://steem.io/"
        },
        {
            "title": "Steemit",
            "hex": "06D6A9",
            "source": "https://steemit.com/"
        },
        {
            "title": "Stitcher",
            "hex": "000000",
            "source": "https://www.stitcher.com/"
        },
        {
            "title": "Storify",
            "hex": "3A98D9",
            "source": "https://storify.com"
        },
        {
            "title": "Strava",
            "hex": "FC4C02",
            "source": "https://itunes.apple.com/us/app/strava-running-and-cycling-gps/id426826309"
        },
        {
            "title": "Stripe",
            "hex": "008CDD",
            "source": "https://stripe.com/about/resources"
        },
        {
            "title": "StubHub",
            "hex": "003168",
            "source": "http://www.stubhub.com"
        },
        {
            "title": "StyleShare",
            "hex": "212121",
            "source": "https://www.stylesha.re/"
        },
        {
            "title": "Stylus",
            "hex": "333333",
            "source": "http://stylus-lang.com/img/stylus-logo.svg"
        },
        {
            "title": "Sublime Text",
            "hex": "272822",
            "source": "https://en.wikipedia.org/wiki/File:Sublime_Text_Logo.png"
        },
        {
            "title": "Subversion",
            "hex": "809CC9",
            "source": "http://subversion.apache.org/logo"
        },
        {
            "title": "Super User",
            "hex": "2EACE3",
            "source": "http://stackoverflow.com/company/logos"
        },
        {
            "title": "Swarm",
            "hex": "FFA633",
            "source": "https://foursquare.com/about/logos"
        },
        {
            "title": "Swift",
            "hex": "FA7343",
            "source": "https://developer.apple.com/develop/"
        },
        {
            "title": "Symfony",
            "hex": "000000",
            "source": "https://symfony.com/logo"
        },
        {
            "title": "Synology",
            "hex": "B6B5B6",
            "source": "https://www.synology.com/en-global/company/branding"
        },
        {
            "title": "Tails",
            "hex": "56347C",
            "source": "https://tails.boum.org/contribute/how/promote/material/logo/"
        },
        {
            "title": "Tapas",
            "hex": "FFCE00",
            "source": "https://tapas.io/site/about#media"
        },
        {
            "title": "TeamViewer",
            "hex": "0E8EE9",
            "source": "https://www.teamviewer.com/resources/images/logos/teamviewer-logo-big.svg"
        },
        {
            "title": "TED",
            "hex": "E62B1E",
            "source": "https://www.ted.com/participate/organize-a-local-tedx-event/tedx-organizer-guide/branding-promotions/logo-and-design/your-tedx-logo"
        },
        {
            "title": "Teespring",
            "hex": "39ACE6",
            "source": "https://teespring.com"
        },
        {
            "title": "Telegram",
            "hex": "2CA5E0",
            "source": "https://commons.wikimedia.org/wiki/File:Telegram_alternative_logo.svg"
        },
        {
            "title": "Tencent QQ",
            "hex": "EB1923",
            "source": "https://en.wikipedia.org/wiki/File:Tencent_QQ.svg#/media/File:Tencent_QQ.svg"
        },
        {
            "title": "Tencent Weibo",
            "hex": "20B8E5",
            "source": "http://t.qq.com/"
        },
        {
            "title": "Tesla",
            "hex": "CC0000",
            "source": "http://www.teslamotors.com/en_GB/about"
        },
        {
            "title": "The Mighty",
            "hex": "D0072A",
            "source": "https://themighty.com/"
        },
        {
            "title": "The Movie Database",
            "hex": "01D277",
            "source": "https://www.themoviedb.org/about/logos-attribution"
        },
        {
            "title": "Tidal",
            "hex": "000000",
            "source": "https://tidal.com"
        },
        {
            "title": "Tik Tok",
            "hex": "000000",
            "source": "https://tiktok.com"
        },
        {
            "title": "Tinder",
            "hex": "FF6B6B",
            "source": "http://www.gotinder.com/press"
        },
        {
            "title": "T-Mobile",
            "hex": "E20074",
            "source": "https://www.t-mobile.com/news/media-library?fulltext=logo"
        },
        {
            "title": "Todoist",
            "hex": "E44332",
            "source": "https://doist.com/press/"
        },
        {
            "title": "Toggl",
            "hex": "E01B22",
            "source": "https://toggl.com/media-toolkit"
        },
        {
            "title": "Topcoder",
            "hex": "29A8E0",
            "source": "http://topcoder.com/"
        },
        {
            "title": "Toptal",
            "hex": "3863A0",
            "source": "https://www.toptal.com/branding"
        },
        {
            "title": "Tor",
            "hex": "7E4798",
            "source": "https://github.com/TheTorProject/tor-media/tree/master/Onion%20Icon"
        },
        {
            "title": "TrainerRoad",
            "hex": "E12726",
            "source": "https://www.trainerroad.com/"
        },
        {
            "title": "Trakt",
            "hex": "ED1C24",
            "source": "https://trakt.tv"
        },
        {
            "title": "Travis CI",
            "hex": "3EAAAF",
            "source": "https://travis-ci.com/logo"
        },
        {
            "title": "Treehouse",
            "hex": "5FCF80",
            "source": "https://teamtreehouse.com/about"
        },
        {
            "title": "Trello",
            "hex": "0079BF",
            "source": "https://trello.com/about/branding"
        },
        {
            "title": "TripAdvisor",
            "hex": "00AF87",
            "source": "https://tripadvisor.mediaroom.com/download/TripAdvisor_Logo_Guidelines_5_15_17.pdf"
        },
        {
            "title": "Trulia",
            "hex": "53B50A",
            "source": "http://www.trulia.com"
        },
        {
            "title": "Tumblr",
            "hex": "36465D",
            "source": "https://www.tumblr.com/logo"
        },
        {
            "title": "Twilio",
            "hex": "F22F46",
            "source": "https://www.twilio.com/company/brand"
        },
        {
            "title": "Twitch",
            "hex": "6441A4",
            "source": "http://www.twitch.tv/p/brand-assets"
        },
        {
            "title": "Twitter",
            "hex": "1DA1F2",
            "source": "https://brand.twitter.com"
        },
        {
            "title": "Twoo",
            "hex": "FF7102",
            "source": "http://www.twoo.com/about/press"
        },
        {
            "title": "TypeScript",
            "hex": "007ACC",
            "source": "https://github.com/remojansen/logo.ts"
        },
        {
            "title": "TYPO3",
            "hex": "FF8700",
            "source": "https://typo3.com/fileadmin/assets/typo3logos/typo3_bullet_01.svg"
        },
        {
            "title": "Uber",
            "hex": "000000",
            "source": "https://www.uber.com/media/"
        },
        {
            "title": "Ubisoft",
            "hex": "000000",
            "source": "https://www.ubisoft.com/en-US/company/overview.aspx"
        },
        {
            "title": "Ubuntu",
            "hex": "E95420",
            "source": "https://design.ubuntu.com/brand/ubuntu-logo/"
        },
        {
            "title": "Udacity",
            "hex": "01B3E3",
            "source": "https://www.udacity.com"
        },
        {
            "title": "Udemy",
            "hex": "EC5252",
            "source": "https://about.udemy.com/newbrand/"
        },
        {
            "title": "UIkit",
            "hex": "2396F3",
            "source": "https://getuikit.com"
        },
        {
            "title": "Umbraco",
            "hex": "00BEC1",
            "source": "https://umbraco.com/"
        },
        {
            "title": "Unity",
            "hex": "000000",
            "source": "https://unity.com/"
        },
        {
            "title": "Unsplash",
            "hex": "000000",
            "source": "https://unsplash.com/"
        },
        {
            "title": "Untappd",
            "hex": "FFC000",
            "source": "https://untappd.com/"
        },
        {
            "title": "Upwork",
            "hex": "6FDA44",
            "source": "https://www.upwork.com/press/"
        },
        {
            "title": "V8",
            "hex": "4B8BF5",
            "source": "https://v8.dev/logo"
        },
        {
            "title": "Vagrant",
            "hex": "1563FF",
            "source": "https://www.hashicorp.com/brand#vagrant"
        },
        {
            "title": "Venmo",
            "hex": "3D95CE",
            "source": "https://venmo.com/about/brand/"
        },
        {
            "title": "Verizon",
            "hex": "CD040B",
            "source": "https://www.verizondigitalmedia.com/about/logo-usage/"
        },
        {
            "title": "Viadeo",
            "hex": "F88D2D",
            "source": "http://corporate.viadeo.com/en/media/resources"
        },
        {
            "title": "Viber",
            "hex": "665CAC",
            "source": "https://www.viber.com/brand-center/"
        },
        {
            "title": "Vim",
            "hex": "019733",
            "source": "https://commons.wikimedia.org/wiki/File:Vimlogo.svg"
        },
        {
            "title": "Vimeo",
            "hex": "1AB7EA",
            "source": "https://vimeo.com/about/brand_guidelines"
        },
        {
            "title": "Vine",
            "hex": "11B48A",
            "source": "https://vine.co/logo"
        },
        {
            "title": "Virb",
            "hex": "0093DA",
            "source": "http://virb.com/about"
        },
        {
            "title": "Visa",
            "hex": "142787",
            "source": "https://commons.wikimedia.org/wiki/File:Visa_2014_logo_detail.svg"
        },
        {
            "title": "Visual Studio Code",
            "hex": "007ACC",
            "source": "https://code.visualstudio.com"
        },
        {
            "title": "VK",
            "hex": "6383A8",
            "source": "https://vk.com/about"
        },
        {
            "title": "VLC media player",
            "hex": "FF8800",
            "source": "http://git.videolan.org/?p=vlc.git;a=tree;f=extras/package/macosx/asset_sources"
        },
        {
            "title": "VSCO",
            "hex": "000000",
            "source": "https://vsco.co/about/press/vsco-releases-redesigned-mobile-app"
        },
        {
            "title": "Vue.js",
            "hex": "4FC08D",
            "source": "https://github.com/vuejs/art"
        },
        {
            "title": "Wattpad",
            "hex": "F68D12",
            "source": "https://www.wattpad.com/press/#assets"
        },
        {
            "title": "Weasyl",
            "hex": "990000",
            "source": "https://www.weasyl.com/"
        },
        {
            "title": "Webpack",
            "hex": "8DD6F9",
            "source": "https://webpack.js.org/branding/"
        },
        {
            "title": "webcomponents.org",
            "hex": "29ABE2",
            "source": "https://www.webcomponents.org/"
        },
        {
            "title": "WebStorm",
            "hex": "00CDD7",
            "source": "https://www.jetbrains.com/company/brand/#section=images-logos"
        },
        {
            "title": "WeChat",
            "hex": "7BB32E",
            "source": "https://worldvectorlogo.com/logo/wechat-3"
        },
        {
            "title": "WhatsApp",
            "hex": "25D366",
            "source": "https://www.whatsappbrand.com"
        },
        {
            "title": "When I Work",
            "hex": "51A33D",
            "source": "https://wheniwork.com/"
        },
        {
            "title": "Wii",
            "hex": "8B8B8B",
            "source": "https://de.wikipedia.org/wiki/Datei:WiiU.svg"
        },
        {
            "title": "Wii U",
            "hex": "8B8B8B",
            "source": "https://de.wikipedia.org/wiki/Datei:WiiU.svg"
        },
        {
            "title": "Wikipedia",
            "hex": "000000",
            "source": "https://en.wikipedia.org/wiki/Logo_of_Wikipedia"
        },
        {
            "title": "Windows",
            "hex": "0078D6",
            "source": "https://commons.wikimedia.org/wiki/File:Windows_10_Logo.svg"
        },
        {
            "title": "Wire",
            "hex": "000000",
            "source": "http://brand.wire.com"
        },
        {
            "title": "Wix",
            "hex": "FAAD4D",
            "source": "http://www.wix.com/about/design-assets"
        },
        {
            "title": "Wolfram",
            "hex": "DD1100",
            "source": "http://company.wolfram.com/press-center/wolfram-corporate/"
        },
        {
            "title": "Wolfram Language",
            "hex": "DD1100",
            "source": "http://company.wolfram.com/press-center/language/"
        },
        {
            "title": "Wolfram Mathematica",
            "hex": "DD1100",
            "source": "http://company.wolfram.com/press-center/mathematica/"
        },
        {
            "title": "WordPress",
            "hex": "21759B",
            "source": "https://wordpress.org/about/logos"
        },
        {
            "title": "WP Engine",
            "hex": "40BAC8",
            "source": "https://wpengine.com/"
        },
        {
            "title": "Xbox",
            "hex": "107C10",
            "source": "http://mspartner-public.sharepoint.com/XBOX%20Games/Xbox%20logo's%20+%20Guidelines/Xbox%20Live/Xbox_Live_Guidelines_10-4-13.pdf"
        },
        {
            "title": "Xcode",
            "hex": "1575F9",
            "source": "https://developer.apple.com/develop/"
        },
        {
            "title": "Xero",
            "hex": "13B5EA",
            "source": "https://www.xero.com/uk/about/media/downloads"
        },
        {
            "title": "Xing",
            "hex": "006567",
            "source": "https://dev.xing.com/logo_rules"
        },
        {
            "title": "X-Pack",
            "hex": "005571",
            "source": "https://www.elastic.co/brand"
        },
        {
            "title": "XSplit",
            "hex": "0095DE",
            "source": "https://www.xsplit.com/presskit"
        },
        {
            "title": "Y Combinator",
            "hex": "F0652F",
            "source": "https://www.ycombinator.com/press/"
        },
        {
            "title": "Yahoo!",
            "hex": "440099",
            "source": "https://en.wikipedia.org/wiki/Yahoo!"
        },
        {
            "title": "Yammer",
            "hex": "0072C6",
            "source": "https://developer.yammer.com/docs/branding-guide"
        },
        {
            "title": "Yandex",
            "hex": "FF0000",
            "source": "https://yandex.com/company/general_info/logotype_rules"
        },
        {
            "title": "Yarn",
            "hex": "2C8EBB",
            "source": "https://github.com/yarnpkg/assets"
        },
        {
            "title": "Yelp",
            "hex": "D32323",
            "source": "http://www.yelp.com/brand"
        },
        {
            "title": "YouTube",
            "hex": "FF0000",
            "source": "https://www.youtube.com/yt/about/brand-resources/#logos-icons-colors"
        },
        {
            "title": "Zapier",
            "hex": "FF4A00",
            "source": "https://zapier.com/about/brand"
        },
        {
            "title": "Zeit",
            "hex": "000000",
            "source": "https://zeit.co/design/brand"
        },
        {
            "title": "Zendesk",
            "hex": "03363D",
            "source": "https://www.zendesk.com/company/brand-assets/#logo"
        },
        {
            "title": "Zerply",
            "hex": "9DBC7A",
            "source": "https://zerply.com/about/resources"
        },
        {
            "title": "Zillow",
            "hex": "0074E4",
            "source": "http://zillow.mediaroom.com/logos"
        },
        {
            "title": "Zorin",
            "hex": "0CC1F3",
            "source": "https://zorinos.com/press/"
        }
    ]
}<|MERGE_RESOLUTION|>--- conflicted
+++ resolved
@@ -541,15 +541,14 @@
             "source": "https://creativecommons.org/"
         },
         {
-<<<<<<< HEAD
+            "title": "Crunchbase",
+            "hex": "0288D1",
+            "source": "https://www.crunchbase.com/home"
+        },
+        {
             "title": "Crunchyroll",
             "hex": "F47521",
             "source": "https://www.crunchyroll.com"
-=======
-            "title": "Crunchbase",
-            "hex": "0288D1",
-            "source": "https://www.crunchbase.com/home"
->>>>>>> 4777fda3
         },
         {
             "title": "CSS3",
