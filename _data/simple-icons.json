--- conflicted
+++ resolved
@@ -5416,15 +5416,14 @@
             "source": "https://www.youtube.com/yt/about/brand-resources/#logos-icons-colors"
         },
         {
-<<<<<<< HEAD
+            "title": "YouTube Gaming",
+            "hex": "FF0000",
+            "source": "https://gaming.youtube.com/"
+        },
+        {
             "title": "YouTube TV",
             "hex": "FF0000",
             "source": "https://play.google.com/store/apps/details?id=com.google.android.apps.youtube.unplugged"
-=======
-            "title": "YouTube Gaming",
-            "hex": "FF0000",
-            "source": "https://gaming.youtube.com/"
->>>>>>> 7f54b1da
         },
         {
             "title": "Z-Wave",
