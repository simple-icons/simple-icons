--- conflicted
+++ resolved
@@ -14271,14 +14271,11 @@
             "source": "https://wellfound.com/logo"
         },
         {
-<<<<<<< HEAD
             "title": "Wells Fargo",
             "hex": "D71E28",
-            "source": "https://www.wellsfargo.com/about/"
-        },
-        {
-=======
->>>>>>> 9386c453
+            "source": "https://www.wellsfargo.com/about"
+        },
+        {
             "title": "WEMO",
             "hex": "72D44C",
             "source": "https://commons.wikimedia.org/wiki/File:WeMoApp.svg"
