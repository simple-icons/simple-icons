--- conflicted
+++ resolved
@@ -141,15 +141,14 @@
             "source": "https://www.adobe.com/products/xd.html"
         },
         {
-<<<<<<< HEAD
             "title": "Affinity",
             "hex": "222324",
             "source": "https://affinity.serif.com/"
-=======
+        },
+        {
             "title": "Affinity Photo",
             "hex": "7E4DD2",
             "source": "https://affinity.serif.com/en-gb/photo/"
->>>>>>> 36746834
         },
         {
             "title": "Aiqfome",
