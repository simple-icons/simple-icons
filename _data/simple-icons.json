--- conflicted
+++ resolved
@@ -2230,16 +2230,15 @@
             "guidelines": "https://www.datadoghq.com/about/resources/"
         },
         {
-<<<<<<< HEAD
             "title": "DataGrip",
             "hex": "000000",
             "source": "https://www.jetbrains.com/company/brand/logos/",
             "guidelines": "https://www.jetbrains.com/company/brand/"
-=======
+        },
+        {
             "title": "Dataiku",
             "hex": "2AB1AC",
             "source": "https://www.dataiku.com/company/media-kit/"
->>>>>>> 661afdea
         },
         {
             "title": "DataStax",
