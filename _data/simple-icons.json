{
    "icons": [
        {
            "title": ".NET",
            "hex": "5C2D91",
            "source": "https://docs.microsoft.com/en-us/dotnet/images/hub/net.svg"
        },
        {
            "title": "1Password",
            "hex": "0094F5",
            "source": "https://1password.com/press/"
        },
        {
            "title": "500px",
            "hex": "0099E5",
            "source": "https://about.500px.com/press"
        },
        {
            "title": "ABB RobotStudio",
            "hex": "FF9E0F",
            "source": "https://new.abb.com/products/robotics/en/robotstudio/downloads"
        },
        {
            "title": "About.me",
            "hex": "00A98F",
            "source": "https://about.me/assets"
        },
        {
            "title": "Abstract",
            "hex": "191A1B",
            "source": "https://www.abstract.com/about/"
        },
        {
            "title": "Academia",
            "hex": "41454A",
            "source": "https://www.academia.edu/"
        },
        {
            "title": "Accusoft",
            "hex": "A9225C",
            "source": "https://company-39138.frontify.com/d/7EKFm12NQSa8/accusoft-corporation-style-guide#/style-guide/logo"
        },
        {
            "title": "ACM",
            "hex": "0085CA",
            "source": "http://identitystandards.acm.org/"
        },
        {
            "title": "ActiGraph",
            "hex": "0B2C4A",
            "source": "http://www.actigraphcorp.com/"
        },
        {
            "title": "Activision",
            "hex": "000000",
            "source": "https://www.activision.com/"
        },
        {
            "title": "AddThis",
            "hex": "FF6550",
            "source": "http://www.addthis.com/"
        },
        {
            "title": "AdGuard",
            "hex": "66B574",
            "source": "https://adguard.com/en/contribute.html"
        },
        {
            "title": "Adobe",
            "hex": "FF0000",
            "source": "https://www.adobe.com/"
        },
        {
            "title": "Adobe Acrobat Reader",
            "hex": "EE3F24",
            "source": "https://wwwimages2.adobe.com/etc/clientlibs/beagle/ace/source/font/aceui-fonts.svg"
        },
        {
            "title": "Adobe After Effects",
            "hex": "D291FF",
            "source": "https://wwwimages2.adobe.com/etc/clientlibs/beagle/ace/source/font/aceui-fonts.svg"
        },
        {
            "title": "Adobe Audition",
            "hex": "00E4BB",
            "source": "https://helpx.adobe.com/content/dam/help/mnemonics/au_cc_app_RGB.svg"
        },
        {
            "title": "Adobe Creative Cloud",
            "hex": "D41818",
            "source": "https://www.adobe.io/apis/creativecloud/creativesdk/docs/websdk/adobe-creative-sdk-for-web_master/branding-guidelines.html"
        },
        {
            "title": "Adobe Dreamweaver",
            "hex": "35FA00",
            "source": "https://wwwimages2.adobe.com/etc/clientlibs/beagle/ace/source/font/aceui-fonts.svg"
        },
        {
            "title": "Adobe Illustrator",
            "hex": "FF7C00",
            "source": "https://wwwimages2.adobe.com/etc/clientlibs/beagle/ace/source/font/aceui-fonts.svg"
        },
        {
            "title": "Adobe InDesign",
            "hex": "FD3F93",
            "source": "https://wwwimages2.adobe.com/etc/clientlibs/beagle/ace/source/font/aceui-fonts.svg"
        },
        {
            "title": "Adobe Lightroom CC",
            "hex": "3DF0F0",
            "source": "https://www.adobe.com/products/photoshop-lightroom.html"
        },
        {
            "title": "Adobe Lightroom Classic",
            "hex": "ADD5EC",
            "source": "https://www.adobe.com/products/photoshop-lightroom-classic.html"
        },
        {
            "title": "Adobe PhoneGap",
            "hex": "27A1C5",
            "source": "https://phonegap.com/about/logos/"
        },
        {
            "title": "Adobe Photoshop",
            "hex": "00C8FF",
            "source": "https://wwwimages2.adobe.com/etc/clientlibs/beagle/ace/source/font/aceui-fonts.svg"
        },
        {
            "title": "Adobe Premiere",
            "hex": "EA77FF",
            "source": "https://helpx.adobe.com/content/dam/help/mnemonics/pr_cc_app_RGB.svg"
        },
        {
            "title": "Adobe Typekit",
            "hex": "87EC00",
            "source": "https://helpx.adobe.com/content/dam/help/mnemonics/tk_appicon_RGB.svg"
        },
        {
            "title": "Adobe XD",
            "hex": "FF2BC2",
            "source": "https://www.adobe.com/products/xd.html"
        },
        {
            "title": "Aiqfome",
            "hex": "7A1FA2",
            "source": "https://aiqfome.com"
        },
        {
            "title": "Airbnb",
            "hex": "FF5A5F",
            "source": "https://www.airbnb.com"
        },
        {
            "title": "Airbus",
            "hex": "00205B",
            "source": "https://brand.airbus.com/brand-elements/logo.html"
        },
        {
            "title": "AirPlay Audio",
            "hex": "000000",
            "source": "https://developer.apple.com/design/human-interface-guidelines/airplay/overview/icons/"
        },
        {
            "title": "AirPlay Video",
            "hex": "000000",
            "source": "https://developer.apple.com/design/human-interface-guidelines/airplay/overview/icons/"
        },
        {
            "title": "Airtable",
            "hex": "18BFFF",
            "source": "https://airtable.com/press"
        },
        {
            "title": "Algolia",
            "hex": "5468FF",
            "source": "https://www.algolia.com/press/?section=brand-guidelines"
        },
        {
            "title": "Alipay",
            "hex": "00A1E9",
            "source": "https://gw.alipayobjects.com/os/rmsportal/trUJZfSrlnRCcFgfZGjD.ai"
        },
        {
            "title": "AlliedModders",
            "hex": "1578D3",
            "source": "https://forums.alliedmods.net/index.php"
        },
        {
            "title": "AlloCiné",
            "hex": "FECC00",
            "source": "http://www.allocine.fr/favicon.ico"
        },
        {
            "title": "Amazon",
            "hex": "FF9900",
            "source": "https://worldvectorlogo.com/logo/amazon-icon"
        },
        {
            "title": "Amazon Alexa",
            "hex": "00CAFF",
            "source": "https://developer.amazon.com/docs/alexa-voice-service/logo-and-brand.html"
        },
        {
            "title": "Amazon AWS",
            "hex": "232F3E",
            "source": "https://upload.wikimedia.org/wikipedia/commons/9/93/Amazon_Web_Services_Logo.svg"
        },
        {
            "title": "Amazon Lumberyard",
            "hex": "67459B",
            "source": "https://github.com/aws/lumberyard"
        },
        {
            "title": "AMD",
            "hex": "ED1C24",
            "source": "https://subscriptions.amd.com/greatpower/img/amd-logo-black.svg"
        },
        {
            "title": "American Express",
            "hex": "2E77BC",
            "source": "https://commons.wikimedia.org/wiki/File:American_Express_logo.svg"
        },
        {
            "title": "Anaconda",
            "hex": "42B029",
            "source": "https://www.anaconda.com/media-kit/"
        },
        {
            "title": "Analogue",
            "hex": "1A1A1A",
            "source": "https://www.analogue.co/"
        },
        {
            "title": "Anchor",
            "hex": "8940FA",
            "source": "https://anchor.fm/"
        },
        {
            "title": "Android",
            "hex": "3DDC84",
            "source": "https://developer.android.com/distribute/marketing-tools/brand-guidelines"
        },
        {
            "title": "AngelList",
            "hex": "000000",
            "source": "https://angel.co/logo"
        },
        {
            "title": "Angular",
            "hex": "DD0031",
            "source": "https://angular.io/assets/images/logos/angular/angular_solidBlack.svg"
        },
        {
            "title": "Angular Universal",
            "hex": "00ACC1",
            "source": "https://angular.io/presskit"
        },
        {
            "title": "AngularJS",
            "hex": "E23237",
            "source": "https://angularjs.org/"
        },
        {
            "title": "Ansible",
            "hex": "EE0000",
            "source": "https://www.ansible.com/logos"
        },
        {
            "title": "Apache",
            "hex": "D22128",
            "source": "https://www.apache.org/foundation/press/kit/"
        },
        {
            "title": "Apache Airflow",
            "hex": "007A88",
            "source": "https://github.com/apache/airflow/tree/master/docs/img/logos"
        },
        {
            "title": "Apache Ant",
            "hex": "A81C7D",
            "source": "https://commons.wikimedia.org/wiki/File:Apache-Ant-logo.svg"
        },
        {
            "title": "Apache Cordova",
            "hex": "E8E8E8",
            "source": "https://cordova.apache.org/artwork/"
        },
        {
            "title": "Apache Flink",
            "hex": "E6526F",
            "source": "https://flink.apache.org/material.html"
        },
        {
            "title": "Apache Kafka",
            "hex": "000000",
            "source": "https://commons.wikimedia.org/wiki/File:Apache_kafka.svg"
        },
        {
            "title": "Apache Maven",
            "hex": "C71A36",
            "source": "https://en.wikipedia.org/wiki/Apache_Maven"
        },
        {
            "title": "Apache NetBeans IDE",
            "hex": "1B6AC6",
            "source": "https://netbeans.apache.org/images/"
        },
        {
            "title": "Apache OpenOffice",
            "hex": "0E85CD",
            "source": "https://www.openoffice.org/marketing/art/galleries/logos/index.html"
        },
        {
            "title": "Apache Pulsar",
            "hex": "188FFF",
            "source": "https://pulsar.apache.org/"
        },
        {
            "title": "Apache RocketMQ",
            "hex": "D77310",
            "source": "https://rocketmq.apache.org/"
        },
        {
            "title": "Apache Spark",
            "hex": "E25A1C",
            "source": "https://spark.apache.org/images/"
        },
        {
            "title": "Apple",
            "hex": "999999",
            "source": "https://worldvectorlogo.com/logo/apple"
        },
        {
            "title": "Apple Music",
            "hex": "000000",
            "source": "https://www.apple.com/itunes/marketing-on-music/identity-guidelines.html#apple-music-icon"
        },
        {
            "title": "Apple Pay",
            "hex": "000000",
            "source": "https://developer.apple.com/apple-pay/marketing/"
        },
        {
            "title": "Apple Podcasts",
            "hex": "9933CC",
            "source": "https://www.apple.com/itunes/marketing-on-podcasts/identity-guidelines.html#apple-podcasts-icon"
        },
        {
            "title": "AppVeyor",
            "hex": "00B3E0",
            "source": "https://commons.wikimedia.org/wiki/File:Appveyor_logo.svg"
        },
        {
            "title": "ARAL",
            "hex": "0063CB",
            "source": "https://upload.wikimedia.org/wikipedia/commons/6/60/Aral_Logo.svg"
        },
        {
            "title": "Arch Linux",
            "hex": "1793D1",
            "source": "https://www.archlinux.org/art/"
        },
        {
            "title": "Archive of Our Own",
            "hex": "990000",
            "source": "https://archiveofourown.org/"
        },
        {
            "title": "Arduino",
            "hex": "00979D",
            "source": "https://cdn.arduino.cc/projecthub/img/Arduino-logo.svg"
        },
        {
            "title": "ArtStation",
            "hex": "13AFF0",
            "source": "https://www.artstation.com/about/logo"
        },
        {
            "title": "arXiv",
            "hex": "B31B1B",
            "source": "https://static.arxiv.org/static/base/0.15.2/images/arxiv-logo-web.svg"
        },
        {
            "title": "Asana",
            "hex": "273347",
            "source": "https://asana.com/styles"
        },
        {
            "title": "Asciidoctor",
            "hex": "E40046",
            "source": "https://github.com/asciidoctor/brand"
        },
        {
            "title": "asciinema",
            "hex": "D40000",
            "source": "https://github.com/asciinema/asciinema-logo"
        },
        {
            "title": "AT&T",
            "hex": "00A8E0",
            "source": "https://commons.wikimedia.org/wiki/File:AT%26T_logo_2016.svg"
        },
        {
            "title": "Atlassian",
            "hex": "0052CC",
            "source": "https://atlassian.design/guidelines/brand/logos-1"
        },
        {
            "title": "Atom",
            "hex": "66595C",
            "source": "https://commons.wikimedia.org/wiki/File:Atom_editor_logo.svg"
        },
        {
            "title": "Audi",
            "hex": "BB0A30",
            "source": "https://www.audi.com/ci/en/intro/basics/rings.html"
        },
        {
            "title": "Audible",
            "hex": "F8991C",
            "source": "https://commons.wikimedia.org/wiki/File:Audible_logo.svg"
        },
        {
            "title": "Audiomack",
            "hex": "FFA200",
            "source": "https://styleguide.audiomack.com/"
        },
        {
            "title": "Aurelia",
            "hex": "ED2B88",
            "source": "https://aurelia.io/"
        },
        {
            "title": "Auth0",
            "hex": "EB5424",
            "source": "https://styleguide.auth0.com"
        },
        {
            "title": "Authy",
            "hex": "EC1C24",
            "source": "https://authy.com/"
        },
        {
            "title": "Automatic",
            "hex": "7D8084",
            "source": "https://www.automatic.com/press"
        },
        {
            "title": "Autotask",
            "hex": "E51937",
            "source": "https://www.autotask.com/branding"
        },
        {
            "title": "Aventrix",
            "hex": "0099DD",
            "source": "https://www.aventrix.com/press"
        },
        {
            "title": "awesomeWM",
            "hex": "535D6C",
            "source": "https://awesomewm.org/"
        },
        {
            "title": "Azure Artifacts",
            "hex": "CB2E6D",
            "source": "https://azure.microsoft.com/en-us/services/devops/artifacts/"
        },
        {
            "title": "Azure DevOps",
            "hex": "0078D7",
            "source": "http://azure.com/devops"
        },
        {
            "title": "Azure Pipelines",
            "hex": "2560E0",
            "source": "https://github.com/vscode-icons/vscode-icons/pull/1741"
        },
        {
            "title": "Babel",
            "hex": "F9DC3E",
            "source": "https://babeljs.io/"
        },
        {
            "title": "Baidu",
            "hex": "2319DC",
            "source": "https://en.wikipedia.org/wiki/File:Baidu.svg"
        },
        {
            "title": "Bamboo",
            "hex": "0052CC",
            "source": "https://www.atlassian.design/guidelines/marketing/resources/logo-files"
        },
        {
            "title": "Bancontact",
            "hex": "005498",
            "source": "https://www.bancontact.com/en/promotion-material/guidelines-logo"
        },
        {
            "title": "Bandcamp",
            "hex": "408294",
            "source": "https://bandcamp.com/buttons"
        },
        {
            "title": "BandLab",
            "hex": "DC3710",
            "source": "https://blog.bandlab.com/press/"
        },
        {
            "title": "Bandsintown",
            "hex": "00CEC8",
            "source": "https://corp.bandsintown.com/media-library"
        },
        {
            "title": "Basecamp",
            "hex": "5ECC62",
            "source": "https://basecamp.com/about/press"
        },
        {
            "title": "Bath ASU",
            "hex": "00A3E0",
            "source": "https://bathasu.com/press/"
        },
        {
            "title": "Battle.net",
            "hex": "00AEFF",
            "source": "https://www.blizzard.com/en-gb/"
        },
        {
            "title": "Beats",
            "hex": "005571",
            "source": "https://www.elastic.co/brand"
        },
        {
            "title": "Beats by Dre",
            "hex": "E01F3D",
            "source": "https://www.beatsbydre.com/"
        },
        {
            "title": "Behance",
            "hex": "1769FF",
            "source": "https://www.behance.net/dev/api/brand"
        },
        {
            "title": "Big Cartel",
            "hex": "222222",
            "source": "https://www.bigcartel.com"
        },
        {
            "title": "Bing",
            "hex": "008373",
            "source": "https://commons.wikimedia.org/wiki/File:Bing_logo_(2016).svg"
        },
        {
            "title": "Bit",
            "hex": "73398D",
            "source": "https://bit.dev"
        },
        {
            "title": "Bitbucket",
            "hex": "0052CC",
            "source": "https://www.atlassian.com/company/news/press-kit"
        },
        {
            "title": "Bitcoin",
            "hex": "F7931A",
            "source": "https://bitcoin.org/en"
        },
        {
            "title": "Bitdefender",
            "hex": "ED1C24",
            "source": "https://www.bitdefender.com/funzone/logos.html"
        },
        {
            "title": "Bitly",
            "hex": "EE6123",
            "source": "https://bitly.com/pages/press"
        },
        {
            "title": "Bitrise",
            "hex": "683D87",
            "source": "https://www.bitrise.io/presskit"
        },
        {
            "title": "Blackberry",
            "hex": "000000",
            "source": "https://www.blackberry.com/"
        },
        {
            "title": "Blender",
            "hex": "F5792A",
            "source": "https://www.blender.org/about/logo/"
        },
        {
            "title": "Blogger",
            "hex": "FF5722",
            "source": "https://www.blogger.com"
        },
        {
            "title": "Bluetooth",
            "hex": "0082FC",
            "source": "https://www.bluetooth.com/develop-with-bluetooth/marketing-branding/"
        },
        {
            "title": "BMC Software",
            "hex": "FE5000",
            "source": "https://www.bmc.com/"
        },
        {
            "title": "Boeing",
            "hex": "1D439C",
            "source": "https://upload.wikimedia.org/wikipedia/commons/4/4f/Boeing_full_logo.svg"
        },
        {
            "title": "Boost",
            "hex": "F69220",
            "source": "https://www.boostmobile.com/"
        },
        {
            "title": "Bootstrap",
            "hex": "563D7C",
            "source": "http://getbootstrap.com/about"
        },
        {
            "title": "Bower",
            "hex": "EF5734",
            "source": "https://bower.io/docs/about/#brand"
        },
        {
            "title": "Box",
            "hex": "0061D5",
            "source": "https://www.box.com/en-gb/about-us/press"
        },
        {
            "title": "Brand.ai",
            "hex": "0AA0FF",
            "source": "https://brand.ai/brand-ai/style"
        },
        {
            "title": "Brandfolder",
            "hex": "40D1F5",
            "source": "https://brandfolder.com/brandfolder"
        },
        {
            "title": "Brave",
            "hex": "FB542B",
            "source": "https://brave.com/brave-branding-assets/"
        },
        {
            "title": "Breaker",
            "hex": "003DAD",
            "source": "https://www.breaker.audio/i/brand"
        },
        {
            "title": "Broadcom",
            "hex": "CC092F",
            "source": "https://en.wikipedia.org/wiki/Broadcom_Inc"
        },
        {
            "title": "Buddy",
            "hex": "1A86FD",
            "source": "https://buddy.works/about"
        },
        {
            "title": "Buffer",
            "hex": "168EEA",
            "source": "https://buffer.com/press"
        },
        {
            "title": "Bulma",
            "hex": "00D1B2",
            "source": "https://github.com/jgthms/bulma/"
        },
        {
            "title": "Buy Me A Coffee",
            "hex": "FF813F",
            "source": "https://www.buymeacoffee.com/brand"
        },
        {
            "title": "BuzzFeed",
            "hex": "EE3322",
            "source": "http://www.buzzfeed.com/press/downloads"
        },
        {
            "title": "C",
            "hex": "A8B9CC",
            "source": "https://commons.wikimedia.org/wiki/File:The_C_Programming_Language_logo.svg"
        },
        {
            "title": "C Sharp",
            "hex": "239120",
            "source": "https://upload.wikimedia.org/wikipedia/commons/0/0d/C_Sharp_wordmark.svg"
        },
        {
            "title": "C++",
            "hex": "00599C",
            "source": "https://github.com/isocpp/logos"
        },
        {
            "title": "CakePHP",
            "hex": "D33C43",
            "source": "https://cakephp.org/logos"
        },
        {
            "title": "Campaign Monitor",
            "hex": "111324",
            "source": "https://www.campaignmonitor.com/company/brand/"
        },
        {
            "title": "Canva",
            "hex": "00C4CC",
            "source": "https://www.canva.com/"
        },
        {
            "title": "Cash App",
            "hex": "00C244",
            "source": "https://cash.app/press"
        },
        {
            "title": "Cassandra",
            "hex": "1287B1",
            "source": "https://upload.wikimedia.org/wikipedia/commons/5/5e/Cassandra_logo.svg"
        },
        {
            "title": "Castorama",
            "hex": "0078D7",
            "source": "https://www.castorama.fr/"
        },
        {
            "title": "Castro",
            "hex": "00B265",
            "source": "http://supertop.co/castro/press/"
        },
        {
            "title": "CD Projekt",
            "hex": "DC0D15",
            "source": "https://www.cdprojekt.com/en/media/logotypes/"
        },
        {
            "title": "Celery",
            "hex": "37814A",
            "source": "http://www.celeryproject.org/"
        },
        {
            "title": "CentOS",
            "hex": "262577",
            "source": "https://wiki.centos.org/ArtWork/Brand/Logo"
        },
        {
            "title": "CEVO",
            "hex": "1EABE2",
            "source": "https://cevo.com/"
        },
        {
            "title": "ChartMogul",
            "hex": "13324B",
            "source": "https://chartmogul.com/company/"
        },
        {
            "title": "Chase",
            "hex": "117ACA",
            "source": "https://commons.wikimedia.org/wiki/File:Chase_logo_2007.svg"
        },
        {
            "title": "Chef",
            "hex": "F09820",
            "source": "https://www.chef.io/"
        },
        {
            "title": "Cinema 4D",
            "hex": "011A6A",
            "source": "https://www.maxon.net/de/header-meta-navigation/ueber-maxon/pressematerial/"
        },
        {
            "title": "Circle",
            "hex": "8669AE",
            "source": "https://www.circle.com/"
        },
        {
            "title": "CircleCI",
            "hex": "343434",
            "source": "https://circleci.com/press"
        },
        {
            "title": "Cirrus CI",
            "hex": "212121",
            "source": "https://cirrus-ci.org"
        },
        {
            "title": "Cisco",
            "hex": "1BA0D7",
            "source": "https://www.cisco.com/"
        },
        {
            "title": "Citrix",
            "hex": "000000",
            "source": "https://www.citrix.com/news/media-resources.html"
        },
        {
            "title": "Citroën",
            "hex": "6E6E6E",
            "source": "https://citroen.pcaci.co.uk/logo.php"
        },
        {
            "title": "CiviCRM",
            "hex": "81C459",
            "source": "https://civicrm.org/trademark"
        },
        {
            "title": "Claris",
            "hex": "000000",
            "source": "https://www.claris.com/"
        },
        {
            "title": "Clockify",
            "hex": "03A9F4",
            "source": "https://clockify.me/"
        },
        {
            "title": "Clojure",
            "hex": "5881D8",
            "source": "https://commons.wikimedia.org/wiki/File:Clojure_logo.svg"
        },
        {
            "title": "CloudBees",
            "hex": "1997B5",
            "source": "https://www.cloudbees.com/"
        },
        {
            "title": "Cloudflare",
            "hex": "F38020",
            "source": "https://www.cloudflare.com/logo/"
        },
        {
            "title": "CMake",
            "hex": "064F8C",
            "source": "https://www.kitware.com/platforms/"
        },
        {
            "title": "Co-op",
            "hex": "00B1E7",
            "source": "http://www.co-operative.coop/corporate/press/logos/"
        },
        {
            "title": "Codacy",
            "hex": "222F29",
            "source": "https://www.codacy.com/blog/"
        },
        {
            "title": "Code Climate",
            "hex": "000000",
            "source": "https://codeclimate.com/"
        },
        {
            "title": "Codecademy",
            "hex": "1F4056",
            "source": "https://www.codecademy.com/"
        },
        {
            "title": "CodeChef",
            "hex": "5B4638",
            "source": "https://www.codechef.com/"
        },
        {
            "title": "Codecov",
            "hex": "F01F7A",
            "source": "https://codecov.io/"
        },
        {
            "title": "CodeFactor",
            "hex": "F44A6A",
            "source": "https://www.codefactor.io/"
        },
        {
            "title": "Codeforces",
            "hex": "1F8ACB",
            "source": "http://codeforces.com/"
        },
        {
            "title": "CodeIgniter",
            "hex": "EE4623",
            "source": "https://www.codeigniter.com/help/legal"
        },
        {
            "title": "CodePen",
            "hex": "000000",
            "source": "http://codepen.io"
        },
        {
            "title": "Coderwall",
            "hex": "3E8DCC",
            "source": "https://github.com/twolfson/coderwall-svg"
        },
        {
            "title": "CodeSandbox",
            "hex": "000000",
            "source": "https://codesandbox.io"
        },
        {
            "title": "Codeship",
            "hex": "3C4858",
            "source": "https://app.codeship.com/"
        },
        {
            "title": "Codewars",
            "hex": "AD2C27",
            "source": "https://www.codewars.com"
        },
        {
            "title": "Codio",
            "hex": "4574E0",
            "source": "https://codio.com"
        },
        {
            "title": "CoffeeScript",
            "hex": "2F2625",
            "source": "https://coffeescript.org/"
        },
        {
            "title": "Coinbase",
            "hex": "0667D0",
            "source": "https://www.coinbase.com/press"
        },
        {
            "title": "Common Workflow Language",
            "hex": "B5314C",
            "source": "https://github.com/common-workflow-language/logo/blob/master/CWL-Logo-nofonts.svg"
        },
        {
            "title": "Composer",
            "hex": "885630",
            "source": "https://getcomposer.org/"
        },
        {
            "title": "ComproPago",
            "hex": "00AAEF",
            "source": "https://compropago.com"
        },
        {
            "title": "Conda-Forge",
            "hex": "000000",
            "source": "https://github.com/conda-forge/conda-forge.github.io/"
        },
        {
            "title": "Conekta",
            "hex": "414959",
            "source": "https://www.conekta.io"
        },
        {
            "title": "Confluence",
            "hex": "172B4D",
            "source": "https://www.atlassian.com/company/news/press-kit"
        },
        {
            "title": "Convertio",
            "hex": "FF3333",
            "source": "https://convertio.co/"
        },
        {
            "title": "Corona Engine",
            "hex": "F96F29",
            "source": "https://coronalabs.com/"
        },
        {
            "title": "Corona Renderer",
            "hex": "E6502A",
            "source": "https://corona-renderer.com/about"
        },
        {
            "title": "Coursera",
            "hex": "2A73CC",
            "source": "https://about.coursera.org/press"
        },
        {
            "title": "Coveralls",
            "hex": "3F5767",
            "source": "https://coveralls.io/"
        },
        {
            "title": "cPanel",
            "hex": "FF6C2C",
            "source": "https://cpanel.net/company/cpanel-brand-guide/"
        },
        {
            "title": "Creative Commons",
            "hex": "EF9421",
            "source": "https://creativecommons.org/"
        },
        {
            "title": "Crehana",
            "hex": "4B22F4",
            "source": "https://www.crehana.com/"
        },
        {
            "title": "Crunchbase",
            "hex": "0288D1",
            "source": "https://www.crunchbase.com/home"
        },
        {
            "title": "Crunchyroll",
            "hex": "F47521",
            "source": "https://www.crunchyroll.com"
        },
        {
            "title": "CRYENGINE",
            "hex": "000000",
            "source": "https://www.cryengine.com/brand"
        },
        {
            "title": "CSS Wizardry",
            "hex": "F43059",
            "source": "http://csswizardry.com"
        },
        {
            "title": "CSS3",
            "hex": "1572B6",
            "source": "http://www.w3.org/html/logo/"
        },
        {
            "title": "curl",
            "hex": "073551",
            "source": "https://curl.haxx.se/logo/"
        },
        {
            "title": "D3.js",
            "hex": "F9A03C",
            "source": "https://github.com/d3/d3-logo"
        },
        {
            "title": "Dailymotion",
            "hex": "0066DC",
            "source": "http://press.dailymotion.com/?page_id=346"
        },
        {
            "title": "Dart",
            "hex": "0175C2",
            "source": "https://github.com/dart-lang/site-shared/tree/master/src/_assets/image/dart/logo"
        },
        {
            "title": "Das Erste",
            "hex": "001A4B",
            "source": "https://en.wikipedia.org/wiki/Das_Erste"
        },
        {
            "title": "Dashlane",
            "hex": "007C97",
            "source": "https://www.dashlane.com/"
        },
        {
            "title": "Dassault Systèmes",
            "hex": "005386",
            "source": "https://www.3ds.com/statics/menu/2/assets/img/logo/3ds-dark.svg"
        },
        {
            "title": "DataCamp",
            "hex": "33AACC",
            "source": "https://www.datacamp.com/"
        },
        {
            "title": "Datadog",
            "hex": "632CA6",
            "source": "https://www.datadoghq.com/"
        },
        {
            "title": "DAZN",
            "hex": "F8F8F5",
            "source": "https://media.dazn.com/en/assets/"
        },
        {
            "title": "dblp",
            "hex": "004F9F",
            "source": "https://dblp.org/"
        },
        {
            "title": "Debian",
            "hex": "A81D33",
            "source": "https://www.debian.org/logos"
        },
        {
            "title": "deepin",
            "hex": "007CFF",
            "source": "https://commons.wikimedia.org/wiki/File:Deepin_logo.svg"
        },
        {
            "title": "Deezer",
            "hex": "FEAA2D",
            "source": "https://deezerbrand.com/"
        },
        {
            "title": "Delicious",
            "hex": "3399FF",
            "source": "https://en.wikipedia.org/wiki/Delicious_(website)"
        },
        {
            "title": "Deliveroo",
            "hex": "00CCBC",
            "source": "https://www.deliveroo.design/"
        },
        {
            "title": "Dell",
            "hex": "007DB8",
            "source": "https://datasecurity.dell.com/wp-content/themes/dell/images/logo-dell.svg"
        },
        {
            "title": "Deno",
            "hex": "000000",
            "source": "https://github.com/denoland/deno/tree/1cc02a5d9d867f1a239ee4b69f587d8afac07b02/website/images"
        },
        {
            "title": "Dependabot",
            "hex": "025E8C",
            "source": "https://dependabot.com/dependabot-logo-symbol-square-mono.svg"
        },
        {
            "title": "Designer News",
            "hex": "2D72D9",
            "source": "https://www.designernews.co"
        },
        {
            "title": "dev.to",
            "hex": "0A0A0A",
            "source": "https://dev.to/"
        },
        {
            "title": "DeviantArt",
            "hex": "05CC47",
            "source": "http://help.deviantart.com/21"
        },
        {
            "title": "devRant",
            "hex": "F99A66",
            "source": "https://devrant.com"
        },
        {
            "title": "Diaspora",
            "hex": "000000",
            "source": "https://wiki.diasporafoundation.org/Branding"
        },
        {
            "title": "Digg",
            "hex": "000000",
            "source": "https://en.wikipedia.org/wiki/Digg"
        },
        {
            "title": "DigitalOcean",
            "hex": "0080FF",
            "source": "https://www.digitalocean.com/company/logos-and-badges/"
        },
        {
            "title": "Directus",
            "hex": "263238",
            "source": "https://directus.io/resources.html"
        },
        {
            "title": "Discogs",
            "hex": "333333",
            "source": "https://www.discogs.com/brand"
        },
        {
            "title": "Discord",
            "hex": "7289DA",
            "source": "https://discordapp.com/branding"
        },
        {
            "title": "Discourse",
            "hex": "000000",
            "source": "https://www.discourse.org/"
        },
        {
            "title": "Discover",
            "hex": "FF6000",
            "source": "https://www.discovernetwork.com/en-us/business-resources/free-signage-logos"
        },
        {
            "title": "Disqus",
            "hex": "2E9FFF",
            "source": "https://disqus.com/brand"
        },
        {
            "title": "Disroot",
            "hex": "50162D",
            "source": "https://git.fosscommunity.in/disroot/assests/blob/master/d.svg"
        },
        {
            "title": "Django",
            "hex": "092E20",
            "source": "https://www.djangoproject.com/community/logos/"
        },
        {
            "title": "DLNA",
            "hex": "48A842",
            "source": "https://upload.wikimedia.org/wikipedia/de/e/eb/Digital_Living_Network_Alliance_logo.svg"
        },
        {
            "title": "Docker",
            "hex": "1488C6",
            "source": "https://www.docker.com"
        },
        {
            "title": "DocuSign",
            "hex": "FFCC22",
            "source": "https://github.com/simple-icons/simple-icons/issues/1098"
        },
        {
            "title": "Dolby",
            "hex": "000000",
            "source": "https://www.dolby.com/us/en/about/brand-identity.html"
        },
        {
            "title": "Douban",
            "hex": "007722",
            "source": "https://zh.wikipedia.org/wiki/Douban"
        },
        {
            "title": "Draugiem.lv",
            "hex": "FF6600",
            "source": "https://www.frype.com/applications/dev/docs/logos/"
        },
        {
            "title": "Dribbble",
            "hex": "EA4C89",
            "source": "https://dribbble.com/branding"
        },
        {
            "title": "Drone",
            "hex": "212121",
            "source": "https://github.com/drone/brand"
        },
        {
            "title": "Dropbox",
            "hex": "0061FF",
            "source": "https://www.dropbox.com/branding"
        },
        {
            "title": "Drupal",
            "hex": "0678BE",
            "source": "https://www.drupal.org/drupalorg/style-guide/colors"
        },
        {
            "title": "DTube",
            "hex": "FF0000",
            "source": "https://about.d.tube/mediakit.html"
        },
        {
            "title": "DuckDuckGo",
            "hex": "DE5833",
            "source": "https://duckduckgo.com/"
        },
        {
            "title": "Dunked",
            "hex": "2DA9D7",
            "source": "https://dunked.com/"
        },
        {
            "title": "Duolingo",
            "hex": "58CC02",
            "source": "https://www.duolingo.com/"
        },
        {
            "title": "Dynatrace",
            "hex": "1496FF",
            "source": "https://www.dynatrace.com/company/press-kit/"
        },
        {
            "title": "EA",
            "hex": "000000",
            "source": "https://www.ea.com"
        },
        {
            "title": "eBay",
            "hex": "E53238",
            "source": "https://go.developer.ebay.com/logos"
        },
        {
            "title": "Eclipse IDE",
            "hex": "2C2255",
            "source": "https://www.eclipse.org/artwork/"
        },
        {
            "title": "Elastic",
            "hex": "005571",
            "source": "https://www.elastic.co/brand"
        },
        {
            "title": "Elastic Cloud",
            "hex": "005571",
            "source": "https://www.elastic.co/brand"
        },
        {
            "title": "Elastic Stack",
            "hex": "005571",
            "source": "https://www.elastic.co/brand"
        },
        {
            "title": "Elasticsearch",
            "hex": "005571",
            "source": "https://www.elastic.co/brand"
        },
        {
            "title": "Electron",
            "hex": "47848F",
            "source": "https://electronjs.org/images/electron-logo.svg"
        },
        {
            "title": "elementary",
            "hex": "64BAFF",
            "source": "https://elementary.io/brand"
        },
        {
            "title": "Eleventy",
            "hex": "000000",
            "source": "https://www.11ty.io"
        },
        {
            "title": "Elixir",
            "hex": "4B275F",
            "source": "https://github.com/elixir-lang/elixir-lang.github.com/tree/master/images/logo"
        },
        {
            "title": "Ello",
            "hex": "000000",
            "source": "https://ello.co"
        },
        {
            "title": "Elsevier",
            "hex": "FF6C00",
            "source": "https://www.elsevier.com"
        },
        {
            "title": "Ember.js",
            "hex": "E04E39",
            "source": "https://emberjs.com/logos/"
        },
        {
            "title": "Emby",
            "hex": "52B54B",
            "source": "https://emby.media/"
        },
        {
            "title": "Emlakjet",
            "hex": "0AE524",
            "source": "https://www.emlakjet.com/kurumsal-materyaller/"
        },
        {
            "title": "Empire Kred",
            "hex": "72BE50",
            "source": "http://www.empire.kred"
        },
        {
            "title": "Envato",
            "hex": "81B441",
            "source": "https://envato.com/"
        },
        {
            "title": "EPEL",
            "hex": "FC0000",
            "source": "https://fedoraproject.org/wiki/EPEL"
        },
        {
            "title": "Epic Games",
            "hex": "313131",
            "source": "https://www.epicgames.com/"
        },
        {
            "title": "Epson",
            "hex": "003399",
            "source": "https://global.epson.com/IR/library/"
        },
        {
            "title": "ESEA",
            "hex": "0E9648",
            "source": "https://play.esea.net/"
        },
        {
            "title": "ESLint",
            "hex": "4B32C3",
            "source": "https://eslint.org/img/logo.svg"
        },
        {
            "title": "Ethereum",
            "hex": "3C3C3D",
            "source": "https://www.ethereum.org/images/logos/Ethereum_Visual_Identity_1.0.0.pdf"
        },
        {
            "title": "Etsy",
            "hex": "F16521",
            "source": "https://www.etsy.com/uk/press"
        },
        {
            "title": "Event Store",
            "hex": "5AB552",
            "source": "https://github.com/eventstore/brand"
        },
        {
            "title": "Eventbrite",
            "hex": "F05537",
            "source": "https://www.eventbrite.com/signin/"
        },
        {
            "title": "Evernote",
            "hex": "00A82D",
            "source": "https://evernote.com/press"
        },
        {
            "title": "Everplaces",
            "hex": "FA4B32",
            "source": "https://everplaces.com"
        },
        {
            "title": "EVRY",
            "hex": "063A54",
            "source": "https://www.evry.com/en/"
        },
        {
            "title": "Exercism",
            "hex": "009CAB",
            "source": "https://github.com/exercism/website-icons/blob/master/exercism/logo-icon.svg"
        },
        {
            "title": "Experts Exchange",
            "hex": "00AAE7",
            "source": "https://www.experts-exchange.com/"
        },
        {
            "title": "Expo",
            "hex": "000000",
            "source": "http://expo.io"
        },
        {
            "title": "EyeEm",
            "hex": "000000",
            "source": "https://www.eyeem.com/"
        },
        {
            "title": "F-Droid",
            "hex": "1976D2",
            "source": "https://f-droid.org/"
        },
        {
            "title": "F-Secure",
            "hex": "00BAFF",
            "source": "https://vip.f-secure.com/en/marketing/logos"
        },
        {
            "title": "Facebook",
            "hex": "1877F2",
            "source": "https://en.facebookbrand.com/"
        },
        {
            "title": "FACEIT",
            "hex": "FF5500",
            "source": "https://corporate.faceit.com/branding/"
        },
        {
            "title": "Fandango",
            "hex": "FF7300",
            "source": "https://www.fandango.com"
        },
        {
            "title": "Fandom",
            "hex": "00D6D6",
            "source": "https://fandomdesignsystem.com/"
        },
        {
            "title": "Favro",
            "hex": "512DA8",
            "source": "https://favro.com/login"
        },
        {
            "title": "FeatHub",
            "hex": "9B9B9B",
            "source": "http://feathub.com/"
        },
        {
            "title": "Fedora",
            "hex": "294172",
            "source": "https://fedoraproject.org/wiki/Logo/UsageGuidelines"
        },
        {
            "title": "FedRAMP",
            "hex": "112E51",
            "source": "https://www.fedramp.gov/assets/resources/documents/FedRAMP_Branding_Guidance.pdf"
        },
        {
            "title": "Feedly",
            "hex": "2BB24C",
            "source": "https://blog.feedly.com/wp-content/themes/feedly-2017-v1.19.3/assets/images/logos/logo.svg"
        },
        {
            "title": "Ferrari",
            "hex": "D40000",
            "source": "https://www.ferrari.com/"
        },
        {
            "title": "Fido Alliance",
            "hex": "FFBF3B",
            "source": "https://fidoalliance.org/overview/legal/logo-usage/"
        },
        {
            "title": "FIFA",
            "hex": "326295",
            "source": "https://en.wikipedia.org/wiki/FIFA"
        },
        {
            "title": "Figma",
            "hex": "F24E1E",
            "source": "https://figma.com/"
        },
        {
            "title": "figshare",
            "hex": "556472",
            "source": "https://en.wikipedia.org/wiki/Figshare"
        },
        {
            "title": "Fila",
            "hex": "03234C",
            "source": "https://en.wikipedia.org/wiki/Fila_(company)"
        },
        {
            "title": "FileZilla",
            "hex": "BF0000",
            "source": "https://upload.wikimedia.org/wikipedia/commons/0/01/FileZilla_logo.svg"
        },
        {
            "title": "Firebase",
            "hex": "FFCA28",
            "source": "https://firebase.google.com/brand-guidelines/"
        },
        {
            "title": "Fitbit",
            "hex": "00B0B9",
            "source": "http://www.fitbit.com/uk/home"
        },
        {
            "title": "FITE",
            "hex": "CA0404",
            "source": "https://www.fite.tv/"
        },
        {
            "title": "Fiverr",
            "hex": "1DBF73",
            "source": "https://www.fiverr.com/press-kit"
        },
        {
            "title": "Flask",
            "hex": "000000",
            "source": "http://flask.pocoo.org/community/logos/"
        },
        {
            "title": "Flattr",
            "hex": "000000",
            "source": "https://flattr.com/"
        },
        {
            "title": "Flickr",
            "hex": "0063DC",
            "source": "https://worldvectorlogo.com/logo/flickr-1"
        },
        {
            "title": "Flipboard",
            "hex": "E12828",
            "source": "https://about.flipboard.com/brand-guidelines"
        },
        {
            "title": "Floatplane",
            "hex": "00AEEF",
            "source": "https://www.floatplane.com/"
        },
        {
            "title": "Flood",
            "hex": "4285F4",
            "source": "https://flood.io/"
        },
        {
<<<<<<< HEAD
            "title": "Fluent Bit",
            "hex": "30B99E",
            "source": "https://www.treasuredata.com/opensource/"
=======
            "title": "Fluentd",
            "hex": "0E83C8",
            "source": "https://docs.fluentd.org/quickstart/logo"
>>>>>>> 3d2da695
        },
        {
            "title": "Flutter",
            "hex": "02569B",
            "source": "https://flutter.dev/brand"
        },
        {
            "title": "Fnac",
            "hex": "E1A925",
            "source": "http://www.fnac.com/"
        },
        {
            "title": "Formstack",
            "hex": "21B573",
            "source": "https://www.formstack.com/brand/guidelines"
        },
        {
            "title": "Fortinet",
            "hex": "EE3124",
            "source": "http://www.fortinet.com/"
        },
        {
            "title": "Fossa",
            "hex": "90A1B8",
            "source": "https://fossa.com/press/"
        },
        {
            "title": "Fossil SCM",
            "hex": "548294",
            "source": "https://fossil-scm.org/"
        },
        {
            "title": "Foursquare",
            "hex": "F94877",
            "source": "https://foursquare.com/about/logos"
        },
        {
            "title": "Framer",
            "hex": "0055FF",
            "source": "https://framer.com"
        },
        {
            "title": "FreeBSD",
            "hex": "AB2B28",
            "source": "https://www.freebsdfoundation.org/about/project/"
        },
        {
            "title": "freeCodeCamp",
            "hex": "006400",
            "source": "https://freecodecamp.com"
        },
        {
            "title": "Freelancer",
            "hex": "29B2FE",
            "source": "https://www.freelancer.com/"
        },
        {
            "title": "Fujifilm",
            "hex": "ED1A3A",
            "source": "https://upload.wikimedia.org/wikipedia/commons/a/a1/Fujifilm_logo.svg"
        },
        {
            "title": "Fujitsu",
            "hex": "FF0000",
            "source": "https://www.fujitsu.com/global/about/brandmanagement/logo/"
        },
        {
            "title": "Fur Affinity",
            "hex": "FAAF3A",
            "source": "https://www.furaffinity.net/"
        },
        {
            "title": "Furry Network",
            "hex": "2E75B4",
            "source": "https://furrynetwork.com"
        },
        {
            "title": "Garmin",
            "hex": "007CC3",
            "source": "https://developer.garmin.com/resources/brand-guidelines/"
        },
        {
            "title": "Gatsby",
            "hex": "663399",
            "source": "https://www.gatsbyjs.org/"
        },
        {
            "title": "Gauges",
            "hex": "2FA66A",
            "source": "http://get.gaug.es/"
        },
        {
            "title": "Genius",
            "hex": "FFFF64",
            "source": "https://upload.wikimedia.org/wikipedia/en/a/ad/Genius_website_logo.svg"
        },
        {
            "title": "Gentoo",
            "hex": "54487A",
            "source": "https://wiki.gentoo.org/wiki/Project:Artwork/Artwork#Variations_of_the_.22g.22_logo"
        },
        {
            "title": "Geocaching",
            "hex": "00874D",
            "source": "https://www.geocaching.com/about/logousage.aspx"
        },
        {
            "title": "Gerrit",
            "hex": "EEEEEE",
            "source": "https://gerrit-review.googlesource.com/c/75842/"
        },
        {
            "title": "Ghost",
            "hex": "738A94",
            "source": "https://ghost.org/design"
        },
        {
            "title": "GIMP",
            "hex": "5C5543",
            "source": "https://www.gimp.org/about/linking.html#wilber-the-gimp-mascot"
        },
        {
            "title": "Git",
            "hex": "F05032",
            "source": "http://git-scm.com/downloads/logos"
        },
        {
            "title": "Gitea",
            "hex": "609926",
            "source": "https://github.com/go-gitea/gitea/tree/master/assets"
        },
        {
            "title": "GitHub",
            "hex": "181717",
            "source": "https://github.com/logos"
        },
        {
            "title": "GitLab",
            "hex": "FCA121",
            "source": "https://about.gitlab.com/press/press-kit/"
        },
        {
            "title": "Gitpod",
            "hex": "1AA6E4",
            "source": "https://www.gitpod.io/"
        },
        {
            "title": "Gitter",
            "hex": "ED1965",
            "source": "https://gitter.im/"
        },
        {
            "title": "Glassdoor",
            "hex": "0CAA41",
            "source": "https://www.glassdoor.com/press/images/"
        },
        {
            "title": "Glitch",
            "hex": "3333FF",
            "source": "https://glitch.com/about/press/"
        },
        {
            "title": "Gmail",
            "hex": "D14836",
            "source": "https://material.io/guidelines/resources/sticker-sheets-icons.html#sticker-sheets-icons-components"
        },
        {
            "title": "GNOME",
            "hex": "4A86CF",
            "source": "https://wiki.gnome.org/Engagement/BrandGuidelines"
        },
        {
            "title": "GNU",
            "hex": "A42E2B",
            "source": "https://gnu.org"
        },
        {
            "title": "GNU Bash",
            "hex": "4EAA25",
            "source": "https://github.com/odb/official-bash-logo"
        },
        {
            "title": "GNU Emacs",
            "hex": "7F5AB6",
            "source": "https://git.savannah.gnu.org/cgit/emacs.git/tree/etc/images/icons/hicolor/scalable/apps/emacs.svg"
        },
        {
            "title": "GNU IceCat",
            "hex": "002F5B",
            "source": "https://git.savannah.gnu.org/cgit/gnuzilla.git/plain/artwork/simple.svg"
        },
        {
            "title": "GNU Privacy Guard",
            "hex": "0093DD",
            "source": "https://git.gnupg.org/cgi-bin/gitweb.cgi?p=gnupg.git;a=tree;f=artwork/icons"
        },
        {
            "title": "GNU social",
            "hex": "A22430",
            "source": "https://www.gnu.org/graphics/social.html"
        },
        {
            "title": "Go",
            "hex": "00ADD8",
            "source": "https://blog.golang.org/go-brand"
        },
        {
            "title": "Godot Engine",
            "hex": "478CBF",
            "source": "https://godotengine.org/themes/godotengine/assets/download/godot_logo.svg"
        },
        {
            "title": "GOG.com",
            "hex": "86328A",
            "source": "https://www.cdprojekt.com/en/media/logotypes/"
        },
        {
            "title": "GoldenLine",
            "hex": "F1B92B",
            "source": "http://www.goldenline.pl"
        },
        {
            "title": "Goodreads",
            "hex": "663300",
            "source": "https://www.goodreads.com/about/press"
        },
        {
            "title": "Google",
            "hex": "4285F4",
            "source": "https://developers.google.com/+/branding-guidelines?hl=en"
        },
        {
            "title": "Google Ads",
            "hex": "4285F4",
            "source": "https://designguidelines.withgoogle.com/ads-branding/google-ads/logos.html#logos-brand-logo-lockups"
        },
        {
            "title": "Google Analytics",
            "hex": "FFC107",
            "source": "https://analytics.google.com"
        },
        {
            "title": "Google Assistant",
            "hex": "4285F4",
            "source": "https://assistant.google.com/"
        },
        {
            "title": "Google Cast",
            "hex": "1BB6F6",
            "source": "https://partnermarketinghub.withgoogle.com/#/brands"
        },
        {
            "title": "Google Chrome",
            "hex": "4285F4",
            "source": "https://blog.google/press/?product_tag=chrome"
        },
        {
            "title": "Google Cloud",
            "hex": "4285F4",
            "source": "https://cloud.google.com/"
        },
        {
            "title": "Google Drive",
            "hex": "4285F4",
            "source": "https://developers.google.com/drive/web/branding"
        },
        {
            "title": "Google Fit",
            "hex": "4285F4",
            "source": "https://en.wikipedia.org/wiki/Google_Fit"
        },
        {
            "title": "Google Hangouts",
            "hex": "0C9D58",
            "source": "https://material.google.com/resources/sticker-sheets-icons.html#sticker-sheets-icons-components"
        },
        {
            "title": "Google Hangouts Chat",
            "hex": "00897B",
            "source": "https://chat.google.com/error/noaccess"
        },
        {
            "title": "Google Keep",
            "hex": "FFBB00",
            "source": "https://play.google.com/store/apps/details?id=com.google.android.keep"
        },
        {
            "title": "Google Lens",
            "hex": "4285F4",
            "source": "https://lens.google.com/"
        },
        {
            "title": "Google Maps",
            "hex": "4285F4",
            "source": "https://upload.wikimedia.org/wikipedia/commons/a/a9/Google_Maps_icon.svg"
        },
        {
            "title": "Google Messages",
            "hex": "1A73E8",
            "source": "https://messages.google.com/"
        },
        {
            "title": "Google Pay",
            "hex": "5F6368",
            "source": "https://developers.google.com/pay/api/web/guides/brand-guidelines"
        },
        {
            "title": "Google Play",
            "hex": "607D8B",
            "source": "https://getsello.com"
        },
        {
            "title": "Google Podcasts",
            "hex": "4285F4",
            "source": "https://developers.google.com/search/docs/data-types/podcast"
        },
        {
            "title": "Google Scholar",
            "hex": "4885ED",
            "source": "https://scholar.google.com/intl/fr/scholar/images/2x/sprite_20161020.png"
        },
        {
            "title": "Google Search Console",
            "hex": "458CF5",
            "source": "https://search.google.com/search-console"
        },
        {
            "title": "Google Translate",
            "hex": "4285F4",
            "source": "https://en.wikipedia.org/wiki/Google_Translate"
        },
        {
            "title": "GOV.UK",
            "hex": "005EA5",
            "source": "https://github.com/alphagov/design-assets/tree/master/Icons"
        },
        {
            "title": "Gradle",
            "hex": "02303A",
            "source": "https://gradle.com/brand"
        },
        {
            "title": "Grafana",
            "hex": "F46800",
            "source": "https://grafana.com/"
        },
        {
            "title": "Graphcool",
            "hex": "27AE60",
            "source": "https://www.graph.cool"
        },
        {
            "title": "GraphQL",
            "hex": "E10098",
            "source": "http://graphql.org/"
        },
        {
            "title": "Grav",
            "hex": "221E1F",
            "source": "http://getgrav.org/media"
        },
        {
            "title": "Gravatar",
            "hex": "1E8CBE",
            "source": "https://automattic.com/press"
        },
        {
            "title": "Greenkeeper",
            "hex": "00C775",
            "source": "https://greenkeeper.io/"
        },
        {
            "title": "GreenSock",
            "hex": "88CE02",
            "source": "https://greensock.com/"
        },
        {
            "title": "Groovy",
            "hex": "4298B8",
            "source": "https://groovy-lang.org/"
        },
        {
            "title": "Groupon",
            "hex": "53A318",
            "source": "https://brandplaybook.groupon.com/guidelines/logo/"
        },
        {
            "title": "Grunt",
            "hex": "FBA919",
            "source": "https://github.com/gruntjs/gruntjs.com/tree/master/src/media"
        },
        {
            "title": "Gulp",
            "hex": "DA4648",
            "source": "https://github.com/gulpjs/artwork/blob/master/gulp.svg"
        },
        {
            "title": "Gumroad",
            "hex": "36A9AE",
            "source": "https://gumroad.com/press"
        },
        {
            "title": "Gumtree",
            "hex": "72EF36",
            "source": "https://www.gumtree.com"
        },
        {
            "title": "Gutenberg",
            "hex": "000000",
            "source": "https://github.com/WordPress/gutenberg/blob/master/docs/final-g-wapuu-black.svg"
        },
        {
            "title": "Habr",
            "hex": "77A2B6",
            "source": "https://habr.com/"
        },
        {
            "title": "Hackaday",
            "hex": "1A1A1A",
            "source": "https://hackaday.com/"
        },
        {
            "title": "HackerEarth",
            "hex": "323754",
            "source": "https://www.hackerearth.com/logo/"
        },
        {
            "title": "HackerOne",
            "hex": "494649",
            "source": "https://www.hackerone.com/branding"
        },
        {
            "title": "HackerRank",
            "hex": "2EC866",
            "source": "https://www.hackerrank.com/"
        },
        {
            "title": "HackHands",
            "hex": "00ACBD",
            "source": "https://hackhands.com/"
        },
        {
            "title": "Hackster",
            "hex": "1BACF7",
            "source": "https://drive.google.com/file/d/0B3aqzR8LzoqdT1p4ZUlWVnJ1elk/view?usp=sharing"
        },
        {
            "title": "HappyCow",
            "hex": "7C4EC4",
            "source": "https://www.happycow.net/press-kits"
        },
        {
            "title": "Hashnode",
            "hex": "2962FF",
            "source": "https://hashnode.com/media"
        },
        {
            "title": "Haskell",
            "hex": "5D4F85",
            "source": "https://commons.wikimedia.org/wiki/File:Haskell-Logo.svg"
        },
        {
            "title": "Hatena Bookmark",
            "hex": "00A4DE",
            "source": "http://hatenacorp.jp/press/resource"
        },
        {
            "title": "Haxe",
            "hex": "EA8220",
            "source": "https://haxe.org/foundation/branding.html"
        },
        {
            "title": "HelloFresh",
            "hex": "91C11E",
            "source": "https://www.hellofresh.com/landing/student"
        },
        {
            "title": "Helm",
            "hex": "277A9F",
            "source": "https://helm.sh"
        },
        {
            "title": "HERE",
            "hex": "48DAD0",
            "source": "https://www.here.com"
        },
        {
            "title": "Heroku",
            "hex": "430098",
            "source": "https://www.heroku.com"
        },
        {
            "title": "Hexo",
            "hex": "0E83CD",
            "source": "https://hexo.io/"
        },
        {
            "title": "Highly",
            "hex": "FF3C00",
            "source": "https://highly.co/"
        },
        {
            "title": "HipChat",
            "hex": "0052CC",
            "source": "https://www.atlassian.com/company/news/press-kit"
        },
        {
            "title": "Hitachi",
            "hex": "E60027",
            "source": "https://commons.wikimedia.org/wiki/File:Hitachi_inspire_the_next-Logo.svg"
        },
        {
            "title": "HockeyApp",
            "hex": "009EE1",
            "source": "https://hockeyapp.net/brand-guidelines/"
        },
        {
            "title": "Home Assistant",
            "hex": "41BDF5",
            "source": "https://github.com/home-assistant/home-assistant-assets"
        },
        {
            "title": "homify",
            "hex": "7DCDA3",
            "source": "http://lsg.homify.com/"
        },
        {
            "title": "Hootsuite",
            "hex": "000000",
            "source": "https://hootsuite.com/en-gb/about/media-kit"
        },
        {
            "title": "Houzz",
            "hex": "4DBC15",
            "source": "https://www.houzz.com/logoGuidelines"
        },
        {
            "title": "HP",
            "hex": "0096D6",
            "source": "https://commons.wikimedia.org/wiki/File:HP_New_Logo_2D.svg"
        },
        {
            "title": "HTML Academy",
            "hex": "302683",
            "source": "https://htmlacademy.ru/"
        },
        {
            "title": "HTML5",
            "hex": "E34F26",
            "source": "http://www.w3.org/html/logo/"
        },
        {
            "title": "Huawei",
            "hex": "FF0000",
            "source": "https://en.wikipedia.org/wiki/File:Huawei.svg"
        },
        {
            "title": "HubSpot",
            "hex": "FF7A59",
            "source": "https://www.hubspot.com/style-guide"
        },
        {
            "title": "Hulu",
            "hex": "3DBB3D",
            "source": "https://www.hulu.com/press/brand-assets/"
        },
        {
            "title": "Humble Bundle",
            "hex": "CC2929",
            "source": "https://support.humblebundle.com/hc/en-us/articles/202742060-Bundle-Logos"
        },
        {
            "title": "Hurriyetemlak",
            "hex": "E02826",
            "source": "https://ilan.hurriyetemlak.com/emlak-ilani-yayinlama-kurallari"
        },
        {
            "title": "Hypothesis",
            "hex": "BD1C2B",
            "source": "https://web.hypothes.is/"
        },
        {
            "title": "Iata",
            "hex": "004E81",
            "source": "https://upload.wikimedia.org/wikipedia/commons/f/f7/IATAlogo.svg"
        },
        {
            "title": "IBM",
            "hex": "054ADA",
            "source": "https://www.ibm.com/design/language/elements/logos/8-bar/"
        },
        {
            "title": "iCloud",
            "hex": "3693F3",
            "source": "https://www.icloud.com/"
        },
        {
            "title": "IcoMoon",
            "hex": "825794",
            "source": "https://icomoon.io/"
        },
        {
            "title": "ICON",
            "hex": "31B8BB",
            "source": "https://icon.foundation/"
        },
        {
            "title": "IconJar",
            "hex": "16A5F3",
            "source": "https://geticonjar.com/press-kit/"
        },
        {
            "title": "ICQ",
            "hex": "7EBD00",
            "source": "https://en.wikipedia.org/wiki/File:ICQ.svg"
        },
        {
            "title": "iDEAL",
            "hex": "CC0066",
            "source": "https://www.ideal.nl/cms/files/Manual_iDEAL_logo.pdf"
        },
        {
            "title": "iFixit",
            "hex": "0071CE",
            "source": "https://www.ifixit.com/"
        },
        {
            "title": "iFood",
            "hex": "EA1D2C",
            "source": "https://ifood.com.br/"
        },
        {
            "title": "IMDb",
            "hex": "E6B91E",
            "source": "http://www.imdb.com/pressroom/brand_guidelines"
        },
        {
            "title": "Imgur",
            "hex": "1BB76E",
            "source": "https://s.imgur.com/images/favicon-152.png"
        },
        {
            "title": "Indeed",
            "hex": "2164F3",
            "source": "https://www.indeed.com"
        },
        {
            "title": "InfluxDB",
            "hex": "22ADF6",
            "source": "https://www.influxdata.com/"
        },
        {
            "title": "Inkscape",
            "hex": "000000",
            "source": "https://commons.wikimedia.org/wiki/File:Inkscape_Logo.svg"
        },
        {
            "title": "Instacart",
            "hex": "43B02A",
            "source": "https://www.instacart.com/press"
        },
        {
            "title": "Instagram",
            "hex": "E4405F",
            "source": "https://www.instagram-brand.com"
        },
        {
            "title": "Instapaper",
            "hex": "1F1F1F",
            "source": "https://www.instapaper.com/"
        },
        {
            "title": "Intel",
            "hex": "0071C5",
            "source": "https://www.intel.com"
        },
        {
            "title": "IntelliJ IDEA",
            "hex": "000000",
            "source": "https://www.jetbrains.com/idea/"
        },
        {
            "title": "Intercom",
            "hex": "1F8DED",
            "source": "https://www.intercom.io"
        },
        {
            "title": "Internet Archive",
            "hex": "000000",
            "source": "https://openlibrary.org/static/images/ia-logo.svg"
        },
        {
            "title": "Internet Explorer",
            "hex": "0076D6",
            "source": "https://compass-ssl.microsoft.com/assets/c8/67/c867db4c-f328-45b8-817c-33834c70aae6.svg?n=IE.svg"
        },
        {
            "title": "InVision",
            "hex": "FF3366",
            "source": "https://projects.invisionapp.com/boards/BX4P1DY5H46R"
        },
        {
            "title": "Invoice Ninja",
            "hex": "000000",
            "source": "https://github.com/invoiceninja/invoiceninja"
        },
        {
            "title": "ioBroker",
            "hex": "3399CC",
            "source": "https://github.com/ioBroker/awesome-iobroker/blob/master/images/"
        },
        {
            "title": "Ionic",
            "hex": "3880FF",
            "source": "https://ionicframework.com/press"
        },
        {
            "title": "iOS",
            "hex": "000000",
            "source": "https://en.wikipedia.org/wiki/IOS"
        },
        {
            "title": "IPFS",
            "hex": "65C2CB",
            "source": "https://github.com/ipfs/logo"
        },
        {
            "title": "Issuu",
            "hex": "F36D5D",
            "source": "https://issuu.com/press"
        },
        {
            "title": "Itch.io",
            "hex": "FA5C5C",
            "source": "https://itch.io/press-kit"
        },
        {
            "title": "iTunes",
            "hex": "FB5BC5",
            "source": "https://upload.wikimedia.org/wikipedia/commons/d/df/ITunes_logo.svg"
        },
        {
            "title": "Jabber",
            "hex": "CC0000",
            "source": "https://commons.wikimedia.org/wiki/File:Jabber-bulb.svg"
        },
        {
            "title": "Java",
            "hex": "007396",
            "source": "https://www.oracle.com/legal/logos.html"
        },
        {
            "title": "JavaScript",
            "hex": "F7DF1E",
            "source": "https://github.com/voodootikigod/logo.js"
        },
        {
            "title": "JCB",
            "hex": "0B4EA2",
            "source": "https://www.global.jcb/en/about-us/brand-concept/"
        },
        {
            "title": "Jekyll",
            "hex": "CC0000",
            "source": "https://github.com/jekyll/brand"
        },
        {
            "title": "Jenkins",
            "hex": "D24939",
            "source": "https://wiki.jenkins-ci.org/display/JENKINS/Logo"
        },
        {
            "title": "Jenkins X",
            "hex": "73C3D5",
            "source": "https://github.com/cdfoundation/artwork"
        },
        {
            "title": "Jest",
            "hex": "C21325",
            "source": "https://jestjs.io/"
        },
        {
            "title": "JET",
            "hex": "FBBA00",
            "source": "https://de.wikipedia.org/wiki/Datei:JET.svg"
        },
        {
            "title": "JetBrains",
            "hex": "000000",
            "source": "https://www.jetbrains.com/company/brand/"
        },
        {
            "title": "Jinja",
            "hex": "B41717",
            "source": "https://github.com/pallets/jinja/"
        },
        {
            "title": "Jira",
            "hex": "172B4D",
            "source": "https://www.atlassian.com/company/news/press-kit"
        },
        {
            "title": "Joomla",
            "hex": "5091CD",
            "source": "https://docs.joomla.org/Joomla:Brand_Identity_Elements"
        },
        {
            "title": "jQuery",
            "hex": "0769AD",
            "source": "https://brand.jquery.org/logos/"
        },
        {
            "title": "jsDelivr",
            "hex": "E84D3D",
            "source": "https://github.com/jsdelivr/www.jsdelivr.com/blob/eff02f3a8879cf7c7296840584e1293fe04e3a76/src/public/img/logo_horizontal.svg"
        },
        {
            "title": "JSFiddle",
            "hex": "0084FF",
            "source": "https://jsfiddle.net/"
        },
        {
            "title": "JSON",
            "hex": "000000",
            "source": "https://commons.wikimedia.org/wiki/File:JSON_vector_logo.svg"
        },
        {
            "title": "Jupyter",
            "hex": "F37626",
            "source": "https://github.com/jupyter/design"
        },
        {
            "title": "Just Eat",
            "hex": "FA0029",
            "source": "https://d2vkuayfhnkplp.cloudfront.net/assets/dist/img/logos/je-logo-v3.svg"
        },
        {
            "title": "JustGiving",
            "hex": "AD29B6",
            "source": "https://justgiving.com"
        },
        {
            "title": "Kaggle",
            "hex": "20BEFF",
            "source": "https://www.kaggle.com/contact"
        },
        {
            "title": "KaiOS",
            "hex": "6F02B5",
            "source": "https://www.dropbox.com/sh/2qihtgrzllws8ki/AABmo9X1KMT6lHnvh4Em7dpWa?dl=0"
        },
        {
            "title": "Kaspersky",
            "hex": "009982",
            "source": "https://www.kaspersky.com"
        },
        {
            "title": "KeePassXC",
            "hex": "6CAC4D",
            "source": "https://github.com/keepassxreboot/keepassxc/"
        },
        {
            "title": "Kentico",
            "hex": "F05A22",
            "source": "https://brand.kentico.com"
        },
        {
            "title": "Keras",
            "hex": "D00000",
            "source": "https://keras.io/"
        },
        {
            "title": "Keybase",
            "hex": "33A0FF",
            "source": "https://github.com/keybase/client/tree/master/media/logos"
        },
        {
            "title": "KeyCDN",
            "hex": "3686BE",
            "source": "https://www.keycdn.com/logos"
        },
        {
            "title": "Khan Academy",
            "hex": "14BF96",
            "source": "https://khanacademy.zendesk.com/hc/en-us/articles/202483630-Press-room"
        },
        {
            "title": "Kibana",
            "hex": "005571",
            "source": "https://www.elastic.co/brand"
        },
        {
            "title": "Kickstarter",
            "hex": "2BDE73",
            "source": "https://www.kickstarter.com/help/brand_assets"
        },
        {
            "title": "Kik",
            "hex": "82BC23",
            "source": "http://www.kik.com/press"
        },
        {
            "title": "Kirby",
            "hex": "FF0100",
            "source": "http://getkirby.com/assets/images/logo.svg"
        },
        {
            "title": "Klout",
            "hex": "E44600",
            "source": "https://klout.com/s/developers/styleguide"
        },
        {
            "title": "Known",
            "hex": "333333",
            "source": "https://withknown.com/img/logo_k.png"
        },
        {
            "title": "Ko-fi",
            "hex": "F16061",
            "source": "https://ko-fi.com/home/about"
        },
        {
            "title": "Kodi",
            "hex": "17B2E7",
            "source": "https://kodi.tv/"
        },
        {
            "title": "Koding",
            "hex": "00B057",
            "source": "https://koding.com/About"
        },
        {
            "title": "Kotlin",
            "hex": "0095D5",
            "source": "https://resources.jetbrains.com/storage/products/kotlin/docs/kotlin_logos.zip"
        },
        {
            "title": "Krita",
            "hex": "3BABFF",
            "source": "https://krita.org/en/about/press/"
        },
        {
            "title": "Kubernetes",
            "hex": "326CE5",
            "source": "https://github.com/kubernetes/kubernetes/tree/master/logo"
        },
        {
            "title": "Kyocera",
            "hex": "ED1C24",
            "source": "https://en.wikipedia.org/wiki/Kyocera"
        },
        {
            "title": "Laravel",
            "hex": "FF2D20",
            "source": "https://github.com/laravel/art"
        },
        {
            "title": "Laravel Horizon",
            "hex": "405263",
            "source": "https://horizon.laravel.com/"
        },
        {
            "title": "Laravel Nova",
            "hex": "252D37",
            "source": "https://nova.laravel.com/"
        },
        {
            "title": "Last.fm",
            "hex": "D51007",
            "source": "http://www.last.fm/about/resources"
        },
        {
            "title": "LastPass",
            "hex": "D32D27",
            "source": "https://lastpass.com/press-room/"
        },
        {
            "title": "LaTeX",
            "hex": "008080",
            "source": "https://github.com/latex3/branding"
        },
        {
            "title": "Launchpad",
            "hex": "F8C300",
            "source": "https://help.launchpad.net/logo/submissions"
        },
        {
            "title": "LeetCode",
            "hex": "F89F1B",
            "source": "https://leetcode.com"
        },
        {
            "title": "Lenovo",
            "hex": "E2231A",
            "source": "https://www.lenovopartnernetwork.com/us/branding/"
        },
        {
            "title": "Let’s Encrypt",
            "hex": "003A70",
            "source": "https://letsencrypt.org/trademarks/"
        },
        {
            "title": "Letterboxd",
            "hex": "00D735",
            "source": "https://letterboxd.com/about/logos/"
        },
        {
            "title": "LG",
            "hex": "A50034",
            "source": "https://en.wikipedia.org/wiki/LG_Corporation"
        },
        {
            "title": "LGTM",
            "hex": "FFFFFF",
            "source": "https://lgtm.com/"
        },
        {
            "title": "Liberapay",
            "hex": "F6C915",
            "source": "https://liberapay.com/assets/liberapay/icon-v2_yellow-r.svg"
        },
        {
            "title": "LibraryThing",
            "hex": "251A15",
            "source": "https://twitter.com/LibraryThing/status/1054466649271656448"
        },
        {
            "title": "LibreOffice",
            "hex": "18A303",
            "source": "https://wiki.documentfoundation.org/Marketing/Branding"
        },
        {
            "title": "Line",
            "hex": "00C300",
            "source": "http://line.me/en/logo"
        },
        {
            "title": "LINE WEBTOON",
            "hex": "00D564",
            "source": "http://webtoons.com/"
        },
        {
            "title": "LinkedIn",
            "hex": "0077B5",
            "source": "https://brand.linkedin.com"
        },
        {
            "title": "Linode",
            "hex": "00A95C",
            "source": "https://www.linode.com/company/press/"
        },
        {
            "title": "Linux",
            "hex": "FCC624",
            "source": "http://www.linuxfoundation.org/about/about-linux"
        },
        {
            "title": "Linux Foundation",
            "hex": "009BEE",
            "source": "http://www.linuxfoundation.org/about/about-linux"
        },
        {
            "title": "Linux Mint",
            "hex": "87CF3E",
            "source": "https://commons.wikimedia.org/wiki/File:Linux_Mint_logo_without_wordmark.svg"
        },
        {
            "title": "Litecoin",
            "hex": "A6A9AA",
            "source": "https://litecoin-foundation.org/wp-content/uploads/2019/01/LC18-007-Brand-guidelines.pdf"
        },
        {
            "title": "LiveJournal",
            "hex": "00B0EA",
            "source": "http://www.livejournal.com"
        },
        {
            "title": "Livestream",
            "hex": "CF202E",
            "source": "https://livestream.com/press"
        },
        {
            "title": "LLVM",
            "hex": "262D3A",
            "source": "https://llvm.org/Logo.html"
        },
        {
            "title": "LMMS",
            "hex": "10B146",
            "source": "https://lmms.io/branding"
        },
        {
            "title": "LogMeIn",
            "hex": "45B6F2",
            "source": "https://www.logmein.com/"
        },
        {
            "title": "Logstash",
            "hex": "005571",
            "source": "https://www.elastic.co/brand"
        },
        {
            "title": "Loop",
            "hex": "F29400",
            "source": "https://loop.frontiersin.org/"
        },
        {
            "title": "Lua",
            "hex": "2C2D72",
            "source": "https://www.lua.org/docs.html"
        },
        {
            "title": "Lufthansa",
            "hex": "05164D",
            "source": "https://www.lufthansa.com/"
        },
        {
            "title": "Lumen",
            "hex": "E74430",
            "source": "https://lumen.laravel.com/"
        },
        {
            "title": "Lyft",
            "hex": "FF00BF",
            "source": "https://www.lyft.com/press"
        },
        {
            "title": "MAAS",
            "hex": "E95420",
            "source": "https://design.ubuntu.com/downloads/"
        },
        {
            "title": "Macy’s",
            "hex": "E21A2C",
            "source": "http://www.macysinc.com/press-room/logo-photo-gallery/logos-macys-inc/default.aspx"
        },
        {
            "title": "Magento",
            "hex": "EE672F",
            "source": "http://magento.com"
        },
        {
            "title": "Magisk",
            "hex": "00AF9C",
            "source": "https://github.com/topjohnwu/Magisk/blob/master/app/src/main/res/drawable/ic_magisk.xml"
        },
        {
            "title": "Mail.Ru",
            "hex": "168DE2",
            "source": "https://corp.mail.ru/en/press/identity/"
        },
        {
            "title": "MailChimp",
            "hex": "FFE01B",
            "source": "http://mailchimp.com/about/brand-assets"
        },
        {
            "title": "MakerBot",
            "hex": "FF1E0D",
            "source": "http://www.makerbot.com/makerbot-press-assets"
        },
        {
            "title": "ManageIQ",
            "hex": "EF2929",
            "source": "https://www.manageiq.org/logo/"
        },
        {
            "title": "Manjaro",
            "hex": "35BF5C",
            "source": "https://commons.wikimedia.org/wiki/File:Manjaro-logo.svg"
        },
        {
            "title": "Mapbox",
            "hex": "000000",
            "source": "https://www.mapbox.com/about/press/brand-guidelines"
        },
        {
            "title": "Markdown",
            "hex": "000000",
            "source": "https://github.com/dcurtis/markdown-mark"
        },
        {
            "title": "Marketo",
            "hex": "5C4C9F",
            "source": "https://www.marketo.com/"
        },
        {
            "title": "MasterCard",
            "hex": "EB001B",
            "source": "https://brand.mastercard.com/brandcenter/mastercard-brand-mark/downloads.html"
        },
        {
            "title": "Mastodon",
            "hex": "3088D4",
            "source": "https://source.joinmastodon.org/mastodon/joinmastodon/blob/master/public/press-kit.zip"
        },
        {
            "title": "Material Design",
            "hex": "757575",
            "source": "https://material.io/design/"
        },
        {
            "title": "Material Design Icons",
            "hex": "2196F3",
            "source": "https://materialdesignicons.com/icon/vector-square"
        },
        {
            "title": "Material-UI",
            "hex": "0081CB",
            "source": "https://material-ui.com/"
        },
        {
            "title": "Mathworks",
            "hex": "0076A8",
            "source": "https://www.mathworks.com/brand/visual-design/mathworks-logo.html"
        },
        {
            "title": "Matrix",
            "hex": "000000",
            "source": "https://matrix.org"
        },
        {
            "title": "Mattermost",
            "hex": "0072C6",
            "source": "https://www.mattermost.org/brand-guidelines/"
        },
        {
            "title": "Matternet",
            "hex": "261C29",
            "source": "http://mttr.net"
        },
        {
            "title": "McAfee",
            "hex": "C01818",
            "source": "https://www.mcafee.com/"
        },
        {
            "title": "MDN Web Docs",
            "hex": "000000",
            "source": "https://developer.mozilla.org/"
        },
        {
            "title": "MediaFire",
            "hex": "1299F3",
            "source": "https://www.mediafire.com/press/"
        },
        {
            "title": "MediaTemple",
            "hex": "000000",
            "source": "https://mediatemple.net/company/about-us"
        },
        {
            "title": "Medium",
            "hex": "12100E",
            "source": "https://medium.design/logos-and-brand-guidelines-f1a01a733592"
        },
        {
            "title": "Meetup",
            "hex": "ED1C40",
            "source": "https://www.meetup.com/media/"
        },
        {
            "title": "MEGA",
            "hex": "D9272E",
            "source": "https://en.wikipedia.org/wiki/File:01_mega_logo.svg"
        },
        {
            "title": "Mendeley",
            "hex": "9D1620",
            "source": "https://www.mendeley.com/"
        },
        {
            "title": "Mercedes",
            "hex": "242424",
            "source": "https://www.mercedes-benz.com/"
        },
        {
            "title": "Messenger",
            "hex": "00B2FF",
            "source": "https://en.facebookbrand.com/assets/messenger/"
        },
        {
            "title": "Meteor",
            "hex": "DE4F4F",
            "source": "http://logo.meteorapp.com/"
        },
        {
            "title": "Micro.blog",
            "hex": "FD8308",
            "source": "https://twitter.com/BradEllis/status/943956921886715904"
        },
        {
            "title": "Microgenetics",
            "hex": "FF0000",
            "source": "http://microgenetics.co.uk/"
        },
        {
            "title": "Microsoft",
            "hex": "666666",
            "source": "https://ratnacahayarina.files.wordpress.com/2014/03/microsoft.pdf"
        },
        {
            "title": "Microsoft Access",
            "hex": "BA141A",
            "source": "https://www.office.com"
        },
        {
            "title": "Microsoft Azure",
            "hex": "0089D6",
            "source": "https://upload.wikimedia.org/wikipedia/commons/a/a8/Microsoft_Azure_Logo.svg"
        },
        {
            "title": "Microsoft Edge",
            "hex": "0078D7",
            "source": "https://support.microsoft.com/en-us/help/17171/microsoft-edge-get-to-know"
        },
        {
            "title": "Microsoft Excel",
            "hex": "217346",
            "source": "https://www.office.com"
        },
        {
            "title": "Microsoft Office",
            "hex": "E74025",
            "source": "https://www.office.com/"
        },
        {
            "title": "Microsoft OneDrive",
            "hex": "094AB2",
            "source": "https://msdn.microsoft.com/en-us/onedrive/dn673556.aspx"
        },
        {
            "title": "Microsoft OneNote",
            "hex": "80397B",
            "source": "https://www.office.com"
        },
        {
            "title": "Microsoft Outlook",
            "hex": "0072C6",
            "source": "https://www.office.com"
        },
        {
            "title": "Microsoft PowerPoint",
            "hex": "D24726",
            "source": "https://www.office.com"
        },
        {
            "title": "Microsoft SQL Server",
            "hex": "CC2927",
            "source": "https://de.wikipedia.org/wiki/Microsoft_SQL_Server"
        },
        {
            "title": "Microsoft Teams",
            "hex": "6264A7",
            "source": "https://docs.microsoft.com/media/logos/logo_MSTeams.svg"
        },
        {
            "title": "Microsoft Word",
            "hex": "2B579A",
            "source": "https://www.office.com"
        },
        {
            "title": "MicroStrategy",
            "hex": "D9232E",
            "source": "https://www.microstrategy.com/us/company/press-kit"
        },
        {
            "title": "Minds",
            "hex": "FED12F",
            "source": "https://www.minds.com/"
        },
        {
            "title": "Minetest",
            "hex": "53AC56",
            "source": "https://www.minetest.net/"
        },
        {
            "title": "Minutemailer",
            "hex": "3ABFE6",
            "source": "https://minutemailer.com/press"
        },
        {
            "title": "Mix",
            "hex": "FF8126",
            "source": "https://mix.com"
        },
        {
            "title": "Mixcloud",
            "hex": "314359",
            "source": "https://www.mixcloud.com/branding"
        },
        {
            "title": "Mixer",
            "hex": "002050",
            "source": "https://github.com/mixer/branding-kit/"
        },
        {
            "title": "Mocha",
            "hex": "8D6748",
            "source": "https://mochajs.org/"
        },
        {
            "title": "Mojang",
            "hex": "DB1F29",
            "source": "https://www.mojang.com/"
        },
        {
            "title": "Monero",
            "hex": "FF6600",
            "source": "https://getmonero.org"
        },
        {
            "title": "MongoDB",
            "hex": "47A248",
            "source": "https://www.mongodb.com/pressroom"
        },
        {
            "title": "Monkey tie",
            "hex": "FFC619",
            "source": "https://www.monkey-tie.com/presse"
        },
        {
            "title": "Monogram",
            "hex": "FDB22A",
            "source": "http://monogram.me"
        },
        {
            "title": "Monster",
            "hex": "6E46AE",
            "source": "https://www.monster.com/"
        },
        {
            "title": "Monzo",
            "hex": "14233C",
            "source": "https://monzo.com/press/"
        },
        {
            "title": "Moo",
            "hex": "00945E",
            "source": "https://www.moo.com/uk/about/press.html"
        },
        {
            "title": "Mozilla",
            "hex": "000000",
            "source": "https://mozilla.ninja/our-logo"
        },
        {
            "title": "Mozilla Firefox",
            "hex": "FF7139",
            "source": "https://mozilla.design/firefox/logos-usage/"
        },
        {
            "title": "MuseScore",
            "hex": "1A70B8",
            "source": "https://musescore.org/en/about/logos-and-graphics"
        },
        {
            "title": "MX Linux",
            "hex": "000000",
            "source": "https://mxlinux.org/art/"
        },
        {
            "title": "Myspace",
            "hex": "030303",
            "source": "https://myspace.com/pressroom/assetslogos"
        },
        {
            "title": "MySQL",
            "hex": "4479A1",
            "source": "https://www.mysql.com/about/legal/logos.html"
        },
        {
            "title": "NativeScript",
            "hex": "3655FF",
            "source": "https://docs.nativescript.org/"
        },
        {
            "title": "NDR",
            "hex": "0C1754",
            "source": "https://www.ndr.de/"
        },
        {
            "title": "NEC",
            "hex": "1414A0",
            "source": "https://commons.wikimedia.org/wiki/File:NEC_logo.svg"
        },
        {
            "title": "Neo4j",
            "hex": "008CC1",
            "source": "https://neo4j.com/style-guide/"
        },
        {
            "title": "Neovim",
            "hex": "57A143",
            "source": "https://github.com/neovim/neovim.github.io/tree/master/logos"
        },
        {
            "title": "NetApp",
            "hex": "0067C5",
            "source": "http://www.netapp.com/"
        },
        {
            "title": "Netflix",
            "hex": "E50914",
            "source": "https://commons.wikimedia.org/wiki/File:Netflix_2014_logo.svg"
        },
        {
            "title": "Netlify",
            "hex": "00C7B7",
            "source": "https://www.netlify.com/press/"
        },
        {
            "title": "New York Times",
            "hex": "000000",
            "source": "https://www.nytimes.com/"
        },
        {
            "title": "Next.js",
            "hex": "000000",
            "source": "https://nextjs.org/"
        },
        {
            "title": "Nextcloud",
            "hex": "0082C9",
            "source": "https://nextcloud.com/press/"
        },
        {
            "title": "Nextdoor",
            "hex": "00B246",
            "source": "https://nextdoor.com/newsroom/"
        },
        {
            "title": "NGINX",
            "hex": "269539",
            "source": "https://www.nginx.com/"
        },
        {
            "title": "Nim",
            "hex": "FFE953",
            "source": "https://nim-lang.org"
        },
        {
            "title": "Nintendo",
            "hex": "8F8F8F",
            "source": "https://en.wikipedia.org/wiki/Nintendo#/media/File:Nintendo.svg"
        },
        {
            "title": "Nintendo 3DS",
            "hex": "D12228",
            "source": "https://www.nintendo.de/"
        },
        {
            "title": "Nintendo GameCube",
            "hex": "6A5FBB",
            "source": "https://www.nintendo.com/consumer/systems/nintendogamecube/index.jsp"
        },
        {
            "title": "Nintendo Switch",
            "hex": "E60012",
            "source": "http://www.nintendo.co.uk/"
        },
        {
            "title": "Node-RED",
            "hex": "8F0000",
            "source": "https://nodered.org/about/resources/"
        },
        {
            "title": "Node.js",
            "hex": "339933",
            "source": "https://nodejs.org/en/about/resources/"
        },
        {
            "title": "Nodemon",
            "hex": "76D04B",
            "source": "https://nodemon.io/"
        },
        {
            "title": "Nokia",
            "hex": "124191",
            "source": "https://www.nokia.com/"
        },
        {
            "title": "Notion",
            "hex": "000000",
            "source": "https://www.notion.so/"
        },
        {
            "title": "Notist",
            "hex": "333333",
            "source": "https://noti.st/"
        },
        {
            "title": "NPM",
            "hex": "CB3837",
            "source": "https://github.com/npm/logos"
        },
        {
            "title": "Nucleo",
            "hex": "766DCC",
            "source": "https://nucleoapp.com/wp-content/themes/nucleo-webapp-12/img/logo.svg"
        },
        {
            "title": "NuGet",
            "hex": "004880",
            "source": "https://github.com/NuGet/Media"
        },
        {
            "title": "Nutanix",
            "hex": "024DA1",
            "source": "https://www.nutanix.com/content/dam/nutanix/en/cmn/documents/nutanix-brandbook.pdf"
        },
        {
            "title": "Nuxt.js",
            "hex": "00C58E",
            "source": "https://nuxtjs.org/"
        },
        {
            "title": "NVIDIA",
            "hex": "76B900",
            "source": "https://www.nvidia.com/etc/designs/nvidiaGDC/clientlibs_base/images/NVIDIA-Logo.svg"
        },
        {
            "title": "OBS Studio",
            "hex": "302E31",
            "source": "https://upload.wikimedia.org/wikipedia/commons/7/78/OBS.svg"
        },
        {
            "title": "OCaml",
            "hex": "EC6813",
            "source": "http://ocaml.org/img/OCaml_Sticker.svg"
        },
        {
            "title": "Octave",
            "hex": "0790C0",
            "source": "https://www.gnu.org/software/octave/"
        },
        {
            "title": "Octopus Deploy",
            "hex": "2F93E0",
            "source": "https://octopus.com/company/brand"
        },
        {
            "title": "Oculus",
            "hex": "1C1E20",
            "source": "https://www.oculus.com/en-us/press-kit"
        },
        {
            "title": "Odnoklassniki",
            "hex": "F4731C",
            "source": "http://v.ok.ru/logo.html"
        },
        {
            "title": "Opel",
            "hex": "F7D900",
            "source": "https://de.wikipedia.org/wiki/Opel"
        },
        {
            "title": "Open Access",
            "hex": "F68212",
            "source": "https://commons.wikimedia.org/wiki/File:Open_Access_logo_PLoS_white.svg"
        },
        {
            "title": "Open Collective",
            "hex": "7FADF2",
            "source": "https://docs.opencollective.com/help/about#media-logo"
        },
        {
            "title": "Open Source Initiative",
            "hex": "3DA639",
            "source": "https://opensource.org/logo-usage-guidelines"
        },
        {
            "title": "OpenAPI Initiative",
            "hex": "6BA539",
            "source": "https://www.openapis.org/faq/style-guide"
        },
        {
            "title": "OpenBSD",
            "hex": "F2CA30",
            "source": "https://en.wikipedia.org/wiki/OpenBSD"
        },
        {
            "title": "OpenID",
            "hex": "F78C40",
            "source": "https://openid.net/add-openid/logos/"
        },
        {
            "title": "OpenSSL",
            "hex": "721412",
            "source": "https://www.openssl.org/"
        },
        {
            "title": "OpenStreetMap",
            "hex": "7EBC6F",
            "source": "https://www.openstreetmap.org"
        },
        {
            "title": "openSUSE",
            "hex": "73BA25",
            "source": "https://en.opensuse.org/Portal:Artwork"
        },
        {
            "title": "OpenVPN",
            "hex": "EA7E20",
            "source": "https://openvpn.net/wp-content/themes/openvpn/assets/images/logo.svg"
        },
        {
            "title": "Opera",
            "hex": "FF1B2D",
            "source": "https://github.com/operasoftware/logo"
        },
        {
            "title": "Opsgenie",
            "hex": "172B4D",
            "source": "https://www.atlassian.com/company/news/press-kit"
        },
        {
            "title": "OpsLevel",
            "hex": "1890FF",
            "source": "https://www.opslevel.com/"
        },
        {
            "title": "Oracle",
            "hex": "F80000",
            "source": "https://www.oracle.com/webfolder/s/brand/identity/index.html"
        },
        {
            "title": "ORCID",
            "hex": "A6CE39",
            "source": "https://orcid.org/trademark-and-id-display-guidelines"
        },
        {
            "title": "Origin",
            "hex": "F56C2D",
            "source": "https://www.origin.com/gbr/en-us/store"
        },
        {
            "title": "OSMC",
            "hex": "17394A",
            "source": "https://github.com/osmc/osmc/tree/master/assets"
        },
        {
            "title": "Overcast",
            "hex": "FC7E0F",
            "source": "https://overcast.fm"
        },
        {
            "title": "Overleaf",
            "hex": "47A141",
            "source": "https://www.overleaf.com/for/press/media-resources"
        },
        {
            "title": "OVH",
            "hex": "123F6D",
            "source": "https://www.ovh.com/fr/news/logo-ovh.xml"
        },
        {
            "title": "Pagekit",
            "hex": "212121",
            "source": "https://pagekit.com/logo-guide"
        },
        {
            "title": "Palantir",
            "hex": "101113",
            "source": "https://github.com/palantir/conjure/blob/master/docs/media/palantir-logo.svg"
        },
        {
            "title": "Palo Alto Software",
            "hex": "83DA77",
            "source": "https://press.paloalto.com/logos"
        },
        {
            "title": "Pandora",
            "hex": "224099",
            "source": "https://www.pandoraforbrands.com/"
        },
        {
            "title": "Pantheon",
            "hex": "EFD01B",
            "source": "https://projects.invisionapp.com/boards/8UOJQWW2J3G5#/1145336"
        },
        {
            "title": "Parity Substrate",
            "hex": "282828",
            "source": "http://substrate.dev/"
        },
        {
            "title": "Parse.ly",
            "hex": "5BA745",
            "source": "https://www.parse.ly/"
        },
        {
            "title": "Pastebin",
            "hex": "02456C",
            "source": "https://pastebin.com/"
        },
        {
            "title": "Patreon",
            "hex": "F96854",
            "source": "https://www.patreon.com/brand/downloads"
        },
        {
            "title": "PayPal",
            "hex": "00457C",
            "source": "https://www.paypal-marketing.com/html/partner/na/portal-v2/pdf/PP_Masterbrandguidelines_v21_mm.pdf"
        },
        {
            "title": "PeerTube",
            "hex": "F1680D",
            "source": "https://github.com/Chocobozzz/PeerTube/tree/develop/client/src/assets/images"
        },
        {
            "title": "Periscope",
            "hex": "40A4C4",
            "source": "https://www.periscope.tv/press"
        },
        {
            "title": "Pexels",
            "hex": "05A081",
            "source": "https://www.pexels.com/"
        },
        {
            "title": "Photocrowd",
            "hex": "3DAD4B",
            "source": "https://www.photocrowd.com/"
        },
        {
            "title": "PHP",
            "hex": "777BB4",
            "source": "http://php.net/download-logos.php"
        },
        {
            "title": "Pi-hole",
            "hex": "F60D1A",
            "source": "https://github.com/pi-hole/web/"
        },
        {
            "title": "Picarto.TV",
            "hex": "1DA456",
            "source": "https://picarto.tv/site/press"
        },
        {
            "title": "Pinboard",
            "hex": "0000FF",
            "source": "https://commons.wikimedia.org/wiki/File:Feedbin-Icon-share-pinboard.svg"
        },
        {
            "title": "Pingdom",
            "hex": "FFF000",
            "source": "https://tools.pingdom.com"
        },
        {
            "title": "Pingup",
            "hex": "00B1AB",
            "source": "http://pingup.com/resources"
        },
        {
            "title": "Pinterest",
            "hex": "BD081C",
            "source": "https://business.pinterest.com/en/brand-guidelines"
        },
        {
            "title": "Pivotal Tracker",
            "hex": "517A9E",
            "source": "https://www.pivotaltracker.com/branding-guidelines"
        },
        {
            "title": "Pixabay",
            "hex": "2EC66D",
            "source": "https://pixabay.com/service/about/"
        },
        {
            "title": "PJSIP",
            "hex": "F86001",
            "source": "https://www.pjsip.org/favicon.ico"
        },
        {
            "title": "PlanGrid",
            "hex": "0085DE",
            "source": "https://plangrid.com/en/"
        },
        {
            "title": "Player FM",
            "hex": "C8122A",
            "source": "https://player.fm/"
        },
        {
            "title": "Player.me",
            "hex": "C0379A",
            "source": "https://player.me/p/about-us"
        },
        {
            "title": "PlayStation",
            "hex": "003791",
            "source": "http://uk.playstation.com/media/DPBjbK0o/CECH-4202_4203%20PS3_QSG_GB_Eastern_3_web_vf1.pdf"
        },
        {
            "title": "PlayStation 3",
            "hex": "003791",
            "source": "https://commons.wikimedia.org/wiki/File:PlayStation_3_Logo_neu.svg#/media/File:PS3.svg"
        },
        {
            "title": "PlayStation 4",
            "hex": "003791",
            "source": "https://commons.wikimedia.org/wiki/File:PlayStation_4_logo_and_wordmark.svg"
        },
        {
            "title": "Plesk",
            "hex": "52BBE6",
            "source": "https://www.plesk.com/brand/"
        },
        {
            "title": "Plex",
            "hex": "E5A00D",
            "source": "http://brand.plex.tv/d/qxmJ3odkK0fj/plex-style-guide"
        },
        {
            "title": "Pluralsight",
            "hex": "F15B2A",
            "source": "https://www.pluralsight.com/newsroom/brand-assets"
        },
        {
            "title": "Plurk",
            "hex": "FF574D",
            "source": "https://www.plurk.com/brandInfo"
        },
        {
            "title": "Pocket",
            "hex": "EF3F56",
            "source": "https://getpocket.com/blog/press/"
        },
        {
            "title": "Pocket Casts",
            "hex": "F43E37",
            "source": "https://blog.pocketcasts.com/press/"
        },
        {
            "title": "Polymer Project",
            "hex": "FF4470",
            "source": "https://github.com/Polymer/polymer-project.org/tree/master/app/images/logos"
        },
        {
            "title": "PostgreSQL",
            "hex": "336791",
            "source": "https://wiki.postgresql.org/wiki/Logo"
        },
        {
            "title": "Postman",
            "hex": "FF6C37",
            "source": "https://www.getpostman.com/resources/media-assets/"
        },
        {
            "title": "Postwoman",
            "hex": "50FA7B",
            "source": "https://github.com/liyasthomas/postwoman"
        },
        {
            "title": "PowerShell",
            "hex": "5391FE",
            "source": "https://github.com/PowerShell/PowerShell"
        },
        {
            "title": "pr.co",
            "hex": "0080FF",
            "source": "https://www.pr.co/"
        },
        {
            "title": "PrestaShop",
            "hex": "DF0067",
            "source": "https://www.prestashop.com/en/media-kit"
        },
        {
            "title": "Prettier",
            "hex": "F7B93E",
            "source": "https://github.com/prettier/prettier-logo/tree/master/images"
        },
        {
            "title": "Prismic",
            "hex": "484A7A",
            "source": "https://prismic.io/"
        },
        {
            "title": "Probot",
            "hex": "00B0D8",
            "source": "https://github.com/probot/probot"
        },
        {
            "title": "ProcessWire",
            "hex": "EF145F",
            "source": "https://github.com/processwire"
        },
        {
            "title": "Product Hunt",
            "hex": "DA552F",
            "source": "https://www.producthunt.com/branding"
        },
        {
            "title": "Prometheus",
            "hex": "E6522C",
            "source": "https://prometheus.io/"
        },
        {
            "title": "Proto.io",
            "hex": "34A7C1",
            "source": "https://proto.io/en/presskit"
        },
        {
            "title": "protocols.io",
            "hex": "4D9FE7",
            "source": "https://www.protocols.io/brand"
        },
        {
            "title": "ProtonMail",
            "hex": "8B89CC",
            "source": "https://protonmail.com/media-kit"
        },
        {
            "title": "Proxmox",
            "hex": "E57000",
            "source": "https://www.proxmox.com/en/news/media-kit"
        },
        {
            "title": "Publons",
            "hex": "336699",
            "source": "https://publons.com/about/logos"
        },
        {
            "title": "PureScript",
            "hex": "14161A",
            "source": "https://github.com/purescript/logo"
        },
        {
            "title": "PyPI",
            "hex": "3775A9",
            "source": "https://pypi.org/"
        },
        {
            "title": "Python",
            "hex": "3776AB",
            "source": "https://www.python.org/community/logos/"
        },
        {
            "title": "PyTorch",
            "hex": "EE4C2C",
            "source": "https://github.com/pytorch/pytorch/tree/master/docs/source/_static/img"
        },
        {
            "title": "PyUp",
            "hex": "9F55FF",
            "source": "https://pyup.io/"
        },
        {
            "title": "QEMU",
            "hex": "FF6600",
            "source": "https://wiki.qemu.org/Logo"
        },
        {
            "title": "Qgis",
            "hex": "589632",
            "source": "https://www.qgis.org/en/site/getinvolved/styleguide.html"
        },
        {
            "title": "Qi",
            "hex": "000000",
            "source": "https://www.wirelesspowerconsortium.com/knowledge-base/retail/qi-logo-guidelines-and-artwork.html"
        },
        {
            "title": "Qiita",
            "hex": "55C500",
            "source": "https://www.qiita.com"
        },
        {
            "title": "Qualcomm",
            "hex": "3253DC",
            "source": "https://www.qualcomm.com"
        },
        {
            "title": "Qualtrics",
            "hex": "00B4EF",
            "source": "https://www.qualtrics.com/brand-book/"
        },
        {
            "title": "Quantcast",
            "hex": "1E262C",
            "source": "http://branding.quantcast.com/logouse/"
        },
        {
            "title": "Quantopian",
            "hex": "C50000",
            "source": "https://www.quantopian.com"
        },
        {
            "title": "Quarkus",
            "hex": "4695EB",
            "source": "https://design.jboss.org/quarkus/"
        },
        {
            "title": "Quest",
            "hex": "FB4F14",
            "source": "https://www.quest.com/legal/trademark-information.aspx"
        },
        {
            "title": "QuickTime",
            "hex": "1C69F0",
            "source": "https://support.apple.com/quicktime"
        },
        {
            "title": "Quip",
            "hex": "F27557",
            "source": "https://quip.com/"
        },
        {
            "title": "Quora",
            "hex": "B92B27",
            "source": "https://www.quora.com"
        },
        {
            "title": "Qwiklabs",
            "hex": "F5CD0E",
            "source": "https://www.qwiklabs.com"
        },
        {
            "title": "Qzone",
            "hex": "FECE00",
            "source": "https://qzone.qq.com/"
        },
        {
            "title": "R",
            "hex": "276DC3",
            "source": "https://www.r-project.org/logo/"
        },
        {
            "title": "RabbitMQ",
            "hex": "FF6600",
            "source": "https://www.rabbitmq.com/"
        },
        {
            "title": "RadioPublic",
            "hex": "CE262F",
            "source": "https://help.radiopublic.com/hc/en-us/articles/360002546754-RadioPublic-logos"
        },
        {
            "title": "Rails",
            "hex": "CC0000",
            "source": "http://rubyonrails.org/images/rails-logo.svg"
        },
        {
            "title": "Raspberry Pi",
            "hex": "C51A4A",
            "source": "https://www.raspberrypi.org/trademark-rules"
        },
        {
            "title": "React",
            "hex": "61DAFB",
            "source": "https://facebook.github.io/react/"
        },
        {
            "title": "React Router",
            "hex": "CA4245",
            "source": "https://reacttraining.com/react-router/"
        },
        {
            "title": "ReactOS",
            "hex": "0088CC",
            "source": "https://github.com/reactos/press-media"
        },
        {
            "title": "Read the Docs",
            "hex": "8CA1AF",
            "source": "https://github.com/rtfd/readthedocs.org/blob/master/media/readthedocsbranding.ai"
        },
        {
            "title": "Realm",
            "hex": "39477F",
            "source": "https://realm.io/press"
        },
        {
            "title": "Reason",
            "hex": "DD4B39",
            "source": "https://reasonml.github.io/img/reason.svg"
        },
        {
            "title": "Reason Studios",
            "hex": "FFFFFF",
            "source": "https://www.reasonstudios.com/press"
        },
        {
            "title": "Red Hat",
            "hex": "EE0000",
            "source": "https://www.redhat.com/en/about/brand/new-brand/details"
        },
        {
            "title": "Red Hat Open Shift",
            "hex": "EE0000",
            "source": "https://www.openshift.com/"
        },
        {
            "title": "Redbubble",
            "hex": "E41321",
            "source": "https://www.redbubble.com/explore/client/4196122a442ab3f429ec802f71717465.svg"
        },
        {
            "title": "Reddit",
            "hex": "FF4500",
            "source": "https://worldvectorlogo.com/logo/reddit-2"
        },
        {
            "title": "Redis",
            "hex": "D82C20",
            "source": "https://redis.io/images/redis-logo.svg"
        },
        {
            "title": "Redux",
            "hex": "764ABC",
            "source": "https://github.com/reactjs/redux/tree/master/logo"
        },
        {
            "title": "Renren",
            "hex": "217DC6",
            "source": "https://seeklogo.com/vector-logo/184137/renren-inc"
        },
        {
            "title": "repl.it",
            "hex": "667881",
            "source": "https://repl.it/"
        },
        {
            "title": "ResearchGate",
            "hex": "00CCBB",
            "source": "https://c5.rgstatic.net/m/428059296771819/images/favicon/favicon.svg"
        },
        {
            "title": "ReverbNation",
            "hex": "E43526",
            "source": "https://www.reverbnation.com"
        },
        {
            "title": "Rhinoceros",
            "hex": "801010",
            "source": "https://www.rhino3d.com/"
        },
        {
            "title": "Riot",
            "hex": "368BD6",
            "source": "https://github.com/vector-im/logos/tree/master/riot"
        },
        {
            "title": "Ripple",
            "hex": "0085C0",
            "source": "https://www.ripple.com/media-kit/"
        },
        {
            "title": "Riseup",
            "hex": "5E9EE3",
            "source": "https://riseup.net/en/about-us/images"
        },
        {
            "title": "rollup.js",
            "hex": "EC4A3F",
            "source": "https://rollupjs.org/"
        },
        {
            "title": "Roots",
            "hex": "525DDC",
            "source": "https://roots.io/"
        },
        {
            "title": "Roundcube",
            "hex": "37BEFF",
            "source": "https://roundcube.net/images/roundcube_logo_icon.svg"
        },
        {
            "title": "RSS",
            "hex": "FFA500",
            "source": "https://en.wikipedia.org/wiki/Feed_icon"
        },
        {
            "title": "RStudio",
            "hex": "75AADB",
            "source": "https://www.rstudio.com/about/logos/"
        },
        {
            "title": "RTLZWEI",
            "hex": "00BCF6",
            "source": "https://www.rtl2.de/"
        },
        {
            "title": "Ruby",
            "hex": "CC342D",
            "source": "https://www.ruby-lang.org/en/about/logo/"
        },
        {
            "title": "RubyGems",
            "hex": "E9573F",
            "source": "https://rubygems.org/pages/about"
        },
        {
            "title": "Runkeeper",
            "hex": "2DC9D7",
            "source": "https://runkeeper.com/partnerships"
        },
        {
            "title": "Rust",
            "hex": "000000",
            "source": "https://www.rust-lang.org/"
        },
        {
            "title": "Safari",
            "hex": "000000",
            "source": "https://images.techhive.com/images/article/2014/11/safari-favorites-100530680-large.jpg"
        },
        {
            "title": "Sahibinden",
            "hex": "FFE800",
            "source": "https://www.sahibinden.com/favicon.ico"
        },
        {
            "title": "Salesforce",
            "hex": "00A1E0",
            "source": "https://www.salesforce.com/"
        },
        {
            "title": "SaltStack",
            "hex": "00EACE",
            "source": "https://www.saltstack.com/resources/brand/"
        },
        {
            "title": "Samsung",
            "hex": "1428A0",
            "source": "https://www.samsung.com/us"
        },
        {
            "title": "Samsung Pay",
            "hex": "1428A0",
            "source": "https://pay.samsung.com/developers/resource/brand"
        },
        {
            "title": "SAP",
            "hex": "008FD3",
            "source": "https://support.sap.com/content/dam/support/sap-logo.svg"
        },
        {
            "title": "Sass",
            "hex": "CC6699",
            "source": "http://sass-lang.com/styleguide/brand"
        },
        {
            "title": "Sat.1",
            "hex": "047DA3",
            "source": "https://www.prosiebensat1.com/presse/downloads/logos"
        },
        {
            "title": "Sauce Labs",
            "hex": "E2231A",
            "source": "https://saucelabs.com/"
        },
        {
            "title": "Scala",
            "hex": "DC322F",
            "source": "https://www.scala-lang.org/"
        },
        {
            "title": "Scaleway",
            "hex": "4F0599",
            "source": "https://www.scaleway.com"
        },
        {
            "title": "Scribd",
            "hex": "1A7BBA",
            "source": "https://www.scribd.com"
        },
        {
            "title": "Scrutinizer CI",
            "hex": "8A9296",
            "source": "https://scrutinizer-ci.com"
        },
        {
            "title": "Seagate",
            "hex": "72BE4F",
            "source": "https://www.seagate.com"
        },
        {
            "title": "SEAT",
            "hex": "33302E",
            "source": "https://www.seat.es/"
        },
        {
            "title": "Sega",
            "hex": "0089CF",
            "source": "https://en.wikipedia.org/wiki/Sega#/media/File:Sega_logo.svg"
        },
        {
            "title": "Sellfy",
            "hex": "21B352",
            "source": "https://sellfy.com/about/"
        },
        {
            "title": "Semantic Web",
            "hex": "005A9C",
            "source": "https://www.w3.org/2007/10/sw-logos.html"
        },
        {
            "title": "Semaphore CI",
            "hex": "19A974",
            "source": "https://semaphoreci.com/"
        },
        {
            "title": "Sencha",
            "hex": "86BC40",
            "source": "http://design.sencha.com/"
        },
        {
            "title": "Sensu",
            "hex": "89C967",
            "source": "https://github.com/sensu/sensu-go/blob/master/dashboard/src/assets/logo/graphic/green.svg"
        },
        {
            "title": "Sentry",
            "hex": "FB4226",
            "source": "https://sentry.io/branding/"
        },
        {
            "title": "Server Fault",
            "hex": "E7282D",
            "source": "http://stackoverflow.com/company/logos"
        },
        {
            "title": "Shazam",
            "hex": "0088FF",
            "source": "https://brandfolder.com/shazam"
        },
        {
            "title": "Shell",
            "hex": "FFD500",
            "source": "https://en.wikipedia.org/wiki/File:Shell_logo.svg"
        },
        {
            "title": "Shopify",
            "hex": "7AB55C",
            "source": "https://press.shopify.com/brand"
        },
        {
            "title": "Showpad",
            "hex": "2D2E83",
            "source": "https://www.showpad.com/"
        },
        {
            "title": "Siemens",
            "hex": "009999",
            "source": "https://siemens.com/"
        },
        {
            "title": "Signal",
            "hex": "2592E9",
            "source": "https://play.google.com/store/apps/details?id=org.thoughtcrime.securesms"
        },
        {
            "title": "Simple Icons",
            "hex": "111111",
            "source": "https://simpleicons.org/"
        },
        {
            "title": "Sina Weibo",
            "hex": "E6162D",
            "source": "https://en.wikipedia.org/wiki/Sina_Weibo"
        },
        {
            "title": "SitePoint",
            "hex": "258AAF",
            "source": "http://www.sitepoint.com"
        },
        {
            "title": "Sketch",
            "hex": "F7B500",
            "source": "https://www.sketch.com/press/"
        },
        {
            "title": "Skillshare",
            "hex": "17C5CB",
            "source": "https://company-89494.frontify.com/d/Tquwc3XMiaBb/skillshare-style-guide"
        },
        {
            "title": "Skyliner",
            "hex": "2FCEA0",
            "source": "https://www.skyliner.io/help"
        },
        {
            "title": "Skype",
            "hex": "00AFF0",
            "source": "http://blogs.skype.com/?attachment_id=56273"
        },
        {
            "title": "Skype for Business",
            "hex": "00AFF0",
            "source": "https://en.wikipedia.org/wiki/Skype_for_Business_Server"
        },
        {
            "title": "Slack",
            "hex": "4A154B",
            "source": "https://slack.com/brand-guidelines"
        },
        {
            "title": "Slackware",
            "hex": "000000",
            "source": "https://en.wikipedia.org/wiki/Slackware"
        },
        {
            "title": "Slashdot",
            "hex": "026664",
            "source": "https://commons.wikimedia.org/wiki/File:Slashdot_wordmark_and_logo.svg"
        },
        {
            "title": "SlickPic",
            "hex": "FF880F",
            "source": "https://www.slickpic.com/"
        },
        {
            "title": "Slides",
            "hex": "E4637C",
            "source": "https://slides.com/about"
        },
        {
            "title": "Smashing Magazine",
            "hex": "E85C33",
            "source": "https://www.smashingmagazine.com/"
        },
        {
            "title": "SmugMug",
            "hex": "6DB944",
            "source": "https://help.smugmug.com/using-smugmug's-logo-HJulJePkEBf"
        },
        {
            "title": "Snapchat",
            "hex": "FFFC00",
            "source": "https://www.snapchat.com/brand-guidelines"
        },
        {
            "title": "Snapcraft",
            "hex": "82BEA0",
            "source": "https://github.com/snapcore/snap-store-badges"
        },
        {
            "title": "Snyk",
            "hex": "4C4A73",
            "source": "https://snyk.io/press-kit"
        },
        {
            "title": "Society6",
            "hex": "000000",
            "source": "https://blog.society6.com/app/themes/society6/dist/images/mark.svg"
        },
        {
            "title": "Socket.io",
            "hex": "010101",
            "source": "https://socket.io"
        },
        {
            "title": "Sogou",
            "hex": "FB6022",
            "source": "https://www.sogou.com/"
        },
        {
            "title": "Solus",
            "hex": "5294E2",
            "source": "https://getsol.us/branding/"
        },
        {
            "title": "SonarCloud",
            "hex": "F3702A",
            "source": "https://sonarcloud.io/about"
        },
        {
            "title": "SonarLint",
            "hex": "CC2026",
            "source": "https://github.com/SonarSource/sonarlint-website/"
        },
        {
            "title": "SonarQube",
            "hex": "4E9BCD",
            "source": "https://www.sonarqube.org/logos/"
        },
        {
            "title": "SonarSource",
            "hex": "CB3032",
            "source": "https://www.sonarsource.com/"
        },
        {
            "title": "Songkick",
            "hex": "F80046",
            "source": "http://blog.songkick.com/media-assets"
        },
        {
            "title": "SonicWall",
            "hex": "FF6600",
            "source": "https://brandfolder.com/sonicwall/sonicwall-external"
        },
        {
            "title": "Sonos",
            "hex": "000000",
            "source": "https://www.sonos.com/en-gb/home"
        },
        {
            "title": "SoundCloud",
            "hex": "FF3300",
            "source": "https://soundcloud.com/press"
        },
        {
            "title": "Source Engine",
            "hex": "F79A10",
            "source": "https://developer.valvesoftware.com/favicon.ico"
        },
        {
            "title": "SourceForge",
            "hex": "FF6600",
            "source": "https://sourceforge.net/"
        },
        {
            "title": "Sourcegraph",
            "hex": "00B4F2",
            "source": "https://github.com/sourcegraph/about"
        },
        {
            "title": "Spacemacs",
            "hex": "9266CC",
            "source": "http://spacemacs.org/"
        },
        {
            "title": "SpaceX",
            "hex": "005288",
            "source": "https://www.spacex.com/sites/all/themes/spacex2012/images/logo.svg"
        },
        {
            "title": "SparkFun",
            "hex": "E53525",
            "source": "https://www.sparkfun.com/brand_assets"
        },
        {
            "title": "SparkPost",
            "hex": "FA6423",
            "source": "https://www.sparkpost.com/"
        },
        {
            "title": "SPDX",
            "hex": "4398CC",
            "source": "https://spdx.org/Resources"
        },
        {
            "title": "Speaker Deck",
            "hex": "339966",
            "source": "https://speakerdeck.com/"
        },
        {
            "title": "Spectrum",
            "hex": "7B16FF",
            "source": "https://spectrum.chat"
        },
        {
            "title": "Spinnaker",
            "hex": "139BB4",
            "source": "https://github.com/spinnaker/spinnaker.github.io/tree/master/assets/images"
        },
        {
            "title": "Spotify",
            "hex": "1ED760",
            "source": "https://developer.spotify.com/design"
        },
        {
            "title": "Spotlight",
            "hex": "352A71",
            "source": "https://www.spotlight.com/"
        },
        {
            "title": "Spreaker",
            "hex": "F5C300",
            "source": "http://www.spreaker.com/press"
        },
        {
            "title": "Spring",
            "hex": "6DB33F",
            "source": "https://spring.io/trademarks"
        },
        {
            "title": "Sprint",
            "hex": "FFCE0A",
            "source": "https://www.sprint.com/"
        },
        {
            "title": "Square",
            "hex": "3E4348",
            "source": "https://squareup.com/"
        },
        {
            "title": "Square Enix",
            "hex": "ED1C24",
            "source": "https://www.square-enix.com/"
        },
        {
            "title": "Squarespace",
            "hex": "000000",
            "source": "http://squarespace.com/brand-guidelines"
        },
        {
            "title": "Stack Exchange",
            "hex": "1E5397",
            "source": "http://stackoverflow.com/company/logos"
        },
        {
            "title": "Stack Overflow",
            "hex": "FE7A16",
            "source": "http://stackoverflow.com"
        },
        {
            "title": "Stackbit",
            "hex": "3EB0FD",
            "source": "https://www.stackbit.com/"
        },
        {
            "title": "StackPath",
            "hex": "000000",
            "source": "https://www.stackpath.com/company/logo-and-branding/"
        },
        {
            "title": "StackShare",
            "hex": "0690FA",
            "source": "https://stackshare.io/branding"
        },
        {
            "title": "Stadia",
            "hex": "CD2640",
            "source": "https://stadia.dev"
        },
        {
            "title": "Statamic",
            "hex": "1F3641",
            "source": "http://statamic.com/press"
        },
        {
            "title": "Staticman",
            "hex": "000000",
            "source": "https://staticman.net/"
        },
        {
            "title": "Statuspage",
            "hex": "172B4D",
            "source": "https://www.atlassian.com/company/news/press-kit"
        },
        {
            "title": "Steam",
            "hex": "000000",
            "source": "https://partner.steamgames.com/public/marketing/Steam_Guidelines_02102016.pdf"
        },
        {
            "title": "Steamworks",
            "hex": "1E1E1E",
            "source": "https://partner.steamgames.com/"
        },
        {
            "title": "Steem",
            "hex": "4BA2F2",
            "source": "https://steem.io/"
        },
        {
            "title": "Steemit",
            "hex": "06D6A9",
            "source": "https://steemit.com/"
        },
        {
            "title": "Steinberg",
            "hex": "C90827",
            "source": "https://www.steinberg.net/en/company/press.html"
        },
        {
            "title": "Stencyl",
            "hex": "8E1C04",
            "source": "http://www.stencyl.com/about/press/"
        },
        {
            "title": "Stitcher",
            "hex": "000000",
            "source": "https://www.stitcher.com/"
        },
        {
            "title": "Storify",
            "hex": "3A98D9",
            "source": "https://storify.com"
        },
        {
            "title": "Storybook",
            "hex": "FF4785",
            "source": "https://github.com/storybookjs/brand"
        },
        {
            "title": "Strapi",
            "hex": "2E7EEA",
            "source": "https://strapi.io/"
        },
        {
            "title": "Strava",
            "hex": "FC4C02",
            "source": "https://itunes.apple.com/us/app/strava-running-and-cycling-gps/id426826309"
        },
        {
            "title": "Stripe",
            "hex": "008CDD",
            "source": "https://stripe.com/about/resources"
        },
        {
            "title": "strongSwan",
            "hex": "E00033",
            "source": "https://www.strongswan.org/images/"
        },
        {
            "title": "StubHub",
            "hex": "003168",
            "source": "http://www.stubhub.com"
        },
        {
            "title": "styled-components",
            "hex": "DB7093",
            "source": "https://www.styled-components.com/"
        },
        {
            "title": "StyleShare",
            "hex": "212121",
            "source": "https://www.stylesha.re/"
        },
        {
            "title": "Stylus",
            "hex": "333333",
            "source": "http://stylus-lang.com/img/stylus-logo.svg"
        },
        {
            "title": "Sublime Text",
            "hex": "FF9800",
            "source": "https://www.sublimetext.com/images/logo.svg"
        },
        {
            "title": "Subversion",
            "hex": "809CC9",
            "source": "http://subversion.apache.org/logo"
        },
        {
            "title": "Super User",
            "hex": "2EACE3",
            "source": "http://stackoverflow.com/company/logos"
        },
        {
            "title": "Svelte",
            "hex": "FF3E00",
            "source": "https://github.com/sveltejs/svelte/tree/master/site/static"
        },
        {
            "title": "SVG",
            "hex": "FFB13B",
            "source": "https://www.w3.org/2009/08/svg-logos.html"
        },
        {
            "title": "SVGO",
            "hex": "14B9FF",
            "source": "https://github.com/svg/svgo"
        },
        {
            "title": "Swagger",
            "hex": "85EA2D",
            "source": "https://swagger.io/swagger/media/assets/images/swagger_logo.svg"
        },
        {
            "title": "Swarm",
            "hex": "FFA633",
            "source": "https://foursquare.com/about/logos"
        },
        {
            "title": "Swift",
            "hex": "FA7343",
            "source": "https://developer.apple.com/develop/"
        },
        {
            "title": "Symantec",
            "hex": "FDB511",
            "source": "https://commons.wikimedia.org/wiki/File:Symantec_logo10.svg"
        },
        {
            "title": "Symfony",
            "hex": "000000",
            "source": "https://symfony.com/logo"
        },
        {
            "title": "Synology",
            "hex": "B6B5B6",
            "source": "https://www.synology.com/en-global/company/branding"
        },
        {
            "title": "T-Mobile",
            "hex": "E20074",
            "source": "https://www.t-mobile.com/news/media-library?fulltext=logo"
        },
        {
            "title": "Tableau",
            "hex": "E97627",
            "source": "https://www.tableau.com/about/media-download-center"
        },
        {
            "title": "Tails",
            "hex": "56347C",
            "source": "https://tails.boum.org/contribute/how/promote/material/logo/"
        },
        {
            "title": "Tailwind CSS",
            "hex": "38B2AC",
            "source": "https://tailwindcss.com/"
        },
        {
            "title": "Tapas",
            "hex": "FFCE00",
            "source": "https://tapas.io/site/about#media"
        },
        {
            "title": "TeamViewer",
            "hex": "0E8EE9",
            "source": "https://www.teamviewer.com/resources/images/logos/teamviewer-logo-big.svg"
        },
        {
            "title": "TED",
            "hex": "E62B1E",
            "source": "https://www.ted.com/participate/organize-a-local-tedx-event/tedx-organizer-guide/branding-promotions/logo-and-design/your-tedx-logo"
        },
        {
            "title": "Teespring",
            "hex": "39ACE6",
            "source": "https://teespring.com"
        },
        {
            "title": "TELE5",
            "hex": "C2AD6F",
            "source": "https://www.tele5.de"
        },
        {
            "title": "Telegram",
            "hex": "2CA5E0",
            "source": "https://commons.wikimedia.org/wiki/File:Telegram_alternative_logo.svg"
        },
        {
            "title": "Tencent QQ",
            "hex": "EB1923",
            "source": "https://en.wikipedia.org/wiki/File:Tencent_QQ.svg#/media/File:Tencent_QQ.svg"
        },
        {
            "title": "Tencent Weibo",
            "hex": "20B8E5",
            "source": "http://t.qq.com/"
        },
        {
            "title": "TensorFlow",
            "hex": "FF6F00",
            "source": "https://www.tensorflow.org/extras/tensorflow_brand_guidelines.pdf"
        },
        {
            "title": "Teradata",
            "hex": "F37440",
            "source": "https://github.com/Teradata/teradata.github.io/"
        },
        {
            "title": "Terraform",
            "hex": "623CE4",
            "source": "https://www.hashicorp.com/brand#terraform"
        },
        {
            "title": "Tesla",
            "hex": "CC0000",
            "source": "http://www.teslamotors.com/en_GB/about"
        },
        {
            "title": "The Mighty",
            "hex": "D0072A",
            "source": "https://themighty.com/"
        },
        {
            "title": "The Movie Database",
            "hex": "01D277",
            "source": "https://www.themoviedb.org/about/logos-attribution"
        },
        {
            "title": "The Register",
            "hex": "FF0000",
            "source": "https://www.theregister.co.uk/"
        },
        {
            "title": "Tidal",
            "hex": "000000",
            "source": "https://tidal.com"
        },
        {
            "title": "Tide",
            "hex": "4050FB",
            "source": "https://www.tide.co/newsroom/"
        },
        {
            "title": "Tik Tok",
            "hex": "000000",
            "source": "https://tiktok.com"
        },
        {
            "title": "Timescale",
            "hex": "FDB515",
            "source": "https://www.timescale.com/"
        },
        {
            "title": "Tinder",
            "hex": "FF6B6B",
            "source": "http://www.gotinder.com/press"
        },
        {
            "title": "Todoist",
            "hex": "E44332",
            "source": "https://doist.com/press/"
        },
        {
            "title": "Toggl",
            "hex": "E01B22",
            "source": "https://toggl.com/media-toolkit"
        },
        {
            "title": "Tomorrowland",
            "hex": "000000",
            "source": "https://global.tomorrowland.com/"
        },
        {
            "title": "Topcoder",
            "hex": "29A8E0",
            "source": "http://topcoder.com/"
        },
        {
            "title": "Toptal",
            "hex": "3863A0",
            "source": "https://www.toptal.com/branding"
        },
        {
            "title": "Tor",
            "hex": "7E4798",
            "source": "https://github.com/TheTorProject/tor-media/tree/master/Onion%20Icon"
        },
        {
            "title": "Toshiba",
            "hex": "FF0000",
            "source": "https://commons.wikimedia.org/wiki/File:Toshiba_logo.svg"
        },
        {
            "title": "TrainerRoad",
            "hex": "E12726",
            "source": "https://www.trainerroad.com/"
        },
        {
            "title": "Trakt",
            "hex": "ED1C24",
            "source": "https://trakt.tv"
        },
        {
            "title": "Transport for Ireland",
            "hex": "00B274",
            "source": "https://www.transportforireland.ie/"
        },
        {
            "title": "Travis CI",
            "hex": "3EAAAF",
            "source": "https://travis-ci.com/logo"
        },
        {
            "title": "Treehouse",
            "hex": "5FCF80",
            "source": "https://teamtreehouse.com/about"
        },
        {
            "title": "Trello",
            "hex": "0079BF",
            "source": "https://trello.com/about/branding"
        },
        {
            "title": "Trend Micro",
            "hex": "D71921",
            "source": "https://www.trendmicro.com/"
        },
        {
            "title": "TripAdvisor",
            "hex": "00AF87",
            "source": "https://tripadvisor.mediaroom.com/download/TripAdvisor_Logo_Guidelines_5_15_17.pdf"
        },
        {
            "title": "Trulia",
            "hex": "53B50A",
            "source": "http://www.trulia.com"
        },
        {
            "title": "Trustpilot",
            "hex": "00B67A",
            "source": "https://support.trustpilot.com/hc/en-us/articles/206289947-Trustpilot-Brand-Assets-Style-Guide"
        },
        {
            "title": "Tumblr",
            "hex": "36465D",
            "source": "https://www.tumblr.com/logo"
        },
        {
            "title": "Turkish Airlines",
            "hex": "C70A0C",
            "source": "https://www.turkishairlines.com/tr-int/basin-odasi/logo-arsivi/index.html"
        },
        {
            "title": "Twilio",
            "hex": "F22F46",
            "source": "https://www.twilio.com/company/brand"
        },
        {
            "title": "Twitch",
            "hex": "9146FF",
            "source": "https://brand.twitch.tv"
        },
        {
            "title": "Twitter",
            "hex": "1DA1F2",
            "source": "https://brand.twitter.com"
        },
        {
            "title": "Twoo",
            "hex": "FF7102",
            "source": "http://www.twoo.com/about/press"
        },
        {
            "title": "TypeScript",
            "hex": "007ACC",
            "source": "https://github.com/remojansen/logo.ts"
        },
        {
            "title": "TYPO3",
            "hex": "FF8700",
            "source": "https://typo3.com/fileadmin/assets/typo3logos/typo3_bullet_01.svg"
        },
        {
            "title": "Uber",
            "hex": "000000",
            "source": "https://www.uber.com/media/"
        },
        {
            "title": "Uber Eats",
            "hex": "5FB709",
            "source": "https://about.ubereats.com/en/logo/"
        },
        {
            "title": "Ubisoft",
            "hex": "000000",
            "source": "https://www.ubisoft.com/en-US/company/overview.aspx"
        },
        {
            "title": "uBlock Origin",
            "hex": "800000",
            "source": "https://github.com/gorhill/uBlock/blob/master/src/img/ublock.svg"
        },
        {
            "title": "Ubuntu",
            "hex": "E95420",
            "source": "https://design.ubuntu.com/brand/ubuntu-logo/"
        },
        {
            "title": "Udacity",
            "hex": "01B3E3",
            "source": "https://www.udacity.com"
        },
        {
            "title": "Udemy",
            "hex": "EC5252",
            "source": "https://about.udemy.com/newbrand/"
        },
        {
            "title": "UIkit",
            "hex": "2396F3",
            "source": "https://getuikit.com"
        },
        {
            "title": "Umbraco",
            "hex": "00BEC1",
            "source": "https://umbraco.com/"
        },
        {
            "title": "Unicode",
            "hex": "5455FE",
            "source": "https://en.wikipedia.org/wiki/Unicode"
        },
        {
            "title": "Unity",
            "hex": "000000",
            "source": "https://unity.com/"
        },
        {
            "title": "Unreal Engine",
            "hex": "313131",
            "source": "https://www.unrealengine.com/en-US/branding"
        },
        {
            "title": "Unsplash",
            "hex": "000000",
            "source": "https://unsplash.com/"
        },
        {
            "title": "Untappd",
            "hex": "FFC000",
            "source": "https://untappd.com/"
        },
        {
            "title": "Upwork",
            "hex": "6FDA44",
            "source": "https://www.upwork.com/press/"
        },
        {
            "title": "V",
            "hex": "5D87BF",
            "source": "https://github.com/vlang/v-logo"
        },
        {
            "title": "V8",
            "hex": "4B8BF5",
            "source": "https://v8.dev/logo"
        },
        {
            "title": "Vagrant",
            "hex": "1563FF",
            "source": "https://www.hashicorp.com/brand#vagrant"
        },
        {
            "title": "Valve",
            "hex": "F74843",
            "source": "https://www.valvesoftware.com/"
        },
        {
            "title": "Veeam",
            "hex": "00B336",
            "source": "https://www.veeam.com/newsroom/veeam-graphics.html"
        },
        {
            "title": "Venmo",
            "hex": "3D95CE",
            "source": "https://venmo.com/about/brand/"
        },
        {
            "title": "Verizon",
            "hex": "CD040B",
            "source": "https://www.verizondigitalmedia.com/about/logo-usage/"
        },
        {
            "title": "Viadeo",
            "hex": "F88D2D",
            "source": "http://corporate.viadeo.com/en/media/resources"
        },
        {
            "title": "Viber",
            "hex": "665CAC",
            "source": "https://www.viber.com/brand-center/"
        },
        {
            "title": "Vim",
            "hex": "019733",
            "source": "https://commons.wikimedia.org/wiki/File:Vimlogo.svg"
        },
        {
            "title": "Vimeo",
            "hex": "1AB7EA",
            "source": "https://vimeo.com/about/brand_guidelines"
        },
        {
            "title": "Vine",
            "hex": "11B48A",
            "source": "https://vine.co/logo"
        },
        {
            "title": "Virb",
            "hex": "0093DA",
            "source": "http://virb.com/about"
        },
        {
            "title": "Visa",
            "hex": "142787",
            "source": "https://commons.wikimedia.org/wiki/File:Visa_2014_logo_detail.svg"
        },
        {
            "title": "Visual Studio",
            "hex": "5C2D91",
            "source": "https://visualstudio.microsoft.com/"
        },
        {
            "title": "Visual Studio Code",
            "hex": "007ACC",
            "source": "https://commons.wikimedia.org/wiki/File:Visual_Studio_Code_1.35_icon.svg"
        },
        {
            "title": "VK",
            "hex": "4680C2",
            "source": "https://vk.com/brand"
        },
        {
            "title": "VLC media player",
            "hex": "FF8800",
            "source": "http://git.videolan.org/?p=vlc.git;a=tree;f=extras/package/macosx/asset_sources"
        },
        {
            "title": "VMware",
            "hex": "607078",
            "source": "https://myvmware.workspaceair.com/"
        },
        {
            "title": "Vodafone",
            "hex": "E60000",
            "source": "https://web.vodafone.com.eg/"
        },
        {
            "title": "Volkswagen",
            "hex": "151F5D",
            "source": "https://www.volkswagen.ie/"
        },
        {
            "title": "VSCO",
            "hex": "000000",
            "source": "https://vsco.co/about/press/vsco-releases-redesigned-mobile-app"
        },
        {
            "title": "Vue.js",
            "hex": "4FC08D",
            "source": "https://github.com/vuejs/art"
        },
        {
            "title": "Vuetify",
            "hex": "1867C0",
            "source": "https://vuetifyjs.com/"
        },
        {
            "title": "W3C",
            "hex": "005A9C",
            "source": "https://www.w3.org/Consortium/Legal/logo-usage-20000308"
        },
        {
            "title": "Wattpad",
            "hex": "F68D12",
            "source": "https://www.wattpad.com/press/#assets"
        },
        {
            "title": "Waze",
            "hex": "333665",
            "source": "https://www.waze.com/"
        },
        {
            "title": "Wear OS",
            "hex": "4285F4",
            "source": "https://wearos.google.com/"
        },
        {
            "title": "Weasyl",
            "hex": "990000",
            "source": "https://www.weasyl.com/"
        },
        {
            "title": "WebAssembly",
            "hex": "654FF0",
            "source": "https://webassembly.org/"
        },
        {
            "title": "WebAuthn",
            "hex": "3423A6",
            "source": "https://github.com/apowers313/webauthn-logos"
        },
        {
            "title": "webcomponents.org",
            "hex": "29ABE2",
            "source": "https://www.webcomponents.org/"
        },
        {
            "title": "Webmin",
            "hex": "7DA0D0",
            "source": "https://github.com/webmin/webmin"
        },
        {
            "title": "Webpack",
            "hex": "8DD6F9",
            "source": "https://webpack.js.org/branding/"
        },
        {
            "title": "WebStorm",
            "hex": "000000",
            "source": "https://www.jetbrains.com/company/brand/logos/"
        },
        {
            "title": "WeChat",
            "hex": "7BB32E",
            "source": "https://worldvectorlogo.com/logo/wechat-3"
        },
        {
            "title": "WhatsApp",
            "hex": "25D366",
            "source": "https://www.whatsappbrand.com"
        },
        {
            "title": "When I Work",
            "hex": "51A33D",
            "source": "https://wheniwork.com/"
        },
        {
            "title": "WhiteSource",
            "hex": "161D4E",
            "source": "https://www.whitesourcesoftware.com/whitesource-media-kit/"
        },
        {
            "title": "Wii",
            "hex": "8B8B8B",
            "source": "https://de.wikipedia.org/wiki/Datei:WiiU.svg"
        },
        {
            "title": "Wii U",
            "hex": "8B8B8B",
            "source": "https://de.wikipedia.org/wiki/Datei:WiiU.svg"
        },
        {
            "title": "Wikipedia",
            "hex": "000000",
            "source": "https://en.wikipedia.org/wiki/Logo_of_Wikipedia"
        },
        {
            "title": "Windows",
            "hex": "0078D6",
            "source": "https://commons.wikimedia.org/wiki/File:Windows_10_Logo.svg"
        },
        {
            "title": "Wire",
            "hex": "000000",
            "source": "http://brand.wire.com"
        },
        {
            "title": "WireGuard",
            "hex": "88171A",
            "source": "https://www.wireguard.com/img/wireguard.svg"
        },
        {
            "title": "Wish",
            "hex": "2FB7EC",
            "source": "https://wish.com/"
        },
        {
            "title": "Wix",
            "hex": "FAAD4D",
            "source": "http://www.wix.com/about/design-assets"
        },
        {
            "title": "Wolfram",
            "hex": "DD1100",
            "source": "http://company.wolfram.com/press-center/wolfram-corporate/"
        },
        {
            "title": "Wolfram Language",
            "hex": "DD1100",
            "source": "http://company.wolfram.com/press-center/language/"
        },
        {
            "title": "Wolfram Mathematica",
            "hex": "DD1100",
            "source": "http://company.wolfram.com/press-center/mathematica/"
        },
        {
            "title": "WordPress",
            "hex": "21759B",
            "source": "https://wordpress.org/about/logos"
        },
        {
            "title": "Workplace",
            "hex": "20252D",
            "source": "https://en.facebookbrand.com/"
        },
        {
            "title": "WP Engine",
            "hex": "40BAC8",
            "source": "https://wpengine.com/"
        },
        {
            "title": "write.as",
            "hex": "5BC4EE",
            "source": "https://write.as/brand"
        },
        {
            "title": "X-Pack",
            "hex": "005571",
            "source": "https://www.elastic.co/brand"
        },
        {
            "title": "X.Org",
            "hex": "F28834",
            "source": "https://upload.wikimedia.org/wikipedia/commons/9/90/X.Org_Logo.svg"
        },
        {
            "title": "Xamarin",
            "hex": "3498DB",
            "source": "https://github.com/dotnet/swag/tree/master/xamarin"
        },
        {
            "title": "XAMPP",
            "hex": "FB7A24",
            "source": "https://www.apachefriends.org/en/"
        },
        {
            "title": "Xbox",
            "hex": "107C10",
            "source": "http://mspartner-public.sharepoint.com/XBOX%20Games/Xbox%20logo's%20+%20Guidelines/Xbox%20Live/Xbox_Live_Guidelines_10-4-13.pdf"
        },
        {
            "title": "Xcode",
            "hex": "1575F9",
            "source": "https://developer.apple.com/develop/"
        },
        {
            "title": "XDA Developers",
            "hex": "F59812",
            "source": "https://www.xda-developers.com/"
        },
        {
            "title": "Xero",
            "hex": "13B5EA",
            "source": "https://www.xero.com/uk/about/media/downloads"
        },
        {
            "title": "XFCE",
            "hex": "2284F2",
            "source": "https://www.xfce.org/download#artwork"
        },
        {
            "title": "Xiaomi",
            "hex": "FA6709",
            "source": "https://www.mi.com/global"
        },
        {
            "title": "Xing",
            "hex": "006567",
            "source": "https://dev.xing.com/logo_rules"
        },
        {
            "title": "XMPP",
            "hex": "002B5C",
            "source": "https://commons.wikimedia.org/wiki/File:XMPP_logo.svg"
        },
        {
            "title": "XRP",
            "hex": "25A768",
            "source": "https://xrpl.org/"
        },
        {
            "title": "XSplit",
            "hex": "0095DE",
            "source": "https://www.xsplit.com/presskit"
        },
        {
            "title": "Y Combinator",
            "hex": "F0652F",
            "source": "https://www.ycombinator.com/press/"
        },
        {
            "title": "Yahoo!",
            "hex": "6001D2",
            "source": "https://yahoo.com/"
        },
        {
            "title": "Yamaha Corporation",
            "hex": "4B1E78",
            "source": "https://www.yamaha.com/en/"
        },
        {
            "title": "Yamaha Motor Corporation",
            "hex": "E60012",
            "source": "https://en.wikipedia.org/wiki/Yamaha_Motor_Company"
        },
        {
            "title": "Yammer",
            "hex": "0072C6",
            "source": "https://developer.yammer.com/docs/branding-guide"
        },
        {
            "title": "Yandex",
            "hex": "FF0000",
            "source": "https://yandex.com/company/general_info/logotype_rules"
        },
        {
            "title": "Yarn",
            "hex": "2C8EBB",
            "source": "https://github.com/yarnpkg/assets"
        },
        {
            "title": "Yelp",
            "hex": "D32323",
            "source": "http://www.yelp.com/brand"
        },
        {
            "title": "YouTube",
            "hex": "FF0000",
            "source": "https://www.youtube.com/yt/about/brand-resources/#logos-icons-colors"
        },
        {
            "title": "Z-Wave",
            "hex": "1B365D",
            "source": "https://www.z-wave.com/"
        },
        {
            "title": "Zalando",
            "hex": "FF6900",
            "source": "https://www.zalando.co.uk/"
        },
        {
            "title": "Zapier",
            "hex": "FF4A00",
            "source": "https://zapier.com/about/brand"
        },
        {
            "title": "ZDF",
            "hex": "FA7D19",
            "source": "https://www.zdf.de/"
        },
        {
            "title": "Zeit",
            "hex": "000000",
            "source": "https://zeit.co/design/brand"
        },
        {
            "title": "Zend",
            "hex": "0679EA",
            "source": "https://www.zend.com/"
        },
        {
            "title": "Zend Framework",
            "hex": "68B604",
            "source": "https://framework.zend.com/"
        },
        {
            "title": "Zendesk",
            "hex": "03363D",
            "source": "https://www.zendesk.com/company/brand-assets/#logo"
        },
        {
            "title": "ZeroMQ",
            "hex": "DF0000",
            "source": "https://github.com/zeromq/zeromq.org/blob/master/static/safari-pinned-tab.svg"
        },
        {
            "title": "Zerply",
            "hex": "9DBC7A",
            "source": "https://zerply.com/about/resources"
        },
        {
            "title": "Zhihu",
            "hex": "0084FF",
            "source": "https://www.zhihu.com/"
        },
        {
            "title": "Zigbee",
            "hex": "EB0443",
            "source": "https://zigbeealliance.org/solution/zigbee/"
        },
        {
            "title": "Zillow",
            "hex": "0074E4",
            "source": "http://zillow.mediaroom.com/logos"
        },
        {
            "title": "Zingat",
            "hex": "009CFB",
            "source": "https://www.zingat.com/kurumsal-logolar"
        },
        {
            "title": "Zoom",
            "hex": "2D8CFF",
            "source": "https://zoom.us/brandguidelines"
        },
        {
            "title": "Zorin",
            "hex": "0CC1F3",
            "source": "https://zorinos.com/press/"
        },
        {
            "title": "Zulip",
            "hex": "52C2AF",
            "source": "https://github.com/zulip/zulip/"
        }
    ]
}<|MERGE_RESOLUTION|>--- conflicted
+++ resolved
@@ -1571,15 +1571,14 @@
             "source": "https://flood.io/"
         },
         {
-<<<<<<< HEAD
             "title": "Fluent Bit",
             "hex": "30B99E",
-            "source": "https://www.treasuredata.com/opensource/"
-=======
+            "source": "https://fluentbit.io/"
+        },
+        {
             "title": "Fluentd",
             "hex": "0E83C8",
             "source": "https://docs.fluentd.org/quickstart/logo"
->>>>>>> 3d2da695
         },
         {
             "title": "Flutter",
