{
    "icons": [
        {
            "title": ".NET",
            "hex": "512BD4",
            "source": "https://github.com/dotnet/brand/"
        },
        {
            "title": "/e/",
            "hex": "000000",
            "source": "https://gitlab.e.foundation/e/cloud/my-spot/-/blob/4e5430a17ba4ce77d4cb188222e47924f032b197/searx/static/themes/eelo/img/logo.svg"
        },
        {
            "title": "1001Tracklists",
            "hex": "40AEF0",
            "source": "https://www.1001tracklists.com/"
        },
        {
            "title": "1Password",
            "hex": "0094F5",
            "source": "https://1password.com/press/"
        },
        {
            "title": "3M",
            "hex": "FF0000",
            "source": "https://www.3m.com/"
        },
        {
            "title": "42",
            "hex": "000000",
            "source": "https://www.42.fr/"
        },
        {
            "title": "4chan",
            "hex": "006600",
            "source": "https://www.4chan.org/"
        },
        {
            "title": "4D",
            "hex": "004088",
            "source": "https://www.4d.com/"
        },
        {
            "title": "500px",
            "hex": "0099E5",
            "source": "https://about.500px.com/press"
        },
        {
            "title": "A-Frame",
            "hex": "EF2D5E",
            "source": "https://aframe.io/docs/"
        },
        {
            "title": "ABB RobotStudio",
            "hex": "FF9E0F",
            "source": "https://new.abb.com/products/robotics/en/robotstudio/downloads"
        },
        {
            "title": "Abbott",
            "hex": "008FC7",
            "source": "https://commons.wikimedia.org/wiki/File:Logo_Abbott_Laboratories.svg"
        },
        {
            "title": "Abbvie",
            "hex": "071D49",
            "source": "https://www.abbvie.com/"
        },
        {
            "title": "Ableton Live",
            "hex": "000000",
            "source": "https://www.ableton.com/en/legal/branding-trademark-guidelines/"
        },
        {
            "title": "About.me",
            "hex": "00A98F",
            "source": "https://about.me/assets"
        },
        {
            "title": "Abstract",
            "hex": "191A1B",
            "source": "https://www.abstract.com/about/"
        },
        {
            "title": "Academia",
            "hex": "41454A",
            "source": "https://www.academia.edu/"
        },
        {
            "title": "Accenture",
            "hex": "A100FF",
            "source": "https://www.accenture.com/"
        },
        {
            "title": "Acclaim",
            "hex": "26689A",
            "source": "https://www.youracclaim.com/"
        },
        {
            "title": "Accusoft",
            "hex": "A9225C",
            "source": "https://company-39138.frontify.com/d/7EKFm12NQSa8/accusoft-corporation-style-guide#/style-guide/logo"
        },
        {
            "title": "Acer",
            "hex": "83B81A",
            "source": "https://www.acer.com/ac/en/GB/content/home"
        },
        {
            "title": "ACM",
            "hex": "0085CA",
            "source": "http://identitystandards.acm.org/"
        },
        {
            "title": "ActiGraph",
            "hex": "0B2C4A",
            "source": "http://www.actigraphcorp.com/"
        },
        {
            "title": "Activision",
            "hex": "000000",
            "source": "https://www.activision.com/"
        },
        {
            "title": "Adafruit",
            "hex": "000000",
            "source": "https://www.adafruit.com/"
        },
        {
            "title": "AdBlock",
            "hex": "F40D12",
            "source": "https://getadblock.com/"
        },
        {
            "title": "Adblock Plus",
            "hex": "C70D2C",
            "source": "https://adblockplus.org/"
        },
        {
            "title": "AddThis",
            "hex": "FF6550",
            "source": "http://www.addthis.com/"
        },
        {
            "title": "AdGuard",
            "hex": "68BC71",
            "source": "https://adguard.com/en/media-materials.html"
        },
        {
            "title": "Adidas",
            "hex": "000000",
            "source": "https://www.adidas.com"
        },
        {
            "title": "Adobe",
            "hex": "FF0000",
            "source": "https://www.adobe.com/"
        },
        {
            "title": "Adobe Acrobat Reader",
            "hex": "EC1C24",
            "source": "https://acrobat.adobe.com/"
        },
        {
            "title": "Adobe After Effects",
            "hex": "9999FF",
            "source": "https://www.adobe.com/products/aftereffects.html"
        },
        {
            "title": "Adobe Audition",
            "hex": "9999FF",
            "source": "https://www.adobe.com/creativecloud/video.html"
        },
        {
            "title": "Adobe Creative Cloud",
            "hex": "DA1F26",
            "source": "https://www.adobe.com/creativecloud/plans.html"
        },
        {
            "title": "Adobe Dreamweaver",
            "hex": "FF61F6",
            "source": "https://www.adobe.com/products/dreamweaver.html"
        },
        {
            "title": "Adobe Fonts",
            "hex": "000B1D",
            "source": "https://www.adobe.com/creativecloud/services.html"
        },
        {
            "title": "Adobe Illustrator",
            "hex": "FF9A00",
            "source": "https://www.adobe.com/products/illustrator.html"
        },
        {
            "title": "Adobe InDesign",
            "hex": "FF3366",
            "source": "https://www.adobe.com/products/indesign.html"
        },
        {
            "title": "Adobe Lightroom",
            "hex": "31A8FF",
            "source": "https://www.adobe.com/products/photoshop-lightroom.html"
        },
        {
            "title": "Adobe Lightroom Classic",
            "hex": "31A8FF",
            "source": "https://www.adobe.com/products/photoshop-lightroom-classic.html"
        },
        {
            "title": "Adobe Photoshop",
            "hex": "31A8FF",
            "source": "https://www.adobe.com/products/photoshop.html"
        },
        {
            "title": "Adobe Premiere Pro",
            "hex": "9999FF",
            "source": "https://www.adobe.com/ie/products/premiere.html"
        },
        {
            "title": "Adobe XD",
            "hex": "FF61F6",
            "source": "https://www.adobe.com/products/xd.html"
        },
        {
            "title": "AdonisJS",
            "hex": "220052",
            "source": "https://adonisjs.com/"
        },
        {
            "title": "Adyen",
            "hex": "0ABF53",
            "source": "https://www.adyen.com/press-and-media/presskit",
            "guidelines": "https://www.adyen.com/press-and-media/presskit"
        },
        {
            "title": "Aer Lingus",
            "hex": "006272",
            "source": "https://www.aerlingus.com/"
        },
        {
            "title": "Aeroflot",
            "hex": "02458D",
            "source": "https://www.aeroflot.ru/ru-en/information/onboard/press"
        },
        {
            "title": "Aeroméxico",
            "hex": "0B2343",
            "source": "https://www.aeromexico.com/"
        },
        {
            "title": "Aerospike",
            "hex": "C41E25",
            "source": "http://pages.aerospike.com/rs/aerospike/images/Acid_Whitepaper.pdf"
        },
        {
            "title": "AEW",
            "aliases": {
                "aka": [
                    "All Elite Wrestling"
                ]
            },
            "hex": "000000",
            "source": "https://commons.wikimedia.org/wiki/File:AEW_Logo_(simplified).svg"
        },
        {
            "title": "Affinity",
            "hex": "222324",
            "source": "https://affinity.serif.com/"
        },
        {
            "title": "Affinity Designer",
            "hex": "1B72BE",
            "source": "https://affinity.serif.com/en-gb/designer/"
        },
        {
            "title": "Affinity Photo",
            "hex": "7E4DD2",
            "source": "https://affinity.serif.com/en-gb/photo/"
        },
        {
            "title": "Affinity Publisher",
            "hex": "C9284D",
            "source": "https://affinity.serif.com/en-gb/publisher/"
        },
        {
            "title": "AI Dungeon",
            "hex": "000000",
            "source": "https://commons.wikimedia.org/wiki/File:AI_Dungeon_Logo.png"
        },
        {
            "title": "AIOHTTP",
            "hex": "2C5BB4",
            "source": "https://github.com/aio-libs/aiohttp/blob/fb5fe72b1bca3b899af579d376f5fe45745410e4/docs/aiohttp-plain.svg"
        },
        {
            "title": "Aiqfome",
            "hex": "7A1FA2",
            "source": "https://aiqfome.com"
        },
        {
            "title": "Air Canada",
            "hex": "F01428",
            "source": "https://www.aircanada.com/"
        },
        {
            "title": "Air China",
            "hex": "E30E17",
            "source": "http://www.airchina.com.cn/en/investor_relations/"
        },
        {
            "title": "Air France",
            "hex": "002157",
            "source": "https://www.airfrance.fr/"
        },
        {
            "title": "AirAsia",
            "hex": "FF0000",
            "source": "https://www.airasia.com/shop"
        },
        {
            "title": "Airbnb",
            "hex": "FF5A5F",
            "source": "https://www.airbnb.com"
        },
        {
            "title": "Airbus",
            "hex": "00205B",
            "source": "https://brand.airbus.com/brand-elements/logo.html"
        },
        {
            "title": "Aircall",
            "hex": "00B388",
            "source": "https://aircall.io/"
        },
        {
            "title": "AirPlay Audio",
            "hex": "000000",
            "source": "https://developer.apple.com/design/human-interface-guidelines/airplay/overview/icons/"
        },
        {
            "title": "AirPlay Video",
            "hex": "000000",
            "source": "https://developer.apple.com/design/human-interface-guidelines/airplay/overview/icons/"
        },
        {
            "title": "Airtable",
            "hex": "18BFFF",
            "source": "https://airtable.com/press"
        },
        {
            "title": "Alacritty",
            "hex": "F46D01",
            "source": "https://github.com/alacritty/alacritty/blob/6d8db6b9dfadd6164c4be7a053f25db8ef6b7998/extra/logo/alacritty-simple.svg"
        },
        {
            "title": "Aldi Nord",
            "hex": "2490D7",
            "source": "https://commons.wikimedia.org/wiki/File:Aldi_Nord_201x_logo.svg"
        },
        {
            "title": "Aldi Süd",
            "hex": "00005F",
            "source": "https://www.aldi-sued.de"
        },
        {
            "title": "Alfa Romeo",
            "hex": "981E32",
            "source": "http://www.fcaci.com/x/Alfa"
        },
        {
            "title": "Alfred",
            "hex": "5C1F87",
            "source": "https://www.alfredapp.com/"
        },
        {
            "title": "Algolia",
            "hex": "5468FF",
            "source": "https://www.algolia.com/press/?section=brand-guidelines"
        },
        {
            "title": "Alibaba Cloud",
            "hex": "FF6A00",
            "source": "https://www.alibabagroup.com/en/ir/reports"
        },
        {
            "title": "Alibaba.com",
            "hex": "FF6A00",
            "source": "https://www.alibabagroup.com/en/ir/reports"
        },
        {
            "title": "AliExpress",
            "hex": "FF4747",
            "source": "https://www.alibabagroup.com/en/ir/reports"
        },
        {
            "title": "Alipay",
            "hex": "00A1E9",
            "source": "https://gw.alipayobjects.com/os/rmsportal/trUJZfSrlnRCcFgfZGjD.ai"
        },
        {
            "title": "Alitalia",
            "hex": "006643",
            "source": "https://www.alitalia.com/it_it/fly-alitalia/in-flight/ulisse-magazine.html"
        },
        {
            "title": "Allegro",
            "hex": "FF5A00",
            "source": "https://allegro.pl/"
        },
        {
            "title": "AlliedModders",
            "hex": "1578D3",
            "source": "https://forums.alliedmods.net/"
        },
        {
            "title": "AlloCiné",
            "hex": "FECC00",
            "source": "http://www.allocine.fr/"
        },
        {
            "title": "AllTrails",
            "hex": "428813",
            "source": "https://www.alltrails.com/"
        },
        {
            "title": "Alpine Linux",
            "hex": "0D597F",
            "source": "https://alpinelinux.org/"
        },
        {
            "title": "Alpine.js",
            "hex": "8BC0D0",
            "source": "https://github.com/simple-icons/simple-icons/issues/5583#issuecomment-832770167"
        },
        {
            "title": "Altium Designer",
            "hex": "A5915F",
            "source": "https://www.altium.com/altium-designer/"
        },
        {
            "title": "Amazon",
            "hex": "FF9900",
            "source": "https://worldvectorlogo.com/logo/amazon-icon"
        },
        {
            "title": "Amazon Alexa",
            "hex": "00CAFF",
            "source": "https://developer.amazon.com/docs/alexa-voice-service/logo-and-brand.html"
        },
        {
            "title": "Amazon AWS",
            "hex": "232F3E",
            "source": "https://upload.wikimedia.org/wikipedia/commons/9/93/Amazon_Web_Services_Logo.svg"
        },
        {
            "title": "Amazon DynamoDB",
            "hex": "4053D6",
            "source": "https://aws.amazon.com/architecture/icons/"
        },
        {
            "title": "Amazon Fire TV",
            "hex": "FC4C02",
            "source": "https://www.amazon.com/gp/help/customer/display.html?nodeId=201348270"
        },
        {
            "title": "Amazon Lumberyard",
            "hex": "66459B",
            "source": "https://aws.amazon.com/lumberyard/support"
        },
        {
            "title": "Amazon Pay",
            "hex": "FF9900",
            "source": "https://pay.amazon.com/"
        },
        {
            "title": "Amazon Prime",
            "hex": "00A8E1",
            "source": "https://www.amazon.com/b?node=17277626011"
        },
        {
            "title": "Amazon S3",
            "hex": "569A31",
            "source": "https://aws.amazon.com/architecture/icons/"
        },
        {
            "title": "AMD",
            "hex": "ED1C24",
            "source": "https://www.amd.com/"
        },
        {
            "title": "American Airlines",
            "hex": "0078D2",
            "source": "https://en.wikipedia.org/wiki/File:American_Airlines_logo_2013.svg"
        },
        {
            "title": "American Express",
            "hex": "2E77BC",
            "source": "https://commons.wikimedia.org/wiki/File:American_Express_logo.svg"
        },
        {
            "title": "AMG",
            "hex": "000000",
            "source": "https://www.mercedes-amg.com/etc/clientlibs/amg/amg.base/assets/images/svg/amg-logo.svg"
        },
        {
            "title": "AMP",
            "hex": "005AF0",
            "source": "https://amp.dev/"
        },
        {
            "title": "Amul",
            "hex": "ED1D24",
            "source": "https://amul.com/classic/products/horeca.php"
        },
        {
            "title": "ANA",
            "hex": "13448F",
            "source": "https://www.ana.co.jp/en/eur/the-ana-experience/brand/"
        },
        {
            "title": "Anaconda",
            "hex": "44A833",
            "source": "https://www.anaconda.com"
        },
        {
            "title": "Analogue",
            "hex": "1A1A1A",
            "source": "https://www.analogue.co/"
        },
        {
            "title": "Anchor",
            "hex": "5000B9",
            "source": "https://anchor.fm/"
        },
        {
            "title": "Andela",
            "hex": "3359DF",
            "source": "https://andela.com/press/"
        },
        {
            "title": "Android",
            "hex": "3DDC84",
            "source": "https://thepartnermarketinghub.withgoogle.com/brands/android/visual-identity/visual-identity/logo-lock-ups/"
        },
        {
            "title": "Android Auto",
            "hex": "3DDC84",
            "source": "https://thepartnermarketinghub.withgoogle.com/brands/android-auto/"
        },
        {
            "title": "Android Studio",
            "hex": "3DDC84",
            "source": "https://developer.android.com/studio/"
        },
        {
            "title": "AngelList",
            "hex": "000000",
            "source": "https://angel.co/logo"
        },
        {
            "title": "Angular",
            "hex": "DD0031",
            "source": "https://angular.io/assets/images/logos/angular/angular_solidBlack.svg"
        },
        {
            "title": "Angular Universal",
            "hex": "00ACC1",
            "source": "https://angular.io/presskit"
        },
        {
            "title": "AngularJS",
            "hex": "E23237",
            "source": "https://angularjs.org/"
        },
        {
            "title": "AniList",
            "hex": "02A9FF",
            "source": "https://anilist.co/img/icons/icon.svg"
        },
        {
            "title": "Ansible",
            "hex": "EE0000",
            "source": "https://www.ansible.com/logos"
        },
        {
            "title": "Ansys",
            "hex": "FFB71B",
            "source": "https://www.ansys.com/about-ansys/brand"
        },
        {
            "title": "Ant Design",
            "hex": "0170FE",
            "source": "https://ant.design/components/icon/"
        },
        {
            "title": "Anta",
            "hex": "D70010",
            "source": "https://www.anta.com/"
        },
        {
            "title": "Antena 3",
            "hex": "FF7328",
            "source": "https://www.antena3.com/"
        },
        {
            "title": "AnyDesk",
            "hex": "EF443B",
            "source": "https://anydesk.com/"
        },
        {
            "title": "AOL",
            "hex": "3399FF",
            "source": "https://www.aol.com/",
            "guidelines": "https://styleguide.aol.com/"
        },
        {
            "title": "Apache",
            "hex": "D22128",
            "source": "https://www.apache.org/foundation/press/kit/"
        },
        {
            "title": "Apache Airflow",
            "hex": "017CEE",
            "source": "https://apache.org/logos/"
        },
        {
            "title": "Apache Ant",
            "hex": "A81C7D",
            "source": "https://apache.org/logos/"
        },
        {
            "title": "Apache Cassandra",
            "hex": "1287B1",
            "source": "https://upload.wikimedia.org/wikipedia/commons/5/5e/Cassandra_logo.svg"
        },
        {
            "title": "Apache CloudStack",
            "hex": "2AA5DC",
            "source": "http://cloudstack.apache.org/trademark-guidelines.html"
        },
        {
            "title": "Apache Cordova",
            "hex": "E8E8E8",
            "source": "https://cordova.apache.org/artwork/"
        },
        {
            "title": "Apache Druid",
            "hex": "29F1FB",
            "source": "https://apache.org/logos/"
        },
        {
            "title": "Apache ECharts",
            "hex": "AA344D",
            "source": "https://apache.org/logos/"
        },
        {
            "title": "Apache Flink",
            "hex": "E6526F",
            "source": "https://apache.org/logos/"
        },
        {
            "title": "Apache Groovy",
            "hex": "4298B8",
            "source": "https://groovy-lang.org/"
        },
        {
            "title": "Apache Hive",
            "hex": "FDEE21",
            "source": "https://apache.org/logos/"
        },
        {
            "title": "Apache JMeter",
            "hex": "D22128",
            "source": "https://apache.org/logos/"
        },
        {
            "title": "Apache Kafka",
            "hex": "231F20",
            "source": "https://apache.org/logos/"
        },
        {
            "title": "Apache Kylin",
            "hex": "F09D13",
            "source": "https://apache.org/logos/"
        },
        {
            "title": "Apache Maven",
            "hex": "C71A36",
            "source": "https://apache.org/logos/"
        },
        {
            "title": "Apache NetBeans IDE",
            "hex": "1B6AC6",
            "source": "https://apache.org/logos/"
        },
        {
            "title": "Apache OpenOffice",
            "hex": "0E85CD",
            "source": "https://apache.org/logos"
        },
        {
            "title": "Apache Pulsar",
            "hex": "188FFF",
            "source": "https://apache.org/logos/"
        },
        {
            "title": "Apache RocketMQ",
            "hex": "D77310",
            "source": "https://apache.org/logos/"
        },
        {
            "title": "Apache Solr",
            "hex": "D9411E",
            "source": "https://apache.org/logos/"
        },
        {
            "title": "Apache Spark",
            "hex": "E25A1C",
            "source": "https://apache.org/logos/"
        },
        {
            "title": "Apache Tomcat",
            "hex": "F8DC75",
            "source": "https://apache.org/logos/"
        },
        {
            "title": "Aparat",
            "hex": "ED145B",
            "source": "https://www.aparat.com/logo"
        },
        {
            "title": "Apollo GraphQL",
            "hex": "311C87",
            "source": "https://github.com/apollographql/space-kit/blob/9a42083746a49c9a734563f427c13233e42adcc9/logos/mark.svg"
        },
        {
            "title": "Apostrophe",
            "hex": "6236FF",
            "source": "https://github.com/apostrophecms/apostrophe/blob/a7fcc6b13831302e27f79a6fcaaf58e3a40517df/logo.svg"
        },
        {
            "title": "App Annie",
            "hex": "0F2346",
            "source": "https://www.appannie.com/en/about/press/"
        },
        {
            "title": "App Store",
            "hex": "0D96F6",
            "source": "https://developer.apple.com/app-store/"
        },
        {
            "title": "Appian",
            "hex": "2322F0",
            "source": "https://appian.com",
            "guidelines": "https://assets.appian.com/uploads/assets/Appian_BrandGuidelines_Newsroom.pdf"
        },
        {
            "title": "Apple",
            "hex": "000000",
            "source": "https://www.apple.com"
        },
        {
            "title": "Apple Arcade",
            "hex": "000000",
            "source": "https://www.apple.com/apple-arcade/"
        },
        {
            "title": "Apple Music",
            "hex": "FA243C",
            "source": "https://www.apple.com/itunes/marketing-on-music/identity-guidelines.html#apple-music-icon"
        },
        {
            "title": "Apple Pay",
            "hex": "000000",
            "source": "https://developer.apple.com/apple-pay/marketing/"
        },
        {
            "title": "Apple Podcasts",
            "hex": "9933CC",
            "source": "https://www.apple.com/itunes/marketing-on-podcasts/identity-guidelines.html#apple-podcasts-icon"
        },
        {
            "title": "Apple TV",
            "hex": "000000",
            "source": "https://commons.wikimedia.org/wiki/File:AppleTV.svg"
        },
        {
            "title": "AppSignal",
            "hex": "21375A",
            "source": "https://appsignal.com/"
        },
        {
            "title": "AppVeyor",
            "hex": "00B3E0",
            "source": "https://commons.wikimedia.org/wiki/File:Appveyor_logo.svg"
        },
        {
            "title": "Appwrite",
            "hex": "F02E65",
            "source": "https://github.com/appwrite/appwrite/blob/c961382fb7a59ce908b4982a572e02e6e0feacd5/public/images/appwrite.svg"
        },
        {
            "title": "Aqua",
            "hex": "1904DA",
            "source": "https://www.aquasec.com/brand/",
            "guidelines": "https://www.aquasec.com/brand/"
        },
        {
            "title": "ARAL",
            "hex": "0063CB",
            "source": "https://upload.wikimedia.org/wikipedia/commons/6/60/Aral_Logo.svg"
        },
        {
            "title": "ArangoDB",
            "hex": "DDE072",
            "source": "https://www.arangodb.com",
            "guidelines": "https://www.arangodb.com/resources/logos"
        },
        {
            "title": "Arch Linux",
            "hex": "1793D1",
            "source": "https://www.archlinux.org/art/",
            "guidelines": "https://wiki.archlinux.org/index.php/DeveloperWiki:TrademarkPolicy#Logo_Usage_Guidelines"
        },
        {
            "title": "Archicad",
            "hex": "2D50A5",
            "source": "https://graphisoft.com/contact-us/press-relations#/documents/archicad-logo-98604"
        },
        {
            "title": "Archive of Our Own",
            "hex": "990000",
            "source": "https://archiveofourown.org/"
        },
        {
            "title": "Ardour",
            "hex": "C61C3E",
            "source": "https://github.com/Ardour/ardour/tree/master/tools/misc_resources/"
        },
        {
            "title": "Arduino",
            "hex": "00979D",
            "source": "https://cdn.arduino.cc/projecthub/img/Arduino-logo.svg"
        },
        {
            "title": "ARK Ecosystem",
            "hex": "C9292C",
            "source": "https://ark.io/press-kit"
        },
        {
            "title": "Arlo",
            "hex": "49B48A",
            "source": "https://www.arlo.com/"
        },
        {
            "title": "Arm",
            "hex": "0091BD",
            "source": "https://www.arm.com/",
            "guidelines": "https://www.arm.com/company/policies/trademarks/guidelines-corporate-logo"
        },
        {
            "title": "Artifact Hub",
            "hex": "417598",
            "source": "https://raw.githubusercontent.com/artifacthub/hub/87a1fed/web/public/static/media/logo/artifacthub-brand-white.svg"
        },
        {
            "title": "Artix Linux",
            "hex": "10A0CC",
            "source": "https://gitea.artixlinux.org/artix/artwork/src/commit/256432e3d06b3e9024bfd6912768e80281ea3746/icons/logo-gray.svg"
        },
        {
            "title": "ArtStation",
            "hex": "13AFF0",
            "source": "https://www.artstation.com/about/logo"
        },
        {
            "title": "arXiv",
            "hex": "B31B1B",
            "source": "https://static.arxiv.org/static/base/0.15.2/images/arxiv-logo-web.svg"
        },
        {
            "title": "Asana",
            "hex": "273347",
            "source": "https://asana.com/styles"
        },
        {
            "title": "Asciidoctor",
            "hex": "E40046",
            "source": "https://github.com/asciidoctor/brand/blob/b9cf5e276616f4770c4f1227e646e7daee0cbf24/logo/logo-fill-bw.svg"
        },
        {
            "title": "asciinema",
            "hex": "D40000",
            "source": "https://github.com/asciinema/asciinema-logo"
        },
        {
            "title": "Aseprite",
            "hex": "7D929E",
            "source": "https://www.aseprite.org/"
        },
        {
            "title": "Ask Ubuntu",
            "hex": "DC461D",
            "source": "https://askubuntu.com/",
            "guidelines": "https://stackoverflow.com/legal/trademark-guidance"
        },
        {
            "title": "ASKfm",
            "hex": "DB3552",
            "source": "https://ask.fm/"
        },
        {
            "title": "AssemblyScript",
            "hex": "007AAC",
            "source": "https://www.assemblyscript.org/"
        },
        {
            "title": "Aston Martin",
            "hex": "000000",
            "source": "https://www.astonmartin.com/"
        },
        {
            "title": "ASUS",
            "hex": "000000",
            "source": "https://www.asus.com/"
        },
        {
            "title": "AT&T",
            "hex": "009FDB",
            "source": "https://www.att.com"
        },
        {
            "title": "Atari",
            "hex": "E4202E",
            "source": "https://atarivcs.com/"
        },
        {
            "title": "Atlassian",
            "hex": "0052CC",
            "source": "https://www.atlassian.com/company/news/press-kit"
        },
        {
            "title": "Atom",
            "hex": "66595C",
            "source": "https://commons.wikimedia.org/wiki/File:Atom_editor_logo.svg"
        },
        {
            "title": "Audacity",
            "hex": "0000CC",
            "source": "https://github.com/audacity/audacity/blob/c818449c69193f5311b430fbf600d8d6cbe49047/images/audacity.svg"
        },
        {
            "title": "Audi",
            "hex": "BB0A30",
            "source": "https://www.audi.com/ci/en/intro/basics/rings.html"
        },
        {
            "title": "Audible",
            "hex": "F8991C",
            "source": "https://commons.wikimedia.org/wiki/File:Audible_logo.svg"
        },
        {
            "title": "Audio-Technica",
            "hex": "000000",
            "source": "https://wikipedia.org/wiki/File:Audio-technica.svg"
        },
        {
            "title": "Audioboom",
            "hex": "007CE2",
            "source": "https://audioboom.com/about/brand-guidelines"
        },
        {
            "title": "Audiomack",
            "hex": "FFA200",
            "source": "https://styleguide.audiomack.com/"
        },
        {
            "title": "Aurelia",
            "hex": "ED2B88",
            "source": "https://aurelia.io/"
        },
        {
            "title": "Auth0",
            "hex": "EB5424",
            "source": "https://styleguide.auth0.com"
        },
        {
            "title": "Authy",
            "hex": "EC1C24",
            "source": "https://authy.com/"
        },
        {
            "title": "Autodesk",
            "hex": "0696D7",
            "source": "https://www.autodesk.com"
        },
        {
            "title": "AutoHotkey",
            "hex": "334455",
            "source": "https://www.autohotkey.com/"
        },
        {
            "title": "Automattic",
            "hex": "3499CD",
            "source": "https://automattic.com/press/brand-materials/"
        },
        {
            "title": "Autoprefixer",
            "hex": "DD3735",
            "source": "https://github.com/postcss/autoprefixer/blob/1341747bc8142a147342f55eea5ed4286a3ca318/logo.svg"
        },
        {
            "title": "Avast",
            "hex": "FF7800",
            "source": "https://www.avast.com/",
            "guidelines": "https://press.avast.com/media-materials"
        },
        {
            "title": "Awesome Lists",
            "hex": "FC60A8",
            "source": "https://github.com/sindresorhus/awesome/tree/master/media"
        },
        {
            "title": "awesomeWM",
            "hex": "535D6C",
            "source": "https://awesomewm.org/"
        },
        {
            "title": "AWS Amplify",
            "hex": "FF9900",
            "source": "https://docs.amplify.aws/"
        },
        {
            "title": "Azure Artifacts",
            "hex": "CB2E6D",
            "source": "https://azure.microsoft.com/en-us/services/devops/artifacts/"
        },
        {
            "title": "Azure Data Explorer",
            "hex": "0078D4",
            "source": "https://azure.microsoft.com/en-us/pricing/details/data-explorer/"
        },
        {
            "title": "Azure DevOps",
            "hex": "0078D7",
            "source": "http://azure.com/devops"
        },
        {
            "title": "Azure Functions",
            "hex": "0062AD",
            "source": "https://azure.microsoft.com/en-us/services/functions"
        },
        {
            "title": "Azure Pipelines",
            "hex": "2560E0",
            "source": "https://github.com/vscode-icons/vscode-icons/blob/dc7872262c9b059c574bd16fc4cfedbb6bdf156e/icons/file_type_azurepipelines.svg"
        },
        {
            "title": "B&R Automation",
            "hex": "FF8800",
            "source": "https://www.br-automation.com/"
        },
        {
            "title": "Babel",
            "hex": "F9DC3E",
            "source": "https://github.com/babel/website/blob/93330158b6ecca1ab88d3be8dbf661f5c2da6c76/website/static/img/babel-black.svg"
        },
        {
            "title": "Backbone.js",
            "hex": "0071B5",
            "source": "https://upload.wikimedia.org/wikipedia/commons/2/20/Backbone.js_logo.svg",
            "license": {
                "type": "MIT",
                "url": "https://github.com/jashkenas/backbone/blob/master/LICENSE"
            }
        },
        {
            "title": "Badgr",
            "hex": "282C4C",
            "source": "https://info.badgr.com/"
        },
        {
            "title": "Badoo",
            "hex": "783BF9",
            "source": "https://badoo.com/team/press/"
        },
        {
            "title": "Baidu",
            "hex": "2932E1",
            "source": "https://www.baidu.com"
        },
        {
            "title": "Bamboo",
            "hex": "0052CC",
            "source": "https://www.atlassian.design/guidelines/marketing/resources/logo-files"
        },
        {
            "title": "Bandcamp",
            "hex": "408294",
            "source": "https://bandcamp.com/buttons"
        },
        {
            "title": "BandLab",
            "hex": "DC3710",
            "source": "https://blog.bandlab.com/press/"
        },
        {
            "title": "Bandsintown",
            "hex": "00CEC8",
            "source": "https://corp.bandsintown.com/media-library"
        },
        {
            "title": "Bank of America",
            "hex": "012169",
            "source": "https://www.bankofamerica.com/"
        },
        {
            "title": "Barclays",
            "hex": "00AEEF",
            "source": "https://home.barclays/"
        },
        {
            "title": "Baremetrics",
            "hex": "6078FF",
            "source": "https://baremetrics.com/"
        },
        {
            "title": "Basecamp",
            "hex": "1D2D35",
            "source": "https://basecamp.com/about/press"
        },
        {
            "title": "Bata",
            "hex": "DD282E",
            "source": "https://www.bata.com/"
        },
        {
            "title": "Bath ASU",
            "hex": "00A3E0",
            "source": "https://bathasu.com/press/"
        },
        {
            "title": "Battle.net",
            "hex": "148EFF",
            "source": "https://eu.shop.battle.net/en-gb"
        },
        {
            "title": "BBC",
            "hex": "000000",
            "source": "https://commons.wikimedia.org/wiki/File:BBC.svg",
            "guidelines": "https://www.bbc.co.uk/branding/logo-use"
        },
        {
            "title": "BBC iPlayer",
            "hex": "F54997",
            "source": "https://www.bbc.co.uk/iplayer"
        },
        {
            "title": "Beatport",
            "hex": "01FF95",
            "source": "https://brand.beatport.com/",
            "guidelines": "https://support.beatport.com/hc/en-us/articles/200353255-Beatport-Logos-and-Images"
        },
        {
            "title": "Beats",
            "hex": "005571",
            "source": "https://www.elastic.co/brand"
        },
        {
            "title": "Beats by Dre",
            "hex": "E01F3D",
            "source": "https://www.beatsbydre.com/"
        },
        {
            "title": "Behance",
            "hex": "1769FF",
            "source": "https://www.behance.net/dev/api/brand"
        },
        {
            "title": "Beijing Subway",
            "hex": "004A9D",
            "source": "https://zh.wikipedia.org/wiki/File:Beijing_Subway_Logo.svg"
        },
        {
            "title": "BEM",
            "hex": "000000",
            "source": "https://en.bem.info/"
        },
        {
            "title": "Bentley",
            "hex": "333333",
            "source": "https://en.wikipedia.org/wiki/File:Bentley_logo_2.svg"
        },
        {
            "title": "Betfair",
            "hex": "FFB80B",
            "source": "https://partnerships.betfair.com/"
        },
        {
            "title": "Big Cartel",
            "hex": "222222",
            "source": "https://www.bigcartel.com"
        },
        {
            "title": "bigbasket",
            "hex": "A5CD39",
            "source": "https://www.bigbasket.com/"
        },
        {
            "title": "BigBlueButton",
            "hex": "283274",
            "source": "https://github.com/bigbluebutton/bbb-app-rooms/blob/0fcf9636a3ba683296326f46354265917c4f0ea4/app/assets/images/icon.svg",
            "guidelines": "https://bigbluebutton.org/trademark/"
        },
        {
            "title": "BigCommerce",
            "hex": "121118",
            "source": "https://www.bigcommerce.co.uk/press/media-kit/"
        },
        {
            "title": "Bilibili",
            "hex": "00A1D6",
            "source": "https://www.bilibili.com/"
        },
        {
            "title": "Binance",
            "hex": "F0B90B",
            "source": "https://binance.com/"
        },
        {
            "title": "Bio Link",
            "hex": "000000",
            "source": "https://bio.link/"
        },
        {
            "title": "Bit",
            "hex": "73398D",
            "source": "https://bit.dev"
        },
        {
            "title": "Bitbucket",
            "hex": "0052CC",
            "source": "https://www.atlassian.com/company/news/press-kit"
        },
        {
            "title": "Bitcoin",
            "hex": "F7931A",
            "source": "https://bitcoin.org/en"
        },
        {
            "title": "Bitcoin Cash",
            "hex": "0AC18E",
            "source": "https://www.bitcoincash.org/graphics/"
        },
        {
            "title": "Bitcoin SV",
            "hex": "EAB300",
            "source": "https://bitcoinsv.com/"
        },
        {
            "title": "Bitdefender",
            "hex": "ED1C24",
            "source": "https://www.bitdefender.com/funzone/logos.html"
        },
        {
            "title": "Bitly",
            "hex": "EE6123",
            "source": "https://bitly.com/pages/press"
        },
        {
            "title": "Bitrise",
            "hex": "683D87",
            "source": "https://www.bitrise.io/presskit"
        },
        {
            "title": "Bitwarden",
            "hex": "175DDC",
            "source": "https://github.com/bitwarden/brand/blob/6182cd64321d810c6f6255db08c2a17804d2b724/icons/icon.svg"
        },
        {
            "title": "Bitwig",
            "hex": "FF5A00",
            "source": "https://www.bitwig.com/"
        },
        {
            "title": "Blackberry",
            "hex": "000000",
            "source": "https://www.blackberry.com/"
        },
        {
            "title": "Blazemeter",
            "hex": "CA2133",
            "source": "https://www.blazemeter.com/"
        },
        {
            "title": "Blazor",
            "hex": "512BD4",
            "source": "https://dotnet.microsoft.com/apps/aspnet/web-apps/blazor"
        },
        {
            "title": "Blender",
            "hex": "F5792A",
            "source": "https://www.blender.org/about/logo/"
        },
        {
            "title": "Blockchain.com",
            "hex": "121D33",
            "source": "https://www.blockchain.com/",
            "guidelines": "https://www.blockchain.com/en/press"
        },
        {
            "title": "Blogger",
            "hex": "FF5722",
            "source": "https://www.blogger.com"
        },
        {
            "title": "Bloglovin",
            "hex": "000000",
            "source": "https://www.bloglovin.com/widgets"
        },
        {
            "title": "Blueprint",
            "hex": "137CBD",
            "source": "https://blueprintjs.com"
        },
        {
            "title": "Bluetooth",
            "hex": "0082FC",
            "source": "https://www.bluetooth.com/develop-with-bluetooth/marketing-branding/"
        },
        {
            "title": "BMC Software",
            "hex": "FE5000",
            "source": "https://www.bmc.com/"
        },
        {
            "title": "BMW",
            "hex": "0066B1",
            "source": "https://www.bmw.de/"
        },
        {
            "title": "Boehringer Ingelheim",
            "hex": "003366",
            "source": "https://cd.boehringer-ingelheim.com"
        },
        {
            "title": "Boeing",
            "hex": "1D439C",
            "source": "https://commons.wikimedia.org/wiki/File:Boeing_full_logo.svg"
        },
        {
            "title": "BookBub",
            "hex": "F44336",
            "source": "https://insights.bookbub.com/bookbub-follow-bookmark-buttons-for-authors-websites/"
        },
        {
            "title": "Bookmeter",
            "hex": "64BC4B",
            "source": "https://bookmeter.com/"
        },
        {
            "title": "BookStack",
            "hex": "0288D1",
            "source": "https://www.bookstackapp.com/"
        },
        {
            "title": "Boost",
            "hex": "F7901E",
            "source": "https://www.boostmobile.com/"
        },
        {
            "title": "Bootstrap",
            "hex": "7952B3",
            "source": "http://getbootstrap.com/about"
        },
        {
            "title": "Bosch",
            "hex": "EA0016",
            "source": "https://www.bosch.de/"
        },
        {
            "title": "Bose",
            "hex": "000000",
            "source": "https://developer.bose.com/sites/default/files/Bose%20AR%20Design%20Guidelines%20v1.0.pdf"
        },
        {
            "title": "boulanger",
            "hex": "FD5300",
            "source": "https://www.boulanger.com/"
        },
        {
            "title": "Bower",
            "hex": "EF5734",
            "source": "https://bower.io/docs/about/#brand"
        },
        {
            "title": "Box",
            "hex": "0061D5",
            "source": "https://www.box.com/en-gb/about-us/press"
        },
        {
            "title": "Brandfolder",
            "hex": "40D1F5",
            "source": "https://brandfolder.com/brandfolder"
        },
        {
            "title": "Brave",
            "hex": "FB542B",
            "source": "https://brave.com/brave-branding-assets/"
        },
        {
            "title": "Breaker",
            "hex": "003DAD",
            "source": "https://www.breaker.audio/i/brand"
        },
        {
            "title": "British Airways",
            "hex": "2E5C99",
            "source": "https://www.britishairways.com/travel/home/public/en_ie/"
        },
        {
            "title": "Broadcom",
            "hex": "CC092F",
            "source": "https://en.wikipedia.org/wiki/Broadcom_Inc"
        },
        {
            "title": "BT",
            "hex": "6400AA",
            "source": "https://www.bt.com/"
        },
        {
            "title": "Buddy",
            "hex": "1A86FD",
            "source": "https://buddy.works/about"
        },
        {
            "title": "Buefy",
            "hex": "7957D5",
            "source": "https://github.com/buefy/buefy/blob/a9a724efca0b531e6a64ab734889b00bf4507a9d/static/img/icons/safari-pinned-tab.svg"
        },
        {
            "title": "Buffer",
            "hex": "231F20",
            "source": "https://buffer.com/press"
        },
        {
            "title": "Bugatti",
            "hex": "BE0030",
            "source": "https://www.bugatti.com/"
        },
        {
            "title": "Bugcrowd",
            "hex": "F26822",
            "source": "https://www.bugcrowd.com/about/press-kit/"
        },
        {
            "title": "Bugsnag",
            "hex": "4949E4",
            "source": "https://www.bugsnag.com/newsroom"
        },
        {
            "title": "Buildkite",
            "hex": "14CC80",
            "source": "https://buildkite.com/brand-assets"
        },
        {
            "title": "Bukalapak",
            "hex": "E31E52",
            "source": "https://assets.bukalapak.com/sigil/bukalapak-logo-icon.svg",
            "guidelines": "https://brand.bukalapak.design/brand-elements#logo-overview"
        },
        {
            "title": "Bulma",
            "hex": "00D1B2",
            "source": "https://github.com/jgthms/bulma/"
        },
        {
            "title": "bunq",
            "hex": "3394D7",
            "source": "https://www.bunq.com/press/"
        },
        {
            "title": "Burger King",
            "hex": "D62300",
            "source": "https://www.bk.com/",
            "guidelines": "https://www.bk.com/trademarks"
        },
        {
            "title": "Buy Me A Coffee",
            "hex": "FFDD00",
            "source": "https://www.buymeacoffee.com/brand"
        },
        {
            "title": "BuzzFeed",
            "hex": "EE3322",
            "source": "https://www.buzzfeed.com/press/assets"
        },
        {
            "title": "byte",
            "hex": "551DEF",
            "source": "https://byte.co/byte"
        },
        {
            "title": "ByteDance",
            "hex": "3C8CFF",
            "source": "https://www.bytedance.com/"
        },
        {
            "title": "C",
            "hex": "A8B9CC",
            "source": "https://commons.wikimedia.org/wiki/File:The_C_Programming_Language_logo.svg"
        },
        {
            "title": "C Sharp",
            "hex": "239120",
            "source": "https://upload.wikimedia.org/wikipedia/commons/0/0d/C_Sharp_wordmark.svg"
        },
        {
            "title": "C++",
            "hex": "00599C",
            "source": "https://github.com/isocpp/logos"
        },
        {
            "title": "Cachet",
            "hex": "7ED321",
            "source": "https://cachethq.io/press"
        },
        {
            "title": "Cairo Metro",
            "hex": "C10C0C",
            "source": "https://en.wikipedia.org/wiki/File:Cairo_metro_logo2012.svg"
        },
        {
            "title": "CakePHP",
            "hex": "D33C43",
            "source": "https://cakephp.org/logos"
        },
        {
            "title": "Campaign Monitor",
            "hex": "111324",
            "source": "https://www.campaignmonitor.com/company/brand/"
        },
        {
            "title": "Canonical",
            "hex": "77216F",
            "source": "https://design.ubuntu.com/downloads/",
            "guidelines": "https://design.ubuntu.com/brand/canonical-logo/",
            "license": {
                "type": "CC-BY-SA-3.0"
            }
        },
        {
            "title": "Canva",
            "hex": "00C4CC",
            "source": "https://www.canva.com/"
        },
        {
            "title": "Capacitor",
            "hex": "119EFF",
            "source": "https://github.com/ionic-team/ionicons-site/blob/b0c97018d737b763301154231b34e1b882c0c84d/docs/ionicons/svg/logo-capacitor.svg"
        },
        {
            "title": "Car Throttle",
            "hex": "FF9C42",
            "source": "https://www.carthrottle.com/"
        },
        {
            "title": "Carrefour",
            "hex": "004E9F",
            "source": "https://upload.wikimedia.org/wikipedia/commons/5/5b/Carrefour_logo.svg"
        },
        {
            "title": "Carto",
            "hex": "EB1510",
            "source": "https://carto.com/brand/"
        },
        {
            "title": "Cash App",
            "hex": "00C244",
            "source": "https://cash.app/press"
        },
        {
            "title": "Castbox",
            "hex": "F55B23",
            "source": "https://castbox.fm/newsroom/"
        },
        {
            "title": "Castorama",
            "hex": "0078D7",
            "source": "https://www.castorama.fr/"
        },
        {
            "title": "Castro",
            "hex": "00B265",
            "source": "http://supertop.co/castro/press/"
        },
        {
            "title": "Caterpillar",
            "hex": "FFCD11",
            "source": "https://commons.wikimedia.org/wiki/File:Caterpillar_logo.svg"
        },
        {
            "title": "CBS",
            "hex": "033963",
            "source": "https://www.cbs.com/"
        },
        {
            "title": "CD Projekt",
            "hex": "DC0D15",
            "source": "https://www.cdprojekt.com/en/media/logotypes/"
        },
        {
            "title": "Celery",
            "hex": "37814A",
            "source": "https://github.com/celery/celery/blob/4d77ddddb10797011dc10dd2e4e1e7a7467b8431/docs/images/favicon.ico"
        },
        {
            "title": "CentOS",
            "hex": "262577",
            "source": "https://wiki.centos.org/ArtWork/Brand/Logo"
        },
        {
            "title": "Ceph",
            "hex": "EF5C55",
            "source": "https://github.com/ceph/ceph/blob/b106a03dcddaee80493825e85bc5e399ab4d8746/src/pybind/mgr/dashboard/frontend/src/assets/Ceph_Logo.svg"
        },
        {
            "title": "Cesium",
            "hex": "6CADDF",
            "source": "https://cesium.com/press/"
        },
        {
            "title": "Chai",
            "hex": "A30701",
            "source": "https://github.com/simple-icons/simple-icons/issues/4983#issuecomment-796736373"
        },
        {
            "title": "Chainlink",
            "hex": "375BD2",
            "source": "https://chain.link/brand-assets"
        },
        {
            "title": "Chakra UI",
            "hex": "319795",
            "source": "https://github.com/chakra-ui/chakra-ui/blob/327e1624d22936abb43068e1f57054e43c9c6819/logo/logomark-colored.svg"
        },
        {
            "title": "Chart.js",
            "hex": "FF6384",
            "source": "https://www.chartjs.org/"
        },
        {
            "title": "ChartMogul",
            "hex": "13324B",
            "source": "https://chartmogul.com/company/"
        },
        {
            "title": "Chase",
            "hex": "117ACA",
            "source": "https://commons.wikimedia.org/wiki/File:Chase_logo_2007.svg"
        },
        {
            "title": "ChatBot",
            "hex": "FFD000",
            "source": "https://chatbot.design/"
        },
        {
            "title": "CheckiO",
            "hex": "008DB6",
            "source": "https://py.checkio.org/blog/"
        },
        {
            "title": "Checkmarx",
            "hex": "54B848",
            "source": "https://www.checkmarx.com/resources/datasheets/"
        },
        {
            "title": "Chef",
            "hex": "F09820",
            "source": "https://www.chef.io/"
        },
        {
            "title": "Chevrolet",
            "hex": "CD9834",
            "source": "https://www.chevrolet.com/content/dam/chevrolet/na/us/english/index/shopping-tools/download-catalog/02-pdf/2019-chevrolet-corvette-catalog.pdf"
        },
        {
            "title": "China Eastern Airlines",
            "hex": "1A2477",
            "source": "https://uk.ceair.com/newCMS/uk/en/content/en_Footer/Support/201904/t20190404_5763.html"
        },
        {
            "title": "China Southern Airlines",
            "hex": "008BCB",
            "source": "https://www.csair.com/en/about/investor/yejibaogao/2020/"
        },
        {
            "title": "Chocolatey",
            "hex": "80B5E3",
            "source": "https://chocolatey.org/media-kit"
        },
        {
            "title": "Chrysler",
            "hex": "000000",
            "source": "https://www.stellantis.com/en/brands/chrysler"
        },
        {
            "title": "Chupa Chups",
            "hex": "CF103E",
            "source": "https://www.chupachups.co.uk/"
        },
        {
            "title": "Cinema 4D",
            "hex": "011A6A",
            "source": "https://www.maxon.net/en/about-maxon/branding"
        },
        {
            "title": "Circle",
            "hex": "8669AE",
            "source": "https://www.circle.com/"
        },
        {
            "title": "CircleCI",
            "hex": "343434",
            "source": "https://circleci.com/press"
        },
        {
            "title": "Cirrus CI",
            "hex": "4051B5",
            "source": "https://cirrus-ci.org"
        },
        {
            "title": "Cisco",
            "hex": "1BA0D7",
            "source": "https://www.cisco.com/"
        },
        {
            "title": "Citrix",
            "hex": "452170",
            "source": "https://brand.citrix.com/"
        },
        {
            "title": "Citroën",
            "hex": "6E6E6E",
            "source": "https://citroen.pcaci.co.uk/logo.php"
        },
        {
            "title": "CiviCRM",
            "hex": "81C459",
            "source": "https://civicrm.org/trademark"
        },
        {
            "title": "Civo",
            "hex": "239DFF",
            "source": "https://www.civo.com/brand-assets",
            "guidelines": "https://www.civo.com/brand-assets"
        },
        {
            "title": "CKEditor 4",
            "hex": "0287D0",
            "source": "https://github.com/ckeditor/ckeditor4/blob/7d8305ce4d12683853a563b9d6ea54e0d4686a2f/samples/img/logo.svg"
        },
        {
            "title": "Claris",
            "hex": "000000",
            "source": "https://www.claris.com/"
        },
        {
            "title": "ClickUp",
            "hex": "7B68EE",
            "source": "https://clickup.com/brand"
        },
        {
            "title": "CLion",
            "hex": "000000",
            "source": "https://www.jetbrains.com/company/brand/logos/",
            "guidelines": "https://www.jetbrains.com/company/brand/"
        },
        {
            "title": "Cliqz",
            "hex": "00AEF0",
            "source": "https://cliqz.com/design"
        },
        {
            "title": "Clockify",
            "hex": "03A9F4",
            "source": "https://clockify.me/brand-assets"
        },
        {
            "title": "Clojure",
            "hex": "5881D8",
            "source": "https://commons.wikimedia.org/wiki/File:Clojure_logo.svg"
        },
        {
            "title": "Cloud 66",
            "hex": "3C72B9",
            "source": "https://www.cloud66.com/"
        },
        {
            "title": "Cloud Foundry",
            "hex": "0C9ED5",
            "source": "https://www.cloudfoundry.org/",
            "guidelines": "https://www.cloudfoundry.org/logo/"
        },
        {
            "title": "CloudBees",
            "hex": "1997B5",
            "source": "https://www.cloudbees.com/"
        },
        {
            "title": "CloudCannon",
            "hex": "407AFC",
            "source": "https://cloudcannon.com/"
        },
        {
            "title": "Cloudera",
            "hex": "F96702",
            "source": "https://www.cloudera.com/"
        },
        {
            "title": "Cloudflare",
            "hex": "F38020",
            "source": "https://www.cloudflare.com/logo/"
        },
        {
            "title": "Cloudsmith",
            "hex": "187EB6",
            "source": "https://cloudsmith.io/branding/"
        },
        {
            "title": "Cloudways",
            "hex": "2C39BD",
            "source": "https://www.cloudways.com/en/media-kit.php"
        },
        {
            "title": "Clubhouse",
            "hex": "6515DD",
            "source": "https://brand.clubhouse.io/",
            "guidelines": "https://brand.clubhouse.io/"
        },
        {
            "title": "Clyp",
            "hex": "3CBDB1",
            "source": "https://clyp.it/"
        },
        {
            "title": "CMake",
            "hex": "064F8C",
            "source": "https://www.kitware.com/platforms/"
        },
        {
            "title": "CNN",
            "hex": "CC0000",
            "source": "https://edition.cnn.com/"
        },
        {
            "title": "Co-op",
            "hex": "00B1E7",
            "source": "http://www.co-operative.coop/corporate/press/logos/"
        },
        {
            "title": "Cockpit",
            "hex": "0066CC",
            "source": "https://github.com/cockpit-project/cockpit-project.github.io/blob/b851b3477d90017961ac9b252401c9a6cb6239f1/images/site/cockpit-logo.svg"
        },
        {
            "title": "Cockroach Labs",
            "hex": "6933FF",
            "source": "https://www.cockroachlabs.com/"
        },
        {
            "title": "CocoaPods",
            "hex": "EE3322",
            "source": "https://github.com/CocoaPods/shared_resources",
            "license": {
                "type": "CC-BY-NC-4.0"
            }
        },
        {
            "title": "Cocos",
            "hex": "55C2E1",
            "source": "https://www.cocos.com/en/"
        },
        {
            "title": "Coda",
            "hex": "F46A54",
            "source": "https://coda.io/"
        },
        {
            "title": "Codacy",
            "hex": "222F29",
            "source": "https://www.codacy.com/blog/"
        },
        {
            "title": "Code Climate",
            "hex": "000000",
            "source": "https://codeclimate.com/github/codeclimate/python-test-reporter/badges/"
        },
        {
            "title": "Code Review",
            "hex": "485A62",
            "source": "https://codereview.stackexchange.com/",
            "guidelines": "https://stackoverflow.com/legal/trademark-guidance"
        },
        {
            "title": "Codeberg",
            "hex": "2185D0",
            "source": "https://codeberg.org"
        },
        {
            "title": "Codecademy",
            "hex": "1F4056",
            "source": "https://www.codecademy.com/"
        },
        {
            "title": "CodeceptJS",
            "hex": "F6E05E",
            "source": "https://github.com/codeceptjs/codeceptjs.github.io/blob/c7917445b9a70a9daacf20986c403c3299f5c960/favicon/safari-pinned-tab.svg"
        },
        {
            "title": "CodeChef",
            "hex": "5B4638",
            "source": "https://www.codechef.com/"
        },
        {
            "title": "Codecov",
            "hex": "F01F7A",
            "source": "https://codecov.io/"
        },
        {
            "title": "CodeFactor",
            "hex": "F44A6A",
            "source": "https://www.codefactor.io/"
        },
        {
            "title": "Codeforces",
            "hex": "1F8ACB",
            "source": "http://codeforces.com/"
        },
        {
            "title": "CodeIgniter",
            "hex": "EF4223",
            "source": "https://www.codeigniter.com/help/legal"
        },
        {
            "title": "Codemagic",
            "hex": "F45E3F",
            "source": "https://codemagic.io/"
        },
        {
            "title": "CodeMirror",
            "hex": "D30707",
            "source": "https://github.com/codemirror/CodeMirror/blob/6e7aa65a8bfb64837ae9d082b674b2f5ee056d2c/doc/logo.svg"
        },
        {
            "title": "CodeNewbie",
            "hex": "6BD80B",
            "source": "https://community.codenewbie.org/"
        },
        {
            "title": "CodePen",
            "hex": "000000",
            "source": "https://blog.codepen.io/documentation/brand-assets/logos/"
        },
        {
            "title": "CodeProject",
            "hex": "FF9900",
            "source": "https://www.codeproject.com/"
        },
        {
            "title": "CodersRank",
            "hex": "67A4AC",
            "source": "https://codersrank.io"
        },
        {
            "title": "Coderwall",
            "hex": "3E8DCC",
            "source": "https://github.com/twolfson/coderwall-svg"
        },
        {
            "title": "CodeSandbox",
            "hex": "000000",
            "source": "https://codesandbox.io"
        },
        {
            "title": "Codeship",
            "hex": "004466",
            "source": "https://app.codeship.com/"
        },
        {
            "title": "Codewars",
            "hex": "B1361E",
            "source": "https://github.com/codewars/branding"
        },
        {
            "title": "Coding Ninjas",
            "hex": "DD6620",
            "source": "https://www.codingninjas.com/press-release"
        },
        {
            "title": "CodinGame",
            "hex": "F2BB13",
            "source": "https://www.codingame.com/work/press/press-kit/"
        },
        {
            "title": "Codio",
            "hex": "4574E0",
            "source": "https://codio.com"
        },
        {
            "title": "CoffeeScript",
            "hex": "2F2625",
            "source": "https://coffeescript.org/"
        },
        {
            "title": "Cognizant",
            "hex": "1A4CA1",
            "source": "https://www.cognizant.com/"
        },
        {
            "title": "Coil",
            "hex": "000000",
            "source": "https://coil.com/press/brand-guidelines",
            "guidelines": "https://coil.com/press/brand-guidelines"
        },
        {
            "title": "Coinbase",
            "hex": "0052FF",
            "source": "https://www.coinbase.com/press"
        },
        {
            "title": "Commerzbank",
            "hex": "FFCC33",
            "source": "https://commons.wikimedia.org/wiki/Category:Commerzbank_logos"
        },
        {
            "title": "Common Workflow Language",
            "hex": "B5314C",
            "source": "https://github.com/common-workflow-language/logo/blob/54b1624bc88df6730fa7b6c928a05fc9c939e47e/CWL-Logo-nofonts.svg"
        },
        {
            "title": "Composer",
            "hex": "885630",
            "source": "https://getcomposer.org/"
        },
        {
            "title": "Comsol",
            "hex": "368CCB",
            "source": "https://cdn.comsol.com/company/comsol-brand-guide-November2019.pdf"
        },
        {
            "title": "Concourse",
            "hex": "3398DC",
            "source": "https://concourse-ci.org/"
        },
        {
            "title": "Conda-Forge",
            "hex": "000000",
            "source": "https://github.com/conda-forge/conda-forge.github.io/"
        },
        {
            "title": "Conekta",
            "hex": "0A1837",
            "source": "https://www.conekta.com"
        },
        {
            "title": "Confluence",
            "hex": "172B4D",
            "source": "https://www.atlassian.com/company/news/press-kit"
        },
        {
            "title": "Construct 3",
            "hex": "00FFDA",
            "source": "https://www.construct.net/",
            "guidelines": "https://www.construct.net/"
        },
        {
            "title": "Consul",
            "hex": "F24C53",
            "source": "https://www.hashicorp.com/brand",
            "guidelines": "https://www.hashicorp.com/brand"
        },
        {
            "title": "Contactless Payment",
            "hex": "000000",
            "source": "https://en.wikipedia.org/wiki/Contactless_payment"
        },
        {
            "title": "containerd",
            "hex": "575757",
            "source": "https://cncf-branding.netlify.app/projects/containerd/"
        },
        {
            "title": "Contentful",
            "hex": "2478CC",
            "source": "https://press.contentful.com/media_kits"
        },
        {
            "title": "Convertio",
            "hex": "FF3333",
            "source": "https://convertio.co/"
        },
        {
            "title": "Cookiecutter",
            "hex": "D4AA00",
            "source": "https://github.com/cookiecutter/cookiecutter/blob/52dd18513bbab7f0fbfcb2938c9644d9092247cf/logo/cookiecutter-logo.svg"
        },
        {
            "title": "Corona Engine",
            "hex": "F96F29",
            "source": "https://coronalabs.com/",
            "guidelines": "https://coronalabs.com/presskit.pdf"
        },
        {
            "title": "Corona Renderer",
            "hex": "E6502A",
            "source": "https://corona-renderer.com/about"
        },
        {
            "title": "Corsair",
            "hex": "000000",
            "source": "https://www.corsair.com",
            "guidelines": "https://www.corsair.com/press"
        },
        {
            "title": "Couchbase",
            "hex": "EA2328",
            "source": "https://www.couchbase.com/"
        },
        {
            "title": "Counter-Strike",
            "hex": "000000",
            "source": "https://en.wikipedia.org/wiki/File:CS-GO_Logo.svg"
        },
        {
            "title": "CountingWorks PRO",
            "hex": "2E3084",
            "source": "https://www.countingworks.com/blog"
        },
        {
            "title": "Coursera",
            "hex": "0056D2",
            "source": "https://about.coursera.org/press"
        },
        {
            "title": "Coveralls",
            "hex": "3F5767",
            "source": "https://coveralls.io/"
        },
        {
            "title": "cPanel",
            "hex": "FF6C2C",
            "source": "https://cpanel.net/company/cpanel-brand-guide/"
        },
        {
            "title": "Craft CMS",
            "hex": "E5422B",
            "source": "https://craftcms.com/brand-resources"
        },
        {
            "title": "Create React App",
            "hex": "09D3AC",
            "source": "https://github.com/facebook/create-react-app/blob/9d0369b1fe3260e620b08effcf85f1edefc5d1ea/docusaurus/website/static/img/logo.svg"
        },
        {
            "title": "Creative Commons",
            "hex": "EF9421",
            "source": "https://creativecommons.org/"
        },
        {
            "title": "Crehana",
            "hex": "4B22F4",
            "source": "https://www.crehana.com/"
        },
        {
            "title": "Crowdin",
            "hex": "2E3340",
            "source": "https://support.crowdin.com/using-logo/"
        },
        {
            "title": "Crowdsource",
            "hex": "4285F4",
            "source": "https://crowdsource.google.com/about/"
        },
        {
            "title": "Crunchbase",
            "hex": "0288D1",
            "source": "https://www.crunchbase.com/home"
        },
        {
            "title": "Crunchyroll",
            "hex": "F47521",
            "source": "https://www.crunchyroll.com"
        },
        {
            "title": "CRYENGINE",
            "hex": "000000",
            "source": "https://www.cryengine.com/brand"
        },
        {
            "title": "Crystal",
            "hex": "000000",
            "source": "https://crystal-lang.org/media/"
        },
        {
            "title": "CSS Wizardry",
            "hex": "F43059",
            "source": "http://csswizardry.com"
        },
        {
            "title": "CSS3",
            "hex": "1572B6",
            "source": "http://www.w3.org/html/logo/"
        },
        {
            "title": "Cucumber",
            "hex": "23D96C",
            "source": "https://cucumber.io"
        },
        {
            "title": "curl",
            "hex": "073551",
            "source": "https://curl.haxx.se/logo/"
        },
        {
            "title": "CurseForge",
            "hex": "6441A4",
            "source": "https://www.curseforge.com/"
        },
        {
            "title": "Cycling '74",
            "hex": "111111",
            "source": "https://cycling74.com/"
        },
        {
            "title": "Cypress",
            "hex": "17202C",
            "source": "https://cypress.io"
        },
        {
            "title": "Cytoscape.js",
            "hex": "F7DF1E",
            "source": "https://github.com/cytoscape/cytoscape.js/blob/97c27700feefe2f7b79fca248763049e9a0b38c6/documentation/img/cytoscape-logo.svg"
        },
        {
            "title": "D-EDGE",
            "hex": "432975",
            "source": "https://github.com/d-edge/JoinUs/blob/main/d-edge.svg"
        },
        {
            "title": "D-Wave Systems",
            "hex": "008CD7",
            "source": "https://www.dwavesys.com/"
        },
        {
            "title": "D3.js",
            "hex": "F9A03C",
            "source": "https://github.com/d3/d3-logo"
        },
        {
            "title": "Dacia",
            "hex": "122AFF",
            "source": "https://www.dacia.ro/"
        },
        {
            "title": "DAF",
            "hex": "00529B",
            "source": "https://www.daf.com/en"
        },
        {
            "title": "Dailymotion",
            "hex": "0D0D0D",
            "source": "https://about.dailymotion.com/en/press/"
        },
        {
            "title": "Daimler",
            "hex": "E6E6E6",
            "source": "https://designnavigator.daimler.com/Daimler_Corporate_Logotype_Black_DTP",
            "guidelines": "https://designnavigator.daimler.com/Daimler_Corporate_Logotype"
        },
        {
            "title": "Dark Reader",
            "hex": "141E24",
            "source": "https://github.com/simple-icons/simple-icons/pull/3348#issuecomment-667090608"
        },
        {
            "title": "Dart",
            "hex": "0175C2",
            "source": "https://github.com/dart-lang/site-shared/tree/master/src/_assets/image/dart/logo"
        },
        {
            "title": "Das Erste",
            "hex": "001A4B",
            "source": "https://en.wikipedia.org/wiki/Das_Erste"
        },
        {
            "title": "Dash",
            "hex": "008DE4",
            "source": "https://www.dash.org/brand-assets/",
            "guidelines": "https://www.dash.org/brand-guidelines/"
        },
        {
            "title": "Dashlane",
            "hex": "0E353D",
            "source": "https://brandfolder.com/dashlane/brandkitpartners"
        },
        {
            "title": "Dassault Systèmes",
            "hex": "005386",
            "source": "https://www.3ds.com/"
        },
        {
            "title": "Data Version Control",
            "aliases": {
                "aka": [
                    "DVC"
                ]
            },
            "hex": "945DD6",
            "source": "https://static.iterative.ai/logo/dvc.svg"
        },
        {
            "title": "Databricks",
            "hex": "FF3621",
            "source": "https://www.databricks.com/",
            "guidelines": "https://brand.databricks.com/Styleguide/Guide/"
        },
        {
            "title": "DataCamp",
            "hex": "03EF62",
            "source": "https://www.datacamp.com/"
        },
        {
            "title": "Datadog",
            "hex": "632CA6",
            "source": "https://www.datadoghq.com/about/resources",
            "guidelines": "https://www.datadoghq.com/about/resources/"
        },
        {
            "title": "DataGrip",
            "hex": "000000",
            "source": "https://www.jetbrains.com/company/brand/logos/",
            "guidelines": "https://www.jetbrains.com/company/brand/"
        },
        {
            "title": "Dataiku",
            "hex": "2AB1AC",
            "source": "https://www.dataiku.com/company/media-kit/"
        },
        {
            "title": "DataStax",
            "hex": "3A3A42",
            "source": "https://www.datastax.com/brand-resources",
            "guidelines": "https://www.datastax.com/brand-resources"
        },
        {
            "title": "DatoCMS",
            "hex": "FF7751",
            "source": "https://www.datocms.com/company/brand-assets",
            "guidelines": "https://www.datocms.com/company/brand-assets"
        },
        {
            "title": "Datto",
            "hex": "199ED9",
            "source": "https://www.datto.com/brand/logos",
            "guidelines": "https://www.datto.com/brand"
        },
        {
            "title": "DAZN",
            "hex": "F8F8F5",
            "source": "https://media.dazn.com/en/assets/"
        },
        {
            "title": "dblp",
            "hex": "004F9F",
            "source": "https://dblp.org/"
        },
        {
            "title": "dbt",
            "hex": "FF694B",
            "source": "https://github.com/fishtown-analytics/dbt-styleguide/blob/a2895e005457eda531880dfde62f31959d42f18b/_includes/icons/logo.svg"
        },
        {
            "title": "DC Entertainment",
            "hex": "0078F0",
            "source": "https://www.readdc.com/"
        },
        {
            "title": "De'Longhi",
            "hex": "072240",
            "source": "https://www.delonghi.com/"
        },
        {
            "title": "Debian",
            "hex": "A81D33",
            "source": "https://www.debian.org/logos",
            "guidelines": "https://www.debian.org/logos/",
            "license": {
                "type": "CC-BY-SA-3.0"
            }
        },
        {
            "title": "deepin",
            "hex": "007CFF",
            "source": "https://commons.wikimedia.org/wiki/File:Deepin_logo.svg"
        },
        {
            "title": "Deepnote",
            "hex": "3793EF",
            "source": "https://deepnote.com/"
        },
        {
            "title": "Deezer",
            "hex": "FEAA2D",
            "source": "https://deezerbrand.com/"
        },
        {
            "title": "del.icio.us",
            "slug": "delicious",
            "hex": "0000FF",
            "source": "http://del.icio.us/",
            "aliases": {
                "aka": [
                    "Delicious"
                ]
            }
        },
        {
            "title": "Deliveroo",
            "hex": "00CCBC",
            "source": "https://deliveroo.com/"
        },
        {
            "title": "Dell",
            "hex": "007DB8",
            "source": "https://www.dell.com/",
            "guidelines": "https://brand.delltechnologies.com/logos/"
        },
        {
            "title": "Delphi",
            "hex": "EE1F35",
            "source": "https://www.embarcadero.com/news/logo"
        },
        {
            "title": "Delta",
            "hex": "003366",
            "source": "https://news.delta.com/delta-air-lines-logos-brand-guidelines"
        },
        {
            "title": "Deno",
            "hex": "000000",
            "source": "https://github.com/denoland/deno_website2/blob/892750b99cc260f8b1b2a4bcea59eab9101dd67c/public/logo.svg"
        },
        {
            "title": "Dependabot",
            "hex": "025E8C",
            "source": "https://dependabot.com/"
        },
        {
            "title": "Der Spiegel",
            "hex": "E64415",
            "source": "https://www.spiegel.de/"
        },
        {
            "title": "Designer News",
            "hex": "2D72D9",
            "source": "https://www.designernews.co"
        },
        {
            "title": "Deutsche Bahn",
            "hex": "F01414",
            "source": "https://www.bahn.de/"
        },
        {
            "title": "Deutsche Bank",
            "hex": "0018A8",
            "source": "https://www.db.com/"
        },
        {
            "title": "dev.to",
            "hex": "0A0A0A",
            "source": "https://dev.to/"
        },
        {
            "title": "DevExpress",
            "hex": "FF7200",
            "source": "https://www.devexpress.com/aboutus/"
        },
        {
            "title": "DeviantArt",
            "hex": "05CC47",
            "source": "http://help.deviantart.com/21"
        },
        {
            "title": "Devpost",
            "hex": "003E54",
            "source": "https://github.com/challengepost/supportcenter/blob/e40066cde2ed25dc14c0541edb746ff8c6933114/images/devpost-icon-rgb.svg"
        },
        {
            "title": "devRant",
            "hex": "F99A66",
            "source": "https://devrant.com"
        },
        {
            "title": "Dgraph",
            "hex": "E50695",
            "source": "https://dgraph.io/"
        },
        {
            "title": "DHL",
            "hex": "FFCC00",
            "source": "https://www.dpdhl-brands.com/dhl/en/guides/design-basics/logo-and-claim.html",
            "guidelines": "https://www.dpdhl-brands.com/dhl/en/guides/design-basics/logo-and-claim.html"
        },
        {
            "title": "diagrams.net",
            "hex": "F08705",
            "source": "https://github.com/jgraph/drawio/blob/4743eba8d5eaa497dc003df7bf7295b695c59bea/src/main/webapp/images/drawlogo.svg"
        },
        {
            "title": "Dialogflow",
            "hex": "FF9800",
            "source": "https://dialogflow.cloud.google.com/"
        },
        {
            "title": "Diaspora",
            "hex": "000000",
            "source": "https://wiki.diasporafoundation.org/Branding"
        },
        {
            "title": "Digg",
            "hex": "000000",
            "source": "https://digg.com/"
        },
        {
            "title": "Digi-Key Electronics",
            "hex": "CC0000",
            "source": "https://www.digikey.com/"
        },
        {
            "title": "DigitalOcean",
            "hex": "0080FF",
            "source": "https://www.digitalocean.com/press/",
            "guidelines": "https://www.digitalocean.com/press/"
        },
        {
            "title": "Dior",
            "hex": "000000",
            "source": "https://www.dior.com/"
        },
        {
            "title": "Directus",
            "hex": "263238",
            "source": "https://directus.io/"
        },
        {
            "title": "Discogs",
            "hex": "333333",
            "source": "https://www.discogs.com/brand"
        },
        {
            "title": "Discord",
            "hex": "5865F2",
            "source": "https://discord.com/branding",
            "guidelines": "https://discord.com/branding"
        },
        {
            "title": "Discourse",
            "hex": "000000",
            "source": "https://www.discourse.org/"
        },
        {
            "title": "Discover",
            "hex": "FF6000",
            "source": "https://www.discovernetwork.com/en-us/business-resources/free-signage-logos"
        },
        {
            "title": "Disqus",
            "hex": "2E9FFF",
            "source": "https://disqus.com/brand"
        },
        {
            "title": "Disroot",
            "hex": "50162D",
            "source": "https://disroot.org/en"
        },
        {
            "title": "Django",
            "hex": "092E20",
            "source": "https://www.djangoproject.com/community/logos/"
        },
        {
            "title": "Dlib",
            "hex": "008000",
            "source": "https://github.com/davisking/dlib/blob/8a2c7442074339ac9ffceff6ef5a49e0114222b9/docs/docs/dlib-logo-and-icons.svg"
        },
        {
            "title": "DLNA",
            "hex": "48A842",
            "source": "https://upload.wikimedia.org/wikipedia/de/e/eb/Digital_Living_Network_Alliance_logo.svg"
        },
        {
            "title": "Docker",
            "hex": "2496ED",
            "source": "https://www.docker.com/company/newsroom/media-resources"
        },
        {
            "title": "DocuSign",
            "hex": "FFCC22",
            "source": "https://github.com/simple-icons/simple-icons/issues/1098"
        },
        {
            "title": "Dogecoin",
            "hex": "C2A633",
            "source": "https://cryptologos.cc/dogecoin"
        },
        {
            "title": "Dolby",
            "hex": "000000",
            "source": "https://www.dolby.com/us/en/about/brand-identity.html"
        },
        {
            "title": "DoorDash",
            "hex": "FF3008",
            "source": "https://www.doordash.com/about/"
        },
        {
            "title": "Douban",
            "hex": "007722",
            "source": "https://zh.wikipedia.org/wiki/Douban",
            "license": {
                "type": "custom",
                "url": "https://www.douban.com/about/legal#info_data"
            }
        },
        {
            "title": "Douban Read",
            "hex": "389EAC",
            "source": "https://read.douban.com",
            "license": {
                "type": "custom",
                "url": "https://www.douban.com/about/legal#info_data"
            }
        },
        {
            "title": "DPD",
            "hex": "DC0032",
            "source": "https://www.dpd.com/"
        },
        {
            "title": "Draugiem.lv",
            "hex": "FF6600",
            "source": "https://www.frype.com/applications/dev/docs/logos/"
        },
        {
            "title": "Dribbble",
            "hex": "EA4C89",
            "source": "https://dribbble.com/branding"
        },
        {
            "title": "Drone",
            "hex": "212121",
            "source": "https://github.com/drone/brand"
        },
        {
            "title": "Drooble",
            "hex": "19C4BE",
            "source": "https://blog.drooble.com/press/"
        },
        {
            "title": "Dropbox",
            "hex": "0061FF",
            "source": "https://www.dropbox.com/branding"
        },
        {
            "title": "Drupal",
            "hex": "0678BE",
            "source": "https://www.drupal.org/about/media-kit/logos"
        },
        {
            "title": "DS Automobiles",
            "hex": "1D1717",
            "source": "https://www.stellantis.com/en/brands/ds"
        },
        {
            "title": "DTube",
            "hex": "F01A30",
            "source": "https://about.d.tube/mediakit.html"
        },
        {
            "title": "DuckDuckGo",
            "hex": "DE5833",
            "source": "https://duckduckgo.com/"
        },
        {
            "title": "Dungeons & Dragons",
            "hex": "ED1C24",
            "source": "https://dnd.wizards.com/articles/features/basicrules",
            "guidelines": "https://dnd.wizards.com/articles/features/fan-site-kit",
            "aliases": {
                "aka": [
                    "D&D"
                ]
            }
        },
        {
            "title": "Dunked",
            "hex": "2DA9D7",
            "source": "https://dunked.com/"
        },
        {
            "title": "Duolingo",
            "hex": "58CC02",
            "source": "https://www.duolingo.com/"
        },
        {
            "title": "dwm",
            "hex": "1177AA",
            "source": "https://dwm.suckless.org"
        },
        {
            "title": "Dynamics 365",
            "hex": "002050",
            "source": "http://thepartnerchannel.com/wp-content/uploads/Dynamics365_styleguide_092816.pdf"
        },
        {
            "title": "Dynatrace",
            "hex": "1496FF",
            "source": "https://www.dynatrace.com/company/press-kit/"
        },
        {
            "title": "E.Leclerc",
            "hex": "0066CC",
            "source": "https://www.e.leclerc/assets/images/sue-logo.svg"
        },
        {
            "title": "EA",
            "hex": "000000",
            "source": "https://www.ea.com"
        },
        {
            "title": "Eagle",
            "hex": "0072EF",
            "source": "https://en.eagle.cool/"
        },
        {
            "title": "easyJet",
            "hex": "FF6600",
            "source": "https://www.easyjet.com"
        },
        {
            "title": "eBay",
            "hex": "E53238",
            "source": "https://go.developer.ebay.com/logos"
        },
        {
            "title": "Eclipse Che",
            "hex": "525C86",
            "source": "https://www.eclipse.org/che/"
        },
        {
            "title": "Eclipse IDE",
            "hex": "2C2255",
            "source": "https://www.eclipse.org/artwork/"
        },
        {
            "title": "Eclipse Jetty",
            "hex": "FC390E",
            "source": "https://github.com/eclipse/jetty.project/blob/dab26c601d08d350cd830c1007bb196c5196f0f6/logos/jetty-avatar.svg"
        },
        {
            "title": "Eclipse Mosquitto",
            "hex": "3C5280",
            "source": "https://github.com/eclipse/mosquitto/blob/75fc908bba90d4bd06e85efc1c4ed77952ec842c/logo/mosquitto-logo-only.svg"
        },
        {
            "title": "Eclipse Vert.x",
            "hex": "782A90",
            "source": "https://github.com/vert-x3/.github/blob/1ad6612d87f35665e50a00fc32eb9c542556385d/workflow-templates/vertx-favicon.svg"
        },
        {
            "title": "EDEKA",
            "hex": "1B66B3",
            "source": "https://www.edeka.de/"
        },
        {
            "title": "EditorConfig",
            "hex": "FEFEFE",
            "source": "https://editorconfig.org"
        },
        {
            "title": "edX",
            "hex": "02262B",
            "source": "https://www.edx.org/"
        },
        {
            "title": "egghead",
            "hex": "FCFBFA",
            "source": "https://egghead.io/"
        },
        {
            "title": "Egnyte",
            "hex": "00968F",
            "source": "https://www.egnyte.com/presskit.html"
        },
        {
            "title": "Eight Sleep",
            "hex": "262729",
            "source": "https://www.eightsleep.com/press/"
        },
        {
            "title": "El Jueves",
            "hex": "BE312E",
            "source": "https://www.eljueves.es"
        },
        {
            "title": "Elastic",
            "hex": "005571",
            "source": "https://www.elastic.co/brand"
        },
        {
            "title": "Elastic Cloud",
            "hex": "005571",
            "source": "https://www.elastic.co/brand"
        },
        {
            "title": "Elastic Stack",
            "hex": "005571",
            "source": "https://www.elastic.co/brand"
        },
        {
            "title": "Elasticsearch",
            "hex": "005571",
            "source": "https://www.elastic.co/brand"
        },
        {
            "title": "Electron",
            "hex": "47848F",
            "source": "https://www.electronjs.org/"
        },
        {
            "title": "Element",
            "hex": "0DBD8B",
            "source": "https://element.io/"
        },
        {
            "title": "elementary",
            "hex": "64BAFF",
            "source": "https://elementary.io/brand"
        },
        {
            "title": "Eleventy",
            "hex": "000000",
            "source": "https://www.11ty.io"
        },
        {
            "title": "Elixir",
            "hex": "4B275F",
            "source": "https://github.com/elixir-lang/elixir-lang.github.com/tree/master/images/logo"
        },
        {
            "title": "Ello",
            "hex": "000000",
            "source": "https://ello.co"
        },
        {
            "title": "Elm",
            "hex": "1293D8",
            "source": "https://github.com/elm/foundation.elm-lang.org/blob/2d097b317d8af2aaeab49284830260a32d817305/assets/elm_logo.svg"
        },
        {
            "title": "Elsevier",
            "hex": "FF6C00",
            "source": "https://www.elsevier.com"
        },
        {
            "title": "Embarcadero",
            "hex": "ED1F35",
            "source": "https://www.embarcadero.com/news/logo"
        },
        {
            "title": "Ember.js",
            "hex": "E04E39",
            "source": "https://emberjs.com/logos/",
            "guidelines": "https://emberjs.com/logos/"
        },
        {
            "title": "Emby",
            "hex": "52B54B",
            "source": "https://emby.media/"
        },
        {
            "title": "Emirates",
            "hex": "D71921",
            "source": "https://www.emirates.com/ie/english/"
        },
        {
            "title": "Emlakjet",
            "hex": "0AE524",
            "source": "https://www.emlakjet.com/kurumsal-materyaller/"
        },
        {
            "title": "Empire Kred",
            "hex": "72BE50",
            "source": "http://www.empire.kred"
        },
        {
            "title": "Enpass",
            "hex": "0D47A1",
            "source": "https://www.enpass.io/press/"
        },
        {
            "title": "Envato",
            "hex": "81B441",
            "source": "https://envato.com/"
        },
        {
            "title": "EPEL",
            "hex": "FC0000",
            "source": "https://fedoraproject.org/wiki/EPEL"
        },
        {
            "title": "Epic Games",
            "hex": "313131",
            "source": "https://dev.epicgames.com/docs/services/en-US/EpicAccountServices/DesignGuidelines/index.html#epicgamesbrandguidelines",
            "guidelines": "https://dev.epicgames.com/docs/services/en-US/EpicAccountServices/DesignGuidelines/index.html#epicgamesbrandguidelines"
        },
        {
            "title": "Epson",
            "hex": "003399",
            "source": "https://global.epson.com/IR/library/"
        },
        {
            "title": "Equinix Metal",
            "hex": "ED2224",
            "source": "https://metal.equinix.com/"
        },
        {
            "title": "Erlang",
            "hex": "A90533",
            "source": "https://github.com/erlang/erlide_eclipse/blob/99d1d61fde8e32ef1630ca0e1b05a6822b3d6489/meta/media/erlang-logo.svg"
        },
        {
            "title": "esbuild",
            "hex": "FFCF00",
            "source": "https://github.com/evanw/esbuild/blob/ac542f913908d7326b65eb2e01f0559ed135a40e/images/logo.svg"
        },
        {
            "title": "ESEA",
            "hex": "0E9648",
            "source": "https://play.esea.net/"
        },
        {
            "title": "ESLGaming",
            "hex": "FFFF09",
            "source": "https://brand.eslgaming.com/",
            "guidelines": "https://brand.eslgaming.com/"
        },
        {
            "title": "ESLint",
            "hex": "4B32C3",
            "source": "https://eslint.org/"
        },
        {
            "title": "ESPHome",
            "hex": "000000",
            "source": "https://esphome.io"
        },
        {
            "title": "Espressif",
            "hex": "E7352C",
            "source": "https://www.espressif.com/"
        },
        {
            "title": "etcd",
            "hex": "419EDA",
            "source": "https://cncf-branding.netlify.app/projects/etcd/"
        },
        {
            "title": "Ethereum",
            "hex": "3C3C3D",
            "source": "https://ethereum.org/en/assets/"
        },
        {
            "title": "Ethiopian Airlines",
            "hex": "648B1A",
            "source": "https://corporate.ethiopianairlines.com/media/Ethiopian-Factsheet"
        },
        {
            "title": "Etihad Airways",
            "hex": "BD8B13",
            "source": "https://www.etihad.com/en-ie/manage/duty-free"
        },
        {
            "title": "Etsy",
            "hex": "F16521",
            "source": "https://www.etsy.com/uk/press"
        },
        {
            "title": "Event Store",
            "hex": "5AB552",
            "source": "https://github.com/eventstore/brand"
        },
        {
            "title": "Eventbrite",
            "hex": "F05537",
            "source": "https://www.eventbrite.com/signin/"
        },
        {
            "title": "Evernote",
            "hex": "00A82D",
            "source": "https://evernote.com/about-us",
            "guidelines": "https://evernote.com/about-us"
        },
        {
            "title": "Exercism",
            "hex": "009CAB",
            "source": "https://github.com/exercism/website-icons/blob/2ad12baa465acfaa74efc5da27a6a12f8b05e3d0/exercism/logo-icon.svg",
            "license": {
                "type": "CC-BY-3.0"
            }
        },
        {
            "title": "Expensify",
            "hex": "0185FF",
            "source": "https://use.expensify.com/press-kit",
            "guidelines": "https://use.expensify.com/press-kit"
        },
        {
            "title": "Experts Exchange",
            "hex": "00AAE7",
            "source": "https://www.experts-exchange.com/"
        },
        {
            "title": "Expo",
            "hex": "000020",
            "source": "http://expo.io/brand/"
        },
        {
            "title": "Express",
            "hex": "000000",
            "source": "https://github.com/openjs-foundation/artwork/blob/ac43961d1157f973c54f210cf5e0c9c45e3d3f10/projects/express/express-icon-black.svg"
        },
        {
            "title": "ExpressVPN",
            "hex": "DA3940",
            "source": "https://www.expressvpn.com/press",
            "guidelines": "https://www.expressvpn.com/press"
        },
        {
            "title": "EyeEm",
            "hex": "000000",
            "source": "https://www.eyeem.com/"
        },
        {
            "title": "F-Droid",
            "hex": "1976D2",
            "source": "https://f-droid.org/"
        },
        {
            "title": "F-Secure",
            "hex": "00BAFF",
            "source": "https://vip.f-secure.com/en/marketing/logos"
        },
        {
            "title": "Facebook",
            "hex": "1877F2",
            "source": "https://en.facebookbrand.com/"
        },
        {
            "title": "Facebook Gaming",
            "hex": "005FED",
            "source": "https://www.facebook.com/fbgaminghome/"
        },
        {
            "title": "Facebook Live",
            "hex": "ED4242",
            "source": "https://en.facebookbrand.com/"
        },
        {
            "title": "FACEIT",
            "hex": "FF5500",
            "source": "https://corporate.faceit.com/branding/"
        },
        {
            "title": "Facepunch",
            "hex": "EC1C24",
            "source": "https://facepunch.com/img/brand/default-light.svg"
        },
        {
            "title": "Falcon",
            "hex": "F0AD4E",
            "source": "https://falconframework.org/"
        },
        {
            "title": "FamPay",
            "hex": "FFAD00",
            "source": "https://fampay.in"
        },
        {
            "title": "Fandango",
            "hex": "FF7300",
            "source": "https://www.fandango.com"
        },
        {
            "title": "Fandom",
            "hex": "00D6D6",
            "source": "https://fandomdesignsystem.com/identity/assets"
        },
        {
            "title": "FARFETCH",
            "hex": "000000",
            "source": "https://www.farfetch.com/"
        },
        {
            "title": "FastAPI",
            "hex": "009688",
            "source": "https://github.com/tiangolo/fastapi/blob/6205935323ded4767438ee81623892621b353415/docs/en/docs/img/icon-white.svg"
        },
        {
            "title": "Fastify",
            "hex": "000000",
            "source": "https://github.com/fastify/graphics/blob/91e8a3d4754807de3b69440f66c72a737a5fde94/fastify-1000px-square-02.svg"
        },
        {
            "title": "Fastlane",
            "hex": "00F200",
            "source": "https://github.com/fastlane/fastlane.tools/blob/19ff41a6c0f27510a7a7879e6944809d40ab382e/assets/img/logo-mobile.svg"
        },
        {
            "title": "Fastly",
            "hex": "FF282D",
            "source": "https://assets.fastly.com/style-guide/docs/"
        },
        {
            "title": "Fathom",
            "hex": "9187FF",
            "source": "https://usefathom.com/brand"
        },
        {
            "title": "Favro",
            "hex": "512DA8",
            "source": "https://favro.com/login"
        },
        {
            "title": "FeatHub",
            "hex": "9B9B9B",
            "source": "http://feathub.com/"
        },
        {
            "title": "FedEx",
            "hex": "4D148C",
            "source": "https://newsroom.fedex.com/"
        },
        {
            "title": "Fedora",
            "hex": "294172",
            "source": "https://fedoraproject.org/wiki/Logo/UsageGuidelines",
            "guidelines": "https://fedoraproject.org/wiki/Logo/UsageGuidelines",
            "license": {
                "type": "custom",
                "url": "https://fedoraproject.org/wiki/Legal:Trademark_guidelines"
            }
        },
        {
            "title": "Feedly",
            "hex": "2BB24C",
            "source": "https://blog.feedly.com/"
        },
        {
            "title": "Ferrari",
            "hex": "D40000",
            "source": "https://www.ferrari.com/"
        },
        {
            "title": "Ferrari N.V.",
            "slug": "ferrarinv",
            "hex": "EB2E2C",
            "source": "https://corporate.ferrari.com/"
        },
        {
            "title": "FFmpeg",
            "hex": "007808",
            "source": "https://commons.wikimedia.org/wiki/File:FFmpeg_Logo_new.svg"
        },
        {
            "title": "Fiat",
            "hex": "941711",
            "source": "http://www.fcaci.com/x/FIATv15"
        },
        {
            "title": "Fido Alliance",
            "hex": "FFBF3B",
            "source": "https://fidoalliance.org/overview/legal/logo-usage/",
            "guidelines": "https://fidoalliance.org/overview/legal/fido-trademark-and-service-mark-usage-agreement-for-websites/"
        },
        {
            "title": "FIFA",
            "hex": "326295",
            "source": "https://en.wikipedia.org/wiki/FIFA"
        },
        {
            "title": "Figma",
            "hex": "F24E1E",
            "source": "https://brand.figma.com/icon.html"
        },
        {
            "title": "figshare",
            "hex": "556472",
            "source": "https://en.wikipedia.org/wiki/Figshare"
        },
        {
            "title": "Fila",
            "hex": "03234C",
            "source": "https://en.wikipedia.org/wiki/Fila_(company)"
        },
        {
            "title": "Files",
            "hex": "4285F4",
            "source": "https://files.google.com/"
        },
        {
            "title": "FileZilla",
            "hex": "BF0000",
            "source": "https://commons.wikimedia.org/wiki/File:FileZilla_logo.svg"
        },
        {
            "title": "Fing",
            "hex": "009AEE",
            "source": "https://www.fing.com/"
        },
        {
            "title": "Firebase",
            "hex": "FFCA28",
            "source": "https://firebase.google.com/brand-guidelines/",
            "guidelines": "https://firebase.google.com/brand-guidelines/"
        },
        {
            "title": "Firefox",
            "hex": "FF7139",
            "source": "https://mozilla.design/firefox/logos-usage/",
            "guidelines": "https://mozilla.design/firefox/logos-usage/"
        },
        {
            "title": "Firefox Browser",
            "hex": "FF7139",
            "source": "https://mozilla.design/firefox/logos-usage/"
        },
        {
            "title": "FIRST",
            "hex": "0066B3",
            "source": "https://www.firstinspires.org/brand"
        },
        {
            "title": "Fitbit",
            "hex": "00B0B9",
            "source": "http://www.fitbit.com/uk/home"
        },
        {
            "title": "FITE",
            "hex": "CA0404",
            "source": "https://www.fite.tv/"
        },
        {
            "title": "FiveM",
            "hex": "F40552",
            "source": "https://fivem.net/"
        },
        {
            "title": "Fiverr",
            "hex": "1DBF73",
            "source": "https://www.fiverr.com/press-kit"
        },
        {
            "title": "Flask",
            "hex": "000000",
            "source": "https://github.com/pallets/flask/blob/e6e75e55470a0682ee8370e6d68062e515a248b9/artwork/logo-full.svg",
            "license": {
                "type": "custom",
                "url": "https://github.com/pallets/flask/blob/master/artwork/LICENSE.rst"
            }
        },
        {
            "title": "Flat",
            "hex": "3481FE",
            "source": "https://github.com/netless-io/flat/blob/525b2247f36e96ae2f9e6a39b4fe0967152305f2/desktop/renderer-app/src/assets/image/logo.svg"
        },
        {
            "title": "Flathub",
            "hex": "4A86CF",
            "source": "https://flathub.org/"
        },
        {
            "title": "Flattr",
            "hex": "000000",
            "source": "https://flattr.com/"
        },
        {
            "title": "Flickr",
            "hex": "0063DC",
            "source": "https://www.flickr.com/"
        },
        {
            "title": "Flipboard",
            "hex": "E12828",
            "source": "https://about.flipboard.com/brand-guidelines"
        },
        {
            "title": "Flipkart",
            "hex": "2874F0",
            "source": "https://www.flipkart.com/"
        },
        {
            "title": "Floatplane",
            "hex": "00AEEF",
            "source": "https://www.floatplane.com/"
        },
        {
            "title": "Flood",
            "hex": "4285F4",
            "source": "https://flood.io/"
        },
        {
            "title": "Fluentd",
            "hex": "0E83C8",
            "source": "https://docs.fluentd.org/quickstart/logo",
            "license": {
                "type": "Apache-2.0"
            }
        },
        {
            "title": "Flutter",
            "hex": "02569B",
            "source": "https://flutter.dev/brand",
            "guidelines": "https://flutter.dev/brand"
        },
        {
            "title": "Flyway",
            "hex": "CC0200",
            "source": "https://github.com/flyway/flywaydb.org/blob/8a7923cb9ead016442d4c5caf2e8ba5a9bfad5cf/assets/logo/flyway-logo.png"
        },
        {
            "title": "FMOD",
            "hex": "000000",
            "source": "https://www.fmod.com/attribution",
            "guidelines": "https://www.fmod.com/attribution"
        },
        {
            "title": "Fnac",
            "hex": "E1A925",
            "source": "http://www.fnac.com/"
        },
        {
            "title": "Folium",
            "hex": "77B829",
            "source": "https://python-visualization.github.io/folium/"
        },
        {
            "title": "Fonoma",
            "hex": "02B78F",
            "source": "https://en.fonoma.com/"
        },
        {
            "title": "Font Awesome",
            "hex": "339AF0",
            "source": "https://fontawesome.com/icons/font-awesome"
        },
        {
            "title": "FontBase",
            "hex": "3D03A7",
            "source": "https://fontba.se/"
        },
        {
            "title": "foodpanda",
            "hex": "D70F64",
            "source": "https://www.foodpanda.com"
        },
        {
            "title": "Ford",
            "hex": "00274E",
            "source": "https://secure.ford.com/brochures/"
        },
        {
            "title": "Forestry",
            "hex": "343A40",
            "source": "https://forestry.io/"
        },
        {
            "title": "Formstack",
            "hex": "21B573",
            "source": "https://www.formstack.com/brand/guidelines"
        },
        {
            "title": "Fortinet",
            "hex": "EE3124",
            "source": "http://www.fortinet.com/"
        },
        {
            "title": "Fortran",
            "hex": "734F96",
            "source": "https://github.com/fortran-lang/fortran-lang.org/blob/5469465d08d3fcbf16d048e651ca5c9ba050839c/assets/img/fortran-logo.svg"
        },
        {
            "title": "Fossa",
            "hex": "289E6D",
            "source": "https://fossa.com/press/"
        },
        {
            "title": "Fossil SCM",
            "hex": "548294",
            "source": "https://fossil-scm.org/"
        },
        {
            "title": "Foursquare",
            "hex": "3333FF",
            "source": "https://foursquare.com/brand/",
            "guidelines": "https://foursquare.com/brand/"
        },
        {
            "title": "Foursquare City Guide",
            "hex": "F94877",
            "source": "https://foursquare.com/about/logos"
        },
        {
            "title": "Foxtel",
            "hex": "EB5205",
            "source": "https://www.foxtel.com.au/"
        },
        {
            "title": "Fozzy",
            "hex": "F15B29",
            "source": "https://fozzy.com/partners.shtml?tab=materials"
        },
        {
            "title": "Framer",
            "hex": "0055FF",
            "source": "https://framer.com"
        },
        {
            "title": "Framework7",
            "hex": "EE350F",
            "source": "https://github.com/framework7io/framework7-website/blob/2a1e32290c795c2070ffc7019ba7276614e00de0/public/i/logo.svg"
        },
        {
            "title": "Franprix",
            "hex": "EC6237",
            "source": "https://www.franprix.fr/"
        },
        {
            "title": "Fraunhofer-Gesellschaft",
            "hex": "179C7D",
            "source": "https://www.fraunhofer.de/"
        },
        {
            "title": "FreeBSD",
            "hex": "AB2B28",
            "source": "https://www.freebsdfoundation.org/about/project/"
        },
        {
            "title": "freeCodeCamp",
            "hex": "0A0A23",
            "source": "https://design-style-guide.freecodecamp.org/",
            "guidelines": "https://design-style-guide.freecodecamp.org/",
            "license": {
                "type": "CC-BY-SA-4.0",
                "url": "https://github.com/freeCodeCamp/design-style-guide/blob/cc950c311c61574b6ecbd9e724b6631026e14bfa/LICENSE"
            }
        },
        {
            "title": "freedesktop.org",
            "hex": "3B80AE",
            "source": "https://commons.wikimedia.org/wiki/File:Freedesktop-logo.svg"
        },
        {
            "title": "Freelancer",
            "hex": "29B2FE",
            "source": "https://www.freelancer.com/"
        },
        {
            "title": "FreeNAS",
            "hex": "343434",
            "source": "https://github.com/freenas/webui/blob/fd668f4c5920fe864fd98fa98e20fd333336c609/src/assets/images/logo.svg"
        },
        {
            "title": "Frontend Mentor",
            "hex": "3F54A3",
            "source": "https://www.frontendmentor.io"
        },
        {
            "title": "Fujifilm",
            "hex": "ED1A3A",
            "source": "https://upload.wikimedia.org/wikipedia/commons/a/a1/Fujifilm_logo.svg"
        },
        {
            "title": "Fujitsu",
            "hex": "FF0000",
            "source": "https://www.fujitsu.com/global/about/brandmanagement/logo/"
        },
        {
            "title": "Funimation",
            "hex": "5B0BB5",
            "source": "https://www.funimation.com/",
            "guidelines": "https://brandpad.io/funimationstyleguide"
        },
        {
            "title": "Fur Affinity",
            "hex": "36566F",
            "source": "https://www.furaffinity.net/"
        },
        {
            "title": "Furry Network",
            "hex": "2E75B4",
            "source": "https://furrynetwork.com"
        },
        {
            "title": "FutureLearn",
            "hex": "DE00A5",
            "source": "https://www.futurelearn.com/"
        },
        {
            "title": "G2A",
            "hex": "F05F00",
            "source": "https://www.g2a.co/documents/",
            "guidelines": "https://www.g2a.co/documents/"
        },
        {
            "title": "Game Jolt",
            "hex": "CCFF00",
            "source": "https://gamejolt.com/about",
            "guidelines": "https://gamejolt.com/about"
        },
        {
            "title": "Garmin",
            "hex": "000000",
            "source": "https://creative.garmin.com/styleguide/logo/",
            "guidelines": "https://creative.garmin.com/styleguide/brand/"
        },
        {
            "title": "Gatling",
            "hex": "FF9E2A",
            "source": "https://gatling.io/"
        },
        {
            "title": "Gatsby",
            "hex": "663399",
            "source": "https://www.gatsbyjs.com/guidelines/logo",
            "guidelines": "https://www.gatsbyjs.com/guidelines/logo"
        },
        {
            "title": "Géant",
            "hex": "DD1F26",
            "source": "https://www.geantcasino.fr/"
        },
        {
            "title": "GeeksforGeeks",
            "hex": "2F8D46",
            "source": "https://www.geeksforgeeks.org/"
        },
        {
            "title": "General Electric",
            "hex": "0870D8",
            "source": "https://www.ge.com/brand/"
        },
        {
            "title": "General Motors",
            "hex": "0170CE",
            "source": "https://www.gm.com"
        },
        {
            "title": "Genius",
            "hex": "FFFF64",
            "source": "https://genius.com"
        },
        {
            "title": "Gentoo",
            "hex": "54487A",
            "source": "https://wiki.gentoo.org/wiki/Project:Artwork/Artwork#Variations_of_the_.22g.22_logo",
            "guidelines": "https://www.gentoo.org/inside-gentoo/foundation/name-logo-guidelines.html",
            "license": {
                "type": "CC-BY-SA-2.5"
            }
        },
        {
            "title": "Geocaching",
            "hex": "00874D",
            "source": "https://www.geocaching.com/about/logousage.aspx",
            "guidelines": "https://www.geocaching.com/about/logousage.aspx"
        },
        {
            "title": "Gerrit",
            "hex": "EEEEEE",
            "source": "https://gerrit-review.googlesource.com/c/75842/"
        },
        {
            "title": "Ghost",
            "hex": "15171A",
            "source": "https://github.com/TryGhost/Admin/blob/e3e1fa3353767c3729b1658ad42cc35f883470c5/public/assets/icons/icon.svg",
            "guidelines": "https://ghost.org/docs/logos/"
        },
        {
            "title": "Ghostery",
            "hex": "00AEF0",
            "source": "https://www.ghostery.com/",
            "guidelines": "https://www.ghostery.com/press/"
        },
        {
            "title": "GIMP",
            "hex": "5C5543",
            "source": "https://www.gimp.org/about/linking.html#wilber-the-gimp-mascot",
            "license": {
                "type": "CC-BY-SA-3.0"
            }
        },
        {
            "title": "GIPHY",
            "hex": "FF6666",
            "source": "https://support.giphy.com/hc/en-us/articles/360022283772-GIPHY-Brand-Guidelines",
            "guidelines": "https://support.giphy.com/hc/en-us/articles/360022283772-GIPHY-Brand-Guidelines"
        },
        {
            "title": "Git",
            "hex": "F05032",
            "source": "http://git-scm.com/downloads/logos",
            "license": {
                "type": "CC-BY-3.0"
            }
        },
        {
            "title": "Git Extensions",
            "hex": "212121",
            "source": "https://github.com/gitextensions/gitextensions/blob/273a0f6fd3e07858f837cdc19d50827871e32319/Logo/Artwork/git-extensions-logo.svg"
        },
        {
            "title": "Git LFS",
            "hex": "F64935",
            "source": "https://git-lfs.github.com/"
        },
        {
            "title": "GitBook",
            "hex": "3884FF",
            "source": "https://github.com/GitbookIO/styleguide/blob/c958388dab901defa3e22978ca01272295627e05/icons/Logo.svg"
        },
        {
            "title": "Gitea",
            "hex": "609926",
            "source": "https://github.com/go-gitea/gitea/blob/e0c753e770a64cda5e3900aa1da3d7e1f3263c9a/assets/logo.svg"
        },
        {
            "title": "Gitee",
            "hex": "C71D23",
            "source": "https://gitee.com/about_us"
        },
        {
            "title": "GitHub",
            "hex": "181717",
            "source": "https://github.com/logos",
            "guidelines": "https://github.com/logos"
        },
        {
            "title": "GitHub Actions",
            "hex": "2088FF",
            "source": "https://github.com/features/actions"
        },
        {
            "title": "GitHub Pages",
            "hex": "222222",
            "source": "https://pages.github.com/"
        },
        {
            "title": "GitHub Sponsors",
            "hex": "EA4AAA",
            "source": "https://github.com/sponsors"
        },
        {
            "title": "gitignore.io",
            "hex": "204ECF",
            "source": "https://docs.gitignore.io/design/logo"
        },
        {
            "title": "GitKraken",
            "hex": "179287",
            "source": "https://www.gitkraken.com/"
        },
        {
            "title": "GitLab",
            "hex": "FCA121",
            "source": "https://about.gitlab.com/press/press-kit/"
        },
        {
            "title": "Gitpod",
            "hex": "FFAE33",
            "source": "https://www.gitpod.io/"
        },
        {
            "title": "Gitter",
            "hex": "ED1965",
            "source": "https://gitter.im/"
        },
        {
            "title": "Glassdoor",
            "hex": "0CAA41",
            "source": "https://www.glassdoor.com/about-us/press/media-assets/",
            "guidelines": "https://www.glassdoor.com/about-us/press/media-assets/"
        },
        {
            "title": "Glitch",
            "hex": "3333FF",
            "source": "https://glitch.com/about/press/"
        },
        {
            "title": "Globus",
            "hex": "CA6201",
            "source": "https://www.globus.de/"
        },
        {
            "title": "Gmail",
            "hex": "EA4335",
            "source": "https://fonts.gstatic.com/s/i/productlogos/gmail_2020q4/v8/192px.svg"
        },
        {
            "title": "GNOME",
            "hex": "4A86CF",
            "source": "https://wiki.gnome.org/Engagement/BrandGuidelines"
        },
        {
            "title": "GNU",
            "hex": "A42E2B",
            "source": "https://gnu.org",
            "license": {
                "type": "CC-BY-SA-2.0"
            }
        },
        {
            "title": "GNU Bash",
            "hex": "4EAA25",
            "source": "https://github.com/odb/official-bash-logo",
            "guidelines": "https://github.com/odb/official-bash-logo",
            "license": {
                "type": "custom",
                "url": "http://artlibre.org/licence/lal/en/"
            }
        },
        {
            "title": "GNU Emacs",
            "hex": "7F5AB6",
            "source": "https://git.savannah.gnu.org/cgit/emacs.git/tree/etc/images/icons/hicolor/scalable/apps/emacs.svg",
            "license": {
                "type": "GPL-2.0-or-later"
            }
        },
        {
            "title": "GNU IceCat",
            "hex": "002F5B",
            "source": "https://git.savannah.gnu.org/cgit/gnuzilla.git/plain/artwork/simple.svg"
        },
        {
            "title": "GNU Privacy Guard",
            "hex": "0093DD",
            "source": "https://git.gnupg.org/cgi-bin/gitweb.cgi?p=gnupg.git;a=tree;f=artwork/icons",
            "license": {
                "type": "GPL-3.0-or-later"
            }
        },
        {
            "title": "GNU social",
            "hex": "A22430",
            "source": "https://www.gnu.org/graphics/social.html",
            "license": {
                "type": "CC0-1.0"
            }
        },
        {
            "title": "Go",
            "hex": "00ADD8",
            "source": "https://blog.golang.org/go-brand",
            "guidelines": "https://blog.golang.org/go-brand"
        },
        {
            "title": "GoCD",
            "hex": "94399E",
            "source": "https://www.gocd.org/",
            "guidelines": "https://www.gocd.org/"
        },
        {
            "title": "GoDaddy",
            "hex": "1BDBDB",
            "source": "https://godaddy.design/the-go/",
            "guidelines": "https://godaddy.design/the-go/"
        },
        {
            "title": "Godot Engine",
            "hex": "478CBF",
            "source": "https://godotengine.org/press",
            "guidelines": "https://godotengine.org/press",
            "license": {
                "type": "CC-BY-4.0"
            }
        },
        {
            "title": "GoFundMe",
            "hex": "00B964",
            "source": "https://www.gofundme.com/"
        },
        {
            "title": "GOG.com",
            "hex": "86328A",
            "source": "https://www.cdprojekt.com/en/media/logotypes/"
        },
        {
            "title": "GoLand",
            "hex": "000000",
            "source": "https://www.jetbrains.com/company/brand/#logos-and-icons-jetbrains-logos",
            "guidelines": "https://www.jetbrains.com/company/brand/#brand-guidelines"
        },
        {
            "title": "GoldenLine",
            "hex": "FFE005",
            "source": "http://www.goldenline.pl"
        },
        {
            "title": "Goodreads",
            "hex": "372213",
            "source": "https://www.goodreads.com/about/press"
        },
        {
            "title": "Google",
            "hex": "4285F4",
            "source": "https://partnermarketinghub.withgoogle.com/",
            "guidelines": "https://about.google/brand-resource-center/brand-elements/"
        },
        {
            "title": "Google Ads",
            "hex": "4285F4",
            "source": "https://ads.google.com/home/"
        },
        {
            "title": "Google AdSense",
            "hex": "4285F4",
            "source": "https://www.google.com/adsense/"
        },
        {
            "title": "Google Analytics",
            "hex": "E37400",
            "source": "https://marketingplatform.google.com/intl/en_uk/about/analytics/"
        },
        {
            "title": "Google Assistant",
            "hex": "4285F4",
            "source": "https://assistant.google.com/"
        },
        {
            "title": "Google Calendar",
            "hex": "4285F4",
            "source": "https://fonts.gstatic.com/s/i/productlogos/calendar_2020q4/v8/192px.svg"
        },
        {
            "title": "Google Cardboard",
            "hex": "FF7143",
            "source": "https://arvr.google.com/cardboard/images/header/vr-home.svg"
        },
        {
            "title": "Google Cast",
            "hex": "1BB6F6",
            "source": "https://www.google.com/intl/en_us/chromecast/built-in/"
        },
        {
            "title": "Google Chat",
            "hex": "00AC47",
            "source": "https://chat.google.com/"
        },
        {
            "title": "Google Chrome",
            "hex": "4285F4",
            "source": "https://www.google.com/chrome/"
        },
        {
            "title": "Google Classroom",
            "hex": "4285F4",
            "source": "https://classroom.google.com/"
        },
        {
            "title": "Google Cloud",
            "hex": "4285F4",
            "source": "https://cloud.google.com/"
        },
        {
            "title": "Google Colab",
            "hex": "F9AB00",
            "source": "https://colab.research.google.com"
        },
        {
            "title": "Google Domains",
            "hex": "4285F4",
            "source": "https://domains.google/"
        },
        {
            "title": "Google Drive",
            "hex": "4285F4",
            "source": "https://developers.google.com/drive/web/branding"
        },
        {
            "title": "Google Earth",
            "hex": "4285F4",
            "source": "https://earth.google.com/web/"
        },
        {
            "title": "Google Fit",
            "hex": "4285F4",
            "source": "https://partnermarketinghub.withgoogle.com/brands/google-fit/"
        },
        {
            "title": "Google Fonts",
            "hex": "4285F4",
            "source": "https://fonts.google.com/"
        },
        {
            "title": "Google Hangouts",
            "hex": "0C9D58",
            "source": "https://upload.wikimedia.org/wikipedia/commons/e/ee/Hangouts_icon.svg"
        },
        {
            "title": "Google Keep",
            "hex": "FFBB00",
            "source": "https://play.google.com/store/apps/details?id=com.google.android.keep"
        },
        {
            "title": "Google Lens",
            "hex": "4285F4",
            "source": "https://lens.google.com/"
        },
        {
            "title": "Google Maps",
            "hex": "4285F4",
            "source": "https://upload.wikimedia.org/wikipedia/commons/a/a9/Google_Maps_icon.svg"
        },
        {
            "title": "Google Meet",
            "hex": "00897B",
            "source": "https://meet.google.com/"
        },
        {
            "title": "Google Messages",
            "hex": "1A73E8",
            "source": "https://messages.google.com/"
        },
        {
            "title": "Google My Business",
            "hex": "4285F4",
            "source": "https://business.google.com/"
        },
        {
            "title": "Google Nearby",
            "hex": "4285F4",
            "source": "https://developers.google.com/nearby/developer-guidelines"
        },
        {
            "title": "Google News",
            "hex": "174EA6",
            "source": "https://partnermarketinghub.withgoogle.com/brands/google-news/",
            "guidelines": "https://partnermarketinghub.withgoogle.com/brands/google-news/legal-and-trademarks/legal-requirements/"
        },
        {
            "title": "Google Optimize",
            "hex": "B366F6",
            "source": "https://marketingplatform.google.com/about/optimize/"
        },
        {
            "title": "Google Pay",
            "hex": "4285F4",
            "source": "https://pay.google.com/intl/en_us/about/"
        },
        {
            "title": "Google Photos",
            "hex": "4285F4",
            "source": "https://partnermarketinghub.withgoogle.com/brands/google-photos/visual-identity/visual-identity/icon/",
            "guidelines": "https://partnermarketinghub.withgoogle.com/brands/google-photos/visual-identity/visual-identity/icon/"
        },
        {
            "title": "Google Play",
            "hex": "414141",
            "source": "https://partnermarketinghub.withgoogle.com/brands/google-play/visual-identity/primary-logos/",
            "guidelines": "https://partnermarketinghub.withgoogle.com/brands/google-play/visual-identity/primary-logos/"
        },
        {
            "title": "Google Podcasts",
            "hex": "4285F4",
            "source": "https://developers.google.com/search/docs/data-types/podcast"
        },
        {
            "title": "Google Scholar",
            "hex": "4285F4",
            "source": "https://commons.wikimedia.org/wiki/File:Google_Scholar_logo.svg"
        },
        {
            "title": "Google Search Console",
            "hex": "458CF5",
            "source": "https://search.google.com/search-console"
        },
        {
            "title": "Google Sheets",
            "hex": "34A853",
            "source": "http://sheets.google.com/"
        },
        {
            "title": "Google Street View",
            "hex": "FEC111",
            "source": "https://developers.google.com/streetview/ready/branding",
            "guidelines": "https://developers.google.com/streetview/ready/branding"
        },
        {
            "title": "Google Tag Manager",
            "hex": "246FDB",
            "source": "https://tagmanager.google.com/#/home"
        },
        {
            "title": "Google Translate",
            "hex": "4285F4",
            "source": "https://commons.wikimedia.org/wiki/File:Google_Translate_logo.svg"
        },
        {
            "title": "GoToMeeting",
            "hex": "F68D2E",
            "source": "https://www.gotomeeting.com/",
            "aliases": {
                "dup": [
                    {
                        "title": "GoToWebinar",
                        "hex": "00C0F3",
                        "source": "https://www.gotomeeting.com/en-ie/webinar"
                    }
                ]
            }
        },
        {
            "title": "Grab",
            "hex": "00B14F",
            "source": "https://en.wikipedia.org/wiki/File:Grab_(application)_logo.svg"
        },
        {
            "title": "Gradle",
            "hex": "02303A",
            "source": "https://gradle.com/brand",
            "guidelines": "https://gradle.com/brand"
        },
        {
            "title": "Grafana",
            "hex": "F46800",
            "source": "https://grafana.com/"
        },
        {
            "title": "Grammarly",
            "hex": "15C39A",
            "source": "https://www.grammarly.com/media-assets"
        },
        {
            "title": "GraphQL",
            "hex": "E10098",
            "source": "https://graphql.org/brand",
            "guidelines": "https://graphql.org/brand"
        },
        {
            "title": "Grav",
            "hex": "221E1F",
            "source": "http://getgrav.org/media"
        },
        {
            "title": "Gravatar",
            "hex": "1E8CBE",
            "source": "https://automattic.com/press/brand-materials/"
        },
        {
            "title": "Graylog",
            "hex": "FF3633",
            "source": "https://www.graylog.org"
        },
        {
            "title": "GreenSock",
            "hex": "88CE02",
            "source": "https://greensock.com/"
        },
        {
            "title": "Grid.ai",
            "hex": "78FF96",
            "source": "https://github.com/gridai/logos/blob/1e12c83b77abdc22a41566cab232f4db40223895/GridAI-icons/icon-white-48.svg"
        },
        {
            "title": "Gridsome",
            "hex": "00A672",
            "source": "https://gridsome.org/logo/"
        },
        {
            "title": "Groupon",
            "hex": "53A318",
            "source": "https://about.groupon.com/press/",
            "guidelines": "https://about.groupon.com/press/"
        },
        {
            "title": "Grubhub",
            "hex": "F63440",
            "source": "https://www.grubhub.com/"
        },
        {
            "title": "Grunt",
            "hex": "FAA918",
            "source": "https://github.com/gruntjs/gruntjs.com/blob/70f43898d9ce8e6cc862ad72bf8a7aee5ca199a9/src/media/grunt-logo-no-wordmark.svg",
            "guidelines": "https://github.com/gruntjs/grunt-docs/blob/main/Grunt-Brand-Guide.md"
        },
        {
            "title": "Guangzhou Metro",
            "hex": "C51935",
            "source": "https://commons.wikimedia.org/wiki/File:Guangzhou_Metro_logo.svg"
        },
        {
            "title": "Guilded",
            "hex": "F5C400",
            "source": "https://www.guilded.gg/brand",
            "guidelines": "https://www.guilded.gg/brand"
        },
        {
            "title": "gulp",
            "hex": "CF4647",
            "source": "https://github.com/gulpjs/artwork/blob/4e14158817ac88e9a5c02b3b307e6f630fe222fb/gulp-white-text.svg",
            "guidelines": "https://github.com/gulpjs/artwork",
            "license": {
                "type": "CC0-1.0"
            }
        },
        {
            "title": "Gumroad",
            "hex": "36A9AE",
            "source": "https://gumroad.com/press"
        },
        {
            "title": "Gumtree",
            "hex": "72EF36",
            "source": "https://www.gumtree.com"
        },
        {
            "title": "Gunicorn",
            "hex": "499848",
            "source": "https://github.com/benoitc/gunicorn/blob/ff58e0c6da83d5520916bc4cc109a529258d76e1/docs/logo/gunicorn.svg"
        },
        {
            "title": "Gutenberg",
            "hex": "000000",
            "source": "https://github.com/WordPress/gutenberg/blob/master/docs/final-g-wapuu-black.svg"
        },
        {
            "title": "Habr",
            "hex": "65A3BE",
            "source": "https://kiosk.habr.com/"
        },
        {
            "title": "Hack Club",
            "hex": "EC3750",
            "source": "https://hackclub.com/brand"
        },
        {
            "title": "Hack The Box",
            "hex": "9FEF00",
            "source": "https://www.hackthebox.eu/docs/Hack_The_Box_Brand_Assets_Guide.pdf",
            "guidelines": "https://www.hackthebox.eu/docs/Hack_The_Box_Brand_Assets_Guide.pdf"
        },
        {
            "title": "Hackaday",
            "hex": "1A1A1A",
            "source": "https://hackaday.com/"
        },
        {
            "title": "Hacker Noon",
            "hex": "00FE00",
            "source": "https://sponsor.hackernoon.com/#brandasauthor"
        },
        {
            "title": "HackerEarth",
            "hex": "2C3454",
            "source": "https://www.hackerearth.com/logo/"
        },
        {
            "title": "HackerOne",
            "hex": "494649",
            "source": "https://www.hackerone.com/branding"
        },
        {
            "title": "HackerRank",
            "hex": "00EA64",
            "source": "https://www.hackerrank.com/about-us/"
        },
        {
            "title": "Hackster",
            "hex": "2E9FE6",
            "source": "https://www.hackster.io/branding#logos",
            "guidelines": "https://www.hackster.io/branding"
        },
        {
            "title": "Handlebars.js",
            "hex": "000000",
            "source": "https://raw.githubusercontent.com/handlebars-lang/docs/master/src/.vuepress/public/icons/handlebarsjs-icon.svg"
        },
        {
            "title": "Handshake",
            "hex": "FF2F1C",
            "source": "https://joinhandshake.com/career-centers/marketing-toolkit/",
            "guidelines": "https://joinhandshake.com/career-centers/marketing-toolkit/"
        },
        {
            "title": "Handshake",
            "slug": "handshake_protocol",
            "hex": "000000",
            "source": "https://handshake.org/"
        },
        {
            "title": "HappyCow",
            "hex": "7C4EC4",
            "source": "https://www.happycow.net/press-kits"
        },
        {
            "title": "Harbor",
            "hex": "60B932",
            "source": "https://branding.cncf.io/projects/harbor/"
        },
        {
            "title": "Hashnode",
            "hex": "2962FF",
            "source": "https://hashnode.com/media"
        },
        {
            "title": "Haskell",
            "hex": "5D4F85",
            "source": "https://wiki.haskell.org/Thompson-Wheeler_logo"
        },
        {
            "title": "Hasura",
            "hex": "1EB4D4",
            "source": "https://github.com/hasura/graphql-engine/blob/5850423aa60594c06320c3ef600117c31963e910/assets/brand/hasura_icon_blue.svg"
        },
        {
            "title": "Hatena Bookmark",
            "hex": "00A4DE",
            "source": "http://hatenacorp.jp/press/resource"
        },
        {
            "title": "haveibeenpwned",
            "hex": "2A6379",
            "source": "https://haveibeenpwned.com/"
        },
        {
            "title": "Haxe",
            "hex": "EA8220",
            "source": "https://haxe.org/foundation/branding.html",
            "guidelines": "https://haxe.org/foundation/branding.html"
        },
        {
            "title": "HBO",
            "hex": "000000",
            "source": "https://www.hbo.com/"
        },
        {
            "title": "HCL",
            "hex": "006BB6",
            "source": "https://www.hcl.com/brand-guidelines",
            "guidelines": "https://www.hcl.com/brand-guidelines"
        },
        {
            "title": "Headspace",
            "hex": "F47D31",
            "source": "https://www.headspace.com/press-and-media"
        },
        {
            "title": "HelloFresh",
            "hex": "99CC33",
            "source": "https://www.hellofresh.com/landing/student"
        },
        {
            "title": "Helly Hansen",
            "hex": "DA2128",
            "source": "https://www.hellyhansen.com/"
        },
        {
            "title": "Helm",
            "hex": "0F1689",
            "source": "https://helm.sh"
        },
        {
            "title": "Help Scout",
            "hex": "1292EE",
            "source": "https://www.helpscout.com"
        },
        {
            "title": "HelpDesk",
            "hex": "FFD000",
            "source": "https://helpdesk.design/",
            "guidelines": "https://helpdesk.design/"
        },
        {
            "title": "HERE",
            "hex": "00AFAA",
            "source": "https://www.here.com/company/media-assets"
        },
        {
            "title": "Heroku",
            "hex": "430098",
            "source": "https://brand.heroku.com/",
            "guidelines": "https://brand.heroku.com/"
        },
        {
            "title": "Hetzner",
            "hex": "D50C2D",
            "source": "https://www.hetzner.com/"
        },
        {
            "title": "Hexo",
            "hex": "0E83CD",
            "source": "https://hexo.io/"
        },
        {
            "title": "HEY",
            "hex": "5522FA",
            "source": "https://hey.com/"
        },
        {
            "title": "Hibernate",
            "hex": "59666C",
            "source": "https://hibernate.org/"
        },
        {
            "title": "Hilton",
            "hex": "124D97",
            "source": "https://newsroom.hilton.com/hhr/page/logos"
        },
        {
            "title": "Hitachi",
            "hex": "E60027",
            "source": "https://commons.wikimedia.org/wiki/File:Hitachi_inspire_the_next-Logo.svg"
        },
        {
            "title": "Hive",
            "hex": "FF7A00",
            "source": "https://www.hivehome.com/"
        },
        {
            "title": "Hive",
            "slug": "hive_blockchain",
            "hex": "E31337",
            "source": "https://hive.io/brand/"
        },
        {
            "title": "Home Assistant",
            "hex": "41BDF5",
            "source": "https://github.com/home-assistant/assets/blob/1e19f0dca208f0876b274c68345fcf989de7377a/logo/logo-small.png",
            "license": {
                "type": "CC-BY-NC-SA-4.0"
            }
        },
        {
            "title": "Home Assistant Community Store",
            "hex": "41BDF5",
            "source": "https://hacs.xyz/"
        },
        {
            "title": "HomeAdvisor",
            "hex": "F68315",
            "source": "https://www.homeadvisor.com/"
        },
        {
            "title": "Homebrew",
            "hex": "FBB040",
            "source": "https://github.com/Homebrew/brew.sh/blob/2e576aaca83e62dda41a188597bb4bd20e75e385/assets/img/homebrew.svg"
        },
        {
            "title": "Homebridge",
            "hex": "491F59",
            "source": "https://github.com/homebridge/branding/blob/6ef3a1685e79f79a2ecdcc83824e53775ec0475d/logos/homebridge-silhouette-round-black.svg"
        },
        {
            "title": "homify",
            "hex": "7DCDA3",
            "source": "https://www.homify.com"
        },
        {
            "title": "Honda",
            "hex": "E40521",
            "source": "https://www.honda.ie/"
        },
        {
            "title": "Hootsuite",
            "hex": "143059",
            "source": "https://hootsuite.widencollective.com/portals/bafpk5oo/MediaKitAssets/c/b9e3a7bb-aca7-48d7-90ed-cff5898aafd0",
            "guidelines": "https://hootsuite.widencollective.com/portals/bafpk5oo/MediaKitAssets"
        },
        {
            "title": "Hoppscotch",
            "hex": "31C48D",
            "source": "https://github.com/hoppscotch/hoppscotch/blob/77862cdf9bd902a4ea64bd8b2301ed2206820649/static/images/ufo_logo.svg"
        },
        {
            "title": "Hotels.com",
            "hex": "D32F2F",
            "source": "https://en.wikipedia.org/wiki/File:Hotels.com_logo.svg"
        },
        {
            "title": "Hotjar",
            "hex": "FD3A5C",
            "source": "https://www.hotjar.com/"
        },
        {
            "title": "Houdini",
            "hex": "FF4713",
            "source": "https://www.sidefx.com/products/houdini/"
        },
        {
            "title": "Houzz",
            "hex": "4DBC15",
            "source": "https://www.houzz.com/logoGuidelines",
            "guidelines": "https://www.houzz.com/logoGuidelines"
        },
        {
            "title": "HP",
            "hex": "0096D6",
            "source": "https://brandcentral.ext.hp.com/login"
        },
        {
            "title": "HTML Academy",
            "hex": "302683",
            "source": "https://htmlacademy.ru/"
        },
        {
            "title": "HTML5",
            "hex": "E34F26",
            "source": "http://www.w3.org/html/logo/"
        },
        {
            "title": "Huawei",
            "hex": "FF0000",
            "source": "https://e.huawei.com/ph/material/partner/0a72728b864949c48b22106454352483",
            "guidelines": "https://e.huawei.com/ph/material/partner/0a72728b864949c48b22106454352483"
        },
        {
            "title": "HubSpot",
            "hex": "FF7A59",
            "source": "https://www.hubspot.com/style-guide",
            "guidelines": "https://www.hubspot.com/style-guide"
        },
        {
            "title": "Hugo",
            "hex": "FF4088",
            "source": "https://gohugo.io/"
        },
        {
            "title": "Hulu",
            "hex": "1CE783",
            "source": "https://thisis.hulu.com/",
            "guidelines": "https://thisis.hulu.com/"
        },
        {
            "title": "Humble Bundle",
            "hex": "CC2929",
            "source": "https://support.humblebundle.com/hc/en-us/articles/202742060-Bundle-Logos"
        },
        {
            "title": "Hungry Jack's",
            "hex": "D0021B",
            "source": "https://www.hungryjacks.com.au/"
        },
        {
            "title": "Hurriyetemlak",
            "hex": "E02826",
            "source": "https://ilan.hurriyetemlak.com/emlak-ilani-yayinlama-kurallari"
        },
        {
            "title": "Husqvarna",
            "hex": "273A60",
            "source": "https://www.husqvarna.com/uk/catalogues/"
        },
        {
            "title": "Hyper",
            "hex": "000000",
            "source": "https://hyper.is/"
        },
        {
            "title": "Hyperledger",
            "hex": "2F3134",
            "source": "https://www.hyperledger.org/"
        },
        {
            "title": "Hypothesis",
            "hex": "BD1C2B",
            "source": "https://web.hypothes.is/brand/"
        },
        {
            "title": "Hyundai",
            "hex": "002C5F",
            "source": "https://en.wikipedia.org/wiki/File:Hyundai_Motor_Company_logo.svg",
            "guidelines": "https://www.hyundai.pl/fileadmin/user_upload/media/logo/201607_HYU_Guideline_ENG_small.pdf"
        },
        {
            "title": "i18next",
            "hex": "26A69A",
            "source": "https://github.com/i18next/i18next-gitbook/blob/32efcfd9c59ae55cc63a60e633dbc1651c7950ad/assets/img/logo.svg"
        },
        {
            "title": "Iata",
            "hex": "004E81",
            "source": "https://upload.wikimedia.org/wikipedia/commons/f/f7/IATAlogo.svg"
        },
        {
            "title": "iBeacon",
            "hex": "3D7EBB",
            "source": "https://developer.apple.com/ibeacon/"
        },
        {
            "title": "IBM",
            "hex": "052FAD",
            "source": "https://www.ibm.com/design/language/ibm-logos/8-bar/",
            "guidelines": "https://www.ibm.com/design/language/ibm-logos/8-bar/"
        },
        {
            "title": "IBM Watson",
            "hex": "BE95FF",
            "source": "https://www.ibm.com/brand/systems/watson/brand/"
        },
        {
            "title": "Iceland",
            "hex": "CC092F",
            "source": "https://www.iceland.co.uk/"
        },
        {
            "title": "Icinga",
            "hex": "06062C",
            "source": "https://github.com/Icinga/icingaweb2/blob/293021b2000e9d459387153ca5690f97e0184aaa/public/img/icinga-logo-compact.svg"
        },
        {
            "title": "iCloud",
            "hex": "3693F3",
            "source": "https://commons.wikimedia.org/wiki/File:ICloud_logo.svg"
        },
        {
            "title": "IcoMoon",
            "hex": "825794",
            "source": "https://icomoon.io/"
        },
        {
            "title": "ICON",
            "hex": "31B8BB",
            "source": "https://icon.foundation/contents/resrce/media"
        },
        {
            "title": "Iconfinder",
            "hex": "1A1B1F",
            "source": "https://www.iconfinder.com/p/about"
        },
        {
            "title": "Iconify",
            "hex": "1769AA",
            "source": "https://iconify.design/"
        },
        {
            "title": "IconJar",
            "hex": "16A5F3",
            "source": "https://geticonjar.com/"
        },
        {
            "title": "Icons8",
            "hex": "1FB141",
            "source": "https://icons8.com/"
        },
        {
            "title": "ICQ",
            "hex": "24FF00",
            "source": "https://commons.wikimedia.org/wiki/File:ICQNewlogo.svg"
        },
        {
            "title": "IEEE",
            "hex": "00629B",
            "source": "https://brand-experience.ieee.org/templates-tools-resources/resources/master-brand-and-logos/",
            "guidelines": "https://brand-experience.ieee.org/guidelines/brand-identity/"
        },
        {
            "title": "iFixit",
            "hex": "0071CE",
            "source": "https://www.ifixit.com/",
            "guidelines": "https://www.ifixit.com/Info/Media"
        },
        {
            "title": "iFood",
            "hex": "EA1D2C",
            "source": "https://ifood.com.br/"
        },
        {
            "title": "IFTTT",
            "hex": "000000",
            "source": "https://ifttt.com/discover/brand-guidelines",
            "guidelines": "https://ifttt.com/discover/brand-guidelines"
        },
        {
            "title": "iHeartRadio",
            "hex": "C6002B",
            "source": "https://brand.iheart.com/logo",
            "guidelines": "https://brand.iheart.com/logo"
        },
        {
            "title": "IKEA",
            "hex": "0058A3",
            "source": "https://www.ikea.com/"
        },
        {
            "title": "ImageJ",
            "hex": "00D8E0",
            "source": "https://github.com/imagej/imagej/blob/0667395bcac20e5d7a371ac9f468522c74367d59/logo/inkscape_image_logo_src.svg"
        },
        {
            "title": "IMDb",
            "hex": "F5C518",
            "source": "https://brand.imdb.com/imdb",
            "guidelines": "https://brand.imdb.com/imdb"
        },
        {
            "title": "Imgur",
            "hex": "1BB76E",
            "source": "https://imgurinc.com/press",
            "guidelines": "https://help.imgur.com/hc/en-us/articles/202062878-Trademark-Use-Policy"
        },
        {
            "title": "Immer",
            "hex": "00E7C3",
            "source": "https://github.com/immerjs/immer/blob/7a5382899bc8b0bf5e21972a1c7db63f53e1d697/website/static/img/immer-logo.svg"
        },
        {
            "title": "Imou",
            "hex": "E89313",
            "source": "https://www.imoulife.com/support/download/userManual"
        },
        {
            "title": "Indeed",
            "hex": "003A9B",
            "source": "https://indeed.design/resources"
        },
        {
            "title": "Infiniti",
            "hex": "000000",
            "source": "https://www.infinitiusa.com"
        },
        {
            "title": "InfluxDB",
            "hex": "22ADF6",
            "source": "https://influxdata.github.io/branding/logo/downloads/",
            "guidelines": "https://influxdata.github.io/branding/logo/usage/"
        },
        {
            "title": "Informatica",
            "hex": "FF4D00",
            "source": "https://www.informatica.com/"
        },
        {
            "title": "Infosys",
            "hex": "007CC3",
            "source": "https://www.infosys.com/newsroom/journalist-resources/infosyslogo.html"
        },
        {
            "title": "Ingress",
            "hex": "783CBD",
            "source": "https://ingress.com/assets/fonts/ingress_icons.woff"
        },
        {
            "title": "Inkscape",
            "hex": "000000",
            "source": "https://inkscape.org/gallery/=inkscape-branding/inkscape-brand-assets/",
            "license": {
                "type": "CC-BY-SA-3.0"
            }
        },
        {
            "title": "Insomnia",
            "hex": "5849BE",
            "source": "https://insomnia.rest/"
        },
        {
            "title": "Instacart",
            "hex": "43B02A",
            "source": "https://www.instacart.com/press"
        },
        {
            "title": "Instagram",
            "hex": "E4405F",
            "source": "https://en.facebookbrand.com/instagram/",
            "guidelines": "https://en.facebookbrand.com/instagram/"
        },
        {
            "title": "Instapaper",
            "hex": "1F1F1F",
            "source": "https://www.instapaper.com/"
        },
        {
            "title": "Instatus",
            "hex": "4EE3C2",
            "source": "https://www.instatus.com/"
        },
        {
            "title": "Instructables",
            "hex": "FABF15",
            "source": "https://www.instructables.com/community/Official-Instructables-Logos-1/"
        },
        {
            "title": "Integromat",
            "hex": "2F8CBB",
            "source": "https://www.integromat.com"
        },
        {
            "title": "Intel",
            "hex": "0071C5",
            "source": "https://www.intel.com/content/www/us/en/newsroom/resources/press-kits-intel-overview.html"
        },
        {
            "title": "IntelliJ IDEA",
            "hex": "000000",
            "source": "https://www.jetbrains.com/idea/",
            "guidelines": "https://www.jetbrains.com/company/brand/"
        },
        {
            "title": "InteractJS",
            "hex": "2599ED",
            "source": "https://github.com/taye/interact.js/blob/603c34d4b34dece8a260381e2e5991b810d6d739/img/ijs-icon.svg"
        },
        {
            "title": "Intercom",
            "hex": "6AFDEF",
            "source": "https://www.intercom.com/press",
            "guidelines": "https://www.intercom.com/press"
        },
        {
            "title": "Internet Archive",
            "hex": "666666",
            "source": "https://archive.org/"
        },
        {
            "title": "Internet Explorer",
            "hex": "0076D6",
            "source": "https://compass-ssl.microsoft.com/assets/c8/67/c867db4c-f328-45b8-817c-33834c70aae6.svg?n=IE.svg"
        },
        {
            "title": "Intigriti",
            "hex": "161A36",
            "source": "https://www.intigriti.com/"
        },
        {
            "title": "InVision",
            "hex": "FF3366",
            "source": "https://www.invisionapp.com/news",
            "guidelines": "https://in.invisionapp.com/boards/FH3LW3S7XSD/"
        },
        {
            "title": "Invoice Ninja",
            "hex": "000000",
            "source": "https://github.com/invoiceninja/invoiceninja/blob/2bdb26dd06123a0426cc7a8da77fc8fce7e5a222/public/images/round_logo.png"
        },
        {
            "title": "ioBroker",
            "hex": "3399CC",
            "source": "https://github.com/ioBroker/awesome-iobroker/blob/6ba42e9fcda7c88356e2f8c98f435ce7b02d4e37/images/awesome-iobroker.svg"
        },
        {
            "title": "Ionic",
            "hex": "3880FF",
            "source": "https://ionicframework.com/press"
        },
        {
            "title": "iOS",
            "hex": "000000",
            "source": "https://en.wikipedia.org/wiki/IOS"
        },
        {
            "title": "IOTA",
            "hex": "131F37",
            "source": "https://www.iota.org/connect/brand",
            "guidelines": "https://www.iota.org/connect/brand",
            "license": {
                "type": "CC-BY-SA-4.0"
            }
        },
        {
            "title": "IPFS",
            "hex": "65C2CB",
            "source": "https://github.com/ipfs/logo"
        },
        {
            "title": "Issuu",
            "hex": "F36D5D",
            "source": "https://issuu.com/press",
            "guidelines": "https://issuu.com/press"
        },
        {
            "title": "Istio",
            "hex": "466BB0",
            "source": "https://github.com/istio/istio/blob/5a047251817eb2523af297607b7614120812e47a/logo/istio-bluelogo-whitebackground-unframed.svg"
        },
        {
            "title": "Itch.io",
            "hex": "FA5C5C",
            "source": "https://itch.io/press-kit",
            "guidelines": "https://itch.io/press-kit"
        },
        {
            "title": "iTerm2",
            "hex": "000000",
            "source": "https://github.com/gnachman/iTerm2/blob/6a857f3f5872eb1465ddc0dd83412015991e79ae/images/AppIcon/iTermIcon.sketch"
        },
        {
            "title": "iTunes",
            "hex": "FB5BC5",
            "source": "https://upload.wikimedia.org/wikipedia/commons/d/df/ITunes_logo.svg"
        },
        {
            "title": "IVECO",
            "hex": "004994",
            "source": "https://www.iveco.com/germany/Pages/Home-page.aspx"
        },
        {
            "title": "Jabber",
            "hex": "CC0000",
            "source": "https://commons.wikimedia.org/wiki/File:Jabber-bulb.svg",
            "guidelines": "http://www.jabber.org/faq.html#logo",
            "license": {
                "type": "CC-BY-2.5"
            }
        },
        {
            "title": "Jaguar",
            "hex": "FFFFFF",
            "source": "https://media.jaguar.com/en/press-kit"
        },
        {
            "title": "Jamboard",
            "hex": "F37C20",
            "source": "https://cdn2.hubspot.net/hubfs/159104/ECS/Jamboard/Approved%20Jamboard%20Brand%20Book.pdf",
            "guidelines": "https://cdn2.hubspot.net/hubfs/159104/ECS/Jamboard/Approved%20Jamboard%20Brand%20Book.pdf"
        },
        {
            "title": "Jameson",
            "hex": "004027",
            "source": "https://www.jamesonwhiskey.com/"
        },
        {
            "title": "Jamstack",
            "hex": "F0047F",
            "source": "https://github.com/jamstack/jamstack.org/tree/main/src/site/img/logo"
        },
        {
            "title": "Jasmine",
            "hex": "8A4182",
            "source": "https://github.com/jasmine/jasmine/blob/8991b1bba39b5b7e89fc5eeb07ae271a684cb1a4/images/jasmine-horizontal.svg"
        },
        {
            "title": "Java",
            "hex": "007396",
            "source": "https://www.oracle.com/legal/logos.html",
            "guidelines": "https://www.oracle.com/legal/logos.html"
        },
        {
            "title": "JavaScript",
            "hex": "F7DF1E",
            "source": "https://github.com/voodootikigod/logo.js",
            "license": {
                "type": "MIT"
            }
        },
        {
            "title": "JBL",
            "hex": "FF3300",
            "source": "https://www.jbl.com/"
        },
        {
            "title": "JCB",
            "hex": "0B4EA2",
            "source": "https://www.global.jcb/en/about-us/brand-concept/"
        },
        {
            "title": "Jeep",
            "hex": "000000",
            "source": "http://www.fcaci.com/x/JEEPv15",
            "guidelines": "http://www.fcaci.com/x/JEEPv15"
        },
        {
            "title": "Jekyll",
            "hex": "CC0000",
            "source": "https://github.com/jekyll/brand/blob/8302ad3ecf045054a095020729a8d2cc7005faf8/jekyll-logo-black.svg",
            "guidelines": "https://github.com/jekyll/brand",
            "license": {
                "type": "CC-BY-4.0"
            }
        },
        {
            "title": "Jellyfin",
            "hex": "00A4DC",
            "source": "https://jellyfin.org/docs/general/contributing/branding.html",
            "guidelines": "https://jellyfin.org/docs/general/contributing/branding.html"
        },
        {
            "title": "Jenkins",
            "hex": "D24939",
            "source": "https://get.jenkins.io/art/",
            "guidelines": "https://www.jenkins.io/press/",
            "license": {
                "type": "CC-BY-SA-3.0"
            }
        },
        {
            "title": "Jenkins X",
            "hex": "73C3D5",
            "source": "https://github.com/cdfoundation/artwork"
        },
        {
            "title": "Jest",
            "hex": "C21325",
            "source": "https://jestjs.io/"
        },
        {
            "title": "JET",
            "hex": "FBBA00",
            "source": "https://de.wikipedia.org/wiki/Datei:JET.svg"
        },
        {
            "title": "JetBrains",
            "hex": "000000",
            "source": "https://www.jetbrains.com/company/brand/logos/",
            "guidelines": "https://www.jetbrains.com/company/brand/"
        },
        {
            "title": "JFrog",
            "hex": "41BF47",
            "source": "https://jfrog.com/brand-guidelines/",
            "guidelines": "https://jfrog.com/brand-guidelines/"
        },
        {
            "title": "JFrog Bintray",
            "hex": "43A047",
            "source": "https://bintray.com/"
        },
        {
            "title": "Jinja",
            "hex": "B41717",
            "source": "https://github.com/pallets/jinja/blob/1c240154865a7b6034033027e3c2ca8a2fa53fc2/artwork/jinjalogo.svg"
        },
        {
            "title": "Jira",
            "hex": "0052CC",
            "source": "https://atlassian.design/resources/logo-library",
            "guidelines": "https://atlassian.design/foundations/logos/"
        },
        {
            "title": "Jira Software",
            "hex": "0052CC",
            "source": "https://www.atlassian.com/company/news/press-kit",
            "guidelines": "https://atlassian.design/foundations/logos/"
        },
        {
            "title": "Jitsi",
            "hex": "97979A",
            "source": "https://github.com/jitsi/jitsi-meet/blob/f8a41aea9c32796646c0fea11064775a4e5c3523/images/watermark.svg"
        },
        {
            "title": "John Deere",
            "hex": "367C2B",
            "source": "https://en.wikipedia.org/wiki/File:John_Deere_logo.svg",
            "guidelines": "https://johndeere.widencollective.com/portals/arrshkzc/MyPortalFeb23,2021"
        },
        {
            "title": "Joomla",
            "hex": "5091CD",
            "source": "https://docs.joomla.org/Joomla:Brand_Identity_Elements/Official_Logo",
            "guidelines": "https://docs.joomla.org/Joomla:Brand_Identity_Elements"
        },
        {
            "title": "Joplin",
            "hex": "1071D3",
            "source": "https://github.com/laurent22/joplin/blob/45e35576bd8b1bb0ffe958309cc1ab3736cc266b/Assets/JoplinLetter.svg"
        },
        {
            "title": "Jordan",
            "hex": "000000",
            "source": "https://www.nike.com/jordan"
        },
        {
            "title": "JPEG",
            "hex": "8A8A8A",
            "source": "https://jpeg.org/contact.html",
            "license": {
                "type": "CC-BY-ND-4.0"
            }
        },
        {
            "title": "jQuery",
            "hex": "0769AD",
            "source": "https://brand.jquery.org/logos/",
            "guidelines": "https://brand.jquery.org/logos/"
        },
        {
            "title": "JR Group",
            "hex": "000000",
            "source": "https://www.jrhokkaido.co.jp/"
        },
        {
            "title": "jsDelivr",
            "hex": "E84D3D",
            "source": "https://github.com/jsdelivr/www.jsdelivr.com/blob/eff02f3a8879cf7c7296840584e1293fe04e3a76/src/public/img/logo_horizontal.svg"
        },
        {
            "title": "JSFiddle",
            "hex": "0084FF",
            "source": "https://jsfiddle.net/"
        },
        {
            "title": "JSON",
            "hex": "000000",
            "source": "https://commons.wikimedia.org/wiki/File:JSON_vector_logo.svg"
        },
        {
            "title": "JSON Web Tokens",
            "hex": "000000",
            "source": "https://jwt.io/"
        },
        {
            "title": "JSS",
            "hex": "F7DF1E",
            "source": "https://cssinjs.org/"
        },
        {
            "title": "Julia",
            "hex": "9558B2",
            "source": "https://github.com/JuliaLang/julia-logo-graphics/blob/b5551ca7946b4a25746c045c15fbb8806610f8d0/images/julia-dots.svg"
        },
        {
            "title": "Juniper Networks",
            "hex": "84B135",
            "source": "https://www.juniper.net/us/en/company/press-center/images/image-library/logos/",
            "guidelines": "https://www.juniper.net/us/en/company/press-center/images/image-library/logos/"
        },
        {
            "title": "JUnit5",
            "hex": "25A162",
            "source": "https://raw.githubusercontent.com/junit-team/junit5/86465f4f491219ad0c0cf9c64eddca7b0edeb86f/assets/img/junit5-logo.svg"
        },
        {
            "title": "Jupyter",
            "hex": "F37626",
            "source": "https://github.com/jupyter/design/blob/80716ee75dd7b2a6ec6abcd89922d020483589b1/logos/Logo%20Mark/logomark-whitebody-whitemoons/logomark-whitebody-whitemoons.svg",
            "guidelines": "https://github.com/jupyter/design"
        },
        {
            "title": "Just Eat",
            "hex": "F36D00",
            "source": "https://www.justeattakeaway.com/media/media-kit/"
        },
        {
            "title": "JustGiving",
            "hex": "AD29B6",
            "source": "https://justgiving.com"
        },
        {
            "title": "Kaggle",
            "hex": "20BEFF",
            "source": "https://www.kaggle.com/brand-guidelines",
            "guidelines": "https://www.kaggle.com/brand-guidelines"
        },
        {
            "title": "Kahoot!",
            "hex": "46178F",
            "source": "https://kahoot.com/library/kahoot-logo/",
            "guidelines": "https://kahoot.com/library/kahoot-logo/"
        },
        {
            "title": "KaiOS",
            "hex": "6F02B5",
            "source": "https://www.kaiostech.com/company/press-room"
        },
        {
            "title": "Kakao",
            "hex": "FFCD00",
            "source": "https://www.kakaocorp.com/kakao/introduce/ci"
        },
        {
            "title": "KakaoTalk",
            "hex": "FFCD00",
            "source": "https://commons.wikimedia.org/wiki/File:KakaoTalk_logo.svg"
        },
        {
            "title": "Kali Linux",
            "hex": "557C94",
            "source": "https://www.kali.org/docs/policy/trademark/",
            "guidelines": "https://www.kali.org/docs/policy/trademark/"
        },
        {
            "title": "Karlsruher Verkehrsverbund",
            "hex": "9B2321",
            "source": "https://commons.wikimedia.org/wiki/File:KVV_2010.svg"
        },
        {
            "title": "Kasa Smart",
            "hex": "4ACBD6",
            "source": "https://www.tp-link.com/us/support/download/hs200/"
        },
        {
            "title": "KashFlow",
            "hex": "E5426E",
            "source": "https://www.kashflow.com/"
        },
        {
            "title": "Kaspersky",
            "hex": "006D5C",
            "source": "https://www.kaspersky.com"
        },
        {
            "title": "Katacoda",
            "hex": "F48220",
            "source": "https://katacoda.com/press-kit"
        },
        {
            "title": "Katana",
            "hex": "000000",
            "source": "https://www.foundry.com/products/katana"
        },
        {
            "title": "Kaufland",
            "hex": "E10915",
            "source": "https://www.kaufland.com/etc.clientlibs/kaufland/clientlibs/clientlib-klsite/resources/frontend/img/kl-logo-small-e825b661c5.svg"
        },
        {
            "title": "KDE",
            "hex": "1D99F3",
            "source": "https://kde.org/stuff/clipart/"
        },
        {
            "title": "Kdenlive",
            "hex": "527EB2",
            "source": "https://kdenlive.org/en/logo/",
            "guidelines": "https://kdenlive.org/en/logo/"
        },
        {
            "title": "KeePassXC",
            "hex": "6CAC4D",
            "source": "https://github.com/keepassxreboot/keepassxc/"
        },
        {
            "title": "Kentico",
            "hex": "F05A22",
            "source": "https://www.kentico.com"
        },
        {
            "title": "Keras",
            "hex": "D00000",
            "source": "https://keras.io/"
        },
        {
            "title": "Keybase",
            "hex": "33A0FF",
            "source": "https://github.com/keybase/client/tree/a144e0ce38ee9e495cc5acbcd4ef859f5534d820/media/logos"
        },
        {
            "title": "KeyCDN",
            "hex": "047AED",
            "source": "https://www.keycdn.com/logos"
        },
        {
            "title": "KFC",
            "hex": "F40027",
            "source": "https://global.kfc.com/asset-library/",
            "aliases": {
                "aka": [
                    "Kentucky Fried Chicken"
                ]
            }
        },
        {
            "title": "Khan Academy",
            "hex": "14BF96",
            "source": "https://khanacademy.zendesk.com/hc/en-us/articles/202483630-Press-room",
            "guidelines": "https://support.khanacademy.org/hc/en-us/articles/202263034-Trademark-and-Brand-Usage-Policy"
        },
        {
            "title": "Khronos Group",
            "hex": "CC3333",
            "source": "https://www.khronos.org/legal/trademarks/",
            "guidelines": "https://www.khronos.org/legal/trademarks/"
        },
        {
            "title": "Kia",
            "hex": "05141F",
            "source": "https://www.kia.com"
        },
        {
            "title": "Kibana",
            "hex": "005571",
            "source": "https://www.elastic.co/brand"
        },
        {
            "title": "Kickstarter",
            "hex": "05CE78",
            "source": "https://www.kickstarter.com/help/brand_assets"
        },
        {
            "title": "Kik",
            "hex": "82BC23",
            "source": "https://www.kik.com/news/"
        },
        {
            "title": "KinoPoisk",
            "hex": "FF6600",
            "source": "https://www.kinopoisk.ru/",
            "aliases": {
                "loc": {
                    "ru-RU": "КиноПоиск"
                }
            }
        },
        {
            "title": "Kirby",
            "hex": "000000",
            "source": "https://getkirby.com/press"
        },
        {
            "title": "Kitsu",
            "hex": "FD755C",
            "source": "https://kitsu.io/"
        },
        {
            "title": "Klarna",
            "hex": "FFB3C7",
            "source": "https://klarna.design/"
        },
        {
            "title": "KLM",
            "hex": "00A1DE",
            "source": "https://www.klm.com"
        },
        {
            "title": "Klook",
            "hex": "FF5722",
            "source": "https://www.klook.com/en-GB/newsroom/"
        },
        {
            "title": "KnowledgeBase",
            "hex": "FFD000",
            "source": "https://www.knowledgebase.ai/design",
            "guidelines": "https://www.knowledgebase.ai/design"
        },
        {
            "title": "Known",
            "hex": "333333",
            "source": "https://github.com/idno/known/tree/22c4935b57a61d94d2508651128b4f828f864989/gfx/logos"
        },
        {
            "title": "Ko-fi",
            "hex": "FF5E5B",
            "source": "https://more.ko-fi.com/brand-assets",
            "guidelines": "https://more.ko-fi.com/brand-assets"
        },
        {
            "title": "Koa",
            "hex": "33333D",
            "source": "https://koajs.com/"
        },
        {
            "title": "Koc",
            "hex": "F9423A",
            "source": "https://www.koc.com.tr/en"
        },
        {
            "title": "Kodi",
            "hex": "17B2E7",
            "source": "https://kodi.tv/"
        },
        {
            "title": "Koding",
            "hex": "00B057",
            "source": "https://koding.com/About"
        },
        {
            "title": "Kofax",
            "hex": "00558C",
            "source": "https://www.kofax.com/"
        },
        {
            "title": "Komoot",
            "hex": "6AA127",
            "source": "http://newsroom.komoot.com/media_kits/219423/",
            "guidelines": "http://newsroom.komoot.com/media_kits/219423/"
        },
        {
            "title": "Kongregate",
            "hex": "990000",
            "source": "https://www.kongregate.com/pages/logos-and-branding"
        },
        {
            "title": "Konva",
            "hex": "0D83CD",
            "source": "https://github.com/konvajs/konvajs.github.io/blob/2cfe67461dfe32076ba56c88a75fe8e99d068130/icon.png"
        },
        {
            "title": "Kotlin",
            "hex": "7F52FF",
            "source": "https://www.jetbrains.com/company/brand/logos/",
            "guidelines": "https://www.jetbrains.com/company/brand/"
        },
        {
            "title": "Krita",
            "hex": "3BABFF",
            "source": "https://krita.org/en/about/press/"
        },
        {
            "title": "KTM",
            "hex": "FF6600",
            "source": "https://ktm.com"
        },
        {
            "title": "Kuaishou",
            "hex": "FF4906",
            "source": "https://www.kuaishou.com/official/material-lib",
            "guidelines": "https://www.kuaishou.com/official/material-lib"
        },
        {
            "title": "Kubernetes",
            "hex": "326CE5",
            "source": "https://github.com/kubernetes/kubernetes/tree/master/logo"
        },
        {
            "title": "Kubuntu",
            "hex": "0079C1",
            "source": "https://kubuntu.org"
        },
        {
            "title": "Kyocera",
            "hex": "DF0522",
            "source": "https://uk.kyocera.com/"
        },
        {
            "title": "LabVIEW",
            "hex": "FFDB00",
            "source": "https://forums.ni.com/t5/NI-Partner-Network/New-Partner-Co-Marketing-Style-Guide/ba-p/3786987",
            "guidelines": "https://forums.ni.com/t5/NI-Partner-Network/New-Partner-Co-Marketing-Style-Guide/ba-p/3786987"
        },
        {
            "title": "Lada",
            "hex": "ED6B21",
            "source": "https://www.lada.ru/priora/sedan/accessories.html"
        },
        {
            "title": "Lamborghini",
            "hex": "DDB320",
            "source": "https://en.wikipedia.org/wiki/File:Lamborghini_Logo.svg"
        },
        {
            "title": "Land Rover",
            "hex": "005A2B",
            "source": "https://media.landrover.com/en/press-kit"
        },
        {
            "title": "Laragon",
            "hex": "0E83CD",
            "source": "https://laragon.org/"
        },
        {
            "title": "Laravel",
            "hex": "FF2D20",
            "source": "https://github.com/laravel/art"
        },
        {
            "title": "Laravel Horizon",
            "hex": "405263",
            "source": "https://github.com/laravel/horizon/blob/79ed572422d0ff789e9673a6dd9579026f14233a/public/img/horizon.svg"
        },
        {
            "title": "Laravel Nova",
            "hex": "252D37",
            "source": "https://nova.laravel.com/"
        },
        {
            "title": "Last.fm",
            "hex": "D51007",
            "source": "https://commons.wikimedia.org/wiki/File:Lastfm_logo.svg"
        },
        {
            "title": "LastPass",
            "hex": "D32D27",
            "source": "https://lastpass.com/press-room/",
            "guidelines": "https://lastpass.com/press-room/"
        },
        {
            "title": "LaTeX",
            "hex": "008080",
            "source": "https://github.com/latex3/branding"
        },
        {
            "title": "Launchpad",
            "hex": "F8C300",
            "source": "https://help.launchpad.net/logo/submissions",
            "guidelines": "https://help.launchpad.net/Legal",
            "license": {
                "type": "CC-BY-ND-2.0"
            }
        },
        {
            "title": "LBRY",
            "hex": "2F9176",
            "source": "https://lbry.com/press-kit",
            "guidelines": "https://lbry.com/faq/acceptable-use-policy"
        },
        {
            "title": "Leaflet",
            "hex": "199900",
            "source": "https://github.com/Leaflet/Leaflet/blob/d843c3b88486713827d7e860b58bdba75bfbd5a2/src/images/logo.svg"
        },
        {
            "title": "Leanpub",
            "hex": "FFFFFF",
            "source": "https://leanpub.com/press",
            "guidelines": "https://leanpub.com/press"
        },
        {
            "title": "LeetCode",
            "hex": "FFA116",
            "source": "https://leetcode.com/store"
        },
        {
            "title": "Lemmy",
            "hex": "FFFFFF",
            "source": "https://join-lemmy.org"
        },
        {
            "title": "Lenovo",
            "hex": "E2231A",
            "source": "https://news.lenovo.com/press-kits/"
        },
        {
            "title": "Less",
            "hex": "1D365D",
            "source": "https://github.com/less/logo/blob/c9c10c328cfc00071e92443934b35e389310abf8/less_logo.ai"
        },
        {
            "title": "Let’s Encrypt",
            "hex": "003A70",
            "source": "https://letsencrypt.org/trademarks/",
            "guidelines": "https://letsencrypt.org/trademarks/",
            "license": {
                "type": "CC-BY-NC-4.0"
            }
        },
        {
            "title": "Letterboxd",
            "hex": "00D735",
            "source": "https://letterboxd.com/about/logos/"
        },
        {
            "title": "LG",
            "hex": "A50034",
            "source": "https://en.wikipedia.org/wiki/LG_Corporation",
            "guidelines": "https://www.lg.com/global/about-lg-brand-identity"
        },
        {
            "title": "LGTM",
            "hex": "FFFFFF",
            "source": "https://lgtm.com/"
        },
        {
            "title": "Liberapay",
            "hex": "F6C915",
            "source": "https://en.liberapay.com/about/logos",
            "guidelines": "https://en.liberapay.com/about/logos",
            "license": {
                "type": "CC0-1.0"
            }
        },
        {
            "title": "Libraries.io",
            "hex": "337AB7",
            "source": "https://github.com/librariesio/libraries.io/blob/9ab0f659bb7fe137c15cf676612b6811f501a0bd/public/safari-pinned-tab.svg"
        },
        {
            "title": "LibraryThing",
            "hex": "251A15",
            "source": "https://twitter.com/LibraryThing/status/1054466649271656448"
        },
        {
            "title": "LibreOffice",
            "hex": "18A303",
            "source": "https://wiki.documentfoundation.org/Marketing/Branding",
            "guidelines": "https://wiki.documentfoundation.org/Marketing/Branding"
        },
        {
            "title": "libuv",
            "hex": "403C3D",
            "source": "https://github.com/libuv/libuv/blob/e4087dedf837f415056a45a838f639a3d9dc3ced/img/logos.svg"
        },
        {
            "title": "Lichess",
            "hex": "000000",
            "source": "https://lichess.org/about"
        },
        {
            "title": "Lidl",
            "hex": "0050AA",
            "source": "https://www.lidl.de/"
        },
        {
            "title": "LIFX",
            "hex": "000000",
            "source": "https://www.lifx.com/pages/press-enquiries",
            "guidelines": "https://www.dropbox.com/sh/i9khucz3ucy0q5v/AACrbtcpEIS0PdP84RdkhoAFa/Guides"
        },
        {
            "title": "Lighthouse",
            "hex": "F44B21",
            "source": "https://github.com/GoogleChrome/lighthouse/blob/80d2e6c1948f232ec4f1bdeabc8bc632fc5d0bfd/assets/lh_favicon.svg"
        },
        {
            "title": "LINE",
            "hex": "00C300",
            "source": "http://line.me/en/logo",
            "guidelines": "http://line.me/en/logo"
        },
        {
            "title": "LineageOS",
            "hex": "167C80",
            "source": "https://www.lineageos.org/",
            "guidelines": "https://docs.google.com/presentation/d/1VmxFrVqkjtNMjZbAcrC4egp8C_So7gjJR3KuxdJfJDo/edit?usp=sharing"
        },
        {
            "title": "LinkedIn",
            "hex": "0A66C2",
            "source": "https://brand.linkedin.com",
            "guidelines": "https://brand.linkedin.com/policies"
        },
        {
            "title": "Linktree",
            "hex": "39E09B",
            "source": "https://linktr.ee/"
        },
        {
            "title": "Linode",
            "hex": "00A95C",
            "source": "https://www.linode.com/company/press/"
        },
        {
            "title": "Linux",
            "hex": "FCC624",
            "source": "https://www.linuxfoundation.org/the-linux-mark/"
        },
        {
            "title": "Linux Containers",
            "hex": "333333",
            "source": "https://github.com/lxc/linuxcontainers.org/blob/29d3299ddf8718099b6de1464570fbbadbaabecb/static/img/containers.svg"
        },
        {
            "title": "Linux Foundation",
            "hex": "003366",
            "source": "https://www.linuxfoundation.org/en/about/brand/",
            "guidelines": "https://www.linuxfoundation.org/en/about/brand/"
        },
        {
            "title": "Linux Mint",
            "hex": "87CF3E",
            "source": "https://commons.wikimedia.org/wiki/File:Linux_Mint_logo_without_wordmark.svg"
        },
        {
            "title": "Lion Air",
            "hex": "ED3237",
            "source": "https://lionairthai.com/en/"
        },
        {
            "title": "Lit",
            "hex": "324FFF",
            "source": "https://github.com/lit/lit.dev/blob/5e59bdb00b7a261d6fdcd6a4ae529e17f6146ed3/packages/lit-dev-content/site/images/flame-favicon.svg"
        },
        {
            "title": "Litecoin",
            "hex": "A6A9AA",
            "source": "https://litecoin-foundation.org/litecoin-branding-guidelines/",
            "guidelines": "https://litecoin-foundation.org/litecoin-branding-guidelines/"
        },
        {
            "title": "LiveChat",
            "hex": "FFD000",
            "source": "https://livechat.design/",
            "guidelines": "https://livechat.design/"
        },
        {
            "title": "LiveJournal",
            "hex": "00B0EA",
            "source": "http://www.livejournal.com"
        },
        {
            "title": "Livewire",
            "hex": "4E56A6",
            "source": "https://laravel-livewire.com/"
        },
        {
            "title": "LLVM",
            "hex": "262D3A",
            "source": "https://llvm.org/Logo.html"
        },
        {
            "title": "LMMS",
            "hex": "10B146",
            "source": "https://lmms.io/branding"
        },
        {
            "title": "Lodash",
            "hex": "3492FF",
            "source": "https://github.com/lodash/lodash.com/blob/c8d41c62b446f08905fd94802db4da8da05d3e92/assets/img/lodash.svg"
        },
        {
            "title": "Logitech",
            "hex": "00B8FC",
            "source": "https://www.logitech.com/en-us/pr/library"
        },
        {
            "title": "LogMeIn",
            "hex": "45B6F2",
            "source": "https://www.logmein.com/legal/trademark",
            "guidelines": "https://www.logmein.com/legal/trademark"
        },
        {
            "title": "Logstash",
            "hex": "005571",
            "source": "https://www.elastic.co/brand",
            "guidelines": "https://www.elastic.co/brand"
        },
        {
            "title": "Looker",
            "hex": "4285F4",
            "source": "https://looker.com/"
        },
        {
            "title": "Loom",
            "hex": "625DF5",
            "source": "https://www.loom.com/press"
        },
        {
            "title": "Loop",
            "hex": "F29400",
            "source": "https://loop.frontiersin.org/"
        },
        {
            "title": "Lospec",
            "hex": "EAEAEA",
            "source": "https://lospec.com/brand",
            "guidelines": "https://lospec.com/brand"
        },
        {
            "title": "LOT Polish Airlines",
            "hex": "11397E",
            "source": "https://www.lot.com/us/en/kaleidoscope-inflight-magazine"
        },
        {
            "title": "Lua",
            "hex": "2C2D72",
            "source": "https://www.lua.org/images/",
            "guidelines": "https://www.lua.org/images/"
        },
        {
            "title": "Lubuntu",
            "hex": "0068C8",
            "source": "https://lubuntu.net/"
        },
        {
            "title": "Lufthansa",
            "hex": "05164D",
            "source": "https://www.lufthansa.com/"
        },
        {
            "title": "Lumen",
            "hex": "E74430",
            "source": "https://lumen.laravel.com/"
        },
        {
            "title": "Lydia",
            "hex": "0180FF",
            "source": "https://lydia-app.com/en/info/press.html",
            "guidelines": "https://lydia-app.com/en/info/press.html"
        },
        {
            "title": "Lyft",
            "hex": "FF00BF",
            "source": "https://www.lyft.com/press"
        },
        {
            "title": "MAAS",
            "hex": "E95420",
            "source": "https://design.ubuntu.com/downloads/",
            "license": {
                "type": "CC-BY-SA-3.0"
            }
        },
        {
            "title": "macOS",
            "hex": "000000",
            "source": "https://commons.wikimedia.org/wiki/File:MacOS_wordmark_(2017).svg"
        },
        {
            "title": "Macy’s",
            "hex": "E21A2C",
            "source": "https://www.macysinc.com/news-media/media-assets"
        },
        {
            "title": "Magento",
            "hex": "EE672F",
            "source": "http://magento.com"
        },
        {
            "title": "Magisk",
            "hex": "00AF9C",
            "source": "https://github.com/topjohnwu/Magisk/blob/master/app/src/main/res/drawable/ic_magisk.xml"
        },
        {
            "title": "Mail.Ru",
            "hex": "005FF9",
            "source": "https://my.mail.ru"
        },
        {
            "title": "MailChimp",
            "hex": "FFE01B",
            "source": "http://mailchimp.com/about/brand-assets",
            "guidelines": "http://mailchimp.com/about/brand-assets"
        },
        {
            "title": "Major League Hacking",
            "hex": "265A8F",
            "source": "https://mlh.io/brand-guidelines",
            "guidelines": "https://mlh.io/brand-guidelines"
        },
        {
            "title": "MakerBot",
            "hex": "FF1E0D",
            "source": "http://www.makerbot.com/makerbot-press-assets"
        },
        {
            "title": "MAMP",
            "hex": "02749C",
            "source": "https://www.mamp.info/en/mamp/mac/"
        },
        {
            "title": "MAN",
            "hex": "E40045",
            "source": "https://www.corporate.man.eu/"
        },
        {
            "title": "ManageIQ",
            "hex": "EF2929",
            "source": "https://www.manageiq.org/logo/"
        },
        {
            "title": "Manjaro",
            "hex": "35BF5C",
            "source": "https://manjaro.org/"
        },
        {
            "title": "Mapbox",
            "hex": "000000",
            "source": "https://www.mapbox.com/about/press/brand-guidelines",
            "guidelines": "https://www.mapbox.com/about/press/brand-guidelines"
        },
        {
            "title": "MariaDB",
            "hex": "003545",
            "source": "https://mariadb.com/about-us/logos/",
            "guidelines": "https://mariadb.com/about-us/logos/"
        },
        {
            "title": "MariaDB Foundation",
            "hex": "1F305F",
            "source": "https://mariadb.org/"
        },
        {
            "title": "Markdown",
            "hex": "000000",
            "source": "https://github.com/dcurtis/markdown-mark",
            "guidelines": "https://github.com/dcurtis/markdown-mark",
            "license": {
                "type": "CC0-1.0"
            }
        },
        {
            "title": "Marketo",
            "hex": "5C4C9F",
            "source": "https://www.marketo.com/"
        },
        {
            "title": "Marriott",
            "hex": "A70023",
            "source": "https://marriott-hotels.marriott.com/"
        },
        {
            "title": "Maserati",
            "hex": "0C2340",
            "source": "https://www.stellantis.com/en/brands/maserati"
        },
        {
            "title": "MasterCard",
            "hex": "EB001B",
            "source": "https://brand.mastercard.com/brandcenter/mastercard-brand-mark/downloads.html",
            "guidelines": "https://brand.mastercard.com/brandcenter/mastercard-brand-mark.html"
        },
        {
            "title": "mastercomfig",
            "hex": "009688",
            "source": "https://github.com/mastercomfig/mastercomfig.github.io/blob/d910ce7e868a6ef32106e36996c3473d78da2ce3/img/mastercomfig_logo.svg"
        },
        {
            "title": "Mastodon",
            "hex": "3088D4",
            "source": "https://joinmastodon.org/"
        },
        {
            "title": "Material Design",
            "hex": "757575",
            "source": "https://material.io/design/"
        },
        {
            "title": "Material Design Icons",
            "hex": "2196F3",
            "source": "https://materialdesignicons.com/icon/vector-square",
            "license": {
                "type": "Apache-2.0"
            }
        },
        {
            "title": "Material-UI",
            "hex": "0081CB",
            "source": "https://material-ui.com/"
        },
        {
            "title": "Matomo",
            "hex": "3152A0",
            "source": "https://matomo.org/media/"
        },
        {
            "title": "Matrix",
            "hex": "000000",
            "source": "https://matrix.org"
        },
        {
            "title": "Mattermost",
            "hex": "0058CC",
            "source": "https://www.mattermost.org/brand-guidelines/",
            "guidelines": "https://www.mattermost.org/brand-guidelines/"
        },
        {
            "title": "Matternet",
            "hex": "261C29",
            "source": "http://mttr.net"
        },
        {
            "title": "Max",
            "hex": "525252",
            "source": "https://cycling74.com/"
        },
        {
            "title": "Max-Planck-Gesellschaft",
            "hex": "006C66",
            "source": "https://www.mpg.de"
        },
        {
            "title": "Maytag",
            "hex": "002E5F",
            "source": "https://www.maytagcommerciallaundry.com/mclstorefront/c/-/p/MYR40PD"
        },
        {
            "title": "Mazda",
            "hex": "101010",
            "source": "https://www.mazda.com/en/about/profile/library/"
        },
        {
            "title": "McAfee",
            "hex": "C01818",
            "source": "https://www.mcafee.com/enterprise/en-us/about/newsroom/product-images.html"
        },
        {
            "title": "McDonald's",
            "hex": "FBC817",
            "source": "https://www.mcdonalds.com/gb/en-gb/newsroom.html"
        },
        {
            "title": "McLaren",
            "hex": "FF0000",
            "source": "https://cars.mclaren.com/"
        },
        {
            "title": "MDN Web Docs",
            "hex": "000000",
            "source": "https://developer.mozilla.org/"
        },
        {
            "title": "MediaFire",
            "hex": "1299F3",
            "source": "https://www.mediafire.com/developers/brand_assets/mediafire_brand_assets/",
            "guidelines": "https://www.mediafire.com/developers/brand_assets/mediafire_brand_assets/"
        },
        {
            "title": "MediaMarkt",
            "hex": "DF0000",
            "source": "https://www.mediamarkt.de/"
        },
        {
            "title": "MediaTek",
            "hex": "EC9430",
            "source": "https://corp.mediatek.com/news-events/press-library"
        },
        {
            "title": "MediaTemple",
            "hex": "000000",
            "source": "https://mediatemple.net/"
        },
        {
            "title": "Medium",
            "hex": "000000",
            "source": "https://medium.design/logos-and-brand-guidelines-f1a01a733592",
            "guidelines": "https://medium.design/logos-and-brand-guidelines-f1a01a733592"
        },
        {
            "title": "Meetup",
            "hex": "ED1C40",
            "source": "https://www.meetup.com/media/"
        },
        {
            "title": "MEGA",
            "hex": "D9272E",
            "source": "https://mega.io/corporate"
        },
        {
            "title": "Mendeley",
            "hex": "9D1620",
            "source": "https://www.mendeley.com/"
        },
        {
            "title": "Mercedes",
            "hex": "242424",
            "source": "https://www.mercedes-benz.com/"
        },
        {
            "title": "Merck",
            "hex": "007A73",
            "source": "https://www.merck.com/"
        },
        {
            "title": "Mercurial",
            "hex": "999999",
            "source": "https://www.mercurial-scm.org/hg-logo/",
            "guidelines": "https://www.mercurial-scm.org/hg-logo/",
            "license": {
                "type": "GPL-2.0-or-later"
            }
        },
        {
            "title": "Messenger",
            "hex": "00B2FF",
            "source": "https://en.facebookbrand.com/facebookapp/assets/messenger/",
            "guidelines": "https://en.facebookbrand.com/facebookapp/assets/messenger/"
        },
        {
            "title": "Metabase",
            "hex": "509EE3",
            "source": "https://www.metabase.com/"
        },
        {
            "title": "MetaFilter",
            "hex": "065A8F",
            "source": "https://www.metafilter.com/apple-touch-icon.png"
        },
        {
            "title": "Meteor",
            "hex": "DE4F4F",
            "source": "http://logo.meteorapp.com/"
        },
        {
            "title": "Metro",
            "hex": "EF4242",
            "source": "https://facebook.github.io/metro/"
        },
        {
            "title": "Metro de la Ciudad de México",
            "hex": "F77E1C",
            "source": "https://es.wikipedia.org/wiki/Archivo:Metro_de_la_Ciudad_de_M%C3%A9xico_(logo)_version_2019.svg"
        },
        {
            "title": "Metro de Madrid",
            "hex": "255E9C",
            "source": "https://commons.wikimedia.org/wiki/File:MetroMadridLogo.svg"
        },
        {
            "title": "Métro de Paris",
            "hex": "003E95",
            "source": "https://www.ratp.fr/"
        },
        {
            "title": "MeWe",
            "hex": "17377F",
            "source": "https://mewe.com"
        },
        {
            "title": "micro:bit",
            "hex": "00ED00",
            "source": "https://microbit.org/"
        },
        {
            "title": "Micro.blog",
            "hex": "FF8800",
            "source": "https://help.micro.blog/"
        },
        {
            "title": "Microgenetics",
            "hex": "FF0000",
            "source": "http://microgenetics.co.uk/"
        },
        {
            "title": "MicroPython",
            "hex": "2B2728",
            "source": "https://commons.wikimedia.org/wiki/File:MicroPython_new_logo.svg"
        },
        {
            "title": "Microsoft",
            "hex": "5E5E5E",
            "source": "https://developer.microsoft.com"
        },
        {
            "title": "Microsoft Academic",
            "hex": "2D9FD9",
            "source": "https://academic.microsoft.com/"
        },
        {
            "title": "Microsoft Access",
            "hex": "A4373A",
            "source": "https://developer.microsoft.com/en-us/fluentui#/styles/web/colors/products"
        },
        {
            "title": "Microsoft Azure",
            "hex": "0078D4",
            "source": "https://github.com/microsoft/vscode-azureresourcegroups/blob/0a06362e82170fd7f8dc2496286825b1a69cc42b/resources/azure.svg"
        },
        {
            "title": "Microsoft Bing",
            "hex": "258FFA",
            "source": "https://www.bing.com/covid/"
        },
        {
            "title": "Microsoft Edge",
            "hex": "0078D7",
            "source": "https://support.microsoft.com/en-us/help/17171/microsoft-edge-get-to-know"
        },
        {
            "title": "Microsoft Excel",
            "hex": "217346",
            "source": "https://developer.microsoft.com/en-us/fluentui#/styles/web/colors/products"
        },
        {
            "title": "Microsoft Exchange",
            "hex": "0078D4",
            "source": "https://developer.microsoft.com/en-us/fluentui#/styles/web/colors/products"
        },
        {
            "title": "Microsoft Office",
            "hex": "D83B01",
            "source": "https://developer.microsoft.com/en-us/microsoft-365"
        },
        {
            "title": "Microsoft OneDrive",
            "hex": "0078D4",
            "source": "https://developer.microsoft.com/en-us/fluentui#/styles/web/colors/products"
        },
        {
            "title": "Microsoft OneNote",
            "hex": "7719AA",
            "source": "https://developer.microsoft.com/en-us/fluentui#/styles/web/colors/products"
        },
        {
            "title": "Microsoft Outlook",
            "hex": "0078D4",
            "source": "https://developer.microsoft.com/en-us/outlook/docs"
        },
        {
            "title": "Microsoft PowerPoint",
            "hex": "B7472A",
            "source": "https://developer.microsoft.com/en-us/fluentui#/styles/web/colors/products"
        },
        {
            "title": "Microsoft SharePoint",
            "hex": "0078D4",
            "source": "https://developer.microsoft.com/en-us/fluentui#/styles/web/colors/products"
        },
        {
            "title": "Microsoft SQL Server",
            "hex": "CC2927",
            "source": "https://de.wikipedia.org/wiki/Datei:Microsoft_SQL_Server_Logo.svg"
        },
        {
            "title": "Microsoft Teams",
            "hex": "6264A7",
            "source": "https://developer.microsoft.com/en-us/fluentui#/styles/web/colors/products"
        },
        {
            "title": "Microsoft Visio",
            "hex": "3955A3",
            "source": "https://developer.microsoft.com/en-us/fluentui#/styles/web/colors/products"
        },
        {
            "title": "Microsoft Word",
            "hex": "2B579A",
            "source": "https://developer.microsoft.com/en-us/fluentui#/styles/web/colors/products"
        },
        {
            "title": "MicroStrategy",
            "hex": "D9232E",
            "source": "https://www.microstrategy.com/en/company/press-kit",
            "guidelines": "https://www.microstrategy.com/en/company/press-kit"
        },
        {
            "title": "MIDI",
            "hex": "000000",
            "source": "https://en.wikipedia.org/wiki/MIDI"
        },
        {
            "title": "Minds",
            "hex": "FED12F",
            "source": "https://www.minds.com/branding",
            "license": {
                "type": "CC-BY-SA-4.0"
            }
        },
        {
            "title": "Minecraft",
            "hex": "62B47A",
            "source": "https://education.minecraft.net/press/"
        },
        {
            "title": "Minetest",
            "hex": "53AC56",
            "source": "https://www.minetest.net/"
        },
        {
            "title": "Mini",
            "hex": "000000",
            "source": "https://mini.co.uk"
        },
        {
            "title": "Minutemailer",
            "hex": "30B980",
            "source": "https://minutemailer.com"
        },
        {
            "title": "Miro",
            "hex": "050038",
            "source": "https://miro.com/"
        },
        {
            "title": "Mitsubishi",
            "hex": "E60012",
            "source": "https://www.mitsubishi.com/"
        },
        {
            "title": "Mix",
            "hex": "FF8126",
            "source": "https://mix.com"
        },
        {
            "title": "Mixcloud",
            "hex": "5000FF",
            "source": "https://www.mixcloud.com/about",
            "guidelines": "https://www.mixcloud.com/about"
        },
        {
            "title": "MLB",
            "hex": "041E42",
            "source": "https://www.mlb.com/",
            "aliases": {
                "aka": [
                    "Major League Baseball"
                ]
            }
        },
        {
            "title": "MobX",
            "hex": "FF9955",
            "source": "https://github.com/mobxjs/mobx/blob/248e25e37af31c2e71ff452bc662a85816fa40d8/docs/assets/mobservable.svg"
        },
        {
            "title": "MobX-State-Tree",
            "hex": "FF7102",
            "source": "https://github.com/mobxjs/mobx-state-tree/blob/666dabd60a7fb87faf83d177c14f516481b5f141/website/static/img/mobx-state-tree-logo.svg"
        },
        {
            "title": "Mocha",
            "hex": "8D6748",
            "source": "https://mochajs.org/"
        },
        {
            "title": "MODX",
            "hex": "102C53",
            "source": "https://docs.modx.com/"
        },
        {
            "title": "Mojang Studios",
            "hex": "EF323D",
            "source": "https://www.minecraft.net"
        },
        {
            "title": "Moleculer",
            "hex": "3CAFCE",
            "source": "https://moleculer.services/"
        },
        {
            "title": "Momenteo",
            "hex": "5A6AB1",
            "source": "https://www.momenteo.com/media"
        },
        {
            "title": "Monero",
            "hex": "FF6600",
            "source": "https://www.getmonero.org/press-kit/"
        },
        {
            "title": "MongoDB",
            "hex": "47A248",
            "source": "https://www.mongodb.com/pressroom"
        },
        {
            "title": "monkey tie",
            "hex": "1A52C2",
            "source": "https://www.monkey-tie.com"
        },
        {
            "title": "Monster",
            "hex": "6D4C9F",
            "source": "https://www.monster.com/press/"
        },
        {
            "title": "Monzo",
            "hex": "14233C",
            "source": "https://monzo.com/press/"
        },
        {
            "title": "Moo",
            "hex": "00945E",
            "source": "https://www.moo.com/uk/about/press"
        },
        {
            "title": "Moscow Metro",
            "hex": "D9232E",
            "source": "https://mosmetro.ru/"
        },
        {
            "title": "Motorola",
            "hex": "E1140A",
            "source": "https://motorola-global-portal-de.custhelp.com/"
        },
        {
            "title": "Mozilla",
            "hex": "000000",
            "source": "https://mozilla.design/mozilla/",
            "guidelines": "https://mozilla.design/mozilla/"
        },
        {
            "title": "MSI",
            "aliases": {
                "aka": [
                    "Micro-Star International"
                ]
            },
            "hex": "FF0000",
            "source": "https://www.msi.com/page/brochure"
        },
        {
            "title": "MTA",
            "hex": "0039A6",
            "source": "https://mta.info/"
        },
        {
            "title": "MTR",
            "hex": "AC2E45",
            "source": "https://commons.wikimedia.org/wiki/File:MTR_(logo_with_text).svg"
        },
        {
            "title": "Mulesoft",
            "hex": "00A0DF",
            "source": "https://www.mulesoft.com/brand",
            "guidelines": "https://www.mulesoft.com/brand"
        },
        {
            "title": "Mumble",
            "hex": "FFFFFF",
            "source": "https://github.com/mumble-voip/mumble/blob/d40a19eb88cda61084da245a1b6cb8f32ef1b6e4/icons/mumble_small.svg",
            "guidelines": "https://github.com/mumble-voip/mumble/blob/d40a19eb88cda61084da245a1b6cb8f32ef1b6e4/LICENSE"
        },
        {
            "title": "MuseScore",
            "hex": "1A70B8",
            "source": "https://musescore.org/en/about/logos-and-graphics"
        },
        {
            "title": "MusicBrainz",
            "hex": "BA478F",
            "source": "https://metabrainz.org/projects"
        },
        {
            "title": "MX Linux",
            "hex": "000000",
            "source": "https://mxlinux.org/art/",
            "license": {
                "type": "GPL-3.0-only"
            }
        },
        {
            "title": "MyAnimeList",
            "hex": "2E51A2",
            "source": "https://myanimelist.net/forum/?topicid=1575618"
        },
        {
            "title": "MYOB",
            "hex": "6100A5",
            "source": "https://myob-identikit.frontify.com/d/JK2D4WFOdAwV/for-developers"
        },
        {
            "title": "Myspace",
            "hex": "030303",
            "source": "https://myspace.com/"
        },
        {
            "title": "MySQL",
            "hex": "4479A1",
            "source": "https://www.mysql.com/about/legal/logos.html",
            "guidelines": "https://www.mysql.com/about/legal/logos.html"
        },
        {
            "title": "N26",
            "hex": "48AC98",
            "source": "https://n26.com/"
        },
        {
            "title": "Namebase",
            "hex": "0068FF",
            "source": "https://www.namebase.io/"
        },
        {
            "title": "Namecheap",
            "hex": "DE3723",
            "source": "https://www.namecheap.com/"
        },
        {
            "title": "Nano",
            "hex": "4A90E2",
            "source": "https://nano.org/resources",
            "guidelines": "https://nano.org/resources"
        },
        {
            "title": "NASA",
            "hex": "E03C31",
            "source": "https://commons.wikimedia.org/wiki/File:NASA_Worm_logo.svg",
            "guidelines": "https://www.nasa.gov/multimedia/guidelines/index.html"
        },
        {
            "title": "National Grid",
            "hex": "00148C",
            "source": "https://www.nationalgrid.com/"
        },
        {
            "title": "NativeScript",
            "hex": "3655FF",
            "source": "https://docs.nativescript.org/"
        },
        {
            "title": "Naver",
            "hex": "03C75A",
            "source": "https://www.navercorp.com/investment/annualReport"
        },
        {
            "title": "NBA",
            "hex": "253B73",
            "source": "https://nba.com/"
        },
        {
            "title": "NBB",
            "hex": "FF7100",
            "source": "https://presse.notebooksbilliger.de/presskits/style-guide"
        },
        {
            "title": "NDR",
            "hex": "0C1754",
            "source": "https://www.ndr.de/"
        },
        {
            "title": "NEC",
            "hex": "1414A0",
            "source": "https://commons.wikimedia.org/wiki/File:NEC_logo.svg"
        },
        {
            "title": "Neo4j",
            "hex": "008CC1",
            "source": "https://neo4j.com/style-guide/",
            "guidelines": "https://neo4j.com/style-guide/"
        },
        {
            "title": "Neovim",
            "hex": "57A143",
            "source": "https://neovim.io/",
            "license": {
                "type": "CC-BY-SA-3.0"
            }
        },
        {
            "title": "NestJS",
            "hex": "E0234E",
            "source": "https://nestjs.com/"
        },
        {
            "title": "NetApp",
            "hex": "0067C5",
            "source": "http://www.netapp.com/",
            "guidelines": "https://www.netapp.com/company/legal/trademark-guidelines/"
        },
        {
            "title": "Netflix",
            "hex": "E50914",
            "source": "https://brand.netflix.com/en/assets/brand-symbol",
            "guidelines": "https://brand.netflix.com/en/assets/brand-symbol"
        },
        {
            "title": "Netlify",
            "hex": "00C7B7",
            "source": "https://www.netlify.com/press/",
            "guidelines": "https://www.netlify.com/press/",
            "aliases": {
                "dup": [
                    {
                        "title": "Netlify CMS",
                        "hex": "C9FA4B",
                        "source": "https://www.netlifycms.org/"
                    }
                ]
            }
        },
        {
            "title": "Nette",
            "hex": "3484D2",
            "source": "https://nette.org/en/logo",
            "guidelines": "https://nette.org/en/logo"
        },
        {
            "title": "Netto",
            "hex": "FFE500",
            "source": "https://www.netto-online.de/INTERSHOP/static/WFS/Plus-NettoDE-Site/-/-/de_DE/css/images/netto-logo.svg"
        },
        {
            "title": "New Balance",
            "hex": "CF0A2C",
            "source": "https://www.newbalance.com"
        },
        {
            "title": "New Japan Pro-Wrestling",
            "hex": "FF160B",
            "source": "https://en.wikipedia.org/wiki/File:NJPW_World_Logo.svg",
            "aliases": {
                "aka": [
                    "NJPW"
                ],
                "dup": [
                    {
                        "title": "NJPW World",
                        "hex": "B79C65",
                        "source": "https://njpwworld.com/"
                    }
                ],
                "loc": {
                    "ja-JP": "新日本プロレスリング"
                }
            }
        },
        {
            "title": "New Relic",
            "hex": "008C99",
            "source": "https://newrelic.com/about/media-assets",
            "guidelines": "https://newrelic.com/about/media-assets#guidelines"
        },
        {
            "title": "New York Times",
            "hex": "000000",
            "source": "https://www.nytimes.com/"
        },
        {
            "title": "Next.js",
            "hex": "000000",
            "source": "https://nextjs.org/"
        },
        {
            "title": "Nextcloud",
            "hex": "0082C9",
            "source": "https://nextcloud.com/press/",
            "guidelines": "https://nextcloud.com/trademarks/"
        },
        {
            "title": "Nextdoor",
            "hex": "8ED500",
            "source": "https://about.nextdoor.com/us-media/"
        },
        {
            "title": "NFC",
            "hex": "002E5F",
            "source": "https://nfc-forum.org/our-work/nfc-branding/n-mark/guidelines-and-brand-assets/",
            "guidelines": "https://nfc-forum.org/our-work/nfc-branding/n-mark/guidelines-and-brand-assets/"
        },
        {
            "title": "NGINX",
            "hex": "009639",
            "source": "https://www.nginx.com/press/",
            "guidelines": "https://www.nginx.com/press/"
        },
        {
            "title": "ngrok",
            "hex": "1F1E37",
            "source": "https://ngrok.com/"
        },
        {
            "title": "niconico",
            "hex": "231815",
            "source": "https://www.nicovideo.jp/"
        },
        {
            "title": "Nike",
            "hex": "111111",
            "source": "https://www.nike.com/"
        },
        {
            "title": "Nim",
            "hex": "FFE953",
            "source": "https://nim-lang.org"
        },
        {
            "title": "Nintendo",
            "hex": "8F8F8F",
            "source": "https://en.wikipedia.org/wiki/Nintendo#/media/File:Nintendo.svg"
        },
        {
            "title": "Nintendo 3DS",
            "hex": "D12228",
            "source": "https://www.nintendo.de/"
        },
        {
            "title": "Nintendo GameCube",
            "hex": "6A5FBB",
            "source": "https://www.nintendo.com/consumer/systems/nintendogamecube/index.jsp"
        },
        {
            "title": "Nintendo Network",
            "hex": "FF7D00",
            "source": "https://id.nintendo.net/login"
        },
        {
            "title": "Nintendo Switch",
            "hex": "E60012",
            "source": "https://www.nintendo.com/switch/"
        },
        {
            "title": "Nissan",
            "hex": "C3002F",
            "source": "https://www.nissan.ie/"
        },
        {
            "title": "NixOS",
            "hex": "5277C3",
            "source": "https://github.com/NixOS/nixos-homepage/tree/master/logo"
        },
        {
            "title": "Node-RED",
            "hex": "8F0000",
            "source": "https://nodered.org/about/resources/"
        },
        {
            "title": "Node.js",
            "hex": "339933",
            "source": "https://nodejs.org/en/about/resources/",
            "guidelines": "https://nodejs.org/en/about/resources/"
        },
        {
            "title": "Nodemon",
            "hex": "76D04B",
            "source": "https://nodemon.io/"
        },
        {
            "title": "Nokia",
            "hex": "124191",
            "source": "https://www.nokia.com/"
        },
        {
            "title": "NordVPN",
            "hex": "4687FF",
            "source": "https://nordvpn.com/press-area/",
            "guidelines": "https://nordvpn.com/press-area/"
        },
        {
            "title": "Norwegian",
            "hex": "D81939",
            "source": "https://www.norwegian.com/ie/travel-info/on-board/in-flight-entertainment/magazine/"
        },
        {
            "title": "Notepad++",
            "hex": "90E59A",
            "source": "https://github.com/notepad-plus-plus/notepad-plus-plus/blob/1f2c63cce173e3e1dc5922637c81a851693e2856/PowerEditor/misc/chameleon/chameleon-pencil.eps"
        },
        {
            "title": "Notion",
            "hex": "000000",
            "source": "https://www.notion.so/"
        },
        {
            "title": "Notist",
            "hex": "333333",
            "source": "https://noti.st/"
        },
        {
            "title": "Noun Project",
            "hex": "000000",
            "source": "https://www.lingoapp.com/6/s/oJkq3W/?v=3"
        },
        {
            "title": "NOW",
            "hex": "001211",
            "source": "https://www.nowtv.com/"
        },
        {
            "title": "npm",
            "hex": "CB3837",
            "source": "https://www.npmjs.com/",
            "guidelines": "https://www.npmjs.com/policies/trademark"
        },
        {
            "title": "Nrwl",
            "hex": "96D7E8",
            "source": "https://nrwl.io/assets/nrwl-logo-white.svg"
        },
        {
            "title": "Nubank",
            "hex": "820AD1",
            "source": "https://nubank.com.br/en/press/"
        },
        {
            "title": "Nucleo",
            "hex": "252B2D",
            "source": "https://nucleoapp.com/"
        },
        {
            "title": "NuGet",
            "hex": "004880",
            "source": "https://github.com/NuGet/Media/blob/89f7c87245e52e8ce91d94c0a47f44c6576e3a0d/Images/MainLogo/Vector/nuget.svg"
        },
        {
            "title": "Nuke",
            "hex": "000000",
            "source": "https://www.foundry.com/products/nuke"
        },
        {
            "title": "Numba",
            "hex": "00A3E0",
            "source": "https://github.com/numba/numba/blob/0db8a2bcd0f53c0d0ad8a798432fb3f37f14af27/docs/_static/numba-blue-icon-rgb.svg"
        },
        {
            "title": "NumPy",
            "hex": "013243",
            "source": "https://numpy.org/press-kit/",
            "guidelines": "https://github.com/numpy/numpy/blob/main/branding/logo/logoguidelines.md"
        },
        {
            "title": "Nutanix",
            "hex": "024DA1",
            "source": "https://www.nutanix.com/content/dam/nutanix/en/cmn/documents/nutanix-brandbook.pdf"
        },
        {
            "title": "Nuxt.js",
            "hex": "00DC82",
            "source": "https://nuxtjs.org/design",
            "guidelines": "https://nuxtjs.org/design"
        },
        {
            "title": "NVIDIA",
            "hex": "76B900",
            "source": "https://www.nvidia.com/etc/designs/nvidiaGDC/clientlibs_base/images/NVIDIA-Logo.svg"
        },
        {
            "title": "Nx",
            "hex": "143055",
            "source": "https://nx.dev/"
        },
        {
            "title": "NZXT",
            "hex": "000000",
            "source": "https://nzxt.com/",
            "guidelines": "https://nzxt.com/about/brand-guidelines"
        },
        {
            "title": "O'Reilly",
            "hex": "D3002D",
            "source": "https://www.oreilly.com/about/logos/",
            "guidelines": "https://www.oreilly.com/about/logos/"
        },
        {
            "title": "OBS Studio",
            "hex": "302E31",
            "source": "https://upload.wikimedia.org/wikipedia/commons/7/78/OBS.svg"
        },
        {
            "title": "Observable",
            "hex": "353E58",
            "source": "https://observablehq.com/"
        },
        {
            "title": "Obsidian",
            "hex": "483699",
            "source": "https://obsidian.md/"
        },
        {
            "title": "OCaml",
            "hex": "EC6813",
            "source": "http://ocaml.org/img/OCaml_Sticker.svg",
            "guidelines": "https://ocaml.org/docs/logos.html",
            "license": {
                "type": "Unlicense"
            }
        },
        {
            "title": "Octave",
            "hex": "0790C0",
            "source": "https://www.gnu.org/software/octave/"
        },
        {
            "title": "Octopus Deploy",
            "hex": "2F93E0",
            "source": "https://octopus.com/company/brand",
            "guidelines": "https://octopus.com/company/brand"
        },
        {
            "title": "Oculus",
            "hex": "1C1E20",
            "source": "https://en.facebookbrand.com/oculus/assets/oculus?audience=oculus-landing",
            "guidelines": "https://en.facebookbrand.com/oculus/"
        },
        {
            "title": "Odnoklassniki",
            "hex": "EE8208",
            "source": "https://insideok.ru/brandbook"
        },
        {
            "title": "Odysee",
            "hex": "EF1970",
            "source": "https://odysee.com/@OdyseeHelp:b/odyseepresskit:b"
        },
        {
            "title": "Oh Dear",
            "hex": "FFFFFF",
            "source": "https://ohdear.app/logos"
        },
        {
            "title": "okcupid",
            "hex": "0500BE",
            "source": "https://okcupid.com/press"
        },
        {
            "title": "Okta",
            "hex": "007DC1",
            "source": "https://www.okta.com/press-room/media-assets/",
            "guidelines": "https://www.okta.com/terms-of-use-for-okta-content/"
        },
        {
            "title": "OnePlus",
            "hex": "F5010C",
            "source": "https://www.oneplus.com/ca_en/brand/asset"
        },
        {
            "title": "OnlyFans",
            "hex": "00AFF0",
            "source": "https://onlyfans.com/brand",
            "guidelines": "https://onlyfans.com/brand"
        },
        {
            "title": "ONNX",
            "hex": "005CED",
            "source": "https://github.com/onnx/onnx.github.io/blob/382e7036b616ce1555499ac41730245a2478513c/images/ONNX-ICON.svg"
        },
        {
            "title": "OnStar",
            "hex": "003D7D",
            "source": "https://www.onstar.com/"
        },
        {
            "title": "Opel",
            "hex": "F7FF14",
            "source": "https://www.stellantis.com/en/brands/opel"
        },
        {
            "title": "Open Access",
            "hex": "F68212",
            "source": "https://commons.wikimedia.org/wiki/File:Open_Access_logo_PLoS_white.svg"
        },
        {
            "title": "Open Badges",
            "hex": "073B5A",
            "source": "https://backpack.openbadges.org/"
        },
        {
            "title": "Open Bug Bounty",
            "hex": "F67909",
            "source": "https://www.openbugbounty.org/"
        },
        {
            "title": "Open Collective",
            "hex": "7FADF2",
            "source": "https://docs.opencollective.com/help/about#media-logo"
        },
        {
            "title": "Open Containers Initiative",
            "hex": "262261",
            "source": "https://github.com/opencontainers/artwork/tree/master/oci/icon"
        },
        {
            "title": "Open Source Initiative",
            "hex": "3DA639",
            "source": "https://opensource.org/logo-usage-guidelines",
            "guidelines": "https://opensource.org/logo-usage-guidelines"
        },
        {
            "title": "OpenAI",
            "hex": "412991",
            "source": "https://openai.com/"
        },
        {
            "title": "OpenAI Gym",
            "hex": "0081A5",
            "source": "https://gym.openai.com/"
        },
        {
            "title": "OpenAPI Initiative",
            "hex": "6BA539",
            "source": "https://www.openapis.org/faq/style-guide",
            "guidelines": "https://www.openapis.org/faq/style-guide"
        },
        {
            "title": "OpenBSD",
            "hex": "F2CA30",
            "source": "https://en.wikipedia.org/wiki/OpenBSD"
        },
        {
            "title": "OpenCV",
            "hex": "5C3EE8",
            "source": "https://opencv.org/resources/media-kit/",
            "guidelines": "https://opencv.org/resources/media-kit/"
        },
        {
            "title": "OpenFaaS",
            "hex": "3B5EE9",
            "source": "https://docs.openfaas.com/"
        },
        {
            "title": "OpenGL",
            "hex": "5586A4",
            "source": "https://www.khronos.org/legal/trademarks/"
        },
        {
            "title": "OpenID",
            "hex": "F78C40",
            "source": "https://openid.net/add-openid/logos/"
        },
        {
            "title": "Openlayers",
            "hex": "1F6B75",
            "source": "https://github.com/openlayers/openlayers.github.io/blob/5b93e18b8d302eb49a812fb96abb529895ceb7a2/assets/logo.svg"
        },
        {
            "title": "OpenMined",
            "hex": "ED986C",
            "source": "https://www.openmined.org/",
            "guidelines": "https://www.openmined.org/"
        },
        {
            "title": "OpenNebula",
            "hex": "0097C2",
            "source": "https://opennebula.io/docs/"
        },
        {
            "title": "OpenSSL",
            "hex": "721412",
            "source": "https://www.openssl.org/"
        },
        {
            "title": "OpenStack",
            "hex": "ED1944",
            "source": "https://www.openstack.org/brand/openstack-logo/",
            "guidelines": "https://www.openstack.org/brand/openstack-logo/"
        },
        {
            "title": "OpenStreetMap",
            "hex": "7EBC6F",
            "source": "https://www.openstreetmap.org",
            "guidelines": "https://wiki.osmfoundation.org/wiki/Trademark_Policy"
        },
        {
            "title": "openSUSE",
            "hex": "73BA25",
            "source": "https://github.com/openSUSE/artwork/blob/33e94aa76837c09f03d1712705949b71a246a53b/logos/buttons/button-colour.svg",
            "guidelines": "https://en.opensuse.org/Portal:Artwork"
        },
        {
            "title": "OpenVPN",
            "hex": "EA7E20",
            "source": "https://openvpn.net/wp-content/themes/openvpn/assets/images/logo.svg",
            "guidelines": "https://openvpn.net/terms/"
        },
        {
            "title": "OpenWrt",
            "hex": "00B5E2",
            "source": "https://openwrt.org/docs/guide-graphic-designer/openwrt-logo",
            "guidelines": "https://openwrt.org/docs/guide-graphic-designer/openwrt-logo"
        },
        {
            "title": "Opera",
            "hex": "FF1B2D",
            "source": "https://brand.opera.com/1472-2/opera-logos/",
            "guidelines": "https://brand.opera.com/"
        },
        {
            "title": "OPNSense",
            "hex": "D94F00",
            "source": "https://opnsense.org/about/legal-notices/",
            "guidelines": "https://opnsense.org/about/legal-notices/"
        },
        {
            "title": "Opsgenie",
            "hex": "172B4D",
            "source": "https://www.atlassian.com/company/news/press-kit"
        },
        {
            "title": "OpsLevel",
            "hex": "1890FF",
            "source": "https://www.opslevel.com/"
        },
        {
            "title": "Oracle",
            "hex": "F80000",
            "source": "https://www.oracle.com/opn/index.html",
            "guidelines": "https://www.oracle.com/legal/logos.html"
        },
        {
            "title": "ORCID",
            "hex": "A6CE39",
            "source": "https://orcid.figshare.com/articles/figure/ORCID_iD_icon_graphics/5008697",
            "guidelines": "https://info.orcid.org/brand-guidelines/"
        },
        {
            "title": "Org",
            "hex": "77AA99",
            "source": "https://orgmode.org"
        },
        {
            "title": "Origin",
            "hex": "F56C2D",
            "source": "https://www.origin.com/gbr/en-us/store"
        },
        {
            "title": "Osano",
            "hex": "7764FA",
            "source": "https://www.osano.com/company/assets"
        },
        {
            "title": "Oshkosh",
            "hex": "E6830F",
            "source": "https://oshkoshdefense.com/media/photos/",
            "license": {
                "type": "CC-BY-SA-4.0"
            }
        },
        {
            "title": "OSMC",
            "hex": "17394A",
            "source": "https://github.com/osmc/osmc/tree/master/assets"
        },
        {
            "title": "osu!",
            "hex": "FF66AA",
            "source": "https://osu.ppy.sh/wiki/vi/Brand_identity_guidelines",
            "guidelines": "https://osu.ppy.sh/wiki/vi/Brand_identity_guidelines"
        },
        {
            "title": "Overcast",
            "hex": "FC7E0F",
            "source": "https://overcast.fm"
        },
        {
            "title": "Overleaf",
            "hex": "47A141",
            "source": "https://www.overleaf.com/for/press/media-resources"
        },
        {
            "title": "OVH",
            "hex": "123F6D",
            "source": "https://www.ovh.com/ca/en/newsroom/"
        },
        {
            "title": "OWASP",
            "hex": "000000",
            "source": "https://github.com/OWASP/www-event-2020-07-virtual/blob/eefbef6c1afdd1dee2af11e7f44ad005b25ad48c/assets/images/logo.svg"
        },
        {
            "title": "Oxygen",
            "hex": "3A209E",
            "source": "https://oxygenbuilder.com/",
            "guidelines": "https://oxygenbuilder.com/trademark-policy/"
        },
        {
            "title": "OYO",
            "hex": "EE2E24",
            "source": "https://www.oyorooms.com/"
        },
        {
            "title": "p5.js",
            "hex": "ED225D",
            "source": "https://p5js.org"
        },
        {
            "title": "Packagist",
            "hex": "F28D1A",
            "source": "https://github.com/composer/packagist/issues/1147",
            "license": {
                "type": "MIT"
            }
        },
        {
            "title": "Packer",
            "hex": "02A8EF",
            "source": "https://www.hashicorp.com/brand",
            "guidelines": "https://www.hashicorp.com/brand"
        },
        {
            "title": "Paddy Power",
            "hex": "004833",
            "source": "https://www.paddypower.com/"
        },
        {
            "title": "Pagekit",
            "hex": "212121",
            "source": "https://pagekit.com/logo-guide",
            "guidelines": "https://pagekit.com/logo-guide"
        },
        {
            "title": "PagerDuty",
            "hex": "06AC38",
            "source": "https://www.pagerduty.com/brand/",
            "guidelines": "https://www.pagerduty.com/brand/"
        },
        {
            "title": "PageSpeed Insights",
            "hex": "4285F4",
            "source": "https://developers.google.com/web/fundamentals/performance/speed-tools/"
        },
        {
            "title": "PagSeguro",
            "hex": "FFC801",
            "source": "https://pagseguro.uol.com.br/"
        },
        {
            "title": "Palantir",
            "hex": "101113",
            "source": "https://github.com/palantir/conjure/blob/master/docs/media/palantir-logo.svg"
        },
        {
            "title": "Palo Alto Software",
            "hex": "83DA77",
            "source": "https://www.paloalto.com"
        },
        {
            "title": "pandas",
            "hex": "150458",
            "source": "https://pandas.pydata.org/about/citing.html",
            "guidelines": "https://pandas.pydata.org/about/citing.html"
        },
        {
            "title": "Pandora",
            "hex": "224099",
            "source": "https://www.pandoraforbrands.com/"
        },
        {
            "title": "Pantheon",
            "hex": "FFDC28",
            "source": "https://projects.invisionapp.com/boards/8UOJQWW2J3G5#/1145336",
            "guidelines": "https://projects.invisionapp.com/boards/8UOJQWW2J3G5#/1145336"
        },
        {
            "title": "Parity Substrate",
            "hex": "282828",
            "source": "http://substrate.dev/"
        },
        {
            "title": "Parse.ly",
            "hex": "5BA745",
            "source": "https://www.parse.ly/press-kit",
            "guidelines": "https://www.parse.ly/press-kit"
        },
        {
            "title": "Passport",
            "hex": "34E27A",
            "source": "http://www.passportjs.org/"
        },
        {
            "title": "Pastebin",
            "hex": "02456C",
            "source": "https://pastebin.com/"
        },
        {
            "title": "Patreon",
            "hex": "FF424D",
            "source": "https://www.patreon.com/brand/downloads",
            "guidelines": "https://www.patreon.com/brand/downloads"
        },
        {
            "title": "Payoneer",
            "hex": "FF4800",
            "source": "https://www.payoneer.com/"
        },
        {
            "title": "PayPal",
            "hex": "00457C",
            "source": "https://www.paypal.com/"
        },
        {
            "title": "Paytm",
            "hex": "20336B",
            "source": "https://paytm.com/"
        },
        {
            "title": "PCGamingWiki",
            "hex": "556DB3",
            "source": "https://www.pcgamingwiki.com/wiki/Home"
        },
        {
            "title": "Peak Design",
            "hex": "1C1B1C",
            "source": "https://www.peakdesign.com/"
        },
        {
            "title": "PeerTube",
            "hex": "F1680D",
            "source": "https://joinpeertube.org/"
        },
        {
            "title": "Pegasus Airlines",
            "hex": "FDC43E",
            "source": "https://www.flypgs.com/en/about-pegasus/flypgscom-magazine"
        },
        {
            "title": "Pelican",
            "hex": "14A0C4",
            "source": "https://blog.getpelican.com/pages/gratitude.html",
            "license": {
                "type": "CC-BY-4.0"
            }
        },
        {
            "title": "Peloton",
            "hex": "181A1D",
            "source": "https://press.onepeloton.com/#logos"
        },
        {
            "title": "Penny",
            "hex": "CD1414",
            "source": "https://www.penny.de/"
        },
        {
            "title": "Pepsi",
            "hex": "2151A1",
            "source": "http://gillettepepsicola.com/promotions-media/media-kit/",
            "guidelines": "http://gillettepepsicola.com/promotions-media/media-kit/"
        },
        {
            "title": "Percy",
            "hex": "9E66BF",
            "source": "https://percy.io/"
        },
        {
            "title": "Perforce",
            "hex": "404040",
            "source": "https://www.perforce.com"
        },
        {
            "title": "Perl",
            "hex": "39457E",
            "source": "https://github.com/tpf/marketing-materials/blob/6765c6fd71bc5b123d6c1a77b86e08cdd6376078/images/onion-logo/tpf-logo-onion.svg"
        },
        {
            "title": "Personio",
            "hex": "FFFFFF",
            "source": "https://www.personio.com/"
        },
        {
            "title": "Peugeot",
            "hex": "000000",
            "source": "https://www.peugeot.co.uk/"
        },
        {
            "title": "Pexels",
            "hex": "05A081",
            "source": "https://www.pexels.com/"
        },
        {
            "title": "pfSense",
            "hex": "212121",
            "source": "https://www.pfsense.org/"
        },
        {
            "title": "Phabricator",
            "hex": "4A5F88",
            "source": "https://github.com/phacility/phabricator/blob/0a3093ef9c1898913196564435346e4daa9d2538/webroot/rsrc/image/logo/light-eye.png",
            "guidelines": "https://phacility.com/trademarks/"
        },
        {
            "title": "Philips Hue",
            "hex": "0065D3",
            "source": "https://www.philips-hue.com/en-us/support/faq"
        },
        {
            "title": "PhonePe",
            "hex": "5F259F",
            "source": "https://www.phonepe.com/press/"
        },
        {
            "title": "Photobucket",
            "hex": "0672CB",
            "source": "https://photobucket.com/"
        },
        {
            "title": "Photocrowd",
            "hex": "3DAD4B",
            "source": "https://www.photocrowd.com/"
        },
        {
            "title": "Photopea",
            "hex": "18A497",
            "source": "https://github.com/photopea/photopea/blob/d5c532e8ad8ece246e2ea8646aac7df768407c64/logo.svg"
        },
        {
            "title": "PHP",
            "hex": "777BB4",
            "source": "http://php.net/download-logos.php",
            "license": {
                "type": "CC-BY-SA-4.0"
            }
        },
        {
            "title": "phpMyAdmin",
            "hex": "6C78AF",
            "source": "https://github.com/phpmyadmin/data/blob/b7d3bdb9bb973beff4726541b87d3a4c8a950b4b/brand/phpMyAdmin-Logo-Symbol.svg"
        },
        {
            "title": "PhpStorm",
            "hex": "000000",
            "source": "https://www.jetbrains.com/company/brand/logos/",
            "guidelines": "https://www.jetbrains.com/company/brand/"
        },
        {
            "title": "Pi-hole",
            "hex": "96060C",
            "source": "https://docs.pi-hole.net",
            "guidelines": "https://pi-hole.net/trademark-rules-and-brand-guidelines/"
        },
        {
            "title": "Picarto.TV",
            "hex": "1DA456",
            "source": "https://picarto.tv/site/press"
        },
        {
            "title": "Picnic",
            "hex": "E1171E",
            "source": "https://picnic.app/nl/feestdagen/"
        },
        {
            "title": "PicPay",
            "hex": "21C25E",
            "source": "https://www.picpay.com/site/sobre-nos"
        },
        {
            "title": "Pimcore",
            "hex": "6428B4",
            "source": "https://pimcore.com/en/media-kit",
            "guidelines": "https://pimcore.com/en/media-kit"
        },
        {
            "title": "Pinboard",
            "hex": "0000FF",
            "source": "https://commons.wikimedia.org/wiki/File:Feedbin-Icon-share-pinboard.svg"
        },
        {
            "title": "Pingdom",
            "hex": "FFF000",
            "source": "https://www.pingdom.com/resources/brand-assets/",
            "guidelines": "https://www.pingdom.com/resources/brand-assets/"
        },
        {
            "title": "Pinterest",
            "hex": "BD081C",
            "source": "https://business.pinterest.com/en/brand-guidelines",
            "guidelines": "https://business.pinterest.com/en/brand-guidelines"
        },
        {
            "title": "Pioneer DJ",
            "hex": "1A1928",
            "source": "https://www.pioneerdj.com/"
        },
        {
            "title": "Pivotal Tracker",
            "hex": "517A9E",
            "source": "https://www.pivotaltracker.com/branding-guidelines",
            "guidelines": "https://www.pivotaltracker.com/branding-guidelines"
        },
        {
            "title": "Piwigo",
            "hex": "FF7700",
            "source": "https://github.com/Piwigo/piwigodotorg/blob/6edb840c16257314caec770a9a51f67ef81836e4/images/piwigo.org.svg"
        },
        {
            "title": "Pixabay",
            "hex": "2EC66D",
            "source": "https://pixabay.com/service/about/"
        },
        {
            "title": "pixiv",
            "hex": "0096FA",
            "source": "https://policies.pixiv.net/en.html#brand",
            "guidelines": "https://policies.pixiv.net/en.html#brand"
        },
        {
            "title": "PJSIP",
            "hex": "F86001",
            "source": "https://www.pjsip.org/"
        },
        {
            "title": "Planet",
            "hex": "009DB1",
            "source": "https://www.planet.com/explorer/"
        },
        {
            "title": "PlanGrid",
            "hex": "0085DE",
            "source": "https://app.plangrid.com/"
        },
        {
            "title": "Platform.sh",
            "hex": "1A182A",
            "source": "https://platform.sh/logos/"
        },
        {
            "title": "Platzi",
            "hex": "98CA3F",
            "source": "https://github.com/PlatziDev/oss/blob/932bd83d43e061e1c38fbc116db31aa6d0145be6/static/logo.svg"
        },
        {
            "title": "Plausible Analytics",
            "hex": "5850EC",
            "source": "https://github.com/plausible/docs/blob/be5c935484e075f1e0caf3c9b3351ddd62348139/static/img/logo.svg"
        },
        {
            "title": "PlayCanvas",
            "hex": "E05F2C",
            "source": "https://playcanvas.com/"
        },
        {
            "title": "Player FM",
            "hex": "C8122A",
            "source": "https://player.fm/"
        },
        {
            "title": "Player.me",
            "hex": "C0379A",
            "source": "https://player.me/p/about-us"
        },
        {
            "title": "PlayStation",
            "hex": "003791",
            "source": "https://www.playstation.com/en-us/"
        },
        {
            "title": "PlayStation 2",
            "hex": "003791",
            "source": "https://commons.wikimedia.org/wiki/File:PlayStation_2_logo.svg"
        },
        {
            "title": "PlayStation 3",
            "hex": "003791",
            "source": "https://commons.wikimedia.org/wiki/File:PlayStation_3_Logo_neu.svg#/media/File:PS3.svg"
        },
        {
            "title": "PlayStation 4",
            "hex": "003791",
            "source": "https://commons.wikimedia.org/wiki/File:PlayStation_4_logo_and_wordmark.svg"
        },
        {
            "title": "PlayStation 5",
            "hex": "003791",
            "source": "https://www.playstation.com/en-us/ps5/"
        },
        {
            "title": "PlayStation Vita",
            "hex": "003791",
            "source": "https://commons.wikimedia.org/wiki/File:PlayStation_Vita_logo.svg"
        },
        {
            "title": "Pleroma",
            "hex": "FBA457",
            "source": "https://pleroma.social/"
        },
        {
            "title": "Plesk",
            "hex": "52BBE6",
            "source": "https://www.plesk.com/brand/",
            "guidelines": "https://www.plesk.com/brand/"
        },
        {
            "title": "Plex",
            "hex": "E5A00D",
            "source": "https://brand.plex.tv/",
            "guidelines": "https://brand.plex.tv/"
        },
        {
            "title": "Plotly",
            "hex": "3F4F75",
            "source": "https://plotly.com/"
        },
        {
            "title": "Pluralsight",
            "hex": "F15B2A",
            "source": "https://www.pluralsight.com/newsroom/brand-assets"
        },
        {
            "title": "Plurk",
            "hex": "FF574D",
            "source": "https://www.plurk.com/brandInfo",
            "guidelines": "https://www.plurk.com/brandInfo"
        },
        {
            "title": "Plus Codes",
            "hex": "4285F4",
            "source": "https://maps.google.com/pluscodes/"
        },
        {
            "title": "PM2",
            "hex": "2B037A",
            "source": "https://pm2.keymetrics.io/"
        },
        {
            "title": "pnpm",
            "hex": "F69220",
            "source": "https://pnpm.io/logos"
        },
        {
            "title": "Pocket",
            "hex": "EF3F56",
            "source": "https://blog.getpocket.com/press/"
        },
        {
            "title": "Pocket Casts",
            "hex": "F43E37",
            "source": "https://blog.pocketcasts.com/press/"
        },
        {
            "title": "Podcast Addict",
            "hex": "F4842D",
            "source": "https://podcastaddict.com"
        },
        {
            "title": "Podman",
            "hex": "892CA0",
            "source": "https://podman.io/"
        },
        {
            "title": "Pointy",
            "hex": "009DE0",
            "source": "https://www.pointy.com/ie/vend"
        },
        {
            "title": "Pokémon",
            "hex": "FFCB05",
            "source": "https://commons.wikimedia.org/wiki/File:International_Pok%C3%A9mon_logo.svg"
        },
        {
            "title": "Polkadot",
            "hex": "E6007A",
            "source": "https://polkadot.network/brand-assets/",
            "guidelines": "https://polkadot.network/brand-assets/"
        },
        {
            "title": "Poly",
            "hex": "EB3C00",
            "source": "https://www.poly.com/"
        },
        {
            "title": "Polymer Project",
            "hex": "FF4470",
            "source": "https://github.com/Polymer/polymer-project.org/blob/3d3e967446858b49a7796676714865ac9b2a5275/app/images/logos/p-logo.svg"
        },
        {
            "title": "Polywork",
            "hex": "543DE0",
            "source": "https://www.polywork.com/"
        },
        {
            "title": "Pop!_OS",
            "hex": "48B9C7",
            "source": "https://pop.system76.com/"
        },
        {
            "title": "Porsche",
            "hex": "B12B28",
            "source": "https://www.porsche.com/"
        },
        {
            "title": "Portainer",
            "hex": "13BEF9",
            "source": "https://www.portainer.io/"
        },
        {
            "title": "PostCSS",
            "hex": "DD3A0A",
            "source": "https://postcss.org/"
        },
        {
            "title": "PostgreSQL",
            "hex": "4169E1",
            "source": "https://wiki.postgresql.org/wiki/Logo",
            "guidelines": "https://www.postgresql.org/about/policies/trademarks/"
        },
        {
            "title": "Postman",
            "hex": "FF6C37",
            "source": "https://www.getpostman.com/resources/media-assets/"
        },
        {
            "title": "Postmates",
            "hex": "FFDF18",
            "source": "https://postmates.com/press-and-media"
        },
        {
            "title": "Power Apps",
            "hex": "742774",
            "source": "https://powerapps.microsoft.com/en-us/"
        },
        {
            "title": "Power BI",
            "hex": "F2C811",
            "source": "https://powerbi.microsoft.com/en-us/"
        },
        {
            "title": "POWERS",
            "hex": "E74536",
            "source": "https://www.powerswhiskey.com/"
        },
        {
            "title": "PowerShell",
            "hex": "5391FE",
            "source": "https://github.com/PowerShell/PowerShell"
        },
        {
            "title": "pr.co",
            "hex": "0080FF",
            "source": "https://news.pr.co/media_kits"
        },
        {
            "title": "pre-commit",
            "hex": "FAB040",
            "source": "https://github.com/pre-commit/pre-commit.com/blob/f263cdbcf46f97e1bd6229f2ab6d27bf8290ca88/logo.svg"
        },
        {
            "title": "Premier League",
            "hex": "360D3A",
            "source": "https://www.premierleague.com"
        },
        {
            "title": "PrestaShop",
            "hex": "DF0067",
            "source": "https://www.prestashop.com/en/media-kit"
        },
        {
            "title": "Presto",
            "hex": "5890FF",
            "source": "https://github.com/prestodb/presto/blob/414ab2a6bbdcca6479c2615b048920adac34dd20/presto-docs/src/main/resources/logo/web/fb/dark-blue/Presto_FB_Lockups_DARKBLUE_BG-14.svg"
        },
        {
            "title": "Prettier",
            "hex": "F7B93E",
            "source": "https://github.com/prettier/prettier-logo/blob/06997b307e0608ebee2044dafa0b9429d6b5a103/images/prettier-icon-clean-centred.svg"
        },
        {
            "title": "Prezi",
            "hex": "3181FF",
            "source": "https://prezi.com/press/kit/"
        },
        {
            "title": "Prime",
            "hex": "00A8E1",
            "source": "https://www.amazon.com/b?node=17277626011",
            "guidelines": "https://www.amazon.com/b?node=17277626011"
        },
        {
            "title": "Prime Video",
            "hex": "1F2E3E",
            "source": "https://videodirect.amazon.com/home/help?topicId=GT7W7GJBTDJW6Z8W#G8T2JFQZXPMHJLRZ",
            "guidelines": "https://videodirect.amazon.com/home/help?topicId=GT7W7GJBTDJW6Z8W#G8T2JFQZXPMHJLRZ"
        },
        {
            "title": "Prisma",
            "hex": "2D3748",
            "source": "https://github.com/prisma/presskit"
        },
        {
            "title": "Prismic",
            "hex": "5163BA",
            "source": "https://prismic.io/"
        },
        {
            "title": "Private Internet Access",
            "hex": "4BB749",
            "source": "https://www.privateinternetaccess.com/pages/press"
        },
        {
            "title": "Pro Tools",
            "hex": "7ACB10",
            "source": "https://cdn-www.avid.com/Content/fonts/avidmoon.ttf"
        },
        {
            "title": "Probot",
            "hex": "00B0D8",
            "source": "https://github.com/probot/probot/blob/5d29945dd2116618d63aba9d7a4460b940a85f5d/static/robot.svg"
        },
        {
            "title": "Processing Foundation",
            "hex": "006699",
            "source": "https://processingfoundation.org/"
        },
        {
            "title": "ProcessWire",
            "hex": "2480E6",
            "source": "https://processwire.com/"
        },
        {
            "title": "Product Hunt",
            "hex": "DA552F",
            "source": "https://www.producthunt.com/branding",
            "guidelines": "https://www.producthunt.com/branding"
        },
        {
            "title": "Progate",
            "hex": "380953",
            "source": "https://progate.com"
        },
        {
            "title": "Progress",
            "hex": "5CE500",
            "source": "https://www.progress.com/",
            "guidelines": "https://www.progress.com/legal/trademarks/trademarks-use-policy"
        },
        {
            "title": "Prometheus",
            "hex": "E6522C",
            "source": "https://prometheus.io/"
        },
        {
            "title": "ProSieben",
            "hex": "E6000F",
            "source": "https://www.prosieben.de/"
        },
        {
            "title": "Proto.io",
            "hex": "34A7C1",
            "source": "https://proto.io/en/presskit"
        },
        {
            "title": "protocols.io",
            "hex": "4D9FE7",
            "source": "https://www.protocols.io/brand",
            "guidelines": "https://www.protocols.io/brand"
        },
        {
            "title": "ProtonDB",
            "hex": "F50057",
            "source": "https://www.protondb.com/"
        },
        {
            "title": "ProtonMail",
            "hex": "8B89CC",
            "source": "https://protonmail.com/media-kit"
        },
        {
            "title": "ProtonVPN",
            "hex": "56B366",
            "source": "https://protonvpn.com/press"
        },
        {
            "title": "Protractor",
            "hex": "ED163A",
            "source": "https://github.com/angular/protractor/blob/4bc80d1a459542d883ea9200e4e1f48d265d0fda/logo.svg"
        },
        {
            "title": "Proxmox",
            "hex": "E57000",
            "source": "https://www.proxmox.com/en/news/media-kit",
            "guidelines": "https://www.proxmox.com/en/news/media-kit"
        },
        {
            "title": "Publons",
            "hex": "336699",
            "source": "https://publons.com/about/the-publons-logo",
            "guidelines": "https://publons.com/about/the-publons-logo"
        },
        {
            "title": "PubMed",
            "hex": "326599",
            "source": "https://pubmed.ncbi.nlm.nih.gov/"
        },
        {
            "title": "Pug",
            "hex": "A86454",
            "source": "https://github.com/pugjs/pug-logo/blob/61429fc45b5a411b83bdb5c99a61084d3054d1e6/SVG/pug-final-logo_-mono-64.svg"
        },
        {
            "title": "Pulumi",
            "hex": "8A3391",
            "source": "https://www.pulumi.com/",
            "guidelines": "https://www.pulumi.com/brand/"
        },
        {
            "title": "Puma",
            "hex": "242B2F",
            "source": "https://us.puma.com/"
        },
        {
            "title": "Puppet",
            "hex": "FFAE1A",
            "source": "https://puppet.com/company/press-room/"
        },
        {
            "title": "Puppeteer",
            "hex": "40B5A4",
            "source": "https://pptr.dev/"
        },
        {
            "title": "PureScript",
            "hex": "14161A",
            "source": "https://github.com/purescript/logo",
            "license": {
                "type": "CC-BY-4.0"
            }
        },
        {
            "title": "PurgeCSS",
            "hex": "14161A",
            "source": "https://github.com/FullHuman/purgecss/blob/4e2bf58e218119cc9faf9faa615d62a059bf9d9a/docs/.vuepress/public/safari-pinned-tab.svg"
        },
        {
            "title": "Purism",
            "hex": "2D2D2D",
            "source": "https://puri.sm/pr/images/"
        },
        {
            "title": "Pusher",
            "hex": "300D4F",
            "source": "https://pusher.com/"
        },
        {
            "title": "PWA",
            "hex": "5A0FC8",
            "source": "https://github.com/webmaxru/progressive-web-apps-logo/blob/77744cd5c0a4d484bb3d082c6ac458c44202da03/pwalogo-white.svg",
            "guidelines": "https://github.com/webmaxru/progressive-web-apps-logo#readme",
            "aliases": {
                "aka": [
                    "Progressive Web Application"
                ]
            }
        },
        {
            "title": "PyCharm",
            "hex": "000000",
            "source": "https://www.jetbrains.com/company/brand/logos/",
            "guidelines": "https://www.jetbrains.com/company/brand/"
        },
        {
            "title": "PyPI",
            "hex": "3775A9",
            "source": "https://pypi.org/"
        },
        {
            "title": "PyPy",
            "hex": "193440",
            "source": "https://www.pypy.org/images/pypy-logo.svg"
        },
        {
            "title": "PyScaffold",
            "hex": "005CA0",
            "source": "https://github.com/pyscaffold/pyscaffold/blob/3f72bf7894fc73b34af06a90bb5d43aae410ce5d/docs/gfx/logo.svg"
        },
        {
            "title": "Pytest",
            "hex": "0A9EDC",
            "source": "https://github.com/pytest-dev/design/blob/081f06cd2d6cd742e68f593560a2e8c1802feb7c/pytest_logo/pytest_logo.svg"
        },
        {
            "title": "Python",
            "hex": "3776AB",
            "source": "https://www.python.org/community/logos/",
            "guidelines": "https://www.python.org/community/logos/"
        },
        {
            "title": "PyTorch",
            "hex": "EE4C2C",
            "source": "https://github.com/pytorch/pytorch.github.io/blob/8f083bd12192ca12d5e1c1f3d236f4831d823d8f/assets/images/logo.svg",
            "guidelines": "https://github.com/pytorch/pytorch.github.io/blob/381117ec296f002b2de475402ef29cca6c55e209/assets/brand-guidelines/PyTorch-Brand-Guidelines.pdf"
        },
        {
            "title": "PyTorch Lightning",
            "hex": "792EE5",
            "source": "https://github.com/PyTorchLightning/pytorch-lightning/blob/a584196abf820179adb0758ef67ddae91c44e7bc/docs/source/_static/images/icon.svg"
        },
        {
            "title": "PyUp",
            "hex": "9F55FF",
            "source": "https://pyup.io/"
        },
        {
            "title": "Qantas",
            "hex": "E40000",
            "source": "https://freight.qantas.com/"
        },
        {
            "title": "Qatar Airways",
            "hex": "5C0D34",
            "source": "https://www.qatarairways.com/en/press-kit.html"
        },
        {
            "title": "QEMU",
            "hex": "FF6600",
            "source": "https://wiki.qemu.org/Logo"
        },
        {
            "title": "Qgis",
            "hex": "589632",
            "source": "https://www.qgis.org/en/site/getinvolved/styleguide.html",
            "guidelines": "https://www.qgis.org/en/site/getinvolved/styleguide.html"
        },
        {
            "title": "Qi",
            "hex": "000000",
            "source": "https://www.wirelesspowerconsortium.com/knowledge-base/retail/qi-logo-guidelines-and-artwork.html",
            "guidelines": "https://www.wirelesspowerconsortium.com/knowledge-base/retail/qi-logo-guidelines-and-artwork.html"
        },
        {
            "title": "Qiita",
            "hex": "55C500",
            "source": "https://help.qiita.com/ja/articles/others-brand-guideline",
            "guidelines": "https://help.qiita.com/ja/articles/others-brand-guideline"
        },
        {
            "title": "Qiskit",
            "hex": "6929C4",
            "source": "https://qiskit.org"
        },
        {
            "title": "QIWI",
            "hex": "FF8C00",
            "source": "https://qiwi.com/"
        },
        {
            "title": "Qt",
            "hex": "41CD52",
            "source": "https://qt-brandbook.webflow.io/design",
            "guidelines": "https://qt-brandbook.webflow.io/design"
        },
        {
            "title": "Qualcomm",
            "hex": "3253DC",
            "source": "https://www.qualcomm.com"
        },
        {
            "title": "Qualtrics",
            "hex": "00B4EF",
            "source": "https://www.qualtrics.com/brand-book/",
            "guidelines": "https://www.qualtrics.com/brand-book/"
        },
        {
            "title": "Qualys",
            "hex": "ED2E26",
            "source": "https://www.qualys.com/",
            "guidelines": "https://www.qualys.com/docs/qualys-logo-guidelines.pdf"
        },
        {
            "title": "Quantcast",
            "hex": "000000",
            "source": "https://www.quantcast.com/"
        },
        {
            "title": "QuantConnect",
            "hex": "F5AE29",
            "source": "https://www.quantconnect.com/docs/home/home"
        },
        {
            "title": "Quarkus",
            "hex": "4695EB",
            "source": "https://design.jboss.org/quarkus/"
        },
        {
            "title": "Quasar",
            "hex": "1976D2",
            "source": "https://github.com/quasarframework/quasar-art/blob/cbbbb4b0b7ec7181dfc2d1b29a1ce025e71575bc/src/quasar-logo.svg",
            "license": {
                "type": "CC-BY-4.0"
            }
        },
        {
            "title": "Qubes OS",
            "hex": "3874D8",
            "source": "https://github.com/QubesOS/qubes-attachment/blob/ed7e552eb8a5fca4e099361d137793d3551b3968/icons/qubes-logo-home.svg"
        },
        {
            "title": "Quest",
            "hex": "FB4F14",
            "source": "https://brand.quest.com/",
            "guidelines": "https://brand.quest.com/"
        },
        {
            "title": "QuickBooks",
            "hex": "2CA01C",
            "source": "https://designsystem.quickbooks.com/visual-assets/logos/",
            "guidelines": "https://designsystem.quickbooks.com/visual-assets/logos/"
        },
        {
            "title": "QuickTime",
            "hex": "1C69F0",
            "source": "https://support.apple.com/quicktime"
        },
        {
            "title": "Quip",
            "hex": "F27557",
            "source": "https://quip.com/"
        },
        {
            "title": "Quora",
            "hex": "B92B27",
            "source": "https://www.quora.com"
        },
        {
            "title": "Qwiklabs",
            "hex": "F5CD0E",
            "source": "https://www.qwiklabs.com"
        },
        {
            "title": "Qzone",
            "hex": "FECE00",
            "source": "https://qzone.qq.com/"
        },
        {
            "title": "R",
            "hex": "276DC3",
            "source": "https://www.r-project.org/logo/",
            "license": {
                "type": "CC-BY-SA-4.0"
            }
        },
        {
            "title": "R3",
            "hex": "EC1D24",
            "source": "https://www.r3.com/",
            "guidelines": "https://www.r3.com/contact-press-media/"
        },
        {
            "title": "RabbitMQ",
            "hex": "FF6600",
            "source": "https://www.rabbitmq.com/",
            "guidelines": "https://www.rabbitmq.com/trademark-guidelines.html"
        },
        {
            "title": "Racket",
            "hex": "9F1D20",
            "source": "https://racket-lang.org/"
        },
        {
            "title": "Radar",
            "hex": "007AFF",
            "source": "https://radar.io/"
        },
        {
            "title": "RadioPublic",
            "hex": "CE262F",
            "source": "https://help.radiopublic.com/hc/en-us/articles/360002546754-RadioPublic-logos"
        },
        {
            "title": "Railway",
            "hex": "0B0D0E",
            "source": "https://railway.app/"
        },
        {
            "title": "Rainmeter",
            "hex": "19519B",
            "source": "https://github.com/rainmeter/rainmeter-www/blob/867fd905fda8d1b1083730adcb7f49f1775cb5b0/source/img/logo_blue.ai"
        },
        {
            "title": "Rakuten",
            "hex": "BF0000",
            "source": "https://global.rakuten.com/corp/assets/img/site-icons/rakuten-black.svg",
            "guidelines": "https://global.rakuten.com/corp/news/media/"
        },
        {
            "title": "Ram",
            "hex": "000000",
            "source": "http://www.fcaci.com/x/RAMv15",
            "guidelines": "http://www.fcaci.com/x/RAMv15"
        },
        {
            "title": "Rancher",
            "hex": "0075A8",
            "source": "https://rancher.com/brand-guidelines/",
            "guidelines": "https://rancher.com/brand-guidelines/"
        },
        {
            "title": "Raspberry Pi",
            "hex": "A22846",
            "source": "https://www.raspberrypi.org/trademark-rules",
            "guidelines": "https://www.raspberrypi.org/trademark-rules"
        },
        {
            "title": "Razer",
            "hex": "00FF00",
            "source": "https://press.razer.com/"
        },
        {
            "title": "Razorpay",
            "hex": "0C2451",
            "source": "https://razorpay.com/newsroom/brand-assets/",
            "guidelines": "https://razorpay.com/newsroom/brand-assets/"
        },
        {
            "title": "React",
            "hex": "61DAFB",
            "source": "https://github.com/facebook/create-react-app/blob/282c03f9525fdf8061ffa1ec50dce89296d916bd/test/fixtures/relative-paths/src/logo.svg",
            "aliases": {
                "dup": [
                    {
                        "title": "React Native",
                        "source": "https://reactnative.dev/"
                    }
                ]
            }
        },
        {
            "title": "React Router",
            "hex": "CA4245",
            "source": "https://github.com/ReactTraining/react-router/blob/c94bcd8cef0c811f80b02777ec26fee3618f8e86/website/static/safari-pinned-tab.svg"
        },
        {
            "title": "React Table",
            "hex": "FF4154",
            "source": "https://github.com/tannerlinsley/react-table/blob/8c77b4ad97353a0b1f0746be5b919868862a9dcc/docs/src/images/emblem-light.svg"
        },
        {
            "title": "ReactiveX",
            "hex": "B7178C",
            "source": "https://github.com/ReactiveX/rxjs/blob/ee6ababb9fa75f068ac2122e956ff4e449604c59/resources/CI-CD/logo/svg/RxJs_Logo_Black.svg",
            "aliases": {
                "dup": [
                    {
                        "title": "RxJS",
                        "hex": "D81B60"
                    }
                ]
            }
        },
        {
            "title": "ReactOS",
            "hex": "0088CC",
            "source": "https://github.com/reactos/press-media"
        },
        {
            "title": "Read the Docs",
            "hex": "8CA1AF",
            "source": "https://github.com/readthedocs/readthedocs.org/blob/2dc9706c4fe7fa6d4410ed0e5aedca8d4796fe0f/media/readthedocsbranding.ai"
        },
        {
            "title": "Realm",
            "hex": "39477F",
            "source": "https://realm.io/"
        },
        {
            "title": "Reason",
            "hex": "DD4B39",
            "source": "https://reasonml.github.io/img/reason.svg"
        },
        {
            "title": "Reason Studios",
            "hex": "FFFFFF",
            "source": "https://www.reasonstudios.com/press",
            "guidelines": "https://www.reasonstudios.com/press"
        },
        {
            "title": "Red Hat",
            "hex": "EE0000",
            "source": "https://www.redhat.com/en/about/brand/new-brand/details"
        },
        {
            "title": "Red Hat Open Shift",
            "hex": "EE0000",
            "source": "https://www.openshift.com/"
        },
        {
            "title": "Redbubble",
            "hex": "E41321",
            "source": "https://www.redbubble.com/explore/client/4196122a442ab3f429ec802f71717465.svg"
        },
        {
            "title": "Reddit",
            "hex": "FF4500",
            "source": "https://www.redditinc.com/brand",
            "guidelines": "https://www.redditinc.com/brand"
        },
        {
            "title": "Redis",
            "hex": "DC382D",
            "source": "https://www.redislabs.com/brand-guidelines/",
            "guidelines": "https://www.redislabs.com/brand-guidelines/"
        },
        {
            "title": "Redmine",
            "hex": "B32024",
            "source": "https://www.redmine.org/projects/redmine/wiki/logo",
            "license": {
                "type": "CC-BY-SA-2.5",
                "url": "https://github.com/edavis10/redmine_logo/blob/2afe855c4e9cd955b648972d09cc20d76dabbf4c/COPYRIGHT"
            }
        },
        {
            "title": "Redux",
            "hex": "764ABC",
            "source": "https://github.com/reactjs/redux/tree/master/logo"
        },
        {
            "title": "Redux-Saga",
            "hex": "999999",
            "source": "https://github.com/redux-saga/redux-saga/blob/9d2164946f402e594a0dfe453c6d20fb6f14858f/logo/3840/Redux-Saga-Logo.png"
        },
        {
            "title": "RedwoodJS",
            "hex": "BF4722",
            "source": "https://redwoodjs.com/logos/",
            "guidelines": "https://redwoodjs.com/logos/"
        },
        {
            "title": "Reebok",
            "hex": "E41D1B",
            "source": "https://www.reebok.com/us"
        },
        {
            "title": "Reliance Industries Limited",
            "hex": "D1AB66",
            "source": "https://www.ril.com/getattachment/7c210e67-5b0e-4965-b1a2-2ee83e19cee9/Morgan-Stanley-Eighteenth-Annual-India-Summit,-31.aspx"
        },
        {
            "title": "Ren'Py",
            "hex": "FF7F7F",
            "source": "https://renpy.org"
        },
        {
            "title": "Renault",
            "hex": "FFCC33",
            "source": "https://en.media.groupe.renault.com/news/renault-news-march-2021-5f28-989c5.html"
        },
        {
            "title": "RenovateBot",
            "hex": "1A1F6C",
            "source": "https://avatars1.githubusercontent.com/u/38656520"
        },
        {
            "title": "Renren",
            "hex": "217DC6",
            "source": "https://seeklogo.com/vector-logo/184137/renren-inc"
        },
        {
            "title": "Replit",
            "hex": "667881",
            "source": "https://repl.it/"
        },
        {
            "title": "RescueTime",
            "hex": "161A3B",
            "source": "https://www.rescuetime.com/press"
        },
        {
            "title": "ResearchGate",
            "hex": "00CCBB",
            "source": "https://c5.rgstatic.net/m/428059296771819/images/favicon/favicon.svg"
        },
        {
            "title": "Resurrection Remix OS",
            "hex": "000000",
            "source": "https://github.com/ResurrectionRemix"
        },
        {
            "title": "RetroArch",
            "hex": "000000",
            "source": "https://github.com/libretro/RetroArch/blob/b01aabf7d1f025999ad0f7812e6e6816d011e631/media/retroarch.svg"
        },
        {
            "title": "RetroPie",
            "hex": "CC0000",
            "source": "https://github.com/RetroPie/RetroPie-Docs/blob/c4e882bd2c9d740c591ff346e07a4a4cb536ca93/images/logo.svg"
        },
        {
            "title": "reveal.js",
            "hex": "F2E142",
            "source": "https://revealjs.com/"
        },
        {
            "title": "ReverbNation",
            "hex": "E43526",
            "source": "https://www.reverbnation.com"
        },
        {
            "title": "Revolut",
            "hex": "0075EB",
            "source": "https://www.revolut.com/"
        },
        {
            "title": "Revue",
            "hex": "E15718",
            "source": "https://www.getrevue.co/"
        },
        {
            "title": "REWE",
            "hex": "CC071E",
            "source": "https://www.rewe.de/"
        },
        {
            "title": "Rezgo",
            "hex": "F76C00",
            "source": "https://www.rezgo.com/"
        },
        {
            "title": "Rhinoceros",
            "hex": "801010",
            "source": "https://github.com/mcneel/compute.rhino3d/blob/2204d998ff0397a1c6a18dd2312a96508ad48bdb/README.md"
        },
        {
            "title": "Rider",
            "hex": "000000",
            "source": "https://www.jetbrains.com/company/brand/logos/",
            "guidelines": "https://www.jetbrains.com/company/brand/"
        },
        {
            "title": "Rimac Automobili",
            "hex": "0A222E",
            "source": "https://www.rimac-automobili.com/media/",
            "guidelines": "https://www.rimac-automobili.com/media/"
        },
        {
            "title": "Ring",
            "hex": "1C9AD6",
            "source": "https://store.ring.com/press"
        },
        {
            "title": "Riot Games",
            "hex": "D32936",
            "source": "https://www.riotgames.com/en/press"
        },
        {
            "title": "Ripple",
            "hex": "0085C0",
            "source": "https://www.ripple.com/media-kit/",
            "guidelines": "https://brand.ripple.com/article/brand-policy"
        },
        {
            "title": "Riseup",
            "hex": "FF0000",
            "source": "https://riseup.net/en/about-us/images"
        },
        {
            "title": "Roam Research",
            "hex": "343A40",
            "source": "https://roamresearch.com/#/app/help/page/Vu1MmjinS"
        },
        {
            "title": "Roblox",
            "hex": "000000",
            "source": "https://corp.roblox.com/press-kit/",
            "guidelines": "https://corp.roblox.com/wp-content/uploads/2021/03/Logo_Roblox.zip"
        },
        {
            "title": "Robot Framework",
            "hex": "000000",
            "source": "https://github.com/robotframework/visual-identity",
            "guidelines": "https://github.com/robotframework/visual-identity/blob/master/robot-framework-brand-guidelines.pdf"
        },
        {
            "title": "Rocket.Chat",
            "hex": "F5455C",
            "source": "https://rocket.chat/press",
            "guidelines": "https://docs.rocket.chat/guides/brand-and-visual-guidelines/logo"
        },
        {
            "title": "Rocky Linux",
            "hex": "10B981",
            "source": "https://github.com/rocky-linux/branding/blob/94e97dd30b87d909cc4f6a6838a2926f77f9ac47/logo/src/icon-black.svg",
            "license": {
                "type": "CC-BY-SA-4.0"
            }
        },
        {
            "title": "Roku",
            "hex": "662D91",
            "source": "https://www.roku.com/",
            "guidelines": "https://docs.roku.com/published/trademarkguidelines/en/ca"
        },
        {
            "title": "Rolls-Royce",
            "hex": "281432",
            "source": "https://www.rolls-roycemotorcars.com/"
        },
        {
            "title": "rollup.js",
            "hex": "EC4A3F",
            "source": "https://rollupjs.org/"
        },
        {
            "title": "Rome",
            "hex": "27272A",
            "source": "https://github.com/rome/tools/blob/261c3f3bdc21439777f78b6551f707cce0c8d04a/assets/SVG/logomark_black.svg",
            "guidelines": "https://github.com/rome/tools/tree/main/assets",
            "license": {
                "type": "CC-BY-NC-SA-4.0"
            }
        },
        {
            "title": "Roots",
            "hex": "525DDC",
            "source": "https://roots.io/about/brand/",
            "guidelines": "https://roots.io/about/brand/"
        },
        {
            "title": "Roots Bedrock",
            "hex": "525DDC",
            "source": "https://roots.io/about/brand/"
        },
        {
            "title": "Roots Sage",
            "hex": "525DDC",
            "source": "https://roots.io/about/brand/"
        },
        {
            "title": "ROS",
            "hex": "22314E",
            "source": "https://www.ros.org/press-kit/",
            "guidelines": "https://www.ros.org/press-kit/"
        },
        {
            "title": "Rotary International",
            "hex": "F7A81B",
            "source": "https://www.rotary.org/en",
            "guidelines": "https://my-cms.rotary.org/en/document/tell-rotarys-story-voice-and-visual-identity-guidelines-rotarians"
        },
        {
            "title": "Rotten Tomatoes",
            "hex": "FA320A",
            "source": "https://commons.wikimedia.org/wiki/File:Rottentomatoesalternativelogo.svg"
        },
        {
            "title": "Roundcube",
            "hex": "37BEFF",
            "source": "https://roundcube.net/"
        },
        {
            "title": "RSS",
            "hex": "FFA500",
            "source": "https://en.wikipedia.org/wiki/Feed_icon"
        },
        {
            "title": "RStudio",
            "hex": "75AADB",
            "source": "https://www.rstudio.com/about/logos/",
            "guidelines": "https://www.rstudio.com/about/logos/"
        },
        {
            "title": "RTÉ",
            "hex": "00A7B3",
            "source": "https://www.rte.ie/archives/"
        },
        {
            "title": "RTL",
            "hex": "E9113B",
            "source": "https://commons.wikimedia.org/wiki/File:RTL_Cornerlogo.svg"
        },
        {
            "title": "RTLZWEI",
            "hex": "00BCF6",
            "source": "https://www.rtl2.de/"
        },
        {
            "title": "Ruby",
            "hex": "CC342D",
            "source": "https://www.ruby-lang.org/en/about/logo/",
            "license": {
                "type": "CC-BY-SA-2.5"
            }
        },
        {
            "title": "Ruby on Rails",
            "hex": "CC0000",
            "source": "http://rubyonrails.org/",
            "guidelines": "https://rubyonrails.org/trademarks/"
        },
        {
            "title": "Ruby Sinatra",
            "hex": "000000",
            "source": "https://github.com/sinatra/resources/tree/master/logo"
        },
        {
            "title": "RubyGems",
            "hex": "E9573F",
            "source": "https://rubygems.org/pages/about"
        },
        {
            "title": "Runkeeper",
            "hex": "001E62",
            "source": "https://runkeeper.com/cms/press-kit",
            "guidelines": "https://runkeeper.com/cms/press-kit"
        },
        {
            "title": "RunKit",
            "hex": "491757",
            "source": "https://www.npmjs.com/package/@runkit/brand"
        },
        {
            "title": "Rust",
            "hex": "000000",
            "source": "https://www.rust-lang.org/",
            "guidelines": "https://www.rust-lang.org/policies/media-guide",
            "license": {
                "type": "CC-BY-SA-4.0"
            }
        },
        {
            "title": "RxDB",
            "hex": "8D1F89",
            "source": "https://github.com/pubkey/rxdb/blob/0c554dbcf7a4e6c48cd581ec1e3b130a4b5ab7d6/docs/files/logo/logo.svg"
        },
        {
            "title": "Ryanair",
            "hex": "073590",
            "source": "https://corporate.ryanair.com/media-centre/stock-images-gallery/#album-container-3"
        },
        {
            "title": "S7 Airlines",
            "hex": "C4D600",
            "source": "https://www.s7.ru/en/info/s7-airlines/brand/",
            "guidelines": "https://www.s7.ru/en/info/s7-airlines/brand/"
        },
        {
            "title": "Sabanci",
            "hex": "004B93",
            "source": "https://www.sabanci.com/en"
        },
        {
            "title": "Safari",
            "hex": "000000",
            "source": "https://images.techhive.com/images/article/2014/11/safari-favorites-100530680-large.jpg"
        },
        {
            "title": "Sahibinden",
            "hex": "FFE800",
            "source": "https://www.sahibinden.com/favicon.ico"
        },
        {
            "title": "Salesforce",
            "hex": "00A1E0",
            "source": "https://brand.salesforce.com/content/logo-guidelines",
            "guidelines": "https://brand.salesforce.com/content/logo-guidelines"
        },
        {
<<<<<<< HEAD
=======
            "title": "Salt Project",
            "hex": "57BCAD",
            "source": "https://saltproject.io/",
            "guidelines": "https://gitlab.com/saltstack/open/salt-branding-guide/-/blob/37bbc3a8577be2f44895310c092439472491a8f4/README.md",
            "license": {
                "type": "Apache-2.0"
            }
        },
        {
            "title": "SaltStack",
            "hex": "00EACE",
            "source": "https://www.saltstack.com/resources/brand/"
        },
        {
>>>>>>> e2b8fea5
            "title": "Samsung",
            "hex": "1428A0",
            "source": "https://www.samsung.com/us/about-us/brand-identity/logo/",
            "guidelines": "https://www.samsung.com/us/about-us/brand-identity/logo/"
        },
        {
            "title": "Samsung Pay",
            "hex": "1428A0",
            "source": "https://pay.samsung.com/developers/resource/brand",
            "guidelines": "https://pay.samsung.com/developers/resource/brand"
        },
        {
            "title": "San Francisco Municipal Railway",
            "hex": "BA0C2F",
            "source": "http://www.actransit.org/wp-content/uploads/HSP_CC-sched.pdf"
        },
        {
            "title": "São Paulo Metro",
            "hex": "004382",
            "source": "https://upload.wikimedia.org/wikipedia/commons/d/da/Sao_Paulo_Metro_Logo.svg"
        },
        {
            "title": "SAP",
            "hex": "0FAAFF",
            "source": "https://www.sap.com/"
        },
        {
            "title": "Sass",
            "hex": "CC6699",
            "source": "http://sass-lang.com/styleguide/brand",
            "guidelines": "http://sass-lang.com/styleguide/brand",
            "license": {
                "type": "CC-BY-NC-SA-3.0"
            }
        },
        {
            "title": "Sat.1",
            "slug": "sat1",
            "hex": "047DA3",
            "source": "https://www.prosiebensat1.com/presse/downloads/logos"
        },
        {
            "title": "Sauce Labs",
            "hex": "E2231A",
            "source": "https://saucelabs.com/"
        },
        {
            "title": "Scala",
            "hex": "DC322F",
            "source": "https://www.scala-lang.org/"
        },
        {
            "title": "Scaleway",
            "hex": "4F0599",
            "source": "https://www.scaleway.com/en/design-resources/",
            "guidelines": "https://www.scaleway.com/en/design-resources/"
        },
        {
            "title": "Scania",
            "hex": "041E42",
            "source": "https://digitaldesign.scania.com/resources/brand/logotype",
            "guidelines": "https://digitaldesign.scania.com/resources/brand/logotype"
        },
        {
            "title": "Schneider Electric",
            "hex": "3DCD58",
            "source": "https://www.se.com/us/en/assets/739/media/202250/SE_logo-LIO-white_header.svg"
        },
        {
            "title": "scikit-learn",
            "hex": "F7931E",
            "source": "https://github.com/scikit-learn/scikit-learn/blob/c5ef2e985c13119001aa697e446ebb3dbcb326e5/doc/logos/scikit-learn-logo.svg"
        },
        {
            "title": "SciPy",
            "hex": "8CAAE6",
            "source": "https://github.com/scikit-image/skimage-branding/blob/eafb65cbc3a700e3d9c8ba2ba15788fcc8703984/logo/scipy.svg"
        },
        {
            "title": "Scopus",
            "hex": "E9711C",
            "source": "https://www.scopus.com/"
        },
        {
            "title": "SCP Foundation",
            "hex": "FFFFFF",
            "source": "https://scp-wiki.wikidot.com/"
        },
        {
            "title": "Scratch",
            "hex": "4D97FF",
            "source": "https://github.com/LLK/scratch-link/blob/027e3754ba6db976495e905023d5ac5e730dccfc/Assets/Windows/SVG/Windows%20Tray%20400x400.svg"
        },
        {
            "title": "Screencastify",
            "hex": "FF8282",
            "source": "https://www.screencastify.com/"
        },
        {
            "title": "Scribd",
            "hex": "1E7B85",
            "source": "https://scribdbrand.frontify.com/d/eqGJ2WET8x3A/scribd-brand-style-guide#/other/media-press-kit/download-horizontal-vertical-logos-for-small-applications",
            "guidelines": "https://scribdbrand.frontify.com/d/eqGJ2WET8x3A/scribd-brand-style-guide#/basics/logo-usage-guidelines-1576192924"
        },
        {
            "title": "Scrimba",
            "hex": "2B283A",
            "source": "https://scrimba.com/"
        },
        {
            "title": "ScrollReveal",
            "hex": "FFCB36",
            "source": "https://scrollrevealjs.org/"
        },
        {
            "title": "Scrum Alliance",
            "hex": "009FDA",
            "source": "https://www.scrumalliance.org/ScrumRedesignDEVSite/media/ScrumAllianceMedia/Files%20and%20PDFs/Infographics/S_BrandGuidelines_2018_rev.pdf",
            "guidelines": "https://www.scrumalliance.org/ScrumRedesignDEVSite/media/ScrumAllianceMedia/Files%20and%20PDFs/Infographics/S_BrandGuidelines_2018_rev.pdf"
        },
        {
            "title": "Scrutinizer CI",
            "hex": "8A9296",
            "source": "https://scrutinizer-ci.com"
        },
        {
            "title": "Seagate",
            "hex": "6EBE49",
            "source": "https://branding.seagate.com/productpage/3fc51aba-c35a-4eff-a833-a258b0440bd2"
        },
        {
            "title": "SEAT",
            "hex": "33302E",
            "source": "https://www.seat.es/"
        },
        {
            "title": "Sefaria",
            "hex": "212E50",
            "source": "https://github.com/Sefaria/Sefaria-Project/blob/c141b2b3491660ed563df9f4b1a2e4c071e88688/static/img/logo/samekh.svg"
        },
        {
            "title": "Sega",
            "hex": "0089CF",
            "source": "https://en.wikipedia.org/wiki/Sega#/media/File:Sega_logo.svg"
        },
        {
            "title": "Selenium",
            "hex": "43B02A",
            "source": "https://github.com/SeleniumHQ/heroku-selenium/blob/2f66891ba030d3aa1f36ab1748c52ba4fb4e057d/selenium-green.svg"
        },
        {
            "title": "Sellfy",
            "hex": "21B352",
            "source": "https://sellfy.com/about/"
        },
        {
            "title": "Semantic UI React",
            "hex": "35BDB2",
            "source": "https://react.semantic-ui.com"
        },
        {
            "title": "Semantic Web",
            "hex": "005A9C",
            "source": "https://www.w3.org/2007/10/sw-logos.html"
        },
        {
            "title": "semantic-release",
            "hex": "494949",
            "source": "https://github.com/semantic-release/semantic-release/blob/85bc213f04445a9bb8f19e5d45d6ecd7acccf841/media/semantic-release-logo.svg"
        },
        {
            "title": "Semaphore CI",
            "hex": "19A974",
            "source": "https://semaphoreci.com/"
        },
        {
            "title": "SemVer",
            "hex": "3F4551",
            "source": "https://github.com/semver/semver.org/blob/b6983849e38911195a24357809187c2f50af0d40/assets/500x500(light).jpg"
        },
        {
            "title": "Sencha",
            "hex": "86BC40",
            "source": "http://design.sencha.com/",
            "guidelines": "http://design.sencha.com/productlogo.html"
        },
        {
            "title": "Sennheiser",
            "hex": "000000",
            "source": "https://sennheiser.com"
        },
        {
            "title": "Sensu",
            "hex": "89C967",
            "source": "https://github.com/sensu/sensu-go/blob/master/dashboard/src/assets/logo/graphic/green.svg"
        },
        {
            "title": "Sentry",
            "hex": "362D59",
            "source": "https://sentry.io/branding/"
        },
        {
            "title": "SEPA",
            "hex": "2350A9",
            "source": "https://www.europeanpaymentscouncil.eu/document-library/other/sepa-logo-vector-format",
            "guidelines": "https://www.europeanpaymentscouncil.eu/document-library/other/sepa-logo-visual-identity-guidelines"
        },
        {
            "title": "Sequelize",
            "hex": "52B0E7",
            "source": "https://github.com/sequelize/sequelize/pull/12871"
        },
        {
            "title": "Server Fault",
            "hex": "E7282D",
            "source": "http://stackoverflow.com/company/logos",
            "guidelines": "https://stackoverflow.com/legal/trademark-guidance"
        },
        {
            "title": "Serverless",
            "hex": "FD5750",
            "source": "https://serverless.com/"
        },
        {
            "title": "SFML",
            "hex": "8CC445",
            "source": "https://www.sfml-dev.org/download/goodies/"
        },
        {
            "title": "Shadow",
            "hex": "0A0C0D",
            "source": "https://shadow.tech/"
        },
        {
            "title": "Shanghai Metro",
            "hex": "EC1C24",
            "source": "https://en.wikipedia.org/wiki/File:Shanghai_Metro_Full_Logo.svg"
        },
        {
            "title": "sharp",
            "hex": "99CC00",
            "source": "https://github.com/lovell/sharp/blob/315f519e1dd9adca0678e94a5ed0492cb5e0aae4/docs/image/sharp-logo-mono.svg"
        },
        {
            "title": "Shazam",
            "hex": "0088FF",
            "source": "https://www.shazam.com/"
        },
        {
            "title": "Shell",
            "hex": "FFD500",
            "source": "https://en.wikipedia.org/wiki/File:Shell_logo.svg"
        },
        {
            "title": "Shelly",
            "hex": "4495D1",
            "source": "https://shelly.cloud/"
        },
        {
            "title": "Shenzhen Metro",
            "hex": "009943",
            "source": "https://en.wikipedia.org/wiki/File:Shenzhen_Metro_Corporation_logo_full.svg"
        },
        {
            "title": "Shields.io",
            "hex": "000000",
            "source": "https://shields.io"
        },
        {
            "title": "Shikimori",
            "hex": "343434",
            "source": "https://shikimori.one"
        },
        {
            "title": "Shopify",
            "hex": "7AB55C",
            "source": "https://www.shopify.com/brand-assets",
            "guidelines": "https://www.shopify.com/brand-assets"
        },
        {
            "title": "Shopware",
            "hex": "189EFF",
            "source": "https://www.shopware.com/en/press/press-material/"
        },
        {
            "title": "Shotcut",
            "hex": "115C77",
            "source": "https://shotcut.com/media/"
        },
        {
            "title": "Showpad",
            "hex": "2D2E83",
            "source": "https://www.showpad.com/"
        },
        {
            "title": "Showtime",
            "hex": "B10000",
            "source": "https://commons.wikimedia.org/wiki/File:Showtime.svg"
        },
        {
            "title": "Shutterstock",
            "hex": "EE2B24",
            "source": "https://www.shutterstock.com/press/media",
            "guidelines": "https://www.shutterstock.com/press/media"
        },
        {
            "title": "Siemens",
            "hex": "009999",
            "source": "https://siemens.com/"
        },
        {
            "title": "Signal",
            "hex": "3A76F0",
            "source": "https://github.com/signalapp/Signal-Desktop/blob/9db8765b6cf270195e45a7f251374d4e53d54c95/images/signal-logo.svg"
        },
        {
            "title": "Simkl",
            "hex": "000000",
            "source": "https://simkl.com"
        },
        {
            "title": "Simple Analytics",
            "hex": "FF4F64",
            "source": "https://simpleanalytics.com/",
            "guidelines": "https://simpleanalytics.com/press"
        },
        {
            "title": "Simple Icons",
            "hex": "111111",
            "source": "https://simpleicons.org/",
            "license": {
                "type": "CC0-1.0"
            }
        },
        {
            "title": "Sina Weibo",
            "hex": "E6162D",
            "source": "https://en.wikipedia.org/wiki/Sina_Weibo"
        },
        {
            "title": "SingleStore",
            "hex": "AA00FF",
            "source": "https://www.singlestore.com/brand/"
        },
        {
            "title": "SitePoint",
            "hex": "258AAF",
            "source": "http://www.sitepoint.com"
        },
        {
            "title": "Sketch",
            "hex": "F7B500",
            "source": "https://www.sketch.com/about-us/#press",
            "guidelines": "https://www.sketch.com/about-us/#press"
        },
        {
            "title": "Sketchfab",
            "hex": "1CAAD9",
            "source": "https://sketchfab.com/press"
        },
        {
            "title": "SketchUp",
            "hex": "005F9E",
            "source": "https://www.sketchup.com/themes/sketchup_www_terra/images/SketchUp-Horizontal-RGB.svg"
        },
        {
            "title": "Skillshare",
            "hex": "00FF84",
            "source": "https://www.skillshare.com"
        },
        {
            "title": "ŠKODA",
            "hex": "4BA82E",
            "source": "https://en.wikipedia.org/wiki/File:Skoda_Auto_logo_(2011).svg"
        },
        {
            "title": "Sky",
            "hex": "0072C9",
            "source": "https://www.skysports.com/"
        },
        {
            "title": "Skynet",
            "hex": "00C65E",
            "source": "https://support.siasky.net/key-concepts/skynet-brand-guidelines",
            "guidelines": "https://support.siasky.net/key-concepts/skynet-brand-guidelines"
        },
        {
            "title": "Skypack",
            "hex": "3167FF",
            "source": "https://skypack.dev"
        },
        {
            "title": "Skype",
            "hex": "00AFF0",
            "source": "http://blogs.skype.com/?attachment_id=56273"
        },
        {
            "title": "Skype for Business",
            "hex": "00AFF0",
            "source": "https://en.wikipedia.org/wiki/Skype_for_Business_Server"
        },
        {
            "title": "Slack",
            "hex": "4A154B",
            "source": "https://slack.com/brand-guidelines",
            "guidelines": "https://slack.com/brand-guidelines"
        },
        {
            "title": "Slackware",
            "hex": "000000",
            "source": "https://en.wikipedia.org/wiki/Slackware"
        },
        {
            "title": "Slashdot",
            "hex": "026664",
            "source": "https://commons.wikimedia.org/wiki/File:Slashdot_wordmark_and_logo.svg"
        },
        {
            "title": "SlickPic",
            "hex": "FF880F",
            "source": "https://www.slickpic.com/"
        },
        {
            "title": "Slides",
            "hex": "E4637C",
            "source": "https://slides.com/about"
        },
        {
            "title": "SlideShare",
            "hex": "008ED2",
            "source": "https://www.slideshare.net/ss/creators/"
        },
        {
            "title": "smart",
            "hex": "FABC0C",
            "source": "https://www.smart.com/gb/en/models/eq-fortwo-coupe"
        },
        {
            "title": "SmartThings",
            "hex": "15BFFF",
            "source": "https://www.smartthings.com/press-kit",
            "guidelines": "https://www.smartthings.com/press-kit"
        },
        {
            "title": "smash.gg",
            "hex": "CB333B",
            "source": "https://help.smash.gg/en/articles/1716774-smash-gg-brand-guidelines",
            "guidelines": "https://help.smash.gg/en/articles/1716774-smash-gg-brand-guidelines"
        },
        {
            "title": "Smashing Magazine",
            "hex": "E85C33",
            "source": "https://www.smashingmagazine.com/"
        },
        {
            "title": "SMRT",
            "hex": "EE2E24",
            "source": "https://commons.wikimedia.org/wiki/File:SMRT_Corporation.svg"
        },
        {
            "title": "SmugMug",
            "hex": "6DB944",
            "source": "https://help.smugmug.com/using-smugmug's-logo-HJulJePkEBf"
        },
        {
            "title": "Snapchat",
            "hex": "FFFC00",
            "source": "https://www.snapchat.com/brand-guidelines",
            "guidelines": "https://www.snapchat.com/brand-guidelines"
        },
        {
            "title": "Snapcraft",
            "hex": "82BEA0",
            "source": "https://github.com/snapcore/snap-store-badges",
            "license": {
                "type": "CC-BY-ND-2.0"
            }
        },
        {
            "title": "Snowflake",
            "hex": "29B5E8",
            "source": "https://www.snowflake.com/brand-guidelines/",
            "guidelines": "https://www.snowflake.com/brand-guidelines/"
        },
        {
            "title": "Snowpack",
            "hex": "2E5E82",
            "source": "https://www.snowpack.dev/"
        },
        {
            "title": "Snyk",
            "hex": "4C4A73",
            "source": "https://snyk.io/press-kit"
        },
        {
            "title": "Society6",
            "hex": "000000",
            "source": "https://blog.society6.com/app/themes/society6/dist/images/mark.svg"
        },
        {
            "title": "Socket.io",
            "hex": "010101",
            "source": "https://socket.io"
        },
        {
            "title": "Sogou",
            "hex": "FB6022",
            "source": "https://www.sogou.com/"
        },
        {
            "title": "Solidity",
            "hex": "363636",
            "source": "https://docs.soliditylang.org/en/v0.8.6/brand-guide.html",
            "guidelines": "https://docs.soliditylang.org/en/v0.8.6/brand-guide.html",
            "license": {
                "type": "CC-BY-4.0"
            }
        },
        {
            "title": "Sololearn",
            "hex": "149EF2",
            "source": "https://www.sololearn.com/",
            "aliases": {
                "aka": [
                    "SoloLearn"
                ]
            }
        },
        {
            "title": "Solus",
            "hex": "5294E2",
            "source": "https://getsol.us/branding/"
        },
        {
            "title": "SonarCloud",
            "hex": "F3702A",
            "source": "https://sonarcloud.io/about"
        },
        {
            "title": "SonarLint",
            "hex": "CB2029",
            "source": "https://www.sonarlint.org/logos/",
            "guidelines": "https://www.sonarlint.org/logos/"
        },
        {
            "title": "SonarQube",
            "hex": "4E9BCD",
            "source": "https://www.sonarqube.org/logos/",
            "guidelines": "https://www.sonarqube.org/logos/"
        },
        {
            "title": "SonarSource",
            "hex": "CB3032",
            "source": "https://www.sonarsource.com/logos/",
            "guidelines": "https://www.sonarsource.com/logos/"
        },
        {
            "title": "Songkick",
            "hex": "F80046",
            "source": "https://www.songkick.com/style-guide/design",
            "guidelines": "https://www.songkick.com/style-guide/design"
        },
        {
            "title": "Songoda",
            "hex": "FC494A",
            "source": "https://songoda.com/branding",
            "guidelines": "https://songoda.com/branding"
        },
        {
            "title": "SonicWall",
            "hex": "FF791A",
            "source": "https://brandfolder.com/sonicwall/sonicwall-external"
        },
        {
            "title": "Sonos",
            "hex": "000000",
            "source": "https://www.sonos.com/en-gb/home"
        },
        {
            "title": "Sony",
            "hex": "FFFFFF",
            "source": "https://www.sony.com"
        },
        {
            "title": "SoundCloud",
            "hex": "FF3300",
            "source": "https://soundcloud.com/press"
        },
        {
            "title": "Source Engine",
            "hex": "F79A10",
            "source": "https://developer.valvesoftware.com/favicon.ico"
        },
        {
            "title": "SourceForge",
            "hex": "FF6600",
            "source": "https://sourceforge.net/"
        },
        {
            "title": "Sourcegraph",
            "hex": "00CBEC",
            "source": "https://about.sourcegraph.com/handbook/marketing/brand/brand_guidelines",
            "guidelines": "https://about.sourcegraph.com/handbook/marketing/brand/brand_guidelines"
        },
        {
            "title": "Sourcetree",
            "hex": "0052CC",
            "source": "https://atlassian.design/resources/logo-library",
            "guidelines": "https://atlassian.design/foundations/logos/"
        },
        {
            "title": "Southwest Airlines",
            "hex": "304CB2",
            "source": "https://www.southwest.com/"
        },
        {
            "title": "Spacemacs",
            "hex": "9266CC",
            "source": "http://spacemacs.org/",
            "license": {
                "type": "CC-BY-SA-4.0"
            }
        },
        {
            "title": "SpaceX",
            "hex": "000000",
            "source": "https://www.spacex.com/"
        },
        {
            "title": "Spark AR",
            "hex": "FF5C83",
            "source": "https://sparkar.facebook.com/"
        },
        {
            "title": "Sparkasse",
            "hex": "FF0000",
            "source": "https://www.sparkasse.de/",
            "guidelines": "https://www.sparkasse.de/nutzungshinweise.html"
        },
        {
            "title": "SparkFun",
            "hex": "E53525",
            "source": "https://www.sparkfun.com/brand_assets",
            "guidelines": "https://www.sparkfun.com/brand_assets"
        },
        {
            "title": "SparkPost",
            "hex": "FA6423",
            "source": "https://www.sparkpost.com/press-kit/",
            "guidelines": "https://www.sparkpost.com/press-kit/"
        },
        {
            "title": "SPDX",
            "hex": "4398CC",
            "source": "https://spdx.org/Resources"
        },
        {
            "title": "Speaker Deck",
            "hex": "009287",
            "source": "https://speakerdeck.com/"
        },
        {
            "title": "Spectrum",
            "hex": "7B16FF",
            "source": "https://spectrum.chat"
        },
        {
            "title": "Speedtest",
            "hex": "141526",
            "source": "https://www.speedtest.net/"
        },
        {
            "title": "Spinnaker",
            "hex": "139BB4",
            "source": "https://github.com/spinnaker/spinnaker.github.io/tree/master/assets/images"
        },
        {
            "title": "Spinrilla",
            "hex": "460856",
            "source": "https://spinrilla.com"
        },
        {
            "title": "Splunk",
            "hex": "000000",
            "source": "https://www.splunk.com/"
        },
        {
            "title": "Spond",
            "hex": "EE4353",
            "source": "https://spond.com/"
        },
        {
            "title": "Spotify",
            "hex": "1DB954",
            "source": "https://developer.spotify.com/documentation/general/design-and-branding/#using-our-logo",
            "guidelines": "https://developer.spotify.com/documentation/general/design-and-branding/#using-our-logo"
        },
        {
            "title": "Spotlight",
            "hex": "352A71",
            "source": "https://www.spotlight.com/"
        },
        {
            "title": "Spreadshirt",
            "hex": "00B2A5",
            "source": "https://www.spreadshirt.ie/",
            "aliases": {
                "dup": [
                    {
                        "title": "Spreadshop",
                        "hex": "FF9343",
                        "source": "https://www.spreadshop.com/"
                    }
                ]
            }
        },
        {
            "title": "Spreaker",
            "hex": "F5C300",
            "source": "https://www.spreaker.com/"
        },
        {
            "title": "Spring",
            "hex": "6DB33F",
            "source": "https://spring.io/trademarks"
        },
        {
            "title": "Spring",
            "slug": "spring_creators",
            "hex": "000000",
            "source": "https://www.spri.ng/"
        },
        {
            "title": "Spring Boot",
            "hex": "6DB33F",
            "source": "https://spring.io/projects"
        },
        {
            "title": "Spring Security",
            "hex": "6DB33F",
            "source": "https://spring.io/projects"
        },
        {
            "title": "Spyder IDE",
            "hex": "FF0000",
            "source": "https://www.spyder-ide.org/"
        },
        {
            "title": "SQLite",
            "hex": "003B57",
            "source": "https://github.com/sqlite/sqlite/blob/43e862723ec680542ca6f608f9963c0993dd7324/art/sqlite370.eps"
        },
        {
            "title": "Square",
            "hex": "3E4348",
            "source": "https://squareup.com/"
        },
        {
            "title": "Square Enix",
            "hex": "ED1C24",
            "source": "https://www.square-enix.com/"
        },
        {
            "title": "Squarespace",
            "hex": "000000",
            "source": "https://www.squarespace.com/logo-guidelines",
            "guidelines": "http://www.squarespace.com/brand-guidelines"
        },
        {
            "title": "SSRN",
            "hex": "154881",
            "source": "https://www.ssrn.com"
        },
        {
            "title": "Stack Exchange",
            "hex": "1E5397",
            "source": "http://stackoverflow.com/company/logos",
            "guidelines": "https://stackoverflow.com/legal/trademark-guidance"
        },
        {
            "title": "Stack Overflow",
            "hex": "F58025",
            "source": "https://stackoverflow.design/brand/logo/",
            "guidelines": "https://stackoverflow.com/legal/trademark-guidance"
        },
        {
            "title": "Stackbit",
            "hex": "207BEA",
            "source": "https://www.stackbit.com/branding-guidelines/",
            "guidelines": "https://www.stackbit.com/branding-guidelines/"
        },
        {
            "title": "StackPath",
            "hex": "000000",
            "source": "https://www.stackpath.com/company/logo-and-branding/",
            "guidelines": "https://www.stackpath.com/company/logo-and-branding/"
        },
        {
            "title": "StackShare",
            "hex": "0690FA",
            "source": "https://stackshare.io/branding"
        },
        {
            "title": "Stadia",
            "hex": "CD2640",
            "source": "https://stadia.google.com/home"
        },
        {
            "title": "Staffbase",
            "hex": "00A4FD",
            "source": "https://staffbase.com/en/about/press-assets/"
        },
        {
            "title": "Star Trek",
            "hex": "FFE200",
            "source": "https://intl.startrek.com/"
        },
        {
            "title": "Starbucks",
            "hex": "006241",
            "source": "https://starbucks.com/",
            "guidelines": "https://creative.starbucks.com/"
        },
        {
            "title": "Starling Bank",
            "hex": "6935D3",
            "source": "https://www.starlingbank.com/media/",
            "guidelines": "https://www.starlingbank.com/docs/brand/starling-bank-brand-guidelines.pdf"
        },
        {
            "title": "Starship",
            "hex": "DD0B78",
            "source": "https://starship.rs/"
        },
        {
            "title": "STARZ",
            "hex": "000000",
            "source": "https://www.starz.com/guides/starzlibrary/"
        },
        {
            "title": "Statamic",
            "hex": "FF269E",
            "source": "https://statamic.com/branding",
            "guidelines": "https://statamic.com/branding"
        },
        {
            "title": "Statuspage",
            "hex": "172B4D",
            "source": "https://www.atlassian.com/company/news/press-kit"
        },
        {
            "title": "Statuspal",
            "hex": "4934BF",
            "source": "https://statuspal.io/"
        },
        {
            "title": "Steam",
            "hex": "000000",
            "source": "https://partner.steamgames.com/doc/marketing/branding",
            "guidelines": "https://partner.steamgames.com/doc/marketing/branding"
        },
        {
            "title": "SteamDB",
            "hex": "000000",
            "source": "https://steamdb.info/"
        },
        {
            "title": "Steamworks",
            "hex": "1E1E1E",
            "source": "https://partner.steamgames.com/"
        },
        {
            "title": "Steelseries",
            "hex": "FF5200",
            "source": "https://techblog.steelseries.com/ux-guide/index.html"
        },
        {
            "title": "Steem",
            "hex": "171FC9",
            "source": "https://steem.com/brand/"
        },
        {
            "title": "Steemit",
            "hex": "06D6A9",
            "source": "https://steemit.com/"
        },
        {
            "title": "Steinberg",
            "hex": "C90827",
            "source": "https://new.steinberg.net/press/"
        },
        {
            "title": "Stellar",
            "hex": "7D00FF",
            "source": "https://www.stellar.org/press"
        },
        {
            "title": "Stencyl",
            "hex": "8E1C04",
            "source": "http://www.stencyl.com/about/press/"
        },
        {
            "title": "Stimulus",
            "hex": "77E8B9",
            "source": "https://stimulus.hotwire.dev/"
        },
        {
            "title": "Stitcher",
            "hex": "000000",
            "source": "https://partners.stitcher.com/"
        },
        {
            "title": "STMicroelectronics",
            "hex": "03234B",
            "source": "https://www.st.com/"
        },
        {
            "title": "StopStalk",
            "hex": "536DFE",
            "source": "https://github.com/stopstalk/media-resources/blob/265b728c26ba597b957e72134a3b49a10dc0c91d/stopstalk-small-black.svg",
            "license": {
                "type": "MIT"
            }
        },
        {
            "title": "Storyblok",
            "hex": "09B3AF",
            "source": "https://www.storyblok.com/press",
            "guidelines": "https://www.storyblok.com/press"
        },
        {
            "title": "Storybook",
            "hex": "FF4785",
            "source": "https://github.com/storybookjs/brand"
        },
        {
            "title": "Strapi",
            "hex": "2F2E8B",
            "source": "https://strapi.io/newsroom"
        },
        {
            "title": "Strava",
            "hex": "FC4C02",
            "source": "https://itunes.apple.com/us/app/strava-running-and-cycling-gps/id426826309"
        },
        {
            "title": "Streamlit",
            "hex": "FF4B4B",
            "source": "https://www.streamlit.io/brand",
            "guidelines": "https://www.streamlit.io/brand"
        },
        {
            "title": "Stripe",
            "hex": "008CDD",
            "source": "https://stripe.com/about/resources"
        },
        {
            "title": "strongSwan",
            "hex": "E00033",
            "source": "https://www.strongswan.org/images/"
        },
        {
            "title": "StubHub",
            "hex": "003168",
            "source": "http://www.stubhub.com"
        },
        {
            "title": "styled-components",
            "hex": "DB7093",
            "source": "https://www.styled-components.com/"
        },
        {
            "title": "stylelint",
            "hex": "263238",
            "source": "https://github.com/stylelint/stylelint/blob/1f7bbb2d189b3e27b42de25f2948e3e5eec1b759/identity/stylelint-icon-black.svg"
        },
        {
            "title": "StyleShare",
            "hex": "212121",
            "source": "https://www.stylesha.re/"
        },
        {
            "title": "Stylus",
            "hex": "333333",
            "source": "https://github.com/stylus/stylus-lang.com/blob/c833bf697e39e1174c7c6e679e0e5a23d0baeb90/img/stylus-logo.svg"
        },
        {
            "title": "Subaru",
            "hex": "013C74",
            "source": "https://commons.wikimedia.org/wiki/File:Subaru_logo.svg"
        },
        {
            "title": "Sublime Text",
            "hex": "FF9800",
            "source": "https://www.sublimetext.com/"
        },
        {
            "title": "Substack",
            "hex": "FF6719",
            "source": "https://on.substack.com/"
        },
        {
            "title": "Subversion",
            "hex": "809CC9",
            "source": "http://subversion.apache.org/logo"
        },
        {
            "title": "suckless",
            "hex": "1177AA",
            "source": "https://suckless.org"
        },
        {
            "title": "Sumo Logic",
            "hex": "000099",
            "source": "https://sites.google.com/sumologic.com/sumo-logic-brand/home",
            "guidelines": "https://sites.google.com/sumologic.com/sumo-logic-brand/home"
        },
        {
            "title": "Supabase",
            "hex": "3ECF8E",
            "source": "https://github.com/supabase/supabase/blob/2a983c3290148d17cfce9e34c0a39102b22fdf78/web/static/img/showcase-logo/supabase-logo.svg"
        },
        {
            "title": "Super User",
            "hex": "38A1CE",
            "source": "https://stackoverflow.design/brand/logo/",
            "guidelines": "https://stackoverflow.com/legal/trademark-guidance"
        },
        {
            "title": "SurveyMonkey",
            "hex": "00BF6F",
            "source": "https://www.surveymonkey.com/mp/brandassets/",
            "guidelines": "https://www.surveymonkey.com/mp/brandassets/"
        },
        {
            "title": "SUSE",
            "hex": "0C322C",
            "source": "https://brand.suse.com/",
            "guidelines": "https://brand.suse.com/"
        },
        {
            "title": "Suzuki",
            "hex": "E30613",
            "source": "https://www.suzuki.ie/"
        },
        {
            "title": "Svelte",
            "hex": "FF3E00",
            "source": "https://github.com/sveltejs/branding/blob/c4dfca6743572087a6aef0e109ffe3d95596e86a/svelte-logo.svg",
            "aliases": {
                "dup": [
                    {
                        "title": "Sapper",
                        "hex": "159497",
                        "source": "https://sapper.svelte.dev/"
                    }
                ]
            }
        },
        {
            "title": "SVG",
            "hex": "FFB13B",
            "source": "https://www.w3.org/2009/08/svg-logos.html",
            "guidelines": "https://www.w3.org/2009/08/svg-logos.html",
            "license": {
                "type": "CC-BY-SA-4.0"
            }
        },
        {
            "title": "SVGO",
            "hex": "3E7FC1",
            "source": "https://github.com/svg/svgo/blob/93a5db197ca32990131bf41becf2e002bb0841bf/logo/isotype.svg"
        },
        {
            "title": "Swagger",
            "hex": "85EA2D",
            "source": "https://swagger.io/swagger/media/assets/images/swagger_logo.svg"
        },
        {
            "title": "Swarm",
            "hex": "FFA633",
            "source": "https://foursquare.com/about/logos"
        },
        {
            "title": "Swift",
            "hex": "F05138",
            "source": "https://developer.apple.com/swift/resources/",
            "guidelines": "https://developer.apple.com/swift/resources/"
        },
        {
            "title": "Swiggy",
            "hex": "FC8019",
            "source": "https://www.swiggy.com/"
        },
        {
            "title": "Swiper",
            "hex": "6332F6",
            "source": "https://swiperjs.com/"
        },
        {
            "title": "Symantec",
            "hex": "FDB511",
            "source": "https://commons.wikimedia.org/wiki/File:Symantec_logo10.svg"
        },
        {
            "title": "Symfony",
            "hex": "000000",
            "source": "https://symfony.com/logo",
            "guidelines": "https://symfony.com/trademark"
        },
        {
            "title": "Symphony",
            "hex": "0098FF",
            "source": "https://symphony.com/"
        },
        {
            "title": "SymPy",
            "hex": "3B5526",
            "source": "https://github.com/sympy/sympy.github.com/blob/e606a6dc2ee90b1ddaa9c36be6c92392ab300f72/media/sympy-notailtext.svg"
        },
        {
            "title": "Synology",
            "hex": "B5B5B6",
            "source": "https://www.synology.com/en-global/company/branding",
            "guidelines": "https://www.synology.com/en-global/company/branding"
        },
        {
            "title": "T-Mobile",
            "hex": "E20074",
            "source": "https://www.t-mobile.com/"
        },
        {
            "title": "Tableau",
            "hex": "E97627",
            "source": "https://www.tableau.com/about/media-download-center"
        },
        {
            "title": "tado°",
            "hex": "FFA900",
            "source": "https://www.tado.com/gb-en/press-assets"
        },
        {
            "title": "Tails",
            "hex": "56347C",
            "source": "https://tails.boum.org/contribute/how/promote/material/logo/"
        },
        {
            "title": "Tailwind CSS",
            "hex": "06B6D4",
            "source": "https://tailwindcss.com/brand",
            "guidelines": "https://tailwindcss.com/brand"
        },
        {
            "title": "Talend",
            "hex": "FF6D70",
            "source": "https://www.talend.com/blog/"
        },
        {
            "title": "Tampermonkey",
            "hex": "00485B",
            "source": "https://commons.wikimedia.org/wiki/File:Tampermonkey_logo.svg"
        },
        {
            "title": "Taobao",
            "hex": "E94F20",
            "source": "https://www.alibabagroup.com/en/ir/reports"
        },
        {
            "title": "Tapas",
            "hex": "FFCE00",
            "source": "https://tapas.io/site/about#media"
        },
        {
            "title": "Target",
            "hex": "CC0000",
            "source": "https://www.target.com/"
        },
        {
            "title": "Tasmota",
            "hex": "1FA3EC",
            "source": "https://tasmota.github.io/docs/"
        },
        {
            "title": "Tata",
            "hex": "486AAE",
            "source": "https://www.tatasteel.com/media/media-kit/logos-usage-guidelines/",
            "guidelines": "https://www.tatasteel.com/media/media-kit/logos-usage-guidelines/"
        },
        {
            "title": "TaxBuzz",
            "hex": "ED8B0B",
            "source": "https://www.taxbuzz.com/"
        },
        {
            "title": "TeamCity",
            "hex": "000000",
            "source": "https://www.jetbrains.com/company/brand/logos/",
            "guidelines": "https://www.jetbrains.com/company/brand/"
        },
        {
            "title": "TeamSpeak",
            "hex": "2580C3",
            "source": "https://www.teamspeak.com/en/more/media-pack/"
        },
        {
            "title": "TeamViewer",
            "hex": "004680",
            "source": "https://www.teamviewer.com/en-us/"
        },
        {
            "title": "TED",
            "hex": "E62B1E",
            "source": "https://www.ted.com/participate/organize-a-local-tedx-event/tedx-organizer-guide/branding-promotions/logo-and-design/your-tedx-logo"
        },
        {
            "title": "Teespring",
            "hex": "39ACE6",
            "source": "https://teespring.com"
        },
        {
            "title": "Tekton",
            "hex": "FD495C",
            "source": "https://github.com/cdfoundation/artwork/blob/3e748ca9cf9c3136a4a571f7655271b568c16a64/tekton/icon/black/tekton-icon-black.svg",
            "guidelines": "https://github.com/cdfoundation/artwork/blob/main/tekton/tekton_brand_guide.pdf"
        },
        {
            "title": "TELE5",
            "hex": "C2AD6F",
            "source": "https://www.tele5.de"
        },
        {
            "title": "Telegram",
            "hex": "26A5E4",
            "source": "https://telegram.org"
        },
        {
            "title": "Telegraph",
            "hex": "FAFAFA",
            "source": "https://telegra.ph/"
        },
        {
            "title": "Tencent QQ",
            "hex": "EB1923",
            "source": "https://en.wikipedia.org/wiki/File:Tencent_QQ.svg#/media/File:Tencent_QQ.svg"
        },
        {
            "title": "TensorFlow",
            "hex": "FF6F00",
            "source": "https://www.tensorflow.org/extras/tensorflow_brand_guidelines.pdf"
        },
        {
            "title": "Teradata",
            "hex": "F37440",
            "source": "https://github.com/Teradata/teradata.github.io/"
        },
        {
            "title": "teratail",
            "hex": "F4C51C",
            "source": "https://teratail.com/"
        },
        {
            "title": "Terraform",
            "hex": "7B42BC",
            "source": "https://www.hashicorp.com/brand",
            "guidelines": "https://www.hashicorp.com/brand"
        },
        {
            "title": "Tesco",
            "hex": "00539F",
            "source": "https://www.tesco.com"
        },
        {
            "title": "Tesla",
            "hex": "CC0000",
            "source": "https://www.tesla.com/tesla-gallery"
        },
        {
            "title": "TestCafe",
            "hex": "36B6E5",
            "source": "https://github.com/DevExpress/testcafe/blob/dd174b6682b5f2675ac90e305d3d893c36a1d814/media/logos/svg/TestCafe-logo-600.svg"
        },
        {
            "title": "Testin",
            "hex": "007DD7",
            "source": "https://www.testin.cn/"
        },
        {
            "title": "Testing Library",
            "hex": "E33332",
            "source": "https://testing-library.com/"
        },
        {
            "title": "Tether",
            "hex": "50AF95",
            "aliases": {
                "aka": [
                    "USDt"
                ]
            },
            "source": "https://tether.to/branding/",
            "guidelines": "https://tether.to/branding/"
        },
        {
            "title": "Textpattern",
            "hex": "FFDA44",
            "source": "https://textpattern.com/"
        },
        {
            "title": "The Conversation",
            "hex": "D8352A",
            "source": "https://theconversation.com/republishing-guidelines"
        },
        {
            "title": "The Irish Times",
            "hex": "000000",
            "source": "https://www.irishtimes.com/"
        },
        {
            "title": "The Mighty",
            "hex": "D0072A",
            "source": "https://themighty.com/"
        },
        {
            "title": "The Models Resource",
            "hex": "3A75BD",
            "source": "https://www.models-resource.com/"
        },
        {
            "title": "The Movie Database",
            "aliases": {
                "aka": [
                    "TMDB"
                ]
            },
            "hex": "01B4E4",
            "source": "https://www.themoviedb.org/about/logos-attribution"
        },
        {
            "title": "The North Face",
            "hex": "000000",
            "source": "https://www.thenorthface.com/"
        },
        {
            "title": "The Register",
            "hex": "FF0000",
            "source": "https://www.theregister.co.uk/"
        },
        {
            "title": "The Sounds Resource",
            "hex": "39BE6B",
            "source": "https://www.sounds-resource.com/"
        },
        {
            "title": "The Spriters Resource",
            "hex": "BE3939",
            "source": "https://www.spriters-resource.com/"
        },
        {
            "title": "The Washington Post",
            "hex": "231F20",
            "source": "https://www.washingtonpost.com/brand-studio/archive/"
        },
        {
            "title": "Thingiverse",
            "hex": "248BFB",
            "source": "https://www.thingiverse.com/"
        },
        {
            "title": "ThinkPad",
            "hex": "EE2624",
            "source": "https://www.lenovo.com/us/en/thinkpad"
        },
        {
            "title": "Three.js",
            "hex": "000000",
            "source": "https://github.com/mrdoob/three.js/blob/a567b810cfcb7f6a03e4faea99f03c53081da477/files/icon.svg"
        },
        {
            "title": "Threema",
            "hex": "3FE669",
            "source": "https://threema.ch/en/press"
        },
        {
            "title": "Thumbtack",
            "hex": "009FD9",
            "source": "https://www.thumbtack.com/press/media-resources/"
        },
        {
            "title": "Thunderbird",
            "hex": "0A84FF",
            "source": "https://github.com/thundernest/thunderbird-website/blob/d7446f3eee14b38f02ee60da7d4b4fb8c9ef20e3/media/svg/logo.svg"
        },
        {
            "title": "Thymeleaf",
            "hex": "005F0F",
            "source": "https://github.com/thymeleaf/thymeleaf-org/blob/0427d4d4c6f08d3a1fbed3bc90ceeebcf094b532/artwork/thymeleaf%202016/thymeleaf.svg"
        },
        {
            "title": "Ticketmaster",
            "hex": "026CDF",
            "source": "https://design.ticketmaster.com/brand/overview/"
        },
        {
            "title": "Tidal",
            "hex": "000000",
            "source": "https://tidal.com"
        },
        {
            "title": "Tide",
            "hex": "4050FB",
            "source": "https://www.tide.co/newsroom/"
        },
        {
            "title": "TietoEVRY",
            "hex": "063752",
            "source": "https://www.tietoevry.com/en/about-us/our-company/"
        },
        {
            "title": "TikTok",
            "hex": "000000",
            "source": "https://tiktok.com"
        },
        {
            "title": "Tile",
            "hex": "000000",
            "source": "https://www.thetileapp.com/"
        },
        {
            "title": "Timescale",
            "hex": "FDB515",
            "source": "https://www.timescale.com/"
        },
        {
            "title": "Tinder",
            "hex": "FF6B6B",
            "source": "http://www.gotinder.com/press"
        },
        {
            "title": "TinyLetter",
            "hex": "ED1C24",
            "source": "https://tinyletter.com/site/press/"
        },
        {
            "title": "tmux",
            "hex": "1BB91F",
            "source": "https://github.com/tmux/tmux/tree/f04cc3997629823f0e304d4e4184e2ec93c703f0/logo"
        },
        {
            "title": "Todoist",
            "hex": "E44332",
            "source": "https://doist.com/press/"
        },
        {
            "title": "Toggl",
            "hex": "E01B22",
            "source": "https://toggl.com/media-toolkit"
        },
        {
            "title": "Tokyo Metro",
            "hex": "149DD3",
            "source": "https://en.wikipedia.org/wiki/File:TokyoMetro.svg"
        },
        {
            "title": "Tomorrowland",
            "hex": "000000",
            "source": "https://global.tomorrowland.com/"
        },
        {
            "title": "Topcoder",
            "hex": "29A7DF",
            "source": "https://www.topcoder.com/thrive/articles/How%20to%20use%20the%20Topcoder%20GUI%20KIT",
            "guidelines": "https://www.topcoder.com/thrive/articles/How%20to%20use%20the%20Topcoder%20GUI%20KIT"
        },
        {
            "title": "Toptal",
            "hex": "3863A0",
            "source": "https://www.toptal.com/branding"
        },
        {
            "title": "Tor Browser",
            "hex": "7D4698",
            "source": "https://styleguide.torproject.org/brand-assets/"
        },
        {
            "title": "Tor Project",
            "hex": "7E4798",
            "source": "https://styleguide.torproject.org/brand-assets/"
        },
        {
            "title": "Toshiba",
            "hex": "FF0000",
            "source": "https://commons.wikimedia.org/wiki/File:Toshiba_logo.svg"
        },
        {
            "title": "Toyota",
            "hex": "EB0A1E",
            "source": "https://www.toyota.com/brandguidelines/logo/",
            "guidelines": "https://www.toyota.com/brandguidelines/"
        },
        {
            "title": "TP-Link",
            "hex": "4ACBD6",
            "source": "https://www.tp-link.com/"
        },
        {
            "title": "tqdm",
            "hex": "FFC107",
            "source": "https://github.com/tqdm/img/blob/0dd23d9336af67976f88f9988ea660cde78c54d4/logo.svg"
        },
        {
            "title": "TrainerRoad",
            "hex": "DA291C",
            "source": "https://www.trainerroad.com/press/",
            "guidelines": "https://www.trainerroad.com/press/"
        },
        {
            "title": "Trakt",
            "hex": "ED1C24",
            "source": "https://trakt.tv"
        },
        {
            "title": "TransferWise",
            "hex": "00B9FF",
            "source": "https://brand.transferwise.com/logo"
        },
        {
            "title": "Transport for Ireland",
            "hex": "00B274",
            "source": "https://www.transportforireland.ie/"
        },
        {
            "title": "Transport for London",
            "hex": "113B92",
            "source": "https://tfl.gov.uk/"
        },
        {
            "title": "Travis CI",
            "hex": "3EAAAF",
            "source": "https://travis-ci.com/logo"
        },
        {
            "title": "Treehouse",
            "hex": "5FCF80",
            "source": "https://teamtreehouse.com/about"
        },
        {
            "title": "Trello",
            "hex": "0052CC",
            "source": "https://atlassian.design/resources/logo-library",
            "guidelines": "https://atlassian.design/foundations/logos/"
        },
        {
            "title": "Trend Micro",
            "hex": "D71921",
            "source": "https://www.trendmicro.com/"
        },
        {
            "title": "Treyarch",
            "hex": "000000",
            "source": "https://upload.wikimedia.org/wikipedia/en/7/7a/Treyarch_logo.svg"
        },
        {
            "title": "Triller",
            "hex": "FF0089",
            "source": "https://triller.co/static/media/illustrations/logo-full-white.svg"
        },
        {
            "title": "Trino",
            "hex": "DD00A1",
            "source": "https://github.com/trinodb/docs.trino.io/blob/653a46f6bdc64b5f67302dc9ab8a0c432ca25e70/352/_static/trino.svg"
        },
        {
            "title": "Trip.com",
            "hex": "287DFA",
            "source": "https://careers.trip.com/"
        },
        {
            "title": "Tripadvisor",
            "hex": "34E0A1",
            "source": "https://tripadvisor.mediaroom.com/logo-guidelines"
        },
        {
            "title": "Trove",
            "hex": "2D004B",
            "source": "https://trove.nla.gov.au/about/who-we-are/our-logo",
            "guidelines": "https://trove.nla.gov.au/about/who-we-are/trove-brand-guidelines"
        },
        {
            "title": "TrueNAS",
            "hex": "0095D5",
            "source": "https://www.truenas.com/"
        },
        {
            "title": "trulia",
            "hex": "0A0B09",
            "source": "https://www.trulia.com/newsroom/media/brand-logos/",
            "guidelines": "https://www.trulia.com/newsroom/media/brand-logos/"
        },
        {
            "title": "Trusted Shops",
            "hex": "FFDC0F",
            "source": "https://brand.trustedshops.com/d/dorIFVeUmcN9/corporate-design"
        },
        {
            "title": "Trustpilot",
            "hex": "00B67A",
            "source": "https://support.trustpilot.com/hc/en-us/articles/206289947-Trustpilot-Brand-Assets-Style-Guide"
        },
        {
            "title": "Try It Online",
            "hex": "303030",
            "source": "https://tio.run/"
        },
        {
            "title": "TryHackMe",
            "hex": "212C42",
            "source": "https://tryhackme.com/about"
        },
        {
            "title": "ts-node",
            "hex": "3178C6",
            "source": "https://typestrong.org/ts-node/"
        },
        {
            "title": "Tubi",
            "hex": "000000",
            "source": "https://corporate.tubitv.com/press-releases/"
        },
        {
            "title": "TUI",
            "hex": "D40E14",
            "source": "https://www.design.tui/brand/logos/",
            "guidelines": "https://www.design.tui/brand/"
        },
        {
            "title": "Tumblr",
            "hex": "36465D",
            "source": "https://www.tumblr.com/logo"
        },
        {
            "title": "TuneIn",
            "hex": "14D8CC",
            "source": "https://cms.tunein.com/press/"
        },
        {
            "title": "TurboSquid",
            "hex": "FF8135",
            "source": "https://www.brand.turbosquid.com/turbosquidicons",
            "guidelines": "https://www.brand.turbosquid.com/"
        },
        {
            "title": "Turkish Airlines",
            "hex": "C70A0C",
            "source": "https://www.turkishairlines.com/tr-int/basin-odasi/logo-arsivi/index.html"
        },
        {
            "title": "Tutanota",
            "hex": "840010",
            "source": "https://github.com/tutao/tutanota/blob/8ff5f0e7d78834ac8fcb0f2357c394b757ea4793/resources/images/logo-solo-red.svg"
        },
        {
            "title": "TV Time",
            "hex": "FFD400",
            "source": "https://www.tvtime.com/"
        },
        {
            "title": "Twilio",
            "hex": "F22F46",
            "source": "https://www.twilio.com/company/brand"
        },
        {
            "title": "Twitch",
            "hex": "9146FF",
            "source": "https://brand.twitch.tv"
        },
        {
            "title": "Twitter",
            "hex": "1DA1F2",
            "source": "https://brand.twitter.com"
        },
        {
            "title": "Twoo",
            "hex": "FF7102",
            "source": "http://www.twoo.com/about/press"
        },
        {
            "title": "Typeform",
            "hex": "262627",
            "source": "https://www.typeform.com"
        },
        {
            "title": "TypeScript",
            "hex": "3178C6",
            "source": "https://www.typescriptlang.org/branding",
            "guidelines": "https://www.typescriptlang.org/branding"
        },
        {
            "title": "TYPO3",
            "hex": "FF8700",
            "source": "https://typo3.com/fileadmin/assets/typo3logos/typo3_bullet_01.svg"
        },
        {
            "title": "Uber",
            "hex": "000000",
            "source": "https://www.uber.com/media/"
        },
        {
            "title": "Uber Eats",
            "hex": "06C167",
            "source": "https://www.ubereats.com"
        },
        {
            "title": "Ubiquiti",
            "hex": "0559C9",
            "source": "https://www.ui.com/marketing/#logos"
        },
        {
            "title": "Ubisoft",
            "hex": "000000",
            "source": "https://www.ubisoft.com/en-US/company/overview.aspx"
        },
        {
            "title": "uBlock Origin",
            "hex": "800000",
            "source": "https://github.com/gorhill/uBlock/blob/master/src/img/ublock.svg"
        },
        {
            "title": "Ubuntu",
            "hex": "E95420",
            "source": "https://design.ubuntu.com/brand/ubuntu-logo/",
            "guidelines": "https://design.ubuntu.com/brand/ubuntu-logo/"
        },
        {
            "title": "Udacity",
            "hex": "02B3E4",
            "source": "https://www.udacity.com"
        },
        {
            "title": "Udemy",
            "hex": "A435F0",
            "source": "https://www.udemy.com/ourbrand/"
        },
        {
            "title": "UFC",
            "hex": "D20A0A",
            "source": "https://www.ufc.com"
        },
        {
            "title": "UIkit",
            "hex": "2396F3",
            "source": "https://getuikit.com"
        },
        {
            "title": "Ulule",
            "hex": "18A5D6",
            "source": "https://ulule.frontify.com/d/EX3dK8qsXgqh/branding-guidelines"
        },
        {
            "title": "Umbraco",
            "hex": "3544B1",
            "source": "https://umbraco.com/"
        },
        {
            "title": "Unacademy",
            "hex": "08BD80",
            "source": "https://unacademy.com/"
        },
        {
            "title": "Under Armour",
            "hex": "1D1D1D",
            "source": "https://www.underarmour.com/en-us/"
        },
        {
            "title": "Underscore.js",
            "hex": "0371B5",
            "source": "https://github.com/jashkenas/underscore/blob/f098f61ff84931dea69c276b3674a62b6ae4def7/docs/images/underscore.png"
        },
        {
            "title": "Undertale",
            "hex": "E71D29",
            "source": "https://undertale.com/"
        },
        {
            "title": "Unicode",
            "hex": "5455FE",
            "source": "https://en.wikipedia.org/wiki/Unicode"
        },
        {
            "title": "Unilever",
            "hex": "1F36C7",
            "source": "https://www.unilever.co.uk/about/who-we-are/our-logo/"
        },
        {
            "title": "United Airlines",
            "hex": "002244",
            "source": "https://en.wikipedia.org/wiki/File:United_Airlines_Logo.svg"
        },
        {
            "title": "Unity",
            "hex": "000000",
            "source": "https://unity.com/"
        },
        {
            "title": "Unraid",
            "hex": "F15A2C",
            "source": "https://unraid.net/"
        },
        {
            "title": "Unreal Engine",
            "hex": "0E1128",
            "source": "https://www.unrealengine.com/en-US/branding",
            "guidelines": "https://www.unrealengine.com/en-US/branding"
        },
        {
            "title": "Unsplash",
            "hex": "000000",
            "source": "https://unsplash.com/"
        },
        {
            "title": "Untangle",
            "hex": "68BD49",
            "source": "https://www.untangle.com/company-overview/",
            "guidelines": "https://www.untangle.com/company-overview/"
        },
        {
            "title": "Untappd",
            "hex": "FFC000",
            "source": "https://untappd.com/"
        },
        {
            "title": "UpCloud",
            "hex": "7B00FF",
            "source": "https://upcloud.com/brand-assets/",
            "guidelines": "https://upcloud.com/brand-assets/"
        },
        {
            "title": "UpLabs",
            "hex": "3930D8",
            "source": "https://www.uplabs.com/"
        },
        {
            "title": "Uploaded",
            "hex": "0E70CB",
            "source": "https://www.uploaded.net"
        },
        {
            "title": "UPS",
            "hex": "150400",
            "source": "https://www.ups.com/"
        },
        {
            "title": "Uptobox",
            "hex": "5CE1E6",
            "source": "https://uptoboxpremium.org/"
        },
        {
            "title": "Upwork",
            "hex": "6FDA44",
            "source": "https://www.upwork.com/press/"
        },
        {
            "title": "USPS",
            "hex": "333366",
            "source": "https://www.usps.com/"
        },
        {
            "title": "V",
            "hex": "5D87BF",
            "source": "https://github.com/vlang/v-logo",
            "license": {
                "type": "MIT"
            }
        },
        {
            "title": "V8",
            "hex": "4B8BF5",
            "source": "https://v8.dev/logo"
        },
        {
            "title": "Vaadin",
            "hex": "00B4F0",
            "source": "https://vaadin.com/trademark",
            "guidelines": "https://vaadin.com/trademark"
        },
        {
            "title": "Vagrant",
            "hex": "1868F2",
            "source": "https://www.hashicorp.com/brand",
            "guidelines": "https://www.hashicorp.com/brand"
        },
        {
            "title": "Valve",
            "hex": "F74843",
            "source": "https://www.valvesoftware.com/"
        },
        {
            "title": "Vapor",
            "hex": "0D0D0D",
            "source": "https://vapor.codes/"
        },
        {
            "title": "Vault",
            "hex": "000000",
            "source": "https://www.hashicorp.com/brand",
            "guidelines": "https://www.hashicorp.com/brand"
        },
        {
            "title": "Vauxhall",
            "hex": "EB001E",
            "source": "https://www.stellantis.com/en/brands/vauxhall"
        },
        {
            "title": "vBulletin",
            "hex": "184D66",
            "source": "https://commons.wikimedia.org/wiki/File:VBulletin.svg"
        },
        {
            "title": "Vector Logo Zone",
            "hex": "184D66",
            "source": "https://www.vectorlogo.zone/"
        },
        {
            "title": "Vectorworks",
            "hex": "000000",
            "source": "https://www.vectorworks.net/en-US"
        },
        {
            "title": "Veeam",
            "hex": "00B336",
            "source": "https://www.veeam.com/newsroom/veeam-graphics.html"
        },
        {
            "title": "Veepee",
            "hex": "EC008C",
            "source": "https://www.veepee.fr/"
        },
        {
            "title": "Venmo",
            "hex": "3D95CE",
            "source": "https://venmo.com/about/brand/"
        },
        {
            "title": "Vercel",
            "hex": "000000",
            "source": "https://vercel.com/design"
        },
        {
            "title": "Verdaccio",
            "hex": "4B5E40",
            "source": "https://verdaccio.org/docs/en/logo"
        },
        {
            "title": "Veritas",
            "hex": "B1181E",
            "source": "https://my.veritas.com/cs/groups/partner/documents/styleguide/mdaw/mdq5/~edisp/tus3cpeapp3855186572.pdf"
        },
        {
            "title": "Verizon",
            "hex": "CD040B",
            "source": "https://www.verizondigitalmedia.com/about/logo-usage/"
        },
        {
            "title": "vFairs",
            "hex": "EF4678",
            "source": "https://www.vfairs.com/"
        },
        {
            "title": "Viadeo",
            "hex": "F07355",
            "source": "https://viadeo.journaldunet.com/"
        },
        {
            "title": "Viber",
            "hex": "7360F2",
            "source": "https://www.viber.com/brand-center/"
        },
        {
            "title": "Vim",
            "hex": "019733",
            "source": "https://commons.wikimedia.org/wiki/File:Vimlogo.svg"
        },
        {
            "title": "Vimeo",
            "hex": "1AB7EA",
            "source": "https://vimeo.com/about/brand_guidelines"
        },
        {
            "title": "Vimeo Livestream",
            "hex": "0A0A20",
            "source": "https://livestream.com"
        },
        {
            "title": "VirtualBox",
            "hex": "183A61",
            "source": "https://commons.wikimedia.org/wiki/File:Virtualbox_logo.png"
        },
        {
            "title": "VirusTotal",
            "hex": "394EFF",
            "source": "https://www.virustotal.com/"
        },
        {
            "title": "Visa",
            "hex": "1A1F71",
            "source": "https://merchantsignageeu.visa.com/product.asp?dptID=696"
        },
        {
            "title": "Visual Studio",
            "hex": "5C2D91",
            "source": "https://visualstudio.microsoft.com/"
        },
        {
            "title": "Visual Studio Code",
            "hex": "007ACC",
            "source": "https://commons.wikimedia.org/wiki/File:Visual_Studio_Code_1.35_icon.svg"
        },
        {
            "title": "Vite",
            "hex": "646CFF",
            "source": "https://vitejs.dev/"
        },
        {
            "title": "Vivaldi",
            "hex": "EF3939",
            "source": "https://vivaldi.com/press/"
        },
        {
            "title": "Vivino",
            "hex": "AA1329",
            "source": "https://www.vivino.com/press"
        },
        {
            "title": "VK",
            "hex": "0077FF",
            "source": "https://vk.com/brand",
            "guidelines": "https://vk.com/brand"
        },
        {
            "title": "VLC media player",
            "hex": "FF8800",
            "source": "http://git.videolan.org/?p=vlc.git;a=tree;f=extras/package/macosx/asset_sources"
        },
        {
            "title": "VMware",
            "hex": "607078",
            "source": "https://myvmware.workspaceair.com/"
        },
        {
            "title": "Vodafone",
            "hex": "E60000",
            "source": "https://web.vodafone.com.eg/"
        },
        {
            "title": "Volkswagen",
            "hex": "151F5D",
            "source": "https://www.volkswagen.ie/"
        },
        {
            "title": "Volvo",
            "hex": "003057",
            "source": "https://www.media.volvocars.com/global/en-gb/logos"
        },
        {
            "title": "Vonage",
            "hex": "FFFFFF",
            "source": "https://www.vonage.com"
        },
        {
            "title": "VOX",
            "hex": "DA074A",
            "source": "https://commons.wikimedia.org/wiki/File:VOX_Logo_2013.svg"
        },
        {
            "title": "VSCO",
            "hex": "000000",
            "source": "https://vscopress.co/media-kit"
        },
        {
            "title": "Vue.js",
            "hex": "4FC08D",
            "source": "https://github.com/vuejs/art",
            "license": {
                "type": "custom",
                "url": "https://github.com/vuejs/art/blob/master/README.md"
            },
            "guidelines": "https://github.com/vuejs/art/blob/master/README.md"
        },
        {
            "title": "Vuetify",
            "hex": "1867C0",
            "source": "https://vuetifyjs.com/"
        },
        {
            "title": "Vulkan",
            "hex": "AC162C",
            "source": "https://www.khronos.org/legal/trademarks/"
        },
        {
            "title": "Vultr",
            "hex": "007BFC",
            "source": "https://www.vultr.com/company/brand-assets/"
        },
        {
            "title": "W3C",
            "hex": "005A9C",
            "source": "https://www.w3.org/Consortium/Legal/logo-usage-20000308",
            "license": {
                "type": "custom",
                "url": "https://www.w3.org/Consortium/Legal/2002/trademark-license-20021231"
            }
        },
        {
            "title": "Wagtail",
            "hex": "43B1B0",
            "source": "https://github.com/wagtail/wagtail/blob/e3e46e23b780aa2b1b521de081cb81872f77466d/wagtail/admin/static_src/wagtailadmin/images/wagtail-logo.svg"
        },
        {
            "title": "WakaTime",
            "hex": "000000",
            "source": "https://wakatime.com/legal/logos-and-trademark-usage",
            "guidelines": "https://wakatime.com/legal/logos-and-trademark-usage"
        },
        {
            "title": "WALKMAN",
            "hex": "000000",
            "source": "https://en.wikipedia.org/wiki/File:Walkman_logo.svg"
        },
        {
            "title": "Wallabag",
            "hex": "3F6184",
            "source": "https://github.com/wallabag/logo/blob/f670395da2d85c3bbcb8dcfa8d2a339d8af5abb0/_default/icon/svg/logo-icon-black-no-bg.svg"
        },
        {
            "title": "Walmart",
            "hex": "0071CE",
            "source": "https://corporate.walmart.com",
            "guidelines": "https://one.walmart.com/content/people-experience/associate-brand-center.html"
        },
        {
            "title": "Wappalyzer",
            "hex": "32067C",
            "source": "https://www.wappalyzer.com/"
        },
        {
            "title": "Warner Bros.",
            "slug": "warnerbros",
            "hex": "004DB4",
            "source": "https://www.warnerbros.com/"
        },
        {
            "title": "Wattpad",
            "hex": "FF500A",
            "source": "https://company.wattpad.com/brandguideline",
            "guidelines": "https://company.wattpad.com/brandguideline"
        },
        {
            "title": "Waze",
            "hex": "33CCFF",
            "source": "https://www.waze.com/"
        },
        {
            "title": "Wear OS",
            "hex": "4285F4",
            "source": "https://partnermarketinghub.withgoogle.com/#/brands/"
        },
        {
            "title": "Weasyl",
            "hex": "990000",
            "source": "https://www.weasyl.com/"
        },
        {
            "title": "Web3.js",
            "hex": "F16822",
            "source": "https://github.com/ChainSafe/web3.js/blob/fdbda4958cbdbaebe8ed5ea59183582b07fac254/assets/logo/web3js.svg"
        },
        {
            "title": "WebAssembly",
            "hex": "654FF0",
            "source": "https://webassembly.org/"
        },
        {
            "title": "WebAuthn",
            "hex": "3423A6",
            "source": "https://github.com/webauthn-open-source/webauthn-logos",
            "guidelines": "https://github.com/webauthn-open-source/webauthn-logos"
        },
        {
            "title": "webcomponents.org",
            "hex": "29ABE2",
            "source": "https://www.webcomponents.org/"
        },
        {
            "title": "WebdriverIO",
            "hex": "EA5906",
            "source": "https://webdriver.io/docs/api/"
        },
        {
            "title": "Webflow",
            "hex": "4353FF",
            "source": "https://webflow.com/"
        },
        {
            "title": "WebGL",
            "hex": "990000",
            "source": "https://www.khronos.org/legal/trademarks/",
            "guidelines": "https://www.khronos.org/legal/trademarks/"
        },
        {
            "title": "webhint",
            "hex": "4700A3",
            "source": "https://github.com/webhintio/webhint.io/blob/5c9f10a33a6d68e1f0d2b1eff0829685b9123433/src/webhint-theme/source/images/webhint-logo.svg"
        },
        {
            "title": "Weblate",
            "hex": "2ECCAA",
            "source": "https://github.com/WeblateOrg/graphics/blob/669e4f910abd9ec36fda172d2ea6f2f424a32ace/logo/weblate-black.svg",
            "license": {
                "type": "GPL-3.0-only"
            }
        },
        {
            "title": "Webmin",
            "hex": "7DA0D0",
            "source": "https://github.com/webmin/webmin/blob/84d2d3d17f638a43939220f78b83bfefbae37f76/images/webmin-blue.svg"
        },
        {
            "title": "WebMoney",
            "hex": "036CB5",
            "source": "https://www.webmoney.ru/rus/developers/logos.shtml"
        },
        {
            "title": "Webpack",
            "hex": "8DD6F9",
            "source": "https://webpack.js.org/branding/"
        },
        {
            "title": "WebRTC",
            "hex": "333333",
            "source": "https://webrtc.org/"
        },
        {
            "title": "WebStorm",
            "hex": "000000",
            "source": "https://www.jetbrains.com/company/brand/logos/",
            "guidelines": "https://www.jetbrains.com/company/brand/"
        },
        {
            "title": "WEBTOON",
            "hex": "00D564",
            "source": "http://webtoons.com/"
        },
        {
            "title": "WeChat",
            "hex": "07C160",
            "source": "https://wechat.design/standard/download/brand",
            "guidelines": "https://wechat.design/standard/download/brand"
        },
        {
            "title": "Weights & Biases",
            "hex": "FFBE00",
            "source": "https://wandb.ai/"
        },
        {
            "title": "Welcome to the Jungle",
            "aliases": {
                "aka": [
                    "WTTJ"
                ]
            },
            "hex": "FFCD00",
            "source": "https://www.welcometothejungle.com/"
        },
        {
            "title": "WEMO",
            "hex": "72D44C",
            "source": "https://commons.wikimedia.org/wiki/File:WeMoApp.svg"
        },
        {
            "title": "WeTransfer",
            "hex": "409FFF",
            "source": "https://wetransfer.com/"
        },
        {
            "title": "WhatsApp",
            "hex": "25D366",
            "source": "https://www.whatsappbrand.com",
            "guidelines": "https://whatsappbrand.com/"
        },
        {
            "title": "When I Work",
            "hex": "51A33D",
            "source": "https://wheniwork.com/"
        },
        {
            "title": "WhiteSource",
            "hex": "161D4E",
            "source": "https://www.whitesourcesoftware.com/whitesource-media-kit/"
        },
        {
            "title": "Wii",
            "hex": "8B8B8B",
            "source": "https://commons.wikimedia.org/wiki/File:Wii.svg"
        },
        {
            "title": "Wii U",
            "hex": "8B8B8B",
            "source": "https://commons.wikipedia.org/wiki/File:WiiU.svg"
        },
        {
            "title": "Wiki.js",
            "hex": "1976D2",
            "source": "https://cdn.js.wiki/images/wikijs-butterfly-mono.svg"
        },
        {
            "title": "Wikidata",
            "hex": "006699",
            "source": "https://commons.wikimedia.org/wiki/File:Wikidata-logo-en.svg"
        },
        {
            "title": "Wikimedia Commons",
            "hex": "006699",
            "source": "https://commons.wikimedia.org/wiki/File:Commons-logo.svg"
        },
        {
            "title": "Wikipedia",
            "hex": "000000",
            "source": "https://commons.wikimedia.org/wiki/File:Wikipedia-logo-v2.svg"
        },
        {
            "title": "Wikiquote",
            "hex": "006699",
            "source": "https://commons.wikimedia.org/wiki/File:Wikiquote-logo.svg"
        },
        {
            "title": "Wikivoyage",
            "hex": "006699",
            "source": "https://commons.wikimedia.org/wiki/File:Wikivoyage-Logo-v3-en.svg"
        },
        {
            "title": "Windi CSS",
            "hex": "48B0F1",
            "source": "https://github.com/windicss/docs/blob/d7a01df515c4fa30dbb33ede7c46392e21fbf2cb/public/assets/logo.svg"
        },
        {
            "title": "Windows",
            "hex": "0078D6",
            "source": "https://commons.wikimedia.org/wiki/File:Windows_10_Logo.svg"
        },
        {
            "title": "Windows 95",
            "hex": "008080",
            "source": "https://en.wikipedia.org/wiki/Windows_95"
        },
        {
            "title": "Windows Terminal",
            "hex": "4D4D4D",
            "source": "https://github.com/microsoft/terminal/blob/a90289548f8548bf5c370a4b141b4b815c22616b/res/terminal/Terminal_HC.svg"
        },
        {
            "title": "Windows XP",
            "hex": "003399",
            "source": "https://commons.wikimedia.org/wiki/File:Windows_logo_-_2002%E2%80%932012_(Multicolored).svg"
        },
        {
            "title": "Winmate",
            "hex": "C11920",
            "source": "https://www.winmate.com/NewsAndEvents/Publications"
        },
        {
            "title": "Wipro",
            "hex": "341C53",
            "source": "https://www.wipro.com/content/dam/nexus/en/service-lines/applications/latest-thinking/state-of-cybersecurity-report-2019.pdf"
        },
        {
            "title": "Wire",
            "hex": "000000",
            "source": "http://brand.wire.com",
            "guidelines": "https://brand.wire.com/"
        },
        {
            "title": "WireGuard",
            "hex": "88171A",
            "source": "https://www.wireguard.com/"
        },
        {
            "title": "Wireshark",
            "hex": "1679A7",
            "source": "https://gitlab.com/wanduow/wireshark/-/blob/cd5539b0f76975474869984a9d2f0fce29d5c21e/image/wsicon.svg"
        },
        {
            "title": "Wish",
            "hex": "2FB7EC",
            "source": "https://wish.com/"
        },
        {
            "title": "Wistia",
            "hex": "54BBFF",
            "source": "https://wistia.com/about/assets",
            "guidelines": "https://wistia.com/about/assets"
        },
        {
            "title": "Wix",
            "hex": "0C6EFC",
            "source": "http://www.wix.com/about/design-assets"
        },
        {
            "title": "Wizz Air",
            "hex": "C6007E",
            "source": "https://wizzair.com/en-gb/information-and-services/about-us/press-office/logos"
        },
        {
            "title": "Wolfram",
            "hex": "DD1100",
            "source": "http://company.wolfram.com/press-center/wolfram-corporate/"
        },
        {
            "title": "Wolfram Language",
            "hex": "DD1100",
            "source": "http://company.wolfram.com/press-center/language/"
        },
        {
            "title": "Wolfram Mathematica",
            "hex": "DD1100",
            "source": "http://company.wolfram.com/press-center/mathematica/"
        },
        {
            "title": "Woo",
            "hex": "96588A",
            "source": "https://woocommerce.com/style-guide/",
            "guidelines": "https://woocommerce.com/trademark-guidelines/"
        },
        {
            "title": "WooCommerce",
            "hex": "96588A",
            "source": "https://woocommerce.com/style-guide/",
            "guidelines": "https://woocommerce.com/trademark-guidelines/"
        },
        {
            "title": "WordPress",
            "hex": "21759B",
            "source": "https://wordpress.org/about/logos"
        },
        {
            "title": "Workplace",
            "hex": "4326C4",
            "source": "https://en.facebookbrand.com/",
            "guidelines": "https://en.facebookbrand.com/"
        },
        {
            "title": "World Health Organization",
            "hex": "0093D5",
            "source": "https://www.who.int/"
        },
        {
            "title": "WP Engine",
            "hex": "0ECAD4",
            "source": "https://wpengine.com/brand-assets/"
        },
        {
            "title": "WP Rocket",
            "hex": "F56640",
            "source": "https://wp-rocket.me/"
        },
        {
            "title": "write.as",
            "hex": "5BC4EE",
            "source": "https://write.as/brand",
            "guidelines": "https://write.as/brand"
        },
        {
            "title": "WWE",
            "hex": "000000",
            "source": "https://commons.wikimedia.org/wiki/File:WWE_Network_logo.svg"
        },
        {
            "title": "Wwise",
            "hex": "00549F",
            "source": "https://www.audiokinetic.com/resources/credits/",
            "guidelines": "https://www.audiokinetic.com/resources/credits/"
        },
        {
            "title": "X.Org",
            "hex": "F28834",
            "source": "https://upload.wikimedia.org/wikipedia/commons/9/90/X.Org_Logo.svg"
        },
        {
            "title": "Xamarin",
            "hex": "3498DB",
            "source": "https://github.com/dotnet/swag/tree/master/xamarin"
        },
        {
            "title": "XAML",
            "hex": "0C54C2",
            "source": "https://github.com/microsoft/microsoft-ui-xaml/issues/1185#issuecomment-529731046"
        },
        {
            "title": "XAMPP",
            "hex": "FB7A24",
            "source": "https://www.apachefriends.org/en/"
        },
        {
            "title": "Xbox",
            "hex": "107C10",
            "source": "https://www.xbox.com/en-US/consoles"
        },
        {
            "title": "Xcode",
            "hex": "147EFB",
            "source": "https://developer.apple.com/develop/"
        },
        {
            "title": "XDA Developers",
            "hex": "EA7100",
            "source": "https://www.xda-developers.com/"
        },
        {
            "title": "Xero",
            "hex": "13B5EA",
            "source": "https://www.xero.com/uk/about/media/downloads"
        },
        {
            "title": "XFCE",
            "hex": "2284F2",
            "source": "https://www.xfce.org/download#artwork"
        },
        {
            "title": "Xiaomi",
            "hex": "FF6900",
            "source": "https://www.mi.com/global"
        },
        {
            "title": "Xilinx",
            "hex": "E01F27",
            "source": "https://www.xilinx.com"
        },
        {
            "title": "Xing",
            "hex": "006567",
            "source": "https://dev.xing.com/logo_rules"
        },
        {
            "title": "XMPP",
            "hex": "002B5C",
            "source": "https://github.com/xsf/xmpp.org/tree/00c49187e353c1a156c95562dafaf129e688fbad/content/icons"
        },
        {
            "title": "XRP",
            "hex": "25A768",
            "source": "https://xrpl.org/"
        },
        {
            "title": "XSplit",
            "hex": "0095DE",
            "source": "https://www.xsplit.com/presskit"
        },
        {
            "title": "XState",
            "hex": "2C3E50",
            "source": "https://github.com/davidkpiano/xstate/blob/544df7f00e2ef49603b5e5ff2f0d183ff6bd5e7c/docs/.vuepress/public/logo.svg"
        },
        {
            "title": "Y Combinator",
            "hex": "F0652F",
            "source": "https://www.ycombinator.com/press/"
        },
        {
            "title": "Yahoo!",
            "hex": "6001D2",
            "source": "https://yahoo.com/"
        },
        {
            "title": "Yale",
            "hex": "FFD900",
            "source": "https://yalehome.com"
        },
        {
            "title": "Yamaha Corporation",
            "hex": "4B1E78",
            "source": "https://www.yamaha.com/en/"
        },
        {
            "title": "Yamaha Motor Corporation",
            "hex": "E60012",
            "source": "https://en.wikipedia.org/wiki/Yamaha_Motor_Company"
        },
        {
            "title": "Yammer",
            "hex": "106EBE",
            "source": "https://developer.microsoft.com/en-us/fluentui#/styles/web/colors/products"
        },
        {
            "title": "Yarn",
            "hex": "2C8EBB",
            "source": "https://github.com/yarnpkg/assets"
        },
        {
            "title": "Yelp",
            "hex": "D32323",
            "source": "https://www.yelp.com/styleguide/icons"
        },
        {
            "title": "Yoast",
            "hex": "A4286A",
            "source": "https://yoast.com/media/logo/"
        },
        {
            "title": "YourTravel.TV",
            "hex": "F79025",
            "source": "https://yourtravel.tv"
        },
        {
            "title": "YouTube",
            "hex": "FF0000",
            "source": "https://www.youtube.com/yt/about/brand-resources/#logos-icons-colors"
        },
        {
            "title": "YouTube Gaming",
            "hex": "FF0000",
            "source": "https://gaming.youtube.com/"
        },
        {
            "title": "YouTube Music",
            "hex": "FF0000",
            "source": "https://partnermarketinghub.withgoogle.com/#/brands/"
        },
        {
            "title": "YouTube Studio",
            "hex": "FF0000",
            "source": "https://www.youtube.com/"
        },
        {
            "title": "YouTube TV",
            "hex": "FF0000",
            "source": "https://partnermarketinghub.withgoogle.com/#/brands/"
        },
        {
            "title": "Z-Wave",
            "hex": "1B365D",
            "source": "https://www.z-wave.com/"
        },
        {
            "title": "Zalando",
            "hex": "FF6900",
            "source": "https://www.zalando.co.uk/"
        },
        {
            "title": "Zalo",
            "hex": "0068FF",
            "source": "https://zalo.me/"
        },
        {
            "title": "Zapier",
            "hex": "FF4A00",
            "source": "https://zapier.com/about/brand"
        },
        {
            "title": "Zcash",
            "aliases": {
                "aka": [
                    "ZEC"
                ]
            },
            "hex": "F4B728",
            "source": "https://z.cash/press/",
            "guidelines": "https://www.zfnd.org/about/trademark-policy/"
        },
        {
            "title": "ZDF",
            "hex": "FA7D19",
            "source": "https://www.zdf.de/"
        },
        {
            "title": "Zelle",
            "hex": "6D1ED4",
            "source": "https://www.zellepay.com/"
        },
        {
            "title": "Zend",
            "hex": "0679EA",
            "source": "https://www.zend.com/"
        },
        {
            "title": "Zend Framework",
            "hex": "68B604",
            "source": "https://framework.zend.com/"
        },
        {
            "title": "Zendesk",
            "hex": "03363D",
            "source": "https://brandland.zendesk.com/"
        },
        {
            "title": "Zenn",
            "hex": "3EA8FF",
            "source": "https://zenn.dev/mediakit"
        },
        {
            "title": "Zenodo",
            "hex": "1682D4",
            "source": "https://about.zenodo.org",
            "guidelines": "https://about.zenodo.org"
        },
        {
            "title": "Zerodha",
            "hex": "387ED1",
            "source": "https://zerodha.com"
        },
        {
            "title": "ZeroMQ",
            "hex": "DF0000",
            "source": "https://github.com/zeromq/zeromq.org/blob/master/static/safari-pinned-tab.svg"
        },
        {
            "title": "Zerply",
            "hex": "7BBB6E",
            "source": "https://zerply.com/about/resources"
        },
        {
            "title": "Zhihu",
            "hex": "0084FF",
            "source": "https://www.zhihu.com/"
        },
        {
            "title": "Zig",
            "hex": "F7A41D",
            "source": "https://github.com/ziglang/logo",
            "license": {
                "type": "CC-BY-SA-4.0"
            }
        },
        {
            "title": "Zigbee",
            "hex": "EB0443",
            "source": "https://zigbeealliance.org/solution/zigbee/"
        },
        {
            "title": "Zillow",
            "hex": "006AFF",
            "source": "https://www.zillow.com/"
        },
        {
            "title": "Zingat",
            "hex": "009CFB",
            "source": "https://www.zingat.com/kurumsal-logolar"
        },
        {
            "title": "Zoho",
            "hex": "C8202B",
            "source": "https://www.zoho.com/branding/"
        },
        {
            "title": "Zoiper",
            "hex": "F47920",
            "source": "https://www.zoiper.com/en/products"
        },
        {
            "title": "Zomato",
            "hex": "E23744",
            "source": "https://www.zomato.com/business/apps"
        },
        {
            "title": "Zoom",
            "hex": "2D8CFF",
            "source": "https://zoom.us/brandguidelines"
        },
        {
            "title": "Zorin",
            "hex": "0CC1F3",
            "source": "https://zorinos.com/press/"
        },
        {
            "title": "Zotero",
            "hex": "CC2936",
            "source": "https://www.zotero.org/support/brand"
        },
        {
            "title": "Zulip",
            "hex": "FFFFFF",
            "source": "https://github.com/zulip/zulip/blob/df9e40491dc77b658d943cff36a816d46e32ce1b/static/images/logo/zulip-org-logo.svg"
        },
        {
            "title": "Zyte",
            "hex": "B02CCE",
            "source": "https://www.zyte.com/"
        }
    ]
}<|MERGE_RESOLUTION|>--- conflicted
+++ resolved
@@ -8476,8 +8476,6 @@
             "guidelines": "https://brand.salesforce.com/content/logo-guidelines"
         },
         {
-<<<<<<< HEAD
-=======
             "title": "Salt Project",
             "hex": "57BCAD",
             "source": "https://saltproject.io/",
@@ -8487,12 +8485,6 @@
             }
         },
         {
-            "title": "SaltStack",
-            "hex": "00EACE",
-            "source": "https://www.saltstack.com/resources/brand/"
-        },
-        {
->>>>>>> e2b8fea5
             "title": "Samsung",
             "hex": "1428A0",
             "source": "https://www.samsung.com/us/about-us/brand-identity/logo/",
