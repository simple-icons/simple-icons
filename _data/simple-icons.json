{
    "icons": [
        {
            "title": ".NET",
            "hex": "5C2D91",
            "source": "https://docs.microsoft.com/en-us/dotnet/images/hub/net.svg"
        },
        {
            "title": "1Password",
            "hex": "0094F5",
            "source": "https://1password.com/press/"
        },
        {
            "title": "500px",
            "hex": "0099E5",
            "source": "https://about.500px.com/press"
        },
        {
            "title": "ABB RobotStudio",
            "hex": "FF9E0F",
            "source": "https://new.abb.com/products/robotics/en/robotstudio/downloads"
        },
        {
            "title": "About.me",
            "hex": "00A98F",
            "source": "https://about.me/assets"
        },
        {
            "title": "Abstract",
            "hex": "191A1B",
            "source": "https://www.abstract.com/about/"
        },
        {
            "title": "Academia",
            "hex": "41454A",
            "source": "https://www.academia.edu/"
        },
        {
            "title": "Accusoft",
            "hex": "A9225C",
            "source": "https://company-39138.frontify.com/d/7EKFm12NQSa8/accusoft-corporation-style-guide#/style-guide/logo"
        },
        {
            "title": "ACM",
            "hex": "0085CA",
            "source": "http://identitystandards.acm.org/"
        },
        {
            "title": "ActiGraph",
            "hex": "0B2C4A",
            "source": "http://www.actigraphcorp.com/"
        },
        {
            "title": "Activision",
            "hex": "000000",
            "source": "https://www.activision.com/"
        },
        {
            "title": "AddThis",
            "hex": "FF6550",
            "source": "http://www.addthis.com/"
        },
        {
            "title": "AdGuard",
            "hex": "66B574",
            "source": "https://adguard.com/en/contribute.html"
        },
        {
            "title": "Adobe",
            "hex": "FF0000",
            "source": "https://www.adobe.com/"
        },
        {
            "title": "Adobe Acrobat Reader",
            "hex": "EE3F24",
            "source": "https://wwwimages2.adobe.com/etc/clientlibs/beagle/ace/source/font/aceui-fonts.svg"
        },
        {
            "title": "Adobe After Effects",
            "hex": "D291FF",
            "source": "https://wwwimages2.adobe.com/etc/clientlibs/beagle/ace/source/font/aceui-fonts.svg"
        },
        {
            "title": "Adobe Audition",
            "hex": "00E4BB",
            "source": "https://helpx.adobe.com/content/dam/help/mnemonics/au_cc_app_RGB.svg"
        },
        {
            "title": "Adobe Creative Cloud",
            "hex": "D41818",
            "source": "https://www.adobe.io/apis/creativecloud/creativesdk/docs/websdk/adobe-creative-sdk-for-web_master/branding-guidelines.html"
        },
        {
            "title": "Adobe Dreamweaver",
            "hex": "35FA00",
            "source": "https://wwwimages2.adobe.com/etc/clientlibs/beagle/ace/source/font/aceui-fonts.svg"
        },
        {
            "title": "Adobe Illustrator",
            "hex": "FF7C00",
            "source": "https://wwwimages2.adobe.com/etc/clientlibs/beagle/ace/source/font/aceui-fonts.svg"
        },
        {
            "title": "Adobe InDesign",
            "hex": "FD3F93",
            "source": "https://wwwimages2.adobe.com/etc/clientlibs/beagle/ace/source/font/aceui-fonts.svg"
        },
        {
            "title": "Adobe Lightroom CC",
            "hex": "3DF0F0",
            "source": "https://www.adobe.com/products/photoshop-lightroom.html"
        },
        {
            "title": "Adobe Lightroom Classic",
            "hex": "ADD5EC",
            "source": "https://www.adobe.com/products/photoshop-lightroom-classic.html"
        },
        {
            "title": "Adobe PhoneGap",
            "hex": "27A1C5",
            "source": "https://phonegap.com/about/logos/"
        },
        {
            "title": "Adobe Photoshop",
            "hex": "00C8FF",
            "source": "https://wwwimages2.adobe.com/etc/clientlibs/beagle/ace/source/font/aceui-fonts.svg"
        },
        {
            "title": "Adobe Premiere",
            "hex": "EA77FF",
            "source": "https://helpx.adobe.com/content/dam/help/mnemonics/pr_cc_app_RGB.svg"
        },
        {
            "title": "Adobe Typekit",
            "hex": "87EC00",
            "source": "https://helpx.adobe.com/content/dam/help/mnemonics/tk_appicon_RGB.svg"
        },
        {
            "title": "Adobe XD",
            "hex": "FF2BC2",
            "source": "https://www.adobe.com/products/xd.html"
        },
        {
            "title": "Airbnb",
            "hex": "FF5A5F",
            "source": "https://www.airbnb.com"
        },
        {
            "title": "AirPlay Audio",
            "hex": "000000",
            "source": "https://developer.apple.com/design/human-interface-guidelines/airplay/overview/icons/"
        },
        {
            "title": "AirPlay Video",
            "hex": "000000",
            "source": "https://developer.apple.com/design/human-interface-guidelines/airplay/overview/icons/"
        },
        {
            "title": "Airtable",
            "hex": "18BFFF",
            "source": "https://airtable.com/press"
        },
        {
            "title": "Algolia",
            "hex": "5468FF",
            "source": "https://www.algolia.com/press/?section=brand-guidelines"
        },
        {
            "title": "Alipay",
            "hex": "00A1E9",
            "source": "https://gw.alipayobjects.com/os/rmsportal/trUJZfSrlnRCcFgfZGjD.ai"
        },
        {
            "title": "AlliedModders",
            "hex": "1578D3",
            "source": "https://forums.alliedmods.net/index.php"
        },
        {
            "title": "AlloCiné",
            "hex": "FECC00",
            "source": "http://www.allocine.fr/favicon.ico"
        },
        {
            "title": "Amazon",
            "hex": "FF9900",
            "source": "https://worldvectorlogo.com/logo/amazon-icon"
        },
        {
            "title": "Amazon Alexa",
            "hex": "00CAFF",
            "source": "https://developer.amazon.com/docs/alexa-voice-service/logo-and-brand.html"
        },
        {
            "title": "Amazon AWS",
            "hex": "232F3E",
            "source": "https://upload.wikimedia.org/wikipedia/commons/9/93/Amazon_Web_Services_Logo.svg"
        },
        {
            "title": "Amazon Lumberyard",
            "hex": "67459B",
            "source": "https://github.com/aws/lumberyard"
        },
        {
            "title": "AMD",
            "hex": "ED1C24",
            "source": "https://subscriptions.amd.com/greatpower/img/amd-logo-black.svg"
        },
        {
            "title": "American Express",
            "hex": "2E77BC",
            "source": "https://commons.wikimedia.org/wiki/File:American_Express_logo.svg"
        },
        {
            "title": "Anaconda",
            "hex": "42B029",
            "source": "https://www.anaconda.com/media-kit/"
        },
        {
            "title": "Analogue",
            "hex": "1A1A1A",
            "source": "https://www.analogue.co/"
        },
        {
            "title": "Anchor",
            "hex": "8940FA",
            "source": "https://anchor.fm/"
        },
        {
            "title": "Android",
            "hex": "3DDC84",
            "source": "https://developer.android.com/distribute/marketing-tools/brand-guidelines"
        },
        {
            "title": "AngelList",
            "hex": "000000",
            "source": "https://angel.co/logo"
        },
        {
            "title": "Angular",
            "hex": "DD0031",
            "source": "https://angular.io/assets/images/logos/angular/angular_solidBlack.svg"
        },
        {
            "title": "Angular Universal",
            "hex": "00ACC1",
            "source": "https://angular.io/presskit"
        },
        {
            "title": "Ansible",
            "hex": "EE0000",
            "source": "https://www.ansible.com/logos"
        },
        {
            "title": "Apache",
            "hex": "D22128",
            "source": "https://www.apache.org/foundation/press/kit/"
        },
        {
            "title": "Apache Airflow",
            "hex": "007A88",
            "source": "https://github.com/apache/airflow/tree/master/docs/img/logos"
        },
        {
            "title": "Apache Ant",
            "hex": "A81C7D",
            "source": "https://commons.wikimedia.org/wiki/File:Apache-Ant-logo.svg"
        },
        {
            "title": "Apache Cordova",
            "hex": "E8E8E8",
            "source": "https://cordova.apache.org/artwork/"
        },
        {
            "title": "Apache Flink",
            "hex": "E6526F",
            "source": "https://flink.apache.org/material.html"
        },
        {
            "title": "Apache Kafka",
            "hex": "000000",
            "source": "https://commons.wikimedia.org/wiki/File:Apache_kafka.svg"
        },
        {
            "title": "Apache Maven",
            "hex": "C71A36",
            "source": "https://en.wikipedia.org/wiki/Apache_Maven"
        },
        {
            "title": "Apache NetBeans IDE",
            "hex": "1B6AC6",
            "source": "https://netbeans.apache.org/images/"
        },
        {
            "title": "Apache OpenOffice",
            "hex": "0E85CD",
            "source": "https://www.openoffice.org/marketing/art/galleries/logos/index.html"
        },
        {
            "title": "Apache Pulsar",
            "hex": "188FFF",
            "source": "https://pulsar.apache.org/"
        },
        {
            "title": "Apache RocketMQ",
            "hex": "D77310",
            "source": "https://rocketmq.apache.org/"
        },
        {
            "title": "Apache Spark",
            "hex": "E25A1C",
            "source": "https://spark.apache.org/images/"
        },
        {
            "title": "Apple",
            "hex": "999999",
            "source": "https://worldvectorlogo.com/logo/apple"
        },
        {
            "title": "Apple Music",
            "hex": "000000",
            "source": "https://www.apple.com/itunes/marketing-on-music/identity-guidelines.html#apple-music-icon"
        },
        {
            "title": "Apple Pay",
            "hex": "000000",
            "source": "https://developer.apple.com/apple-pay/marketing/"
        },
        {
            "title": "Apple Podcasts",
            "hex": "9933CC",
            "source": "https://www.apple.com/itunes/marketing-on-podcasts/identity-guidelines.html#apple-podcasts-icon"
        },
        {
            "title": "AppVeyor",
            "hex": "00B3E0",
            "source": "https://commons.wikimedia.org/wiki/File:Appveyor_logo.svg"
        },
        {
            "title": "ARAL",
            "hex": "0063CB",
            "source": "https://upload.wikimedia.org/wikipedia/commons/6/60/Aral_Logo.svg"
        },
        {
            "title": "Arch Linux",
            "hex": "1793D1",
            "source": "https://www.archlinux.org/art/"
        },
        {
            "title": "Archive of Our Own",
            "hex": "990000",
            "source": "https://archiveofourown.org/"
        },
        {
            "title": "Arduino",
            "hex": "00979D",
            "source": "https://cdn.arduino.cc/projecthub/img/Arduino-logo.svg"
        },
        {
            "title": "ArtStation",
            "hex": "13AFF0",
            "source": "https://www.artstation.com/about/logo"
        },
        {
            "title": "arXiv",
            "hex": "B31B1B",
            "source": "https://static.arxiv.org/static/base/0.15.2/images/arxiv-logo-web.svg"
        },
        {
            "title": "Asana",
            "hex": "273347",
            "source": "https://asana.com/styles"
        },
        {
            "title": "Asciidoctor",
            "hex": "E40046",
            "source": "https://github.com/asciidoctor/brand"
        },
        {
            "title": "asciinema",
            "hex": "D40000",
            "source": "https://github.com/asciinema/asciinema-logo"
        },
        {
            "title": "AT&T",
            "hex": "00A8E0",
            "source": "https://commons.wikimedia.org/wiki/File:AT%26T_logo_2016.svg"
        },
        {
            "title": "Atlassian",
            "hex": "0052CC",
            "source": "https://atlassian.design/guidelines/brand/logos-1"
        },
        {
            "title": "Atom",
            "hex": "66595C",
            "source": "https://commons.wikimedia.org/wiki/File:Atom_editor_logo.svg"
        },
        {
            "title": "Audi",
            "hex": "BB0A30",
            "source": "https://www.audi.com/ci/en/intro/basics/rings.html"
        },
        {
            "title": "Audible",
            "hex": "F8991C",
            "source": "https://commons.wikimedia.org/wiki/File:Audible_logo.svg"
        },
        {
            "title": "Audiomack",
            "hex": "FFA200",
            "source": "https://styleguide.audiomack.com/"
        },
        {
            "title": "Aurelia",
            "hex": "ED2B88",
            "source": "https://aurelia.io/"
        },
        {
            "title": "Auth0",
            "hex": "EB5424",
            "source": "https://styleguide.auth0.com"
        },
        {
            "title": "Authy",
            "hex": "EC1C24",
            "source": "https://authy.com/"
        },
        {
            "title": "Automatic",
            "hex": "7D8084",
            "source": "https://www.automatic.com/press"
        },
        {
            "title": "Autotask",
            "hex": "E51937",
            "source": "https://www.autotask.com/branding"
        },
        {
            "title": "Aventrix",
            "hex": "0099DD",
            "source": "https://www.aventrix.com/press"
        },
        {
            "title": "awesomeWM",
            "hex": "535D6C",
            "source": "https://awesomewm.org/"
        },
        {
            "title": "Azure Artifacts",
            "hex": "CB2E6D",
            "source": "https://azure.microsoft.com/en-us/services/devops/artifacts/"
        },
        {
            "title": "Azure DevOps",
            "hex": "0078D7",
            "source": "http://azure.com/devops"
        },
        {
            "title": "Azure Pipelines",
            "hex": "2560E0",
            "source": "https://github.com/vscode-icons/vscode-icons/pull/1741"
        },
        {
            "title": "Babel",
            "hex": "F9DC3E",
            "source": "https://babeljs.io/"
        },
        {
            "title": "Baidu",
            "hex": "2319DC",
            "source": "https://en.wikipedia.org/wiki/File:Baidu.svg"
        },
        {
            "title": "Bamboo",
            "hex": "0052CC",
            "source": "https://www.atlassian.design/guidelines/marketing/resources/logo-files"
        },
        {
            "title": "Bancontact",
            "hex": "005498",
            "source": "https://www.bancontact.com/en/promotion-material/guidelines-logo"
        },
        {
            "title": "Bandcamp",
            "hex": "408294",
            "source": "https://bandcamp.com/buttons"
        },
        {
            "title": "BandLab",
            "hex": "DC3710",
            "source": "https://blog.bandlab.com/press/"
        },
        {
            "title": "Bandsintown",
            "hex": "00CEC8",
            "source": "https://corp.bandsintown.com/media-library"
        },
        {
            "title": "Basecamp",
            "hex": "5ECC62",
            "source": "https://basecamp.com/about/press"
        },
        {
            "title": "Bath ASU",
            "hex": "00A3E0",
            "source": "https://bathasu.com/press/"
        },
        {
            "title": "Battle.net",
            "hex": "00AEFF",
            "source": "https://www.blizzard.com/en-gb/"
        },
        {
            "title": "Beats",
            "hex": "005571",
            "source": "https://www.elastic.co/brand"
        },
        {
            "title": "Beats by Dre",
            "hex": "E01F3D",
            "source": "https://www.beatsbydre.com/"
        },
        {
            "title": "Behance",
            "hex": "1769FF",
            "source": "https://www.behance.net/dev/api/brand"
        },
        {
            "title": "Big Cartel",
            "hex": "222222",
            "source": "https://www.bigcartel.com"
        },
        {
            "title": "Bing",
            "hex": "008373",
            "source": "https://commons.wikimedia.org/wiki/File:Bing_logo_(2016).svg"
        },
        {
            "title": "Bit",
            "hex": "73398D",
            "source": "https://bit.dev"
        },
        {
            "title": "Bitbucket",
            "hex": "0052CC",
            "source": "https://www.atlassian.com/company/news/press-kit"
        },
        {
            "title": "Bitcoin",
            "hex": "F7931A",
            "source": "https://bitcoin.org/en"
        },
        {
            "title": "Bitdefender",
            "hex": "ED1C24",
            "source": "https://www.bitdefender.com/funzone/logos.html"
        },
        {
            "title": "Bitly",
            "hex": "EE6123",
            "source": "https://bitly.com/pages/press"
        },
        {
            "title": "Bitrise",
            "hex": "683D87",
            "source": "https://www.bitrise.io/presskit"
        },
        {
            "title": "Blackberry",
            "hex": "000000",
            "source": "https://www.blackberry.com/"
        },
        {
            "title": "Blender",
            "hex": "F5792A",
            "source": "https://www.blender.org/about/logo/"
        },
        {
            "title": "Blogger",
            "hex": "FF5722",
            "source": "https://www.blogger.com"
        },
        {
            "title": "Bluetooth",
            "hex": "0082FC",
            "source": "https://www.bluetooth.com/develop-with-bluetooth/marketing-branding/"
        },
        {
            "title": "BMC Software",
            "hex": "FE5000",
            "source": "https://www.bmc.com/"
        },
        {
            "title": "Boeing",
            "hex": "1D439C",
            "source": "https://upload.wikimedia.org/wikipedia/commons/4/4f/Boeing_full_logo.svg"
        },
        {
            "title": "Boost",
            "hex": "F69220",
            "source": "https://www.boostmobile.com/"
        },
        {
            "title": "Bootstrap",
            "hex": "563D7C",
            "source": "http://getbootstrap.com/about"
        },
        {
            "title": "Bower",
            "hex": "EF5734",
            "source": "https://bower.io/docs/about/#brand"
        },
        {
            "title": "Box",
            "hex": "0061D5",
            "source": "https://www.box.com/en-gb/about-us/press"
        },
        {
            "title": "Brand.ai",
            "hex": "0AA0FF",
            "source": "https://brand.ai/brand-ai/style"
        },
        {
            "title": "Brandfolder",
            "hex": "40D1F5",
            "source": "https://brandfolder.com/brandfolder"
        },
        {
            "title": "Brave",
            "hex": "FB542B",
            "source": "https://brave.com/brave-branding-assets/"
        },
        {
            "title": "Breaker",
            "hex": "003DAD",
            "source": "https://www.breaker.audio/i/brand"
        },
        {
            "title": "Broadcom",
            "hex": "CC092F",
            "source": "https://en.wikipedia.org/wiki/Broadcom_Inc"
        },
        {
            "title": "Buddy",
            "hex": "1A86FD",
            "source": "https://buddy.works/about"
        },
        {
            "title": "Buffer",
            "hex": "168EEA",
            "source": "https://buffer.com/press"
        },
        {
            "title": "Bulma",
            "hex": "00D1B2",
            "source": "https://github.com/jgthms/bulma/"
        },
        {
            "title": "Buy Me A Coffee",
            "hex": "FF813F",
            "source": "https://www.buymeacoffee.com/brand"
        },
        {
            "title": "BuzzFeed",
            "hex": "EE3322",
            "source": "http://www.buzzfeed.com/press/downloads"
        },
        {
            "title": "C",
            "hex": "A8B9CC",
            "source": "https://commons.wikimedia.org/wiki/File:The_C_Programming_Language_logo.svg"
        },
        {
            "title": "C Sharp",
            "hex": "239120",
            "source": "https://upload.wikimedia.org/wikipedia/commons/0/0d/C_Sharp_wordmark.svg"
        },
        {
            "title": "C++",
            "hex": "00599C",
            "source": "https://github.com/isocpp/logos"
        },
        {
            "title": "CakePHP",
            "hex": "D33C43",
            "source": "https://cakephp.org/logos"
        },
        {
            "title": "Campaign Monitor",
            "hex": "111324",
            "source": "https://www.campaignmonitor.com/company/brand/"
        },
        {
            "title": "Canva",
            "hex": "00C4CC",
            "source": "https://www.canva.com/"
        },
        {
            "title": "Cash App",
            "hex": "00C244",
            "source": "https://cash.app/press"
        },
        {
            "title": "Cassandra",
            "hex": "1287B1",
            "source": "https://upload.wikimedia.org/wikipedia/commons/5/5e/Cassandra_logo.svg"
        },
        {
            "title": "Castorama",
            "hex": "0078D7",
            "source": "https://www.castorama.fr/"
        },
        {
            "title": "Castro",
            "hex": "00B265",
            "source": "http://supertop.co/castro/press/"
        },
        {
            "title": "CD Projekt",
            "hex": "DC0D15",
            "source": "https://www.cdprojekt.com/en/media/logotypes/"
        },
        {
            "title": "Celery",
            "hex": "37814A",
            "source": "http://www.celeryproject.org/"
        },
        {
            "title": "CentOS",
            "hex": "262577",
            "source": "https://wiki.centos.org/ArtWork/Brand/Logo"
        },
        {
            "title": "CEVO",
            "hex": "1EABE2",
            "source": "https://cevo.com/"
        },
        {
            "title": "ChartMogul",
            "hex": "13324B",
            "source": "https://chartmogul.com/company/"
        },
        {
            "title": "Chase",
            "hex": "117ACA",
            "source": "https://commons.wikimedia.org/wiki/File:Chase_logo_2007.svg"
        },
        {
            "title": "Chef",
            "hex": "F09820",
            "source": "https://www.chef.io/"
        },
        {
            "title": "Circle",
            "hex": "8669AE",
            "source": "https://www.circle.com/"
        },
        {
            "title": "CircleCI",
            "hex": "343434",
            "source": "https://circleci.com/press"
        },
        {
            "title": "Cirrus CI",
            "hex": "212121",
            "source": "https://cirrus-ci.org"
        },
        {
            "title": "Cisco",
            "hex": "1BA0D7",
            "source": "https://www.cisco.com/"
        },
        {
            "title": "Citrix",
            "hex": "000000",
            "source": "https://www.citrix.com/news/media-resources.html"
        },
        {
            "title": "Citroën",
            "hex": "6E6E6E",
            "source": "https://citroen.pcaci.co.uk/logo.php"
        },
        {
            "title": "CiviCRM",
            "hex": "81C459",
            "source": "https://civicrm.org/trademark"
        },
        {
            "title": "Clockify",
            "hex": "03A9F4",
            "source": "https://clockify.me/"
        },
        {
            "title": "Clojure",
            "hex": "5881D8",
            "source": "https://commons.wikimedia.org/wiki/File:Clojure_logo.svg"
        },
        {
            "title": "CloudBees",
            "hex": "1997B5",
            "source": "https://www.cloudbees.com/"
        },
        {
            "title": "Cloudflare",
            "hex": "F38020",
            "source": "https://www.cloudflare.com/logo/"
        },
        {
            "title": "CMake",
            "hex": "064F8C",
            "source": "https://www.kitware.com/platforms/"
        },
        {
            "title": "Co-op",
            "hex": "00B1E7",
            "source": "http://www.co-operative.coop/corporate/press/logos/"
        },
        {
            "title": "Codacy",
            "hex": "222F29",
            "source": "https://www.codacy.com/blog/"
        },
        {
            "title": "Code Climate",
            "hex": "000000",
            "source": "https://codeclimate.com/"
        },
        {
            "title": "Codecademy",
            "hex": "1F4056",
            "source": "https://www.codecademy.com/"
        },
        {
            "title": "CodeChef",
            "hex": "5B4638",
            "source": "https://www.codechef.com/"
        },
        {
            "title": "Codecov",
            "hex": "F01F7A",
            "source": "https://codecov.io/"
        },
        {
            "title": "CodeFactor",
            "hex": "F44A6A",
            "source": "https://www.codefactor.io/"
        },
        {
            "title": "Codeforces",
            "hex": "1F8ACB",
            "source": "http://codeforces.com/"
        },
        {
            "title": "CodeIgniter",
            "hex": "EE4623",
            "source": "https://www.codeigniter.com/help/legal"
        },
        {
            "title": "CodePen",
            "hex": "000000",
            "source": "http://codepen.io"
        },
        {
            "title": "Coderwall",
            "hex": "3E8DCC",
            "source": "https://github.com/twolfson/coderwall-svg"
        },
        {
            "title": "CodeSandbox",
            "hex": "000000",
            "source": "https://codesandbox.io"
        },
        {
            "title": "Codeship",
            "hex": "3C4858",
            "source": "https://app.codeship.com/"
        },
        {
            "title": "Codewars",
            "hex": "AD2C27",
            "source": "https://www.codewars.com"
        },
        {
            "title": "Codio",
            "hex": "4574E0",
            "source": "https://codio.com"
        },
        {
            "title": "CoffeeScript",
            "hex": "2F2625",
            "source": "https://coffeescript.org/"
        },
        {
            "title": "Coinbase",
            "hex": "0667D0",
            "source": "https://www.coinbase.com/press"
        },
        {
            "title": "Common Workflow Language",
            "hex": "B5314C",
            "source": "https://github.com/common-workflow-language/logo/blob/master/CWL-Logo-nofonts.svg"
        },
        {
            "title": "Composer",
            "hex": "885630",
            "source": "https://getcomposer.org/"
        },
        {
            "title": "ComproPago",
            "hex": "00AAEF",
            "source": "https://compropago.com"
        },
        {
            "title": "Conda-Forge",
            "hex": "000000",
            "source": "https://github.com/conda-forge/conda-forge.github.io/"
        },
        {
            "title": "Conekta",
            "hex": "414959",
            "source": "https://www.conekta.io"
        },
        {
            "title": "Confluence",
            "hex": "172B4D",
            "source": "https://www.atlassian.com/company/news/press-kit"
        },
        {
            "title": "Convertio",
            "hex": "FF3333",
            "source": "https://convertio.co/"
        },
        {
            "title": "Corona Engine",
            "hex": "F96F29",
            "source": "https://coronalabs.com/"
        },
        {
            "title": "Corona Renderer",
            "hex": "E6502A",
            "source": "https://corona-renderer.com/about"
        },
        {
            "title": "Coursera",
            "hex": "2A73CC",
            "source": "https://about.coursera.org/press"
        },
        {
            "title": "Coveralls",
            "hex": "3F5767",
            "source": "https://coveralls.io/"
        },
        {
            "title": "cPanel",
            "hex": "FF6C2C",
            "source": "https://cpanel.net/company/cpanel-brand-guide/"
        },
        {
            "title": "Creative Commons",
            "hex": "EF9421",
            "source": "https://creativecommons.org/"
        },
        {
            "title": "Crehana",
            "hex": "4B22F4",
            "source": "https://www.crehana.com/"
        },
        {
            "title": "Crunchbase",
            "hex": "0288D1",
            "source": "https://www.crunchbase.com/home"
        },
        {
            "title": "Crunchyroll",
            "hex": "F47521",
            "source": "https://www.crunchyroll.com"
        },
        {
            "title": "CRYENGINE",
            "hex": "000000",
            "source": "https://www.cryengine.com/brand"
        },
        {
            "title": "CSS Wizardry",
            "hex": "F43059",
            "source": "http://csswizardry.com"
        },
        {
            "title": "CSS3",
            "hex": "1572B6",
            "source": "http://www.w3.org/html/logo/"
        },
        {
            "title": "curl",
            "hex": "073551",
            "source": "https://curl.haxx.se/logo/"
        },
        {
            "title": "D3.js",
            "hex": "F9A03C",
            "source": "https://github.com/d3/d3-logo"
        },
        {
            "title": "Dailymotion",
            "hex": "0066DC",
            "source": "http://press.dailymotion.com/?page_id=346"
        },
        {
            "title": "Dart",
            "hex": "0175C2",
            "source": "https://github.com/dart-lang/site-shared/tree/master/src/_assets/image/dart/logo"
        },
        {
            "title": "Das Erste",
            "hex": "001A4B",
            "source": "https://en.wikipedia.org/wiki/Das_Erste"
        },
        {
            "title": "Dashlane",
            "hex": "007C97",
            "source": "https://www.dashlane.com/"
        },
        {
            "title": "Dassault Systèmes",
            "hex": "005386",
            "source": "https://www.3ds.com/statics/menu/2/assets/img/logo/3ds-dark.svg"
        },
        {
            "title": "DataCamp",
            "hex": "33AACC",
            "source": "https://www.datacamp.com/"
        },
        {
            "title": "Datadog",
            "hex": "632CA6",
            "source": "https://www.datadoghq.com/"
        },
        {
            "title": "DAZN",
            "hex": "F8F8F5",
            "source": "https://media.dazn.com/en/assets/"
        },
        {
            "title": "dblp",
            "hex": "004F9F",
            "source": "https://dblp.org/"
        },
        {
            "title": "Debian",
            "hex": "A81D33",
            "source": "https://www.debian.org/logos"
        },
        {
            "title": "deepin",
            "hex": "007CFF",
            "source": "https://commons.wikimedia.org/wiki/File:Deepin_logo.svg"
        },
        {
            "title": "Deezer",
            "hex": "FEAA2D",
            "source": "https://deezerbrand.com/"
        },
        {
            "title": "Delicious",
            "hex": "3399FF",
            "source": "https://en.wikipedia.org/wiki/Delicious_(website)"
        },
        {
            "title": "Deliveroo",
            "hex": "00CCBC",
            "source": "https://www.deliveroo.design/"
        },
        {
            "title": "Dell",
            "hex": "007DB8",
            "source": "https://datasecurity.dell.com/wp-content/themes/dell/images/logo-dell.svg"
        },
        {
            "title": "Deno",
            "hex": "000000",
            "source": "https://github.com/denoland/deno/tree/1cc02a5d9d867f1a239ee4b69f587d8afac07b02/website/images"
        },
        {
            "title": "Dependabot",
            "hex": "025E8C",
            "source": "https://dependabot.com/dependabot-logo-symbol-square-mono.svg"
        },
        {
            "title": "Designer News",
            "hex": "2D72D9",
            "source": "https://www.designernews.co"
        },
        {
            "title": "dev.to",
            "hex": "0A0A0A",
            "source": "https://dev.to/"
        },
        {
            "title": "DeviantArt",
            "hex": "05CC47",
            "source": "http://help.deviantart.com/21"
        },
        {
            "title": "devRant",
            "hex": "F99A66",
            "source": "https://devrant.com"
        },
        {
            "title": "Diaspora",
            "hex": "000000",
            "source": "https://wiki.diasporafoundation.org/Branding"
        },
        {
            "title": "Digg",
            "hex": "000000",
            "source": "https://en.wikipedia.org/wiki/Digg"
        },
        {
            "title": "DigitalOcean",
            "hex": "0080FF",
            "source": "https://www.digitalocean.com/company/logos-and-badges/"
        },
        {
            "title": "Directus",
            "hex": "263238",
            "source": "https://directus.io/resources.html"
        },
        {
            "title": "Discogs",
            "hex": "333333",
            "source": "https://www.discogs.com/brand"
        },
        {
            "title": "Discord",
            "hex": "7289DA",
            "source": "https://discordapp.com/branding"
        },
        {
            "title": "Discourse",
            "hex": "000000",
            "source": "https://www.discourse.org/"
        },
        {
            "title": "Discover",
            "hex": "FF6000",
            "source": "https://www.discovernetwork.com/en-us/business-resources/free-signage-logos"
        },
        {
            "title": "Disqus",
            "hex": "2E9FFF",
            "source": "https://disqus.com/brand"
        },
        {
            "title": "Disroot",
            "hex": "50162D",
            "source": "https://git.fosscommunity.in/disroot/assests/blob/master/d.svg"
        },
        {
            "title": "Django",
            "hex": "092E20",
            "source": "https://www.djangoproject.com/community/logos/"
        },
        {
            "title": "DLNA",
            "hex": "48A842",
            "source": "https://upload.wikimedia.org/wikipedia/de/e/eb/Digital_Living_Network_Alliance_logo.svg"
        },
        {
            "title": "Docker",
            "hex": "1488C6",
            "source": "https://www.docker.com"
        },
        {
            "title": "DocuSign",
            "hex": "FFCC22",
            "source": "https://github.com/simple-icons/simple-icons/issues/1098"
        },
        {
            "title": "Dolby",
            "hex": "000000",
            "source": "https://www.dolby.com/us/en/about/brand-identity.html"
        },
        {
            "title": "Douban",
            "hex": "007722",
            "source": "https://zh.wikipedia.org/wiki/Douban"
        },
        {
            "title": "Draugiem.lv",
            "hex": "FF6600",
            "source": "https://www.frype.com/applications/dev/docs/logos/"
        },
        {
            "title": "Dribbble",
            "hex": "EA4C89",
            "source": "https://dribbble.com/branding"
        },
        {
            "title": "Drone",
            "hex": "212121",
            "source": "https://github.com/drone/brand"
        },
        {
            "title": "Dropbox",
            "hex": "0061FF",
            "source": "https://www.dropbox.com/branding"
        },
        {
            "title": "Drupal",
            "hex": "0678BE",
            "source": "https://www.drupal.org/drupalorg/style-guide/colors"
        },
        {
            "title": "DTube",
            "hex": "FF0000",
            "source": "https://about.d.tube/mediakit.html"
        },
        {
            "title": "DuckDuckGo",
            "hex": "DE5833",
            "source": "https://duckduckgo.com/"
        },
        {
            "title": "Dunked",
            "hex": "2DA9D7",
            "source": "https://dunked.com/"
        },
        {
            "title": "Duolingo",
            "hex": "58CC02",
            "source": "https://www.duolingo.com/"
        },
        {
            "title": "Dynatrace",
            "hex": "1496FF",
            "source": "https://www.dynatrace.com/company/press-kit/"
        },
        {
            "title": "EA",
            "hex": "000000",
            "source": "https://www.ea.com"
        },
        {
            "title": "eBay",
            "hex": "E53238",
            "source": "https://go.developer.ebay.com/logos"
        },
        {
            "title": "Eclipse IDE",
            "hex": "2C2255",
            "source": "https://www.eclipse.org/artwork/"
        },
        {
            "title": "Elastic",
            "hex": "005571",
            "source": "https://www.elastic.co/brand"
        },
        {
            "title": "Elastic Cloud",
            "hex": "005571",
            "source": "https://www.elastic.co/brand"
        },
        {
            "title": "Elastic Stack",
            "hex": "005571",
            "source": "https://www.elastic.co/brand"
        },
        {
            "title": "Elasticsearch",
            "hex": "005571",
            "source": "https://www.elastic.co/brand"
        },
        {
            "title": "Electron",
            "hex": "47848F",
            "source": "https://electronjs.org/images/electron-logo.svg"
        },
        {
            "title": "elementary",
            "hex": "64BAFF",
            "source": "https://elementary.io/brand"
        },
        {
            "title": "Eleventy",
            "hex": "000000",
            "source": "https://www.11ty.io"
        },
        {
            "title": "Ello",
            "hex": "000000",
            "source": "https://ello.co"
        },
        {
            "title": "Elsevier",
            "hex": "FF6C00",
            "source": "https://www.elsevier.com"
        },
        {
            "title": "Ember.js",
            "hex": "E04E39",
            "source": "https://emberjs.com/logos/"
        },
        {
            "title": "Emby",
            "hex": "52B54B",
            "source": "https://emby.media/"
        },
        {
            "title": "Emlakjet",
            "hex": "0AE524",
            "source": "https://www.emlakjet.com/kurumsal-materyaller/"
        },
        {
            "title": "Empire Kred",
            "hex": "72BE50",
            "source": "http://www.empire.kred"
        },
        {
            "title": "Envato",
            "hex": "81B441",
            "source": "https://envato.com/"
        },
        {
            "title": "EPEL",
            "hex": "FC0000",
            "source": "https://fedoraproject.org/wiki/EPEL"
        },
        {
            "title": "Epic Games",
            "hex": "313131",
            "source": "https://www.epicgames.com/"
        },
        {
            "title": "Epson",
            "hex": "003399",
            "source": "https://global.epson.com/IR/library/"
        },
        {
            "title": "ESEA",
            "hex": "0E9648",
            "source": "https://play.esea.net/"
        },
        {
            "title": "ESLint",
            "hex": "4B32C3",
            "source": "https://eslint.org/img/logo.svg"
        },
        {
            "title": "Ethereum",
            "hex": "3C3C3D",
            "source": "https://www.ethereum.org/images/logos/Ethereum_Visual_Identity_1.0.0.pdf"
        },
        {
            "title": "Etsy",
            "hex": "F16521",
            "source": "https://www.etsy.com/uk/press"
        },
        {
            "title": "Event Store",
            "hex": "5AB552",
            "source": "https://github.com/eventstore/brand"
        },
        {
            "title": "Eventbrite",
            "hex": "F05537",
            "source": "https://www.eventbrite.com/signin/"
        },
        {
            "title": "Evernote",
            "hex": "00A82D",
            "source": "https://evernote.com/press"
        },
        {
            "title": "Everplaces",
            "hex": "FA4B32",
            "source": "https://everplaces.com"
        },
        {
            "title": "EVRY",
            "hex": "063A54",
            "source": "https://www.evry.com/en/"
        },
        {
            "title": "Exercism",
            "hex": "009CAB",
            "source": "https://github.com/exercism/website-icons/blob/master/exercism/logo-icon.svg"
        },
        {
            "title": "Experts Exchange",
            "hex": "00AAE7",
            "source": "https://www.experts-exchange.com/"
        },
        {
            "title": "Expo",
            "hex": "000000",
            "source": "http://expo.io"
        },
        {
            "title": "EyeEm",
            "hex": "000000",
            "source": "https://www.eyeem.com/"
        },
        {
            "title": "F-Droid",
            "hex": "1976D2",
            "source": "https://f-droid.org/"
        },
        {
            "title": "F-Secure",
            "hex": "00BAFF",
            "source": "https://vip.f-secure.com/en/marketing/logos"
        },
        {
            "title": "Facebook",
            "hex": "1877F2",
            "source": "https://en.facebookbrand.com/"
        },
        {
            "title": "FACEIT",
            "hex": "FF5500",
            "source": "https://corporate.faceit.com/branding/"
        },
        {
            "title": "Fandango",
            "hex": "FF7300",
            "source": "https://www.fandango.com"
        },
        {
            "title": "Fandom",
            "hex": "00D6D6",
            "source": "https://fandomdesignsystem.com/"
        },
        {
            "title": "Favro",
            "hex": "512DA8",
            "source": "https://favro.com/login"
        },
        {
            "title": "FeatHub",
            "hex": "9B9B9B",
            "source": "http://feathub.com/"
        },
        {
            "title": "Fedora",
            "hex": "294172",
            "source": "https://fedoraproject.org/wiki/Logo/UsageGuidelines"
        },
        {
            "title": "Feedly",
            "hex": "2BB24C",
            "source": "https://blog.feedly.com/wp-content/themes/feedly-2017-v1.19.3/assets/images/logos/logo.svg"
        },
        {
            "title": "Fido Alliance",
            "hex": "FFBF3B",
            "source": "https://fidoalliance.org/overview/legal/logo-usage/"
        },
        {
            "title": "Figma",
            "hex": "F24E1E",
            "source": "https://figma.com/"
        },
        {
            "title": "figshare",
            "hex": "556472",
            "source": "https://en.wikipedia.org/wiki/Figshare"
        },
        {
            "title": "FileZilla",
            "hex": "BF0000",
            "source": "https://upload.wikimedia.org/wikipedia/commons/0/01/FileZilla_logo.svg"
        },
        {
            "title": "Firebase",
            "hex": "FFCA28",
            "source": "https://firebase.google.com/brand-guidelines/"
        },
        {
            "title": "Fitbit",
            "hex": "00B0B9",
            "source": "http://www.fitbit.com/uk/home"
        },
        {
            "title": "FITE",
            "hex": "CA0404",
            "source": "https://www.fite.tv/"
        },
        {
            "title": "Fiverr",
            "hex": "1DBF73",
            "source": "https://www.fiverr.com/press-kit"
        },
        {
            "title": "Flask",
            "hex": "000000",
            "source": "http://flask.pocoo.org/community/logos/"
        },
        {
            "title": "Flattr",
            "hex": "000000",
            "source": "https://flattr.com/"
        },
        {
            "title": "Flickr",
            "hex": "0063DC",
            "source": "https://worldvectorlogo.com/logo/flickr-1"
        },
        {
            "title": "Flipboard",
            "hex": "E12828",
            "source": "https://about.flipboard.com/brand-guidelines"
        },
        {
            "title": "Floatplane",
            "hex": "00AEEF",
            "source": "https://www.floatplane.com/"
        },
        {
            "title": "Flood",
            "hex": "4285F4",
            "source": "https://flood.io/"
        },
        {
            "title": "Flutter",
            "hex": "02569B",
            "source": "https://flutter.dev/brand"
        },
        {
            "title": "Fnac",
            "hex": "E1A925",
            "source": "http://www.fnac.com/"
        },
        {
            "title": "Formstack",
            "hex": "21B573",
            "source": "https://www.formstack.com/brand/guidelines"
        },
        {
            "title": "Fortinet",
            "hex": "EE3124",
            "source": "http://www.fortinet.com/"
        },
        {
            "title": "Fossa",
            "hex": "90A1B8",
            "source": "https://fossa.com/press/"
        },
        {
            "title": "Fossil SCM",
            "hex": "548294",
            "source": "https://fossil-scm.org/"
        },
        {
            "title": "Foursquare",
            "hex": "F94877",
            "source": "https://foursquare.com/about/logos"
        },
        {
            "title": "Framer",
            "hex": "0055FF",
            "source": "https://framer.com"
        },
        {
            "title": "FreeBSD",
            "hex": "AB2B28",
            "source": "https://www.freebsdfoundation.org/about/project/"
        },
        {
            "title": "freeCodeCamp",
            "hex": "006400",
            "source": "https://freecodecamp.com"
        },
        {
            "title": "Freelancer",
            "hex": "29B2FE",
            "source": "https://www.freelancer.com/"
        },
        {
            "title": "Fujifilm",
            "hex": "ED1A3A",
            "source": "https://upload.wikimedia.org/wikipedia/commons/a/a1/Fujifilm_logo.svg"
        },
        {
            "title": "Fujitsu",
            "hex": "FF0000",
            "source": "https://www.fujitsu.com/global/about/brandmanagement/logo/"
        },
        {
            "title": "Fur Affinity",
            "hex": "FAAF3A",
            "source": "https://www.furaffinity.net/"
        },
        {
            "title": "Furry Network",
            "hex": "2E75B4",
            "source": "https://furrynetwork.com"
        },
        {
            "title": "Garmin",
            "hex": "007CC3",
            "source": "https://developer.garmin.com/resources/brand-guidelines/"
        },
        {
            "title": "Gatsby",
            "hex": "663399",
            "source": "https://www.gatsbyjs.org/"
        },
        {
            "title": "Gauges",
            "hex": "2FA66A",
            "source": "http://get.gaug.es/"
        },
        {
            "title": "Genius",
            "hex": "FFFF64",
            "source": "https://upload.wikimedia.org/wikipedia/en/a/ad/Genius_website_logo.svg"
        },
        {
            "title": "Gentoo",
            "hex": "54487A",
            "source": "https://wiki.gentoo.org/wiki/Project:Artwork/Artwork#Variations_of_the_.22g.22_logo"
        },
        {
            "title": "Geocaching",
            "hex": "00874D",
            "source": "https://www.geocaching.com/about/logousage.aspx"
        },
        {
            "title": "Gerrit",
            "hex": "EEEEEE",
            "source": "https://gerrit-review.googlesource.com/c/75842/"
        },
        {
            "title": "Ghost",
            "hex": "738A94",
            "source": "https://ghost.org/design"
        },
        {
            "title": "GIMP",
            "hex": "5C5543",
            "source": "https://www.gimp.org/about/linking.html#wilber-the-gimp-mascot"
        },
        {
            "title": "Git",
            "hex": "F05032",
            "source": "http://git-scm.com/downloads/logos"
        },
        {
            "title": "Gitea",
            "hex": "609926",
            "source": "https://github.com/go-gitea/gitea/tree/master/assets"
        },
        {
            "title": "GitHub",
            "hex": "181717",
            "source": "https://github.com/logos"
        },
        {
            "title": "GitLab",
            "hex": "FCA121",
            "source": "https://about.gitlab.com/press/press-kit/"
        },
        {
            "title": "Gitpod",
            "hex": "1AA6E4",
            "source": "https://www.gitpod.io/"
        },
        {
            "title": "Gitter",
            "hex": "ED1965",
            "source": "https://gitter.im/"
        },
        {
            "title": "Glassdoor",
            "hex": "0CAA41",
            "source": "https://www.glassdoor.com/press/images/"
        },
        {
            "title": "Glitch",
            "hex": "3333FF",
            "source": "https://glitch.com/about/press/"
        },
        {
            "title": "Gmail",
            "hex": "D14836",
            "source": "https://material.io/guidelines/resources/sticker-sheets-icons.html#sticker-sheets-icons-components"
        },
        {
            "title": "GNOME",
            "hex": "4A86CF",
            "source": "https://wiki.gnome.org/Engagement/BrandGuidelines"
        },
        {
            "title": "GNU",
            "hex": "A42E2B",
            "source": "https://gnu.org"
        },
        {
            "title": "GNU Bash",
            "hex": "4EAA25",
            "source": "https://github.com/odb/official-bash-logo"
        },
        {
            "title": "GNU Emacs",
            "hex": "7F5AB6",
            "source": "https://git.savannah.gnu.org/cgit/emacs.git/tree/etc/images/icons/hicolor/scalable/apps/emacs.svg"
        },
        {
            "title": "GNU IceCat",
            "hex": "002F5B",
            "source": "https://git.savannah.gnu.org/cgit/gnuzilla.git/plain/artwork/simple.svg"
        },
        {
            "title": "GNU Privacy Guard",
            "hex": "0093DD",
            "source": "https://git.gnupg.org/cgi-bin/gitweb.cgi?p=gnupg.git;a=tree;f=artwork/icons"
        },
        {
            "title": "GNU social",
            "hex": "A22430",
            "source": "https://www.gnu.org/graphics/social.html"
        },
        {
            "title": "Go",
            "hex": "00ADD8",
            "source": "https://blog.golang.org/go-brand"
        },
        {
            "title": "Godot Engine",
            "hex": "478CBF",
            "source": "https://godotengine.org/themes/godotengine/assets/download/godot_logo.svg"
        },
        {
            "title": "GOG.com",
            "hex": "86328A",
            "source": "https://www.cdprojekt.com/en/media/logotypes/"
        },
        {
            "title": "GoldenLine",
            "hex": "F1B92B",
            "source": "http://www.goldenline.pl"
        },
        {
            "title": "Goodreads",
            "hex": "663300",
            "source": "https://www.goodreads.com/about/press"
        },
        {
            "title": "Google",
            "hex": "4285F4",
            "source": "https://developers.google.com/+/branding-guidelines?hl=en"
        },
        {
            "title": "Google Ads",
            "hex": "4285F4",
            "source": "https://designguidelines.withgoogle.com/ads-branding/google-ads/logos.html#logos-brand-logo-lockups"
        },
        {
            "title": "Google Analytics",
            "hex": "FFC107",
            "source": "https://analytics.google.com"
        },
        {
            "title": "Google Assistant",
            "hex": "4285F4",
            "source": "https://assistant.google.com/"
        },
        {
            "title": "Google Chrome",
            "hex": "4285F4",
            "source": "https://blog.google/press/?product_tag=chrome"
        },
        {
            "title": "Google Cloud",
            "hex": "4285F4",
            "source": "https://cloud.google.com/"
        },
        {
            "title": "Google Drive",
            "hex": "4285F4",
            "source": "https://developers.google.com/drive/web/branding"
        },
        {
            "title": "Google Fit",
            "hex": "4285F4",
            "source": "https://en.wikipedia.org/wiki/Google_Fit"
        },
        {
            "title": "Google Hangouts",
            "hex": "0C9D58",
            "source": "https://material.google.com/resources/sticker-sheets-icons.html#sticker-sheets-icons-components"
        },
        {
            "title": "Google Hangouts Chat",
            "hex": "00897B",
            "source": "https://chat.google.com/error/noaccess"
        },
        {
            "title": "Google Keep",
            "hex": "FFBB00",
            "source": "https://play.google.com/store/apps/details?id=com.google.android.keep"
        },
        {
            "title": "Google Lens",
            "hex": "4285F4",
            "source": "https://lens.google.com/"
        },
        {
            "title": "Google Maps",
            "hex": "4285F4",
            "source": "https://upload.wikimedia.org/wikipedia/commons/a/a9/Google_Maps_icon.svg"
        },
        {
            "title": "Google Pay",
            "hex": "5F6368",
            "source": "https://developers.google.com/pay/api/web/guides/brand-guidelines"
        },
        {
            "title": "Google Play",
            "hex": "607D8B",
            "source": "https://getsello.com"
        },
        {
            "title": "Google Podcasts",
            "hex": "4285F4",
            "source": "https://developers.google.com/search/docs/data-types/podcast"
        },
        {
            "title": "Google Scholar",
            "hex": "4885ED",
            "source": "https://scholar.google.com/intl/fr/scholar/images/2x/sprite_20161020.png"
        },
        {
            "title": "Google Search Console",
            "hex": "458CF5",
            "source": "https://search.google.com/search-console"
        },
        {
            "title": "GOV.UK",
            "hex": "005EA5",
            "source": "https://github.com/alphagov/design-assets/tree/master/Icons"
        },
        {
            "title": "Gradle",
            "hex": "02303A",
            "source": "https://gradle.com/brand"
        },
        {
            "title": "Grafana",
            "hex": "F46800",
            "source": "https://grafana.com/"
        },
        {
            "title": "Graphcool",
            "hex": "27AE60",
            "source": "https://www.graph.cool"
        },
        {
            "title": "GraphQL",
            "hex": "E10098",
            "source": "http://graphql.org/"
        },
        {
            "title": "Grav",
            "hex": "221E1F",
            "source": "http://getgrav.org/media"
        },
        {
            "title": "Gravatar",
            "hex": "1E8CBE",
            "source": "https://automattic.com/press"
        },
        {
            "title": "Greenkeeper",
            "hex": "00C775",
            "source": "https://greenkeeper.io/"
        },
        {
            "title": "GreenSock",
            "hex": "88CE02",
            "source": "https://greensock.com/"
        },
        {
            "title": "Groovy",
            "hex": "4298B8",
            "source": "https://groovy-lang.org/"
        },
        {
            "title": "Groupon",
            "hex": "53A318",
            "source": "https://brandplaybook.groupon.com/guidelines/logo/"
        },
        {
            "title": "Grunt",
            "hex": "FBA919",
            "source": "https://github.com/gruntjs/gruntjs.com/tree/master/src/media"
        },
        {
            "title": "Gulp",
            "hex": "DA4648",
            "source": "https://github.com/gulpjs/artwork/blob/master/gulp.svg"
        },
        {
            "title": "Gumroad",
            "hex": "36A9AE",
            "source": "https://gumroad.com/press"
        },
        {
            "title": "Gumtree",
            "hex": "72EF36",
            "source": "https://www.gumtree.com"
        },
        {
            "title": "Gutenberg",
            "hex": "000000",
            "source": "https://github.com/WordPress/gutenberg/blob/master/docs/final-g-wapuu-black.svg"
        },
        {
            "title": "Habr",
            "hex": "77A2B6",
            "source": "https://habr.com/"
        },
        {
            "title": "Hackaday",
            "hex": "1A1A1A",
            "source": "https://hackaday.com/"
        },
        {
            "title": "HackerEarth",
            "hex": "323754",
            "source": "https://www.hackerearth.com/logo/"
        },
        {
            "title": "HackerOne",
            "hex": "494649",
            "source": "https://www.hackerone.com/branding"
        },
        {
            "title": "HackerRank",
            "hex": "2EC866",
            "source": "https://www.hackerrank.com/"
        },
        {
            "title": "HackHands",
            "hex": "00ACBD",
            "source": "https://hackhands.com/"
        },
        {
            "title": "Hackster",
            "hex": "1BACF7",
            "source": "https://drive.google.com/file/d/0B3aqzR8LzoqdT1p4ZUlWVnJ1elk/view?usp=sharing"
        },
        {
            "title": "HappyCow",
            "hex": "7C4EC4",
            "source": "https://www.happycow.net/press-kits"
        },
        {
            "title": "Hashnode",
            "hex": "2962FF",
            "source": "https://hashnode.com/media"
        },
        {
            "title": "Haskell",
            "hex": "5D4F85",
            "source": "https://commons.wikimedia.org/wiki/File:Haskell-Logo.svg"
        },
        {
            "title": "Hatena Bookmark",
            "hex": "00A4DE",
            "source": "http://hatenacorp.jp/press/resource"
        },
        {
            "title": "Haxe",
            "hex": "EA8220",
            "source": "https://haxe.org/foundation/branding.html"
        },
        {
            "title": "HelloFresh",
            "hex": "91C11E",
            "source": "https://www.hellofresh.com/landing/student"
        },
        {
            "title": "Helm",
            "hex": "277A9F",
            "source": "https://helm.sh"
        },
        {
            "title": "HERE",
            "hex": "48DAD0",
            "source": "https://www.here.com"
        },
        {
            "title": "Heroku",
            "hex": "430098",
            "source": "https://www.heroku.com"
        },
        {
            "title": "Hexo",
            "hex": "0E83CD",
            "source": "https://hexo.io/"
        },
        {
            "title": "Highly",
            "hex": "FF3C00",
            "source": "https://highly.co/"
        },
        {
            "title": "HipChat",
            "hex": "0052CC",
            "source": "https://www.atlassian.com/company/news/press-kit"
        },
        {
            "title": "Hitachi",
            "hex": "E60027",
            "source": "https://commons.wikimedia.org/wiki/File:Hitachi_inspire_the_next-Logo.svg"
        },
        {
            "title": "HockeyApp",
            "hex": "009EE1",
            "source": "https://hockeyapp.net/brand-guidelines/"
        },
        {
            "title": "Home Assistant",
            "hex": "41BDF5",
            "source": "https://github.com/home-assistant/home-assistant-assets"
        },
        {
            "title": "homify",
            "hex": "7DCDA3",
            "source": "http://lsg.homify.com/"
        },
        {
            "title": "Hootsuite",
            "hex": "000000",
            "source": "https://hootsuite.com/en-gb/about/media-kit"
        },
        {
            "title": "Houzz",
            "hex": "4DBC15",
            "source": "https://www.houzz.com/logoGuidelines"
        },
        {
            "title": "HP",
            "hex": "0096D6",
            "source": "https://commons.wikimedia.org/wiki/File:HP_New_Logo_2D.svg"
        },
        {
            "title": "HTML Academy",
            "hex": "302683",
            "source": "https://htmlacademy.ru/"
        },
        {
            "title": "HTML5",
            "hex": "E34F26",
            "source": "http://www.w3.org/html/logo/"
        },
        {
            "title": "Huawei",
            "hex": "FF0000",
            "source": "https://en.wikipedia.org/wiki/File:Huawei.svg"
        },
        {
            "title": "HubSpot",
            "hex": "FF7A59",
            "source": "https://www.hubspot.com/style-guide"
        },
        {
            "title": "Hulu",
            "hex": "3DBB3D",
            "source": "https://www.hulu.com/press/brand-assets/"
        },
        {
            "title": "Humble Bundle",
            "hex": "CC2929",
            "source": "https://support.humblebundle.com/hc/en-us/articles/202742060-Bundle-Logos"
        },
        {
            "title": "Hurriyetemlak",
            "hex": "E02826",
            "source": "https://ilan.hurriyetemlak.com/emlak-ilani-yayinlama-kurallari"
        },
        {
            "title": "Hypothesis",
            "hex": "BD1C2B",
            "source": "https://web.hypothes.is/"
        },
        {
            "title": "Iata",
            "hex": "004E81",
            "source": "https://upload.wikimedia.org/wikipedia/commons/f/f7/IATAlogo.svg"
        },
        {
            "title": "IBM",
            "hex": "054ADA",
            "source": "https://www.ibm.com/design/language/elements/logos/8-bar/"
        },
        {
            "title": "iCloud",
            "hex": "3693F3",
            "source": "https://www.icloud.com/"
        },
        {
            "title": "IcoMoon",
            "hex": "825794",
            "source": "https://icomoon.io/"
        },
        {
            "title": "ICON",
            "hex": "31B8BB",
            "source": "https://icon.foundation/"
        },
        {
            "title": "IconJar",
            "hex": "16A5F3",
            "source": "https://geticonjar.com/press-kit/"
        },
        {
            "title": "ICQ",
            "hex": "7EBD00",
            "source": "https://en.wikipedia.org/wiki/File:ICQ.svg"
        },
        {
            "title": "iDEAL",
            "hex": "CC0066",
            "source": "https://www.ideal.nl/cms/files/Manual_iDEAL_logo.pdf"
        },
        {
            "title": "iFixit",
            "hex": "0071CE",
            "source": "https://www.ifixit.com/"
        },
        {
            "title": "iFood",
            "hex": "EA1D2C",
            "source": "https://ifood.com.br/"
        },
        {
            "title": "IMDb",
            "hex": "E6B91E",
            "source": "http://www.imdb.com/pressroom/brand_guidelines"
        },
        {
            "title": "Imgur",
            "hex": "1BB76E",
            "source": "https://s.imgur.com/images/favicon-152.png"
        },
        {
            "title": "Indeed",
            "hex": "2164F3",
            "source": "https://www.indeed.com"
        },
        {
            "title": "InfluxDB",
            "hex": "22ADF6",
            "source": "https://www.influxdata.com/"
        },
        {
            "title": "Inkscape",
            "hex": "000000",
            "source": "https://commons.wikimedia.org/wiki/File:Inkscape_Logo.svg"
        },
        {
            "title": "Instacart",
            "hex": "43B02A",
            "source": "https://www.instacart.com/press"
        },
        {
            "title": "Instagram",
            "hex": "E4405F",
            "source": "https://www.instagram-brand.com"
        },
        {
            "title": "Instapaper",
            "hex": "1F1F1F",
            "source": "https://www.instapaper.com/"
        },
        {
            "title": "Intel",
            "hex": "0071C5",
            "source": "https://www.intel.com"
        },
        {
            "title": "IntelliJ IDEA",
            "hex": "000000",
            "source": "https://www.jetbrains.com/idea/"
        },
        {
            "title": "Intercom",
            "hex": "1F8DED",
            "source": "https://www.intercom.io"
        },
        {
            "title": "Internet Archive",
            "hex": "000000",
            "source": "https://openlibrary.org/static/images/ia-logo.svg"
        },
        {
            "title": "Internet Explorer",
            "hex": "0076D6",
            "source": "https://compass-ssl.microsoft.com/assets/c8/67/c867db4c-f328-45b8-817c-33834c70aae6.svg?n=IE.svg"
        },
        {
            "title": "InVision",
            "hex": "FF3366",
            "source": "https://projects.invisionapp.com/boards/BX4P1DY5H46R"
        },
        {
            "title": "Invoice Ninja",
            "hex": "000000",
            "source": "https://github.com/invoiceninja/invoiceninja"
        },
        {
            "title": "ioBroker",
            "hex": "3399CC",
            "source": "https://github.com/ioBroker/awesome-iobroker/blob/master/images/"
        },
        {
            "title": "Ionic",
            "hex": "3880FF",
            "source": "https://ionicframework.com/press"
        },
        {
            "title": "iOS",
            "hex": "000000",
            "source": "https://en.wikipedia.org/wiki/IOS"
        },
        {
            "title": "IPFS",
            "hex": "65C2CB",
            "source": "https://github.com/ipfs/logo"
        },
        {
            "title": "Issuu",
            "hex": "F36D5D",
            "source": "https://issuu.com/press"
        },
        {
            "title": "Itch.io",
            "hex": "FA5C5C",
            "source": "https://itch.io/press-kit"
        },
        {
            "title": "iTunes",
            "hex": "FB5BC5",
            "source": "https://upload.wikimedia.org/wikipedia/commons/d/df/ITunes_logo.svg"
        },
        {
            "title": "Jabber",
            "hex": "CC0000",
            "source": "https://commons.wikimedia.org/wiki/File:Jabber-bulb.svg"
        },
        {
            "title": "Java",
            "hex": "007396",
            "source": "https://www.oracle.com/legal/logos.html"
        },
        {
            "title": "JavaScript",
            "hex": "F7DF1E",
            "source": "https://github.com/voodootikigod/logo.js"
        },
        {
            "title": "Jekyll",
            "hex": "CC0000",
            "source": "https://github.com/jekyll/brand"
        },
        {
            "title": "Jenkins",
            "hex": "D24939",
            "source": "https://wiki.jenkins-ci.org/display/JENKINS/Logo"
        },
        {
            "title": "Jenkins X",
            "hex": "73C3D5",
            "source": "https://github.com/cdfoundation/artwork"
        },
        {
            "title": "Jest",
            "hex": "C21325",
            "source": "https://jestjs.io/"
        },
        {
            "title": "JET",
            "hex": "FBBA00",
            "source": "https://de.wikipedia.org/wiki/Datei:JET.svg"
        },
        {
            "title": "JetBrains",
            "hex": "000000",
            "source": "https://www.jetbrains.com/company/brand/"
        },
        {
            "title": "Jinja",
            "hex": "B41717",
            "source": "https://github.com/pallets/jinja/"
        },
        {
            "title": "Jira",
            "hex": "172B4D",
            "source": "https://www.atlassian.com/company/news/press-kit"
        },
        {
            "title": "Joomla",
            "hex": "5091CD",
            "source": "https://docs.joomla.org/Joomla:Brand_Identity_Elements"
        },
        {
            "title": "jQuery",
            "hex": "0769AD",
            "source": "https://brand.jquery.org/logos/"
        },
        {
            "title": "jsDelivr",
            "hex": "E84D3D",
            "source": "https://github.com/jsdelivr/www.jsdelivr.com/blob/eff02f3a8879cf7c7296840584e1293fe04e3a76/src/public/img/logo_horizontal.svg"
        },
        {
            "title": "JSFiddle",
            "hex": "0084FF",
            "source": "https://jsfiddle.net/"
        },
        {
            "title": "JSON",
            "hex": "000000",
            "source": "https://commons.wikimedia.org/wiki/File:JSON_vector_logo.svg"
        },
        {
            "title": "Jupyter",
            "hex": "F37626",
            "source": "https://github.com/jupyter/design"
        },
        {
            "title": "Just Eat",
            "hex": "FA0029",
            "source": "https://d2vkuayfhnkplp.cloudfront.net/assets/dist/img/logos/je-logo-v3.svg"
        },
        {
            "title": "JustGiving",
            "hex": "AD29B6",
            "source": "https://justgiving.com"
        },
        {
            "title": "Kaggle",
            "hex": "20BEFF",
            "source": "https://www.kaggle.com/contact"
        },
        {
            "title": "KaiOS",
            "hex": "6F02B5",
            "source": "https://www.dropbox.com/sh/2qihtgrzllws8ki/AABmo9X1KMT6lHnvh4Em7dpWa?dl=0"
        },
        {
            "title": "Kaspersky",
            "hex": "009982",
            "source": "https://www.kaspersky.com"
        },
        {
            "title": "KeePassXC",
            "hex": "6CAC4D",
            "source": "https://github.com/keepassxreboot/keepassxc/"
        },
        {
            "title": "Kentico",
            "hex": "F05A22",
            "source": "https://brand.kentico.com"
        },
        {
            "title": "Keras",
            "hex": "D00000",
            "source": "https://keras.io/"
        },
        {
            "title": "Keybase",
            "hex": "33A0FF",
            "source": "https://github.com/keybase/client/tree/master/media/logos"
        },
        {
            "title": "KeyCDN",
            "hex": "3686BE",
            "source": "https://www.keycdn.com/logos"
        },
        {
            "title": "Khan Academy",
            "hex": "14BF96",
            "source": "https://khanacademy.zendesk.com/hc/en-us/articles/202483630-Press-room"
        },
        {
            "title": "Kibana",
            "hex": "005571",
            "source": "https://www.elastic.co/brand"
        },
        {
            "title": "Kickstarter",
            "hex": "2BDE73",
            "source": "https://www.kickstarter.com/help/brand_assets"
        },
        {
            "title": "Kik",
            "hex": "82BC23",
            "source": "http://www.kik.com/press"
        },
        {
            "title": "Kirby",
            "hex": "FF0100",
            "source": "http://getkirby.com/assets/images/logo.svg"
        },
        {
            "title": "Klout",
            "hex": "E44600",
            "source": "https://klout.com/s/developers/styleguide"
        },
        {
            "title": "Known",
            "hex": "333333",
            "source": "https://withknown.com/img/logo_k.png"
        },
        {
            "title": "Ko-fi",
            "hex": "F16061",
            "source": "https://ko-fi.com/home/about"
        },
        {
            "title": "Kodi",
            "hex": "17B2E7",
            "source": "https://kodi.tv/"
        },
        {
            "title": "Koding",
            "hex": "00B057",
            "source": "https://koding.com/About"
        },
        {
            "title": "Kotlin",
            "hex": "0095D5",
            "source": "https://resources.jetbrains.com/storage/products/kotlin/docs/kotlin_logos.zip"
        },
        {
            "title": "Krita",
            "hex": "3BABFF",
            "source": "https://krita.org/en/about/press/"
        },
        {
            "title": "Kubernetes",
            "hex": "326CE5",
            "source": "https://github.com/kubernetes/kubernetes/tree/master/logo"
        },
        {
            "title": "Kyocera",
            "hex": "ED1C24",
            "source": "https://en.wikipedia.org/wiki/Kyocera"
        },
        {
            "title": "Laravel",
            "hex": "FF2D20",
            "source": "https://github.com/laravel/art"
        },
        {
            "title": "Laravel Horizon",
            "hex": "405263",
            "source": "https://horizon.laravel.com/"
        },
        {
            "title": "Laravel Nova",
            "hex": "252D37",
            "source": "https://nova.laravel.com/"
        },
        {
            "title": "Last.fm",
            "hex": "D51007",
            "source": "http://www.last.fm/about/resources"
        },
        {
            "title": "LastPass",
            "hex": "D32D27",
            "source": "https://lastpass.com/press-room/"
        },
        {
            "title": "LaTeX",
            "hex": "008080",
            "source": "https://github.com/latex3/branding"
        },
        {
            "title": "Launchpad",
            "hex": "F8C300",
            "source": "https://help.launchpad.net/logo/submissions"
        },
        {
            "title": "LeetCode",
            "hex": "F89F1B",
            "source": "https://leetcode.com"
        },
        {
            "title": "Lenovo",
            "hex": "E2231A",
            "source": "https://www.lenovopartnernetwork.com/us/branding/"
        },
        {
            "title": "Letterboxd",
            "hex": "00D735",
            "source": "https://letterboxd.com/about/logos/"
        },
        {
            "title": "Let’s Encrypt",
            "hex": "003A70",
            "source": "https://letsencrypt.org/trademarks/"
        },
        {
            "title": "LGTM",
            "hex": "FFFFFF",
            "source": "https://lgtm.com/"
        },
        {
            "title": "Liberapay",
            "hex": "F6C915",
            "source": "https://liberapay.com/assets/liberapay/icon-v2_yellow-r.svg"
        },
        {
            "title": "LibraryThing",
            "hex": "251A15",
            "source": "https://twitter.com/LibraryThing/status/1054466649271656448"
        },
        {
            "title": "LibreOffice",
            "hex": "18A303",
            "source": "https://wiki.documentfoundation.org/Marketing/Branding"
        },
        {
            "title": "Line",
            "hex": "00C300",
            "source": "http://line.me/en/logo"
        },
        {
            "title": "LINE WEBTOON",
            "hex": "00D564",
            "source": "http://webtoons.com/"
        },
        {
            "title": "LinkedIn",
            "hex": "0077B5",
            "source": "https://brand.linkedin.com"
        },
        {
            "title": "Linode",
            "hex": "00A95C",
            "source": "https://www.linode.com/company/press/"
        },
        {
            "title": "Linux",
            "hex": "FCC624",
            "source": "http://www.linuxfoundation.org/about/about-linux"
        },
        {
            "title": "Linux Foundation",
            "hex": "009BEE",
            "source": "http://www.linuxfoundation.org/about/about-linux"
        },
        {
            "title": "Linux Mint",
            "hex": "87CF3E",
            "source": "https://commons.wikimedia.org/wiki/File:Linux_Mint_logo_without_wordmark.svg"
        },
        {
            "title": "Litecoin",
            "hex": "A6A9AA",
            "source": "https://litecoin-foundation.org/wp-content/uploads/2019/01/LC18-007-Brand-guidelines.pdf"
        },
        {
            "title": "LiveJournal",
            "hex": "00B0EA",
            "source": "http://www.livejournal.com"
        },
        {
            "title": "Livestream",
            "hex": "CF202E",
            "source": "https://livestream.com/press"
        },
        {
            "title": "LLVM",
            "hex": "262D3A",
            "source": "https://llvm.org/Logo.html"
        },
        {
            "title": "LMMS",
            "hex": "10B146",
            "source": "https://lmms.io/branding"
        },
        {
            "title": "LogMeIn",
            "hex": "45B6F2",
            "source": "https://www.logmein.com/"
        },
        {
            "title": "Logstash",
            "hex": "005571",
            "source": "https://www.elastic.co/brand"
        },
        {
            "title": "Loop",
            "hex": "F29400",
            "source": "https://loop.frontiersin.org/"
        },
        {
            "title": "Lua",
            "hex": "2C2D72",
            "source": "https://www.lua.org/docs.html"
        },
        {
            "title": "Lufthansa",
            "hex": "05164D",
            "source": "https://www.lufthansa.com/"
        },
        {
            "title": "Lumen",
            "hex": "E74430",
            "source": "https://lumen.laravel.com/"
        },
        {
            "title": "Lyft",
            "hex": "FF00BF",
            "source": "https://www.lyft.com/press"
        },
        {
            "title": "Macy’s",
            "hex": "E21A2C",
            "source": "http://www.macysinc.com/press-room/logo-photo-gallery/logos-macys-inc/default.aspx"
        },
        {
            "title": "Magento",
            "hex": "EE672F",
            "source": "http://magento.com"
        },
        {
            "title": "Magisk",
            "hex": "00AF9C",
            "source": "https://github.com/topjohnwu/Magisk/blob/master/app/src/main/res/drawable/ic_magisk.xml"
        },
        {
            "title": "Mail.Ru",
            "hex": "168DE2",
            "source": "https://corp.mail.ru/en/press/identity/"
        },
        {
            "title": "MailChimp",
            "hex": "FFE01B",
            "source": "http://mailchimp.com/about/brand-assets"
        },
        {
            "title": "MakerBot",
            "hex": "FF1E0D",
            "source": "http://www.makerbot.com/makerbot-press-assets"
        },
        {
            "title": "ManageIQ",
            "hex": "EF2929",
            "source": "https://www.manageiq.org/logo/"
        },
        {
            "title": "Manjaro",
            "hex": "35BF5C",
            "source": "https://commons.wikimedia.org/wiki/File:Manjaro-logo.svg"
        },
        {
            "title": "Mapbox",
            "hex": "000000",
            "source": "https://www.mapbox.com/about/press/brand-guidelines"
        },
        {
            "title": "Markdown",
            "hex": "000000",
            "source": "https://github.com/dcurtis/markdown-mark"
        },
        {
            "title": "Marketo",
            "hex": "5C4C9F",
            "source": "https://www.marketo.com/"
        },
        {
            "title": "MasterCard",
            "hex": "EB001B",
            "source": "https://brand.mastercard.com/brandcenter/mastercard-brand-mark/downloads.html"
        },
        {
            "title": "Mastodon",
            "hex": "3088D4",
            "source": "https://source.joinmastodon.org/mastodon/joinmastodon/blob/master/public/press-kit.zip"
        },
        {
            "title": "Material Design",
            "hex": "757575",
            "source": "https://material.io/design/"
        },
        {
            "title": "Material Design Icons",
            "hex": "2196F3",
            "source": "https://materialdesignicons.com/icon/vector-square"
        },
        {
            "title": "Material-UI",
            "hex": "0081CB",
            "source": "https://material-ui.com/"
        },
        {
            "title": "Mathworks",
            "hex": "0076A8",
            "source": "https://www.mathworks.com/brand/visual-design/mathworks-logo.html"
        },
        {
            "title": "Matrix",
            "hex": "000000",
            "source": "https://matrix.org"
        },
        {
            "title": "Mattermost",
            "hex": "0072C6",
            "source": "https://www.mattermost.org/brand-guidelines/"
        },
        {
            "title": "Matternet",
            "hex": "261C29",
            "source": "http://mttr.net"
        },
        {
            "title": "McAfee",
            "hex": "C01818",
            "source": "https://www.mcafee.com/"
        },
        {
            "title": "MDN Web Docs",
            "hex": "000000",
            "source": "https://developer.mozilla.org/"
        },
        {
            "title": "MediaFire",
            "hex": "1299F3",
            "source": "https://www.mediafire.com/press/"
        },
        {
            "title": "MediaTemple",
            "hex": "000000",
            "source": "https://mediatemple.net/company/about-us"
        },
        {
            "title": "Medium",
            "hex": "12100E",
            "source": "https://medium.design/logos-and-brand-guidelines-f1a01a733592"
        },
        {
            "title": "Meetup",
            "hex": "ED1C40",
            "source": "https://www.meetup.com/media/"
        },
        {
            "title": "MEGA",
            "hex": "D9272E",
            "source": "https://en.wikipedia.org/wiki/File:01_mega_logo.svg"
        },
        {
            "title": "Mendeley",
            "hex": "9D1620",
            "source": "https://www.mendeley.com/"
        },
        {
            "title": "Mercedes",
            "hex": "242424",
            "source": "https://www.mercedes-benz.com/"
        },
        {
            "title": "Messenger",
            "hex": "00B2FF",
            "source": "https://en.facebookbrand.com/assets/messenger/"
        },
        {
            "title": "Meteor",
            "hex": "DE4F4F",
            "source": "http://logo.meteorapp.com/"
        },
        {
            "title": "Micro.blog",
            "hex": "FD8308",
            "source": "https://twitter.com/BradEllis/status/943956921886715904"
        },
        {
            "title": "Microgenetics",
            "hex": "FF0000",
            "source": "http://microgenetics.co.uk/"
        },
        {
            "title": "Microsoft",
            "hex": "666666",
            "source": "https://ratnacahayarina.files.wordpress.com/2014/03/microsoft.pdf"
        },
        {
            "title": "Microsoft Access",
            "hex": "BA141A",
            "source": "https://www.office.com"
        },
        {
            "title": "Microsoft Azure",
            "hex": "0089D6",
            "source": "https://upload.wikimedia.org/wikipedia/commons/a/a8/Microsoft_Azure_Logo.svg"
        },
        {
            "title": "Microsoft Edge",
            "hex": "0078D7",
            "source": "https://compass-ssl.microsoft.com/assets/86/b5/86b52157-162f-4130-ab00-3db03397c46d.svg?n=edge.svg"
        },
        {
            "title": "Microsoft Excel",
            "hex": "217346",
            "source": "https://www.office.com"
        },
        {
            "title": "Microsoft Office",
            "hex": "E74025",
            "source": "https://www.office.com/"
        },
        {
            "title": "Microsoft OneDrive",
            "hex": "094AB2",
            "source": "https://msdn.microsoft.com/en-us/onedrive/dn673556.aspx"
        },
        {
            "title": "Microsoft OneNote",
            "hex": "80397B",
            "source": "https://www.office.com"
        },
        {
            "title": "Microsoft Outlook",
            "hex": "0072C6",
            "source": "https://www.office.com"
        },
        {
            "title": "Microsoft PowerPoint",
            "hex": "D24726",
            "source": "https://www.office.com"
        },
        {
            "title": "Microsoft Teams",
            "hex": "6264A7",
            "source": "https://docs.microsoft.com/media/logos/logo_MSTeams.svg"
        },
        {
            "title": "Microsoft Word",
            "hex": "2B579A",
            "source": "https://www.office.com"
        },
        {
            "title": "MicroStrategy",
            "hex": "D9232E",
            "source": "https://www.microstrategy.com/us/company/press-kit"
        },
        {
            "title": "Minds",
            "hex": "FED12F",
            "source": "https://www.minds.com/"
        },
        {
            "title": "Minetest",
            "hex": "53AC56",
            "source": "https://www.minetest.net/"
        },
        {
            "title": "Minutemailer",
            "hex": "3ABFE6",
            "source": "https://minutemailer.com/press"
        },
        {
            "title": "Mix",
            "hex": "FF8126",
            "source": "https://mix.com"
        },
        {
            "title": "Mixcloud",
            "hex": "314359",
            "source": "https://www.mixcloud.com/branding"
        },
        {
            "title": "Mixer",
            "hex": "002050",
            "source": "https://github.com/mixer/branding-kit/"
        },
        {
            "title": "Mocha",
            "hex": "8D6748",
            "source": "https://mochajs.org/"
        },
        {
            "title": "Mojang",
            "hex": "DB1F29",
            "source": "https://www.mojang.com/"
        },
        {
            "title": "Monero",
            "hex": "FF6600",
            "source": "https://getmonero.org"
        },
        {
            "title": "MongoDB",
            "hex": "47A248",
            "source": "https://www.mongodb.com/pressroom"
        },
        {
            "title": "Monkey tie",
            "hex": "FFC619",
            "source": "https://www.monkey-tie.com/presse"
        },
        {
            "title": "Monogram",
            "hex": "FDB22A",
            "source": "http://monogram.me"
        },
        {
            "title": "Monster",
            "hex": "6E46AE",
            "source": "https://www.monster.com/"
        },
        {
            "title": "Monzo",
            "hex": "14233C",
            "source": "https://monzo.com/press/"
        },
        {
            "title": "Moo",
            "hex": "00945E",
            "source": "https://www.moo.com/uk/about/press.html"
        },
        {
            "title": "Mozilla",
            "hex": "000000",
            "source": "https://mozilla.ninja/our-logo"
        },
        {
            "title": "Mozilla Firefox",
            "hex": "FF7139",
            "source": "https://mozilla.design/firefox/logos-usage/"
        },
        {
            "title": "MuseScore",
            "hex": "1A70B8",
            "source": "https://musescore.org/en/about/logos-and-graphics"
        },
        {
            "title": "MX Linux",
            "hex": "000000",
            "source": "https://mxlinux.org/art/"
        },
        {
            "title": "Myspace",
            "hex": "030303",
            "source": "https://myspace.com/pressroom/assetslogos"
        },
        {
            "title": "MySQL",
            "hex": "4479A1",
            "source": "https://www.mysql.com/about/legal/logos.html"
        },
        {
            "title": "NativeScript",
            "hex": "3655FF",
            "source": "https://docs.nativescript.org/"
        },
        {
            "title": "NDR",
            "hex": "0C1754",
            "source": "https://www.ndr.de/"
        },
        {
            "title": "NEC",
            "hex": "1414A0",
            "source": "https://commons.wikimedia.org/wiki/File:NEC_logo.svg"
        },
        {
            "title": "Neo4j",
            "hex": "008CC1",
            "source": "https://neo4j.com/style-guide/"
        },
        {
            "title": "Neovim",
            "hex": "57A143",
            "source": "https://github.com/neovim/neovim.github.io/tree/master/logos"
        },
        {
            "title": "NetApp",
            "hex": "0067C5",
            "source": "http://www.netapp.com/"
        },
        {
            "title": "Netflix",
            "hex": "E50914",
            "source": "https://commons.wikimedia.org/wiki/File:Netflix_2014_logo.svg"
        },
        {
            "title": "Netlify",
            "hex": "00C7B7",
            "source": "https://www.netlify.com/press/"
        },
        {
            "title": "New York Times",
            "hex": "000000",
            "source": "https://www.nytimes.com/"
        },
        {
            "title": "Next.js",
            "hex": "000000",
            "source": "https://nextjs.org/"
        },
        {
            "title": "Nextcloud",
            "hex": "0082C9",
            "source": "https://nextcloud.com/press/"
        },
        {
            "title": "Nextdoor",
            "hex": "00B246",
            "source": "https://nextdoor.com/newsroom/"
        },
        {
            "title": "NGINX",
            "hex": "269539",
            "source": "https://www.nginx.com/"
        },
        {
            "title": "Nim",
            "hex": "FFE953",
            "source": "https://nim-lang.org"
        },
        {
            "title": "Nintendo",
            "hex": "8F8F8F",
            "source": "https://en.wikipedia.org/wiki/Nintendo#/media/File:Nintendo.svg"
        },
        {
            "title": "Nintendo 3DS",
            "hex": "D12228",
            "source": "https://www.nintendo.de/"
        },
        {
            "title": "Nintendo GameCube",
            "hex": "6A5FBB",
            "source": "https://www.nintendo.com/consumer/systems/nintendogamecube/index.jsp"
        },
        {
            "title": "Nintendo Switch",
            "hex": "E60012",
            "source": "http://www.nintendo.co.uk/"
        },
        {
            "title": "Node-RED",
            "hex": "8F0000",
            "source": "https://nodered.org/about/resources/"
        },
        {
            "title": "Node.js",
            "hex": "339933",
            "source": "https://nodejs.org/en/about/resources/"
        },
        {
            "title": "Nodemon",
            "hex": "76D04B",
            "source": "https://nodemon.io/"
        },
        {
            "title": "Nokia",
            "hex": "124191",
            "source": "https://www.nokia.com/"
        },
        {
            "title": "Notion",
            "hex": "000000",
            "source": "https://www.notion.so/"
        },
        {
            "title": "Notist",
            "hex": "333333",
            "source": "https://noti.st/"
        },
        {
            "title": "NPM",
            "hex": "CB3837",
            "source": "https://github.com/npm/logos"
        },
        {
            "title": "Nucleo",
            "hex": "766DCC",
            "source": "https://nucleoapp.com/wp-content/themes/nucleo-webapp-12/img/logo.svg"
        },
        {
            "title": "NuGet",
            "hex": "004880",
            "source": "https://github.com/NuGet/Media"
        },
        {
            "title": "Nutanix",
            "hex": "024DA1",
            "source": "https://www.nutanix.com/content/dam/nutanix/en/cmn/documents/nutanix-brandbook.pdf"
        },
        {
            "title": "Nuxt.js",
            "hex": "00C58E",
            "source": "https://nuxtjs.org/"
        },
        {
            "title": "NVIDIA",
            "hex": "76B900",
            "source": "https://www.nvidia.com/etc/designs/nvidiaGDC/clientlibs_base/images/NVIDIA-Logo.svg"
        },
        {
            "title": "OBS Studio",
            "hex": "302E31",
            "source": "https://upload.wikimedia.org/wikipedia/commons/7/78/OBS.svg"
        },
        {
            "title": "OCaml",
            "hex": "EC6813",
            "source": "http://ocaml.org/img/OCaml_Sticker.svg"
        },
        {
            "title": "Octave",
            "hex": "0790C0",
            "source": "https://www.gnu.org/software/octave/"
        },
        {
            "title": "Octopus Deploy",
            "hex": "2F93E0",
            "source": "https://octopus.com/company/brand"
        },
        {
            "title": "Oculus",
            "hex": "1C1E20",
            "source": "https://www.oculus.com/en-us/press-kit"
        },
        {
            "title": "Odnoklassniki",
            "hex": "F4731C",
            "source": "http://v.ok.ru/logo.html"
        },
        {
            "title": "Opel",
            "hex": "F7D900",
            "source": "https://de.wikipedia.org/wiki/Opel"
        },
        {
            "title": "Open Access",
            "hex": "F68212",
            "source": "https://commons.wikimedia.org/wiki/File:Open_Access_logo_PLoS_white.svg"
        },
        {
            "title": "Open Collective",
            "hex": "7FADF2",
            "source": "https://docs.opencollective.com/help/about#media-logo"
        },
        {
            "title": "Open Source Initiative",
            "hex": "3DA639",
            "source": "https://opensource.org/logo-usage-guidelines"
        },
        {
            "title": "OpenAPI Initiative",
            "hex": "6BA539",
            "source": "https://www.openapis.org/faq/style-guide"
        },
        {
            "title": "OpenID",
            "hex": "F78C40",
            "source": "https://openid.net/add-openid/logos/"
        },
        {
            "title": "OpenSSL",
            "hex": "721412",
            "source": "https://www.openssl.org/"
        },
        {
            "title": "OpenStreetMap",
            "hex": "7EBC6F",
            "source": "https://www.openstreetmap.org"
        },
        {
            "title": "openSUSE",
            "hex": "73BA25",
            "source": "https://en.opensuse.org/Portal:Artwork"
        },
        {
            "title": "OpenVPN",
            "hex": "EA7E20",
            "source": "https://openvpn.net/wp-content/themes/openvpn/assets/images/logo.svg"
        },
        {
            "title": "Opera",
            "hex": "FF1B2D",
            "source": "https://github.com/operasoftware/logo"
        },
        {
            "title": "Opsgenie",
            "hex": "172B4D",
            "source": "https://www.atlassian.com/company/news/press-kit"
        },
        {
            "title": "OpsLevel",
            "hex": "1890FF",
            "source": "https://www.opslevel.com/"
        },
        {
            "title": "Oracle",
            "hex": "F80000",
            "source": "https://www.oracle.com/webfolder/s/brand/identity/index.html"
        },
        {
            "title": "ORCID",
            "hex": "A6CE39",
            "source": "https://orcid.org/trademark-and-id-display-guidelines"
        },
        {
            "title": "Origin",
            "hex": "F56C2D",
            "source": "https://www.origin.com/gbr/en-us/store"
        },
        {
            "title": "OSMC",
            "hex": "17394A",
            "source": "https://github.com/osmc/osmc/tree/master/assets"
        },
        {
            "title": "Overcast",
            "hex": "FC7E0F",
            "source": "https://overcast.fm"
        },
        {
            "title": "Overleaf",
            "hex": "47A141",
            "source": "https://www.overleaf.com/for/press/media-resources"
        },
        {
            "title": "OVH",
            "hex": "123F6D",
            "source": "https://www.ovh.com/fr/news/logo-ovh.xml"
        },
        {
            "title": "Pagekit",
            "hex": "212121",
            "source": "https://pagekit.com/logo-guide"
        },
        {
            "title": "Palantir",
            "hex": "101113",
            "source": "https://github.com/palantir/conjure/blob/master/docs/media/palantir-logo.svg"
        },
        {
            "title": "Palo Alto Software",
            "hex": "83DA77",
            "source": "https://press.paloalto.com/logos"
        },
        {
            "title": "Pandora",
            "hex": "005483",
            "source": "http://blog.pandora.com/us/the-color-of-music-unveiling-a-new-pandora-look-that-reflects-your-music-experience/"
        },
        {
            "title": "Pantheon",
            "hex": "EFD01B",
            "source": "https://projects.invisionapp.com/boards/8UOJQWW2J3G5#/1145336"
        },
        {
            "title": "Parity Substrate",
            "hex": "282828",
            "source": "http://substrate.dev/"
        },
        {
            "title": "Parse.ly",
            "hex": "5BA745",
            "source": "https://www.parse.ly/"
        },
        {
            "title": "Pastebin",
            "hex": "02456C",
            "source": "https://pastebin.com/"
        },
        {
            "title": "Patreon",
            "hex": "F96854",
            "source": "https://www.patreon.com/brand/downloads"
        },
        {
            "title": "PayPal",
            "hex": "00457C",
            "source": "https://www.paypal-marketing.com/html/partner/na/portal-v2/pdf/PP_Masterbrandguidelines_v21_mm.pdf"
        },
        {
            "title": "PeerTube",
            "hex": "F1680D",
            "source": "https://github.com/Chocobozzz/PeerTube/tree/develop/client/src/assets/images"
        },
        {
            "title": "Periscope",
            "hex": "40A4C4",
            "source": "https://www.periscope.tv/press"
        },
        {
            "title": "Pexels",
            "hex": "05A081",
            "source": "https://www.pexels.com/"
        },
        {
            "title": "Photocrowd",
            "hex": "3DAD4B",
            "source": "https://www.photocrowd.com/"
        },
        {
            "title": "PHP",
            "hex": "777BB4",
            "source": "http://php.net/download-logos.php"
        },
        {
            "title": "Pi-hole",
            "hex": "F60D1A",
            "source": "https://github.com/pi-hole/web/"
        },
        {
            "title": "Picarto.TV",
            "hex": "1DA456",
            "source": "https://picarto.tv/site/press"
        },
        {
            "title": "Pinboard",
            "hex": "0000FF",
            "source": "https://commons.wikimedia.org/wiki/File:Feedbin-Icon-share-pinboard.svg"
        },
        {
            "title": "Pingdom",
            "hex": "FFF000",
            "source": "https://tools.pingdom.com"
        },
        {
            "title": "Pingup",
            "hex": "00B1AB",
            "source": "http://pingup.com/resources"
        },
        {
            "title": "Pinterest",
            "hex": "BD081C",
            "source": "https://business.pinterest.com/en/brand-guidelines"
        },
        {
            "title": "Pivotal Tracker",
            "hex": "517A9E",
            "source": "https://www.pivotaltracker.com/branding-guidelines"
        },
        {
            "title": "PJSIP",
            "hex": "F86001",
            "source": "https://www.pjsip.org/favicon.ico"
        },
        {
            "title": "PlanGrid",
            "hex": "0085DE",
            "source": "https://plangrid.com/en/"
        },
        {
            "title": "Player FM",
            "hex": "C8122A",
            "source": "https://player.fm/"
        },
        {
            "title": "Player.me",
            "hex": "C0379A",
            "source": "https://player.me/p/about-us"
        },
        {
            "title": "PlayStation",
            "hex": "003791",
            "source": "http://uk.playstation.com/media/DPBjbK0o/CECH-4202_4203%20PS3_QSG_GB_Eastern_3_web_vf1.pdf"
        },
        {
            "title": "PlayStation 3",
            "hex": "003791",
            "source": "https://commons.wikimedia.org/wiki/File:PlayStation_3_Logo_neu.svg#/media/File:PS3.svg"
        },
        {
            "title": "PlayStation 4",
            "hex": "003791",
            "source": "https://commons.wikimedia.org/wiki/File:PlayStation_4_logo_and_wordmark.svg"
        },
        {
            "title": "Plesk",
            "hex": "52BBE6",
            "source": "https://www.plesk.com/brand/"
        },
        {
            "title": "Plex",
            "hex": "E5A00D",
            "source": "http://brand.plex.tv/d/qxmJ3odkK0fj/plex-style-guide"
        },
        {
            "title": "Pluralsight",
            "hex": "F15B2A",
            "source": "https://www.pluralsight.com/newsroom/brand-assets"
        },
        {
            "title": "Plurk",
            "hex": "FF574D",
            "source": "https://www.plurk.com/brandInfo"
        },
        {
            "title": "Pocket",
            "hex": "EF3F56",
            "source": "https://getpocket.com/blog/press/"
        },
        {
            "title": "Pocket Casts",
            "hex": "F43E37",
            "source": "https://blog.pocketcasts.com/press/"
        },
        {
<<<<<<< HEAD
            "title": "Pokémon GO",
            "hex": "FF0000",
            "source": "https://www.pokemongo.com/"
=======
            "title": "Polymer Project",
            "hex": "FF4470",
            "source": "https://github.com/Polymer/polymer-project.org/tree/master/app/images/logos"
>>>>>>> 21b01b56
        },
        {
            "title": "PostgreSQL",
            "hex": "336791",
            "source": "https://wiki.postgresql.org/wiki/Logo"
        },
        {
            "title": "Postman",
            "hex": "FF6C37",
            "source": "https://www.getpostman.com/resources/media-assets/"
        },
        {
            "title": "Postwoman",
            "hex": "50FA7B",
            "source": "https://github.com/liyasthomas/postwoman"
        },
        {
            "title": "PowerShell",
            "hex": "5391FE",
            "source": "https://github.com/PowerShell/PowerShell"
        },
        {
            "title": "PrestaShop",
            "hex": "DF0067",
            "source": "https://www.prestashop.com/en/media-kit"
        },
        {
            "title": "Prettier",
            "hex": "F7B93E",
            "source": "https://github.com/prettier/prettier-logo/tree/master/images"
        },
        {
            "title": "Prismic",
            "hex": "484A7A",
            "source": "https://prismic.io/"
        },
        {
            "title": "Probot",
            "hex": "00B0D8",
            "source": "https://github.com/probot/probot"
        },
        {
            "title": "ProcessWire",
            "hex": "EF145F",
            "source": "https://github.com/processwire"
        },
        {
            "title": "Product Hunt",
            "hex": "DA552F",
            "source": "https://www.producthunt.com/branding"
        },
        {
            "title": "Prometheus",
            "hex": "E6522C",
            "source": "https://prometheus.io/"
        },
        {
            "title": "Proto.io",
            "hex": "34A7C1",
            "source": "https://proto.io/en/presskit"
        },
        {
            "title": "protocols.io",
            "hex": "4D9FE7",
            "source": "https://www.protocols.io/brand"
        },
        {
            "title": "ProtonMail",
            "hex": "8B89CC",
            "source": "https://protonmail.com/media-kit"
        },
        {
            "title": "Proxmox",
            "hex": "E57000",
            "source": "https://www.proxmox.com/en/news/media-kit"
        },
        {
            "title": "Publons",
            "hex": "336699",
            "source": "https://publons.com/about/logos"
        },
        {
            "title": "PureScript",
            "hex": "14161A",
            "source": "https://github.com/purescript/logo"
        },
        {
            "title": "PyPI",
            "hex": "3775A9",
            "source": "https://pypi.org/"
        },
        {
            "title": "Python",
            "hex": "3776AB",
            "source": "https://www.python.org/community/logos/"
        },
        {
            "title": "PyTorch",
            "hex": "EE4C2C",
            "source": "https://github.com/pytorch/pytorch/tree/master/docs/source/_static/img"
        },
        {
            "title": "PyUp",
            "hex": "9F55FF",
            "source": "https://pyup.io/"
        },
        {
            "title": "QEMU",
            "hex": "FF6600",
            "source": "https://wiki.qemu.org/Logo"
        },
        {
            "title": "Qgis",
            "hex": "589632",
            "source": "https://www.qgis.org/en/site/getinvolved/styleguide.html"
        },
        {
            "title": "Qi",
            "hex": "000000",
            "source": "https://www.wirelesspowerconsortium.com/knowledge-base/retail/qi-logo-guidelines-and-artwork.html"
        },
        {
            "title": "Qiita",
            "hex": "55C500",
            "source": "https://www.qiita.com"
        },
        {
            "title": "Qualcomm",
            "hex": "3253DC",
            "source": "https://www.qualcomm.com"
        },
        {
            "title": "Qualtrics",
            "hex": "00B4EF",
            "source": "https://www.qualtrics.com/brand-book/"
        },
        {
            "title": "Quantcast",
            "hex": "1E262C",
            "source": "http://branding.quantcast.com/logouse/"
        },
        {
            "title": "Quantopian",
            "hex": "C50000",
            "source": "https://www.quantopian.com"
        },
        {
            "title": "Quarkus",
            "hex": "4695EB",
            "source": "https://design.jboss.org/quarkus/"
        },
        {
            "title": "Quest",
            "hex": "FB4F14",
            "source": "https://www.quest.com/legal/trademark-information.aspx"
        },
        {
            "title": "QuickTime",
            "hex": "1C69F0",
            "source": "https://support.apple.com/quicktime"
        },
        {
            "title": "Quip",
            "hex": "F27557",
            "source": "https://quip.com/"
        },
        {
            "title": "Quora",
            "hex": "B92B27",
            "source": "https://www.quora.com"
        },
        {
            "title": "Qwiklabs",
            "hex": "F5CD0E",
            "source": "https://www.qwiklabs.com"
        },
        {
            "title": "Qzone",
            "hex": "FECE00",
            "source": "https://qzone.qq.com/"
        },
        {
            "title": "R",
            "hex": "276DC3",
            "source": "https://www.r-project.org/logo/"
        },
        {
            "title": "RabbitMQ",
            "hex": "FF6600",
            "source": "https://www.rabbitmq.com/"
        },
        {
            "title": "RadioPublic",
            "hex": "CE262F",
            "source": "https://help.radiopublic.com/hc/en-us/articles/360002546754-RadioPublic-logos"
        },
        {
            "title": "Rails",
            "hex": "CC0000",
            "source": "http://rubyonrails.org/images/rails-logo.svg"
        },
        {
            "title": "Raspberry Pi",
            "hex": "C51A4A",
            "source": "https://www.raspberrypi.org/trademark-rules"
        },
        {
            "title": "React",
            "hex": "61DAFB",
            "source": "https://facebook.github.io/react/"
        },
        {
            "title": "React Router",
            "hex": "CA4245",
            "source": "https://reacttraining.com/react-router/"
        },
        {
            "title": "ReactOS",
            "hex": "0088CC",
            "source": "https://github.com/reactos/press-media"
        },
        {
            "title": "Read the Docs",
            "hex": "8CA1AF",
            "source": "https://github.com/rtfd/readthedocs.org/blob/master/media/readthedocsbranding.ai"
        },
        {
            "title": "Realm",
            "hex": "39477F",
            "source": "https://realm.io/press"
        },
        {
            "title": "Reason",
            "hex": "DD4B39",
            "source": "https://reasonml.github.io/img/reason.svg"
        },
        {
            "title": "Reason Studios",
            "hex": "FFFFFF",
            "source": "https://www.reasonstudios.com/press"
        },
        {
            "title": "Red Hat",
            "hex": "EE0000",
            "source": "https://www.redhat.com/en/about/brand/new-brand/details"
        },
        {
            "title": "Red Hat Open Shift",
            "hex": "EE0000",
            "source": "https://www.openshift.com/"
        },
        {
            "title": "Redbubble",
            "hex": "E41321",
            "source": "https://www.redbubble.com/explore/client/4196122a442ab3f429ec802f71717465.svg"
        },
        {
            "title": "Reddit",
            "hex": "FF4500",
            "source": "https://worldvectorlogo.com/logo/reddit-2"
        },
        {
            "title": "Redis",
            "hex": "D82C20",
            "source": "https://redis.io/images/redis-logo.svg"
        },
        {
            "title": "Redux",
            "hex": "764ABC",
            "source": "https://github.com/reactjs/redux/tree/master/logo"
        },
        {
            "title": "Renren",
            "hex": "217DC6",
            "source": "https://seeklogo.com/vector-logo/184137/renren-inc"
        },
        {
            "title": "repl.it",
            "hex": "667881",
            "source": "https://repl.it/"
        },
        {
            "title": "ResearchGate",
            "hex": "00CCBB",
            "source": "https://c5.rgstatic.net/m/428059296771819/images/favicon/favicon.svg"
        },
        {
            "title": "ReverbNation",
            "hex": "E43526",
            "source": "https://www.reverbnation.com"
        },
        {
            "title": "Rhinoceros",
            "hex": "801010",
            "source": "https://www.rhino3d.com/"
        },
        {
            "title": "Riot",
            "hex": "368BD6",
            "source": "https://github.com/vector-im/logos/tree/master/riot"
        },
        {
            "title": "Ripple",
            "hex": "0085C0",
            "source": "https://www.ripple.com/media-kit/"
        },
        {
            "title": "Riseup",
            "hex": "5E9EE3",
            "source": "https://riseup.net/en/about-us/images"
        },
        {
            "title": "rollup.js",
            "hex": "EC4A3F",
            "source": "https://rollupjs.org/"
        },
        {
            "title": "Roots",
            "hex": "525DDC",
            "source": "https://roots.io/"
        },
        {
            "title": "Roundcube",
            "hex": "37BEFF",
            "source": "https://roundcube.net/images/roundcube_logo_icon.svg"
        },
        {
            "title": "RSS",
            "hex": "FFA500",
            "source": "https://en.wikipedia.org/wiki/Feed_icon"
        },
        {
            "title": "RStudio",
            "hex": "75AADB",
            "source": "https://www.rstudio.com/about/logos/"
        },
        {
            "title": "RTLZWEI",
            "hex": "00BCF6",
            "source": "https://www.rtl2.de/"
        },
        {
            "title": "Ruby",
            "hex": "CC342D",
            "source": "https://www.ruby-lang.org/en/about/logo/"
        },
        {
            "title": "RubyGems",
            "hex": "E9573F",
            "source": "https://rubygems.org/pages/about"
        },
        {
            "title": "Runkeeper",
            "hex": "2DC9D7",
            "source": "https://runkeeper.com/partnerships"
        },
        {
            "title": "Rust",
            "hex": "000000",
            "source": "https://www.rust-lang.org/"
        },
        {
            "title": "Safari",
            "hex": "000000",
            "source": "https://images.techhive.com/images/article/2014/11/safari-favorites-100530680-large.jpg"
        },
        {
            "title": "Sahibinden",
            "hex": "FFE800",
            "source": "https://www.sahibinden.com/favicon.ico"
        },
        {
            "title": "Salesforce",
            "hex": "00A1E0",
            "source": "https://www.salesforce.com/"
        },
        {
            "title": "SaltStack",
            "hex": "00EACE",
            "source": "https://www.saltstack.com/resources/brand/"
        },
        {
            "title": "Samsung",
            "hex": "1428A0",
            "source": "https://www.samsung.com/us"
        },
        {
            "title": "Samsung Pay",
            "hex": "1428A0",
            "source": "https://pay.samsung.com/developers/resource/brand"
        },
        {
            "title": "SAP",
            "hex": "008FD3",
            "source": "https://support.sap.com/content/dam/support/sap-logo.svg"
        },
        {
            "title": "Sass",
            "hex": "CC6699",
            "source": "http://sass-lang.com/styleguide/brand"
        },
        {
            "title": "Sat.1",
            "hex": "047DA3",
            "source": "https://www.prosiebensat1.com/presse/downloads/logos"
        },
        {
            "title": "Sauce Labs",
            "hex": "E2231A",
            "source": "https://saucelabs.com/"
        },
        {
            "title": "Scala",
            "hex": "DC322F",
            "source": "https://www.scala-lang.org/"
        },
        {
            "title": "Scaleway",
            "hex": "4F0599",
            "source": "https://www.scaleway.com"
        },
        {
            "title": "Scribd",
            "hex": "1A7BBA",
            "source": "https://www.scribd.com"
        },
        {
            "title": "Scrutinizer CI",
            "hex": "8A9296",
            "source": "https://scrutinizer-ci.com"
        },
        {
            "title": "Seagate",
            "hex": "72BE4F",
            "source": "https://www.seagate.com"
        },
        {
            "title": "Sega",
            "hex": "0089CF",
            "source": "https://en.wikipedia.org/wiki/Sega#/media/File:Sega_logo.svg"
        },
        {
            "title": "Sellfy",
            "hex": "21B352",
            "source": "https://sellfy.com/about/"
        },
        {
            "title": "Semaphore CI",
            "hex": "19A974",
            "source": "https://semaphoreci.com/"
        },
        {
            "title": "Sencha",
            "hex": "86BC40",
            "source": "http://design.sencha.com/"
        },
        {
            "title": "Sensu",
            "hex": "89C967",
            "source": "https://github.com/sensu/sensu-go/blob/master/dashboard/src/assets/logo/graphic/green.svg"
        },
        {
            "title": "Sentry",
            "hex": "FB4226",
            "source": "https://sentry.io/branding/"
        },
        {
            "title": "Server Fault",
            "hex": "E7282D",
            "source": "http://stackoverflow.com/company/logos"
        },
        {
            "title": "Shazam",
            "hex": "0088FF",
            "source": "https://brandfolder.com/shazam"
        },
        {
            "title": "Shell",
            "hex": "FFD500",
            "source": "https://en.wikipedia.org/wiki/File:Shell_logo.svg"
        },
        {
            "title": "Shopify",
            "hex": "7AB55C",
            "source": "https://press.shopify.com/brand"
        },
        {
            "title": "Showpad",
            "hex": "2D2E83",
            "source": "https://www.showpad.com/"
        },
        {
            "title": "Siemens",
            "hex": "009999",
            "source": "https://siemens.com/"
        },
        {
            "title": "Signal",
            "hex": "2592E9",
            "source": "https://play.google.com/store/apps/details?id=org.thoughtcrime.securesms"
        },
        {
            "title": "Simple Icons",
            "hex": "111111",
            "source": "https://simpleicons.org/"
        },
        {
            "title": "Sina Weibo",
            "hex": "E6162D",
            "source": "https://en.wikipedia.org/wiki/Sina_Weibo"
        },
        {
            "title": "SitePoint",
            "hex": "258AAF",
            "source": "http://www.sitepoint.com"
        },
        {
            "title": "Sketch",
            "hex": "F7B500",
            "source": "https://www.sketch.com/press/"
        },
        {
            "title": "Skillshare",
            "hex": "17C5CB",
            "source": "https://company-89494.frontify.com/d/Tquwc3XMiaBb/skillshare-style-guide"
        },
        {
            "title": "Skyliner",
            "hex": "2FCEA0",
            "source": "https://www.skyliner.io/help"
        },
        {
            "title": "Skype",
            "hex": "00AFF0",
            "source": "http://blogs.skype.com/?attachment_id=56273"
        },
        {
            "title": "Skype for Business",
            "hex": "00AFF0",
            "source": "https://en.wikipedia.org/wiki/Skype_for_Business_Server"
        },
        {
            "title": "Slack",
            "hex": "4A154B",
            "source": "https://slack.com/brand-guidelines"
        },
        {
            "title": "Slackware",
            "hex": "000000",
            "source": "https://en.wikipedia.org/wiki/Slackware"
        },
        {
            "title": "Slashdot",
            "hex": "026664",
            "source": "https://commons.wikimedia.org/wiki/File:Slashdot_wordmark_and_logo.svg"
        },
        {
            "title": "SlickPic",
            "hex": "FF880F",
            "source": "https://www.slickpic.com/"
        },
        {
            "title": "Slides",
            "hex": "E4637C",
            "source": "https://slides.com/about"
        },
        {
            "title": "Smashing Magazine",
            "hex": "E85C33",
            "source": "https://www.smashingmagazine.com/"
        },
        {
            "title": "SmugMug",
            "hex": "6DB944",
            "source": "https://help.smugmug.com/using-smugmug's-logo-HJulJePkEBf"
        },
        {
            "title": "Snapchat",
            "hex": "FFFC00",
            "source": "https://www.snapchat.com/brand-guidelines"
        },
        {
            "title": "Snapcraft",
            "hex": "82BEA0",
            "source": "https://github.com/snapcore/snap-store-badges"
        },
        {
            "title": "Snyk",
            "hex": "4C4A73",
            "source": "https://snyk.io/press-kit"
        },
        {
            "title": "Society6",
            "hex": "000000",
            "source": "https://blog.society6.com/app/themes/society6/dist/images/mark.svg"
        },
        {
            "title": "Socket.io",
            "hex": "010101",
            "source": "https://socket.io"
        },
        {
            "title": "Sogou",
            "hex": "FB6022",
            "source": "https://www.sogou.com/"
        },
        {
            "title": "Solus",
            "hex": "5294E2",
            "source": "https://getsol.us/branding/"
        },
        {
            "title": "SonarCloud",
            "hex": "F3702A",
            "source": "https://sonarcloud.io/about"
        },
        {
            "title": "SonarLint",
            "hex": "CC2026",
            "source": "https://github.com/SonarSource/sonarlint-website/"
        },
        {
            "title": "SonarQube",
            "hex": "4E9BCD",
            "source": "https://www.sonarqube.org/logos/"
        },
        {
            "title": "SonarSource",
            "hex": "CB3032",
            "source": "https://www.sonarsource.com/"
        },
        {
            "title": "Songkick",
            "hex": "F80046",
            "source": "http://blog.songkick.com/media-assets"
        },
        {
            "title": "SonicWall",
            "hex": "FF6600",
            "source": "https://brandfolder.com/sonicwall/sonicwall-external"
        },
        {
            "title": "Sonos",
            "hex": "000000",
            "source": "https://www.sonos.com/en-gb/home"
        },
        {
            "title": "SoundCloud",
            "hex": "FF3300",
            "source": "https://soundcloud.com/press"
        },
        {
            "title": "Source Engine",
            "hex": "F79A10",
            "source": "https://developer.valvesoftware.com/favicon.ico"
        },
        {
            "title": "SourceForge",
            "hex": "FF6600",
            "source": "https://sourceforge.net/"
        },
        {
            "title": "Sourcegraph",
            "hex": "00B4F2",
            "source": "https://github.com/sourcegraph/about"
        },
        {
            "title": "Spacemacs",
            "hex": "9266CC",
            "source": "http://spacemacs.org/"
        },
        {
            "title": "SpaceX",
            "hex": "005288",
            "source": "https://www.spacex.com/sites/all/themes/spacex2012/images/logo.svg"
        },
        {
            "title": "SparkFun",
            "hex": "E53525",
            "source": "https://www.sparkfun.com/brand_assets"
        },
        {
            "title": "SparkPost",
            "hex": "FA6423",
            "source": "https://www.sparkpost.com/"
        },
        {
            "title": "SPDX",
            "hex": "4398CC",
            "source": "https://spdx.org/Resources"
        },
        {
            "title": "Speaker Deck",
            "hex": "339966",
            "source": "https://speakerdeck.com/"
        },
        {
            "title": "Spectrum",
            "hex": "7B16FF",
            "source": "https://spectrum.chat"
        },
        {
            "title": "Spotify",
            "hex": "1ED760",
            "source": "https://developer.spotify.com/design"
        },
        {
            "title": "Spotlight",
            "hex": "352A71",
            "source": "https://www.spotlight.com/"
        },
        {
            "title": "Spreaker",
            "hex": "F5C300",
            "source": "http://www.spreaker.com/press"
        },
        {
            "title": "Spring",
            "hex": "6DB33F",
            "source": "https://spring.io/trademarks"
        },
        {
            "title": "Sprint",
            "hex": "FFCE0A",
            "source": "https://www.sprint.com/"
        },
        {
            "title": "Square",
            "hex": "3E4348",
            "source": "https://squareup.com/"
        },
        {
            "title": "Square Enix",
            "hex": "ED1C24",
            "source": "https://www.square-enix.com/"
        },
        {
            "title": "Squarespace",
            "hex": "000000",
            "source": "http://squarespace.com/brand-guidelines"
        },
        {
            "title": "Stack Exchange",
            "hex": "1E5397",
            "source": "http://stackoverflow.com/company/logos"
        },
        {
            "title": "Stack Overflow",
            "hex": "FE7A16",
            "source": "http://stackoverflow.com"
        },
        {
            "title": "Stackbit",
            "hex": "3EB0FD",
            "source": "https://www.stackbit.com/"
        },
        {
            "title": "StackPath",
            "hex": "000000",
            "source": "https://www.stackpath.com/company/logo-and-branding/"
        },
        {
            "title": "StackShare",
            "hex": "0690FA",
            "source": "https://stackshare.io/branding"
        },
        {
            "title": "Stadia",
            "hex": "CD2640",
            "source": "https://stadia.dev"
        },
        {
            "title": "Statamic",
            "hex": "1F3641",
            "source": "http://statamic.com/press"
        },
        {
            "title": "Staticman",
            "hex": "000000",
            "source": "https://staticman.net/"
        },
        {
            "title": "Statuspage",
            "hex": "172B4D",
            "source": "https://www.atlassian.com/company/news/press-kit"
        },
        {
            "title": "Steam",
            "hex": "000000",
            "source": "https://partner.steamgames.com/public/marketing/Steam_Guidelines_02102016.pdf"
        },
        {
            "title": "Steamworks",
            "hex": "1E1E1E",
            "source": "https://partner.steamgames.com/"
        },
        {
            "title": "Steem",
            "hex": "4BA2F2",
            "source": "https://steem.io/"
        },
        {
            "title": "Steemit",
            "hex": "06D6A9",
            "source": "https://steemit.com/"
        },
        {
            "title": "Steinberg",
            "hex": "C90827",
            "source": "https://www.steinberg.net/en/company/press.html"
        },
        {
            "title": "Stencyl",
            "hex": "8E1C04",
            "source": "http://www.stencyl.com/about/press/"
        },
        {
            "title": "Stitcher",
            "hex": "000000",
            "source": "https://www.stitcher.com/"
        },
        {
            "title": "Storify",
            "hex": "3A98D9",
            "source": "https://storify.com"
        },
        {
            "title": "Storybook",
            "hex": "FF4785",
            "source": "https://github.com/storybookjs/brand"
        },
        {
            "title": "Strapi",
            "hex": "2E7EEA",
            "source": "https://strapi.io/"
        },
        {
            "title": "Strava",
            "hex": "FC4C02",
            "source": "https://itunes.apple.com/us/app/strava-running-and-cycling-gps/id426826309"
        },
        {
            "title": "Stripe",
            "hex": "008CDD",
            "source": "https://stripe.com/about/resources"
        },
        {
            "title": "strongSwan",
            "hex": "E00033",
            "source": "https://www.strongswan.org/images/"
        },
        {
            "title": "StubHub",
            "hex": "003168",
            "source": "http://www.stubhub.com"
        },
        {
            "title": "styled-components",
            "hex": "DB7093",
            "source": "https://www.styled-components.com/"
        },
        {
            "title": "StyleShare",
            "hex": "212121",
            "source": "https://www.stylesha.re/"
        },
        {
            "title": "Stylus",
            "hex": "333333",
            "source": "http://stylus-lang.com/img/stylus-logo.svg"
        },
        {
            "title": "Sublime Text",
            "hex": "FF9800",
            "source": "https://www.sublimetext.com/images/logo.svg"
        },
        {
            "title": "Subversion",
            "hex": "809CC9",
            "source": "http://subversion.apache.org/logo"
        },
        {
            "title": "Super User",
            "hex": "2EACE3",
            "source": "http://stackoverflow.com/company/logos"
        },
        {
            "title": "Svelte",
            "hex": "FF3E00",
            "source": "https://github.com/sveltejs/svelte/tree/master/site/static"
        },
        {
            "title": "SVG",
            "hex": "FFB13B",
            "source": "https://www.w3.org/2009/08/svg-logos.html"
        },
        {
            "title": "SVGO",
            "hex": "14B9FF",
            "source": "https://github.com/svg/svgo"
        },
        {
            "title": "Swagger",
            "hex": "85EA2D",
            "source": "https://swagger.io/swagger/media/assets/images/swagger_logo.svg"
        },
        {
            "title": "Swarm",
            "hex": "FFA633",
            "source": "https://foursquare.com/about/logos"
        },
        {
            "title": "Swift",
            "hex": "FA7343",
            "source": "https://developer.apple.com/develop/"
        },
        {
            "title": "Symantec",
            "hex": "FDB511",
            "source": "https://commons.wikimedia.org/wiki/File:Symantec_logo10.svg"
        },
        {
            "title": "Symfony",
            "hex": "000000",
            "source": "https://symfony.com/logo"
        },
        {
            "title": "Synology",
            "hex": "B6B5B6",
            "source": "https://www.synology.com/en-global/company/branding"
        },
        {
            "title": "T-Mobile",
            "hex": "E20074",
            "source": "https://www.t-mobile.com/news/media-library?fulltext=logo"
        },
        {
            "title": "Tableau",
            "hex": "E97627",
            "source": "https://www.tableau.com/about/media-download-center"
        },
        {
            "title": "Tails",
            "hex": "56347C",
            "source": "https://tails.boum.org/contribute/how/promote/material/logo/"
        },
        {
            "title": "Tailwind CSS",
            "hex": "38B2AC",
            "source": "https://tailwindcss.com/"
        },
        {
            "title": "Tapas",
            "hex": "FFCE00",
            "source": "https://tapas.io/site/about#media"
        },
        {
            "title": "TeamViewer",
            "hex": "0E8EE9",
            "source": "https://www.teamviewer.com/resources/images/logos/teamviewer-logo-big.svg"
        },
        {
            "title": "TED",
            "hex": "E62B1E",
            "source": "https://www.ted.com/participate/organize-a-local-tedx-event/tedx-organizer-guide/branding-promotions/logo-and-design/your-tedx-logo"
        },
        {
            "title": "Teespring",
            "hex": "39ACE6",
            "source": "https://teespring.com"
        },
        {
            "title": "TELE5",
            "hex": "C2AD6F",
            "source": "https://www.tele5.de"
        },
        {
            "title": "Telegram",
            "hex": "2CA5E0",
            "source": "https://commons.wikimedia.org/wiki/File:Telegram_alternative_logo.svg"
        },
        {
            "title": "Tencent QQ",
            "hex": "EB1923",
            "source": "https://en.wikipedia.org/wiki/File:Tencent_QQ.svg#/media/File:Tencent_QQ.svg"
        },
        {
            "title": "Tencent Weibo",
            "hex": "20B8E5",
            "source": "http://t.qq.com/"
        },
        {
            "title": "TensorFlow",
            "hex": "FF6F00",
            "source": "https://www.tensorflow.org/extras/tensorflow_brand_guidelines.pdf"
        },
        {
            "title": "Teradata",
            "hex": "F37440",
            "source": "https://github.com/Teradata/teradata.github.io/"
        },
        {
            "title": "Terraform",
            "hex": "623CE4",
            "source": "https://www.hashicorp.com/brand#terraform"
        },
        {
            "title": "Tesla",
            "hex": "CC0000",
            "source": "http://www.teslamotors.com/en_GB/about"
        },
        {
            "title": "The Mighty",
            "hex": "D0072A",
            "source": "https://themighty.com/"
        },
        {
            "title": "The Movie Database",
            "hex": "01D277",
            "source": "https://www.themoviedb.org/about/logos-attribution"
        },
        {
            "title": "The Register",
            "hex": "FF0000",
            "source": "https://www.theregister.co.uk/"
        },
        {
            "title": "Tidal",
            "hex": "000000",
            "source": "https://tidal.com"
        },
        {
            "title": "Tide",
            "hex": "4050FB",
            "source": "https://www.tide.co/newsroom/"
        },
        {
            "title": "Tik Tok",
            "hex": "000000",
            "source": "https://tiktok.com"
        },
        {
            "title": "Timescale",
            "hex": "FDB515",
            "source": "https://www.timescale.com/"
        },
        {
            "title": "Tinder",
            "hex": "FF6B6B",
            "source": "http://www.gotinder.com/press"
        },
        {
            "title": "Todoist",
            "hex": "E44332",
            "source": "https://doist.com/press/"
        },
        {
            "title": "Toggl",
            "hex": "E01B22",
            "source": "https://toggl.com/media-toolkit"
        },
        {
            "title": "Tomorrowland",
            "hex": "000000",
            "source": "https://global.tomorrowland.com/"
        },
        {
            "title": "Topcoder",
            "hex": "29A8E0",
            "source": "http://topcoder.com/"
        },
        {
            "title": "Toptal",
            "hex": "3863A0",
            "source": "https://www.toptal.com/branding"
        },
        {
            "title": "Tor",
            "hex": "7E4798",
            "source": "https://github.com/TheTorProject/tor-media/tree/master/Onion%20Icon"
        },
        {
            "title": "Toshiba",
            "hex": "FF0000",
            "source": "https://commons.wikimedia.org/wiki/File:Toshiba_logo.svg"
        },
        {
            "title": "TrainerRoad",
            "hex": "E12726",
            "source": "https://www.trainerroad.com/"
        },
        {
            "title": "Trakt",
            "hex": "ED1C24",
            "source": "https://trakt.tv"
        },
        {
            "title": "Transport for Ireland",
            "hex": "00B274",
            "source": "https://www.transportforireland.ie/"
        },
        {
            "title": "Travis CI",
            "hex": "3EAAAF",
            "source": "https://travis-ci.com/logo"
        },
        {
            "title": "Treehouse",
            "hex": "5FCF80",
            "source": "https://teamtreehouse.com/about"
        },
        {
            "title": "Trello",
            "hex": "0079BF",
            "source": "https://trello.com/about/branding"
        },
        {
            "title": "Trend Micro",
            "hex": "D71921",
            "source": "https://www.trendmicro.com/"
        },
        {
            "title": "TripAdvisor",
            "hex": "00AF87",
            "source": "https://tripadvisor.mediaroom.com/download/TripAdvisor_Logo_Guidelines_5_15_17.pdf"
        },
        {
            "title": "Trulia",
            "hex": "53B50A",
            "source": "http://www.trulia.com"
        },
        {
            "title": "Trustpilot",
            "hex": "00B67A",
            "source": "https://support.trustpilot.com/hc/en-us/articles/206289947-Trustpilot-Brand-Assets-Style-Guide"
        },
        {
            "title": "Tumblr",
            "hex": "36465D",
            "source": "https://www.tumblr.com/logo"
        },
        {
            "title": "Turkish Airlines",
            "hex": "C70A0C",
            "source": "https://www.turkishairlines.com/tr-int/basin-odasi/logo-arsivi/index.html"
        },
        {
            "title": "Twilio",
            "hex": "F22F46",
            "source": "https://www.twilio.com/company/brand"
        },
        {
            "title": "Twitch",
            "hex": "6441A4",
            "source": "http://www.twitch.tv/p/brand-assets"
        },
        {
            "title": "Twitter",
            "hex": "1DA1F2",
            "source": "https://brand.twitter.com"
        },
        {
            "title": "Twoo",
            "hex": "FF7102",
            "source": "http://www.twoo.com/about/press"
        },
        {
            "title": "TypeScript",
            "hex": "007ACC",
            "source": "https://github.com/remojansen/logo.ts"
        },
        {
            "title": "TYPO3",
            "hex": "FF8700",
            "source": "https://typo3.com/fileadmin/assets/typo3logos/typo3_bullet_01.svg"
        },
        {
            "title": "Uber",
            "hex": "000000",
            "source": "https://www.uber.com/media/"
        },
        {
            "title": "Uber Eats",
            "hex": "5FB709",
            "source": "https://about.ubereats.com/en/logo/"
        },
        {
            "title": "Ubisoft",
            "hex": "000000",
            "source": "https://www.ubisoft.com/en-US/company/overview.aspx"
        },
        {
            "title": "uBlock Origin",
            "hex": "800000",
            "source": "https://github.com/gorhill/uBlock/blob/master/src/img/ublock.svg"
        },
        {
            "title": "Ubuntu",
            "hex": "E95420",
            "source": "https://design.ubuntu.com/brand/ubuntu-logo/"
        },
        {
            "title": "Udacity",
            "hex": "01B3E3",
            "source": "https://www.udacity.com"
        },
        {
            "title": "Udemy",
            "hex": "EC5252",
            "source": "https://about.udemy.com/newbrand/"
        },
        {
            "title": "UIkit",
            "hex": "2396F3",
            "source": "https://getuikit.com"
        },
        {
            "title": "Umbraco",
            "hex": "00BEC1",
            "source": "https://umbraco.com/"
        },
        {
            "title": "Unicode",
            "hex": "5455FE",
            "source": "https://en.wikipedia.org/wiki/Unicode"
        },
        {
            "title": "Unity",
            "hex": "000000",
            "source": "https://unity.com/"
        },
        {
            "title": "Unreal Engine",
            "hex": "313131",
            "source": "https://www.unrealengine.com/en-US/branding"
        },
        {
            "title": "Unsplash",
            "hex": "000000",
            "source": "https://unsplash.com/"
        },
        {
            "title": "Untappd",
            "hex": "FFC000",
            "source": "https://untappd.com/"
        },
        {
            "title": "Upwork",
            "hex": "6FDA44",
            "source": "https://www.upwork.com/press/"
        },
        {
            "title": "V",
            "hex": "5D87BF",
            "source": "https://github.com/vlang/v-logo"
        },
        {
            "title": "V8",
            "hex": "4B8BF5",
            "source": "https://v8.dev/logo"
        },
        {
            "title": "Vagrant",
            "hex": "1563FF",
            "source": "https://www.hashicorp.com/brand#vagrant"
        },
        {
            "title": "Valve",
            "hex": "F74843",
            "source": "https://www.valvesoftware.com/"
        },
        {
            "title": "Veeam",
            "hex": "00B336",
            "source": "https://www.veeam.com/newsroom/veeam-graphics.html"
        },
        {
            "title": "Venmo",
            "hex": "3D95CE",
            "source": "https://venmo.com/about/brand/"
        },
        {
            "title": "Verizon",
            "hex": "CD040B",
            "source": "https://www.verizondigitalmedia.com/about/logo-usage/"
        },
        {
            "title": "Viadeo",
            "hex": "F88D2D",
            "source": "http://corporate.viadeo.com/en/media/resources"
        },
        {
            "title": "Viber",
            "hex": "665CAC",
            "source": "https://www.viber.com/brand-center/"
        },
        {
            "title": "Vim",
            "hex": "019733",
            "source": "https://commons.wikimedia.org/wiki/File:Vimlogo.svg"
        },
        {
            "title": "Vimeo",
            "hex": "1AB7EA",
            "source": "https://vimeo.com/about/brand_guidelines"
        },
        {
            "title": "Vine",
            "hex": "11B48A",
            "source": "https://vine.co/logo"
        },
        {
            "title": "Virb",
            "hex": "0093DA",
            "source": "http://virb.com/about"
        },
        {
            "title": "Visa",
            "hex": "142787",
            "source": "https://commons.wikimedia.org/wiki/File:Visa_2014_logo_detail.svg"
        },
        {
            "title": "Visual Studio",
            "hex": "5C2D91",
            "source": "https://visualstudio.microsoft.com/"
        },
        {
            "title": "Visual Studio Code",
            "hex": "007ACC",
            "source": "https://commons.wikimedia.org/wiki/File:Visual_Studio_Code_1.35_icon.svg"
        },
        {
            "title": "VK",
            "hex": "4680C2",
            "source": "https://vk.com/brand"
        },
        {
            "title": "VLC media player",
            "hex": "FF8800",
            "source": "http://git.videolan.org/?p=vlc.git;a=tree;f=extras/package/macosx/asset_sources"
        },
        {
            "title": "VMware",
            "hex": "607078",
            "source": "https://myvmware.workspaceair.com/"
        },
        {
            "title": "Vodafone",
            "hex": "E60000",
            "source": "https://web.vodafone.com.eg/"
        },
        {
            "title": "Volkswagen",
            "hex": "151F5D",
            "source": "https://www.volkswagen.ie/"
        },
        {
            "title": "VSCO",
            "hex": "000000",
            "source": "https://vsco.co/about/press/vsco-releases-redesigned-mobile-app"
        },
        {
            "title": "Vue.js",
            "hex": "4FC08D",
            "source": "https://github.com/vuejs/art"
        },
        {
            "title": "W3C",
            "hex": "005A9C",
            "source": "https://www.w3.org/Consortium/Legal/logo-usage-20000308"
        },
        {
            "title": "Wattpad",
            "hex": "F68D12",
            "source": "https://www.wattpad.com/press/#assets"
        },
        {
            "title": "Waze",
            "hex": "333665",
            "source": "https://www.waze.com/"
        },
        {
            "title": "Wear OS",
            "hex": "4285F4",
            "source": "https://wearos.google.com/"
        },
        {
            "title": "Weasyl",
            "hex": "990000",
            "source": "https://www.weasyl.com/"
        },
        {
            "title": "WebAssembly",
            "hex": "654FF0",
            "source": "https://webassembly.org/"
        },
        {
            "title": "WebAuthn",
            "hex": "3423A6",
            "source": "https://github.com/apowers313/webauthn-logos"
        },
        {
            "title": "webcomponents.org",
            "hex": "29ABE2",
            "source": "https://www.webcomponents.org/"
        },
        {
            "title": "Webmin",
            "hex": "7DA0D0",
            "source": "https://github.com/webmin/webmin"
        },
        {
            "title": "Webpack",
            "hex": "8DD6F9",
            "source": "https://webpack.js.org/branding/"
        },
        {
            "title": "WebStorm",
            "hex": "000000",
            "source": "https://www.jetbrains.com/company/brand/logos/"
        },
        {
            "title": "WeChat",
            "hex": "7BB32E",
            "source": "https://worldvectorlogo.com/logo/wechat-3"
        },
        {
            "title": "WhatsApp",
            "hex": "25D366",
            "source": "https://www.whatsappbrand.com"
        },
        {
            "title": "When I Work",
            "hex": "51A33D",
            "source": "https://wheniwork.com/"
        },
        {
            "title": "WhiteSource",
            "hex": "161D4E",
            "source": "https://www.whitesourcesoftware.com/whitesource-media-kit/"
        },
        {
            "title": "Wii",
            "hex": "8B8B8B",
            "source": "https://de.wikipedia.org/wiki/Datei:WiiU.svg"
        },
        {
            "title": "Wii U",
            "hex": "8B8B8B",
            "source": "https://de.wikipedia.org/wiki/Datei:WiiU.svg"
        },
        {
            "title": "Wikipedia",
            "hex": "000000",
            "source": "https://en.wikipedia.org/wiki/Logo_of_Wikipedia"
        },
        {
            "title": "Windows",
            "hex": "0078D6",
            "source": "https://commons.wikimedia.org/wiki/File:Windows_10_Logo.svg"
        },
        {
            "title": "Wire",
            "hex": "000000",
            "source": "http://brand.wire.com"
        },
        {
            "title": "WireGuard",
            "hex": "88171A",
            "source": "https://www.wireguard.com/img/wireguard.svg"
        },
        {
            "title": "Wish",
            "hex": "2FB7EC",
            "source": "https://wish.com/"
        },
        {
            "title": "Wix",
            "hex": "FAAD4D",
            "source": "http://www.wix.com/about/design-assets"
        },
        {
            "title": "Wolfram",
            "hex": "DD1100",
            "source": "http://company.wolfram.com/press-center/wolfram-corporate/"
        },
        {
            "title": "Wolfram Language",
            "hex": "DD1100",
            "source": "http://company.wolfram.com/press-center/language/"
        },
        {
            "title": "Wolfram Mathematica",
            "hex": "DD1100",
            "source": "http://company.wolfram.com/press-center/mathematica/"
        },
        {
            "title": "WordPress",
            "hex": "21759B",
            "source": "https://wordpress.org/about/logos"
        },
        {
            "title": "Workplace",
            "hex": "20252D",
            "source": "https://en.facebookbrand.com/"
        },
        {
            "title": "WP Engine",
            "hex": "40BAC8",
            "source": "https://wpengine.com/"
        },
        {
            "title": "write.as",
            "hex": "5BC4EE",
            "source": "https://write.as/brand"
        },
        {
            "title": "X-Pack",
            "hex": "005571",
            "source": "https://www.elastic.co/brand"
        },
        {
            "title": "X.Org",
            "hex": "F28834",
            "source": "https://upload.wikimedia.org/wikipedia/commons/9/90/X.Org_Logo.svg"
        },
        {
            "title": "Xamarin",
            "hex": "3498DB",
            "source": "https://github.com/dotnet/swag/tree/master/xamarin"
        },
        {
            "title": "Xbox",
            "hex": "107C10",
            "source": "http://mspartner-public.sharepoint.com/XBOX%20Games/Xbox%20logo's%20+%20Guidelines/Xbox%20Live/Xbox_Live_Guidelines_10-4-13.pdf"
        },
        {
            "title": "Xcode",
            "hex": "1575F9",
            "source": "https://developer.apple.com/develop/"
        },
        {
            "title": "XDA Developers",
            "hex": "F59812",
            "source": "https://www.xda-developers.com/"
        },
        {
            "title": "Xero",
            "hex": "13B5EA",
            "source": "https://www.xero.com/uk/about/media/downloads"
        },
        {
            "title": "XFCE",
            "hex": "2284F2",
            "source": "https://www.xfce.org/download#artwork"
        },
        {
            "title": "Xiaomi",
            "hex": "FA6709",
            "source": "https://www.mi.com/global"
        },
        {
            "title": "Xing",
            "hex": "006567",
            "source": "https://dev.xing.com/logo_rules"
        },
        {
            "title": "XMPP",
            "hex": "002B5C",
            "source": "https://commons.wikimedia.org/wiki/File:XMPP_logo.svg"
        },
        {
            "title": "XRP",
            "hex": "25A768",
            "source": "https://xrpl.org/"
        },
        {
            "title": "XSplit",
            "hex": "0095DE",
            "source": "https://www.xsplit.com/presskit"
        },
        {
            "title": "Y Combinator",
            "hex": "F0652F",
            "source": "https://www.ycombinator.com/press/"
        },
        {
            "title": "Yahoo!",
            "hex": "6001D2",
            "source": "https://yahoo.com/"
        },
        {
            "title": "Yamaha Corporation",
            "hex": "4B1E78",
            "source": "https://www.yamaha.com/en/"
        },
        {
            "title": "Yamaha Motor Corporation",
            "hex": "E60012",
            "source": "https://en.wikipedia.org/wiki/Yamaha_Motor_Company"
        },
        {
            "title": "Yammer",
            "hex": "0072C6",
            "source": "https://developer.yammer.com/docs/branding-guide"
        },
        {
            "title": "Yandex",
            "hex": "FF0000",
            "source": "https://yandex.com/company/general_info/logotype_rules"
        },
        {
            "title": "Yarn",
            "hex": "2C8EBB",
            "source": "https://github.com/yarnpkg/assets"
        },
        {
            "title": "Yelp",
            "hex": "D32323",
            "source": "http://www.yelp.com/brand"
        },
        {
            "title": "YouTube",
            "hex": "FF0000",
            "source": "https://www.youtube.com/yt/about/brand-resources/#logos-icons-colors"
        },
        {
            "title": "Z-Wave",
            "hex": "1B365D",
            "source": "https://www.z-wave.com/"
        },
        {
            "title": "Zalando",
            "hex": "FF6900",
            "source": "https://www.zalando.co.uk/"
        },
        {
            "title": "Zapier",
            "hex": "FF4A00",
            "source": "https://zapier.com/about/brand"
        },
        {
            "title": "ZDF",
            "hex": "FA7D19",
            "source": "https://www.zdf.de/"
        },
        {
            "title": "Zeit",
            "hex": "000000",
            "source": "https://zeit.co/design/brand"
        },
        {
            "title": "Zend",
            "hex": "0679EA",
            "source": "https://www.zend.com/"
        },
        {
            "title": "Zend Framework",
            "hex": "68B604",
            "source": "https://framework.zend.com/"
        },
        {
            "title": "Zendesk",
            "hex": "03363D",
            "source": "https://www.zendesk.com/company/brand-assets/#logo"
        },
        {
            "title": "ZeroMQ",
            "hex": "DF0000",
            "source": "https://github.com/zeromq/zeromq.org/blob/master/static/safari-pinned-tab.svg"
        },
        {
            "title": "Zerply",
            "hex": "9DBC7A",
            "source": "https://zerply.com/about/resources"
        },
        {
            "title": "Zhihu",
            "hex": "0084FF",
            "source": "https://www.zhihu.com/"
        },
        {
            "title": "Zillow",
            "hex": "0074E4",
            "source": "http://zillow.mediaroom.com/logos"
        },
        {
            "title": "Zingat",
            "hex": "009CFB",
            "source": "https://www.zingat.com/kurumsal-logolar"
        },
        {
            "title": "Zoom",
            "hex": "2D8CFF",
            "source": "https://zoom.us/brandguidelines"
        },
        {
            "title": "Zorin",
            "hex": "0CC1F3",
            "source": "https://zorinos.com/press/"
        },
        {
            "title": "Zulip",
            "hex": "52C2AF",
            "source": "https://github.com/zulip/zulip/"
        }
    ]
}<|MERGE_RESOLUTION|>--- conflicted
+++ resolved
@@ -3411,15 +3411,14 @@
             "source": "https://blog.pocketcasts.com/press/"
         },
         {
-<<<<<<< HEAD
             "title": "Pokémon GO",
             "hex": "FF0000",
             "source": "https://www.pokemongo.com/"
-=======
+        },
+        {
             "title": "Polymer Project",
             "hex": "FF4470",
             "source": "https://github.com/Polymer/polymer-project.org/tree/master/app/images/logos"
->>>>>>> 21b01b56
         },
         {
             "title": "PostgreSQL",
