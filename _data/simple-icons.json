{
    "icons": [
        {
            "title": ".NET",
            "hex": "5C2D91",
            "source": "https://docs.microsoft.com/en-us/dotnet/images/hub/net.svg"
        },
        {
            "title": "1Password",
            "hex": "0094F5",
            "source": "https://1password.com/press/"
        },
        {
            "title": "500px",
            "hex": "0099E5",
            "source": "https://about.500px.com/press"
        },
        {
            "title": "ABB RobotStudio",
            "hex": "FF9E0F",
            "source": "https://new.abb.com/products/robotics/en/robotstudio/downloads"
        },
        {
            "title": "About.me",
            "hex": "00A98F",
            "source": "https://about.me/assets"
        },
        {
            "title": "Abstract",
            "hex": "191A1B",
            "source": "https://www.abstract.com/about/"
        },
        {
            "title": "Academia",
            "hex": "41454A",
            "source": "https://www.academia.edu/"
        },
        {
            "title": "Accusoft",
            "hex": "A9225C",
            "source": "https://company-39138.frontify.com/d/7EKFm12NQSa8/accusoft-corporation-style-guide#/style-guide/logo"
        },
        {
            "title": "ACM",
            "hex": "0085CA",
            "source": "http://identitystandards.acm.org/"
        },
        {
            "title": "ActiGraph",
            "hex": "0B2C4A",
            "source": "http://www.actigraphcorp.com/"
        },
        {
            "title": "Activision",
            "hex": "000000",
            "source": "https://www.activision.com/"
        },
        {
            "title": "AddThis",
            "hex": "FF6550",
            "source": "http://www.addthis.com/"
        },
        {
            "title": "AdGuard",
            "hex": "66B574",
            "source": "https://adguard.com/en/contribute.html"
        },
        {
            "title": "Adobe",
            "hex": "FF0000",
            "source": "https://www.adobe.com/"
        },
        {
            "title": "Adobe Acrobat Reader",
            "hex": "EE3F24",
            "source": "https://wwwimages2.adobe.com/etc/clientlibs/beagle/ace/source/font/aceui-fonts.svg"
        },
        {
            "title": "Adobe After Effects",
            "hex": "D291FF",
            "source": "https://wwwimages2.adobe.com/etc/clientlibs/beagle/ace/source/font/aceui-fonts.svg"
        },
        {
            "title": "Adobe Audition",
            "hex": "00E4BB",
            "source": "https://helpx.adobe.com/content/dam/help/mnemonics/au_cc_app_RGB.svg"
        },
        {
            "title": "Adobe Creative Cloud",
            "hex": "D41818",
            "source": "https://www.adobe.io/apis/creativecloud/creativesdk/docs/websdk/adobe-creative-sdk-for-web_master/branding-guidelines.html"
        },
        {
            "title": "Adobe Dreamweaver",
            "hex": "35FA00",
            "source": "https://wwwimages2.adobe.com/etc/clientlibs/beagle/ace/source/font/aceui-fonts.svg"
        },
        {
            "title": "Adobe Illustrator",
            "hex": "FF7C00",
            "source": "https://wwwimages2.adobe.com/etc/clientlibs/beagle/ace/source/font/aceui-fonts.svg"
        },
        {
            "title": "Adobe InDesign",
            "hex": "FD3F93",
            "source": "https://wwwimages2.adobe.com/etc/clientlibs/beagle/ace/source/font/aceui-fonts.svg"
        },
        {
            "title": "Adobe Lightroom CC",
            "hex": "3DF0F0",
            "source": "https://www.adobe.com/products/photoshop-lightroom.html"
        },
        {
            "title": "Adobe Lightroom Classic",
            "hex": "ADD5EC",
            "source": "https://www.adobe.com/products/photoshop-lightroom-classic.html"
        },
        {
            "title": "Adobe PhoneGap",
            "hex": "27A1C5",
            "source": "https://phonegap.com/about/logos/"
        },
        {
            "title": "Adobe Photoshop",
            "hex": "00C8FF",
            "source": "https://wwwimages2.adobe.com/etc/clientlibs/beagle/ace/source/font/aceui-fonts.svg"
        },
        {
            "title": "Adobe Premiere",
            "hex": "EA77FF",
            "source": "https://helpx.adobe.com/content/dam/help/mnemonics/pr_cc_app_RGB.svg"
        },
        {
            "title": "Adobe Typekit",
            "hex": "87EC00",
            "source": "https://helpx.adobe.com/content/dam/help/mnemonics/tk_appicon_RGB.svg"
        },
        {
            "title": "Adobe XD",
            "hex": "FF2BC2",
            "source": "https://www.adobe.com/products/xd.html"
        },
        {
            "title": "Aiqfome",
            "hex": "7A1FA2",
            "source": "https://aiqfome.com"
        },
        {
            "title": "Airbnb",
            "hex": "FF5A5F",
            "source": "https://www.airbnb.com"
        },
        {
            "title": "Airbus",
            "hex": "00205B",
            "source": "https://brand.airbus.com/brand-elements/logo.html"
        },
        {
            "title": "Aircall",
            "hex": "00B388",
            "source": "https://aircall.io/"
        },
        {
            "title": "AirPlay Audio",
            "hex": "000000",
            "source": "https://developer.apple.com/design/human-interface-guidelines/airplay/overview/icons/"
        },
        {
            "title": "AirPlay Video",
            "hex": "000000",
            "source": "https://developer.apple.com/design/human-interface-guidelines/airplay/overview/icons/"
        },
        {
            "title": "Airtable",
            "hex": "18BFFF",
            "source": "https://airtable.com/press"
        },
        {
            "title": "Algolia",
            "hex": "5468FF",
            "source": "https://www.algolia.com/press/?section=brand-guidelines"
        },
        {
            "title": "Alipay",
            "hex": "00A1E9",
            "source": "https://gw.alipayobjects.com/os/rmsportal/trUJZfSrlnRCcFgfZGjD.ai"
        },
        {
            "title": "AlliedModders",
            "hex": "1578D3",
            "source": "https://forums.alliedmods.net/index.php"
        },
        {
            "title": "AlloCiné",
            "hex": "FECC00",
            "source": "http://www.allocine.fr/favicon.ico"
        },
        {
            "title": "Amazon",
            "hex": "FF9900",
            "source": "https://worldvectorlogo.com/logo/amazon-icon"
        },
        {
            "title": "Amazon Alexa",
            "hex": "00CAFF",
            "source": "https://developer.amazon.com/docs/alexa-voice-service/logo-and-brand.html"
        },
        {
            "title": "Amazon AWS",
            "hex": "232F3E",
            "source": "https://upload.wikimedia.org/wikipedia/commons/9/93/Amazon_Web_Services_Logo.svg"
        },
        {
            "title": "Amazon Lumberyard",
            "hex": "67459B",
            "source": "https://github.com/aws/lumberyard"
        },
        {
            "title": "AMD",
            "hex": "ED1C24",
            "source": "https://subscriptions.amd.com/greatpower/img/amd-logo-black.svg"
        },
        {
            "title": "American Express",
            "hex": "2E77BC",
            "source": "https://commons.wikimedia.org/wiki/File:American_Express_logo.svg"
        },
        {
            "title": "Anaconda",
            "hex": "42B029",
            "source": "https://www.anaconda.com/media-kit/"
        },
        {
            "title": "Analogue",
            "hex": "1A1A1A",
            "source": "https://www.analogue.co/"
        },
        {
            "title": "Anchor",
            "hex": "8940FA",
            "source": "https://anchor.fm/"
        },
        {
            "title": "Android",
            "hex": "3DDC84",
            "source": "https://developer.android.com/distribute/marketing-tools/brand-guidelines"
        },
        {
            "title": "AngelList",
            "hex": "000000",
            "source": "https://angel.co/logo"
        },
        {
            "title": "Angular",
            "hex": "DD0031",
            "source": "https://angular.io/assets/images/logos/angular/angular_solidBlack.svg"
        },
        {
            "title": "Angular Universal",
            "hex": "00ACC1",
            "source": "https://angular.io/presskit"
        },
        {
            "title": "AngularJS",
            "hex": "E23237",
            "source": "https://angularjs.org/"
        },
        {
            "title": "Ansible",
            "hex": "EE0000",
            "source": "https://www.ansible.com/logos"
        },
        {
            "title": "Apache",
            "hex": "D22128",
            "source": "https://www.apache.org/foundation/press/kit/"
        },
        {
            "title": "Apache Airflow",
            "hex": "007A88",
            "source": "https://github.com/apache/airflow/tree/master/docs/img/logos"
        },
        {
            "title": "Apache Ant",
            "hex": "A81C7D",
            "source": "https://commons.wikimedia.org/wiki/File:Apache-Ant-logo.svg"
        },
        {
            "title": "Apache Cordova",
            "hex": "E8E8E8",
            "source": "https://cordova.apache.org/artwork/"
        },
        {
            "title": "Apache ECharts",
            "hex": "A9334C",
            "source": "https://echarts.apache.org/"
        },
        {
            "title": "Apache Flink",
            "hex": "E6526F",
            "source": "https://flink.apache.org/material.html"
        },
        {
            "title": "Apache Kafka",
            "hex": "000000",
            "source": "https://commons.wikimedia.org/wiki/File:Apache_kafka.svg"
        },
        {
            "title": "Apache Maven",
            "hex": "C71A36",
            "source": "https://en.wikipedia.org/wiki/Apache_Maven"
        },
        {
            "title": "Apache NetBeans IDE",
            "hex": "1B6AC6",
            "source": "https://netbeans.apache.org/images/"
        },
        {
            "title": "Apache OpenOffice",
            "hex": "0E85CD",
            "source": "https://www.openoffice.org/marketing/art/galleries/logos/index.html"
        },
        {
            "title": "Apache Pulsar",
            "hex": "188FFF",
            "source": "https://pulsar.apache.org/"
        },
        {
            "title": "Apache RocketMQ",
            "hex": "D77310",
            "source": "https://rocketmq.apache.org/"
        },
        {
            "title": "Apache Spark",
            "hex": "E25A1C",
            "source": "https://spark.apache.org/images/"
        },
        {
            "title": "Apple",
            "hex": "999999",
            "source": "https://worldvectorlogo.com/logo/apple"
        },
        {
            "title": "Apple Music",
            "hex": "000000",
            "source": "https://www.apple.com/itunes/marketing-on-music/identity-guidelines.html#apple-music-icon"
        },
        {
            "title": "Apple Pay",
            "hex": "000000",
            "source": "https://developer.apple.com/apple-pay/marketing/"
        },
        {
            "title": "Apple Podcasts",
            "hex": "9933CC",
            "source": "https://www.apple.com/itunes/marketing-on-podcasts/identity-guidelines.html#apple-podcasts-icon"
        },
        {
            "title": "AppVeyor",
            "hex": "00B3E0",
            "source": "https://commons.wikimedia.org/wiki/File:Appveyor_logo.svg"
        },
        {
            "title": "ARAL",
            "hex": "0063CB",
            "source": "https://upload.wikimedia.org/wikipedia/commons/6/60/Aral_Logo.svg"
        },
        {
            "title": "Arch Linux",
            "hex": "1793D1",
            "source": "https://www.archlinux.org/art/"
        },
        {
            "title": "Archive of Our Own",
            "hex": "990000",
            "source": "https://archiveofourown.org/"
        },
        {
            "title": "Arduino",
            "hex": "00979D",
            "source": "https://cdn.arduino.cc/projecthub/img/Arduino-logo.svg"
        },
        {
            "title": "ArtStation",
            "hex": "13AFF0",
            "source": "https://www.artstation.com/about/logo"
        },
        {
            "title": "arXiv",
            "hex": "B31B1B",
            "source": "https://static.arxiv.org/static/base/0.15.2/images/arxiv-logo-web.svg"
        },
        {
            "title": "Asana",
            "hex": "273347",
            "source": "https://asana.com/styles"
        },
        {
            "title": "Asciidoctor",
            "hex": "E40046",
            "source": "https://github.com/asciidoctor/brand"
        },
        {
            "title": "asciinema",
            "hex": "D40000",
            "source": "https://github.com/asciinema/asciinema-logo"
        },
        {
            "title": "AT&T",
            "hex": "00A8E0",
            "source": "https://commons.wikimedia.org/wiki/File:AT%26T_logo_2016.svg"
        },
        {
            "title": "Atlassian",
            "hex": "0052CC",
            "source": "https://atlassian.design/guidelines/brand/logos-1"
        },
        {
            "title": "Atom",
            "hex": "66595C",
            "source": "https://commons.wikimedia.org/wiki/File:Atom_editor_logo.svg"
        },
        {
            "title": "Audi",
            "hex": "BB0A30",
            "source": "https://www.audi.com/ci/en/intro/basics/rings.html"
        },
        {
            "title": "Audible",
            "hex": "F8991C",
            "source": "https://commons.wikimedia.org/wiki/File:Audible_logo.svg"
        },
        {
            "title": "Audiomack",
            "hex": "FFA200",
            "source": "https://styleguide.audiomack.com/"
        },
        {
            "title": "Aurelia",
            "hex": "ED2B88",
            "source": "https://aurelia.io/"
        },
        {
            "title": "Auth0",
            "hex": "EB5424",
            "source": "https://styleguide.auth0.com"
        },
        {
            "title": "Authy",
            "hex": "EC1C24",
            "source": "https://authy.com/"
        },
        {
            "title": "Automatic",
            "hex": "7D8084",
            "source": "https://www.automatic.com/press"
        },
        {
            "title": "Autotask",
            "hex": "E51937",
            "source": "https://www.autotask.com/branding"
        },
        {
            "title": "Aventrix",
            "hex": "0099DD",
            "source": "https://www.aventrix.com/press"
        },
        {
            "title": "awesomeWM",
            "hex": "535D6C",
            "source": "https://awesomewm.org/"
        },
        {
            "title": "Azure Artifacts",
            "hex": "CB2E6D",
            "source": "https://azure.microsoft.com/en-us/services/devops/artifacts/"
        },
        {
            "title": "Azure DevOps",
            "hex": "0078D7",
            "source": "http://azure.com/devops"
        },
        {
            "title": "Azure Pipelines",
            "hex": "2560E0",
            "source": "https://github.com/vscode-icons/vscode-icons/pull/1741"
        },
        {
            "title": "Babel",
            "hex": "F9DC3E",
            "source": "https://babeljs.io/"
        },
        {
            "title": "Baidu",
            "hex": "2319DC",
            "source": "https://en.wikipedia.org/wiki/File:Baidu.svg"
        },
        {
            "title": "Bamboo",
            "hex": "0052CC",
            "source": "https://www.atlassian.design/guidelines/marketing/resources/logo-files"
        },
        {
            "title": "Bancontact",
            "hex": "005498",
            "source": "https://www.bancontact.com/en/promotion-material/guidelines-logo"
        },
        {
            "title": "Bandcamp",
            "hex": "408294",
            "source": "https://bandcamp.com/buttons"
        },
        {
            "title": "BandLab",
            "hex": "DC3710",
            "source": "https://blog.bandlab.com/press/"
        },
        {
            "title": "Bandsintown",
            "hex": "00CEC8",
            "source": "https://corp.bandsintown.com/media-library"
        },
        {
            "title": "Basecamp",
            "hex": "5ECC62",
            "source": "https://basecamp.com/about/press"
        },
        {
            "title": "Bath ASU",
            "hex": "00A3E0",
            "source": "https://bathasu.com/press/"
        },
        {
            "title": "Battle.net",
            "hex": "00AEFF",
            "source": "https://www.blizzard.com/en-gb/"
        },
        {
            "title": "Beatport",
            "hex": "A8E00F",
            "source": "https://support.beatport.com/hc/en-us/articles/200353255-Beatport-Logos-and-Images"
        },
        {
            "title": "Beats",
            "hex": "005571",
            "source": "https://www.elastic.co/brand"
        },
        {
            "title": "Beats by Dre",
            "hex": "E01F3D",
            "source": "https://www.beatsbydre.com/"
        },
        {
            "title": "Behance",
            "hex": "1769FF",
            "source": "https://www.behance.net/dev/api/brand"
        },
        {
            "title": "Big Cartel",
            "hex": "222222",
            "source": "https://www.bigcartel.com"
        },
        {
            "title": "Bing",
            "hex": "008373",
            "source": "https://commons.wikimedia.org/wiki/File:Bing_logo_(2016).svg"
        },
        {
            "title": "Bit",
            "hex": "73398D",
            "source": "https://bit.dev"
        },
        {
            "title": "Bitbucket",
            "hex": "0052CC",
            "source": "https://www.atlassian.com/company/news/press-kit"
        },
        {
            "title": "Bitcoin",
            "hex": "F7931A",
            "source": "https://bitcoin.org/en"
        },
        {
            "title": "Bitdefender",
            "hex": "ED1C24",
            "source": "https://www.bitdefender.com/funzone/logos.html"
        },
        {
            "title": "Bitly",
            "hex": "EE6123",
            "source": "https://bitly.com/pages/press"
        },
        {
            "title": "Bitrise",
            "hex": "683D87",
            "source": "https://www.bitrise.io/presskit"
        },
        {
            "title": "Blackberry",
            "hex": "000000",
            "source": "https://www.blackberry.com/"
        },
        {
            "title": "Blender",
            "hex": "F5792A",
            "source": "https://www.blender.org/about/logo/"
        },
        {
            "title": "Blogger",
            "hex": "FF5722",
            "source": "https://www.blogger.com"
        },
        {
            "title": "Bluetooth",
            "hex": "0082FC",
            "source": "https://www.bluetooth.com/develop-with-bluetooth/marketing-branding/"
        },
        {
            "title": "BMC Software",
            "hex": "FE5000",
            "source": "https://www.bmc.com/"
        },
        {
            "title": "Boeing",
            "hex": "1D439C",
            "source": "https://upload.wikimedia.org/wikipedia/commons/4/4f/Boeing_full_logo.svg"
        },
        {
            "title": "Boost",
            "hex": "F69220",
            "source": "https://www.boostmobile.com/"
        },
        {
            "title": "Bootstrap",
            "hex": "563D7C",
            "source": "http://getbootstrap.com/about"
        },
        {
            "title": "Bower",
            "hex": "EF5734",
            "source": "https://bower.io/docs/about/#brand"
        },
        {
            "title": "Box",
            "hex": "0061D5",
            "source": "https://www.box.com/en-gb/about-us/press"
        },
        {
            "title": "Brand.ai",
            "hex": "0AA0FF",
            "source": "https://brand.ai/brand-ai/style"
        },
        {
            "title": "Brandfolder",
            "hex": "40D1F5",
            "source": "https://brandfolder.com/brandfolder"
        },
        {
            "title": "Brave",
            "hex": "FB542B",
            "source": "https://brave.com/brave-branding-assets/"
        },
        {
            "title": "Breaker",
            "hex": "003DAD",
            "source": "https://www.breaker.audio/i/brand"
        },
        {
            "title": "Broadcom",
            "hex": "CC092F",
            "source": "https://en.wikipedia.org/wiki/Broadcom_Inc"
        },
        {
            "title": "Buddy",
            "hex": "1A86FD",
            "source": "https://buddy.works/about"
        },
        {
            "title": "Buffer",
            "hex": "168EEA",
            "source": "https://buffer.com/press"
        },
        {
            "title": "Bulma",
            "hex": "00D1B2",
            "source": "https://github.com/jgthms/bulma/"
        },
        {
            "title": "Buy Me A Coffee",
            "hex": "FF813F",
            "source": "https://www.buymeacoffee.com/brand"
        },
        {
            "title": "BuzzFeed",
            "hex": "EE3322",
            "source": "http://www.buzzfeed.com/press/downloads"
        },
        {
            "title": "C",
            "hex": "A8B9CC",
            "source": "https://commons.wikimedia.org/wiki/File:The_C_Programming_Language_logo.svg"
        },
        {
            "title": "C Sharp",
            "hex": "239120",
            "source": "https://upload.wikimedia.org/wikipedia/commons/0/0d/C_Sharp_wordmark.svg"
        },
        {
            "title": "C++",
            "hex": "00599C",
            "source": "https://github.com/isocpp/logos"
        },
        {
            "title": "CakePHP",
            "hex": "D33C43",
            "source": "https://cakephp.org/logos"
        },
        {
            "title": "Campaign Monitor",
            "hex": "111324",
            "source": "https://www.campaignmonitor.com/company/brand/"
        },
        {
            "title": "Canva",
            "hex": "00C4CC",
            "source": "https://www.canva.com/"
        },
        {
            "title": "Cash App",
            "hex": "00C244",
            "source": "https://cash.app/press"
        },
        {
            "title": "Cassandra",
            "hex": "1287B1",
            "source": "https://upload.wikimedia.org/wikipedia/commons/5/5e/Cassandra_logo.svg"
        },
        {
            "title": "Castorama",
            "hex": "0078D7",
            "source": "https://www.castorama.fr/"
        },
        {
            "title": "Castro",
            "hex": "00B265",
            "source": "http://supertop.co/castro/press/"
        },
        {
            "title": "CD Projekt",
            "hex": "DC0D15",
            "source": "https://www.cdprojekt.com/en/media/logotypes/"
        },
        {
            "title": "Celery",
            "hex": "37814A",
            "source": "http://www.celeryproject.org/"
        },
        {
            "title": "CentOS",
            "hex": "262577",
            "source": "https://wiki.centos.org/ArtWork/Brand/Logo"
        },
        {
            "title": "CEVO",
            "hex": "1EABE2",
            "source": "https://cevo.com/"
        },
        {
            "title": "ChartMogul",
            "hex": "13324B",
            "source": "https://chartmogul.com/company/"
        },
        {
            "title": "Chase",
            "hex": "117ACA",
            "source": "https://commons.wikimedia.org/wiki/File:Chase_logo_2007.svg"
        },
        {
            "title": "Chef",
            "hex": "F09820",
            "source": "https://www.chef.io/"
        },
        {
            "title": "Cinema 4D",
            "hex": "011A6A",
            "source": "https://www.maxon.net/de/header-meta-navigation/ueber-maxon/pressematerial/"
        },
        {
            "title": "Circle",
            "hex": "8669AE",
            "source": "https://www.circle.com/"
        },
        {
            "title": "CircleCI",
            "hex": "343434",
            "source": "https://circleci.com/press"
        },
        {
            "title": "Cirrus CI",
            "hex": "212121",
            "source": "https://cirrus-ci.org"
        },
        {
            "title": "Cisco",
            "hex": "1BA0D7",
            "source": "https://www.cisco.com/"
        },
        {
            "title": "Citrix",
            "hex": "000000",
            "source": "https://www.citrix.com/news/media-resources.html"
        },
        {
            "title": "Citroën",
            "hex": "6E6E6E",
            "source": "https://citroen.pcaci.co.uk/logo.php"
        },
        {
            "title": "CiviCRM",
            "hex": "81C459",
            "source": "https://civicrm.org/trademark"
        },
        {
            "title": "Claris",
            "hex": "000000",
            "source": "https://www.claris.com/"
        },
        {
            "title": "Clockify",
            "hex": "03A9F4",
            "source": "https://clockify.me/"
        },
        {
            "title": "Clojure",
            "hex": "5881D8",
            "source": "https://commons.wikimedia.org/wiki/File:Clojure_logo.svg"
        },
        {
            "title": "CloudBees",
            "hex": "1997B5",
            "source": "https://www.cloudbees.com/"
        },
        {
            "title": "Cloudflare",
            "hex": "F38020",
            "source": "https://www.cloudflare.com/logo/"
        },
        {
            "title": "CMake",
            "hex": "064F8C",
            "source": "https://www.kitware.com/platforms/"
        },
        {
            "title": "Co-op",
            "hex": "00B1E7",
            "source": "http://www.co-operative.coop/corporate/press/logos/"
        },
        {
            "title": "Codacy",
            "hex": "222F29",
            "source": "https://www.codacy.com/blog/"
        },
        {
            "title": "Code Climate",
            "hex": "000000",
            "source": "https://codeclimate.com/"
        },
        {
            "title": "Codecademy",
            "hex": "1F4056",
            "source": "https://www.codecademy.com/"
        },
        {
            "title": "CodeChef",
            "hex": "5B4638",
            "source": "https://www.codechef.com/"
        },
        {
            "title": "Codecov",
            "hex": "F01F7A",
            "source": "https://codecov.io/"
        },
        {
            "title": "CodeFactor",
            "hex": "F44A6A",
            "source": "https://www.codefactor.io/"
        },
        {
            "title": "Codeforces",
            "hex": "1F8ACB",
            "source": "http://codeforces.com/"
        },
        {
            "title": "CodeIgniter",
            "hex": "EE4623",
            "source": "https://www.codeigniter.com/help/legal"
        },
        {
            "title": "CodePen",
            "hex": "000000",
            "source": "http://codepen.io"
        },
        {
            "title": "Coderwall",
            "hex": "3E8DCC",
            "source": "https://github.com/twolfson/coderwall-svg"
        },
        {
            "title": "CodeSandbox",
            "hex": "000000",
            "source": "https://codesandbox.io"
        },
        {
            "title": "Codeship",
            "hex": "3C4858",
            "source": "https://app.codeship.com/"
        },
        {
            "title": "Codewars",
            "hex": "AD2C27",
            "source": "https://www.codewars.com"
        },
        {
            "title": "Codio",
            "hex": "4574E0",
            "source": "https://codio.com"
        },
        {
            "title": "CoffeeScript",
            "hex": "2F2625",
            "source": "https://coffeescript.org/"
        },
        {
            "title": "Coinbase",
            "hex": "0667D0",
            "source": "https://www.coinbase.com/press"
        },
        {
            "title": "Common Workflow Language",
            "hex": "B5314C",
            "source": "https://github.com/common-workflow-language/logo/blob/master/CWL-Logo-nofonts.svg"
        },
        {
            "title": "Composer",
            "hex": "885630",
            "source": "https://getcomposer.org/"
        },
        {
            "title": "ComproPago",
            "hex": "00AAEF",
            "source": "https://compropago.com"
        },
        {
            "title": "Conda-Forge",
            "hex": "000000",
            "source": "https://github.com/conda-forge/conda-forge.github.io/"
        },
        {
            "title": "Conekta",
            "hex": "414959",
            "source": "https://www.conekta.io"
        },
        {
            "title": "Confluence",
            "hex": "172B4D",
            "source": "https://www.atlassian.com/company/news/press-kit"
        },
        {
            "title": "Convertio",
            "hex": "FF3333",
            "source": "https://convertio.co/"
        },
        {
            "title": "Corona Engine",
            "hex": "F96F29",
            "source": "https://coronalabs.com/"
        },
        {
            "title": "Corona Renderer",
            "hex": "E6502A",
            "source": "https://corona-renderer.com/about"
        },
        {
            "title": "Coursera",
            "hex": "2A73CC",
            "source": "https://about.coursera.org/press"
        },
        {
            "title": "Coveralls",
            "hex": "3F5767",
            "source": "https://coveralls.io/"
        },
        {
            "title": "cPanel",
            "hex": "FF6C2C",
            "source": "https://cpanel.net/company/cpanel-brand-guide/"
        },
        {
            "title": "Creative Commons",
            "hex": "EF9421",
            "source": "https://creativecommons.org/"
        },
        {
            "title": "Crehana",
            "hex": "4B22F4",
            "source": "https://www.crehana.com/"
        },
        {
            "title": "Crunchbase",
            "hex": "0288D1",
            "source": "https://www.crunchbase.com/home"
        },
        {
            "title": "Crunchyroll",
            "hex": "F47521",
            "source": "https://www.crunchyroll.com"
        },
        {
            "title": "CRYENGINE",
            "hex": "000000",
            "source": "https://www.cryengine.com/brand"
        },
        {
            "title": "CSS Wizardry",
            "hex": "F43059",
            "source": "http://csswizardry.com"
        },
        {
            "title": "CSS3",
            "hex": "1572B6",
            "source": "http://www.w3.org/html/logo/"
        },
        {
            "title": "curl",
            "hex": "073551",
            "source": "https://curl.haxx.se/logo/"
        },
        {
            "title": "D3.js",
            "hex": "F9A03C",
            "source": "https://github.com/d3/d3-logo"
        },
        {
            "title": "Dailymotion",
            "hex": "0066DC",
            "source": "http://press.dailymotion.com/?page_id=346"
        },
        {
            "title": "Dart",
            "hex": "0175C2",
            "source": "https://github.com/dart-lang/site-shared/tree/master/src/_assets/image/dart/logo"
        },
        {
            "title": "Das Erste",
            "hex": "001A4B",
            "source": "https://en.wikipedia.org/wiki/Das_Erste"
        },
        {
            "title": "Dashlane",
            "hex": "007C97",
            "source": "https://www.dashlane.com/"
        },
        {
            "title": "Dassault Systèmes",
            "hex": "005386",
            "source": "https://www.3ds.com/statics/menu/2/assets/img/logo/3ds-dark.svg"
        },
        {
            "title": "DataCamp",
            "hex": "33AACC",
            "source": "https://www.datacamp.com/"
        },
        {
            "title": "Datadog",
            "hex": "632CA6",
            "source": "https://www.datadoghq.com/"
        },
        {
            "title": "DAZN",
            "hex": "F8F8F5",
            "source": "https://media.dazn.com/en/assets/"
        },
        {
            "title": "dblp",
            "hex": "004F9F",
            "source": "https://dblp.org/"
        },
        {
            "title": "Debian",
            "hex": "A81D33",
            "source": "https://www.debian.org/logos"
        },
        {
            "title": "deepin",
            "hex": "007CFF",
            "source": "https://commons.wikimedia.org/wiki/File:Deepin_logo.svg"
        },
        {
            "title": "Deezer",
            "hex": "FEAA2D",
            "source": "https://deezerbrand.com/"
        },
        {
            "title": "Delicious",
            "hex": "3399FF",
            "source": "https://en.wikipedia.org/wiki/Delicious_(website)"
        },
        {
            "title": "Deliveroo",
            "hex": "00CCBC",
            "source": "https://www.deliveroo.design/"
        },
        {
            "title": "Dell",
            "hex": "007DB8",
            "source": "https://datasecurity.dell.com/wp-content/themes/dell/images/logo-dell.svg"
        },
        {
            "title": "Deno",
            "hex": "000000",
            "source": "https://github.com/denoland/deno/tree/1cc02a5d9d867f1a239ee4b69f587d8afac07b02/website/images"
        },
        {
            "title": "Dependabot",
            "hex": "025E8C",
            "source": "https://dependabot.com/dependabot-logo-symbol-square-mono.svg"
        },
        {
            "title": "Designer News",
            "hex": "2D72D9",
            "source": "https://www.designernews.co"
        },
        {
            "title": "dev.to",
            "hex": "0A0A0A",
            "source": "https://dev.to/"
        },
        {
            "title": "DeviantArt",
            "hex": "05CC47",
            "source": "http://help.deviantart.com/21"
        },
        {
            "title": "devRant",
            "hex": "F99A66",
            "source": "https://devrant.com"
        },
        {
            "title": "Diaspora",
            "hex": "000000",
            "source": "https://wiki.diasporafoundation.org/Branding"
        },
        {
            "title": "Digg",
            "hex": "000000",
            "source": "https://en.wikipedia.org/wiki/Digg"
        },
        {
            "title": "DigitalOcean",
            "hex": "0080FF",
            "source": "https://www.digitalocean.com/company/logos-and-badges/"
        },
        {
            "title": "Directus",
            "hex": "263238",
            "source": "https://directus.io/resources.html"
        },
        {
            "title": "Discogs",
            "hex": "333333",
            "source": "https://www.discogs.com/brand"
        },
        {
            "title": "Discord",
            "hex": "7289DA",
            "source": "https://discordapp.com/branding"
        },
        {
            "title": "Discourse",
            "hex": "000000",
            "source": "https://www.discourse.org/"
        },
        {
            "title": "Discover",
            "hex": "FF6000",
            "source": "https://www.discovernetwork.com/en-us/business-resources/free-signage-logos"
        },
        {
            "title": "Disqus",
            "hex": "2E9FFF",
            "source": "https://disqus.com/brand"
        },
        {
            "title": "Disroot",
            "hex": "50162D",
            "source": "https://git.fosscommunity.in/disroot/assests/blob/master/d.svg"
        },
        {
            "title": "Django",
            "hex": "092E20",
            "source": "https://www.djangoproject.com/community/logos/"
        },
        {
            "title": "DLNA",
            "hex": "48A842",
            "source": "https://upload.wikimedia.org/wikipedia/de/e/eb/Digital_Living_Network_Alliance_logo.svg"
        },
        {
            "title": "Docker",
            "hex": "1488C6",
            "source": "https://www.docker.com"
        },
        {
            "title": "DocuSign",
            "hex": "FFCC22",
            "source": "https://github.com/simple-icons/simple-icons/issues/1098"
        },
        {
            "title": "Dolby",
            "hex": "000000",
            "source": "https://www.dolby.com/us/en/about/brand-identity.html"
        },
        {
            "title": "Douban",
            "hex": "007722",
            "source": "https://zh.wikipedia.org/wiki/Douban"
        },
        {
            "title": "Draugiem.lv",
            "hex": "FF6600",
            "source": "https://www.frype.com/applications/dev/docs/logos/"
        },
        {
            "title": "Dribbble",
            "hex": "EA4C89",
            "source": "https://dribbble.com/branding"
        },
        {
            "title": "Drone",
            "hex": "212121",
            "source": "https://github.com/drone/brand"
        },
        {
            "title": "Dropbox",
            "hex": "0061FF",
            "source": "https://www.dropbox.com/branding"
        },
        {
            "title": "Drupal",
            "hex": "0678BE",
            "source": "https://www.drupal.org/drupalorg/style-guide/colors"
        },
        {
            "title": "DTube",
            "hex": "FF0000",
            "source": "https://about.d.tube/mediakit.html"
        },
        {
            "title": "DuckDuckGo",
            "hex": "DE5833",
            "source": "https://duckduckgo.com/"
        },
        {
            "title": "Dunked",
            "hex": "2DA9D7",
            "source": "https://dunked.com/"
        },
        {
            "title": "Duolingo",
            "hex": "58CC02",
            "source": "https://www.duolingo.com/"
        },
        {
            "title": "Dynatrace",
            "hex": "1496FF",
            "source": "https://www.dynatrace.com/company/press-kit/"
        },
        {
            "title": "EA",
            "hex": "000000",
            "source": "https://www.ea.com"
        },
        {
            "title": "eBay",
            "hex": "E53238",
            "source": "https://go.developer.ebay.com/logos"
        },
        {
            "title": "Eclipse IDE",
            "hex": "2C2255",
            "source": "https://www.eclipse.org/artwork/"
        },
        {
            "title": "Elastic",
            "hex": "005571",
            "source": "https://www.elastic.co/brand"
        },
        {
            "title": "Elastic Cloud",
            "hex": "005571",
            "source": "https://www.elastic.co/brand"
        },
        {
            "title": "Elastic Stack",
            "hex": "005571",
            "source": "https://www.elastic.co/brand"
        },
        {
            "title": "Elasticsearch",
            "hex": "005571",
            "source": "https://www.elastic.co/brand"
        },
        {
            "title": "Electron",
            "hex": "47848F",
            "source": "https://electronjs.org/images/electron-logo.svg"
        },
        {
            "title": "elementary",
            "hex": "64BAFF",
            "source": "https://elementary.io/brand"
        },
        {
            "title": "Eleventy",
            "hex": "000000",
            "source": "https://www.11ty.io"
        },
        {
            "title": "Elixir",
            "hex": "4B275F",
            "source": "https://github.com/elixir-lang/elixir-lang.github.com/tree/master/images/logo"
        },
        {
            "title": "Ello",
            "hex": "000000",
            "source": "https://ello.co"
        },
        {
            "title": "Elsevier",
            "hex": "FF6C00",
            "source": "https://www.elsevier.com"
        },
        {
            "title": "Ember.js",
            "hex": "E04E39",
            "source": "https://emberjs.com/logos/"
        },
        {
            "title": "Emby",
            "hex": "52B54B",
            "source": "https://emby.media/"
        },
        {
            "title": "Emlakjet",
            "hex": "0AE524",
            "source": "https://www.emlakjet.com/kurumsal-materyaller/"
        },
        {
            "title": "Empire Kred",
            "hex": "72BE50",
            "source": "http://www.empire.kred"
        },
        {
            "title": "Envato",
            "hex": "81B441",
            "source": "https://envato.com/"
        },
        {
            "title": "EPEL",
            "hex": "FC0000",
            "source": "https://fedoraproject.org/wiki/EPEL"
        },
        {
            "title": "Epic Games",
            "hex": "313131",
            "source": "https://www.epicgames.com/"
        },
        {
            "title": "Epson",
            "hex": "003399",
            "source": "https://global.epson.com/IR/library/"
        },
        {
            "title": "ESEA",
            "hex": "0E9648",
            "source": "https://play.esea.net/"
        },
        {
            "title": "ESLint",
            "hex": "4B32C3",
            "source": "https://eslint.org/img/logo.svg"
        },
        {
            "title": "Ethereum",
            "hex": "3C3C3D",
            "source": "https://www.ethereum.org/images/logos/Ethereum_Visual_Identity_1.0.0.pdf"
        },
        {
            "title": "Etsy",
            "hex": "F16521",
            "source": "https://www.etsy.com/uk/press"
        },
        {
            "title": "Event Store",
            "hex": "5AB552",
            "source": "https://github.com/eventstore/brand"
        },
        {
            "title": "Eventbrite",
            "hex": "F05537",
            "source": "https://www.eventbrite.com/signin/"
        },
        {
            "title": "Evernote",
            "hex": "00A82D",
            "source": "https://evernote.com/press"
        },
        {
            "title": "Everplaces",
            "hex": "FA4B32",
            "source": "https://everplaces.com"
        },
        {
            "title": "EVRY",
            "hex": "063A54",
            "source": "https://www.evry.com/en/"
        },
        {
            "title": "Exercism",
            "hex": "009CAB",
            "source": "https://github.com/exercism/website-icons/blob/master/exercism/logo-icon.svg"
        },
        {
            "title": "Experts Exchange",
            "hex": "00AAE7",
            "source": "https://www.experts-exchange.com/"
        },
        {
            "title": "Expo",
            "hex": "000000",
            "source": "http://expo.io"
        },
        {
            "title": "EyeEm",
            "hex": "000000",
            "source": "https://www.eyeem.com/"
        },
        {
            "title": "F-Droid",
            "hex": "1976D2",
            "source": "https://f-droid.org/"
        },
        {
            "title": "F-Secure",
            "hex": "00BAFF",
            "source": "https://vip.f-secure.com/en/marketing/logos"
        },
        {
            "title": "Facebook",
            "hex": "1877F2",
            "source": "https://en.facebookbrand.com/"
        },
        {
            "title": "FACEIT",
            "hex": "FF5500",
            "source": "https://corporate.faceit.com/branding/"
        },
        {
            "title": "Fandango",
            "hex": "FF7300",
            "source": "https://www.fandango.com"
        },
        {
            "title": "Fandom",
            "hex": "00D6D6",
            "source": "https://fandomdesignsystem.com/"
        },
        {
            "title": "Favro",
            "hex": "512DA8",
            "source": "https://favro.com/login"
        },
        {
            "title": "FeatHub",
            "hex": "9B9B9B",
            "source": "http://feathub.com/"
        },
        {
            "title": "Fedora",
            "hex": "294172",
            "source": "https://fedoraproject.org/wiki/Logo/UsageGuidelines"
        },
        {
            "title": "FedRAMP",
            "hex": "112E51",
            "source": "https://www.fedramp.gov/assets/resources/documents/FedRAMP_Branding_Guidance.pdf"
        },
        {
            "title": "Feedly",
            "hex": "2BB24C",
            "source": "https://blog.feedly.com/wp-content/themes/feedly-2017-v1.19.3/assets/images/logos/logo.svg"
        },
        {
            "title": "Ferrari",
            "hex": "D40000",
            "source": "https://www.ferrari.com/"
        },
        {
            "title": "Fido Alliance",
            "hex": "FFBF3B",
            "source": "https://fidoalliance.org/overview/legal/logo-usage/"
        },
        {
            "title": "FIFA",
            "hex": "326295",
            "source": "https://en.wikipedia.org/wiki/FIFA"
        },
        {
            "title": "Figma",
            "hex": "F24E1E",
            "source": "https://figma.com/"
        },
        {
            "title": "figshare",
            "hex": "556472",
            "source": "https://en.wikipedia.org/wiki/Figshare"
        },
        {
            "title": "Fila",
            "hex": "03234C",
            "source": "https://en.wikipedia.org/wiki/Fila_(company)"
        },
        {
            "title": "FileZilla",
            "hex": "BF0000",
            "source": "https://upload.wikimedia.org/wikipedia/commons/0/01/FileZilla_logo.svg"
        },
        {
            "title": "Firebase",
            "hex": "FFCA28",
            "source": "https://firebase.google.com/brand-guidelines/"
        },
        {
            "title": "Fitbit",
            "hex": "00B0B9",
            "source": "http://www.fitbit.com/uk/home"
        },
        {
            "title": "FITE",
            "hex": "CA0404",
            "source": "https://www.fite.tv/"
        },
        {
            "title": "Fiverr",
            "hex": "1DBF73",
            "source": "https://www.fiverr.com/press-kit"
        },
        {
            "title": "Flask",
            "hex": "000000",
            "source": "http://flask.pocoo.org/community/logos/"
        },
        {
            "title": "Flattr",
            "hex": "000000",
            "source": "https://flattr.com/"
        },
        {
            "title": "Flickr",
            "hex": "0063DC",
            "source": "https://worldvectorlogo.com/logo/flickr-1"
        },
        {
            "title": "Flipboard",
            "hex": "E12828",
            "source": "https://about.flipboard.com/brand-guidelines"
        },
        {
            "title": "Floatplane",
            "hex": "00AEEF",
            "source": "https://www.floatplane.com/"
        },
        {
            "title": "Flood",
            "hex": "4285F4",
            "source": "https://flood.io/"
        },
        {
            "title": "Fluentd",
            "hex": "0E83C8",
            "source": "https://docs.fluentd.org/quickstart/logo"
        },
        {
            "title": "Flutter",
            "hex": "02569B",
            "source": "https://flutter.dev/brand"
        },
        {
            "title": "Fnac",
            "hex": "E1A925",
            "source": "http://www.fnac.com/"
        },
        {
            "title": "Font Awesome",
            "hex": "339AF0",
            "source": "https://fontawesome.com/icons/font-awesome"
        },
        {
            "title": "Formstack",
            "hex": "21B573",
            "source": "https://www.formstack.com/brand/guidelines"
        },
        {
            "title": "Fortinet",
            "hex": "EE3124",
            "source": "http://www.fortinet.com/"
        },
        {
            "title": "Fossa",
            "hex": "90A1B8",
            "source": "https://fossa.com/press/"
        },
        {
            "title": "Fossil SCM",
            "hex": "548294",
            "source": "https://fossil-scm.org/"
        },
        {
            "title": "Foursquare",
            "hex": "F94877",
            "source": "https://foursquare.com/about/logos"
        },
        {
            "title": "Framer",
            "hex": "0055FF",
            "source": "https://framer.com"
        },
        {
            "title": "FreeBSD",
            "hex": "AB2B28",
            "source": "https://www.freebsdfoundation.org/about/project/"
        },
        {
            "title": "freeCodeCamp",
            "hex": "006400",
            "source": "https://freecodecamp.com"
        },
        {
            "title": "Freelancer",
            "hex": "29B2FE",
            "source": "https://www.freelancer.com/"
        },
        {
            "title": "Fujifilm",
            "hex": "ED1A3A",
            "source": "https://upload.wikimedia.org/wikipedia/commons/a/a1/Fujifilm_logo.svg"
        },
        {
            "title": "Fujitsu",
            "hex": "FF0000",
            "source": "https://www.fujitsu.com/global/about/brandmanagement/logo/"
        },
        {
            "title": "Fur Affinity",
            "hex": "FAAF3A",
            "source": "https://www.furaffinity.net/"
        },
        {
            "title": "Furry Network",
            "hex": "2E75B4",
            "source": "https://furrynetwork.com"
        },
        {
            "title": "Garmin",
            "hex": "007CC3",
            "source": "https://developer.garmin.com/resources/brand-guidelines/"
        },
        {
            "title": "Gatsby",
            "hex": "663399",
            "source": "https://www.gatsbyjs.org/"
        },
        {
            "title": "Gauges",
            "hex": "2FA66A",
            "source": "http://get.gaug.es/"
        },
        {
            "title": "Genius",
            "hex": "FFFF64",
            "source": "https://upload.wikimedia.org/wikipedia/en/a/ad/Genius_website_logo.svg"
        },
        {
            "title": "Gentoo",
            "hex": "54487A",
            "source": "https://wiki.gentoo.org/wiki/Project:Artwork/Artwork#Variations_of_the_.22g.22_logo"
        },
        {
            "title": "Geocaching",
            "hex": "00874D",
            "source": "https://www.geocaching.com/about/logousage.aspx"
        },
        {
            "title": "Gerrit",
            "hex": "EEEEEE",
            "source": "https://gerrit-review.googlesource.com/c/75842/"
        },
        {
            "title": "Ghost",
            "hex": "738A94",
            "source": "https://ghost.org/design"
        },
        {
            "title": "GIMP",
            "hex": "5C5543",
            "source": "https://www.gimp.org/about/linking.html#wilber-the-gimp-mascot"
        },
        {
            "title": "Git",
            "hex": "F05032",
            "source": "http://git-scm.com/downloads/logos"
        },
        {
            "title": "Gitea",
            "hex": "609926",
            "source": "https://github.com/go-gitea/gitea/tree/master/assets"
        },
        {
            "title": "GitHub",
            "hex": "181717",
            "source": "https://github.com/logos"
        },
        {
            "title": "GitLab",
            "hex": "FCA121",
            "source": "https://about.gitlab.com/press/press-kit/"
        },
        {
            "title": "Gitpod",
            "hex": "1AA6E4",
            "source": "https://www.gitpod.io/"
        },
        {
            "title": "Gitter",
            "hex": "ED1965",
            "source": "https://gitter.im/"
        },
        {
            "title": "Glassdoor",
            "hex": "0CAA41",
            "source": "https://www.glassdoor.com/press/images/"
        },
        {
            "title": "Glitch",
            "hex": "3333FF",
            "source": "https://glitch.com/about/press/"
        },
        {
            "title": "Gmail",
            "hex": "D14836",
            "source": "https://material.io/guidelines/resources/sticker-sheets-icons.html#sticker-sheets-icons-components"
        },
        {
            "title": "GNOME",
            "hex": "4A86CF",
            "source": "https://wiki.gnome.org/Engagement/BrandGuidelines"
        },
        {
            "title": "GNU",
            "hex": "A42E2B",
            "source": "https://gnu.org"
        },
        {
            "title": "GNU Bash",
            "hex": "4EAA25",
            "source": "https://github.com/odb/official-bash-logo"
        },
        {
            "title": "GNU Emacs",
            "hex": "7F5AB6",
            "source": "https://git.savannah.gnu.org/cgit/emacs.git/tree/etc/images/icons/hicolor/scalable/apps/emacs.svg"
        },
        {
            "title": "GNU IceCat",
            "hex": "002F5B",
            "source": "https://git.savannah.gnu.org/cgit/gnuzilla.git/plain/artwork/simple.svg"
        },
        {
            "title": "GNU Privacy Guard",
            "hex": "0093DD",
            "source": "https://git.gnupg.org/cgi-bin/gitweb.cgi?p=gnupg.git;a=tree;f=artwork/icons"
        },
        {
            "title": "GNU social",
            "hex": "A22430",
            "source": "https://www.gnu.org/graphics/social.html"
        },
        {
            "title": "Go",
            "hex": "00ADD8",
            "source": "https://blog.golang.org/go-brand"
        },
        {
            "title": "Godot Engine",
            "hex": "478CBF",
            "source": "https://godotengine.org/themes/godotengine/assets/download/godot_logo.svg"
        },
        {
            "title": "GOG.com",
            "hex": "86328A",
            "source": "https://www.cdprojekt.com/en/media/logotypes/"
        },
        {
            "title": "GoldenLine",
            "hex": "F1B92B",
            "source": "http://www.goldenline.pl"
        },
        {
            "title": "Goodreads",
            "hex": "663300",
            "source": "https://www.goodreads.com/about/press"
        },
        {
            "title": "Google",
            "hex": "4285F4",
            "source": "https://developers.google.com/+/branding-guidelines?hl=en"
        },
        {
            "title": "Google Ads",
            "hex": "4285F4",
            "source": "https://designguidelines.withgoogle.com/ads-branding/google-ads/logos.html#logos-brand-logo-lockups"
        },
        {
            "title": "Google Analytics",
            "hex": "FFC107",
            "source": "https://analytics.google.com"
        },
        {
            "title": "Google Assistant",
            "hex": "4285F4",
            "source": "https://assistant.google.com/"
        },
        {
            "title": "Google Cast",
            "hex": "1BB6F6",
            "source": "https://partnermarketinghub.withgoogle.com/#/brands"
        },
        {
            "title": "Google Chrome",
            "hex": "4285F4",
            "source": "https://blog.google/press/?product_tag=chrome"
        },
        {
            "title": "Google Cloud",
            "hex": "4285F4",
            "source": "https://cloud.google.com/"
        },
        {
            "title": "Google Drive",
            "hex": "4285F4",
            "source": "https://developers.google.com/drive/web/branding"
        },
        {
            "title": "Google Fit",
            "hex": "4285F4",
            "source": "https://en.wikipedia.org/wiki/Google_Fit"
        },
        {
            "title": "Google Hangouts",
            "hex": "0C9D58",
            "source": "https://material.google.com/resources/sticker-sheets-icons.html#sticker-sheets-icons-components"
        },
        {
            "title": "Google Hangouts Chat",
            "hex": "00897B",
            "source": "https://chat.google.com/error/noaccess"
        },
        {
            "title": "Google Keep",
            "hex": "FFBB00",
            "source": "https://play.google.com/store/apps/details?id=com.google.android.keep"
        },
        {
            "title": "Google Lens",
            "hex": "4285F4",
            "source": "https://lens.google.com/"
        },
        {
            "title": "Google Maps",
            "hex": "4285F4",
            "source": "https://upload.wikimedia.org/wikipedia/commons/a/a9/Google_Maps_icon.svg"
        },
        {
            "title": "Google Messages",
            "hex": "1A73E8",
            "source": "https://messages.google.com/"
        },
        {
            "title": "Google Pay",
            "hex": "5F6368",
            "source": "https://developers.google.com/pay/api/web/guides/brand-guidelines"
        },
        {
            "title": "Google Play",
            "hex": "607D8B",
            "source": "https://getsello.com"
        },
        {
            "title": "Google Podcasts",
            "hex": "4285F4",
            "source": "https://developers.google.com/search/docs/data-types/podcast"
        },
        {
            "title": "Google Scholar",
            "hex": "4885ED",
            "source": "https://scholar.google.com/intl/fr/scholar/images/2x/sprite_20161020.png"
        },
        {
            "title": "Google Search Console",
            "hex": "458CF5",
            "source": "https://search.google.com/search-console"
        },
        {
            "title": "Google Translate",
            "hex": "4285F4",
            "source": "https://en.wikipedia.org/wiki/Google_Translate"
        },
        {
            "title": "GOV.UK",
            "hex": "005EA5",
            "source": "https://github.com/alphagov/design-assets/tree/master/Icons"
        },
        {
            "title": "Gradle",
            "hex": "02303A",
            "source": "https://gradle.com/brand"
        },
        {
            "title": "Grafana",
            "hex": "F46800",
            "source": "https://grafana.com/"
        },
        {
            "title": "Graphcool",
            "hex": "27AE60",
            "source": "https://www.graph.cool"
        },
        {
            "title": "GraphQL",
            "hex": "E10098",
            "source": "http://graphql.org/"
        },
        {
            "title": "Grav",
            "hex": "221E1F",
            "source": "http://getgrav.org/media"
        },
        {
            "title": "Gravatar",
            "hex": "1E8CBE",
            "source": "https://automattic.com/press"
        },
        {
            "title": "Greenkeeper",
            "hex": "00C775",
            "source": "https://greenkeeper.io/"
        },
        {
            "title": "GreenSock",
            "hex": "88CE02",
            "source": "https://greensock.com/"
        },
        {
            "title": "Groovy",
            "hex": "4298B8",
            "source": "https://groovy-lang.org/"
        },
        {
            "title": "Groupon",
            "hex": "53A318",
            "source": "https://brandplaybook.groupon.com/guidelines/logo/"
        },
        {
            "title": "Grunt",
            "hex": "FBA919",
            "source": "https://github.com/gruntjs/gruntjs.com/tree/master/src/media"
        },
        {
            "title": "Gulp",
            "hex": "DA4648",
            "source": "https://github.com/gulpjs/artwork/blob/master/gulp.svg"
        },
        {
            "title": "Gumroad",
            "hex": "36A9AE",
            "source": "https://gumroad.com/press"
        },
        {
            "title": "Gumtree",
            "hex": "72EF36",
            "source": "https://www.gumtree.com"
        },
        {
            "title": "Gutenberg",
            "hex": "000000",
            "source": "https://github.com/WordPress/gutenberg/blob/master/docs/final-g-wapuu-black.svg"
        },
        {
            "title": "Habr",
            "hex": "77A2B6",
            "source": "https://habr.com/"
        },
        {
            "title": "Hackaday",
            "hex": "1A1A1A",
            "source": "https://hackaday.com/"
        },
        {
            "title": "HackerEarth",
            "hex": "323754",
            "source": "https://www.hackerearth.com/logo/"
        },
        {
            "title": "HackerOne",
            "hex": "494649",
            "source": "https://www.hackerone.com/branding"
        },
        {
            "title": "HackerRank",
            "hex": "2EC866",
            "source": "https://www.hackerrank.com/"
        },
        {
            "title": "HackHands",
            "hex": "00ACBD",
            "source": "https://hackhands.com/"
        },
        {
            "title": "Hackster",
            "hex": "1BACF7",
            "source": "https://drive.google.com/file/d/0B3aqzR8LzoqdT1p4ZUlWVnJ1elk/view?usp=sharing"
        },
        {
            "title": "HappyCow",
            "hex": "7C4EC4",
            "source": "https://www.happycow.net/press-kits"
        },
        {
            "title": "Hashnode",
            "hex": "2962FF",
            "source": "https://hashnode.com/media"
        },
        {
            "title": "Haskell",
            "hex": "5D4F85",
            "source": "https://commons.wikimedia.org/wiki/File:Haskell-Logo.svg"
        },
        {
            "title": "Hatena Bookmark",
            "hex": "00A4DE",
            "source": "http://hatenacorp.jp/press/resource"
        },
        {
            "title": "Haxe",
            "hex": "EA8220",
            "source": "https://haxe.org/foundation/branding.html"
        },
        {
            "title": "HelloFresh",
            "hex": "91C11E",
            "source": "https://www.hellofresh.com/landing/student"
        },
        {
            "title": "Helm",
            "hex": "277A9F",
            "source": "https://helm.sh"
        },
        {
            "title": "HERE",
            "hex": "48DAD0",
            "source": "https://www.here.com"
        },
        {
            "title": "Heroku",
            "hex": "430098",
            "source": "https://www.heroku.com"
        },
        {
            "title": "Hexo",
            "hex": "0E83CD",
            "source": "https://hexo.io/"
        },
        {
            "title": "Highly",
            "hex": "FF3C00",
            "source": "https://highly.co/"
        },
        {
            "title": "HipChat",
            "hex": "0052CC",
            "source": "https://www.atlassian.com/company/news/press-kit"
        },
        {
            "title": "Hitachi",
            "hex": "E60027",
            "source": "https://commons.wikimedia.org/wiki/File:Hitachi_inspire_the_next-Logo.svg"
        },
        {
            "title": "HockeyApp",
            "hex": "009EE1",
            "source": "https://hockeyapp.net/brand-guidelines/"
        },
        {
            "title": "Home Assistant",
            "hex": "41BDF5",
            "source": "https://github.com/home-assistant/home-assistant-assets"
        },
        {
            "title": "homify",
            "hex": "7DCDA3",
            "source": "http://lsg.homify.com/"
        },
        {
            "title": "Hootsuite",
            "hex": "000000",
            "source": "https://hootsuite.com/en-gb/about/media-kit"
        },
        {
            "title": "Houzz",
            "hex": "4DBC15",
            "source": "https://www.houzz.com/logoGuidelines"
        },
        {
            "title": "HP",
            "hex": "0096D6",
            "source": "https://commons.wikimedia.org/wiki/File:HP_New_Logo_2D.svg"
        },
        {
            "title": "HTML Academy",
            "hex": "302683",
            "source": "https://htmlacademy.ru/"
        },
        {
            "title": "HTML5",
            "hex": "E34F26",
            "source": "http://www.w3.org/html/logo/"
        },
        {
            "title": "Huawei",
            "hex": "FF0000",
            "source": "https://en.wikipedia.org/wiki/File:Huawei.svg"
        },
        {
            "title": "HubSpot",
            "hex": "FF7A59",
            "source": "https://www.hubspot.com/style-guide"
        },
        {
            "title": "Hugo",
            "hex": "FF4088",
            "source": "https://gohugo.io/"
        },
        {
            "title": "Hulu",
            "hex": "3DBB3D",
            "source": "https://www.hulu.com/press/brand-assets/"
        },
        {
            "title": "Humble Bundle",
            "hex": "CC2929",
            "source": "https://support.humblebundle.com/hc/en-us/articles/202742060-Bundle-Logos"
        },
        {
            "title": "Hurriyetemlak",
            "hex": "E02826",
            "source": "https://ilan.hurriyetemlak.com/emlak-ilani-yayinlama-kurallari"
        },
        {
            "title": "Hypothesis",
            "hex": "BD1C2B",
            "source": "https://web.hypothes.is/"
        },
        {
            "title": "Iata",
            "hex": "004E81",
            "source": "https://upload.wikimedia.org/wikipedia/commons/f/f7/IATAlogo.svg"
        },
        {
            "title": "IBM",
            "hex": "054ADA",
            "source": "https://www.ibm.com/design/language/elements/logos/8-bar/"
        },
        {
            "title": "iCloud",
            "hex": "3693F3",
            "source": "https://www.icloud.com/"
        },
        {
            "title": "IcoMoon",
            "hex": "825794",
            "source": "https://icomoon.io/"
        },
        {
            "title": "ICON",
            "hex": "31B8BB",
            "source": "https://icon.foundation/"
        },
        {
            "title": "IconJar",
            "hex": "16A5F3",
            "source": "https://geticonjar.com/press-kit/"
        },
        {
            "title": "ICQ",
            "hex": "7EBD00",
            "source": "https://en.wikipedia.org/wiki/File:ICQ.svg"
        },
        {
            "title": "iDEAL",
            "hex": "CC0066",
            "source": "https://www.ideal.nl/cms/files/Manual_iDEAL_logo.pdf"
        },
        {
            "title": "iFixit",
            "hex": "0071CE",
            "source": "https://www.ifixit.com/"
        },
        {
            "title": "iFood",
            "hex": "EA1D2C",
            "source": "https://ifood.com.br/"
        },
        {
            "title": "IMDb",
            "hex": "E6B91E",
            "source": "http://www.imdb.com/pressroom/brand_guidelines"
        },
        {
            "title": "Imgur",
            "hex": "1BB76E",
            "source": "https://s.imgur.com/images/favicon-152.png"
        },
        {
            "title": "Indeed",
            "hex": "2164F3",
            "source": "https://www.indeed.com"
        },
        {
            "title": "InfluxDB",
            "hex": "22ADF6",
            "source": "https://www.influxdata.com/"
        },
        {
            "title": "Inkscape",
            "hex": "000000",
            "source": "https://commons.wikimedia.org/wiki/File:Inkscape_Logo.svg"
        },
        {
            "title": "Instacart",
            "hex": "43B02A",
            "source": "https://www.instacart.com/press"
        },
        {
            "title": "Instagram",
            "hex": "E4405F",
            "source": "https://www.instagram-brand.com"
        },
        {
            "title": "Instapaper",
            "hex": "1F1F1F",
            "source": "https://www.instapaper.com/"
        },
        {
            "title": "Intel",
            "hex": "0071C5",
            "source": "https://www.intel.com"
        },
        {
            "title": "IntelliJ IDEA",
            "hex": "000000",
            "source": "https://www.jetbrains.com/idea/"
        },
        {
            "title": "Intercom",
            "hex": "1F8DED",
            "source": "https://www.intercom.io"
        },
        {
            "title": "Internet Archive",
            "hex": "000000",
            "source": "https://openlibrary.org/static/images/ia-logo.svg"
        },
        {
            "title": "Internet Explorer",
            "hex": "0076D6",
            "source": "https://compass-ssl.microsoft.com/assets/c8/67/c867db4c-f328-45b8-817c-33834c70aae6.svg?n=IE.svg"
        },
        {
            "title": "InVision",
            "hex": "FF3366",
            "source": "https://projects.invisionapp.com/boards/BX4P1DY5H46R"
        },
        {
            "title": "Invoice Ninja",
            "hex": "000000",
            "source": "https://github.com/invoiceninja/invoiceninja"
        },
        {
            "title": "ioBroker",
            "hex": "3399CC",
            "source": "https://github.com/ioBroker/awesome-iobroker/blob/master/images/"
        },
        {
            "title": "Ionic",
            "hex": "3880FF",
            "source": "https://ionicframework.com/press"
        },
        {
            "title": "iOS",
            "hex": "000000",
            "source": "https://en.wikipedia.org/wiki/IOS"
        },
        {
            "title": "IPFS",
            "hex": "65C2CB",
            "source": "https://github.com/ipfs/logo"
        },
        {
            "title": "Issuu",
            "hex": "F36D5D",
            "source": "https://issuu.com/press"
        },
        {
            "title": "Itch.io",
            "hex": "FA5C5C",
            "source": "https://itch.io/press-kit"
        },
        {
            "title": "iTunes",
            "hex": "FB5BC5",
            "source": "https://upload.wikimedia.org/wikipedia/commons/d/df/ITunes_logo.svg"
        },
        {
            "title": "Jabber",
            "hex": "CC0000",
            "source": "https://commons.wikimedia.org/wiki/File:Jabber-bulb.svg"
        },
        {
            "title": "Java",
            "hex": "007396",
            "source": "https://www.oracle.com/legal/logos.html"
        },
        {
            "title": "JavaScript",
            "hex": "F7DF1E",
            "source": "https://github.com/voodootikigod/logo.js"
        },
        {
            "title": "JCB",
            "hex": "0B4EA2",
            "source": "https://www.global.jcb/en/about-us/brand-concept/"
        },
        {
            "title": "Jekyll",
            "hex": "CC0000",
            "source": "https://github.com/jekyll/brand"
        },
        {
            "title": "Jenkins",
            "hex": "D24939",
            "source": "https://wiki.jenkins-ci.org/display/JENKINS/Logo"
        },
        {
            "title": "Jenkins X",
            "hex": "73C3D5",
            "source": "https://github.com/cdfoundation/artwork"
        },
        {
            "title": "Jest",
            "hex": "C21325",
            "source": "https://jestjs.io/"
        },
        {
            "title": "JET",
            "hex": "FBBA00",
            "source": "https://de.wikipedia.org/wiki/Datei:JET.svg"
        },
        {
            "title": "JetBrains",
            "hex": "000000",
            "source": "https://www.jetbrains.com/company/brand/"
        },
        {
            "title": "Jinja",
            "hex": "B41717",
            "source": "https://github.com/pallets/jinja/"
        },
        {
            "title": "Jira",
            "hex": "172B4D",
            "source": "https://www.atlassian.com/company/news/press-kit"
        },
        {
            "title": "Joomla",
            "hex": "5091CD",
            "source": "https://docs.joomla.org/Joomla:Brand_Identity_Elements"
        },
        {
            "title": "jQuery",
            "hex": "0769AD",
            "source": "https://brand.jquery.org/logos/"
        },
        {
            "title": "jsDelivr",
            "hex": "E84D3D",
            "source": "https://github.com/jsdelivr/www.jsdelivr.com/blob/eff02f3a8879cf7c7296840584e1293fe04e3a76/src/public/img/logo_horizontal.svg"
        },
        {
            "title": "JSFiddle",
            "hex": "0084FF",
            "source": "https://jsfiddle.net/"
        },
        {
            "title": "JSON",
            "hex": "000000",
            "source": "https://commons.wikimedia.org/wiki/File:JSON_vector_logo.svg"
        },
        {
            "title": "Jupyter",
            "hex": "F37626",
            "source": "https://github.com/jupyter/design"
        },
        {
            "title": "Just Eat",
            "hex": "FA0029",
            "source": "https://d2vkuayfhnkplp.cloudfront.net/assets/dist/img/logos/je-logo-v3.svg"
        },
        {
            "title": "JustGiving",
            "hex": "AD29B6",
            "source": "https://justgiving.com"
        },
        {
            "title": "Kaggle",
            "hex": "20BEFF",
            "source": "https://www.kaggle.com/contact"
        },
        {
            "title": "KaiOS",
            "hex": "6F02B5",
            "source": "https://www.dropbox.com/sh/2qihtgrzllws8ki/AABmo9X1KMT6lHnvh4Em7dpWa?dl=0"
        },
        {
            "title": "Kaspersky",
            "hex": "009982",
            "source": "https://www.kaspersky.com"
        },
        {
            "title": "KeePassXC",
            "hex": "6CAC4D",
            "source": "https://github.com/keepassxreboot/keepassxc/"
        },
        {
            "title": "Kentico",
            "hex": "F05A22",
            "source": "https://brand.kentico.com"
        },
        {
            "title": "Keras",
            "hex": "D00000",
            "source": "https://keras.io/"
        },
        {
            "title": "Keybase",
            "hex": "33A0FF",
            "source": "https://github.com/keybase/client/tree/master/media/logos"
        },
        {
            "title": "KeyCDN",
            "hex": "3686BE",
            "source": "https://www.keycdn.com/logos"
        },
        {
            "title": "Khan Academy",
            "hex": "14BF96",
            "source": "https://khanacademy.zendesk.com/hc/en-us/articles/202483630-Press-room"
        },
        {
            "title": "Khronos Group",
            "hex": "CC3333",
            "source": "https://www.khronos.org/legal/trademarks/"
        },
        {
            "title": "Kibana",
            "hex": "005571",
            "source": "https://www.elastic.co/brand"
        },
        {
            "title": "Kickstarter",
            "hex": "2BDE73",
            "source": "https://www.kickstarter.com/help/brand_assets"
        },
        {
            "title": "Kik",
            "hex": "82BC23",
            "source": "http://www.kik.com/press"
        },
        {
            "title": "Kirby",
            "hex": "FF0100",
            "source": "http://getkirby.com/assets/images/logo.svg"
        },
        {
            "title": "Klout",
            "hex": "E44600",
            "source": "https://klout.com/s/developers/styleguide"
        },
        {
            "title": "Known",
            "hex": "333333",
            "source": "https://withknown.com/img/logo_k.png"
        },
        {
            "title": "Ko-fi",
            "hex": "F16061",
            "source": "https://ko-fi.com/home/about"
        },
        {
            "title": "Kodi",
            "hex": "17B2E7",
            "source": "https://kodi.tv/"
        },
        {
            "title": "Koding",
            "hex": "00B057",
            "source": "https://koding.com/About"
        },
        {
            "title": "Kotlin",
            "hex": "0095D5",
            "source": "https://resources.jetbrains.com/storage/products/kotlin/docs/kotlin_logos.zip"
        },
        {
            "title": "Krita",
            "hex": "3BABFF",
            "source": "https://krita.org/en/about/press/"
        },
        {
            "title": "Kubernetes",
            "hex": "326CE5",
            "source": "https://github.com/kubernetes/kubernetes/tree/master/logo"
        },
        {
            "title": "Kyocera",
            "hex": "ED1C24",
            "source": "https://en.wikipedia.org/wiki/Kyocera"
        },
        {
            "title": "Laravel",
            "hex": "FF2D20",
            "source": "https://github.com/laravel/art"
        },
        {
            "title": "Laravel Horizon",
            "hex": "405263",
            "source": "https://horizon.laravel.com/"
        },
        {
            "title": "Laravel Nova",
            "hex": "252D37",
            "source": "https://nova.laravel.com/"
        },
        {
            "title": "Last.fm",
            "hex": "D51007",
            "source": "http://www.last.fm/about/resources"
        },
        {
            "title": "LastPass",
            "hex": "D32D27",
            "source": "https://lastpass.com/press-room/"
        },
        {
            "title": "LaTeX",
            "hex": "008080",
            "source": "https://github.com/latex3/branding"
        },
        {
            "title": "Launchpad",
            "hex": "F8C300",
            "source": "https://help.launchpad.net/logo/submissions"
        },
        {
            "title": "LeetCode",
            "hex": "F89F1B",
            "source": "https://leetcode.com"
        },
        {
            "title": "Lenovo",
            "hex": "E2231A",
            "source": "https://www.lenovopartnernetwork.com/us/branding/"
        },
        {
            "title": "Let’s Encrypt",
            "hex": "003A70",
            "source": "https://letsencrypt.org/trademarks/"
        },
        {
            "title": "Letterboxd",
            "hex": "00D735",
            "source": "https://letterboxd.com/about/logos/"
        },
        {
            "title": "LG",
            "hex": "A50034",
            "source": "https://en.wikipedia.org/wiki/LG_Corporation"
        },
        {
            "title": "LGTM",
            "hex": "FFFFFF",
            "source": "https://lgtm.com/"
        },
        {
            "title": "Liberapay",
            "hex": "F6C915",
            "source": "https://liberapay.com/assets/liberapay/icon-v2_yellow-r.svg"
        },
        {
            "title": "LibraryThing",
            "hex": "251A15",
            "source": "https://twitter.com/LibraryThing/status/1054466649271656448"
        },
        {
            "title": "LibreOffice",
            "hex": "18A303",
            "source": "https://wiki.documentfoundation.org/Marketing/Branding"
        },
        {
            "title": "Line",
            "hex": "00C300",
            "source": "http://line.me/en/logo"
        },
        {
            "title": "LINE WEBTOON",
            "hex": "00D564",
            "source": "http://webtoons.com/"
        },
        {
            "title": "LinkedIn",
            "hex": "0077B5",
            "source": "https://brand.linkedin.com"
        },
        {
            "title": "Linode",
            "hex": "00A95C",
            "source": "https://www.linode.com/company/press/"
        },
        {
            "title": "Linux",
            "hex": "FCC624",
            "source": "http://www.linuxfoundation.org/about/about-linux"
        },
        {
            "title": "Linux Foundation",
            "hex": "009BEE",
            "source": "http://www.linuxfoundation.org/about/about-linux"
        },
        {
            "title": "Linux Mint",
            "hex": "87CF3E",
            "source": "https://commons.wikimedia.org/wiki/File:Linux_Mint_logo_without_wordmark.svg"
        },
        {
            "title": "Litecoin",
            "hex": "A6A9AA",
            "source": "https://litecoin-foundation.org/wp-content/uploads/2019/01/LC18-007-Brand-guidelines.pdf"
        },
        {
            "title": "LiveJournal",
            "hex": "00B0EA",
            "source": "http://www.livejournal.com"
        },
        {
            "title": "Livestream",
            "hex": "CF202E",
            "source": "https://livestream.com/press"
        },
        {
            "title": "LLVM",
            "hex": "262D3A",
            "source": "https://llvm.org/Logo.html"
        },
        {
            "title": "LMMS",
            "hex": "10B146",
            "source": "https://lmms.io/branding"
        },
        {
            "title": "LogMeIn",
            "hex": "45B6F2",
            "source": "https://www.logmein.com/"
        },
        {
            "title": "Logstash",
            "hex": "005571",
            "source": "https://www.elastic.co/brand"
        },
        {
            "title": "Loop",
            "hex": "F29400",
            "source": "https://loop.frontiersin.org/"
        },
        {
            "title": "Lua",
            "hex": "2C2D72",
            "source": "https://www.lua.org/docs.html"
        },
        {
            "title": "Lufthansa",
            "hex": "05164D",
            "source": "https://www.lufthansa.com/"
        },
        {
            "title": "Lumen",
            "hex": "E74430",
            "source": "https://lumen.laravel.com/"
        },
        {
            "title": "Lyft",
            "hex": "FF00BF",
            "source": "https://www.lyft.com/press"
        },
        {
            "title": "MAAS",
            "hex": "E95420",
            "source": "https://design.ubuntu.com/downloads/"
        },
        {
            "title": "Macy’s",
            "hex": "E21A2C",
            "source": "http://www.macysinc.com/press-room/logo-photo-gallery/logos-macys-inc/default.aspx"
        },
        {
            "title": "Magento",
            "hex": "EE672F",
            "source": "http://magento.com"
        },
        {
            "title": "Magisk",
            "hex": "00AF9C",
            "source": "https://github.com/topjohnwu/Magisk/blob/master/app/src/main/res/drawable/ic_magisk.xml"
        },
        {
            "title": "Mail.Ru",
            "hex": "168DE2",
            "source": "https://corp.mail.ru/en/press/identity/"
        },
        {
            "title": "MailChimp",
            "hex": "FFE01B",
            "source": "http://mailchimp.com/about/brand-assets"
        },
        {
            "title": "MakerBot",
            "hex": "FF1E0D",
            "source": "http://www.makerbot.com/makerbot-press-assets"
        },
        {
            "title": "ManageIQ",
            "hex": "EF2929",
            "source": "https://www.manageiq.org/logo/"
        },
        {
            "title": "Manjaro",
            "hex": "35BF5C",
            "source": "https://commons.wikimedia.org/wiki/File:Manjaro-logo.svg"
        },
        {
            "title": "Mapbox",
            "hex": "000000",
            "source": "https://www.mapbox.com/about/press/brand-guidelines"
        },
        {
            "title": "Markdown",
            "hex": "000000",
            "source": "https://github.com/dcurtis/markdown-mark"
        },
        {
            "title": "Marketo",
            "hex": "5C4C9F",
            "source": "https://www.marketo.com/"
        },
        {
            "title": "MasterCard",
            "hex": "EB001B",
            "source": "https://brand.mastercard.com/brandcenter/mastercard-brand-mark/downloads.html"
        },
        {
            "title": "Mastodon",
            "hex": "3088D4",
            "source": "https://source.joinmastodon.org/mastodon/joinmastodon/blob/master/public/press-kit.zip"
        },
        {
            "title": "Material Design",
            "hex": "757575",
            "source": "https://material.io/design/"
        },
        {
            "title": "Material Design Icons",
            "hex": "2196F3",
            "source": "https://materialdesignicons.com/icon/vector-square"
        },
        {
            "title": "Material-UI",
            "hex": "0081CB",
            "source": "https://material-ui.com/"
        },
        {
            "title": "Mathworks",
            "hex": "0076A8",
            "source": "https://www.mathworks.com/brand/visual-design/mathworks-logo.html"
        },
        {
            "title": "Matrix",
            "hex": "000000",
            "source": "https://matrix.org"
        },
        {
            "title": "Mattermost",
            "hex": "0072C6",
            "source": "https://www.mattermost.org/brand-guidelines/"
        },
        {
            "title": "Matternet",
            "hex": "261C29",
            "source": "http://mttr.net"
        },
        {
            "title": "McAfee",
            "hex": "C01818",
            "source": "https://www.mcafee.com/"
        },
        {
            "title": "MDN Web Docs",
            "hex": "000000",
            "source": "https://developer.mozilla.org/"
        },
        {
            "title": "MediaFire",
            "hex": "1299F3",
            "source": "https://www.mediafire.com/press/"
        },
        {
            "title": "MediaTemple",
            "hex": "000000",
            "source": "https://mediatemple.net/company/about-us"
        },
        {
            "title": "Medium",
            "hex": "12100E",
            "source": "https://medium.design/logos-and-brand-guidelines-f1a01a733592"
        },
        {
            "title": "Meetup",
            "hex": "ED1C40",
            "source": "https://www.meetup.com/media/"
        },
        {
            "title": "MEGA",
            "hex": "D9272E",
            "source": "https://en.wikipedia.org/wiki/File:01_mega_logo.svg"
        },
        {
            "title": "Mendeley",
            "hex": "9D1620",
            "source": "https://www.mendeley.com/"
        },
        {
            "title": "Mercedes",
            "hex": "242424",
            "source": "https://www.mercedes-benz.com/"
        },
        {
            "title": "Messenger",
            "hex": "00B2FF",
            "source": "https://en.facebookbrand.com/assets/messenger/"
        },
        {
            "title": "Meteor",
            "hex": "DE4F4F",
            "source": "http://logo.meteorapp.com/"
        },
        {
            "title": "Micro.blog",
            "hex": "FD8308",
            "source": "https://twitter.com/BradEllis/status/943956921886715904"
        },
        {
            "title": "Microgenetics",
            "hex": "FF0000",
            "source": "http://microgenetics.co.uk/"
        },
        {
            "title": "Microsoft",
            "hex": "666666",
            "source": "https://ratnacahayarina.files.wordpress.com/2014/03/microsoft.pdf"
        },
        {
            "title": "Microsoft Access",
            "hex": "BA141A",
            "source": "https://www.office.com"
        },
        {
            "title": "Microsoft Azure",
            "hex": "0089D6",
            "source": "https://upload.wikimedia.org/wikipedia/commons/a/a8/Microsoft_Azure_Logo.svg"
        },
        {
            "title": "Microsoft Edge",
            "hex": "0078D7",
            "source": "https://support.microsoft.com/en-us/help/17171/microsoft-edge-get-to-know"
        },
        {
            "title": "Microsoft Excel",
            "hex": "217346",
            "source": "https://www.office.com"
        },
        {
            "title": "Microsoft Office",
            "hex": "E74025",
            "source": "https://www.office.com/"
        },
        {
            "title": "Microsoft OneDrive",
            "hex": "094AB2",
            "source": "https://msdn.microsoft.com/en-us/onedrive/dn673556.aspx"
        },
        {
            "title": "Microsoft OneNote",
            "hex": "80397B",
            "source": "https://www.office.com"
        },
        {
            "title": "Microsoft Outlook",
            "hex": "0072C6",
            "source": "https://www.office.com"
        },
        {
            "title": "Microsoft PowerPoint",
            "hex": "D24726",
            "source": "https://www.office.com"
        },
        {
            "title": "Microsoft SQL Server",
            "hex": "CC2927",
            "source": "https://de.wikipedia.org/wiki/Microsoft_SQL_Server"
        },
        {
            "title": "Microsoft Teams",
            "hex": "6264A7",
            "source": "https://docs.microsoft.com/media/logos/logo_MSTeams.svg"
        },
        {
            "title": "Microsoft Word",
            "hex": "2B579A",
            "source": "https://www.office.com"
        },
        {
            "title": "MicroStrategy",
            "hex": "D9232E",
            "source": "https://www.microstrategy.com/us/company/press-kit"
        },
        {
            "title": "MIDI",
            "hex": "000000",
            "source": "https://en.wikipedia.org/wiki/MIDI"
        },
        {
            "title": "Minds",
            "hex": "FED12F",
            "source": "https://www.minds.com/"
        },
        {
            "title": "Minetest",
            "hex": "53AC56",
            "source": "https://www.minetest.net/"
        },
        {
            "title": "Minutemailer",
            "hex": "3ABFE6",
            "source": "https://minutemailer.com/press"
        },
        {
            "title": "Mix",
            "hex": "FF8126",
            "source": "https://mix.com"
        },
        {
            "title": "Mixcloud",
            "hex": "314359",
            "source": "https://www.mixcloud.com/branding"
        },
        {
            "title": "Mixer",
            "hex": "002050",
            "source": "https://github.com/mixer/branding-kit/"
        },
        {
            "title": "Mocha",
            "hex": "8D6748",
            "source": "https://mochajs.org/"
        },
        {
            "title": "Mojang",
            "hex": "DB1F29",
            "source": "https://www.mojang.com/"
        },
        {
            "title": "Monero",
            "hex": "FF6600",
            "source": "https://getmonero.org"
        },
        {
            "title": "MongoDB",
            "hex": "47A248",
            "source": "https://www.mongodb.com/pressroom"
        },
        {
            "title": "Monkey tie",
            "hex": "FFC619",
            "source": "https://www.monkey-tie.com/presse"
        },
        {
            "title": "Monogram",
            "hex": "FDB22A",
            "source": "http://monogram.me"
        },
        {
            "title": "Monster",
            "hex": "6E46AE",
            "source": "https://www.monster.com/"
        },
        {
            "title": "Monzo",
            "hex": "14233C",
            "source": "https://monzo.com/press/"
        },
        {
            "title": "Moo",
            "hex": "00945E",
            "source": "https://www.moo.com/uk/about/press.html"
        },
        {
            "title": "Mozilla",
            "hex": "000000",
            "source": "https://mozilla.ninja/our-logo"
        },
        {
            "title": "Mozilla Firefox",
            "hex": "FF7139",
            "source": "https://mozilla.design/firefox/logos-usage/"
        },
        {
            "title": "MuseScore",
            "hex": "1A70B8",
            "source": "https://musescore.org/en/about/logos-and-graphics"
        },
        {
            "title": "MX Linux",
            "hex": "000000",
            "source": "https://mxlinux.org/art/"
        },
        {
            "title": "Myspace",
            "hex": "030303",
            "source": "https://myspace.com/pressroom/assetslogos"
        },
        {
            "title": "MySQL",
            "hex": "4479A1",
            "source": "https://www.mysql.com/about/legal/logos.html"
        },
        {
            "title": "NativeScript",
            "hex": "3655FF",
            "source": "https://docs.nativescript.org/"
        },
        {
            "title": "NDR",
            "hex": "0C1754",
            "source": "https://www.ndr.de/"
        },
        {
            "title": "NEC",
            "hex": "1414A0",
            "source": "https://commons.wikimedia.org/wiki/File:NEC_logo.svg"
        },
        {
            "title": "Neo4j",
            "hex": "008CC1",
            "source": "https://neo4j.com/style-guide/"
        },
        {
            "title": "Neovim",
            "hex": "57A143",
            "source": "https://github.com/neovim/neovim.github.io/tree/master/logos"
        },
        {
            "title": "NetApp",
            "hex": "0067C5",
            "source": "http://www.netapp.com/"
        },
        {
            "title": "Netflix",
            "hex": "E50914",
            "source": "https://commons.wikimedia.org/wiki/File:Netflix_2014_logo.svg"
        },
        {
            "title": "Netlify",
            "hex": "00C7B7",
            "source": "https://www.netlify.com/press/"
        },
        {
            "title": "New York Times",
            "hex": "000000",
            "source": "https://www.nytimes.com/"
        },
        {
            "title": "Next.js",
            "hex": "000000",
            "source": "https://nextjs.org/"
        },
        {
            "title": "Nextcloud",
            "hex": "0082C9",
            "source": "https://nextcloud.com/press/"
        },
        {
            "title": "Nextdoor",
            "hex": "00B246",
            "source": "https://nextdoor.com/newsroom/"
        },
        {
            "title": "NGINX",
            "hex": "269539",
            "source": "https://www.nginx.com/"
        },
        {
            "title": "Nim",
            "hex": "FFE953",
            "source": "https://nim-lang.org"
        },
        {
            "title": "Nintendo",
            "hex": "8F8F8F",
            "source": "https://en.wikipedia.org/wiki/Nintendo#/media/File:Nintendo.svg"
        },
        {
            "title": "Nintendo 3DS",
            "hex": "D12228",
            "source": "https://www.nintendo.de/"
        },
        {
            "title": "Nintendo GameCube",
            "hex": "6A5FBB",
            "source": "https://www.nintendo.com/consumer/systems/nintendogamecube/index.jsp"
        },
        {
            "title": "Nintendo Switch",
            "hex": "E60012",
            "source": "http://www.nintendo.co.uk/"
        },
        {
            "title": "Node-RED",
            "hex": "8F0000",
            "source": "https://nodered.org/about/resources/"
        },
        {
            "title": "Node.js",
            "hex": "339933",
            "source": "https://nodejs.org/en/about/resources/"
        },
        {
            "title": "Nodemon",
            "hex": "76D04B",
            "source": "https://nodemon.io/"
        },
        {
            "title": "Nokia",
            "hex": "124191",
            "source": "https://www.nokia.com/"
        },
        {
            "title": "Notion",
            "hex": "000000",
            "source": "https://www.notion.so/"
        },
        {
            "title": "Notist",
            "hex": "333333",
            "source": "https://noti.st/"
        },
        {
            "title": "NPM",
            "hex": "CB3837",
            "source": "https://github.com/npm/logos"
        },
        {
            "title": "Nucleo",
            "hex": "766DCC",
            "source": "https://nucleoapp.com/wp-content/themes/nucleo-webapp-12/img/logo.svg"
        },
        {
            "title": "NuGet",
            "hex": "004880",
            "source": "https://github.com/NuGet/Media"
        },
        {
            "title": "Nutanix",
            "hex": "024DA1",
            "source": "https://www.nutanix.com/content/dam/nutanix/en/cmn/documents/nutanix-brandbook.pdf"
        },
        {
            "title": "Nuxt.js",
            "hex": "00C58E",
            "source": "https://nuxtjs.org/"
        },
        {
            "title": "NVIDIA",
            "hex": "76B900",
            "source": "https://www.nvidia.com/etc/designs/nvidiaGDC/clientlibs_base/images/NVIDIA-Logo.svg"
        },
        {
            "title": "OBS Studio",
            "hex": "302E31",
            "source": "https://upload.wikimedia.org/wikipedia/commons/7/78/OBS.svg"
        },
        {
            "title": "OCaml",
            "hex": "EC6813",
            "source": "http://ocaml.org/img/OCaml_Sticker.svg"
        },
        {
            "title": "Octave",
            "hex": "0790C0",
            "source": "https://www.gnu.org/software/octave/"
        },
        {
            "title": "Octopus Deploy",
            "hex": "2F93E0",
            "source": "https://octopus.com/company/brand"
        },
        {
            "title": "Oculus",
            "hex": "1C1E20",
            "source": "https://www.oculus.com/en-us/press-kit"
        },
        {
            "title": "Odnoklassniki",
            "hex": "F4731C",
            "source": "http://v.ok.ru/logo.html"
        },
        {
            "title": "Opel",
            "hex": "F7D900",
            "source": "https://de.wikipedia.org/wiki/Opel"
        },
        {
            "title": "Open Access",
            "hex": "F68212",
            "source": "https://commons.wikimedia.org/wiki/File:Open_Access_logo_PLoS_white.svg"
        },
        {
            "title": "Open Collective",
            "hex": "7FADF2",
            "source": "https://docs.opencollective.com/help/about#media-logo"
        },
        {
            "title": "Open Source Initiative",
            "hex": "3DA639",
            "source": "https://opensource.org/logo-usage-guidelines"
        },
        {
            "title": "OpenAPI Initiative",
            "hex": "6BA539",
            "source": "https://www.openapis.org/faq/style-guide"
        },
        {
            "title": "OpenBSD",
            "hex": "F2CA30",
            "source": "https://en.wikipedia.org/wiki/OpenBSD"
        },
        {
            "title": "OpenGL",
            "hex": "5586A4",
            "source": "https://www.khronos.org/legal/trademarks/"
        },
        {
            "title": "OpenID",
            "hex": "F78C40",
            "source": "https://openid.net/add-openid/logos/"
        },
        {
            "title": "OpenSSL",
            "hex": "721412",
            "source": "https://www.openssl.org/"
        },
        {
            "title": "OpenStreetMap",
            "hex": "7EBC6F",
            "source": "https://www.openstreetmap.org"
        },
        {
            "title": "openSUSE",
            "hex": "73BA25",
            "source": "https://en.opensuse.org/Portal:Artwork"
        },
        {
            "title": "OpenVPN",
            "hex": "EA7E20",
            "source": "https://openvpn.net/wp-content/themes/openvpn/assets/images/logo.svg"
        },
        {
            "title": "Opera",
            "hex": "FF1B2D",
            "source": "https://github.com/operasoftware/logo"
        },
        {
            "title": "Opsgenie",
            "hex": "172B4D",
            "source": "https://www.atlassian.com/company/news/press-kit"
        },
        {
            "title": "OpsLevel",
            "hex": "1890FF",
            "source": "https://www.opslevel.com/"
        },
        {
            "title": "Oracle",
            "hex": "F80000",
            "source": "https://www.oracle.com/webfolder/s/brand/identity/index.html"
        },
        {
            "title": "ORCID",
            "hex": "A6CE39",
            "source": "https://orcid.org/trademark-and-id-display-guidelines"
        },
        {
            "title": "Origin",
            "hex": "F56C2D",
            "source": "https://www.origin.com/gbr/en-us/store"
        },
        {
            "title": "OSMC",
            "hex": "17394A",
            "source": "https://github.com/osmc/osmc/tree/master/assets"
        },
        {
            "title": "Overcast",
            "hex": "FC7E0F",
            "source": "https://overcast.fm"
        },
        {
            "title": "Overleaf",
            "hex": "47A141",
            "source": "https://www.overleaf.com/for/press/media-resources"
        },
        {
            "title": "OVH",
            "hex": "123F6D",
            "source": "https://www.ovh.com/fr/news/logo-ovh.xml"
        },
        {
            "title": "Pagekit",
            "hex": "212121",
            "source": "https://pagekit.com/logo-guide"
        },
        {
            "title": "Palantir",
            "hex": "101113",
            "source": "https://github.com/palantir/conjure/blob/master/docs/media/palantir-logo.svg"
        },
        {
            "title": "Palo Alto Software",
            "hex": "83DA77",
            "source": "https://press.paloalto.com/logos"
        },
        {
            "title": "Pandora",
            "hex": "224099",
            "source": "https://www.pandoraforbrands.com/"
        },
        {
            "title": "Pantheon",
            "hex": "EFD01B",
            "source": "https://projects.invisionapp.com/boards/8UOJQWW2J3G5#/1145336"
        },
        {
            "title": "Parity Substrate",
            "hex": "282828",
            "source": "http://substrate.dev/"
        },
        {
            "title": "Parse.ly",
            "hex": "5BA745",
            "source": "https://www.parse.ly/"
        },
        {
            "title": "Pastebin",
            "hex": "02456C",
            "source": "https://pastebin.com/"
        },
        {
            "title": "Patreon",
            "hex": "F96854",
            "source": "https://www.patreon.com/brand/downloads"
        },
        {
            "title": "PayPal",
            "hex": "00457C",
            "source": "https://www.paypal-marketing.com/html/partner/na/portal-v2/pdf/PP_Masterbrandguidelines_v21_mm.pdf"
        },
        {
            "title": "PeerTube",
            "hex": "F1680D",
            "source": "https://github.com/Chocobozzz/PeerTube/tree/develop/client/src/assets/images"
        },
        {
            "title": "Periscope",
            "hex": "40A4C4",
            "source": "https://www.periscope.tv/press"
        },
        {
            "title": "Pexels",
            "hex": "05A081",
            "source": "https://www.pexels.com/"
        },
        {
            "title": "Photocrowd",
            "hex": "3DAD4B",
            "source": "https://www.photocrowd.com/"
        },
        {
            "title": "PHP",
            "hex": "777BB4",
            "source": "http://php.net/download-logos.php"
        },
        {
            "title": "Pi-hole",
            "hex": "F60D1A",
            "source": "https://github.com/pi-hole/web/"
        },
        {
            "title": "Picarto.TV",
            "hex": "1DA456",
            "source": "https://picarto.tv/site/press"
        },
        {
            "title": "Pinboard",
            "hex": "0000FF",
            "source": "https://commons.wikimedia.org/wiki/File:Feedbin-Icon-share-pinboard.svg"
        },
        {
            "title": "Pingdom",
            "hex": "FFF000",
            "source": "https://tools.pingdom.com"
        },
        {
            "title": "Pingup",
            "hex": "00B1AB",
            "source": "http://pingup.com/resources"
        },
        {
            "title": "Pinterest",
            "hex": "BD081C",
            "source": "https://business.pinterest.com/en/brand-guidelines"
        },
        {
            "title": "Pivotal Tracker",
            "hex": "517A9E",
            "source": "https://www.pivotaltracker.com/branding-guidelines"
        },
        {
            "title": "Pixabay",
            "hex": "2EC66D",
            "source": "https://pixabay.com/service/about/"
        },
        {
            "title": "PJSIP",
            "hex": "F86001",
            "source": "https://www.pjsip.org/favicon.ico"
        },
        {
            "title": "PlanGrid",
            "hex": "0085DE",
            "source": "https://plangrid.com/en/"
        },
        {
            "title": "Player FM",
            "hex": "C8122A",
            "source": "https://player.fm/"
        },
        {
            "title": "Player.me",
            "hex": "C0379A",
            "source": "https://player.me/p/about-us"
        },
        {
            "title": "PlayStation",
            "hex": "003791",
            "source": "http://uk.playstation.com/media/DPBjbK0o/CECH-4202_4203%20PS3_QSG_GB_Eastern_3_web_vf1.pdf"
        },
        {
            "title": "PlayStation 3",
            "hex": "003791",
            "source": "https://commons.wikimedia.org/wiki/File:PlayStation_3_Logo_neu.svg#/media/File:PS3.svg"
        },
        {
            "title": "PlayStation 4",
            "hex": "003791",
            "source": "https://commons.wikimedia.org/wiki/File:PlayStation_4_logo_and_wordmark.svg"
        },
        {
            "title": "Plesk",
            "hex": "52BBE6",
            "source": "https://www.plesk.com/brand/"
        },
        {
            "title": "Plex",
            "hex": "E5A00D",
            "source": "http://brand.plex.tv/d/qxmJ3odkK0fj/plex-style-guide"
        },
        {
            "title": "Pluralsight",
            "hex": "F15B2A",
            "source": "https://www.pluralsight.com/newsroom/brand-assets"
        },
        {
            "title": "Plurk",
            "hex": "FF574D",
            "source": "https://www.plurk.com/brandInfo"
        },
        {
            "title": "Pocket",
            "hex": "EF3F56",
            "source": "https://getpocket.com/blog/press/"
        },
        {
            "title": "Pocket Casts",
            "hex": "F43E37",
            "source": "https://blog.pocketcasts.com/press/"
        },
        {
            "title": "Polymer Project",
            "hex": "FF4470",
            "source": "https://github.com/Polymer/polymer-project.org/tree/master/app/images/logos"
        },
        {
            "title": "PostgreSQL",
            "hex": "336791",
            "source": "https://wiki.postgresql.org/wiki/Logo"
        },
        {
            "title": "Postman",
            "hex": "FF6C37",
            "source": "https://www.getpostman.com/resources/media-assets/"
        },
        {
            "title": "Postwoman",
            "hex": "50FA7B",
            "source": "https://github.com/liyasthomas/postwoman"
        },
        {
            "title": "PowerShell",
            "hex": "5391FE",
            "source": "https://github.com/PowerShell/PowerShell"
        },
        {
            "title": "pr.co",
            "hex": "0080FF",
            "source": "https://www.pr.co/"
        },
        {
            "title": "pre-commit",
            "hex": "FAB040",
            "source": "https://github.com/pre-commit/pre-commit.github.io"
        },
        {
            "title": "PrestaShop",
            "hex": "DF0067",
            "source": "https://www.prestashop.com/en/media-kit"
        },
        {
            "title": "Prettier",
            "hex": "F7B93E",
            "source": "https://github.com/prettier/prettier-logo/tree/master/images"
        },
        {
            "title": "Prismic",
            "hex": "484A7A",
            "source": "https://prismic.io/"
        },
        {
            "title": "Probot",
            "hex": "00B0D8",
            "source": "https://github.com/probot/probot"
        },
        {
            "title": "ProcessWire",
            "hex": "EF145F",
            "source": "https://github.com/processwire"
        },
        {
            "title": "Product Hunt",
            "hex": "DA552F",
            "source": "https://www.producthunt.com/branding"
        },
        {
            "title": "Prometheus",
            "hex": "E6522C",
            "source": "https://prometheus.io/"
        },
        {
            "title": "Proto.io",
            "hex": "34A7C1",
            "source": "https://proto.io/en/presskit"
        },
        {
            "title": "protocols.io",
            "hex": "4D9FE7",
            "source": "https://www.protocols.io/brand"
        },
        {
            "title": "ProtonMail",
            "hex": "8B89CC",
            "source": "https://protonmail.com/media-kit"
        },
        {
            "title": "Proxmox",
            "hex": "E57000",
            "source": "https://www.proxmox.com/en/news/media-kit"
        },
        {
            "title": "Publons",
            "hex": "336699",
            "source": "https://publons.com/about/logos"
        },
        {
            "title": "PureScript",
            "hex": "14161A",
            "source": "https://github.com/purescript/logo"
        },
        {
            "title": "PyPI",
            "hex": "3775A9",
            "source": "https://pypi.org/"
        },
        {
            "title": "Python",
            "hex": "3776AB",
            "source": "https://www.python.org/community/logos/"
        },
        {
            "title": "PyTorch",
            "hex": "EE4C2C",
            "source": "https://github.com/pytorch/pytorch/tree/master/docs/source/_static/img"
        },
        {
            "title": "PyUp",
            "hex": "9F55FF",
            "source": "https://pyup.io/"
        },
        {
            "title": "QEMU",
            "hex": "FF6600",
            "source": "https://wiki.qemu.org/Logo"
        },
        {
            "title": "Qgis",
            "hex": "589632",
            "source": "https://www.qgis.org/en/site/getinvolved/styleguide.html"
        },
        {
            "title": "Qi",
            "hex": "000000",
            "source": "https://www.wirelesspowerconsortium.com/knowledge-base/retail/qi-logo-guidelines-and-artwork.html"
        },
        {
            "title": "Qiita",
            "hex": "55C500",
            "source": "https://www.qiita.com"
        },
        {
            "title": "Qualcomm",
            "hex": "3253DC",
            "source": "https://www.qualcomm.com"
        },
        {
            "title": "Qualtrics",
            "hex": "00B4EF",
            "source": "https://www.qualtrics.com/brand-book/"
        },
        {
            "title": "Quantcast",
            "hex": "1E262C",
            "source": "http://branding.quantcast.com/logouse/"
        },
        {
            "title": "Quantopian",
            "hex": "C50000",
            "source": "https://www.quantopian.com"
        },
        {
            "title": "Quarkus",
            "hex": "4695EB",
            "source": "https://design.jboss.org/quarkus/"
        },
        {
            "title": "Quest",
            "hex": "FB4F14",
            "source": "https://www.quest.com/legal/trademark-information.aspx"
        },
        {
            "title": "QuickTime",
            "hex": "1C69F0",
            "source": "https://support.apple.com/quicktime"
        },
        {
            "title": "Quip",
            "hex": "F27557",
            "source": "https://quip.com/"
        },
        {
            "title": "Quora",
            "hex": "B92B27",
            "source": "https://www.quora.com"
        },
        {
            "title": "Qwiklabs",
            "hex": "F5CD0E",
            "source": "https://www.qwiklabs.com"
        },
        {
            "title": "Qzone",
            "hex": "FECE00",
            "source": "https://qzone.qq.com/"
        },
        {
            "title": "R",
            "hex": "276DC3",
            "source": "https://www.r-project.org/logo/"
        },
        {
            "title": "RabbitMQ",
            "hex": "FF6600",
            "source": "https://www.rabbitmq.com/"
        },
        {
            "title": "RadioPublic",
            "hex": "CE262F",
            "source": "https://help.radiopublic.com/hc/en-us/articles/360002546754-RadioPublic-logos"
        },
        {
            "title": "Rails",
            "hex": "CC0000",
            "source": "http://rubyonrails.org/images/rails-logo.svg"
        },
        {
            "title": "Raspberry Pi",
            "hex": "C51A4A",
            "source": "https://www.raspberrypi.org/trademark-rules"
        },
        {
            "title": "React",
            "hex": "61DAFB",
            "source": "https://facebook.github.io/react/"
        },
        {
            "title": "React Router",
            "hex": "CA4245",
            "source": "https://reacttraining.com/react-router/"
        },
        {
            "title": "ReactOS",
            "hex": "0088CC",
            "source": "https://github.com/reactos/press-media"
        },
        {
            "title": "Read the Docs",
            "hex": "8CA1AF",
            "source": "https://github.com/rtfd/readthedocs.org/blob/master/media/readthedocsbranding.ai"
        },
        {
            "title": "Realm",
            "hex": "39477F",
            "source": "https://realm.io/press"
        },
        {
            "title": "Reason",
            "hex": "DD4B39",
            "source": "https://reasonml.github.io/img/reason.svg"
        },
        {
            "title": "Reason Studios",
            "hex": "FFFFFF",
            "source": "https://www.reasonstudios.com/press"
        },
        {
            "title": "Red Hat",
            "hex": "EE0000",
            "source": "https://www.redhat.com/en/about/brand/new-brand/details"
        },
        {
            "title": "Red Hat Open Shift",
            "hex": "EE0000",
            "source": "https://www.openshift.com/"
        },
        {
            "title": "Redbubble",
            "hex": "E41321",
            "source": "https://www.redbubble.com/explore/client/4196122a442ab3f429ec802f71717465.svg"
        },
        {
            "title": "Reddit",
            "hex": "FF4500",
            "source": "https://worldvectorlogo.com/logo/reddit-2"
        },
        {
            "title": "Redis",
            "hex": "D82C20",
            "source": "https://redis.io/images/redis-logo.svg"
        },
        {
            "title": "Redux",
            "hex": "764ABC",
            "source": "https://github.com/reactjs/redux/tree/master/logo"
        },
        {
            "title": "Renren",
            "hex": "217DC6",
            "source": "https://seeklogo.com/vector-logo/184137/renren-inc"
        },
        {
            "title": "repl.it",
            "hex": "667881",
            "source": "https://repl.it/"
        },
        {
            "title": "ResearchGate",
            "hex": "00CCBB",
            "source": "https://c5.rgstatic.net/m/428059296771819/images/favicon/favicon.svg"
        },
        {
            "title": "ReverbNation",
            "hex": "E43526",
            "source": "https://www.reverbnation.com"
        },
        {
            "title": "Rhinoceros",
            "hex": "801010",
            "source": "https://www.rhino3d.com/"
        },
        {
            "title": "Riot",
            "hex": "368BD6",
            "source": "https://github.com/vector-im/logos/tree/master/riot"
        },
        {
            "title": "Ripple",
            "hex": "0085C0",
            "source": "https://www.ripple.com/media-kit/"
        },
        {
            "title": "Riseup",
            "hex": "5E9EE3",
            "source": "https://riseup.net/en/about-us/images"
        },
        {
            "title": "rollup.js",
            "hex": "EC4A3F",
            "source": "https://rollupjs.org/"
        },
        {
            "title": "Roots",
            "hex": "525DDC",
            "source": "https://roots.io/"
        },
        {
            "title": "Roundcube",
            "hex": "37BEFF",
            "source": "https://roundcube.net/images/roundcube_logo_icon.svg"
        },
        {
            "title": "RSS",
            "hex": "FFA500",
            "source": "https://en.wikipedia.org/wiki/Feed_icon"
        },
        {
            "title": "RStudio",
            "hex": "75AADB",
            "source": "https://www.rstudio.com/about/logos/"
        },
        {
            "title": "RTLZWEI",
            "hex": "00BCF6",
            "source": "https://www.rtl2.de/"
        },
        {
            "title": "Ruby",
            "hex": "CC342D",
            "source": "https://www.ruby-lang.org/en/about/logo/"
        },
        {
            "title": "RubyGems",
            "hex": "E9573F",
            "source": "https://rubygems.org/pages/about"
        },
        {
            "title": "Runkeeper",
            "hex": "2DC9D7",
            "source": "https://runkeeper.com/partnerships"
        },
        {
            "title": "Rust",
            "hex": "000000",
            "source": "https://www.rust-lang.org/"
        },
        {
            "title": "Safari",
            "hex": "000000",
            "source": "https://images.techhive.com/images/article/2014/11/safari-favorites-100530680-large.jpg"
        },
        {
            "title": "Sahibinden",
            "hex": "FFE800",
            "source": "https://www.sahibinden.com/favicon.ico"
        },
        {
            "title": "Salesforce",
            "hex": "00A1E0",
            "source": "https://www.salesforce.com/"
        },
        {
            "title": "SaltStack",
            "hex": "00EACE",
            "source": "https://www.saltstack.com/resources/brand/"
        },
        {
            "title": "Samsung",
            "hex": "1428A0",
            "source": "https://www.samsung.com/us"
        },
        {
            "title": "Samsung Pay",
            "hex": "1428A0",
            "source": "https://pay.samsung.com/developers/resource/brand"
        },
        {
            "title": "SAP",
            "hex": "008FD3",
            "source": "https://support.sap.com/content/dam/support/sap-logo.svg"
        },
        {
            "title": "Sass",
            "hex": "CC6699",
            "source": "http://sass-lang.com/styleguide/brand"
        },
        {
            "title": "Sat.1",
            "hex": "047DA3",
            "source": "https://www.prosiebensat1.com/presse/downloads/logos"
        },
        {
            "title": "Sauce Labs",
            "hex": "E2231A",
            "source": "https://saucelabs.com/"
        },
        {
            "title": "Scala",
            "hex": "DC322F",
            "source": "https://www.scala-lang.org/"
        },
        {
            "title": "Scaleway",
            "hex": "4F0599",
            "source": "https://www.scaleway.com"
        },
        {
            "title": "Scribd",
            "hex": "1A7BBA",
            "source": "https://www.scribd.com"
        },
        {
            "title": "Scrutinizer CI",
            "hex": "8A9296",
            "source": "https://scrutinizer-ci.com"
        },
        {
            "title": "Seagate",
            "hex": "72BE4F",
            "source": "https://www.seagate.com"
        },
        {
            "title": "SEAT",
            "hex": "33302E",
            "source": "https://www.seat.es/"
        },
        {
            "title": "Sega",
            "hex": "0089CF",
            "source": "https://en.wikipedia.org/wiki/Sega#/media/File:Sega_logo.svg"
        },
        {
            "title": "Sellfy",
            "hex": "21B352",
            "source": "https://sellfy.com/about/"
        },
        {
            "title": "Semantic Web",
            "hex": "005A9C",
            "source": "https://www.w3.org/2007/10/sw-logos.html"
        },
        {
            "title": "Semaphore CI",
            "hex": "19A974",
            "source": "https://semaphoreci.com/"
        },
        {
            "title": "Sencha",
            "hex": "86BC40",
            "source": "http://design.sencha.com/"
        },
        {
            "title": "Sensu",
            "hex": "89C967",
            "source": "https://github.com/sensu/sensu-go/blob/master/dashboard/src/assets/logo/graphic/green.svg"
        },
        {
            "title": "Sentry",
            "hex": "FB4226",
            "source": "https://sentry.io/branding/"
        },
        {
            "title": "Server Fault",
            "hex": "E7282D",
            "source": "http://stackoverflow.com/company/logos"
        },
        {
            "title": "Serverless",
            "hex": "FD5750",
            "source": "https://serverless.com/"
        },
        {
            "title": "Shazam",
            "hex": "0088FF",
            "source": "https://brandfolder.com/shazam"
        },
        {
            "title": "Shell",
            "hex": "FFD500",
            "source": "https://en.wikipedia.org/wiki/File:Shell_logo.svg"
        },
        {
            "title": "Shopify",
            "hex": "7AB55C",
            "source": "https://press.shopify.com/brand"
        },
        {
            "title": "Showpad",
            "hex": "2D2E83",
            "source": "https://www.showpad.com/"
        },
        {
            "title": "Siemens",
            "hex": "009999",
            "source": "https://siemens.com/"
        },
        {
            "title": "Signal",
            "hex": "2592E9",
            "source": "https://play.google.com/store/apps/details?id=org.thoughtcrime.securesms"
        },
        {
            "title": "Simple Icons",
            "hex": "111111",
            "source": "https://simpleicons.org/"
        },
        {
            "title": "Sina Weibo",
            "hex": "E6162D",
            "source": "https://en.wikipedia.org/wiki/Sina_Weibo"
        },
        {
            "title": "SitePoint",
            "hex": "258AAF",
            "source": "http://www.sitepoint.com"
        },
        {
            "title": "Sketch",
            "hex": "F7B500",
            "source": "https://www.sketch.com/press/"
        },
        {
            "title": "Skillshare",
            "hex": "17C5CB",
            "source": "https://company-89494.frontify.com/d/Tquwc3XMiaBb/skillshare-style-guide"
        },
        {
            "title": "Skyliner",
            "hex": "2FCEA0",
            "source": "https://www.skyliner.io/help"
        },
        {
            "title": "Skype",
            "hex": "00AFF0",
            "source": "http://blogs.skype.com/?attachment_id=56273"
        },
        {
            "title": "Skype for Business",
            "hex": "00AFF0",
            "source": "https://en.wikipedia.org/wiki/Skype_for_Business_Server"
        },
        {
            "title": "Slack",
            "hex": "4A154B",
            "source": "https://slack.com/brand-guidelines"
        },
        {
            "title": "Slackware",
            "hex": "000000",
            "source": "https://en.wikipedia.org/wiki/Slackware"
        },
        {
            "title": "Slashdot",
            "hex": "026664",
            "source": "https://commons.wikimedia.org/wiki/File:Slashdot_wordmark_and_logo.svg"
        },
        {
            "title": "SlickPic",
            "hex": "FF880F",
            "source": "https://www.slickpic.com/"
        },
        {
            "title": "Slides",
            "hex": "E4637C",
            "source": "https://slides.com/about"
        },
        {
            "title": "Smashing Magazine",
            "hex": "E85C33",
            "source": "https://www.smashingmagazine.com/"
        },
        {
            "title": "SmugMug",
            "hex": "6DB944",
            "source": "https://help.smugmug.com/using-smugmug's-logo-HJulJePkEBf"
        },
        {
            "title": "Snapchat",
            "hex": "FFFC00",
            "source": "https://www.snapchat.com/brand-guidelines"
        },
        {
            "title": "Snapcraft",
            "hex": "82BEA0",
            "source": "https://github.com/snapcore/snap-store-badges"
        },
        {
            "title": "Snyk",
            "hex": "4C4A73",
            "source": "https://snyk.io/press-kit"
        },
        {
            "title": "Society6",
            "hex": "000000",
            "source": "https://blog.society6.com/app/themes/society6/dist/images/mark.svg"
        },
        {
            "title": "Socket.io",
            "hex": "010101",
            "source": "https://socket.io"
        },
        {
            "title": "Sogou",
            "hex": "FB6022",
            "source": "https://www.sogou.com/"
        },
        {
            "title": "Solus",
            "hex": "5294E2",
            "source": "https://getsol.us/branding/"
        },
        {
            "title": "SonarCloud",
            "hex": "F3702A",
            "source": "https://sonarcloud.io/about"
        },
        {
            "title": "SonarLint",
            "hex": "CC2026",
            "source": "https://github.com/SonarSource/sonarlint-website/"
        },
        {
            "title": "SonarQube",
            "hex": "4E9BCD",
            "source": "https://www.sonarqube.org/logos/"
        },
        {
            "title": "SonarSource",
            "hex": "CB3032",
            "source": "https://www.sonarsource.com/"
        },
        {
            "title": "Songkick",
            "hex": "F80046",
            "source": "http://blog.songkick.com/media-assets"
        },
        {
            "title": "SonicWall",
            "hex": "FF6600",
            "source": "https://brandfolder.com/sonicwall/sonicwall-external"
        },
        {
            "title": "Sonos",
            "hex": "000000",
            "source": "https://www.sonos.com/en-gb/home"
        },
        {
            "title": "SoundCloud",
            "hex": "FF3300",
            "source": "https://soundcloud.com/press"
        },
        {
            "title": "Source Engine",
            "hex": "F79A10",
            "source": "https://developer.valvesoftware.com/favicon.ico"
        },
        {
            "title": "SourceForge",
            "hex": "FF6600",
            "source": "https://sourceforge.net/"
        },
        {
            "title": "Sourcegraph",
            "hex": "00B4F2",
            "source": "https://github.com/sourcegraph/about"
        },
        {
            "title": "Spacemacs",
            "hex": "9266CC",
            "source": "http://spacemacs.org/"
        },
        {
            "title": "SpaceX",
            "hex": "005288",
            "source": "https://www.spacex.com/sites/all/themes/spacex2012/images/logo.svg"
        },
        {
            "title": "SparkFun",
            "hex": "E53525",
            "source": "https://www.sparkfun.com/brand_assets"
        },
        {
            "title": "SparkPost",
            "hex": "FA6423",
            "source": "https://www.sparkpost.com/"
        },
        {
            "title": "SPDX",
            "hex": "4398CC",
            "source": "https://spdx.org/Resources"
        },
        {
            "title": "Speaker Deck",
            "hex": "339966",
            "source": "https://speakerdeck.com/"
        },
        {
            "title": "Spectrum",
            "hex": "7B16FF",
            "source": "https://spectrum.chat"
        },
        {
            "title": "Spinnaker",
            "hex": "139BB4",
            "source": "https://github.com/spinnaker/spinnaker.github.io/tree/master/assets/images"
        },
        {
            "title": "Spotify",
            "hex": "1ED760",
            "source": "https://developer.spotify.com/design"
        },
        {
            "title": "Spotlight",
            "hex": "352A71",
            "source": "https://www.spotlight.com/"
        },
        {
            "title": "Spreaker",
            "hex": "F5C300",
            "source": "http://www.spreaker.com/press"
        },
        {
            "title": "Spring",
            "hex": "6DB33F",
            "source": "https://spring.io/trademarks"
        },
        {
            "title": "Sprint",
            "hex": "FFCE0A",
            "source": "https://www.sprint.com/"
        },
        {
            "title": "Square",
            "hex": "3E4348",
            "source": "https://squareup.com/"
        },
        {
            "title": "Square Enix",
            "hex": "ED1C24",
            "source": "https://www.square-enix.com/"
        },
        {
            "title": "Squarespace",
            "hex": "000000",
            "source": "http://squarespace.com/brand-guidelines"
        },
        {
            "title": "Stack Exchange",
            "hex": "1E5397",
            "source": "http://stackoverflow.com/company/logos"
        },
        {
            "title": "Stack Overflow",
            "hex": "FE7A16",
            "source": "http://stackoverflow.com"
        },
        {
            "title": "Stackbit",
            "hex": "3EB0FD",
            "source": "https://www.stackbit.com/"
        },
        {
            "title": "StackPath",
            "hex": "000000",
            "source": "https://www.stackpath.com/company/logo-and-branding/"
        },
        {
            "title": "StackShare",
            "hex": "0690FA",
            "source": "https://stackshare.io/branding"
        },
        {
            "title": "Stadia",
            "hex": "CD2640",
            "source": "https://stadia.dev"
        },
        {
            "title": "Statamic",
            "hex": "1F3641",
            "source": "http://statamic.com/press"
        },
        {
            "title": "Staticman",
            "hex": "000000",
            "source": "https://staticman.net/"
        },
        {
            "title": "Statuspage",
            "hex": "172B4D",
            "source": "https://www.atlassian.com/company/news/press-kit"
        },
        {
            "title": "Steam",
            "hex": "000000",
            "source": "https://partner.steamgames.com/public/marketing/Steam_Guidelines_02102016.pdf"
        },
        {
            "title": "Steamworks",
            "hex": "1E1E1E",
            "source": "https://partner.steamgames.com/"
        },
        {
            "title": "Steem",
            "hex": "4BA2F2",
            "source": "https://steem.io/"
        },
        {
            "title": "Steemit",
            "hex": "06D6A9",
            "source": "https://steemit.com/"
        },
        {
            "title": "Steinberg",
            "hex": "C90827",
            "source": "https://www.steinberg.net/en/company/press.html"
        },
        {
            "title": "Stencyl",
            "hex": "8E1C04",
            "source": "http://www.stencyl.com/about/press/"
        },
        {
            "title": "Stitcher",
            "hex": "000000",
            "source": "https://www.stitcher.com/"
        },
        {
            "title": "Storify",
            "hex": "3A98D9",
            "source": "https://storify.com"
        },
        {
            "title": "Storybook",
            "hex": "FF4785",
            "source": "https://github.com/storybookjs/brand"
        },
        {
            "title": "Strapi",
            "hex": "2E7EEA",
            "source": "https://strapi.io/"
        },
        {
            "title": "Strava",
            "hex": "FC4C02",
            "source": "https://itunes.apple.com/us/app/strava-running-and-cycling-gps/id426826309"
        },
        {
            "title": "Stripe",
            "hex": "008CDD",
            "source": "https://stripe.com/about/resources"
        },
        {
            "title": "strongSwan",
            "hex": "E00033",
            "source": "https://www.strongswan.org/images/"
        },
        {
            "title": "StubHub",
            "hex": "003168",
            "source": "http://www.stubhub.com"
        },
        {
            "title": "styled-components",
            "hex": "DB7093",
            "source": "https://www.styled-components.com/"
        },
        {
            "title": "StyleShare",
            "hex": "212121",
            "source": "https://www.stylesha.re/"
        },
        {
            "title": "Stylus",
            "hex": "333333",
            "source": "http://stylus-lang.com/img/stylus-logo.svg"
        },
        {
            "title": "Sublime Text",
            "hex": "FF9800",
            "source": "https://www.sublimetext.com/images/logo.svg"
        },
        {
            "title": "Subversion",
            "hex": "809CC9",
            "source": "http://subversion.apache.org/logo"
        },
        {
            "title": "Super User",
            "hex": "2EACE3",
            "source": "http://stackoverflow.com/company/logos"
        },
        {
            "title": "Svelte",
            "hex": "FF3E00",
            "source": "https://github.com/sveltejs/svelte/tree/master/site/static"
        },
        {
            "title": "SVG",
            "hex": "FFB13B",
            "source": "https://www.w3.org/2009/08/svg-logos.html"
        },
        {
            "title": "SVGO",
            "hex": "14B9FF",
            "source": "https://github.com/svg/svgo"
        },
        {
            "title": "Swagger",
            "hex": "85EA2D",
            "source": "https://swagger.io/swagger/media/assets/images/swagger_logo.svg"
        },
        {
            "title": "Swarm",
            "hex": "FFA633",
            "source": "https://foursquare.com/about/logos"
        },
        {
            "title": "Swift",
            "hex": "FA7343",
            "source": "https://developer.apple.com/develop/"
        },
        {
            "title": "Symantec",
            "hex": "FDB511",
            "source": "https://commons.wikimedia.org/wiki/File:Symantec_logo10.svg"
        },
        {
            "title": "Symfony",
            "hex": "000000",
            "source": "https://symfony.com/logo"
        },
        {
            "title": "Symphony",
            "hex": "0098FF",
            "source": "https://symphony.com/"
        },
        {
            "title": "Synology",
            "hex": "B6B5B6",
            "source": "https://www.synology.com/en-global/company/branding"
        },
        {
            "title": "T-Mobile",
            "hex": "E20074",
            "source": "https://www.t-mobile.com/news/media-library?fulltext=logo"
        },
        {
            "title": "Tableau",
            "hex": "E97627",
            "source": "https://www.tableau.com/about/media-download-center"
        },
        {
            "title": "Tails",
            "hex": "56347C",
            "source": "https://tails.boum.org/contribute/how/promote/material/logo/"
        },
        {
            "title": "Tailwind CSS",
            "hex": "38B2AC",
            "source": "https://tailwindcss.com/"
        },
        {
            "title": "Tapas",
            "hex": "FFCE00",
            "source": "https://tapas.io/site/about#media"
        },
        {
            "title": "TeamViewer",
            "hex": "0E8EE9",
            "source": "https://www.teamviewer.com/resources/images/logos/teamviewer-logo-big.svg"
        },
        {
            "title": "TED",
            "hex": "E62B1E",
            "source": "https://www.ted.com/participate/organize-a-local-tedx-event/tedx-organizer-guide/branding-promotions/logo-and-design/your-tedx-logo"
        },
        {
            "title": "Teespring",
            "hex": "39ACE6",
            "source": "https://teespring.com"
        },
        {
            "title": "TELE5",
            "hex": "C2AD6F",
            "source": "https://www.tele5.de"
        },
        {
            "title": "Telegram",
            "hex": "2CA5E0",
            "source": "https://commons.wikimedia.org/wiki/File:Telegram_alternative_logo.svg"
        },
        {
            "title": "Tencent QQ",
            "hex": "EB1923",
            "source": "https://en.wikipedia.org/wiki/File:Tencent_QQ.svg#/media/File:Tencent_QQ.svg"
        },
        {
            "title": "Tencent Weibo",
            "hex": "20B8E5",
            "source": "http://t.qq.com/"
        },
        {
            "title": "TensorFlow",
            "hex": "FF6F00",
            "source": "https://www.tensorflow.org/extras/tensorflow_brand_guidelines.pdf"
        },
        {
            "title": "Teradata",
            "hex": "F37440",
            "source": "https://github.com/Teradata/teradata.github.io/"
        },
        {
            "title": "Terraform",
            "hex": "623CE4",
            "source": "https://www.hashicorp.com/brand#terraform"
        },
        {
            "title": "Tesla",
            "hex": "CC0000",
            "source": "http://www.teslamotors.com/en_GB/about"
        },
        {
            "title": "The Mighty",
            "hex": "D0072A",
            "source": "https://themighty.com/"
        },
        {
            "title": "The Movie Database",
            "hex": "01D277",
            "source": "https://www.themoviedb.org/about/logos-attribution"
        },
        {
            "title": "The Register",
            "hex": "FF0000",
            "source": "https://www.theregister.co.uk/"
        },
        {
            "title": "Tidal",
            "hex": "000000",
            "source": "https://tidal.com"
        },
        {
            "title": "Tide",
            "hex": "4050FB",
            "source": "https://www.tide.co/newsroom/"
        },
        {
            "title": "Tik Tok",
            "hex": "000000",
            "source": "https://tiktok.com"
        },
        {
            "title": "Timescale",
            "hex": "FDB515",
            "source": "https://www.timescale.com/"
        },
        {
            "title": "Tinder",
            "hex": "FF6B6B",
            "source": "http://www.gotinder.com/press"
        },
        {
            "title": "Todoist",
            "hex": "E44332",
            "source": "https://doist.com/press/"
        },
        {
            "title": "Toggl",
            "hex": "E01B22",
            "source": "https://toggl.com/media-toolkit"
        },
        {
            "title": "Tomorrowland",
            "hex": "000000",
            "source": "https://global.tomorrowland.com/"
        },
        {
            "title": "Topcoder",
            "hex": "29A8E0",
            "source": "http://topcoder.com/"
        },
        {
            "title": "Toptal",
            "hex": "3863A0",
            "source": "https://www.toptal.com/branding"
        },
        {
            "title": "Tor",
            "hex": "7E4798",
            "source": "https://github.com/TheTorProject/tor-media/tree/master/Onion%20Icon"
        },
        {
            "title": "Toshiba",
            "hex": "FF0000",
            "source": "https://commons.wikimedia.org/wiki/File:Toshiba_logo.svg"
        },
        {
            "title": "TrainerRoad",
            "hex": "E12726",
            "source": "https://www.trainerroad.com/"
        },
        {
            "title": "Trakt",
            "hex": "ED1C24",
            "source": "https://trakt.tv"
        },
        {
            "title": "Transport for Ireland",
            "hex": "00B274",
            "source": "https://www.transportforireland.ie/"
        },
        {
            "title": "Travis CI",
            "hex": "3EAAAF",
            "source": "https://travis-ci.com/logo"
        },
        {
            "title": "Treehouse",
            "hex": "5FCF80",
            "source": "https://teamtreehouse.com/about"
        },
        {
            "title": "Trello",
            "hex": "0079BF",
            "source": "https://trello.com/about/branding"
        },
        {
            "title": "Trend Micro",
            "hex": "D71921",
            "source": "https://www.trendmicro.com/"
        },
        {
            "title": "TripAdvisor",
            "hex": "00AF87",
            "source": "https://tripadvisor.mediaroom.com/download/TripAdvisor_Logo_Guidelines_5_15_17.pdf"
        },
        {
            "title": "Trulia",
            "hex": "53B50A",
            "source": "http://www.trulia.com"
        },
        {
            "title": "Trustpilot",
            "hex": "00B67A",
            "source": "https://support.trustpilot.com/hc/en-us/articles/206289947-Trustpilot-Brand-Assets-Style-Guide"
        },
        {
            "title": "Tumblr",
            "hex": "36465D",
            "source": "https://www.tumblr.com/logo"
        },
        {
            "title": "Turkish Airlines",
            "hex": "C70A0C",
            "source": "https://www.turkishairlines.com/tr-int/basin-odasi/logo-arsivi/index.html"
        },
        {
            "title": "Twilio",
            "hex": "F22F46",
            "source": "https://www.twilio.com/company/brand"
        },
        {
            "title": "Twitch",
            "hex": "9146FF",
            "source": "https://brand.twitch.tv"
        },
        {
            "title": "Twitter",
            "hex": "1DA1F2",
            "source": "https://brand.twitter.com"
        },
        {
            "title": "Twoo",
            "hex": "FF7102",
            "source": "http://www.twoo.com/about/press"
        },
        {
            "title": "TypeScript",
            "hex": "007ACC",
            "source": "https://github.com/remojansen/logo.ts"
        },
        {
            "title": "TYPO3",
            "hex": "FF8700",
            "source": "https://typo3.com/fileadmin/assets/typo3logos/typo3_bullet_01.svg"
        },
        {
            "title": "Uber",
            "hex": "000000",
            "source": "https://www.uber.com/media/"
        },
        {
            "title": "Uber Eats",
            "hex": "5FB709",
            "source": "https://about.ubereats.com/en/logo/"
        },
        {
            "title": "Ubisoft",
            "hex": "000000",
            "source": "https://www.ubisoft.com/en-US/company/overview.aspx"
        },
        {
            "title": "uBlock Origin",
            "hex": "800000",
            "source": "https://github.com/gorhill/uBlock/blob/master/src/img/ublock.svg"
        },
        {
            "title": "Ubuntu",
            "hex": "E95420",
            "source": "https://design.ubuntu.com/brand/ubuntu-logo/"
        },
        {
            "title": "Udacity",
            "hex": "01B3E3",
            "source": "https://www.udacity.com"
        },
        {
            "title": "Udemy",
            "hex": "EC5252",
            "source": "https://about.udemy.com/newbrand/"
        },
        {
            "title": "UIkit",
            "hex": "2396F3",
            "source": "https://getuikit.com"
        },
        {
            "title": "Umbraco",
            "hex": "00BEC1",
            "source": "https://umbraco.com/"
        },
        {
            "title": "Unicode",
            "hex": "5455FE",
            "source": "https://en.wikipedia.org/wiki/Unicode"
        },
        {
            "title": "Unity",
            "hex": "000000",
            "source": "https://unity.com/"
        },
        {
            "title": "Unreal Engine",
            "hex": "313131",
            "source": "https://www.unrealengine.com/en-US/branding"
        },
        {
            "title": "Unsplash",
            "hex": "000000",
            "source": "https://unsplash.com/"
        },
        {
            "title": "Untappd",
            "hex": "FFC000",
            "source": "https://untappd.com/"
        },
        {
            "title": "Upwork",
            "hex": "6FDA44",
            "source": "https://www.upwork.com/press/"
        },
        {
            "title": "V",
            "hex": "5D87BF",
            "source": "https://github.com/vlang/v-logo"
        },
        {
            "title": "V8",
            "hex": "4B8BF5",
            "source": "https://v8.dev/logo"
        },
        {
            "title": "Vagrant",
            "hex": "1563FF",
            "source": "https://www.hashicorp.com/brand#vagrant"
        },
        {
            "title": "Valve",
            "hex": "F74843",
            "source": "https://www.valvesoftware.com/"
        },
        {
            "title": "Veeam",
            "hex": "00B336",
            "source": "https://www.veeam.com/newsroom/veeam-graphics.html"
        },
        {
            "title": "Venmo",
            "hex": "3D95CE",
            "source": "https://venmo.com/about/brand/"
        },
        {
            "title": "Veritas",
            "hex": "B1181E",
            "source": "https://my.veritas.com/cs/groups/partner/documents/styleguide/mdaw/mdq5/~edisp/tus3cpeapp3855186572.pdf"
        },
        {
            "title": "Verizon",
            "hex": "CD040B",
            "source": "https://www.verizondigitalmedia.com/about/logo-usage/"
        },
        {
            "title": "Viadeo",
            "hex": "F88D2D",
            "source": "http://corporate.viadeo.com/en/media/resources"
        },
        {
            "title": "Viber",
            "hex": "665CAC",
            "source": "https://www.viber.com/brand-center/"
        },
        {
            "title": "Vim",
            "hex": "019733",
            "source": "https://commons.wikimedia.org/wiki/File:Vimlogo.svg"
        },
        {
            "title": "Vimeo",
            "hex": "1AB7EA",
            "source": "https://vimeo.com/about/brand_guidelines"
        },
        {
            "title": "Vine",
            "hex": "11B48A",
            "source": "https://vine.co/logo"
        },
        {
            "title": "Virb",
            "hex": "0093DA",
            "source": "http://virb.com/about"
        },
        {
            "title": "Visa",
            "hex": "142787",
            "source": "https://commons.wikimedia.org/wiki/File:Visa_2014_logo_detail.svg"
        },
        {
            "title": "Visual Studio",
            "hex": "5C2D91",
            "source": "https://visualstudio.microsoft.com/"
        },
        {
            "title": "Visual Studio Code",
            "hex": "007ACC",
            "source": "https://commons.wikimedia.org/wiki/File:Visual_Studio_Code_1.35_icon.svg"
        },
        {
            "title": "VK",
            "hex": "4680C2",
            "source": "https://vk.com/brand"
        },
        {
            "title": "VLC media player",
            "hex": "FF8800",
            "source": "http://git.videolan.org/?p=vlc.git;a=tree;f=extras/package/macosx/asset_sources"
        },
        {
            "title": "VMware",
            "hex": "607078",
            "source": "https://myvmware.workspaceair.com/"
        },
        {
            "title": "Vodafone",
            "hex": "E60000",
            "source": "https://web.vodafone.com.eg/"
        },
        {
            "title": "Volkswagen",
            "hex": "151F5D",
            "source": "https://www.volkswagen.ie/"
        },
        {
            "title": "VSCO",
            "hex": "000000",
            "source": "https://vsco.co/about/press/vsco-releases-redesigned-mobile-app"
        },
        {
            "title": "Vue.js",
            "hex": "4FC08D",
            "source": "https://github.com/vuejs/art"
        },
        {
            "title": "Vuetify",
            "hex": "1867C0",
            "source": "https://vuetifyjs.com/"
        },
        {
            "title": "Vulkan",
            "hex": "AC162C",
            "source": "https://www.khronos.org/legal/trademarks/"
        },
        {
            "title": "W3C",
            "hex": "005A9C",
            "source": "https://www.w3.org/Consortium/Legal/logo-usage-20000308"
        },
        {
            "title": "Wattpad",
            "hex": "F68D12",
            "source": "https://www.wattpad.com/press/#assets"
        },
        {
            "title": "Waze",
            "hex": "333665",
            "source": "https://www.waze.com/"
        },
        {
            "title": "Wear OS",
            "hex": "4285F4",
            "source": "https://wearos.google.com/"
        },
        {
            "title": "Weasyl",
            "hex": "990000",
            "source": "https://www.weasyl.com/"
        },
        {
            "title": "WebAssembly",
            "hex": "654FF0",
            "source": "https://webassembly.org/"
        },
        {
            "title": "WebAuthn",
            "hex": "3423A6",
            "source": "https://github.com/apowers313/webauthn-logos"
        },
        {
            "title": "webcomponents.org",
            "hex": "29ABE2",
            "source": "https://www.webcomponents.org/"
        },
        {
            "title": "WebGL",
            "hex": "990000",
            "source": "https://www.khronos.org/legal/trademarks/"
        },
        {
            "title": "Webmin",
            "hex": "7DA0D0",
            "source": "https://github.com/webmin/webmin"
        },
        {
            "title": "Webpack",
            "hex": "8DD6F9",
            "source": "https://webpack.js.org/branding/"
        },
        {
            "title": "WebRTC",
            "hex": "333333",
            "source": "https://webrtc.org/press/"
        },
        {
            "title": "WebStorm",
            "hex": "000000",
            "source": "https://www.jetbrains.com/company/brand/logos/"
        },
        {
            "title": "WeChat",
            "hex": "7BB32E",
            "source": "https://worldvectorlogo.com/logo/wechat-3"
        },
        {
            "title": "WhatsApp",
            "hex": "25D366",
            "source": "https://www.whatsappbrand.com"
        },
        {
            "title": "When I Work",
            "hex": "51A33D",
            "source": "https://wheniwork.com/"
        },
        {
            "title": "WhiteSource",
            "hex": "161D4E",
            "source": "https://www.whitesourcesoftware.com/whitesource-media-kit/"
        },
        {
            "title": "Wii",
            "hex": "8B8B8B",
            "source": "https://de.wikipedia.org/wiki/Datei:WiiU.svg"
        },
        {
            "title": "Wii U",
            "hex": "8B8B8B",
            "source": "https://de.wikipedia.org/wiki/Datei:WiiU.svg"
        },
        {
            "title": "Wikipedia",
            "hex": "000000",
            "source": "https://en.wikipedia.org/wiki/Logo_of_Wikipedia"
        },
        {
            "title": "Windows",
            "hex": "0078D6",
            "source": "https://commons.wikimedia.org/wiki/File:Windows_10_Logo.svg"
        },
        {
            "title": "Wire",
            "hex": "000000",
            "source": "http://brand.wire.com"
        },
        {
            "title": "WireGuard",
            "hex": "88171A",
            "source": "https://www.wireguard.com/img/wireguard.svg"
        },
        {
            "title": "Wish",
            "hex": "2FB7EC",
            "source": "https://wish.com/"
        },
        {
            "title": "Wix",
            "hex": "FAAD4D",
            "source": "http://www.wix.com/about/design-assets"
        },
        {
            "title": "Wolfram",
            "hex": "DD1100",
            "source": "http://company.wolfram.com/press-center/wolfram-corporate/"
        },
        {
            "title": "Wolfram Language",
            "hex": "DD1100",
            "source": "http://company.wolfram.com/press-center/language/"
        },
        {
            "title": "Wolfram Mathematica",
            "hex": "DD1100",
            "source": "http://company.wolfram.com/press-center/mathematica/"
        },
        {
<<<<<<< HEAD
            "title": "Woo",
=======
            "title": "WooCommerce",
>>>>>>> da581046
            "hex": "96588A",
            "source": "https://woocommerce.com/style-guide/"
        },
        {
            "title": "WordPress",
            "hex": "21759B",
            "source": "https://wordpress.org/about/logos"
        },
        {
            "title": "Workplace",
            "hex": "20252D",
            "source": "https://en.facebookbrand.com/"
        },
        {
            "title": "WP Engine",
            "hex": "40BAC8",
            "source": "https://wpengine.com/"
        },
        {
            "title": "write.as",
            "hex": "5BC4EE",
            "source": "https://write.as/brand"
        },
        {
            "title": "X-Pack",
            "hex": "005571",
            "source": "https://www.elastic.co/brand"
        },
        {
            "title": "X.Org",
            "hex": "F28834",
            "source": "https://upload.wikimedia.org/wikipedia/commons/9/90/X.Org_Logo.svg"
        },
        {
            "title": "Xamarin",
            "hex": "3498DB",
            "source": "https://github.com/dotnet/swag/tree/master/xamarin"
        },
        {
            "title": "XAMPP",
            "hex": "FB7A24",
            "source": "https://www.apachefriends.org/en/"
        },
        {
            "title": "Xbox",
            "hex": "107C10",
            "source": "http://mspartner-public.sharepoint.com/XBOX%20Games/Xbox%20logo's%20+%20Guidelines/Xbox%20Live/Xbox_Live_Guidelines_10-4-13.pdf"
        },
        {
            "title": "Xcode",
            "hex": "1575F9",
            "source": "https://developer.apple.com/develop/"
        },
        {
            "title": "XDA Developers",
            "hex": "F59812",
            "source": "https://www.xda-developers.com/"
        },
        {
            "title": "Xero",
            "hex": "13B5EA",
            "source": "https://www.xero.com/uk/about/media/downloads"
        },
        {
            "title": "XFCE",
            "hex": "2284F2",
            "source": "https://www.xfce.org/download#artwork"
        },
        {
            "title": "Xiaomi",
            "hex": "FA6709",
            "source": "https://www.mi.com/global"
        },
        {
            "title": "Xing",
            "hex": "006567",
            "source": "https://dev.xing.com/logo_rules"
        },
        {
            "title": "XMPP",
            "hex": "002B5C",
            "source": "https://commons.wikimedia.org/wiki/File:XMPP_logo.svg"
        },
        {
            "title": "XRP",
            "hex": "25A768",
            "source": "https://xrpl.org/"
        },
        {
            "title": "XSplit",
            "hex": "0095DE",
            "source": "https://www.xsplit.com/presskit"
        },
        {
            "title": "Y Combinator",
            "hex": "F0652F",
            "source": "https://www.ycombinator.com/press/"
        },
        {
            "title": "Yahoo!",
            "hex": "6001D2",
            "source": "https://yahoo.com/"
        },
        {
            "title": "Yamaha Corporation",
            "hex": "4B1E78",
            "source": "https://www.yamaha.com/en/"
        },
        {
            "title": "Yamaha Motor Corporation",
            "hex": "E60012",
            "source": "https://en.wikipedia.org/wiki/Yamaha_Motor_Company"
        },
        {
            "title": "Yammer",
            "hex": "0072C6",
            "source": "https://developer.yammer.com/docs/branding-guide"
        },
        {
            "title": "Yandex",
            "hex": "FF0000",
            "source": "https://yandex.com/company/general_info/logotype_rules"
        },
        {
            "title": "Yarn",
            "hex": "2C8EBB",
            "source": "https://github.com/yarnpkg/assets"
        },
        {
            "title": "Yelp",
            "hex": "D32323",
            "source": "http://www.yelp.com/brand"
        },
        {
            "title": "YouTube",
            "hex": "FF0000",
            "source": "https://www.youtube.com/yt/about/brand-resources/#logos-icons-colors"
        },
        {
            "title": "Z-Wave",
            "hex": "1B365D",
            "source": "https://www.z-wave.com/"
        },
        {
            "title": "Zalando",
            "hex": "FF6900",
            "source": "https://www.zalando.co.uk/"
        },
        {
            "title": "Zapier",
            "hex": "FF4A00",
            "source": "https://zapier.com/about/brand"
        },
        {
            "title": "ZDF",
            "hex": "FA7D19",
            "source": "https://www.zdf.de/"
        },
        {
            "title": "Zeit",
            "hex": "000000",
            "source": "https://zeit.co/design/brand"
        },
        {
            "title": "Zend",
            "hex": "0679EA",
            "source": "https://www.zend.com/"
        },
        {
            "title": "Zend Framework",
            "hex": "68B604",
            "source": "https://framework.zend.com/"
        },
        {
            "title": "Zendesk",
            "hex": "03363D",
            "source": "https://www.zendesk.com/company/brand-assets/#logo"
        },
        {
            "title": "ZeroMQ",
            "hex": "DF0000",
            "source": "https://github.com/zeromq/zeromq.org/blob/master/static/safari-pinned-tab.svg"
        },
        {
            "title": "Zerply",
            "hex": "9DBC7A",
            "source": "https://zerply.com/about/resources"
        },
        {
            "title": "Zhihu",
            "hex": "0084FF",
            "source": "https://www.zhihu.com/"
        },
        {
            "title": "Zigbee",
            "hex": "EB0443",
            "source": "https://zigbeealliance.org/solution/zigbee/"
        },
        {
            "title": "Zillow",
            "hex": "0074E4",
            "source": "http://zillow.mediaroom.com/logos"
        },
        {
            "title": "Zingat",
            "hex": "009CFB",
            "source": "https://www.zingat.com/kurumsal-logolar"
        },
        {
            "title": "Zoom",
            "hex": "2D8CFF",
            "source": "https://zoom.us/brandguidelines"
        },
        {
            "title": "Zorin",
            "hex": "0CC1F3",
            "source": "https://zorinos.com/press/"
        },
        {
            "title": "Zulip",
            "hex": "52C2AF",
            "source": "https://github.com/zulip/zulip/"
        }
    ]
}<|MERGE_RESOLUTION|>--- conflicted
+++ resolved
@@ -5111,11 +5111,12 @@
             "source": "http://company.wolfram.com/press-center/mathematica/"
         },
         {
-<<<<<<< HEAD
             "title": "Woo",
-=======
+            "hex": "96588A",
+            "source": "https://woocommerce.com/style-guide/"
+        },
+        {
             "title": "WooCommerce",
->>>>>>> da581046
             "hex": "96588A",
             "source": "https://woocommerce.com/style-guide/"
         },
