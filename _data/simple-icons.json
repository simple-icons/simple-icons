--- conflicted
+++ resolved
@@ -3680,15 +3680,6 @@
             }
         },
         {
-<<<<<<< HEAD
-=======
-            "title": "GOV.UK",
-            "slug": "gov-dot-uk",
-            "hex": "005EA5",
-            "source": "https://github.com/alphagov/design-assets/tree/master/Icons"
-        },
-        {
->>>>>>> dfb77ef0
             "title": "Gradle",
             "hex": "02303A",
             "source": "https://gradle.com/brand",
