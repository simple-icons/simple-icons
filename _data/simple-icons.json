--- conflicted
+++ resolved
@@ -1971,15 +1971,14 @@
             "source": "https://search.google.com/search-console"
         },
         {
-<<<<<<< HEAD
             "title": "Google Tag Manager",
             "hex": "246FDB",
             "source": "https://tagmanager.google.com/#/home"
-=======
+        },
+        {
             "title": "Google Translate",
             "hex": "4285F4",
             "source": "https://en.wikipedia.org/wiki/Google_Translate"
->>>>>>> 0b2cecf8
         },
         {
             "title": "GOV.UK",
