{
    "icons": [
        {
            "title": ".NET",
            "hex": "512BD4",
            "source": "https://github.com/dotnet/brand/"
        },
        {
            "title": "/e/",
            "hex": "000000",
            "source": "https://gitlab.e.foundation/e/cloud/my-spot/-/blob/4e5430a17ba4ce77d4cb188222e47924f032b197/searx/static/themes/eelo/img/logo.svg"
        },
        {
            "title": "1001Tracklists",
            "hex": "40AEF0",
            "source": "https://www.1001tracklists.com/"
        },
        {
            "title": "1Password",
            "hex": "0094F5",
            "source": "https://1password.com/press/"
        },
        {
            "title": "3M",
            "hex": "FF0000",
            "source": "https://www.3m.com/"
        },
        {
            "title": "42",
            "hex": "000000",
            "source": "https://www.42.fr/"
        },
        {
            "title": "4chan",
            "hex": "006600",
            "source": "https://www.4chan.org/"
        },
        {
            "title": "4D",
            "hex": "004088",
            "source": "https://www.4d.com/"
        },
        {
            "title": "500px",
            "hex": "0099E5",
            "source": "https://about.500px.com/press"
        },
        {
            "title": "A-Frame",
            "hex": "EF2D5E",
            "source": "https://aframe.io/docs/"
        },
        {
            "title": "ABB RobotStudio",
            "hex": "FF9E0F",
            "source": "https://new.abb.com/products/robotics/en/robotstudio/downloads"
        },
        {
            "title": "Abbott",
            "hex": "008FC7",
            "source": "https://commons.wikimedia.org/wiki/File:Logo_Abbott_Laboratories.svg"
        },
        {
            "title": "Abbvie",
            "hex": "071D49",
            "source": "https://www.abbvie.com/"
        },
        {
            "title": "Ableton Live",
            "hex": "000000",
            "source": "https://www.ableton.com/en/legal/branding-trademark-guidelines/"
        },
        {
            "title": "About.me",
            "hex": "00A98F",
            "source": "https://about.me/assets"
        },
        {
            "title": "Abstract",
            "hex": "191A1B",
            "source": "https://www.abstract.com/about/"
        },
        {
            "title": "Academia",
            "hex": "41454A",
            "source": "https://www.academia.edu/"
        },
        {
            "title": "Accenture",
            "hex": "A100FF",
            "source": "https://www.accenture.com/"
        },
        {
            "title": "Acclaim",
            "hex": "26689A",
            "source": "https://www.youracclaim.com/"
        },
        {
            "title": "Accusoft",
            "hex": "A9225C",
            "source": "https://company-39138.frontify.com/d/7EKFm12NQSa8/accusoft-corporation-style-guide#/style-guide/logo"
        },
        {
            "title": "Acer",
            "hex": "83B81A",
            "source": "https://www.acer.com/ac/en/GB/content/home"
        },
        {
            "title": "ACM",
            "hex": "0085CA",
            "source": "http://identitystandards.acm.org/"
        },
        {
            "title": "ActiGraph",
            "hex": "0B2C4A",
            "source": "http://www.actigraphcorp.com/"
        },
        {
            "title": "Activision",
            "hex": "000000",
            "source": "https://www.activision.com/"
        },
        {
            "title": "Adafruit",
            "hex": "000000",
            "source": "https://www.adafruit.com/"
        },
        {
            "title": "AdBlock",
            "hex": "F40D12",
            "source": "https://getadblock.com/"
        },
        {
            "title": "Adblock Plus",
            "hex": "C70D2C",
            "source": "https://adblockplus.org/"
        },
        {
            "title": "AddThis",
            "hex": "FF6550",
            "source": "http://www.addthis.com/"
        },
        {
            "title": "AdGuard",
            "hex": "68BC71",
            "source": "https://adguard.com/en/media-materials.html"
        },
        {
            "title": "Adidas",
            "hex": "000000",
            "source": "https://www.adidas.com"
        },
        {
            "title": "Adobe",
            "hex": "FF0000",
            "source": "https://www.adobe.com/"
        },
        {
            "title": "Adobe Acrobat Reader",
            "hex": "EC1C24",
            "source": "https://acrobat.adobe.com/"
        },
        {
            "title": "Adobe After Effects",
            "hex": "9999FF",
            "source": "https://www.adobe.com/products/aftereffects.html"
        },
        {
            "title": "Adobe Audition",
            "hex": "9999FF",
            "source": "https://www.adobe.com/creativecloud/video.html"
        },
        {
            "title": "Adobe Creative Cloud",
            "hex": "DA1F26",
            "source": "https://www.adobe.com/creativecloud/plans.html"
        },
        {
            "title": "Adobe Dreamweaver",
            "hex": "FF61F6",
            "source": "https://www.adobe.com/products/dreamweaver.html"
        },
        {
            "title": "Adobe Fonts",
            "hex": "000B1D",
            "source": "https://www.adobe.com/creativecloud/services.html"
        },
        {
            "title": "Adobe Illustrator",
            "hex": "FF9A00",
            "source": "https://www.adobe.com/products/illustrator.html"
        },
        {
            "title": "Adobe InDesign",
            "hex": "FF3366",
            "source": "https://www.adobe.com/products/indesign.html"
        },
        {
            "title": "Adobe Lightroom",
            "hex": "31A8FF",
            "source": "https://www.adobe.com/products/photoshop-lightroom.html"
        },
        {
            "title": "Adobe Lightroom Classic",
            "hex": "31A8FF",
            "source": "https://www.adobe.com/products/photoshop-lightroom-classic.html"
        },
        {
            "title": "Adobe Photoshop",
            "hex": "31A8FF",
            "source": "https://www.adobe.com/products/photoshop.html"
        },
        {
            "title": "Adobe Premiere Pro",
            "hex": "9999FF",
            "source": "https://www.adobe.com/ie/products/premiere.html"
        },
        {
            "title": "Adobe XD",
            "hex": "FF61F6",
            "source": "https://www.adobe.com/products/xd.html"
        },
        {
            "title": "AdonisJS",
            "hex": "220052",
            "source": "https://adonisjs.com/"
        },
        {
            "title": "Adyen",
            "hex": "0ABF53",
            "source": "https://www.adyen.com/press-and-media/presskit",
            "guidelines": "https://www.adyen.com/press-and-media/presskit"
        },
        {
            "title": "Aer Lingus",
            "hex": "006272",
            "source": "https://www.aerlingus.com/"
        },
        {
            "title": "Aeroflot",
            "hex": "02458D",
            "source": "https://www.aeroflot.ru/ru-en/information/onboard/press"
        },
        {
            "title": "Aeroméxico",
            "hex": "0B2343",
            "source": "https://www.aeromexico.com/"
        },
        {
            "title": "Aerospike",
            "hex": "C41E25",
            "source": "http://pages.aerospike.com/rs/aerospike/images/Acid_Whitepaper.pdf"
        },
        {
            "title": "AEW",
            "aliases": {
                "aka": [
                    "All Elite Wrestling"
                ]
            },
            "hex": "000000",
            "source": "https://commons.wikimedia.org/wiki/File:AEW_Logo_(simplified).svg"
        },
        {
            "title": "Affinity",
            "hex": "222324",
            "source": "https://affinity.serif.com/"
        },
        {
            "title": "Affinity Designer",
            "hex": "1B72BE",
            "source": "https://affinity.serif.com/en-gb/designer/"
        },
        {
            "title": "Affinity Photo",
            "hex": "7E4DD2",
            "source": "https://affinity.serif.com/en-gb/photo/"
        },
        {
            "title": "Affinity Publisher",
            "hex": "C9284D",
            "source": "https://affinity.serif.com/en-gb/publisher/"
        },
        {
            "title": "AI Dungeon",
            "hex": "000000",
            "source": "https://commons.wikimedia.org/wiki/File:AI_Dungeon_Logo.png"
        },
        {
            "title": "AIOHTTP",
            "hex": "2C5BB4",
            "source": "https://github.com/aio-libs/aiohttp/blob/fb5fe72b1bca3b899af579d376f5fe45745410e4/docs/aiohttp-plain.svg"
        },
        {
            "title": "Aiqfome",
            "hex": "7A1FA2",
            "source": "https://aiqfome.com"
        },
        {
            "title": "Air Canada",
            "hex": "F01428",
            "source": "https://www.aircanada.com/"
        },
        {
            "title": "Air China",
            "hex": "E30E17",
            "source": "http://www.airchina.com.cn/en/investor_relations/"
        },
        {
            "title": "Air France",
            "hex": "002157",
            "source": "https://www.airfrance.fr/"
        },
        {
            "title": "AirAsia",
            "hex": "FF0000",
            "source": "https://www.airasia.com/shop"
        },
        {
            "title": "Airbnb",
            "hex": "FF5A5F",
            "source": "https://www.airbnb.com"
        },
        {
            "title": "Airbus",
            "hex": "00205B",
            "source": "https://brand.airbus.com/brand-elements/logo.html"
        },
        {
            "title": "Aircall",
            "hex": "00B388",
            "source": "https://aircall.io/"
        },
        {
            "title": "AirPlay Audio",
            "hex": "000000",
            "source": "https://developer.apple.com/design/human-interface-guidelines/airplay/overview/icons/"
        },
        {
            "title": "AirPlay Video",
            "hex": "000000",
            "source": "https://developer.apple.com/design/human-interface-guidelines/airplay/overview/icons/"
        },
        {
            "title": "Airtable",
            "hex": "18BFFF",
            "source": "https://airtable.com/press"
        },
        {
            "title": "Alacritty",
            "hex": "F46D01",
            "source": "https://github.com/alacritty/alacritty/blob/6d8db6b9dfadd6164c4be7a053f25db8ef6b7998/extra/logo/alacritty-simple.svg"
        },
        {
            "title": "Aldi Nord",
            "hex": "2490D7",
            "source": "https://commons.wikimedia.org/wiki/File:Aldi_Nord_201x_logo.svg"
        },
        {
            "title": "Aldi Süd",
            "hex": "00005F",
            "source": "https://www.aldi-sued.de"
        },
        {
            "title": "Alfa Romeo",
            "hex": "981E32",
            "source": "http://www.fcaci.com/x/Alfa"
        },
        {
            "title": "Alfred",
            "hex": "5C1F87",
            "source": "https://www.alfredapp.com/"
        },
        {
            "title": "Algolia",
            "hex": "5468FF",
            "source": "https://www.algolia.com/press/?section=brand-guidelines"
        },
        {
            "title": "Alibaba Cloud",
            "hex": "FF6A00",
            "source": "https://www.alibabagroup.com/en/ir/reports"
        },
        {
            "title": "Alibaba.com",
            "hex": "FF6A00",
            "source": "https://www.alibabagroup.com/en/ir/reports"
        },
        {
            "title": "AliExpress",
            "hex": "FF4747",
            "source": "https://www.alibabagroup.com/en/ir/reports"
        },
        {
            "title": "Alipay",
            "hex": "00A1E9",
            "source": "https://gw.alipayobjects.com/os/rmsportal/trUJZfSrlnRCcFgfZGjD.ai"
        },
        {
            "title": "Alitalia",
            "hex": "006643",
            "source": "https://www.alitalia.com/it_it/fly-alitalia/in-flight/ulisse-magazine.html"
        },
        {
            "title": "Allegro",
            "hex": "FF5A00",
            "source": "https://allegro.pl/"
        },
        {
            "title": "AlliedModders",
            "hex": "1578D3",
            "source": "https://forums.alliedmods.net/"
        },
        {
            "title": "AlloCiné",
            "hex": "FECC00",
            "source": "http://www.allocine.fr/"
        },
        {
            "title": "AllTrails",
            "hex": "428813",
            "source": "https://www.alltrails.com/"
        },
        {
            "title": "Alpine Linux",
            "hex": "0D597F",
            "source": "https://alpinelinux.org/"
        },
        {
            "title": "Alpine.js",
            "hex": "8BC0D0",
            "source": "https://github.com/simple-icons/simple-icons/issues/5583#issuecomment-832770167"
        },
        {
            "title": "Altium Designer",
            "hex": "A5915F",
            "source": "https://www.altium.com/altium-designer/"
        },
        {
            "title": "Amazon",
            "hex": "FF9900",
            "source": "https://worldvectorlogo.com/logo/amazon-icon"
        },
        {
            "title": "Amazon Alexa",
            "hex": "00CAFF",
            "source": "https://developer.amazon.com/docs/alexa-voice-service/logo-and-brand.html"
        },
        {
            "title": "Amazon AWS",
            "hex": "232F3E",
            "source": "https://upload.wikimedia.org/wikipedia/commons/9/93/Amazon_Web_Services_Logo.svg"
        },
        {
            "title": "Amazon DynamoDB",
            "hex": "4053D6",
            "source": "https://aws.amazon.com/architecture/icons/"
        },
        {
            "title": "Amazon Fire TV",
            "hex": "FC4C02",
            "source": "https://www.amazon.com/gp/help/customer/display.html?nodeId=201348270"
        },
        {
            "title": "Amazon Lumberyard",
            "hex": "66459B",
            "source": "https://aws.amazon.com/lumberyard/support"
        },
        {
            "title": "Amazon Pay",
            "hex": "FF9900",
            "source": "https://pay.amazon.com/"
        },
        {
            "title": "Amazon Prime",
            "hex": "00A8E1",
            "source": "https://www.amazon.com/b?node=17277626011"
        },
        {
            "title": "Amazon S3",
            "hex": "569A31",
            "source": "https://aws.amazon.com/architecture/icons/"
        },
        {
            "title": "AMD",
            "hex": "ED1C24",
            "source": "https://www.amd.com/"
        },
        {
            "title": "American Airlines",
            "hex": "0078D2",
            "source": "https://en.wikipedia.org/wiki/File:American_Airlines_logo_2013.svg"
        },
        {
            "title": "American Express",
            "hex": "2E77BC",
            "source": "https://commons.wikimedia.org/wiki/File:American_Express_logo.svg"
        },
        {
            "title": "AMG",
            "hex": "000000",
            "source": "https://www.mercedes-amg.com/etc/clientlibs/amg/amg.base/assets/images/svg/amg-logo.svg"
        },
        {
            "title": "AMP",
            "hex": "005AF0",
            "source": "https://amp.dev/"
        },
        {
            "title": "Amul",
            "hex": "ED1D24",
            "source": "https://amul.com/classic/products/horeca.php"
        },
        {
            "title": "ANA",
            "hex": "13448F",
            "source": "https://www.ana.co.jp/en/eur/the-ana-experience/brand/"
        },
        {
            "title": "Anaconda",
            "hex": "44A833",
            "source": "https://www.anaconda.com"
        },
        {
            "title": "Analogue",
            "hex": "1A1A1A",
            "source": "https://www.analogue.co/"
        },
        {
            "title": "Anchor",
            "hex": "5000B9",
            "source": "https://anchor.fm/"
        },
        {
            "title": "Andela",
            "hex": "3359DF",
            "source": "https://andela.com/press/"
        },
        {
            "title": "Android",
            "hex": "3DDC84",
            "source": "https://thepartnermarketinghub.withgoogle.com/brands/android/visual-identity/visual-identity/logo-lock-ups/"
        },
        {
            "title": "Android Auto",
            "hex": "3DDC84",
            "source": "https://thepartnermarketinghub.withgoogle.com/brands/android-auto/"
        },
        {
            "title": "Android Studio",
            "hex": "3DDC84",
            "source": "https://developer.android.com/studio/"
        },
        {
            "title": "AngelList",
            "hex": "000000",
            "source": "https://angel.co/logo"
        },
        {
            "title": "Angular",
            "hex": "DD0031",
            "source": "https://angular.io/assets/images/logos/angular/angular_solidBlack.svg"
        },
        {
            "title": "Angular Universal",
            "hex": "00ACC1",
            "source": "https://angular.io/presskit"
        },
        {
            "title": "AngularJS",
            "hex": "E23237",
            "source": "https://angularjs.org/"
        },
        {
            "title": "AniList",
            "hex": "02A9FF",
            "source": "https://anilist.co/img/icons/icon.svg"
        },
        {
            "title": "Ansible",
            "hex": "EE0000",
            "source": "https://www.ansible.com/logos"
        },
        {
            "title": "Ansys",
            "hex": "FFB71B",
            "source": "https://www.ansys.com/about-ansys/brand"
        },
        {
            "title": "Ant Design",
            "hex": "0170FE",
            "source": "https://ant.design/components/icon/"
        },
        {
            "title": "Anta",
            "hex": "D70010",
            "source": "https://www.anta.com/"
        },
        {
            "title": "Antena 3",
            "hex": "FF7328",
            "source": "https://www.antena3.com/"
        },
        {
            "title": "AnyDesk",
            "hex": "EF443B",
            "source": "https://anydesk.com/"
        },
        {
            "title": "AOL",
            "hex": "3399FF",
            "source": "https://www.aol.com/",
            "guidelines": "https://styleguide.aol.com/"
        },
        {
            "title": "Apache",
            "hex": "D22128",
            "source": "https://www.apache.org/foundation/press/kit/"
        },
        {
            "title": "Apache Airflow",
            "hex": "017CEE",
            "source": "https://apache.org/logos/"
        },
        {
            "title": "Apache Ant",
            "hex": "A81C7D",
            "source": "https://apache.org/logos/"
        },
        {
            "title": "Apache Cassandra",
            "hex": "1287B1",
            "source": "https://upload.wikimedia.org/wikipedia/commons/5/5e/Cassandra_logo.svg"
        },
        {
            "title": "Apache CloudStack",
            "hex": "2AA5DC",
            "source": "http://cloudstack.apache.org/trademark-guidelines.html"
        },
        {
            "title": "Apache Cordova",
            "hex": "E8E8E8",
            "source": "https://cordova.apache.org/artwork/"
        },
        {
            "title": "Apache Druid",
            "hex": "29F1FB",
            "source": "https://apache.org/logos/"
        },
        {
            "title": "Apache ECharts",
            "hex": "AA344D",
            "source": "https://apache.org/logos/"
        },
        {
            "title": "Apache Flink",
            "hex": "E6526F",
            "source": "https://apache.org/logos/"
        },
        {
            "title": "Apache Groovy",
            "hex": "4298B8",
            "source": "https://groovy-lang.org/"
        },
        {
            "title": "Apache Hive",
            "hex": "FDEE21",
            "source": "https://apache.org/logos/"
        },
        {
            "title": "Apache JMeter",
            "hex": "D22128",
            "source": "https://apache.org/logos/"
        },
        {
            "title": "Apache Kafka",
            "hex": "231F20",
            "source": "https://apache.org/logos/"
        },
        {
            "title": "Apache Kylin",
            "hex": "F09D13",
            "source": "https://apache.org/logos/"
        },
        {
            "title": "Apache Maven",
            "hex": "C71A36",
            "source": "https://apache.org/logos/"
        },
        {
            "title": "Apache NetBeans IDE",
            "hex": "1B6AC6",
            "source": "https://apache.org/logos/"
        },
        {
            "title": "Apache OpenOffice",
            "hex": "0E85CD",
            "source": "https://apache.org/logos"
        },
        {
            "title": "Apache Pulsar",
            "hex": "188FFF",
            "source": "https://apache.org/logos/"
        },
        {
            "title": "Apache RocketMQ",
            "hex": "D77310",
            "source": "https://apache.org/logos/"
        },
        {
            "title": "Apache Solr",
            "hex": "D9411E",
            "source": "https://apache.org/logos/"
        },
        {
            "title": "Apache Spark",
            "hex": "E25A1C",
            "source": "https://apache.org/logos/"
        },
        {
            "title": "Apache Tomcat",
            "hex": "F8DC75",
            "source": "https://apache.org/logos/"
        },
        {
            "title": "Aparat",
            "hex": "ED145B",
            "source": "https://www.aparat.com/logo"
        },
        {
            "title": "Apollo GraphQL",
            "hex": "311C87",
            "source": "https://github.com/apollographql/space-kit/blob/9a42083746a49c9a734563f427c13233e42adcc9/logos/mark.svg"
        },
        {
            "title": "Apostrophe",
            "hex": "6236FF",
            "source": "https://github.com/apostrophecms/apostrophe/blob/a7fcc6b13831302e27f79a6fcaaf58e3a40517df/logo.svg"
        },
        {
            "title": "App Annie",
            "hex": "0F2346",
            "source": "https://www.appannie.com/en/about/press/"
        },
        {
            "title": "App Store",
            "hex": "0D96F6",
            "source": "https://developer.apple.com/app-store/"
        },
        {
            "title": "Appian",
            "hex": "2322F0",
            "source": "https://appian.com",
            "guidelines": "https://assets.appian.com/uploads/assets/Appian_BrandGuidelines_Newsroom.pdf"
        },
        {
            "title": "Apple",
            "hex": "000000",
            "source": "https://www.apple.com"
        },
        {
            "title": "Apple Arcade",
            "hex": "000000",
            "source": "https://www.apple.com/apple-arcade/"
        },
        {
            "title": "Apple Music",
            "hex": "FA243C",
            "source": "https://www.apple.com/itunes/marketing-on-music/identity-guidelines.html#apple-music-icon"
        },
        {
            "title": "Apple Pay",
            "hex": "000000",
            "source": "https://developer.apple.com/apple-pay/marketing/"
        },
        {
            "title": "Apple Podcasts",
            "hex": "9933CC",
            "source": "https://www.apple.com/itunes/marketing-on-podcasts/identity-guidelines.html#apple-podcasts-icon"
        },
        {
            "title": "Apple TV",
            "hex": "000000",
            "source": "https://commons.wikimedia.org/wiki/File:AppleTV.svg"
        },
        {
            "title": "AppSignal",
            "hex": "21375A",
            "source": "https://appsignal.com/"
        },
        {
            "title": "AppVeyor",
            "hex": "00B3E0",
            "source": "https://commons.wikimedia.org/wiki/File:Appveyor_logo.svg"
        },
        {
            "title": "Appwrite",
            "hex": "F02E65",
            "source": "https://github.com/appwrite/appwrite/blob/c961382fb7a59ce908b4982a572e02e6e0feacd5/public/images/appwrite.svg"
        },
        {
            "title": "Aqua",
            "hex": "1904DA",
            "source": "https://www.aquasec.com/brand/",
            "guidelines": "https://www.aquasec.com/brand/"
        },
        {
            "title": "ARAL",
            "hex": "0063CB",
            "source": "https://upload.wikimedia.org/wikipedia/commons/6/60/Aral_Logo.svg"
        },
        {
            "title": "ArangoDB",
            "hex": "DDE072",
            "source": "https://www.arangodb.com",
            "guidelines": "https://www.arangodb.com/resources/logos"
        },
        {
            "title": "Arch Linux",
            "hex": "1793D1",
            "source": "https://www.archlinux.org/art/",
            "guidelines": "https://wiki.archlinux.org/index.php/DeveloperWiki:TrademarkPolicy#Logo_Usage_Guidelines"
        },
        {
            "title": "Archicad",
            "hex": "2D50A5",
            "source": "https://graphisoft.com/contact-us/press-relations#/documents/archicad-logo-98604"
        },
        {
            "title": "Archive of Our Own",
            "hex": "990000",
            "source": "https://archiveofourown.org/"
        },
        {
            "title": "Ardour",
            "hex": "C61C3E",
            "source": "https://github.com/Ardour/ardour/tree/master/tools/misc_resources/"
        },
        {
            "title": "Arduino",
            "hex": "00979D",
            "source": "https://cdn.arduino.cc/projecthub/img/Arduino-logo.svg"
        },
        {
            "title": "ARK Ecosystem",
            "hex": "C9292C",
            "source": "https://ark.io/press-kit"
        },
        {
            "title": "Arlo",
            "hex": "49B48A",
            "source": "https://www.arlo.com/"
        },
        {
            "title": "Arm",
            "hex": "0091BD",
            "source": "https://www.arm.com/",
            "guidelines": "https://www.arm.com/company/policies/trademarks/guidelines-corporate-logo"
        },
        {
            "title": "Artifact Hub",
            "hex": "417598",
            "source": "https://raw.githubusercontent.com/artifacthub/hub/87a1fed/web/public/static/media/logo/artifacthub-brand-white.svg"
        },
        {
            "title": "Artix Linux",
            "hex": "10A0CC",
            "source": "https://gitea.artixlinux.org/artix/artwork/src/commit/256432e3d06b3e9024bfd6912768e80281ea3746/icons/logo-gray.svg"
        },
        {
            "title": "ArtStation",
            "hex": "13AFF0",
            "source": "https://www.artstation.com/about/logo"
        },
        {
            "title": "arXiv",
            "hex": "B31B1B",
            "source": "https://static.arxiv.org/static/base/0.15.2/images/arxiv-logo-web.svg"
        },
        {
            "title": "Asana",
            "hex": "273347",
            "source": "https://asana.com/styles"
        },
        {
            "title": "Asciidoctor",
            "hex": "E40046",
            "source": "https://github.com/asciidoctor/brand/blob/b9cf5e276616f4770c4f1227e646e7daee0cbf24/logo/logo-fill-bw.svg"
        },
        {
            "title": "asciinema",
            "hex": "D40000",
            "source": "https://github.com/asciinema/asciinema-logo"
        },
        {
            "title": "Aseprite",
            "hex": "7D929E",
            "source": "https://www.aseprite.org/"
        },
        {
            "title": "Ask Ubuntu",
            "hex": "DC461D",
            "source": "https://askubuntu.com/",
            "guidelines": "https://stackoverflow.com/legal/trademark-guidance"
        },
        {
            "title": "ASKfm",
            "hex": "DB3552",
            "source": "https://ask.fm/"
        },
        {
            "title": "AssemblyScript",
            "hex": "007AAC",
            "source": "https://www.assemblyscript.org/"
        },
        {
            "title": "Aston Martin",
            "hex": "000000",
            "source": "https://www.astonmartin.com/"
        },
        {
            "title": "ASUS",
            "hex": "000000",
            "source": "https://www.asus.com/"
        },
        {
            "title": "AT&T",
            "hex": "009FDB",
            "source": "https://www.att.com"
        },
        {
            "title": "Atari",
            "hex": "E4202E",
            "source": "https://atarivcs.com/"
        },
        {
            "title": "Atlassian",
            "hex": "0052CC",
            "source": "https://www.atlassian.com/company/news/press-kit"
        },
        {
            "title": "Atom",
            "hex": "66595C",
            "source": "https://commons.wikimedia.org/wiki/File:Atom_editor_logo.svg"
        },
        {
            "title": "Audacity",
            "hex": "0000CC",
            "source": "https://github.com/audacity/audacity/blob/c818449c69193f5311b430fbf600d8d6cbe49047/images/audacity.svg"
        },
        {
            "title": "Audi",
            "hex": "BB0A30",
            "source": "https://www.audi.com/ci/en/intro/basics/rings.html"
        },
        {
            "title": "Audible",
            "hex": "F8991C",
            "source": "https://commons.wikimedia.org/wiki/File:Audible_logo.svg"
        },
        {
            "title": "Audio-Technica",
            "hex": "000000",
            "source": "https://wikipedia.org/wiki/File:Audio-technica.svg"
        },
        {
            "title": "Audioboom",
            "hex": "007CE2",
            "source": "https://audioboom.com/about/brand-guidelines"
        },
        {
            "title": "Audiomack",
            "hex": "FFA200",
            "source": "https://styleguide.audiomack.com/"
        },
        {
            "title": "Aurelia",
            "hex": "ED2B88",
            "source": "https://aurelia.io/"
        },
        {
            "title": "Auth0",
            "hex": "EB5424",
            "source": "https://styleguide.auth0.com"
        },
        {
            "title": "Authy",
            "hex": "EC1C24",
            "source": "https://authy.com/"
        },
        {
            "title": "Autodesk",
            "hex": "0696D7",
            "source": "https://www.autodesk.com"
        },
        {
            "title": "AutoHotkey",
            "hex": "334455",
            "source": "https://www.autohotkey.com/"
        },
        {
            "title": "Automattic",
            "hex": "3499CD",
            "source": "https://automattic.com/press/brand-materials/"
        },
        {
            "title": "Autoprefixer",
            "hex": "DD3735",
            "source": "https://github.com/postcss/autoprefixer/blob/1341747bc8142a147342f55eea5ed4286a3ca318/logo.svg"
        },
        {
            "title": "Avast",
            "hex": "FF7800",
            "source": "https://www.avast.com/",
            "guidelines": "https://press.avast.com/media-materials"
        },
        {
            "title": "Awesome Lists",
            "hex": "FC60A8",
            "source": "https://github.com/sindresorhus/awesome/tree/master/media"
        },
        {
            "title": "awesomeWM",
            "hex": "535D6C",
            "source": "https://awesomewm.org/"
        },
        {
            "title": "AWS Amplify",
            "hex": "FF9900",
            "source": "https://docs.amplify.aws/"
        },
        {
            "title": "Azure Artifacts",
            "hex": "CB2E6D",
            "source": "https://azure.microsoft.com/en-us/services/devops/artifacts/"
        },
        {
            "title": "Azure Data Explorer",
            "hex": "0078D4",
            "source": "https://azure.microsoft.com/en-us/pricing/details/data-explorer/"
        },
        {
            "title": "Azure DevOps",
            "hex": "0078D7",
            "source": "http://azure.com/devops"
        },
        {
            "title": "Azure Functions",
            "hex": "0062AD",
            "source": "https://azure.microsoft.com/en-us/services/functions"
        },
        {
            "title": "Azure Pipelines",
            "hex": "2560E0",
            "source": "https://github.com/vscode-icons/vscode-icons/blob/dc7872262c9b059c574bd16fc4cfedbb6bdf156e/icons/file_type_azurepipelines.svg"
        },
        {
            "title": "B&R Automation",
            "hex": "FF8800",
            "source": "https://www.br-automation.com/"
        },
        {
            "title": "Babel",
            "hex": "F9DC3E",
            "source": "https://github.com/babel/website/blob/93330158b6ecca1ab88d3be8dbf661f5c2da6c76/website/static/img/babel-black.svg"
        },
        {
            "title": "Backbone.js",
            "hex": "0071B5",
            "source": "https://upload.wikimedia.org/wikipedia/commons/2/20/Backbone.js_logo.svg",
            "license": {
                "type": "MIT",
                "url": "https://github.com/jashkenas/backbone/blob/master/LICENSE"
            }
        },
        {
            "title": "Badgr",
            "hex": "282C4C",
            "source": "https://info.badgr.com/"
        },
        {
            "title": "Badoo",
            "hex": "783BF9",
            "source": "https://badoo.com/team/press/"
        },
        {
            "title": "Baidu",
            "hex": "2932E1",
            "source": "https://www.baidu.com"
        },
        {
            "title": "Bamboo",
            "hex": "0052CC",
            "source": "https://www.atlassian.design/guidelines/marketing/resources/logo-files"
        },
        {
            "title": "Bandcamp",
            "hex": "408294",
            "source": "https://bandcamp.com/buttons"
        },
        {
            "title": "BandLab",
            "hex": "F12C18",
            "source": "https://blog.bandlab.com/press/"
        },
        {
            "title": "Bandsintown",
            "hex": "00CEC8",
            "source": "https://corp.bandsintown.com/media-library"
        },
        {
            "title": "Bank of America",
            "hex": "012169",
            "source": "https://www.bankofamerica.com/"
        },
        {
            "title": "Barclays",
            "hex": "00AEEF",
            "source": "https://home.barclays/"
        },
        {
            "title": "Baremetrics",
            "hex": "6078FF",
            "source": "https://baremetrics.com/"
        },
        {
            "title": "Basecamp",
            "hex": "1D2D35",
            "source": "https://basecamp.com/about/press"
        },
        {
            "title": "Bata",
            "hex": "DD282E",
            "source": "https://www.bata.com/"
        },
        {
            "title": "Bath ASU",
            "hex": "00A3E0",
            "source": "https://bathasu.com/press/"
        },
        {
            "title": "Battle.net",
            "hex": "148EFF",
            "source": "https://eu.shop.battle.net/en-gb"
        },
        {
            "title": "BBC",
            "hex": "000000",
            "source": "https://commons.wikimedia.org/wiki/File:BBC.svg",
            "guidelines": "https://www.bbc.co.uk/branding/logo-use"
        },
        {
            "title": "BBC iPlayer",
            "hex": "F54997",
            "source": "https://www.bbc.co.uk/iplayer"
        },
        {
            "title": "Beatport",
            "hex": "01FF95",
            "source": "https://brand.beatport.com/",
            "guidelines": "https://support.beatport.com/hc/en-us/articles/200353255-Beatport-Logos-and-Images"
        },
        {
            "title": "Beats",
            "hex": "005571",
            "source": "https://www.elastic.co/brand"
        },
        {
            "title": "Beats by Dre",
            "hex": "E01F3D",
            "source": "https://www.beatsbydre.com/"
        },
        {
            "title": "Behance",
            "hex": "1769FF",
            "source": "https://www.behance.net/dev/api/brand"
        },
        {
            "title": "Beijing Subway",
            "hex": "004A9D",
            "source": "https://zh.wikipedia.org/wiki/File:Beijing_Subway_Logo.svg"
        },
        {
            "title": "BEM",
            "hex": "000000",
            "source": "https://en.bem.info/"
        },
        {
            "title": "Bentley",
            "hex": "333333",
            "source": "https://en.wikipedia.org/wiki/File:Bentley_logo_2.svg"
        },
        {
            "title": "Betfair",
            "hex": "FFB80B",
            "source": "https://partnerships.betfair.com/"
        },
        {
            "title": "Big Cartel",
            "hex": "222222",
            "source": "https://www.bigcartel.com"
        },
        {
            "title": "bigbasket",
            "hex": "A5CD39",
            "source": "https://www.bigbasket.com/"
        },
        {
            "title": "BigBlueButton",
            "hex": "283274",
            "source": "https://github.com/bigbluebutton/bbb-app-rooms/blob/0fcf9636a3ba683296326f46354265917c4f0ea4/app/assets/images/icon.svg",
            "guidelines": "https://bigbluebutton.org/trademark/"
        },
        {
            "title": "BigCommerce",
            "hex": "121118",
            "source": "https://www.bigcommerce.co.uk/press/media-kit/"
        },
        {
            "title": "Bilibili",
            "hex": "00A1D6",
            "source": "https://www.bilibili.com/"
        },
        {
            "title": "Binance",
            "hex": "F0B90B",
            "source": "https://binance.com/"
        },
        {
            "title": "Bio Link",
            "hex": "000000",
            "source": "https://bio.link/"
        },
        {
            "title": "Bit",
            "hex": "73398D",
            "source": "https://bit.dev"
        },
        {
            "title": "Bitbucket",
            "hex": "0052CC",
            "source": "https://www.atlassian.com/company/news/press-kit"
        },
        {
            "title": "Bitcoin",
            "hex": "F7931A",
            "source": "https://bitcoin.org/en"
        },
        {
            "title": "Bitcoin Cash",
            "hex": "0AC18E",
            "source": "https://www.bitcoincash.org/graphics/"
        },
        {
            "title": "Bitcoin SV",
            "hex": "EAB300",
            "source": "https://bitcoinsv.com/"
        },
        {
            "title": "Bitdefender",
            "hex": "ED1C24",
            "source": "https://www.bitdefender.com/funzone/logos.html"
        },
        {
            "title": "Bitly",
            "hex": "EE6123",
            "source": "https://bitly.com/pages/press"
        },
        {
            "title": "Bitrise",
            "hex": "683D87",
            "source": "https://www.bitrise.io/presskit"
        },
        {
            "title": "Bitwarden",
            "hex": "175DDC",
            "source": "https://github.com/bitwarden/brand/blob/6182cd64321d810c6f6255db08c2a17804d2b724/icons/icon.svg"
        },
        {
            "title": "Bitwig",
            "hex": "FF5A00",
            "source": "https://www.bitwig.com/"
        },
        {
            "title": "Blackberry",
            "hex": "000000",
            "source": "https://www.blackberry.com/"
        },
        {
            "title": "Blazemeter",
            "hex": "CA2133",
            "source": "https://www.blazemeter.com/"
        },
        {
            "title": "Blazor",
            "hex": "512BD4",
            "source": "https://dotnet.microsoft.com/apps/aspnet/web-apps/blazor"
        },
        {
            "title": "Blender",
            "hex": "F5792A",
            "source": "https://www.blender.org/about/logo/"
        },
        {
            "title": "Blockchain.com",
            "hex": "121D33",
            "source": "https://www.blockchain.com/",
            "guidelines": "https://www.blockchain.com/en/press"
        },
        {
            "title": "Blogger",
            "hex": "FF5722",
            "source": "https://www.blogger.com"
        },
        {
            "title": "Bloglovin",
            "hex": "000000",
            "source": "https://www.bloglovin.com/widgets"
        },
        {
            "title": "Blueprint",
            "hex": "137CBD",
            "source": "https://blueprintjs.com"
        },
        {
            "title": "Bluetooth",
            "hex": "0082FC",
            "source": "https://www.bluetooth.com/develop-with-bluetooth/marketing-branding/"
        },
        {
            "title": "BMC Software",
            "hex": "FE5000",
            "source": "https://www.bmc.com/"
        },
        {
            "title": "BMW",
            "hex": "0066B1",
            "source": "https://www.bmw.de/"
        },
        {
            "title": "Boehringer Ingelheim",
            "hex": "003366",
            "source": "https://cd.boehringer-ingelheim.com"
        },
        {
            "title": "Boeing",
            "hex": "1D439C",
            "source": "https://commons.wikimedia.org/wiki/File:Boeing_full_logo.svg"
        },
        {
            "title": "BookBub",
            "hex": "F44336",
            "source": "https://insights.bookbub.com/bookbub-follow-bookmark-buttons-for-authors-websites/"
        },
        {
            "title": "Bookmeter",
            "hex": "64BC4B",
            "source": "https://bookmeter.com/"
        },
        {
            "title": "BookStack",
            "hex": "0288D1",
            "source": "https://www.bookstackapp.com/"
        },
        {
            "title": "Boost",
            "hex": "F7901E",
            "source": "https://www.boostmobile.com/"
        },
        {
            "title": "Bootstrap",
            "hex": "7952B3",
            "source": "http://getbootstrap.com/about"
        },
        {
            "title": "Bosch",
            "hex": "EA0016",
            "source": "https://www.bosch.de/"
        },
        {
            "title": "Bose",
            "hex": "000000",
            "source": "https://developer.bose.com/sites/default/files/Bose%20AR%20Design%20Guidelines%20v1.0.pdf"
        },
        {
            "title": "boulanger",
            "hex": "FD5300",
            "source": "https://www.boulanger.com/"
        },
        {
            "title": "Bower",
            "hex": "EF5734",
            "source": "https://bower.io/docs/about/#brand"
        },
        {
            "title": "Box",
            "hex": "0061D5",
            "source": "https://www.box.com/en-gb/about-us/press"
        },
        {
            "title": "Brandfolder",
            "hex": "40D1F5",
            "source": "https://brandfolder.com/brandfolder"
        },
        {
            "title": "Brave",
            "hex": "FB542B",
            "source": "https://brave.com/brave-branding-assets/"
        },
        {
            "title": "Breaker",
            "hex": "003DAD",
            "source": "https://www.breaker.audio/i/brand"
        },
        {
            "title": "British Airways",
            "hex": "2E5C99",
            "source": "https://www.britishairways.com/travel/home/public/en_ie/"
        },
        {
            "title": "Broadcom",
            "hex": "CC092F",
            "source": "https://en.wikipedia.org/wiki/Broadcom_Inc"
        },
        {
            "title": "BT",
            "hex": "6400AA",
            "source": "https://www.bt.com/"
        },
        {
            "title": "Buddy",
            "hex": "1A86FD",
            "source": "https://buddy.works/about"
        },
        {
            "title": "Buefy",
            "hex": "7957D5",
            "source": "https://github.com/buefy/buefy/blob/a9a724efca0b531e6a64ab734889b00bf4507a9d/static/img/icons/safari-pinned-tab.svg"
        },
        {
            "title": "Buffer",
            "hex": "231F20",
            "source": "https://buffer.com/press"
        },
        {
            "title": "Bugatti",
            "hex": "BE0030",
            "source": "https://www.bugatti.com/"
        },
        {
            "title": "Bugcrowd",
            "hex": "F26822",
            "source": "https://www.bugcrowd.com/about/press-kit/"
        },
        {
            "title": "Bugsnag",
            "hex": "4949E4",
            "source": "https://www.bugsnag.com/newsroom"
        },
        {
            "title": "Buildkite",
            "hex": "14CC80",
            "source": "https://buildkite.com/brand-assets"
        },
        {
            "title": "Bukalapak",
            "hex": "E31E52",
            "source": "https://assets.bukalapak.com/sigil/bukalapak-logo-icon.svg",
            "guidelines": "https://brand.bukalapak.design/brand-elements#logo-overview"
        },
        {
            "title": "Bulma",
            "hex": "00D1B2",
            "source": "https://github.com/jgthms/bulma/"
        },
        {
            "title": "bunq",
            "hex": "3394D7",
            "source": "https://www.bunq.com/press/"
        },
        {
            "title": "Burger King",
            "hex": "D62300",
            "source": "https://www.bk.com/",
            "guidelines": "https://www.bk.com/trademarks"
        },
        {
            "title": "Buy Me A Coffee",
            "hex": "FFDD00",
            "source": "https://www.buymeacoffee.com/brand"
        },
        {
            "title": "BuzzFeed",
            "hex": "EE3322",
            "source": "https://www.buzzfeed.com/press/assets"
        },
        {
            "title": "byte",
            "hex": "551DEF",
            "source": "https://byte.co/byte"
        },
        {
            "title": "ByteDance",
            "hex": "3C8CFF",
            "source": "https://www.bytedance.com/"
        },
        {
            "title": "C",
            "hex": "A8B9CC",
            "source": "https://commons.wikimedia.org/wiki/File:The_C_Programming_Language_logo.svg"
        },
        {
            "title": "C Sharp",
            "hex": "239120",
            "source": "https://upload.wikimedia.org/wikipedia/commons/0/0d/C_Sharp_wordmark.svg"
        },
        {
            "title": "C++",
            "hex": "00599C",
            "source": "https://github.com/isocpp/logos"
        },
        {
            "title": "Cachet",
            "hex": "7ED321",
            "source": "https://cachethq.io/press"
        },
        {
            "title": "Cairo Metro",
            "hex": "C10C0C",
            "source": "https://en.wikipedia.org/wiki/File:Cairo_metro_logo2012.svg"
        },
        {
            "title": "CakePHP",
            "hex": "D33C43",
            "source": "https://cakephp.org/logos"
        },
        {
            "title": "Campaign Monitor",
            "hex": "111324",
            "source": "https://www.campaignmonitor.com/company/brand/"
        },
        {
            "title": "Canonical",
            "hex": "77216F",
            "source": "https://design.ubuntu.com/downloads/",
            "guidelines": "https://design.ubuntu.com/brand/canonical-logo/",
            "license": {
                "type": "CC-BY-SA-3.0"
            }
        },
        {
            "title": "Canva",
            "hex": "00C4CC",
            "source": "https://www.canva.com/"
        },
        {
            "title": "Capacitor",
            "hex": "119EFF",
            "source": "https://github.com/ionic-team/ionicons-site/blob/b0c97018d737b763301154231b34e1b882c0c84d/docs/ionicons/svg/logo-capacitor.svg"
        },
        {
            "title": "Car Throttle",
            "hex": "FF9C42",
            "source": "https://www.carthrottle.com/"
        },
        {
            "title": "Carrefour",
            "hex": "004E9F",
            "source": "https://upload.wikimedia.org/wikipedia/commons/5/5b/Carrefour_logo.svg"
        },
        {
            "title": "Carto",
            "hex": "EB1510",
            "source": "https://carto.com/brand/"
        },
        {
            "title": "Cash App",
            "hex": "00C244",
            "source": "https://cash.app/press"
        },
        {
            "title": "Castbox",
            "hex": "F55B23",
            "source": "https://castbox.fm/newsroom/"
        },
        {
            "title": "Castorama",
            "hex": "0078D7",
            "source": "https://www.castorama.fr/"
        },
        {
            "title": "Castro",
            "hex": "00B265",
            "source": "http://supertop.co/castro/press/"
        },
        {
            "title": "Caterpillar",
            "hex": "FFCD11",
            "source": "https://commons.wikimedia.org/wiki/File:Caterpillar_logo.svg"
        },
        {
            "title": "CBS",
            "hex": "033963",
            "source": "https://www.cbs.com/"
        },
        {
            "title": "CD Projekt",
            "hex": "DC0D15",
            "source": "https://www.cdprojekt.com/en/media/logotypes/"
        },
        {
            "title": "Celery",
            "hex": "37814A",
            "source": "https://github.com/celery/celery/blob/4d77ddddb10797011dc10dd2e4e1e7a7467b8431/docs/images/favicon.ico"
        },
        {
            "title": "CentOS",
            "hex": "262577",
            "source": "https://wiki.centos.org/ArtWork/Brand/Logo"
        },
        {
            "title": "Ceph",
            "hex": "EF5C55",
            "source": "https://github.com/ceph/ceph/blob/b106a03dcddaee80493825e85bc5e399ab4d8746/src/pybind/mgr/dashboard/frontend/src/assets/Ceph_Logo.svg"
        },
        {
            "title": "Cesium",
            "hex": "6CADDF",
            "source": "https://cesium.com/press/"
        },
        {
            "title": "Chai",
            "hex": "A30701",
            "source": "https://github.com/simple-icons/simple-icons/issues/4983#issuecomment-796736373"
        },
        {
            "title": "Chainlink",
            "hex": "375BD2",
            "source": "https://chain.link/brand-assets"
        },
        {
            "title": "Chakra UI",
            "hex": "319795",
            "source": "https://github.com/chakra-ui/chakra-ui/blob/327e1624d22936abb43068e1f57054e43c9c6819/logo/logomark-colored.svg"
        },
        {
            "title": "Chart.js",
            "hex": "FF6384",
            "source": "https://www.chartjs.org/"
        },
        {
            "title": "ChartMogul",
            "hex": "13324B",
            "source": "https://chartmogul.com/company/"
        },
        {
            "title": "Chase",
            "hex": "117ACA",
            "source": "https://commons.wikimedia.org/wiki/File:Chase_logo_2007.svg"
        },
        {
            "title": "ChatBot",
            "hex": "FFD000",
            "source": "https://chatbot.design/"
        },
        {
            "title": "CheckiO",
            "hex": "008DB6",
            "source": "https://py.checkio.org/blog/"
        },
        {
            "title": "Checkmarx",
            "hex": "54B848",
            "source": "https://www.checkmarx.com/resources/datasheets/"
        },
        {
            "title": "Chef",
            "hex": "F09820",
            "source": "https://www.chef.io/"
        },
        {
            "title": "Chevrolet",
            "hex": "CD9834",
            "source": "https://www.chevrolet.com/content/dam/chevrolet/na/us/english/index/shopping-tools/download-catalog/02-pdf/2019-chevrolet-corvette-catalog.pdf"
        },
        {
            "title": "China Eastern Airlines",
            "hex": "1A2477",
            "source": "https://uk.ceair.com/newCMS/uk/en/content/en_Footer/Support/201904/t20190404_5763.html"
        },
        {
            "title": "China Southern Airlines",
            "hex": "008BCB",
            "source": "https://www.csair.com/en/about/investor/yejibaogao/2020/"
        },
        {
            "title": "Chocolatey",
            "hex": "80B5E3",
            "source": "https://chocolatey.org/media-kit"
        },
        {
            "title": "Chrysler",
            "hex": "000000",
            "source": "https://www.stellantis.com/en/brands/chrysler"
        },
        {
            "title": "Chupa Chups",
            "hex": "CF103E",
            "source": "https://www.chupachups.co.uk/"
        },
        {
            "title": "Cinema 4D",
            "hex": "011A6A",
            "source": "https://www.maxon.net/en/about-maxon/branding"
        },
        {
            "title": "Circle",
            "hex": "8669AE",
            "source": "https://www.circle.com/"
        },
        {
            "title": "CircleCI",
            "hex": "343434",
            "source": "https://circleci.com/press"
        },
        {
            "title": "Cirrus CI",
            "hex": "4051B5",
            "source": "https://cirrus-ci.org"
        },
        {
            "title": "Cisco",
            "hex": "1BA0D7",
            "source": "https://www.cisco.com/"
        },
        {
            "title": "Citrix",
            "hex": "452170",
            "source": "https://brand.citrix.com/"
        },
        {
            "title": "Citroën",
            "hex": "6E6E6E",
            "source": "https://citroen.pcaci.co.uk/logo.php"
        },
        {
            "title": "CiviCRM",
            "hex": "81C459",
            "source": "https://civicrm.org/trademark"
        },
        {
            "title": "Civo",
            "hex": "239DFF",
            "source": "https://www.civo.com/brand-assets",
            "guidelines": "https://www.civo.com/brand-assets"
        },
        {
            "title": "CKEditor 4",
            "hex": "0287D0",
            "source": "https://github.com/ckeditor/ckeditor4/blob/7d8305ce4d12683853a563b9d6ea54e0d4686a2f/samples/img/logo.svg"
        },
        {
            "title": "Claris",
            "hex": "000000",
            "source": "https://www.claris.com/"
        },
        {
            "title": "ClickUp",
            "hex": "7B68EE",
            "source": "https://clickup.com/brand"
        },
        {
            "title": "CLion",
            "hex": "000000",
            "source": "https://www.jetbrains.com/company/brand/logos/",
            "guidelines": "https://www.jetbrains.com/company/brand/"
        },
        {
            "title": "Cliqz",
            "hex": "00AEF0",
            "source": "https://cliqz.com/design"
        },
        {
            "title": "Clockify",
            "hex": "03A9F4",
            "source": "https://clockify.me/brand-assets"
        },
        {
            "title": "Clojure",
            "hex": "5881D8",
            "source": "https://commons.wikimedia.org/wiki/File:Clojure_logo.svg"
        },
        {
            "title": "Cloud 66",
            "hex": "3C72B9",
            "source": "https://www.cloud66.com/"
        },
        {
            "title": "Cloud Foundry",
            "hex": "0C9ED5",
            "source": "https://www.cloudfoundry.org/",
            "guidelines": "https://www.cloudfoundry.org/logo/"
        },
        {
            "title": "CloudBees",
            "hex": "1997B5",
            "source": "https://www.cloudbees.com/"
        },
        {
            "title": "CloudCannon",
            "hex": "407AFC",
            "source": "https://cloudcannon.com/"
        },
        {
            "title": "Cloudera",
            "hex": "F96702",
            "source": "https://www.cloudera.com/"
        },
        {
            "title": "Cloudflare",
            "hex": "F38020",
            "source": "https://www.cloudflare.com/logo/"
        },
        {
            "title": "Cloudsmith",
            "hex": "187EB6",
            "source": "https://cloudsmith.io/branding/"
        },
        {
            "title": "Cloudways",
            "hex": "2C39BD",
            "source": "https://www.cloudways.com/en/media-kit.php"
        },
        {
            "title": "Clubhouse",
            "hex": "6515DD",
            "source": "https://brand.clubhouse.io/",
            "guidelines": "https://brand.clubhouse.io/"
        },
        {
            "title": "Clyp",
            "hex": "3CBDB1",
            "source": "https://clyp.it/"
        },
        {
            "title": "CMake",
            "hex": "064F8C",
            "source": "https://www.kitware.com/platforms/"
        },
        {
            "title": "CNN",
            "hex": "CC0000",
            "source": "https://edition.cnn.com/"
        },
        {
            "title": "Co-op",
            "hex": "00B1E7",
            "source": "http://www.co-operative.coop/corporate/press/logos/"
        },
        {
            "title": "Cockpit",
            "hex": "0066CC",
            "source": "https://github.com/cockpit-project/cockpit-project.github.io/blob/b851b3477d90017961ac9b252401c9a6cb6239f1/images/site/cockpit-logo.svg"
        },
        {
            "title": "Cockroach Labs",
            "hex": "6933FF",
            "source": "https://www.cockroachlabs.com/"
        },
        {
            "title": "CocoaPods",
            "hex": "EE3322",
            "source": "https://github.com/CocoaPods/shared_resources",
            "license": {
                "type": "CC-BY-NC-4.0"
            }
        },
        {
            "title": "Cocos",
            "hex": "55C2E1",
            "source": "https://www.cocos.com/en/"
        },
        {
            "title": "Coda",
            "hex": "F46A54",
            "source": "https://coda.io/"
        },
        {
            "title": "Codacy",
            "hex": "222F29",
            "source": "https://www.codacy.com/blog/"
        },
        {
            "title": "Code Climate",
            "hex": "000000",
            "source": "https://codeclimate.com/github/codeclimate/python-test-reporter/badges/"
        },
        {
            "title": "Code Review",
            "hex": "485A62",
            "source": "https://codereview.stackexchange.com/",
            "guidelines": "https://stackoverflow.com/legal/trademark-guidance"
        },
        {
            "title": "Codeberg",
            "hex": "2185D0",
            "source": "https://codeberg.org"
        },
        {
            "title": "Codecademy",
            "hex": "1F4056",
            "source": "https://www.codecademy.com/"
        },
        {
            "title": "CodeceptJS",
            "hex": "F6E05E",
            "source": "https://github.com/codeceptjs/codeceptjs.github.io/blob/c7917445b9a70a9daacf20986c403c3299f5c960/favicon/safari-pinned-tab.svg"
        },
        {
            "title": "CodeChef",
            "hex": "5B4638",
            "source": "https://www.codechef.com/"
        },
        {
            "title": "Codecov",
            "hex": "F01F7A",
            "source": "https://codecov.io/"
        },
        {
            "title": "CodeFactor",
            "hex": "F44A6A",
            "source": "https://www.codefactor.io/"
        },
        {
            "title": "Codeforces",
            "hex": "1F8ACB",
            "source": "http://codeforces.com/"
        },
        {
            "title": "CodeIgniter",
            "hex": "EF4223",
            "source": "https://www.codeigniter.com/help/legal"
        },
        {
            "title": "Codemagic",
            "hex": "F45E3F",
            "source": "https://codemagic.io/"
        },
        {
            "title": "CodeMirror",
            "hex": "D30707",
            "source": "https://github.com/codemirror/CodeMirror/blob/6e7aa65a8bfb64837ae9d082b674b2f5ee056d2c/doc/logo.svg"
        },
        {
            "title": "CodeNewbie",
            "hex": "6BD80B",
            "source": "https://community.codenewbie.org/"
        },
        {
            "title": "CodePen",
            "hex": "000000",
            "source": "https://blog.codepen.io/documentation/brand-assets/logos/"
        },
        {
            "title": "CodeProject",
            "hex": "FF9900",
            "source": "https://www.codeproject.com/"
        },
        {
            "title": "CodersRank",
            "hex": "67A4AC",
            "source": "https://codersrank.io"
        },
        {
            "title": "Coderwall",
            "hex": "3E8DCC",
            "source": "https://github.com/twolfson/coderwall-svg"
        },
        {
            "title": "CodeSandbox",
            "hex": "000000",
            "source": "https://codesandbox.io"
        },
        {
            "title": "Codeship",
            "hex": "004466",
            "source": "https://app.codeship.com/"
        },
        {
            "title": "Codewars",
            "hex": "B1361E",
            "source": "https://github.com/codewars/branding"
        },
        {
            "title": "Coding Ninjas",
            "hex": "DD6620",
            "source": "https://www.codingninjas.com/press-release"
        },
        {
            "title": "CodinGame",
            "hex": "F2BB13",
            "source": "https://www.codingame.com/work/press/press-kit/"
        },
        {
            "title": "Codio",
            "hex": "4574E0",
            "source": "https://codio.com"
        },
        {
            "title": "CoffeeScript",
            "hex": "2F2625",
            "source": "https://coffeescript.org/"
        },
        {
            "title": "Cognizant",
            "hex": "1A4CA1",
            "source": "https://www.cognizant.com/"
        },
        {
            "title": "Coil",
            "hex": "000000",
            "source": "https://coil.com/press/brand-guidelines",
            "guidelines": "https://coil.com/press/brand-guidelines"
        },
        {
            "title": "Coinbase",
            "hex": "0052FF",
            "source": "https://www.coinbase.com/press"
        },
        {
            "title": "Commerzbank",
            "hex": "FFCC33",
            "source": "https://commons.wikimedia.org/wiki/Category:Commerzbank_logos"
        },
        {
            "title": "Common Workflow Language",
            "hex": "B5314C",
            "source": "https://github.com/common-workflow-language/logo/blob/54b1624bc88df6730fa7b6c928a05fc9c939e47e/CWL-Logo-nofonts.svg"
        },
        {
            "title": "Composer",
            "hex": "885630",
            "source": "https://getcomposer.org/"
        },
        {
            "title": "Comsol",
            "hex": "368CCB",
            "source": "https://cdn.comsol.com/company/comsol-brand-guide-November2019.pdf"
        },
        {
            "title": "Concourse",
            "hex": "3398DC",
            "source": "https://concourse-ci.org/"
        },
        {
            "title": "Conda-Forge",
            "hex": "000000",
            "source": "https://github.com/conda-forge/conda-forge.github.io/"
        },
        {
            "title": "Conekta",
            "hex": "0A1837",
            "source": "https://www.conekta.com"
        },
        {
            "title": "Confluence",
            "hex": "172B4D",
            "source": "https://www.atlassian.com/company/news/press-kit"
        },
        {
            "title": "Construct 3",
            "hex": "00FFDA",
            "source": "https://www.construct.net/",
            "guidelines": "https://www.construct.net/"
        },
        {
            "title": "Consul",
            "hex": "F24C53",
            "source": "https://www.hashicorp.com/brand",
            "guidelines": "https://www.hashicorp.com/brand"
        },
        {
            "title": "Contactless Payment",
            "hex": "000000",
            "source": "https://en.wikipedia.org/wiki/Contactless_payment"
        },
        {
            "title": "containerd",
            "hex": "575757",
            "source": "https://cncf-branding.netlify.app/projects/containerd/"
        },
        {
            "title": "Contentful",
            "hex": "2478CC",
            "source": "https://press.contentful.com/media_kits"
        },
        {
            "title": "Convertio",
            "hex": "FF3333",
            "source": "https://convertio.co/"
        },
        {
            "title": "Cookiecutter",
            "hex": "D4AA00",
            "source": "https://github.com/cookiecutter/cookiecutter/blob/52dd18513bbab7f0fbfcb2938c9644d9092247cf/logo/cookiecutter-logo.svg"
        },
        {
            "title": "Corona Engine",
            "hex": "F96F29",
            "source": "https://coronalabs.com/",
            "guidelines": "https://coronalabs.com/presskit.pdf"
        },
        {
            "title": "Corona Renderer",
            "hex": "E6502A",
            "source": "https://corona-renderer.com/about"
        },
        {
            "title": "Corsair",
            "hex": "000000",
            "source": "https://www.corsair.com",
            "guidelines": "https://www.corsair.com/press"
        },
        {
            "title": "Couchbase",
            "hex": "EA2328",
            "source": "https://www.couchbase.com/"
        },
        {
            "title": "Counter-Strike",
            "hex": "000000",
            "source": "https://en.wikipedia.org/wiki/File:CS-GO_Logo.svg"
        },
        {
            "title": "CountingWorks PRO",
            "hex": "2E3084",
            "source": "https://www.countingworks.com/blog"
        },
        {
            "title": "Coursera",
            "hex": "0056D2",
            "source": "https://about.coursera.org/press"
        },
        {
            "title": "Coveralls",
            "hex": "3F5767",
            "source": "https://coveralls.io/"
        },
        {
            "title": "cPanel",
            "hex": "FF6C2C",
            "source": "https://cpanel.net/company/cpanel-brand-guide/"
        },
        {
            "title": "Craft CMS",
            "hex": "E5422B",
            "source": "https://craftcms.com/brand-resources"
        },
        {
            "title": "Create React App",
            "hex": "09D3AC",
            "source": "https://github.com/facebook/create-react-app/blob/9d0369b1fe3260e620b08effcf85f1edefc5d1ea/docusaurus/website/static/img/logo.svg"
        },
        {
            "title": "Creative Commons",
            "hex": "EF9421",
            "source": "https://creativecommons.org/"
        },
        {
            "title": "Crehana",
            "hex": "4B22F4",
            "source": "https://www.crehana.com/"
        },
        {
            "title": "Crowdin",
            "hex": "2E3340",
            "source": "https://support.crowdin.com/using-logo/"
        },
        {
            "title": "Crowdsource",
            "hex": "4285F4",
            "source": "https://crowdsource.google.com/about/"
        },
        {
            "title": "Crunchbase",
            "hex": "0288D1",
            "source": "https://www.crunchbase.com/home"
        },
        {
            "title": "Crunchyroll",
            "hex": "F47521",
            "source": "https://www.crunchyroll.com"
        },
        {
            "title": "CRYENGINE",
            "hex": "000000",
            "source": "https://www.cryengine.com/brand"
        },
        {
            "title": "Crystal",
            "hex": "000000",
            "source": "https://crystal-lang.org/media/"
        },
        {
            "title": "CSS Wizardry",
            "hex": "F43059",
            "source": "http://csswizardry.com"
        },
        {
            "title": "CSS3",
            "hex": "1572B6",
            "source": "http://www.w3.org/html/logo/"
        },
        {
            "title": "Cucumber",
            "hex": "23D96C",
            "source": "https://cucumber.io"
        },
        {
            "title": "curl",
            "hex": "073551",
            "source": "https://curl.haxx.se/logo/"
        },
        {
            "title": "CurseForge",
            "hex": "6441A4",
            "source": "https://www.curseforge.com/"
        },
        {
            "title": "Cycling '74",
            "hex": "111111",
            "source": "https://cycling74.com/"
        },
        {
            "title": "Cypress",
            "hex": "17202C",
            "source": "https://cypress.io"
        },
        {
            "title": "Cytoscape.js",
            "hex": "F7DF1E",
            "source": "https://github.com/cytoscape/cytoscape.js/blob/97c27700feefe2f7b79fca248763049e9a0b38c6/documentation/img/cytoscape-logo.svg"
        },
        {
            "title": "D-EDGE",
            "hex": "432975",
            "source": "https://github.com/d-edge/JoinUs/blob/main/d-edge.svg"
        },
        {
            "title": "D-Wave Systems",
            "hex": "008CD7",
            "source": "https://www.dwavesys.com/"
        },
        {
            "title": "D3.js",
            "hex": "F9A03C",
            "source": "https://github.com/d3/d3-logo"
        },
        {
            "title": "Dacia",
            "hex": "122AFF",
            "source": "https://www.dacia.ro/"
        },
        {
            "title": "DAF",
            "hex": "00529B",
            "source": "https://www.daf.com/en"
        },
        {
            "title": "Dailymotion",
            "hex": "0D0D0D",
            "source": "https://about.dailymotion.com/en/press/"
        },
        {
            "title": "Daimler",
            "hex": "E6E6E6",
            "source": "https://designnavigator.daimler.com/Daimler_Corporate_Logotype_Black_DTP",
            "guidelines": "https://designnavigator.daimler.com/Daimler_Corporate_Logotype"
        },
        {
            "title": "Dark Reader",
            "hex": "141E24",
            "source": "https://github.com/simple-icons/simple-icons/pull/3348#issuecomment-667090608"
        },
        {
            "title": "Dart",
            "hex": "0175C2",
            "source": "https://github.com/dart-lang/site-shared/tree/master/src/_assets/image/dart/logo"
        },
        {
            "title": "Das Erste",
            "hex": "001A4B",
            "source": "https://en.wikipedia.org/wiki/Das_Erste"
        },
        {
            "title": "Dash",
            "hex": "008DE4",
            "source": "https://www.dash.org/brand-assets/",
            "guidelines": "https://www.dash.org/brand-guidelines/"
        },
        {
            "title": "Dashlane",
            "hex": "0E353D",
            "source": "https://brandfolder.com/dashlane/brandkitpartners"
        },
        {
            "title": "Dassault Systèmes",
            "hex": "005386",
            "source": "https://www.3ds.com/"
        },
        {
            "title": "Data Version Control",
            "aliases": {
                "aka": [
                    "DVC"
                ]
            },
            "hex": "945DD6",
            "source": "https://static.iterative.ai/logo/dvc.svg"
        },
        {
            "title": "Databricks",
            "hex": "FF3621",
            "source": "https://www.databricks.com/",
            "guidelines": "https://brand.databricks.com/Styleguide/Guide/"
        },
        {
            "title": "DataCamp",
            "hex": "03EF62",
            "source": "https://www.datacamp.com/"
        },
        {
            "title": "Datadog",
            "hex": "632CA6",
            "source": "https://www.datadoghq.com/about/resources",
            "guidelines": "https://www.datadoghq.com/about/resources/"
        },
        {
            "title": "DataGrip",
            "hex": "000000",
            "source": "https://www.jetbrains.com/company/brand/logos/",
            "guidelines": "https://www.jetbrains.com/company/brand/"
        },
        {
            "title": "Dataiku",
            "hex": "2AB1AC",
            "source": "https://www.dataiku.com/company/media-kit/"
        },
        {
            "title": "DataStax",
            "hex": "3A3A42",
            "source": "https://www.datastax.com/brand-resources",
            "guidelines": "https://www.datastax.com/brand-resources"
        },
        {
            "title": "DatoCMS",
            "hex": "FF7751",
            "source": "https://www.datocms.com/company/brand-assets",
            "guidelines": "https://www.datocms.com/company/brand-assets"
        },
        {
            "title": "Datto",
            "hex": "199ED9",
            "source": "https://www.datto.com/brand/logos",
            "guidelines": "https://www.datto.com/brand"
        },
        {
            "title": "DAZN",
            "hex": "F8F8F5",
            "source": "https://media.dazn.com/en/assets/"
        },
        {
            "title": "dblp",
            "hex": "004F9F",
            "source": "https://dblp.org/"
        },
        {
            "title": "dbt",
            "hex": "FF694B",
            "source": "https://github.com/fishtown-analytics/dbt-styleguide/blob/a2895e005457eda531880dfde62f31959d42f18b/_includes/icons/logo.svg"
        },
        {
            "title": "DC Entertainment",
            "hex": "0078F0",
            "source": "https://www.readdc.com/"
        },
        {
            "title": "De'Longhi",
            "hex": "072240",
            "source": "https://www.delonghi.com/"
        },
        {
            "title": "Debian",
            "hex": "A81D33",
            "source": "https://www.debian.org/logos",
            "guidelines": "https://www.debian.org/logos/",
            "license": {
                "type": "CC-BY-SA-3.0"
            }
        },
        {
            "title": "deepin",
            "hex": "007CFF",
            "source": "https://commons.wikimedia.org/wiki/File:Deepin_logo.svg"
        },
        {
            "title": "Deepnote",
            "hex": "3793EF",
            "source": "https://deepnote.com/"
        },
        {
            "title": "Deezer",
            "hex": "FEAA2D",
            "source": "https://deezerbrand.com/"
        },
        {
            "title": "del.icio.us",
            "slug": "delicious",
            "hex": "0000FF",
            "source": "http://del.icio.us/",
            "aliases": {
                "aka": [
                    "Delicious"
                ]
            }
        },
        {
            "title": "Deliveroo",
            "hex": "00CCBC",
            "source": "https://deliveroo.com/"
        },
        {
            "title": "Dell",
            "hex": "007DB8",
            "source": "https://www.dell.com/",
            "guidelines": "https://brand.delltechnologies.com/logos/"
        },
        {
            "title": "Delphi",
            "hex": "EE1F35",
            "source": "https://www.embarcadero.com/news/logo"
        },
        {
            "title": "Delta",
            "hex": "003366",
            "source": "https://news.delta.com/delta-air-lines-logos-brand-guidelines"
        },
        {
            "title": "Deno",
            "hex": "000000",
            "source": "https://github.com/denoland/deno_website2/blob/892750b99cc260f8b1b2a4bcea59eab9101dd67c/public/logo.svg"
        },
        {
            "title": "Dependabot",
            "hex": "025E8C",
            "source": "https://dependabot.com/"
        },
        {
            "title": "Der Spiegel",
            "hex": "E64415",
            "source": "https://www.spiegel.de/"
        },
        {
            "title": "Designer News",
            "hex": "2D72D9",
            "source": "https://www.designernews.co"
        },
        {
            "title": "Deutsche Bahn",
            "hex": "F01414",
            "source": "https://www.bahn.de/"
        },
        {
            "title": "Deutsche Bank",
            "hex": "0018A8",
            "source": "https://www.db.com/"
        },
        {
            "title": "dev.to",
            "hex": "0A0A0A",
            "source": "https://dev.to/"
        },
        {
            "title": "DevExpress",
            "hex": "FF7200",
            "source": "https://www.devexpress.com/aboutus/"
        },
        {
            "title": "DeviantArt",
            "hex": "05CC47",
            "source": "http://help.deviantart.com/21"
        },
        {
            "title": "Devpost",
            "hex": "003E54",
            "source": "https://github.com/challengepost/supportcenter/blob/e40066cde2ed25dc14c0541edb746ff8c6933114/images/devpost-icon-rgb.svg"
        },
        {
            "title": "devRant",
            "hex": "F99A66",
            "source": "https://devrant.com"
        },
        {
            "title": "Dgraph",
            "hex": "E50695",
            "source": "https://dgraph.io/"
        },
        {
            "title": "DHL",
            "hex": "FFCC00",
            "source": "https://www.dpdhl-brands.com/dhl/en/guides/design-basics/logo-and-claim.html",
            "guidelines": "https://www.dpdhl-brands.com/dhl/en/guides/design-basics/logo-and-claim.html"
        },
        {
            "title": "diagrams.net",
            "hex": "F08705",
            "source": "https://github.com/jgraph/drawio/blob/4743eba8d5eaa497dc003df7bf7295b695c59bea/src/main/webapp/images/drawlogo.svg"
        },
        {
            "title": "Dialogflow",
            "hex": "FF9800",
            "source": "https://dialogflow.cloud.google.com/"
        },
        {
            "title": "Diaspora",
            "hex": "000000",
            "source": "https://wiki.diasporafoundation.org/Branding"
        },
        {
            "title": "Digg",
            "hex": "000000",
            "source": "https://digg.com/"
        },
        {
            "title": "Digi-Key Electronics",
            "hex": "CC0000",
            "source": "https://www.digikey.com/"
        },
        {
            "title": "DigitalOcean",
            "hex": "0080FF",
            "source": "https://www.digitalocean.com/press/",
            "guidelines": "https://www.digitalocean.com/press/"
        },
        {
            "title": "Dior",
            "hex": "000000",
            "source": "https://www.dior.com/"
        },
        {
            "title": "Directus",
            "hex": "263238",
            "source": "https://directus.io/"
        },
        {
            "title": "Discogs",
            "hex": "333333",
            "source": "https://www.discogs.com/brand"
        },
        {
            "title": "Discord",
            "hex": "5865F2",
            "source": "https://discord.com/branding",
            "guidelines": "https://discord.com/branding"
        },
        {
            "title": "Discourse",
            "hex": "000000",
            "source": "https://www.discourse.org/"
        },
        {
            "title": "Discover",
            "hex": "FF6000",
            "source": "https://www.discovernetwork.com/en-us/business-resources/free-signage-logos"
        },
        {
            "title": "Disqus",
            "hex": "2E9FFF",
            "source": "https://disqus.com/brand"
        },
        {
            "title": "Disroot",
            "hex": "50162D",
            "source": "https://disroot.org/en"
        },
        {
            "title": "Django",
            "hex": "092E20",
            "source": "https://www.djangoproject.com/community/logos/"
        },
        {
            "title": "Dlib",
            "hex": "008000",
            "source": "https://github.com/davisking/dlib/blob/8a2c7442074339ac9ffceff6ef5a49e0114222b9/docs/docs/dlib-logo-and-icons.svg"
        },
        {
            "title": "DLNA",
            "hex": "48A842",
            "source": "https://upload.wikimedia.org/wikipedia/de/e/eb/Digital_Living_Network_Alliance_logo.svg"
        },
        {
            "title": "Docker",
            "hex": "2496ED",
            "source": "https://www.docker.com/company/newsroom/media-resources"
        },
        {
            "title": "DocuSign",
            "hex": "FFCC22",
            "source": "https://github.com/simple-icons/simple-icons/issues/1098"
        },
        {
            "title": "Dogecoin",
            "hex": "C2A633",
            "source": "https://cryptologos.cc/dogecoin"
        },
        {
            "title": "Dolby",
            "hex": "000000",
            "source": "https://www.dolby.com/us/en/about/brand-identity.html"
        },
        {
            "title": "DoorDash",
            "hex": "FF3008",
            "source": "https://www.doordash.com/about/"
        },
        {
            "title": "Douban",
            "hex": "007722",
            "source": "https://zh.wikipedia.org/wiki/Douban",
            "license": {
                "type": "custom",
                "url": "https://www.douban.com/about/legal#info_data"
            }
        },
        {
            "title": "Douban Read",
            "hex": "389EAC",
            "source": "https://read.douban.com",
            "license": {
                "type": "custom",
                "url": "https://www.douban.com/about/legal#info_data"
            }
        },
        {
            "title": "DPD",
            "hex": "DC0032",
            "source": "https://www.dpd.com/"
        },
        {
            "title": "Draugiem.lv",
            "hex": "FF6600",
            "source": "https://www.frype.com/applications/dev/docs/logos/"
        },
        {
            "title": "Dribbble",
            "hex": "EA4C89",
            "source": "https://dribbble.com/branding"
        },
        {
            "title": "Drone",
            "hex": "212121",
            "source": "https://github.com/drone/brand"
        },
        {
            "title": "Drooble",
            "hex": "19C4BE",
            "source": "https://blog.drooble.com/press/"
        },
        {
            "title": "Dropbox",
            "hex": "0061FF",
            "source": "https://www.dropbox.com/branding"
        },
        {
            "title": "Drupal",
            "hex": "0678BE",
            "source": "https://www.drupal.org/about/media-kit/logos"
        },
        {
            "title": "DS Automobiles",
            "hex": "1D1717",
            "source": "https://www.stellantis.com/en/brands/ds"
        },
        {
            "title": "DTube",
            "hex": "F01A30",
            "source": "https://about.d.tube/mediakit.html"
        },
        {
            "title": "DuckDuckGo",
            "hex": "DE5833",
            "source": "https://duckduckgo.com/"
        },
        {
            "title": "Dungeons & Dragons",
            "hex": "ED1C24",
            "source": "https://dnd.wizards.com/articles/features/basicrules",
            "guidelines": "https://dnd.wizards.com/articles/features/fan-site-kit",
            "aliases": {
                "aka": [
                    "D&D"
                ]
            }
        },
        {
            "title": "Dunked",
            "hex": "2DA9D7",
            "source": "https://dunked.com/"
        },
        {
            "title": "Duolingo",
            "hex": "58CC02",
            "source": "https://www.duolingo.com/"
        },
        {
            "title": "dwm",
            "hex": "1177AA",
            "source": "https://dwm.suckless.org"
        },
        {
            "title": "Dynamics 365",
            "hex": "002050",
            "source": "http://thepartnerchannel.com/wp-content/uploads/Dynamics365_styleguide_092816.pdf"
        },
        {
            "title": "Dynatrace",
            "hex": "1496FF",
            "source": "https://www.dynatrace.com/company/press-kit/"
        },
        {
            "title": "E.Leclerc",
            "hex": "0066CC",
            "source": "https://www.e.leclerc/assets/images/sue-logo.svg"
        },
        {
            "title": "EA",
            "hex": "000000",
            "source": "https://www.ea.com"
        },
        {
            "title": "Eagle",
            "hex": "0072EF",
            "source": "https://en.eagle.cool/"
        },
        {
            "title": "easyJet",
            "hex": "FF6600",
            "source": "https://www.easyjet.com"
        },
        {
            "title": "eBay",
            "hex": "E53238",
            "source": "https://go.developer.ebay.com/logos"
        },
        {
            "title": "Eclipse Che",
            "hex": "525C86",
            "source": "https://www.eclipse.org/che/"
        },
        {
            "title": "Eclipse IDE",
            "hex": "2C2255",
            "source": "https://www.eclipse.org/artwork/"
        },
        {
            "title": "Eclipse Jetty",
            "hex": "FC390E",
            "source": "https://github.com/eclipse/jetty.project/blob/dab26c601d08d350cd830c1007bb196c5196f0f6/logos/jetty-avatar.svg"
        },
        {
            "title": "Eclipse Mosquitto",
            "hex": "3C5280",
            "source": "https://github.com/eclipse/mosquitto/blob/75fc908bba90d4bd06e85efc1c4ed77952ec842c/logo/mosquitto-logo-only.svg"
        },
        {
            "title": "Eclipse Vert.x",
            "hex": "782A90",
            "source": "https://github.com/vert-x3/.github/blob/1ad6612d87f35665e50a00fc32eb9c542556385d/workflow-templates/vertx-favicon.svg"
        },
        {
            "title": "EDEKA",
            "hex": "1B66B3",
            "source": "https://www.edeka.de/"
        },
        {
            "title": "EditorConfig",
            "hex": "FEFEFE",
            "source": "https://editorconfig.org"
        },
        {
            "title": "edX",
            "hex": "02262B",
            "source": "https://www.edx.org/"
        },
        {
            "title": "egghead",
            "hex": "FCFBFA",
            "source": "https://egghead.io/"
        },
        {
            "title": "Egnyte",
            "hex": "00968F",
            "source": "https://www.egnyte.com/presskit.html"
        },
        {
            "title": "Eight Sleep",
            "hex": "262729",
            "source": "https://www.eightsleep.com/press/"
        },
        {
            "title": "El Jueves",
            "hex": "BE312E",
            "source": "https://www.eljueves.es"
        },
        {
            "title": "Elastic",
            "hex": "005571",
            "source": "https://www.elastic.co/brand"
        },
        {
            "title": "Elastic Cloud",
            "hex": "005571",
            "source": "https://www.elastic.co/brand"
        },
        {
            "title": "Elastic Stack",
            "hex": "005571",
            "source": "https://www.elastic.co/brand"
        },
        {
            "title": "Elasticsearch",
            "hex": "005571",
            "source": "https://www.elastic.co/brand"
        },
        {
            "title": "Electron",
            "hex": "47848F",
            "source": "https://www.electronjs.org/"
        },
        {
            "title": "Element",
            "hex": "0DBD8B",
            "source": "https://element.io/"
        },
        {
            "title": "elementary",
            "hex": "64BAFF",
            "source": "https://elementary.io/brand"
        },
        {
            "title": "Eleventy",
            "hex": "000000",
            "source": "https://www.11ty.io"
        },
        {
            "title": "Elixir",
            "hex": "4B275F",
            "source": "https://github.com/elixir-lang/elixir-lang.github.com/tree/master/images/logo"
        },
        {
            "title": "Ello",
            "hex": "000000",
            "source": "https://ello.co"
        },
        {
            "title": "Elm",
            "hex": "1293D8",
            "source": "https://github.com/elm/foundation.elm-lang.org/blob/2d097b317d8af2aaeab49284830260a32d817305/assets/elm_logo.svg"
        },
        {
            "title": "Elsevier",
            "hex": "FF6C00",
            "source": "https://www.elsevier.com"
        },
        {
            "title": "Embarcadero",
            "hex": "ED1F35",
            "source": "https://www.embarcadero.com/news/logo"
        },
        {
            "title": "Ember.js",
            "hex": "E04E39",
            "source": "https://emberjs.com/logos/",
            "guidelines": "https://emberjs.com/logos/"
        },
        {
            "title": "Emby",
            "hex": "52B54B",
            "source": "https://emby.media/"
        },
        {
            "title": "Emirates",
            "hex": "D71921",
            "source": "https://www.emirates.com/ie/english/"
        },
        {
            "title": "Emlakjet",
            "hex": "0AE524",
            "source": "https://www.emlakjet.com/kurumsal-materyaller/"
        },
        {
            "title": "Empire Kred",
            "hex": "72BE50",
            "source": "http://www.empire.kred"
        },
        {
            "title": "Enpass",
            "hex": "0D47A1",
            "source": "https://www.enpass.io/press/"
        },
        {
            "title": "Envato",
            "hex": "81B441",
            "source": "https://envato.com/"
        },
        {
            "title": "EPEL",
            "hex": "FC0000",
            "source": "https://fedoraproject.org/wiki/EPEL"
        },
        {
            "title": "Epic Games",
            "hex": "313131",
            "source": "https://dev.epicgames.com/docs/services/en-US/EpicAccountServices/DesignGuidelines/index.html#epicgamesbrandguidelines",
            "guidelines": "https://dev.epicgames.com/docs/services/en-US/EpicAccountServices/DesignGuidelines/index.html#epicgamesbrandguidelines"
        },
        {
            "title": "Epson",
            "hex": "003399",
            "source": "https://global.epson.com/IR/library/"
        },
        {
            "title": "Equinix Metal",
            "hex": "ED2224",
            "source": "https://metal.equinix.com/"
        },
        {
            "title": "Erlang",
            "hex": "A90533",
            "source": "https://github.com/erlang/erlide_eclipse/blob/99d1d61fde8e32ef1630ca0e1b05a6822b3d6489/meta/media/erlang-logo.svg"
        },
        {
            "title": "esbuild",
            "hex": "FFCF00",
            "source": "https://github.com/evanw/esbuild/blob/ac542f913908d7326b65eb2e01f0559ed135a40e/images/logo.svg"
        },
        {
            "title": "ESEA",
            "hex": "0E9648",
            "source": "https://play.esea.net/"
        },
        {
            "title": "ESLGaming",
            "hex": "FFFF09",
            "source": "https://brand.eslgaming.com/",
            "guidelines": "https://brand.eslgaming.com/"
        },
        {
            "title": "ESLint",
            "hex": "4B32C3",
            "source": "https://eslint.org/"
        },
        {
            "title": "ESPHome",
            "hex": "000000",
            "source": "https://esphome.io"
        },
        {
            "title": "Espressif",
            "hex": "E7352C",
            "source": "https://www.espressif.com/"
        },
        {
            "title": "etcd",
            "hex": "419EDA",
            "source": "https://cncf-branding.netlify.app/projects/etcd/"
        },
        {
            "title": "Ethereum",
            "hex": "3C3C3D",
            "source": "https://ethereum.org/en/assets/"
        },
        {
            "title": "Ethiopian Airlines",
            "hex": "648B1A",
            "source": "https://corporate.ethiopianairlines.com/media/Ethiopian-Factsheet"
        },
        {
            "title": "Etihad Airways",
            "hex": "BD8B13",
            "source": "https://www.etihad.com/en-ie/manage/duty-free"
        },
        {
            "title": "Etsy",
            "hex": "F16521",
            "source": "https://www.etsy.com/uk/press"
        },
        {
            "title": "Event Store",
            "hex": "5AB552",
            "source": "https://github.com/eventstore/brand"
        },
        {
            "title": "Eventbrite",
            "hex": "F05537",
            "source": "https://www.eventbrite.com/signin/"
        },
        {
            "title": "Evernote",
            "hex": "00A82D",
            "source": "https://evernote.com/about-us",
            "guidelines": "https://evernote.com/about-us"
        },
        {
            "title": "Exercism",
            "hex": "009CAB",
            "source": "https://github.com/exercism/website-icons/blob/2ad12baa465acfaa74efc5da27a6a12f8b05e3d0/exercism/logo-icon.svg",
            "license": {
                "type": "CC-BY-3.0"
            }
        },
        {
            "title": "Expensify",
            "hex": "0185FF",
            "source": "https://use.expensify.com/press-kit",
            "guidelines": "https://use.expensify.com/press-kit"
        },
        {
            "title": "Experts Exchange",
            "hex": "00AAE7",
            "source": "https://www.experts-exchange.com/"
        },
        {
            "title": "Expo",
            "hex": "000020",
            "source": "http://expo.io/brand/"
        },
        {
            "title": "Express",
            "hex": "000000",
            "source": "https://github.com/openjs-foundation/artwork/blob/ac43961d1157f973c54f210cf5e0c9c45e3d3f10/projects/express/express-icon-black.svg"
        },
        {
            "title": "ExpressVPN",
            "hex": "DA3940",
            "source": "https://www.expressvpn.com/press",
            "guidelines": "https://www.expressvpn.com/press"
        },
        {
            "title": "EyeEm",
            "hex": "000000",
            "source": "https://www.eyeem.com/"
        },
        {
            "title": "F-Droid",
            "hex": "1976D2",
            "source": "https://f-droid.org/"
        },
        {
            "title": "F-Secure",
            "hex": "00BAFF",
            "source": "https://vip.f-secure.com/en/marketing/logos"
        },
        {
            "title": "Facebook",
            "hex": "1877F2",
            "source": "https://en.facebookbrand.com/"
        },
        {
            "title": "Facebook Gaming",
            "hex": "005FED",
            "source": "https://www.facebook.com/fbgaminghome/"
        },
        {
            "title": "Facebook Live",
            "hex": "ED4242",
            "source": "https://en.facebookbrand.com/"
        },
        {
            "title": "FACEIT",
            "hex": "FF5500",
            "source": "https://corporate.faceit.com/branding/"
        },
        {
            "title": "Facepunch",
            "hex": "EC1C24",
            "source": "https://facepunch.com/img/brand/default-light.svg"
        },
        {
            "title": "Falcon",
            "hex": "F0AD4E",
            "source": "https://falconframework.org/"
        },
        {
            "title": "FamPay",
            "hex": "FFAD00",
            "source": "https://fampay.in"
        },
        {
            "title": "Fandango",
            "hex": "FF7300",
            "source": "https://www.fandango.com"
        },
        {
            "title": "Fandom",
            "hex": "00D6D6",
            "source": "https://fandomdesignsystem.com/identity/assets"
        },
        {
            "title": "FARFETCH",
            "hex": "000000",
            "source": "https://www.farfetch.com/"
        },
        {
            "title": "FastAPI",
            "hex": "009688",
            "source": "https://github.com/tiangolo/fastapi/blob/6205935323ded4767438ee81623892621b353415/docs/en/docs/img/icon-white.svg"
        },
        {
            "title": "Fastify",
            "hex": "000000",
            "source": "https://github.com/fastify/graphics/blob/91e8a3d4754807de3b69440f66c72a737a5fde94/fastify-1000px-square-02.svg"
        },
        {
            "title": "Fastlane",
            "hex": "00F200",
            "source": "https://github.com/fastlane/fastlane.tools/blob/19ff41a6c0f27510a7a7879e6944809d40ab382e/assets/img/logo-mobile.svg"
        },
        {
            "title": "Fastly",
            "hex": "FF282D",
            "source": "https://assets.fastly.com/style-guide/docs/"
        },
        {
            "title": "Fathom",
            "hex": "9187FF",
            "source": "https://usefathom.com/brand"
        },
        {
            "title": "Favro",
            "hex": "512DA8",
            "source": "https://favro.com/login"
        },
        {
            "title": "FeatHub",
            "hex": "9B9B9B",
            "source": "http://feathub.com/"
        },
        {
            "title": "FedEx",
            "hex": "4D148C",
            "source": "https://newsroom.fedex.com/"
        },
        {
            "title": "Feedly",
            "hex": "2BB24C",
            "source": "https://blog.feedly.com/"
        },
        {
            "title": "Ferrari",
            "hex": "D40000",
            "source": "https://www.ferrari.com/"
        },
        {
            "title": "Ferrari N.V.",
            "slug": "ferrarinv",
            "hex": "EB2E2C",
            "source": "https://corporate.ferrari.com/"
        },
        {
            "title": "FFmpeg",
            "hex": "007808",
            "source": "https://commons.wikimedia.org/wiki/File:FFmpeg_Logo_new.svg"
        },
        {
            "title": "Fiat",
            "hex": "941711",
            "source": "http://www.fcaci.com/x/FIATv15"
        },
        {
            "title": "Fido Alliance",
            "hex": "FFBF3B",
            "source": "https://fidoalliance.org/overview/legal/logo-usage/",
            "guidelines": "https://fidoalliance.org/overview/legal/fido-trademark-and-service-mark-usage-agreement-for-websites/"
        },
        {
            "title": "FIFA",
            "hex": "326295",
            "source": "https://en.wikipedia.org/wiki/FIFA"
        },
        {
            "title": "Figma",
            "hex": "F24E1E",
            "source": "https://brand.figma.com/icon.html"
        },
        {
            "title": "figshare",
            "hex": "556472",
            "source": "https://en.wikipedia.org/wiki/Figshare"
        },
        {
            "title": "Fila",
            "hex": "03234C",
            "source": "https://en.wikipedia.org/wiki/Fila_(company)"
        },
        {
            "title": "Files",
            "hex": "4285F4",
            "source": "https://files.google.com/"
        },
        {
            "title": "FileZilla",
            "hex": "BF0000",
            "source": "https://commons.wikimedia.org/wiki/File:FileZilla_logo.svg"
        },
        {
            "title": "Fing",
            "hex": "009AEE",
            "source": "https://www.fing.com/"
        },
        {
            "title": "Firebase",
            "hex": "FFCA28",
            "source": "https://firebase.google.com/brand-guidelines/",
            "guidelines": "https://firebase.google.com/brand-guidelines/"
        },
        {
            "title": "Firefox",
            "hex": "FF7139",
            "source": "https://mozilla.design/firefox/logos-usage/",
            "guidelines": "https://mozilla.design/firefox/logos-usage/"
        },
        {
            "title": "Firefox Browser",
            "hex": "FF7139",
            "source": "https://mozilla.design/firefox/logos-usage/"
        },
        {
            "title": "FIRST",
            "hex": "0066B3",
            "source": "https://www.firstinspires.org/brand"
        },
        {
            "title": "Fitbit",
            "hex": "00B0B9",
            "source": "http://www.fitbit.com/uk/home"
        },
        {
            "title": "FITE",
            "hex": "CA0404",
            "source": "https://www.fite.tv/"
        },
        {
            "title": "FiveM",
            "hex": "F40552",
            "source": "https://fivem.net/"
        },
        {
            "title": "Fiverr",
            "hex": "1DBF73",
            "source": "https://www.fiverr.com/press-kit"
        },
        {
            "title": "Flask",
            "hex": "000000",
            "source": "https://github.com/pallets/flask/blob/e6e75e55470a0682ee8370e6d68062e515a248b9/artwork/logo-full.svg",
            "license": {
                "type": "custom",
                "url": "https://github.com/pallets/flask/blob/master/artwork/LICENSE.rst"
            }
        },
        {
            "title": "Flat",
            "hex": "3481FE",
            "source": "https://github.com/netless-io/flat/blob/525b2247f36e96ae2f9e6a39b4fe0967152305f2/desktop/renderer-app/src/assets/image/logo.svg"
        },
        {
            "title": "Flathub",
            "hex": "4A86CF",
            "source": "https://flathub.org/"
        },
        {
            "title": "Flattr",
            "hex": "000000",
            "source": "https://flattr.com/"
        },
        {
            "title": "Flickr",
            "hex": "0063DC",
            "source": "https://www.flickr.com/"
        },
        {
            "title": "Flipboard",
            "hex": "E12828",
            "source": "https://about.flipboard.com/brand-guidelines"
        },
        {
            "title": "Flipkart",
            "hex": "2874F0",
            "source": "https://www.flipkart.com/"
        },
        {
            "title": "Floatplane",
            "hex": "00AEEF",
            "source": "https://www.floatplane.com/"
        },
        {
            "title": "Flood",
            "hex": "4285F4",
            "source": "https://flood.io/"
        },
        {
            "title": "Fluentd",
            "hex": "0E83C8",
            "source": "https://docs.fluentd.org/quickstart/logo",
            "license": {
                "type": "Apache-2.0"
            }
        },
        {
            "title": "Flutter",
            "hex": "02569B",
            "source": "https://flutter.dev/brand",
            "guidelines": "https://flutter.dev/brand"
        },
        {
            "title": "Flyway",
            "hex": "CC0200",
            "source": "https://github.com/flyway/flywaydb.org/blob/8a7923cb9ead016442d4c5caf2e8ba5a9bfad5cf/assets/logo/flyway-logo.png"
        },
        {
            "title": "FMOD",
            "hex": "000000",
            "source": "https://www.fmod.com/attribution",
            "guidelines": "https://www.fmod.com/attribution"
        },
        {
            "title": "Fnac",
            "hex": "E1A925",
            "source": "http://www.fnac.com/"
        },
        {
            "title": "Folium",
            "hex": "77B829",
            "source": "https://python-visualization.github.io/folium/"
        },
        {
            "title": "Fonoma",
            "hex": "02B78F",
            "source": "https://en.fonoma.com/"
        },
        {
            "title": "Font Awesome",
            "hex": "339AF0",
            "source": "https://fontawesome.com/icons/font-awesome"
        },
        {
            "title": "FontBase",
            "hex": "3D03A7",
            "source": "https://fontba.se/"
        },
        {
            "title": "foodpanda",
            "hex": "D70F64",
            "source": "https://www.foodpanda.com"
        },
        {
            "title": "Ford",
            "hex": "00274E",
            "source": "https://secure.ford.com/brochures/"
        },
        {
            "title": "Forestry",
            "hex": "343A40",
            "source": "https://forestry.io/"
        },
        {
            "title": "Formstack",
            "hex": "21B573",
            "source": "https://www.formstack.com/brand/guidelines"
        },
        {
            "title": "Fortinet",
            "hex": "EE3124",
            "source": "http://www.fortinet.com/"
        },
        {
            "title": "Fortran",
            "hex": "734F96",
            "source": "https://github.com/fortran-lang/fortran-lang.org/blob/5469465d08d3fcbf16d048e651ca5c9ba050839c/assets/img/fortran-logo.svg"
        },
        {
            "title": "Fossa",
            "hex": "289E6D",
            "source": "https://fossa.com/press/"
        },
        {
            "title": "Fossil SCM",
            "hex": "548294",
            "source": "https://fossil-scm.org/"
        },
        {
            "title": "Foursquare",
            "hex": "3333FF",
            "source": "https://foursquare.com/brand/",
            "guidelines": "https://foursquare.com/brand/"
        },
        {
            "title": "Foursquare City Guide",
            "hex": "F94877",
            "source": "https://foursquare.com/about/logos"
        },
        {
            "title": "Foxtel",
            "hex": "EB5205",
            "source": "https://www.foxtel.com.au/"
        },
        {
            "title": "Fozzy",
            "hex": "F15B29",
            "source": "https://fozzy.com/partners.shtml?tab=materials"
        },
        {
            "title": "Framer",
            "hex": "0055FF",
            "source": "https://framer.com"
        },
        {
            "title": "Framework7",
            "hex": "EE350F",
            "source": "https://github.com/framework7io/framework7-website/blob/2a1e32290c795c2070ffc7019ba7276614e00de0/public/i/logo.svg"
        },
        {
            "title": "Franprix",
            "hex": "EC6237",
            "source": "https://www.franprix.fr/"
        },
        {
            "title": "Fraunhofer-Gesellschaft",
            "hex": "179C7D",
            "source": "https://www.fraunhofer.de/"
        },
        {
            "title": "FreeBSD",
            "hex": "AB2B28",
            "source": "https://www.freebsdfoundation.org/about/project/"
        },
        {
            "title": "freeCodeCamp",
            "hex": "0A0A23",
            "source": "https://design-style-guide.freecodecamp.org/",
            "guidelines": "https://design-style-guide.freecodecamp.org/",
            "license": {
                "type": "CC-BY-SA-4.0",
                "url": "https://github.com/freeCodeCamp/design-style-guide/blob/cc950c311c61574b6ecbd9e724b6631026e14bfa/LICENSE"
            }
        },
        {
            "title": "freedesktop.org",
            "hex": "3B80AE",
            "source": "https://commons.wikimedia.org/wiki/File:Freedesktop-logo.svg"
        },
        {
            "title": "Freelancer",
            "hex": "29B2FE",
            "source": "https://www.freelancer.com/"
        },
        {
            "title": "FreeNAS",
            "hex": "343434",
            "source": "https://github.com/freenas/webui/blob/fd668f4c5920fe864fd98fa98e20fd333336c609/src/assets/images/logo.svg"
        },
        {
            "title": "Frontend Mentor",
            "hex": "3F54A3",
            "source": "https://www.frontendmentor.io"
        },
        {
            "title": "Fujifilm",
            "hex": "ED1A3A",
            "source": "https://upload.wikimedia.org/wikipedia/commons/a/a1/Fujifilm_logo.svg"
        },
        {
            "title": "Fujitsu",
            "hex": "FF0000",
            "source": "https://www.fujitsu.com/global/about/brandmanagement/logo/"
        },
        {
            "title": "Funimation",
            "hex": "5B0BB5",
            "source": "https://www.funimation.com/",
            "guidelines": "https://brandpad.io/funimationstyleguide"
        },
        {
            "title": "Fur Affinity",
            "hex": "36566F",
            "source": "https://www.furaffinity.net/"
        },
        {
            "title": "Furry Network",
            "hex": "2E75B4",
            "source": "https://furrynetwork.com"
        },
        {
            "title": "FutureLearn",
            "hex": "DE00A5",
            "source": "https://www.futurelearn.com/"
        },
        {
            "title": "G2A",
            "hex": "F05F00",
            "source": "https://www.g2a.co/documents/",
            "guidelines": "https://www.g2a.co/documents/"
        },
        {
            "title": "Game Jolt",
            "hex": "CCFF00",
            "source": "https://gamejolt.com/about",
            "guidelines": "https://gamejolt.com/about"
        },
        {
            "title": "Garmin",
            "hex": "000000",
            "source": "https://creative.garmin.com/styleguide/logo/",
            "guidelines": "https://creative.garmin.com/styleguide/brand/"
        },
        {
            "title": "Gatling",
            "hex": "FF9E2A",
            "source": "https://gatling.io/"
        },
        {
            "title": "Gatsby",
            "hex": "663399",
            "source": "https://www.gatsbyjs.com/guidelines/logo",
            "guidelines": "https://www.gatsbyjs.com/guidelines/logo"
        },
        {
            "title": "Géant",
            "hex": "DD1F26",
            "source": "https://www.geantcasino.fr/"
        },
        {
            "title": "GeeksforGeeks",
            "hex": "2F8D46",
            "source": "https://www.geeksforgeeks.org/"
        },
        {
            "title": "General Electric",
            "hex": "0870D8",
            "source": "https://www.ge.com/brand/"
        },
        {
            "title": "General Motors",
            "hex": "0170CE",
            "source": "https://www.gm.com"
        },
        {
            "title": "Genius",
            "hex": "FFFF64",
            "source": "https://genius.com"
        },
        {
            "title": "Gentoo",
            "hex": "54487A",
            "source": "https://wiki.gentoo.org/wiki/Project:Artwork/Artwork#Variations_of_the_.22g.22_logo",
            "guidelines": "https://www.gentoo.org/inside-gentoo/foundation/name-logo-guidelines.html",
            "license": {
                "type": "CC-BY-SA-2.5"
            }
        },
        {
            "title": "Geocaching",
            "hex": "00874D",
            "source": "https://www.geocaching.com/about/logousage.aspx",
            "guidelines": "https://www.geocaching.com/about/logousage.aspx"
        },
        {
            "title": "Gerrit",
            "hex": "EEEEEE",
            "source": "https://gerrit-review.googlesource.com/c/75842/"
        },
        {
            "title": "Ghost",
            "hex": "15171A",
            "source": "https://github.com/TryGhost/Admin/blob/e3e1fa3353767c3729b1658ad42cc35f883470c5/public/assets/icons/icon.svg",
            "guidelines": "https://ghost.org/docs/logos/"
        },
        {
            "title": "Ghostery",
            "hex": "00AEF0",
            "source": "https://www.ghostery.com/",
            "guidelines": "https://www.ghostery.com/press/"
        },
        {
            "title": "GIMP",
            "hex": "5C5543",
            "source": "https://www.gimp.org/about/linking.html#wilber-the-gimp-mascot",
            "license": {
                "type": "CC-BY-SA-3.0"
            }
        },
        {
            "title": "GIPHY",
            "hex": "FF6666",
            "source": "https://support.giphy.com/hc/en-us/articles/360022283772-GIPHY-Brand-Guidelines",
            "guidelines": "https://support.giphy.com/hc/en-us/articles/360022283772-GIPHY-Brand-Guidelines"
        },
        {
            "title": "Git",
            "hex": "F05032",
            "source": "http://git-scm.com/downloads/logos",
            "license": {
                "type": "CC-BY-3.0"
            }
        },
        {
            "title": "Git Extensions",
            "hex": "212121",
            "source": "https://github.com/gitextensions/gitextensions/blob/273a0f6fd3e07858f837cdc19d50827871e32319/Logo/Artwork/git-extensions-logo.svg"
        },
        {
            "title": "Git LFS",
            "hex": "F64935",
            "source": "https://git-lfs.github.com/"
        },
        {
            "title": "GitBook",
            "hex": "3884FF",
            "source": "https://github.com/GitbookIO/styleguide/blob/c958388dab901defa3e22978ca01272295627e05/icons/Logo.svg"
        },
        {
            "title": "Gitea",
            "hex": "609926",
            "source": "https://github.com/go-gitea/gitea/blob/e0c753e770a64cda5e3900aa1da3d7e1f3263c9a/assets/logo.svg"
        },
        {
            "title": "Gitee",
            "hex": "C71D23",
            "source": "https://gitee.com/about_us"
        },
        {
            "title": "GitHub",
            "hex": "181717",
            "source": "https://github.com/logos",
            "guidelines": "https://github.com/logos"
        },
        {
            "title": "GitHub Actions",
            "hex": "2088FF",
            "source": "https://github.com/features/actions"
        },
        {
            "title": "GitHub Pages",
            "hex": "222222",
            "source": "https://pages.github.com/"
        },
        {
            "title": "GitHub Sponsors",
            "hex": "EA4AAA",
            "source": "https://github.com/sponsors"
        },
        {
            "title": "gitignore.io",
            "hex": "204ECF",
            "source": "https://docs.gitignore.io/design/logo"
        },
        {
            "title": "GitKraken",
            "hex": "179287",
            "source": "https://www.gitkraken.com/"
        },
        {
            "title": "GitLab",
            "hex": "FCA121",
            "source": "https://about.gitlab.com/press/press-kit/"
        },
        {
            "title": "Gitpod",
            "hex": "FFAE33",
            "source": "https://www.gitpod.io/"
        },
        {
            "title": "Gitter",
            "hex": "ED1965",
            "source": "https://gitter.im/"
        },
        {
            "title": "Glassdoor",
            "hex": "0CAA41",
            "source": "https://www.glassdoor.com/about-us/press/media-assets/",
            "guidelines": "https://www.glassdoor.com/about-us/press/media-assets/"
        },
        {
            "title": "Glitch",
            "hex": "3333FF",
            "source": "https://glitch.com/about/press/"
        },
        {
            "title": "Globus",
            "hex": "CA6201",
            "source": "https://www.globus.de/"
        },
        {
            "title": "Gmail",
            "hex": "EA4335",
            "source": "https://fonts.gstatic.com/s/i/productlogos/gmail_2020q4/v8/192px.svg"
        },
        {
            "title": "GNOME",
            "hex": "4A86CF",
            "source": "https://wiki.gnome.org/Engagement/BrandGuidelines"
        },
        {
            "title": "GNU",
            "hex": "A42E2B",
            "source": "https://gnu.org",
            "license": {
                "type": "CC-BY-SA-2.0"
            }
        },
        {
            "title": "GNU Bash",
            "hex": "4EAA25",
            "source": "https://github.com/odb/official-bash-logo",
            "guidelines": "https://github.com/odb/official-bash-logo",
            "license": {
                "type": "custom",
                "url": "http://artlibre.org/licence/lal/en/"
            }
        },
        {
            "title": "GNU Emacs",
            "hex": "7F5AB6",
            "source": "https://git.savannah.gnu.org/cgit/emacs.git/tree/etc/images/icons/hicolor/scalable/apps/emacs.svg",
            "license": {
                "type": "GPL-2.0-or-later"
            }
        },
        {
            "title": "GNU IceCat",
            "hex": "002F5B",
            "source": "https://git.savannah.gnu.org/cgit/gnuzilla.git/plain/artwork/simple.svg"
        },
        {
            "title": "GNU Privacy Guard",
            "hex": "0093DD",
            "source": "https://git.gnupg.org/cgi-bin/gitweb.cgi?p=gnupg.git;a=tree;f=artwork/icons",
            "license": {
                "type": "GPL-3.0-or-later"
            }
        },
        {
            "title": "GNU social",
            "hex": "A22430",
            "source": "https://www.gnu.org/graphics/social.html",
            "license": {
                "type": "CC0-1.0"
            }
        },
        {
            "title": "Go",
            "hex": "00ADD8",
            "source": "https://blog.golang.org/go-brand",
            "guidelines": "https://blog.golang.org/go-brand"
        },
        {
            "title": "GoCD",
            "hex": "94399E",
            "source": "https://www.gocd.org/",
            "guidelines": "https://www.gocd.org/"
        },
        {
            "title": "GoDaddy",
            "hex": "1BDBDB",
            "source": "https://godaddy.design/the-go/",
            "guidelines": "https://godaddy.design/the-go/"
        },
        {
            "title": "Godot Engine",
            "hex": "478CBF",
            "source": "https://godotengine.org/press",
            "guidelines": "https://godotengine.org/press",
            "license": {
                "type": "CC-BY-4.0"
            }
        },
        {
            "title": "GoFundMe",
            "hex": "00B964",
            "source": "https://www.gofundme.com/"
        },
        {
            "title": "GOG.com",
            "hex": "86328A",
            "source": "https://www.cdprojekt.com/en/media/logotypes/"
        },
        {
            "title": "GoLand",
            "hex": "000000",
            "source": "https://www.jetbrains.com/company/brand/#logos-and-icons-jetbrains-logos",
            "guidelines": "https://www.jetbrains.com/company/brand/#brand-guidelines"
        },
        {
            "title": "GoldenLine",
            "hex": "FFE005",
            "source": "http://www.goldenline.pl"
        },
        {
            "title": "Goodreads",
            "hex": "372213",
            "source": "https://www.goodreads.com/about/press"
        },
        {
            "title": "Google",
            "hex": "4285F4",
            "source": "https://partnermarketinghub.withgoogle.com/",
            "guidelines": "https://about.google/brand-resource-center/brand-elements/"
        },
        {
            "title": "Google Ads",
            "hex": "4285F4",
            "source": "https://ads.google.com/home/"
        },
        {
            "title": "Google AdSense",
            "hex": "4285F4",
            "source": "https://www.google.com/adsense/"
        },
        {
            "title": "Google Analytics",
            "hex": "E37400",
            "source": "https://marketingplatform.google.com/intl/en_uk/about/analytics/"
        },
        {
            "title": "Google Assistant",
            "hex": "4285F4",
            "source": "https://assistant.google.com/"
        },
        {
            "title": "Google Calendar",
            "hex": "4285F4",
            "source": "https://fonts.gstatic.com/s/i/productlogos/calendar_2020q4/v8/192px.svg"
        },
        {
            "title": "Google Cardboard",
            "hex": "FF7143",
            "source": "https://arvr.google.com/cardboard/images/header/vr-home.svg"
        },
        {
            "title": "Google Cast",
            "hex": "1BB6F6",
            "source": "https://www.google.com/intl/en_us/chromecast/built-in/"
        },
        {
            "title": "Google Chat",
            "hex": "00AC47",
            "source": "https://chat.google.com/"
        },
        {
            "title": "Google Chrome",
            "hex": "4285F4",
            "source": "https://www.google.com/chrome/"
        },
        {
            "title": "Google Classroom",
            "hex": "4285F4",
            "source": "https://classroom.google.com/"
        },
        {
            "title": "Google Cloud",
            "hex": "4285F4",
            "source": "https://cloud.google.com/"
        },
        {
            "title": "Google Colab",
            "hex": "F9AB00",
            "source": "https://colab.research.google.com"
        },
        {
            "title": "Google Domains",
            "hex": "4285F4",
            "source": "https://domains.google/"
        },
        {
            "title": "Google Drive",
            "hex": "4285F4",
            "source": "https://developers.google.com/drive/web/branding"
        },
        {
            "title": "Google Earth",
            "hex": "4285F4",
            "source": "https://earth.google.com/web/"
        },
        {
            "title": "Google Fit",
            "hex": "4285F4",
            "source": "https://partnermarketinghub.withgoogle.com/brands/google-fit/"
        },
        {
            "title": "Google Fonts",
            "hex": "4285F4",
            "source": "https://fonts.google.com/"
        },
        {
            "title": "Google Hangouts",
            "hex": "0C9D58",
            "source": "https://upload.wikimedia.org/wikipedia/commons/e/ee/Hangouts_icon.svg"
        },
        {
            "title": "Google Keep",
            "hex": "FFBB00",
            "source": "https://play.google.com/store/apps/details?id=com.google.android.keep"
        },
        {
            "title": "Google Lens",
            "hex": "4285F4",
            "source": "https://lens.google.com/"
        },
        {
            "title": "Google Maps",
            "hex": "4285F4",
            "source": "https://upload.wikimedia.org/wikipedia/commons/a/a9/Google_Maps_icon.svg"
        },
        {
            "title": "Google Meet",
            "hex": "00897B",
            "source": "https://meet.google.com/"
        },
        {
            "title": "Google Messages",
            "hex": "1A73E8",
            "source": "https://messages.google.com/"
        },
        {
            "title": "Google My Business",
            "hex": "4285F4",
            "source": "https://business.google.com/"
        },
        {
            "title": "Google Nearby",
            "hex": "4285F4",
            "source": "https://developers.google.com/nearby/developer-guidelines"
        },
        {
            "title": "Google News",
            "hex": "174EA6",
            "source": "https://partnermarketinghub.withgoogle.com/brands/google-news/",
            "guidelines": "https://partnermarketinghub.withgoogle.com/brands/google-news/legal-and-trademarks/legal-requirements/"
        },
        {
            "title": "Google Optimize",
            "hex": "B366F6",
            "source": "https://marketingplatform.google.com/about/optimize/"
        },
        {
            "title": "Google Pay",
            "hex": "4285F4",
            "source": "https://pay.google.com/intl/en_us/about/"
        },
        {
            "title": "Google Photos",
            "hex": "4285F4",
            "source": "https://partnermarketinghub.withgoogle.com/brands/google-photos/visual-identity/visual-identity/icon/",
            "guidelines": "https://partnermarketinghub.withgoogle.com/brands/google-photos/visual-identity/visual-identity/icon/"
        },
        {
            "title": "Google Play",
            "hex": "414141",
            "source": "https://partnermarketinghub.withgoogle.com/brands/google-play/visual-identity/primary-logos/",
            "guidelines": "https://partnermarketinghub.withgoogle.com/brands/google-play/visual-identity/primary-logos/"
        },
        {
            "title": "Google Podcasts",
            "hex": "4285F4",
            "source": "https://developers.google.com/search/docs/data-types/podcast"
        },
        {
            "title": "Google Scholar",
            "hex": "4285F4",
            "source": "https://commons.wikimedia.org/wiki/File:Google_Scholar_logo.svg"
        },
        {
            "title": "Google Search Console",
            "hex": "458CF5",
            "source": "https://search.google.com/search-console"
        },
        {
            "title": "Google Sheets",
            "hex": "34A853",
            "source": "http://sheets.google.com/"
        },
        {
            "title": "Google Street View",
            "hex": "FEC111",
            "source": "https://developers.google.com/streetview/ready/branding",
            "guidelines": "https://developers.google.com/streetview/ready/branding"
        },
        {
            "title": "Google Tag Manager",
            "hex": "246FDB",
            "source": "https://tagmanager.google.com/#/home"
        },
        {
            "title": "Google Translate",
            "hex": "4285F4",
            "source": "https://commons.wikimedia.org/wiki/File:Google_Translate_logo.svg"
        },
        {
            "title": "GoToMeeting",
            "hex": "F68D2E",
            "source": "https://www.gotomeeting.com/",
            "aliases": {
                "dup": [
                    {
                        "title": "GoToWebinar",
                        "hex": "00C0F3",
                        "source": "https://www.gotomeeting.com/en-ie/webinar"
                    }
                ]
            }
        },
        {
            "title": "Grab",
            "hex": "00B14F",
            "source": "https://en.wikipedia.org/wiki/File:Grab_(application)_logo.svg"
        },
        {
            "title": "Gradle",
            "hex": "02303A",
            "source": "https://gradle.com/brand",
            "guidelines": "https://gradle.com/brand"
        },
        {
            "title": "Grafana",
            "hex": "F46800",
            "source": "https://grafana.com/"
        },
        {
            "title": "Grammarly",
            "hex": "15C39A",
            "source": "https://www.grammarly.com/media-assets"
        },
        {
            "title": "GraphQL",
            "hex": "E10098",
            "source": "https://graphql.org/brand",
            "guidelines": "https://graphql.org/brand"
        },
        {
            "title": "Grav",
            "hex": "221E1F",
            "source": "http://getgrav.org/media"
        },
        {
            "title": "Gravatar",
            "hex": "1E8CBE",
            "source": "https://automattic.com/press/brand-materials/"
        },
        {
            "title": "Graylog",
            "hex": "FF3633",
            "source": "https://www.graylog.org"
        },
        {
            "title": "GreenSock",
            "hex": "88CE02",
            "source": "https://greensock.com/"
        },
        {
            "title": "Grid.ai",
            "hex": "78FF96",
            "source": "https://github.com/gridai/logos/blob/1e12c83b77abdc22a41566cab232f4db40223895/GridAI-icons/icon-white-48.svg"
        },
        {
            "title": "Gridsome",
            "hex": "00A672",
            "source": "https://gridsome.org/logo/"
        },
        {
            "title": "Groupon",
            "hex": "53A318",
            "source": "https://about.groupon.com/press/",
            "guidelines": "https://about.groupon.com/press/"
        },
        {
            "title": "Grubhub",
            "hex": "F63440",
            "source": "https://www.grubhub.com/"
        },
        {
            "title": "Grunt",
            "hex": "FAA918",
            "source": "https://github.com/gruntjs/gruntjs.com/blob/70f43898d9ce8e6cc862ad72bf8a7aee5ca199a9/src/media/grunt-logo-no-wordmark.svg",
            "guidelines": "https://github.com/gruntjs/grunt-docs/blob/main/Grunt-Brand-Guide.md"
        },
        {
            "title": "Guangzhou Metro",
            "hex": "C51935",
            "source": "https://commons.wikimedia.org/wiki/File:Guangzhou_Metro_logo.svg"
        },
        {
            "title": "Guilded",
            "hex": "F5C400",
            "source": "https://www.guilded.gg/brand",
            "guidelines": "https://www.guilded.gg/brand"
        },
        {
            "title": "gulp",
            "hex": "CF4647",
            "source": "https://github.com/gulpjs/artwork/blob/4e14158817ac88e9a5c02b3b307e6f630fe222fb/gulp-white-text.svg",
            "guidelines": "https://github.com/gulpjs/artwork",
            "license": {
                "type": "CC0-1.0"
            }
        },
        {
            "title": "Gumroad",
            "hex": "36A9AE",
            "source": "https://gumroad.com/press"
        },
        {
            "title": "Gumtree",
            "hex": "72EF36",
            "source": "https://www.gumtree.com"
        },
        {
            "title": "Gunicorn",
            "hex": "499848",
            "source": "https://github.com/benoitc/gunicorn/blob/ff58e0c6da83d5520916bc4cc109a529258d76e1/docs/logo/gunicorn.svg"
        },
        {
            "title": "Gutenberg",
            "hex": "000000",
            "source": "https://github.com/WordPress/gutenberg/blob/master/docs/final-g-wapuu-black.svg"
        },
        {
            "title": "Habr",
            "hex": "65A3BE",
            "source": "https://kiosk.habr.com/"
        },
        {
            "title": "Hack Club",
            "hex": "EC3750",
            "source": "https://hackclub.com/brand"
        },
        {
            "title": "Hack The Box",
            "hex": "9FEF00",
            "source": "https://www.hackthebox.eu/docs/Hack_The_Box_Brand_Assets_Guide.pdf",
            "guidelines": "https://www.hackthebox.eu/docs/Hack_The_Box_Brand_Assets_Guide.pdf"
        },
        {
            "title": "Hackaday",
            "hex": "1A1A1A",
            "source": "https://hackaday.com/"
        },
        {
            "title": "Hacker Noon",
            "hex": "00FE00",
            "source": "https://sponsor.hackernoon.com/#brandasauthor"
        },
        {
            "title": "HackerEarth",
            "hex": "2C3454",
            "source": "https://www.hackerearth.com/logo/"
        },
        {
            "title": "HackerOne",
            "hex": "494649",
            "source": "https://www.hackerone.com/branding"
        },
        {
            "title": "HackerRank",
            "hex": "00EA64",
            "source": "https://www.hackerrank.com/about-us/"
        },
        {
            "title": "Hackster",
            "hex": "2E9FE6",
            "source": "https://www.hackster.io/branding#logos",
            "guidelines": "https://www.hackster.io/branding"
        },
        {
            "title": "Handlebars.js",
            "hex": "000000",
            "source": "https://raw.githubusercontent.com/handlebars-lang/docs/master/src/.vuepress/public/icons/handlebarsjs-icon.svg"
        },
        {
            "title": "Handshake",
            "hex": "FF2F1C",
            "source": "https://joinhandshake.com/career-centers/marketing-toolkit/",
            "guidelines": "https://joinhandshake.com/career-centers/marketing-toolkit/"
        },
        {
            "title": "Handshake",
            "slug": "handshake_protocol",
            "hex": "000000",
            "source": "https://handshake.org/"
        },
        {
            "title": "HappyCow",
            "hex": "7C4EC4",
            "source": "https://www.happycow.net/press-kits"
        },
        {
            "title": "Harbor",
            "hex": "60B932",
            "source": "https://branding.cncf.io/projects/harbor/"
        },
        {
            "title": "Hashnode",
            "hex": "2962FF",
            "source": "https://hashnode.com/media"
        },
        {
            "title": "Haskell",
            "hex": "5D4F85",
            "source": "https://wiki.haskell.org/Thompson-Wheeler_logo"
        },
        {
            "title": "Hasura",
            "hex": "1EB4D4",
            "source": "https://github.com/hasura/graphql-engine/blob/5850423aa60594c06320c3ef600117c31963e910/assets/brand/hasura_icon_blue.svg"
        },
        {
            "title": "Hatena Bookmark",
            "hex": "00A4DE",
            "source": "http://hatenacorp.jp/press/resource"
        },
        {
            "title": "haveibeenpwned",
            "hex": "2A6379",
            "source": "https://haveibeenpwned.com/"
        },
        {
            "title": "Haxe",
            "hex": "EA8220",
            "source": "https://haxe.org/foundation/branding.html",
            "guidelines": "https://haxe.org/foundation/branding.html"
        },
        {
            "title": "HBO",
            "hex": "000000",
            "source": "https://www.hbo.com/"
        },
        {
            "title": "HCL",
            "hex": "006BB6",
            "source": "https://www.hcl.com/brand-guidelines",
            "guidelines": "https://www.hcl.com/brand-guidelines"
        },
        {
            "title": "Headspace",
            "hex": "F47D31",
            "source": "https://www.headspace.com/press-and-media"
        },
        {
            "title": "HelloFresh",
            "hex": "99CC33",
            "source": "https://www.hellofresh.com/landing/student"
        },
        {
            "title": "Helly Hansen",
            "hex": "DA2128",
            "source": "https://www.hellyhansen.com/"
        },
        {
            "title": "Helm",
            "hex": "0F1689",
            "source": "https://helm.sh"
        },
        {
            "title": "Help Scout",
            "hex": "1292EE",
            "source": "https://www.helpscout.com"
        },
        {
            "title": "HelpDesk",
            "hex": "FFD000",
            "source": "https://helpdesk.design/",
            "guidelines": "https://helpdesk.design/"
        },
        {
            "title": "HERE",
            "hex": "00AFAA",
            "source": "https://www.here.com/company/media-assets"
        },
        {
            "title": "Heroku",
            "hex": "430098",
            "source": "https://brand.heroku.com/",
            "guidelines": "https://brand.heroku.com/"
        },
        {
            "title": "Hetzner",
            "hex": "D50C2D",
            "source": "https://www.hetzner.com/"
        },
        {
            "title": "Hexo",
            "hex": "0E83CD",
            "source": "https://hexo.io/"
        },
        {
            "title": "HEY",
            "hex": "5522FA",
            "source": "https://hey.com/"
        },
        {
            "title": "Hibernate",
            "hex": "59666C",
            "source": "https://hibernate.org/"
        },
        {
            "title": "Hilton",
            "hex": "124D97",
            "source": "https://newsroom.hilton.com/hhr/page/logos"
        },
        {
            "title": "Hitachi",
            "hex": "E60027",
            "source": "https://commons.wikimedia.org/wiki/File:Hitachi_inspire_the_next-Logo.svg"
        },
        {
            "title": "Hive",
            "hex": "FF7A00",
            "source": "https://www.hivehome.com/"
        },
        {
            "title": "Hive",
            "slug": "hive_blockchain",
            "hex": "E31337",
            "source": "https://hive.io/brand/"
        },
        {
            "title": "Home Assistant",
            "hex": "41BDF5",
            "source": "https://github.com/home-assistant/assets/blob/1e19f0dca208f0876b274c68345fcf989de7377a/logo/logo-small.png",
            "license": {
                "type": "CC-BY-NC-SA-4.0"
            }
        },
        {
            "title": "Home Assistant Community Store",
            "hex": "41BDF5",
            "source": "https://hacs.xyz/"
        },
        {
            "title": "HomeAdvisor",
            "hex": "F68315",
            "source": "https://www.homeadvisor.com/"
        },
        {
            "title": "Homebrew",
            "hex": "FBB040",
            "source": "https://github.com/Homebrew/brew.sh/blob/2e576aaca83e62dda41a188597bb4bd20e75e385/assets/img/homebrew.svg"
        },
        {
            "title": "Homebridge",
            "hex": "491F59",
            "source": "https://github.com/homebridge/branding/blob/6ef3a1685e79f79a2ecdcc83824e53775ec0475d/logos/homebridge-silhouette-round-black.svg"
        },
        {
            "title": "homify",
            "hex": "7DCDA3",
            "source": "https://www.homify.com"
        },
        {
            "title": "Honda",
            "hex": "E40521",
            "source": "https://www.honda.ie/"
        },
        {
            "title": "Hootsuite",
            "hex": "143059",
            "source": "https://hootsuite.widencollective.com/portals/bafpk5oo/MediaKitAssets/c/b9e3a7bb-aca7-48d7-90ed-cff5898aafd0",
            "guidelines": "https://hootsuite.widencollective.com/portals/bafpk5oo/MediaKitAssets"
        },
        {
            "title": "Hoppscotch",
            "hex": "31C48D",
            "source": "https://github.com/hoppscotch/hoppscotch/blob/77862cdf9bd902a4ea64bd8b2301ed2206820649/static/images/ufo_logo.svg"
        },
        {
            "title": "Hotels.com",
            "hex": "D32F2F",
            "source": "https://en.wikipedia.org/wiki/File:Hotels.com_logo.svg"
        },
        {
            "title": "Hotjar",
            "hex": "FD3A5C",
            "source": "https://www.hotjar.com/"
        },
        {
            "title": "Houdini",
            "hex": "FF4713",
            "source": "https://www.sidefx.com/products/houdini/"
        },
        {
            "title": "Houzz",
            "hex": "4DBC15",
            "source": "https://www.houzz.com/logoGuidelines",
            "guidelines": "https://www.houzz.com/logoGuidelines"
        },
        {
            "title": "HP",
            "hex": "0096D6",
            "source": "https://brandcentral.ext.hp.com/login"
        },
        {
            "title": "HTML Academy",
            "hex": "302683",
            "source": "https://htmlacademy.ru/"
        },
        {
            "title": "HTML5",
            "hex": "E34F26",
            "source": "http://www.w3.org/html/logo/"
        },
        {
            "title": "Huawei",
            "hex": "FF0000",
            "source": "https://e.huawei.com/ph/material/partner/0a72728b864949c48b22106454352483",
            "guidelines": "https://e.huawei.com/ph/material/partner/0a72728b864949c48b22106454352483"
        },
        {
            "title": "HubSpot",
            "hex": "FF7A59",
            "source": "https://www.hubspot.com/style-guide",
            "guidelines": "https://www.hubspot.com/style-guide"
        },
        {
            "title": "Hugo",
            "hex": "FF4088",
            "source": "https://gohugo.io/"
        },
        {
            "title": "Hulu",
            "hex": "1CE783",
            "source": "https://thisis.hulu.com/",
            "guidelines": "https://thisis.hulu.com/"
        },
        {
            "title": "Humble Bundle",
            "hex": "CC2929",
            "source": "https://support.humblebundle.com/hc/en-us/articles/202742060-Bundle-Logos"
        },
        {
            "title": "Hungry Jack's",
            "hex": "D0021B",
            "source": "https://www.hungryjacks.com.au/"
        },
        {
            "title": "Hurriyetemlak",
            "hex": "E02826",
            "source": "https://ilan.hurriyetemlak.com/emlak-ilani-yayinlama-kurallari"
        },
        {
            "title": "Husqvarna",
            "hex": "273A60",
            "source": "https://www.husqvarna.com/uk/catalogues/"
        },
        {
            "title": "Hyper",
            "hex": "000000",
            "source": "https://hyper.is/"
        },
        {
            "title": "Hyperledger",
            "hex": "2F3134",
            "source": "https://www.hyperledger.org/"
        },
        {
            "title": "Hypothesis",
            "hex": "BD1C2B",
            "source": "https://web.hypothes.is/brand/"
        },
        {
            "title": "Hyundai",
            "hex": "002C5F",
            "source": "https://en.wikipedia.org/wiki/File:Hyundai_Motor_Company_logo.svg",
            "guidelines": "https://www.hyundai.pl/fileadmin/user_upload/media/logo/201607_HYU_Guideline_ENG_small.pdf"
        },
        {
            "title": "i18next",
            "hex": "26A69A",
            "source": "https://github.com/i18next/i18next-gitbook/blob/32efcfd9c59ae55cc63a60e633dbc1651c7950ad/assets/img/logo.svg"
        },
        {
            "title": "Iata",
            "hex": "004E81",
            "source": "https://upload.wikimedia.org/wikipedia/commons/f/f7/IATAlogo.svg"
        },
        {
            "title": "iBeacon",
            "hex": "3D7EBB",
            "source": "https://developer.apple.com/ibeacon/"
        },
        {
            "title": "IBM",
            "hex": "052FAD",
            "source": "https://www.ibm.com/design/language/ibm-logos/8-bar/",
            "guidelines": "https://www.ibm.com/design/language/ibm-logos/8-bar/"
        },
        {
            "title": "IBM Watson",
            "hex": "BE95FF",
            "source": "https://www.ibm.com/brand/systems/watson/brand/"
        },
        {
            "title": "Iceland",
            "hex": "CC092F",
            "source": "https://www.iceland.co.uk/"
        },
        {
            "title": "Icinga",
            "hex": "06062C",
            "source": "https://github.com/Icinga/icingaweb2/blob/293021b2000e9d459387153ca5690f97e0184aaa/public/img/icinga-logo-compact.svg"
        },
        {
            "title": "iCloud",
            "hex": "3693F3",
            "source": "https://commons.wikimedia.org/wiki/File:ICloud_logo.svg"
        },
        {
            "title": "IcoMoon",
            "hex": "825794",
            "source": "https://icomoon.io/"
        },
        {
            "title": "ICON",
            "hex": "31B8BB",
            "source": "https://icon.foundation/contents/resrce/media"
        },
        {
            "title": "Iconfinder",
            "hex": "1A1B1F",
            "source": "https://www.iconfinder.com/p/about"
        },
        {
            "title": "Iconify",
            "hex": "1769AA",
            "source": "https://iconify.design/"
        },
        {
            "title": "IconJar",
            "hex": "16A5F3",
            "source": "https://geticonjar.com/"
        },
        {
            "title": "Icons8",
            "hex": "1FB141",
            "source": "https://icons8.com/"
        },
        {
            "title": "ICQ",
            "hex": "24FF00",
            "source": "https://commons.wikimedia.org/wiki/File:ICQNewlogo.svg"
        },
        {
            "title": "IEEE",
            "hex": "00629B",
            "source": "https://brand-experience.ieee.org/templates-tools-resources/resources/master-brand-and-logos/",
            "guidelines": "https://brand-experience.ieee.org/guidelines/brand-identity/"
        },
        {
            "title": "iFixit",
            "hex": "0071CE",
            "source": "https://www.ifixit.com/",
            "guidelines": "https://www.ifixit.com/Info/Media"
        },
        {
            "title": "iFood",
            "hex": "EA1D2C",
            "source": "https://ifood.com.br/"
        },
        {
            "title": "IFTTT",
            "hex": "000000",
            "source": "https://ifttt.com/discover/brand-guidelines",
            "guidelines": "https://ifttt.com/discover/brand-guidelines"
        },
        {
            "title": "iHeartRadio",
            "hex": "C6002B",
            "source": "https://brand.iheart.com/logo",
            "guidelines": "https://brand.iheart.com/logo"
        },
        {
            "title": "IKEA",
            "hex": "0058A3",
            "source": "https://www.ikea.com/"
        },
        {
            "title": "ImageJ",
            "hex": "00D8E0",
            "source": "https://github.com/imagej/imagej/blob/0667395bcac20e5d7a371ac9f468522c74367d59/logo/inkscape_image_logo_src.svg"
        },
        {
            "title": "IMDb",
            "hex": "F5C518",
            "source": "https://brand.imdb.com/imdb",
            "guidelines": "https://brand.imdb.com/imdb"
        },
        {
            "title": "Imgur",
            "hex": "1BB76E",
            "source": "https://imgurinc.com/press",
            "guidelines": "https://help.imgur.com/hc/en-us/articles/202062878-Trademark-Use-Policy"
        },
        {
            "title": "Immer",
            "hex": "00E7C3",
            "source": "https://github.com/immerjs/immer/blob/7a5382899bc8b0bf5e21972a1c7db63f53e1d697/website/static/img/immer-logo.svg"
        },
        {
            "title": "Imou",
            "hex": "E89313",
            "source": "https://www.imoulife.com/support/download/userManual"
        },
        {
            "title": "Indeed",
            "hex": "003A9B",
            "source": "https://indeed.design/resources"
        },
        {
            "title": "Infiniti",
            "hex": "000000",
            "source": "https://www.infinitiusa.com"
        },
        {
            "title": "InfluxDB",
            "hex": "22ADF6",
            "source": "https://influxdata.github.io/branding/logo/downloads/",
            "guidelines": "https://influxdata.github.io/branding/logo/usage/"
        },
        {
            "title": "Informatica",
            "hex": "FF4D00",
            "source": "https://www.informatica.com/"
        },
        {
            "title": "Infosys",
            "hex": "007CC3",
            "source": "https://www.infosys.com/newsroom/journalist-resources/infosyslogo.html"
        },
        {
            "title": "Ingress",
            "hex": "783CBD",
            "source": "https://ingress.com/assets/fonts/ingress_icons.woff"
        },
        {
            "title": "Inkscape",
            "hex": "000000",
            "source": "https://inkscape.org/gallery/=inkscape-branding/inkscape-brand-assets/",
            "license": {
                "type": "CC-BY-SA-3.0"
            }
        },
        {
            "title": "Insomnia",
            "hex": "5849BE",
            "source": "https://insomnia.rest/"
        },
        {
            "title": "Instacart",
            "hex": "43B02A",
            "source": "https://www.instacart.com/press"
        },
        {
            "title": "Instagram",
            "hex": "E4405F",
            "source": "https://en.facebookbrand.com/instagram/",
            "guidelines": "https://en.facebookbrand.com/instagram/"
        },
        {
            "title": "Instapaper",
            "hex": "1F1F1F",
            "source": "https://www.instapaper.com/"
        },
        {
            "title": "Instatus",
            "hex": "4EE3C2",
            "source": "https://www.instatus.com/"
        },
        {
            "title": "Instructables",
            "hex": "FABF15",
            "source": "https://www.instructables.com/community/Official-Instructables-Logos-1/"
        },
        {
            "title": "Integromat",
            "hex": "2F8CBB",
            "source": "https://www.integromat.com"
        },
        {
            "title": "Intel",
            "hex": "0071C5",
            "source": "https://www.intel.com/content/www/us/en/newsroom/resources/press-kits-intel-overview.html"
        },
        {
            "title": "IntelliJ IDEA",
            "hex": "000000",
            "source": "https://www.jetbrains.com/idea/",
            "guidelines": "https://www.jetbrains.com/company/brand/"
        },
        {
            "title": "InteractJS",
            "hex": "2599ED",
            "source": "https://github.com/taye/interact.js/blob/603c34d4b34dece8a260381e2e5991b810d6d739/img/ijs-icon.svg"
        },
        {
            "title": "Intercom",
            "hex": "6AFDEF",
            "source": "https://www.intercom.com/press",
            "guidelines": "https://www.intercom.com/press"
        },
        {
            "title": "Internet Archive",
            "hex": "666666",
            "source": "https://archive.org/"
        },
        {
            "title": "Internet Explorer",
            "hex": "0076D6",
            "source": "https://compass-ssl.microsoft.com/assets/c8/67/c867db4c-f328-45b8-817c-33834c70aae6.svg?n=IE.svg"
        },
        {
            "title": "Intigriti",
            "hex": "161A36",
            "source": "https://www.intigriti.com/"
        },
        {
            "title": "InVision",
            "hex": "FF3366",
            "source": "https://www.invisionapp.com/news",
            "guidelines": "https://in.invisionapp.com/boards/FH3LW3S7XSD/"
        },
        {
            "title": "Invoice Ninja",
            "hex": "000000",
            "source": "https://github.com/invoiceninja/invoiceninja/blob/2bdb26dd06123a0426cc7a8da77fc8fce7e5a222/public/images/round_logo.png"
        },
        {
            "title": "ioBroker",
            "hex": "3399CC",
            "source": "https://github.com/ioBroker/awesome-iobroker/blob/6ba42e9fcda7c88356e2f8c98f435ce7b02d4e37/images/awesome-iobroker.svg"
        },
        {
            "title": "Ionic",
            "hex": "3880FF",
            "source": "https://ionicframework.com/press"
        },
        {
            "title": "iOS",
            "hex": "000000",
            "source": "https://en.wikipedia.org/wiki/IOS"
        },
        {
            "title": "IOTA",
            "hex": "131F37",
            "source": "https://www.iota.org/connect/brand",
            "guidelines": "https://www.iota.org/connect/brand",
            "license": {
                "type": "CC-BY-SA-4.0"
            }
        },
        {
            "title": "IPFS",
            "hex": "65C2CB",
            "source": "https://github.com/ipfs/logo"
        },
        {
            "title": "Issuu",
            "hex": "F36D5D",
            "source": "https://issuu.com/press",
            "guidelines": "https://issuu.com/press"
        },
        {
            "title": "Istio",
            "hex": "466BB0",
            "source": "https://github.com/istio/istio/blob/5a047251817eb2523af297607b7614120812e47a/logo/istio-bluelogo-whitebackground-unframed.svg"
        },
        {
            "title": "Itch.io",
            "hex": "FA5C5C",
            "source": "https://itch.io/press-kit",
            "guidelines": "https://itch.io/press-kit"
        },
        {
            "title": "iTerm2",
            "hex": "000000",
            "source": "https://github.com/gnachman/iTerm2/blob/6a857f3f5872eb1465ddc0dd83412015991e79ae/images/AppIcon/iTermIcon.sketch"
        },
        {
            "title": "iTunes",
            "hex": "FB5BC5",
            "source": "https://upload.wikimedia.org/wikipedia/commons/d/df/ITunes_logo.svg"
        },
        {
            "title": "IVECO",
            "hex": "004994",
            "source": "https://www.iveco.com/germany/Pages/Home-page.aspx"
        },
        {
            "title": "Jabber",
            "hex": "CC0000",
            "source": "https://commons.wikimedia.org/wiki/File:Jabber-bulb.svg",
            "guidelines": "http://www.jabber.org/faq.html#logo",
            "license": {
                "type": "CC-BY-2.5"
            }
        },
        {
            "title": "Jaguar",
            "hex": "FFFFFF",
            "source": "https://media.jaguar.com/en/press-kit"
        },
        {
            "title": "Jamboard",
            "hex": "F37C20",
            "source": "https://cdn2.hubspot.net/hubfs/159104/ECS/Jamboard/Approved%20Jamboard%20Brand%20Book.pdf",
            "guidelines": "https://cdn2.hubspot.net/hubfs/159104/ECS/Jamboard/Approved%20Jamboard%20Brand%20Book.pdf"
        },
        {
            "title": "Jameson",
            "hex": "004027",
            "source": "https://www.jamesonwhiskey.com/"
        },
        {
            "title": "Jamstack",
            "hex": "F0047F",
            "source": "https://github.com/jamstack/jamstack.org/tree/main/src/site/img/logo"
        },
        {
            "title": "Jasmine",
            "hex": "8A4182",
            "source": "https://github.com/jasmine/jasmine/blob/8991b1bba39b5b7e89fc5eeb07ae271a684cb1a4/images/jasmine-horizontal.svg"
        },
        {
            "title": "Java",
            "hex": "007396",
            "source": "https://www.oracle.com/legal/logos.html",
            "guidelines": "https://www.oracle.com/legal/logos.html"
        },
        {
            "title": "JavaScript",
            "hex": "F7DF1E",
            "source": "https://github.com/voodootikigod/logo.js",
            "license": {
                "type": "MIT"
            }
        },
        {
            "title": "JBL",
            "hex": "FF3300",
            "source": "https://www.jbl.com/"
        },
        {
            "title": "JCB",
            "hex": "0B4EA2",
            "source": "https://www.global.jcb/en/about-us/brand-concept/"
        },
        {
            "title": "Jeep",
            "hex": "000000",
            "source": "http://www.fcaci.com/x/JEEPv15",
            "guidelines": "http://www.fcaci.com/x/JEEPv15"
        },
        {
            "title": "Jekyll",
            "hex": "CC0000",
            "source": "https://github.com/jekyll/brand/blob/8302ad3ecf045054a095020729a8d2cc7005faf8/jekyll-logo-black.svg",
            "guidelines": "https://github.com/jekyll/brand",
            "license": {
                "type": "CC-BY-4.0"
            }
        },
        {
            "title": "Jellyfin",
            "hex": "00A4DC",
            "source": "https://jellyfin.org/docs/general/contributing/branding.html",
            "guidelines": "https://jellyfin.org/docs/general/contributing/branding.html"
        },
        {
            "title": "Jenkins",
            "hex": "D24939",
            "source": "https://get.jenkins.io/art/",
            "guidelines": "https://www.jenkins.io/press/",
            "license": {
                "type": "CC-BY-SA-3.0"
            }
        },
        {
            "title": "Jenkins X",
            "hex": "73C3D5",
            "source": "https://github.com/cdfoundation/artwork"
        },
        {
            "title": "Jest",
            "hex": "C21325",
            "source": "https://jestjs.io/"
        },
        {
            "title": "JET",
            "hex": "FBBA00",
            "source": "https://de.wikipedia.org/wiki/Datei:JET.svg"
        },
        {
            "title": "JetBrains",
            "hex": "000000",
            "source": "https://www.jetbrains.com/company/brand/logos/",
            "guidelines": "https://www.jetbrains.com/company/brand/"
        },
        {
            "title": "JFrog",
            "hex": "41BF47",
            "source": "https://jfrog.com/brand-guidelines/",
            "guidelines": "https://jfrog.com/brand-guidelines/"
        },
        {
            "title": "JFrog Bintray",
            "hex": "43A047",
            "source": "https://bintray.com/"
        },
        {
            "title": "Jinja",
            "hex": "B41717",
            "source": "https://github.com/pallets/jinja/blob/1c240154865a7b6034033027e3c2ca8a2fa53fc2/artwork/jinjalogo.svg"
        },
        {
            "title": "Jira",
            "hex": "0052CC",
            "source": "https://atlassian.design/resources/logo-library",
            "guidelines": "https://atlassian.design/foundations/logos/"
        },
        {
            "title": "Jira Software",
            "hex": "0052CC",
            "source": "https://www.atlassian.com/company/news/press-kit",
            "guidelines": "https://atlassian.design/foundations/logos/"
        },
        {
            "title": "Jitsi",
            "hex": "97979A",
            "source": "https://github.com/jitsi/jitsi-meet/blob/f8a41aea9c32796646c0fea11064775a4e5c3523/images/watermark.svg"
        },
        {
            "title": "John Deere",
            "hex": "367C2B",
            "source": "https://en.wikipedia.org/wiki/File:John_Deere_logo.svg",
            "guidelines": "https://johndeere.widencollective.com/portals/arrshkzc/MyPortalFeb23,2021"
        },
        {
            "title": "Joomla",
            "hex": "5091CD",
            "source": "https://docs.joomla.org/Joomla:Brand_Identity_Elements/Official_Logo",
            "guidelines": "https://docs.joomla.org/Joomla:Brand_Identity_Elements"
        },
        {
            "title": "Joplin",
            "hex": "1071D3",
            "source": "https://github.com/laurent22/joplin/blob/45e35576bd8b1bb0ffe958309cc1ab3736cc266b/Assets/JoplinLetter.svg"
        },
        {
            "title": "Jordan",
            "hex": "000000",
            "source": "https://www.nike.com/jordan"
        },
        {
            "title": "JPEG",
            "hex": "8A8A8A",
            "source": "https://jpeg.org/contact.html",
            "license": {
                "type": "CC-BY-ND-4.0"
            }
        },
        {
            "title": "jQuery",
            "hex": "0769AD",
            "source": "https://brand.jquery.org/logos/",
            "guidelines": "https://brand.jquery.org/logos/"
        },
        {
            "title": "JR Group",
            "hex": "000000",
            "source": "https://www.jrhokkaido.co.jp/"
        },
        {
            "title": "jsDelivr",
            "hex": "E84D3D",
            "source": "https://github.com/jsdelivr/www.jsdelivr.com/blob/eff02f3a8879cf7c7296840584e1293fe04e3a76/src/public/img/logo_horizontal.svg"
        },
        {
            "title": "JSFiddle",
            "hex": "0084FF",
            "source": "https://jsfiddle.net/"
        },
        {
            "title": "JSON",
            "hex": "000000",
            "source": "https://commons.wikimedia.org/wiki/File:JSON_vector_logo.svg"
        },
        {
            "title": "JSON Web Tokens",
            "hex": "000000",
            "source": "https://jwt.io/"
        },
        {
            "title": "JSS",
            "hex": "F7DF1E",
            "source": "https://cssinjs.org/"
        },
        {
            "title": "Julia",
            "hex": "9558B2",
            "source": "https://github.com/JuliaLang/julia-logo-graphics/blob/b5551ca7946b4a25746c045c15fbb8806610f8d0/images/julia-dots.svg"
        },
        {
            "title": "Juniper Networks",
            "hex": "84B135",
            "source": "https://www.juniper.net/us/en/company/press-center/images/image-library/logos/",
            "guidelines": "https://www.juniper.net/us/en/company/press-center/images/image-library/logos/"
        },
        {
            "title": "JUnit5",
            "hex": "25A162",
            "source": "https://raw.githubusercontent.com/junit-team/junit5/86465f4f491219ad0c0cf9c64eddca7b0edeb86f/assets/img/junit5-logo.svg"
        },
        {
            "title": "Jupyter",
            "hex": "F37626",
            "source": "https://github.com/jupyter/design/blob/80716ee75dd7b2a6ec6abcd89922d020483589b1/logos/Logo%20Mark/logomark-whitebody-whitemoons/logomark-whitebody-whitemoons.svg",
            "guidelines": "https://github.com/jupyter/design"
        },
        {
            "title": "Just Eat",
            "hex": "F36D00",
            "source": "https://www.justeattakeaway.com/media/media-kit/"
        },
        {
            "title": "JustGiving",
            "hex": "AD29B6",
            "source": "https://justgiving.com"
        },
        {
            "title": "Kaggle",
            "hex": "20BEFF",
            "source": "https://www.kaggle.com/brand-guidelines",
            "guidelines": "https://www.kaggle.com/brand-guidelines"
        },
        {
            "title": "Kahoot!",
            "hex": "46178F",
            "source": "https://kahoot.com/library/kahoot-logo/",
            "guidelines": "https://kahoot.com/library/kahoot-logo/"
        },
        {
            "title": "KaiOS",
            "hex": "6F02B5",
            "source": "https://www.kaiostech.com/company/press-room"
        },
        {
            "title": "Kakao",
            "hex": "FFCD00",
            "source": "https://www.kakaocorp.com/kakao/introduce/ci"
        },
        {
            "title": "KakaoTalk",
            "hex": "FFCD00",
            "source": "https://commons.wikimedia.org/wiki/File:KakaoTalk_logo.svg"
        },
        {
            "title": "Kali Linux",
            "hex": "557C94",
            "source": "https://www.kali.org/docs/policy/trademark/",
            "guidelines": "https://www.kali.org/docs/policy/trademark/"
        },
        {
            "title": "Karlsruher Verkehrsverbund",
            "hex": "9B2321",
            "source": "https://commons.wikimedia.org/wiki/File:KVV_2010.svg"
        },
        {
            "title": "Kasa Smart",
            "hex": "4ACBD6",
            "source": "https://www.tp-link.com/us/support/download/hs200/"
        },
        {
            "title": "KashFlow",
            "hex": "E5426E",
            "source": "https://www.kashflow.com/"
        },
        {
            "title": "Kaspersky",
            "hex": "006D5C",
            "source": "https://www.kaspersky.com"
        },
        {
            "title": "Katacoda",
            "hex": "F48220",
            "source": "https://katacoda.com/press-kit"
        },
        {
            "title": "Katana",
            "hex": "000000",
            "source": "https://www.foundry.com/products/katana"
        },
        {
            "title": "Kaufland",
            "hex": "E10915",
            "source": "https://www.kaufland.com/etc.clientlibs/kaufland/clientlibs/clientlib-klsite/resources/frontend/img/kl-logo-small-e825b661c5.svg"
        },
        {
            "title": "KDE",
            "hex": "1D99F3",
            "source": "https://kde.org/stuff/clipart/"
        },
        {
            "title": "Kdenlive",
            "hex": "527EB2",
            "source": "https://kdenlive.org/en/logo/",
            "guidelines": "https://kdenlive.org/en/logo/"
        },
        {
            "title": "KeePassXC",
            "hex": "6CAC4D",
            "source": "https://github.com/keepassxreboot/keepassxc/"
        },
        {
            "title": "Kentico",
            "hex": "F05A22",
            "source": "https://www.kentico.com"
        },
        {
            "title": "Keras",
            "hex": "D00000",
            "source": "https://keras.io/"
        },
        {
            "title": "Keybase",
            "hex": "33A0FF",
            "source": "https://github.com/keybase/client/tree/a144e0ce38ee9e495cc5acbcd4ef859f5534d820/media/logos"
        },
        {
            "title": "KeyCDN",
            "hex": "047AED",
            "source": "https://www.keycdn.com/logos"
        },
        {
            "title": "KFC",
            "hex": "F40027",
            "source": "https://global.kfc.com/asset-library/",
            "aliases": {
                "aka": [
                    "Kentucky Fried Chicken"
                ]
            }
        },
        {
            "title": "Khan Academy",
            "hex": "14BF96",
            "source": "https://khanacademy.zendesk.com/hc/en-us/articles/202483630-Press-room",
            "guidelines": "https://support.khanacademy.org/hc/en-us/articles/202263034-Trademark-and-Brand-Usage-Policy"
        },
        {
            "title": "Khronos Group",
            "hex": "CC3333",
            "source": "https://www.khronos.org/legal/trademarks/",
            "guidelines": "https://www.khronos.org/legal/trademarks/"
        },
        {
            "title": "Kia",
            "hex": "05141F",
            "source": "https://www.kia.com"
        },
        {
            "title": "Kibana",
            "hex": "005571",
            "source": "https://www.elastic.co/brand"
        },
        {
            "title": "Kickstarter",
            "hex": "05CE78",
            "source": "https://www.kickstarter.com/help/brand_assets"
        },
        {
            "title": "Kik",
            "hex": "82BC23",
            "source": "https://www.kik.com/news/"
        },
        {
            "title": "KinoPoisk",
            "hex": "FF6600",
            "source": "https://www.kinopoisk.ru/",
            "aliases": {
                "loc": {
                    "ru-RU": "КиноПоиск"
                }
            }
        },
        {
            "title": "Kirby",
            "hex": "000000",
            "source": "https://getkirby.com/press"
        },
        {
            "title": "Kitsu",
            "hex": "FD755C",
            "source": "https://kitsu.io/"
        },
        {
            "title": "Klarna",
            "hex": "FFB3C7",
            "source": "https://klarna.design/"
        },
        {
            "title": "KLM",
            "hex": "00A1DE",
            "source": "https://www.klm.com"
        },
        {
            "title": "Klook",
            "hex": "FF5722",
            "source": "https://www.klook.com/en-GB/newsroom/"
        },
        {
            "title": "KnowledgeBase",
            "hex": "FFD000",
            "source": "https://www.knowledgebase.ai/design",
            "guidelines": "https://www.knowledgebase.ai/design"
        },
        {
            "title": "Known",
            "hex": "333333",
            "source": "https://github.com/idno/known/tree/22c4935b57a61d94d2508651128b4f828f864989/gfx/logos"
        },
        {
            "title": "Ko-fi",
            "hex": "FF5E5B",
            "source": "https://more.ko-fi.com/brand-assets",
            "guidelines": "https://more.ko-fi.com/brand-assets"
        },
        {
            "title": "Koa",
            "hex": "33333D",
            "source": "https://koajs.com/"
        },
        {
            "title": "Koc",
            "hex": "F9423A",
            "source": "https://www.koc.com.tr/en"
        },
        {
            "title": "Kodi",
            "hex": "17B2E7",
            "source": "https://kodi.tv/"
        },
        {
            "title": "Koding",
            "hex": "00B057",
            "source": "https://koding.com/About"
        },
        {
            "title": "Kofax",
            "hex": "00558C",
            "source": "https://www.kofax.com/"
        },
        {
            "title": "Komoot",
            "hex": "6AA127",
            "source": "http://newsroom.komoot.com/media_kits/219423/",
            "guidelines": "http://newsroom.komoot.com/media_kits/219423/"
        },
        {
            "title": "Kongregate",
            "hex": "990000",
            "source": "https://www.kongregate.com/pages/logos-and-branding"
        },
        {
            "title": "Konva",
            "hex": "0D83CD",
            "source": "https://github.com/konvajs/konvajs.github.io/blob/2cfe67461dfe32076ba56c88a75fe8e99d068130/icon.png"
        },
        {
            "title": "Kotlin",
            "hex": "7F52FF",
            "source": "https://www.jetbrains.com/company/brand/logos/",
            "guidelines": "https://www.jetbrains.com/company/brand/"
        },
        {
            "title": "Krita",
            "hex": "3BABFF",
            "source": "https://krita.org/en/about/press/"
        },
        {
            "title": "KTM",
            "hex": "FF6600",
            "source": "https://ktm.com"
        },
        {
            "title": "Kuaishou",
            "hex": "FF4906",
            "source": "https://www.kuaishou.com/official/material-lib",
            "guidelines": "https://www.kuaishou.com/official/material-lib"
        },
        {
            "title": "Kubernetes",
            "hex": "326CE5",
            "source": "https://github.com/kubernetes/kubernetes/tree/master/logo"
        },
        {
            "title": "Kubuntu",
            "hex": "0079C1",
            "source": "https://kubuntu.org"
        },
        {
            "title": "Kyocera",
            "hex": "DF0522",
            "source": "https://uk.kyocera.com/"
        },
        {
            "title": "LabVIEW",
            "hex": "FFDB00",
            "source": "https://forums.ni.com/t5/NI-Partner-Network/New-Partner-Co-Marketing-Style-Guide/ba-p/3786987",
            "guidelines": "https://forums.ni.com/t5/NI-Partner-Network/New-Partner-Co-Marketing-Style-Guide/ba-p/3786987"
        },
        {
            "title": "Lada",
            "hex": "ED6B21",
            "source": "https://www.lada.ru/priora/sedan/accessories.html"
        },
        {
            "title": "Lamborghini",
            "hex": "DDB320",
            "source": "https://en.wikipedia.org/wiki/File:Lamborghini_Logo.svg"
        },
        {
            "title": "Land Rover",
            "hex": "005A2B",
            "source": "https://media.landrover.com/en/press-kit"
        },
        {
            "title": "Laragon",
            "hex": "0E83CD",
            "source": "https://laragon.org/"
        },
        {
            "title": "Laravel",
            "hex": "FF2D20",
            "source": "https://github.com/laravel/art"
        },
        {
            "title": "Laravel Horizon",
            "hex": "405263",
            "source": "https://github.com/laravel/horizon/blob/79ed572422d0ff789e9673a6dd9579026f14233a/public/img/horizon.svg"
        },
        {
            "title": "Laravel Nova",
            "hex": "252D37",
            "source": "https://nova.laravel.com/"
        },
        {
            "title": "Last.fm",
            "hex": "D51007",
            "source": "https://commons.wikimedia.org/wiki/File:Lastfm_logo.svg"
        },
        {
            "title": "LastPass",
            "hex": "D32D27",
            "source": "https://lastpass.com/press-room/",
            "guidelines": "https://lastpass.com/press-room/"
        },
        {
            "title": "LaTeX",
            "hex": "008080",
            "source": "https://github.com/latex3/branding"
        },
        {
            "title": "Launchpad",
            "hex": "F8C300",
            "source": "https://help.launchpad.net/logo/submissions",
            "guidelines": "https://help.launchpad.net/Legal",
            "license": {
                "type": "CC-BY-ND-2.0"
            }
        },
        {
            "title": "LBRY",
            "hex": "2F9176",
            "source": "https://lbry.com/press-kit",
            "guidelines": "https://lbry.com/faq/acceptable-use-policy"
        },
        {
            "title": "Leaflet",
            "hex": "199900",
            "source": "https://github.com/Leaflet/Leaflet/blob/d843c3b88486713827d7e860b58bdba75bfbd5a2/src/images/logo.svg"
        },
        {
            "title": "Leanpub",
            "hex": "FFFFFF",
            "source": "https://leanpub.com/press",
            "guidelines": "https://leanpub.com/press"
        },
        {
            "title": "LeetCode",
            "hex": "FFA116",
            "source": "https://leetcode.com/store"
        },
        {
            "title": "Lemmy",
            "hex": "FFFFFF",
            "source": "https://join-lemmy.org"
        },
        {
            "title": "Lenovo",
            "hex": "E2231A",
            "source": "https://news.lenovo.com/press-kits/"
        },
        {
            "title": "Less",
            "hex": "1D365D",
            "source": "https://github.com/less/logo/blob/c9c10c328cfc00071e92443934b35e389310abf8/less_logo.ai"
        },
        {
            "title": "Let’s Encrypt",
            "hex": "003A70",
            "source": "https://letsencrypt.org/trademarks/",
            "guidelines": "https://letsencrypt.org/trademarks/",
            "license": {
                "type": "CC-BY-NC-4.0"
            }
        },
        {
            "title": "Letterboxd",
            "hex": "00D735",
            "source": "https://letterboxd.com/about/logos/"
        },
        {
            "title": "LG",
            "hex": "A50034",
            "source": "https://en.wikipedia.org/wiki/LG_Corporation",
            "guidelines": "https://www.lg.com/global/about-lg-brand-identity"
        },
        {
            "title": "LGTM",
            "hex": "FFFFFF",
            "source": "https://lgtm.com/"
        },
        {
            "title": "Liberapay",
            "hex": "F6C915",
            "source": "https://en.liberapay.com/about/logos",
            "guidelines": "https://en.liberapay.com/about/logos",
            "license": {
                "type": "CC0-1.0"
            }
        },
        {
            "title": "Libraries.io",
            "hex": "337AB7",
            "source": "https://github.com/librariesio/libraries.io/blob/9ab0f659bb7fe137c15cf676612b6811f501a0bd/public/safari-pinned-tab.svg"
        },
        {
            "title": "LibraryThing",
            "hex": "251A15",
            "source": "https://twitter.com/LibraryThing/status/1054466649271656448"
        },
        {
            "title": "LibreOffice",
            "hex": "18A303",
            "source": "https://wiki.documentfoundation.org/Marketing/Branding",
            "guidelines": "https://wiki.documentfoundation.org/Marketing/Branding"
        },
        {
            "title": "libuv",
            "hex": "403C3D",
            "source": "https://github.com/libuv/libuv/blob/e4087dedf837f415056a45a838f639a3d9dc3ced/img/logos.svg"
        },
        {
            "title": "Lichess",
            "hex": "000000",
            "source": "https://lichess.org/about"
        },
        {
            "title": "Lidl",
            "hex": "0050AA",
            "source": "https://www.lidl.de/"
        },
        {
            "title": "LIFX",
            "hex": "000000",
            "source": "https://www.lifx.com/pages/press-enquiries",
            "guidelines": "https://www.dropbox.com/sh/i9khucz3ucy0q5v/AACrbtcpEIS0PdP84RdkhoAFa/Guides"
        },
        {
            "title": "Lighthouse",
            "hex": "F44B21",
            "source": "https://github.com/GoogleChrome/lighthouse/blob/80d2e6c1948f232ec4f1bdeabc8bc632fc5d0bfd/assets/lh_favicon.svg"
        },
        {
            "title": "LINE",
            "hex": "00C300",
            "source": "http://line.me/en/logo",
            "guidelines": "http://line.me/en/logo"
        },
        {
            "title": "LineageOS",
            "hex": "167C80",
            "source": "https://www.lineageos.org/",
            "guidelines": "https://docs.google.com/presentation/d/1VmxFrVqkjtNMjZbAcrC4egp8C_So7gjJR3KuxdJfJDo/edit?usp=sharing"
        },
        {
            "title": "LinkedIn",
            "hex": "0A66C2",
            "source": "https://brand.linkedin.com",
            "guidelines": "https://brand.linkedin.com/policies"
        },
        {
            "title": "Linktree",
            "hex": "39E09B",
            "source": "https://linktr.ee/"
        },
        {
            "title": "Linode",
            "hex": "00A95C",
            "source": "https://www.linode.com/company/press/"
        },
        {
            "title": "Linux",
            "hex": "FCC624",
            "source": "https://www.linuxfoundation.org/the-linux-mark/"
        },
        {
            "title": "Linux Containers",
            "hex": "333333",
            "source": "https://github.com/lxc/linuxcontainers.org/blob/29d3299ddf8718099b6de1464570fbbadbaabecb/static/img/containers.svg"
        },
        {
            "title": "Linux Foundation",
            "hex": "003366",
            "source": "https://www.linuxfoundation.org/en/about/brand/",
            "guidelines": "https://www.linuxfoundation.org/en/about/brand/"
        },
        {
            "title": "Linux Mint",
            "hex": "87CF3E",
            "source": "https://commons.wikimedia.org/wiki/File:Linux_Mint_logo_without_wordmark.svg"
        },
        {
            "title": "Lion Air",
            "hex": "ED3237",
            "source": "https://lionairthai.com/en/"
        },
        {
            "title": "Lit",
            "hex": "324FFF",
            "source": "https://github.com/lit/lit.dev/blob/5e59bdb00b7a261d6fdcd6a4ae529e17f6146ed3/packages/lit-dev-content/site/images/flame-favicon.svg"
        },
        {
            "title": "Litecoin",
            "hex": "A6A9AA",
            "source": "https://litecoin-foundation.org/litecoin-branding-guidelines/",
            "guidelines": "https://litecoin-foundation.org/litecoin-branding-guidelines/"
        },
        {
            "title": "LiveChat",
            "hex": "FFD000",
            "source": "https://livechat.design/",
            "guidelines": "https://livechat.design/"
        },
        {
            "title": "LiveJournal",
            "hex": "00B0EA",
            "source": "http://www.livejournal.com"
        },
        {
            "title": "Livewire",
            "hex": "4E56A6",
            "source": "https://laravel-livewire.com/"
        },
        {
            "title": "LLVM",
            "hex": "262D3A",
            "source": "https://llvm.org/Logo.html"
        },
        {
            "title": "LMMS",
            "hex": "10B146",
            "source": "https://lmms.io/branding"
        },
        {
            "title": "Lodash",
            "hex": "3492FF",
            "source": "https://github.com/lodash/lodash.com/blob/c8d41c62b446f08905fd94802db4da8da05d3e92/assets/img/lodash.svg"
        },
        {
            "title": "Logitech",
            "hex": "00B8FC",
            "source": "https://www.logitech.com/en-us/pr/library"
        },
        {
            "title": "LogMeIn",
            "hex": "45B6F2",
            "source": "https://www.logmein.com/legal/trademark",
            "guidelines": "https://www.logmein.com/legal/trademark"
        },
        {
            "title": "Logstash",
            "hex": "005571",
            "source": "https://www.elastic.co/brand",
            "guidelines": "https://www.elastic.co/brand"
        },
        {
            "title": "Looker",
            "hex": "4285F4",
            "source": "https://looker.com/"
        },
        {
            "title": "Loom",
            "hex": "625DF5",
            "source": "https://www.loom.com/press"
        },
        {
            "title": "Loop",
            "hex": "F29400",
            "source": "https://loop.frontiersin.org/"
        },
        {
            "title": "Lospec",
            "hex": "EAEAEA",
            "source": "https://lospec.com/brand",
            "guidelines": "https://lospec.com/brand"
        },
        {
            "title": "LOT Polish Airlines",
            "hex": "11397E",
            "source": "https://www.lot.com/us/en/kaleidoscope-inflight-magazine"
        },
        {
            "title": "Lua",
            "hex": "2C2D72",
            "source": "https://www.lua.org/images/",
            "guidelines": "https://www.lua.org/images/"
        },
        {
            "title": "Lubuntu",
            "hex": "0068C8",
            "source": "https://lubuntu.net/"
        },
        {
            "title": "Lufthansa",
            "hex": "05164D",
            "source": "https://www.lufthansa.com/"
        },
        {
            "title": "Lumen",
            "hex": "E74430",
            "source": "https://lumen.laravel.com/"
        },
        {
            "title": "Lydia",
            "hex": "0180FF",
            "source": "https://lydia-app.com/en/info/press.html",
            "guidelines": "https://lydia-app.com/en/info/press.html"
        },
        {
            "title": "Lyft",
            "hex": "FF00BF",
            "source": "https://www.lyft.com/press"
        },
        {
            "title": "MAAS",
            "hex": "E95420",
            "source": "https://design.ubuntu.com/downloads/",
            "license": {
                "type": "CC-BY-SA-3.0"
            }
        },
        {
            "title": "macOS",
            "hex": "000000",
            "source": "https://commons.wikimedia.org/wiki/File:MacOS_wordmark_(2017).svg"
        },
        {
            "title": "Macy’s",
            "hex": "E21A2C",
            "source": "https://www.macysinc.com/news-media/media-assets"
        },
        {
            "title": "Magento",
            "hex": "EE672F",
            "source": "http://magento.com"
        },
        {
            "title": "Magisk",
            "hex": "00AF9C",
            "source": "https://github.com/topjohnwu/Magisk/blob/master/app/src/main/res/drawable/ic_magisk.xml"
        },
        {
            "title": "Mail.Ru",
            "hex": "005FF9",
            "source": "https://my.mail.ru"
        },
        {
            "title": "MailChimp",
            "hex": "FFE01B",
            "source": "http://mailchimp.com/about/brand-assets",
            "guidelines": "http://mailchimp.com/about/brand-assets"
        },
        {
            "title": "Major League Hacking",
            "hex": "265A8F",
            "source": "https://mlh.io/brand-guidelines",
            "guidelines": "https://mlh.io/brand-guidelines"
        },
        {
            "title": "MakerBot",
            "hex": "FF1E0D",
            "source": "http://www.makerbot.com/makerbot-press-assets"
        },
        {
            "title": "MAMP",
            "hex": "02749C",
            "source": "https://www.mamp.info/en/mamp/mac/"
        },
        {
            "title": "MAN",
            "hex": "E40045",
            "source": "https://www.corporate.man.eu/"
        },
        {
            "title": "ManageIQ",
            "hex": "EF2929",
            "source": "https://www.manageiq.org/logo/"
        },
        {
            "title": "Manjaro",
            "hex": "35BF5C",
            "source": "https://manjaro.org/"
        },
        {
            "title": "Mapbox",
            "hex": "000000",
            "source": "https://www.mapbox.com/about/press/brand-guidelines",
            "guidelines": "https://www.mapbox.com/about/press/brand-guidelines"
        },
        {
            "title": "MariaDB",
            "hex": "003545",
            "source": "https://mariadb.com/about-us/logos/",
            "guidelines": "https://mariadb.com/about-us/logos/"
        },
        {
            "title": "MariaDB Foundation",
            "hex": "1F305F",
            "source": "https://mariadb.org/"
        },
        {
            "title": "Markdown",
            "hex": "000000",
            "source": "https://github.com/dcurtis/markdown-mark",
            "guidelines": "https://github.com/dcurtis/markdown-mark",
            "license": {
                "type": "CC0-1.0"
            }
        },
        {
            "title": "Marketo",
            "hex": "5C4C9F",
            "source": "https://www.marketo.com/"
        },
        {
            "title": "Marriott",
            "hex": "A70023",
            "source": "https://marriott-hotels.marriott.com/"
        },
        {
            "title": "Maserati",
            "hex": "0C2340",
            "source": "https://www.stellantis.com/en/brands/maserati"
        },
        {
            "title": "MasterCard",
            "hex": "EB001B",
            "source": "https://brand.mastercard.com/brandcenter/mastercard-brand-mark/downloads.html",
            "guidelines": "https://brand.mastercard.com/brandcenter/mastercard-brand-mark.html"
        },
        {
            "title": "mastercomfig",
            "hex": "009688",
            "source": "https://github.com/mastercomfig/mastercomfig.github.io/blob/d910ce7e868a6ef32106e36996c3473d78da2ce3/img/mastercomfig_logo.svg"
        },
        {
            "title": "Mastodon",
            "hex": "3088D4",
            "source": "https://joinmastodon.org/"
        },
        {
            "title": "Material Design",
            "hex": "757575",
            "source": "https://material.io/design/"
        },
        {
            "title": "Material Design Icons",
            "hex": "2196F3",
            "source": "https://materialdesignicons.com/icon/vector-square",
            "license": {
                "type": "Apache-2.0"
            }
        },
        {
            "title": "Material-UI",
            "hex": "0081CB",
            "source": "https://material-ui.com/"
        },
        {
            "title": "Matomo",
            "hex": "3152A0",
            "source": "https://matomo.org/media/"
        },
        {
            "title": "Matrix",
            "hex": "000000",
            "source": "https://matrix.org"
        },
        {
            "title": "Mattermost",
            "hex": "0058CC",
            "source": "https://www.mattermost.org/brand-guidelines/",
            "guidelines": "https://www.mattermost.org/brand-guidelines/"
        },
        {
            "title": "Matternet",
            "hex": "261C29",
            "source": "http://mttr.net"
        },
        {
            "title": "Max",
            "hex": "525252",
            "source": "https://cycling74.com/"
        },
        {
            "title": "Max-Planck-Gesellschaft",
            "hex": "006C66",
            "source": "https://www.mpg.de"
        },
        {
            "title": "Maytag",
            "hex": "002E5F",
            "source": "https://www.maytagcommerciallaundry.com/mclstorefront/c/-/p/MYR40PD"
        },
        {
            "title": "Mazda",
            "hex": "101010",
            "source": "https://www.mazda.com/en/about/profile/library/"
        },
        {
            "title": "McAfee",
            "hex": "C01818",
            "source": "https://www.mcafee.com/enterprise/en-us/about/newsroom/product-images.html"
        },
        {
            "title": "McDonald's",
            "hex": "FBC817",
            "source": "https://www.mcdonalds.com/gb/en-gb/newsroom.html"
        },
        {
            "title": "McLaren",
            "hex": "FF0000",
            "source": "https://cars.mclaren.com/"
        },
        {
            "title": "MDN Web Docs",
            "hex": "000000",
            "source": "https://developer.mozilla.org/"
        },
        {
            "title": "MediaFire",
            "hex": "1299F3",
            "source": "https://www.mediafire.com/developers/brand_assets/mediafire_brand_assets/",
            "guidelines": "https://www.mediafire.com/developers/brand_assets/mediafire_brand_assets/"
        },
        {
            "title": "MediaMarkt",
            "hex": "DF0000",
            "source": "https://www.mediamarkt.de/"
        },
        {
            "title": "MediaTek",
            "hex": "EC9430",
            "source": "https://corp.mediatek.com/news-events/press-library"
        },
        {
            "title": "MediaTemple",
            "hex": "000000",
            "source": "https://mediatemple.net/"
        },
        {
            "title": "Medium",
            "hex": "000000",
            "source": "https://medium.design/logos-and-brand-guidelines-f1a01a733592",
            "guidelines": "https://medium.design/logos-and-brand-guidelines-f1a01a733592"
        },
        {
            "title": "Meetup",
            "hex": "ED1C40",
            "source": "https://www.meetup.com/media/"
        },
        {
            "title": "MEGA",
            "hex": "D9272E",
            "source": "https://mega.io/corporate"
        },
        {
            "title": "Mendeley",
            "hex": "9D1620",
            "source": "https://www.mendeley.com/"
        },
        {
            "title": "Mercedes",
            "hex": "242424",
            "source": "https://www.mercedes-benz.com/"
        },
        {
            "title": "Merck",
            "hex": "007A73",
            "source": "https://www.merck.com/"
        },
        {
            "title": "Mercurial",
            "hex": "999999",
            "source": "https://www.mercurial-scm.org/hg-logo/",
            "guidelines": "https://www.mercurial-scm.org/hg-logo/",
            "license": {
                "type": "GPL-2.0-or-later"
            }
        },
        {
            "title": "Messenger",
            "hex": "00B2FF",
            "source": "https://en.facebookbrand.com/facebookapp/assets/messenger/",
            "guidelines": "https://en.facebookbrand.com/facebookapp/assets/messenger/"
        },
        {
            "title": "Metabase",
            "hex": "509EE3",
            "source": "https://www.metabase.com/"
        },
        {
            "title": "MetaFilter",
            "hex": "065A8F",
            "source": "https://www.metafilter.com/apple-touch-icon.png"
        },
        {
            "title": "Meteor",
            "hex": "DE4F4F",
            "source": "http://logo.meteorapp.com/"
        },
        {
            "title": "Metro",
            "hex": "EF4242",
            "source": "https://facebook.github.io/metro/"
        },
        {
            "title": "Metro de la Ciudad de México",
            "hex": "F77E1C",
            "source": "https://es.wikipedia.org/wiki/Archivo:Metro_de_la_Ciudad_de_M%C3%A9xico_(logo)_version_2019.svg"
        },
        {
            "title": "Metro de Madrid",
            "hex": "255E9C",
            "source": "https://commons.wikimedia.org/wiki/File:MetroMadridLogo.svg"
        },
        {
            "title": "Métro de Paris",
            "hex": "003E95",
            "source": "https://www.ratp.fr/"
        },
        {
            "title": "MeWe",
            "hex": "17377F",
            "source": "https://mewe.com"
        },
        {
            "title": "micro:bit",
            "hex": "00ED00",
            "source": "https://microbit.org/"
        },
        {
            "title": "Micro.blog",
            "hex": "FF8800",
            "source": "https://help.micro.blog/"
        },
        {
            "title": "Microgenetics",
            "hex": "FF0000",
            "source": "http://microgenetics.co.uk/"
        },
        {
            "title": "MicroPython",
            "hex": "2B2728",
            "source": "https://commons.wikimedia.org/wiki/File:MicroPython_new_logo.svg"
        },
        {
            "title": "Microsoft",
            "hex": "5E5E5E",
            "source": "https://developer.microsoft.com"
        },
        {
            "title": "Microsoft Academic",
            "hex": "2D9FD9",
            "source": "https://academic.microsoft.com/"
        },
        {
            "title": "Microsoft Access",
            "hex": "A4373A",
            "source": "https://developer.microsoft.com/en-us/fluentui#/styles/web/colors/products"
        },
        {
            "title": "Microsoft Azure",
            "hex": "0078D4",
            "source": "https://github.com/microsoft/vscode-azureresourcegroups/blob/0a06362e82170fd7f8dc2496286825b1a69cc42b/resources/azure.svg"
        },
        {
            "title": "Microsoft Bing",
            "hex": "258FFA",
            "source": "https://www.bing.com/covid/"
        },
        {
            "title": "Microsoft Edge",
            "hex": "0078D7",
            "source": "https://support.microsoft.com/en-us/help/17171/microsoft-edge-get-to-know"
        },
        {
            "title": "Microsoft Excel",
            "hex": "217346",
            "source": "https://developer.microsoft.com/en-us/fluentui#/styles/web/colors/products"
        },
        {
            "title": "Microsoft Exchange",
            "hex": "0078D4",
            "source": "https://developer.microsoft.com/en-us/fluentui#/styles/web/colors/products"
        },
        {
            "title": "Microsoft Office",
            "hex": "D83B01",
            "source": "https://developer.microsoft.com/en-us/microsoft-365"
        },
        {
            "title": "Microsoft OneDrive",
            "hex": "0078D4",
            "source": "https://developer.microsoft.com/en-us/fluentui#/styles/web/colors/products"
        },
        {
            "title": "Microsoft OneNote",
            "hex": "7719AA",
            "source": "https://developer.microsoft.com/en-us/fluentui#/styles/web/colors/products"
        },
        {
            "title": "Microsoft Outlook",
            "hex": "0078D4",
            "source": "https://developer.microsoft.com/en-us/outlook/docs"
        },
        {
            "title": "Microsoft PowerPoint",
            "hex": "B7472A",
            "source": "https://developer.microsoft.com/en-us/fluentui#/styles/web/colors/products"
        },
        {
            "title": "Microsoft SharePoint",
            "hex": "0078D4",
            "source": "https://developer.microsoft.com/en-us/fluentui#/styles/web/colors/products"
        },
        {
            "title": "Microsoft SQL Server",
            "hex": "CC2927",
            "source": "https://de.wikipedia.org/wiki/Datei:Microsoft_SQL_Server_Logo.svg"
        },
        {
            "title": "Microsoft Teams",
            "hex": "6264A7",
            "source": "https://developer.microsoft.com/en-us/fluentui#/styles/web/colors/products"
        },
        {
            "title": "Microsoft Visio",
            "hex": "3955A3",
            "source": "https://developer.microsoft.com/en-us/fluentui#/styles/web/colors/products"
        },
        {
            "title": "Microsoft Word",
            "hex": "2B579A",
            "source": "https://developer.microsoft.com/en-us/fluentui#/styles/web/colors/products"
        },
        {
            "title": "MicroStrategy",
            "hex": "D9232E",
            "source": "https://www.microstrategy.com/en/company/press-kit",
            "guidelines": "https://www.microstrategy.com/en/company/press-kit"
        },
        {
            "title": "MIDI",
            "hex": "000000",
            "source": "https://en.wikipedia.org/wiki/MIDI"
        },
        {
            "title": "Minds",
            "hex": "FED12F",
            "source": "https://www.minds.com/branding",
            "license": {
                "type": "CC-BY-SA-4.0"
            }
        },
        {
            "title": "Minecraft",
            "hex": "62B47A",
            "source": "https://education.minecraft.net/press/"
        },
        {
            "title": "Minetest",
            "hex": "53AC56",
            "source": "https://www.minetest.net/"
        },
        {
            "title": "Mini",
            "hex": "000000",
            "source": "https://mini.co.uk"
        },
        {
            "title": "Minutemailer",
            "hex": "30B980",
            "source": "https://minutemailer.com"
        },
        {
            "title": "Miro",
            "hex": "050038",
            "source": "https://miro.com/"
        },
        {
            "title": "Mitsubishi",
            "hex": "E60012",
            "source": "https://www.mitsubishi.com/"
        },
        {
            "title": "Mix",
            "hex": "FF8126",
            "source": "https://mix.com"
        },
        {
            "title": "Mixcloud",
            "hex": "5000FF",
            "source": "https://www.mixcloud.com/about",
            "guidelines": "https://www.mixcloud.com/about"
        },
        {
            "title": "MLB",
            "hex": "041E42",
            "source": "https://www.mlb.com/",
            "aliases": {
                "aka": [
                    "Major League Baseball"
                ]
            }
        },
        {
            "title": "MobX",
            "hex": "FF9955",
            "source": "https://github.com/mobxjs/mobx/blob/248e25e37af31c2e71ff452bc662a85816fa40d8/docs/assets/mobservable.svg"
        },
        {
            "title": "MobX-State-Tree",
            "hex": "FF7102",
            "source": "https://github.com/mobxjs/mobx-state-tree/blob/666dabd60a7fb87faf83d177c14f516481b5f141/website/static/img/mobx-state-tree-logo.svg"
        },
        {
            "title": "Mocha",
            "hex": "8D6748",
            "source": "https://mochajs.org/"
        },
        {
            "title": "MODX",
            "hex": "102C53",
            "source": "https://docs.modx.com/"
        },
        {
            "title": "Mojang Studios",
            "hex": "EF323D",
            "source": "https://www.minecraft.net"
        },
        {
            "title": "Moleculer",
            "hex": "3CAFCE",
            "source": "https://moleculer.services/"
        },
        {
            "title": "Momenteo",
            "hex": "5A6AB1",
            "source": "https://www.momenteo.com/media"
        },
        {
            "title": "Monero",
            "hex": "FF6600",
            "source": "https://www.getmonero.org/press-kit/"
        },
        {
            "title": "MongoDB",
            "hex": "47A248",
            "source": "https://www.mongodb.com/pressroom"
        },
        {
            "title": "monkey tie",
            "hex": "1A52C2",
            "source": "https://www.monkey-tie.com"
        },
        {
            "title": "Monster",
            "hex": "6D4C9F",
            "source": "https://www.monster.com/press/"
        },
        {
            "title": "Monzo",
            "hex": "14233C",
            "source": "https://monzo.com/press/"
        },
        {
            "title": "Moo",
            "hex": "00945E",
            "source": "https://www.moo.com/uk/about/press"
        },
        {
            "title": "Moscow Metro",
            "hex": "D9232E",
            "source": "https://mosmetro.ru/"
        },
        {
            "title": "Motorola",
            "hex": "E1140A",
            "source": "https://motorola-global-portal-de.custhelp.com/"
        },
        {
            "title": "Mozilla",
            "hex": "000000",
            "source": "https://mozilla.design/mozilla/",
            "guidelines": "https://mozilla.design/mozilla/"
        },
        {
            "title": "MSI",
            "aliases": {
                "aka": [
                    "Micro-Star International"
                ]
            },
            "hex": "FF0000",
            "source": "https://www.msi.com/page/brochure"
        },
        {
            "title": "MTA",
            "hex": "0039A6",
            "source": "https://mta.info/"
        },
        {
            "title": "MTR",
            "hex": "AC2E45",
            "source": "https://commons.wikimedia.org/wiki/File:MTR_(logo_with_text).svg"
        },
        {
<<<<<<< HEAD
            "title": "MUI",
            "aliases": {
                "aka": [
                    "Material-UI"
                ]
            },
            "hex": "007FFF",
            "source": "https://github.com/mui-org/material-ui/blob/master/docs/src/icons/SvgMuiLogo.tsx"
=======
            "title": "Mulesoft",
            "hex": "00A0DF",
            "source": "https://www.mulesoft.com/brand",
            "guidelines": "https://www.mulesoft.com/brand"
>>>>>>> ec75522f
        },
        {
            "title": "Mumble",
            "hex": "FFFFFF",
            "source": "https://github.com/mumble-voip/mumble/blob/d40a19eb88cda61084da245a1b6cb8f32ef1b6e4/icons/mumble_small.svg",
            "guidelines": "https://github.com/mumble-voip/mumble/blob/d40a19eb88cda61084da245a1b6cb8f32ef1b6e4/LICENSE"
        },
        {
            "title": "MuseScore",
            "hex": "1A70B8",
            "source": "https://musescore.org/en/about/logos-and-graphics"
        },
        {
            "title": "MusicBrainz",
            "hex": "BA478F",
            "source": "https://metabrainz.org/projects"
        },
        {
            "title": "MX Linux",
            "hex": "000000",
            "source": "https://mxlinux.org/art/",
            "license": {
                "type": "GPL-3.0-only"
            }
        },
        {
            "title": "MyAnimeList",
            "hex": "2E51A2",
            "source": "https://myanimelist.net/forum/?topicid=1575618"
        },
        {
            "title": "MYOB",
            "hex": "6100A5",
            "source": "https://myob-identikit.frontify.com/d/JK2D4WFOdAwV/for-developers"
        },
        {
            "title": "Myspace",
            "hex": "030303",
            "source": "https://myspace.com/"
        },
        {
            "title": "MySQL",
            "hex": "4479A1",
            "source": "https://www.mysql.com/about/legal/logos.html",
            "guidelines": "https://www.mysql.com/about/legal/logos.html"
        },
        {
            "title": "N26",
            "hex": "48AC98",
            "source": "https://n26.com/"
        },
        {
            "title": "Namebase",
            "hex": "0068FF",
            "source": "https://www.namebase.io/"
        },
        {
            "title": "Namecheap",
            "hex": "DE3723",
            "source": "https://www.namecheap.com/"
        },
        {
            "title": "Nano",
            "hex": "4A90E2",
            "source": "https://nano.org/resources",
            "guidelines": "https://nano.org/resources"
        },
        {
            "title": "NASA",
            "hex": "E03C31",
            "source": "https://commons.wikimedia.org/wiki/File:NASA_Worm_logo.svg",
            "guidelines": "https://www.nasa.gov/multimedia/guidelines/index.html"
        },
        {
            "title": "National Grid",
            "hex": "00148C",
            "source": "https://www.nationalgrid.com/"
        },
        {
            "title": "NativeScript",
            "hex": "3655FF",
            "source": "https://docs.nativescript.org/"
        },
        {
            "title": "Naver",
            "hex": "03C75A",
            "source": "https://www.navercorp.com/investment/annualReport"
        },
        {
            "title": "NBA",
            "hex": "253B73",
            "source": "https://nba.com/"
        },
        {
            "title": "NBB",
            "hex": "FF7100",
            "source": "https://presse.notebooksbilliger.de/presskits/style-guide"
        },
        {
            "title": "NDR",
            "hex": "0C1754",
            "source": "https://www.ndr.de/"
        },
        {
            "title": "NEC",
            "hex": "1414A0",
            "source": "https://commons.wikimedia.org/wiki/File:NEC_logo.svg"
        },
        {
            "title": "Neo4j",
            "hex": "008CC1",
            "source": "https://neo4j.com/style-guide/",
            "guidelines": "https://neo4j.com/style-guide/"
        },
        {
            "title": "Neovim",
            "hex": "57A143",
            "source": "https://neovim.io/",
            "license": {
                "type": "CC-BY-SA-3.0"
            }
        },
        {
            "title": "NestJS",
            "hex": "E0234E",
            "source": "https://nestjs.com/"
        },
        {
            "title": "NetApp",
            "hex": "0067C5",
            "source": "http://www.netapp.com/",
            "guidelines": "https://www.netapp.com/company/legal/trademark-guidelines/"
        },
        {
            "title": "Netflix",
            "hex": "E50914",
            "source": "https://brand.netflix.com/en/assets/brand-symbol",
            "guidelines": "https://brand.netflix.com/en/assets/brand-symbol"
        },
        {
            "title": "Netlify",
            "hex": "00C7B7",
            "source": "https://www.netlify.com/press/",
            "guidelines": "https://www.netlify.com/press/",
            "aliases": {
                "dup": [
                    {
                        "title": "Netlify CMS",
                        "hex": "C9FA4B",
                        "source": "https://www.netlifycms.org/"
                    }
                ]
            }
        },
        {
            "title": "Nette",
            "hex": "3484D2",
            "source": "https://nette.org/en/logo",
            "guidelines": "https://nette.org/en/logo"
        },
        {
            "title": "Netto",
            "hex": "FFE500",
            "source": "https://www.netto-online.de/INTERSHOP/static/WFS/Plus-NettoDE-Site/-/-/de_DE/css/images/netto-logo.svg"
        },
        {
            "title": "New Balance",
            "hex": "CF0A2C",
            "source": "https://www.newbalance.com"
        },
        {
            "title": "New Japan Pro-Wrestling",
            "hex": "FF160B",
            "source": "https://en.wikipedia.org/wiki/File:NJPW_World_Logo.svg",
            "aliases": {
                "aka": [
                    "NJPW"
                ],
                "dup": [
                    {
                        "title": "NJPW World",
                        "hex": "B79C65",
                        "source": "https://njpwworld.com/"
                    }
                ],
                "loc": {
                    "ja-JP": "新日本プロレスリング"
                }
            }
        },
        {
            "title": "New Relic",
            "hex": "008C99",
            "source": "https://newrelic.com/about/media-assets",
            "guidelines": "https://newrelic.com/about/media-assets#guidelines"
        },
        {
            "title": "New York Times",
            "hex": "000000",
            "source": "https://www.nytimes.com/"
        },
        {
            "title": "Next.js",
            "hex": "000000",
            "source": "https://nextjs.org/"
        },
        {
            "title": "Nextcloud",
            "hex": "0082C9",
            "source": "https://nextcloud.com/press/",
            "guidelines": "https://nextcloud.com/trademarks/"
        },
        {
            "title": "Nextdoor",
            "hex": "8ED500",
            "source": "https://about.nextdoor.com/us-media/"
        },
        {
            "title": "NFC",
            "hex": "002E5F",
            "source": "https://nfc-forum.org/our-work/nfc-branding/n-mark/guidelines-and-brand-assets/",
            "guidelines": "https://nfc-forum.org/our-work/nfc-branding/n-mark/guidelines-and-brand-assets/"
        },
        {
            "title": "NGINX",
            "hex": "009639",
            "source": "https://www.nginx.com/press/",
            "guidelines": "https://www.nginx.com/press/"
        },
        {
            "title": "ngrok",
            "hex": "1F1E37",
            "source": "https://ngrok.com/"
        },
        {
            "title": "niconico",
            "hex": "231815",
            "source": "https://www.nicovideo.jp/"
        },
        {
            "title": "Nike",
            "hex": "111111",
            "source": "https://www.nike.com/"
        },
        {
            "title": "Nim",
            "hex": "FFE953",
            "source": "https://nim-lang.org"
        },
        {
            "title": "Nintendo",
            "hex": "8F8F8F",
            "source": "https://en.wikipedia.org/wiki/Nintendo#/media/File:Nintendo.svg"
        },
        {
            "title": "Nintendo 3DS",
            "hex": "D12228",
            "source": "https://www.nintendo.de/"
        },
        {
            "title": "Nintendo GameCube",
            "hex": "6A5FBB",
            "source": "https://www.nintendo.com/consumer/systems/nintendogamecube/index.jsp"
        },
        {
            "title": "Nintendo Network",
            "hex": "FF7D00",
            "source": "https://id.nintendo.net/login"
        },
        {
            "title": "Nintendo Switch",
            "hex": "E60012",
            "source": "https://www.nintendo.com/switch/"
        },
        {
            "title": "Nissan",
            "hex": "C3002F",
            "source": "https://www.nissan.ie/"
        },
        {
            "title": "NixOS",
            "hex": "5277C3",
            "source": "https://github.com/NixOS/nixos-homepage/tree/master/logo"
        },
        {
            "title": "Node-RED",
            "hex": "8F0000",
            "source": "https://nodered.org/about/resources/"
        },
        {
            "title": "Node.js",
            "hex": "339933",
            "source": "https://nodejs.org/en/about/resources/",
            "guidelines": "https://nodejs.org/en/about/resources/"
        },
        {
            "title": "Nodemon",
            "hex": "76D04B",
            "source": "https://nodemon.io/"
        },
        {
            "title": "Nokia",
            "hex": "124191",
            "source": "https://www.nokia.com/"
        },
        {
            "title": "NordVPN",
            "hex": "4687FF",
            "source": "https://nordvpn.com/press-area/",
            "guidelines": "https://nordvpn.com/press-area/"
        },
        {
            "title": "Norwegian",
            "hex": "D81939",
            "source": "https://www.norwegian.com/ie/travel-info/on-board/in-flight-entertainment/magazine/"
        },
        {
            "title": "Notepad++",
            "hex": "90E59A",
            "source": "https://github.com/notepad-plus-plus/notepad-plus-plus/blob/1f2c63cce173e3e1dc5922637c81a851693e2856/PowerEditor/misc/chameleon/chameleon-pencil.eps"
        },
        {
            "title": "Notion",
            "hex": "000000",
            "source": "https://www.notion.so/"
        },
        {
            "title": "Notist",
            "hex": "333333",
            "source": "https://noti.st/"
        },
        {
            "title": "Noun Project",
            "hex": "000000",
            "source": "https://www.lingoapp.com/6/s/oJkq3W/?v=3"
        },
        {
            "title": "NOW",
            "hex": "001211",
            "source": "https://www.nowtv.com/"
        },
        {
            "title": "npm",
            "hex": "CB3837",
            "source": "https://www.npmjs.com/",
            "guidelines": "https://www.npmjs.com/policies/trademark"
        },
        {
            "title": "Nrwl",
            "hex": "96D7E8",
            "source": "https://nrwl.io/assets/nrwl-logo-white.svg"
        },
        {
            "title": "Nubank",
            "hex": "820AD1",
            "source": "https://nubank.com.br/en/press/"
        },
        {
            "title": "Nucleo",
            "hex": "252B2D",
            "source": "https://nucleoapp.com/"
        },
        {
            "title": "NuGet",
            "hex": "004880",
            "source": "https://github.com/NuGet/Media/blob/89f7c87245e52e8ce91d94c0a47f44c6576e3a0d/Images/MainLogo/Vector/nuget.svg"
        },
        {
            "title": "Nuke",
            "hex": "000000",
            "source": "https://www.foundry.com/products/nuke"
        },
        {
            "title": "Numba",
            "hex": "00A3E0",
            "source": "https://github.com/numba/numba/blob/0db8a2bcd0f53c0d0ad8a798432fb3f37f14af27/docs/_static/numba-blue-icon-rgb.svg"
        },
        {
            "title": "NumPy",
            "hex": "013243",
            "source": "https://numpy.org/press-kit/",
            "guidelines": "https://github.com/numpy/numpy/blob/main/branding/logo/logoguidelines.md"
        },
        {
            "title": "Nutanix",
            "hex": "024DA1",
            "source": "https://www.nutanix.com/content/dam/nutanix/en/cmn/documents/nutanix-brandbook.pdf"
        },
        {
            "title": "Nuxt.js",
            "hex": "00DC82",
            "source": "https://nuxtjs.org/design",
            "guidelines": "https://nuxtjs.org/design"
        },
        {
            "title": "NVIDIA",
            "hex": "76B900",
            "source": "https://www.nvidia.com/etc/designs/nvidiaGDC/clientlibs_base/images/NVIDIA-Logo.svg"
        },
        {
            "title": "Nx",
            "hex": "143055",
            "source": "https://nx.dev/"
        },
        {
            "title": "NZXT",
            "hex": "000000",
            "source": "https://nzxt.com/",
            "guidelines": "https://nzxt.com/about/brand-guidelines"
        },
        {
            "title": "O'Reilly",
            "hex": "D3002D",
            "source": "https://www.oreilly.com/about/logos/",
            "guidelines": "https://www.oreilly.com/about/logos/"
        },
        {
            "title": "OBS Studio",
            "hex": "302E31",
            "source": "https://upload.wikimedia.org/wikipedia/commons/7/78/OBS.svg"
        },
        {
            "title": "Observable",
            "hex": "353E58",
            "source": "https://observablehq.com/"
        },
        {
            "title": "Obsidian",
            "hex": "483699",
            "source": "https://obsidian.md/"
        },
        {
            "title": "OCaml",
            "hex": "EC6813",
            "source": "http://ocaml.org/img/OCaml_Sticker.svg",
            "guidelines": "https://ocaml.org/docs/logos.html",
            "license": {
                "type": "Unlicense"
            }
        },
        {
            "title": "Octave",
            "hex": "0790C0",
            "source": "https://www.gnu.org/software/octave/"
        },
        {
            "title": "Octopus Deploy",
            "hex": "2F93E0",
            "source": "https://octopus.com/company/brand",
            "guidelines": "https://octopus.com/company/brand"
        },
        {
            "title": "Oculus",
            "hex": "1C1E20",
            "source": "https://en.facebookbrand.com/oculus/assets/oculus?audience=oculus-landing",
            "guidelines": "https://en.facebookbrand.com/oculus/"
        },
        {
            "title": "Odnoklassniki",
            "hex": "EE8208",
            "source": "https://insideok.ru/brandbook"
        },
        {
            "title": "Odysee",
            "hex": "EF1970",
            "source": "https://odysee.com/@OdyseeHelp:b/odyseepresskit:b"
        },
        {
            "title": "Oh Dear",
            "hex": "FFFFFF",
            "source": "https://ohdear.app/logos"
        },
        {
            "title": "okcupid",
            "hex": "0500BE",
            "source": "https://okcupid.com/press"
        },
        {
            "title": "Okta",
            "hex": "007DC1",
            "source": "https://www.okta.com/press-room/media-assets/",
            "guidelines": "https://www.okta.com/terms-of-use-for-okta-content/"
        },
        {
            "title": "OnePlus",
            "hex": "F5010C",
            "source": "https://www.oneplus.com/ca_en/brand/asset"
        },
        {
            "title": "OnlyFans",
            "hex": "00AFF0",
            "source": "https://onlyfans.com/brand",
            "guidelines": "https://onlyfans.com/brand"
        },
        {
            "title": "ONNX",
            "hex": "005CED",
            "source": "https://github.com/onnx/onnx.github.io/blob/382e7036b616ce1555499ac41730245a2478513c/images/ONNX-ICON.svg"
        },
        {
            "title": "OnStar",
            "hex": "003D7D",
            "source": "https://www.onstar.com/"
        },
        {
            "title": "Opel",
            "hex": "F7FF14",
            "source": "https://www.stellantis.com/en/brands/opel"
        },
        {
            "title": "Open Access",
            "hex": "F68212",
            "source": "https://commons.wikimedia.org/wiki/File:Open_Access_logo_PLoS_white.svg"
        },
        {
            "title": "Open Badges",
            "hex": "073B5A",
            "source": "https://backpack.openbadges.org/"
        },
        {
            "title": "Open Bug Bounty",
            "hex": "F67909",
            "source": "https://www.openbugbounty.org/"
        },
        {
            "title": "Open Collective",
            "hex": "7FADF2",
            "source": "https://docs.opencollective.com/help/about#media-logo"
        },
        {
            "title": "Open Containers Initiative",
            "hex": "262261",
            "source": "https://github.com/opencontainers/artwork/tree/master/oci/icon"
        },
        {
            "title": "Open Source Initiative",
            "hex": "3DA639",
            "source": "https://opensource.org/logo-usage-guidelines",
            "guidelines": "https://opensource.org/logo-usage-guidelines"
        },
        {
            "title": "OpenAI",
            "hex": "412991",
            "source": "https://openai.com/"
        },
        {
            "title": "OpenAI Gym",
            "hex": "0081A5",
            "source": "https://gym.openai.com/"
        },
        {
            "title": "OpenAPI Initiative",
            "hex": "6BA539",
            "source": "https://www.openapis.org/faq/style-guide",
            "guidelines": "https://www.openapis.org/faq/style-guide"
        },
        {
            "title": "OpenBSD",
            "hex": "F2CA30",
            "source": "https://en.wikipedia.org/wiki/OpenBSD"
        },
        {
            "title": "OpenCV",
            "hex": "5C3EE8",
            "source": "https://opencv.org/resources/media-kit/",
            "guidelines": "https://opencv.org/resources/media-kit/"
        },
        {
            "title": "OpenFaaS",
            "hex": "3B5EE9",
            "source": "https://docs.openfaas.com/"
        },
        {
            "title": "OpenGL",
            "hex": "5586A4",
            "source": "https://www.khronos.org/legal/trademarks/"
        },
        {
            "title": "OpenID",
            "hex": "F78C40",
            "source": "https://openid.net/add-openid/logos/"
        },
        {
            "title": "Openlayers",
            "hex": "1F6B75",
            "source": "https://github.com/openlayers/openlayers.github.io/blob/5b93e18b8d302eb49a812fb96abb529895ceb7a2/assets/logo.svg"
        },
        {
            "title": "OpenMined",
            "hex": "ED986C",
            "source": "https://www.openmined.org/",
            "guidelines": "https://www.openmined.org/"
        },
        {
            "title": "OpenNebula",
            "hex": "0097C2",
            "source": "https://opennebula.io/docs/"
        },
        {
            "title": "OpenSSL",
            "hex": "721412",
            "source": "https://www.openssl.org/"
        },
        {
            "title": "OpenStack",
            "hex": "ED1944",
            "source": "https://www.openstack.org/brand/openstack-logo/",
            "guidelines": "https://www.openstack.org/brand/openstack-logo/"
        },
        {
            "title": "OpenStreetMap",
            "hex": "7EBC6F",
            "source": "https://www.openstreetmap.org",
            "guidelines": "https://wiki.osmfoundation.org/wiki/Trademark_Policy"
        },
        {
            "title": "openSUSE",
            "hex": "73BA25",
            "source": "https://github.com/openSUSE/artwork/blob/33e94aa76837c09f03d1712705949b71a246a53b/logos/buttons/button-colour.svg",
            "guidelines": "https://en.opensuse.org/Portal:Artwork"
        },
        {
            "title": "OpenVPN",
            "hex": "EA7E20",
            "source": "https://openvpn.net/wp-content/themes/openvpn/assets/images/logo.svg",
            "guidelines": "https://openvpn.net/terms/"
        },
        {
            "title": "OpenWrt",
            "hex": "00B5E2",
            "source": "https://openwrt.org/docs/guide-graphic-designer/openwrt-logo",
            "guidelines": "https://openwrt.org/docs/guide-graphic-designer/openwrt-logo"
        },
        {
            "title": "Opera",
            "hex": "FF1B2D",
            "source": "https://brand.opera.com/1472-2/opera-logos/",
            "guidelines": "https://brand.opera.com/"
        },
        {
            "title": "OPNSense",
            "hex": "D94F00",
            "source": "https://opnsense.org/about/legal-notices/",
            "guidelines": "https://opnsense.org/about/legal-notices/"
        },
        {
            "title": "Opsgenie",
            "hex": "172B4D",
            "source": "https://www.atlassian.com/company/news/press-kit"
        },
        {
            "title": "OpsLevel",
            "hex": "1890FF",
            "source": "https://www.opslevel.com/"
        },
        {
            "title": "Oracle",
            "hex": "F80000",
            "source": "https://www.oracle.com/opn/index.html",
            "guidelines": "https://www.oracle.com/legal/logos.html"
        },
        {
            "title": "ORCID",
            "hex": "A6CE39",
            "source": "https://orcid.figshare.com/articles/figure/ORCID_iD_icon_graphics/5008697",
            "guidelines": "https://info.orcid.org/brand-guidelines/"
        },
        {
            "title": "Org",
            "hex": "77AA99",
            "source": "https://orgmode.org"
        },
        {
            "title": "Origin",
            "hex": "F56C2D",
            "source": "https://www.origin.com/gbr/en-us/store"
        },
        {
            "title": "Osano",
            "hex": "7764FA",
            "source": "https://www.osano.com/company/assets"
        },
        {
            "title": "Oshkosh",
            "hex": "E6830F",
            "source": "https://oshkoshdefense.com/media/photos/",
            "license": {
                "type": "CC-BY-SA-4.0"
            }
        },
        {
            "title": "OSMC",
            "hex": "17394A",
            "source": "https://github.com/osmc/osmc/tree/master/assets"
        },
        {
            "title": "osu!",
            "hex": "FF66AA",
            "source": "https://osu.ppy.sh/wiki/vi/Brand_identity_guidelines",
            "guidelines": "https://osu.ppy.sh/wiki/vi/Brand_identity_guidelines"
        },
        {
            "title": "Overcast",
            "hex": "FC7E0F",
            "source": "https://overcast.fm"
        },
        {
            "title": "Overleaf",
            "hex": "47A141",
            "source": "https://www.overleaf.com/for/press/media-resources"
        },
        {
            "title": "OVH",
            "hex": "123F6D",
            "source": "https://www.ovh.com/ca/en/newsroom/"
        },
        {
            "title": "OWASP",
            "hex": "000000",
            "source": "https://github.com/OWASP/www-event-2020-07-virtual/blob/eefbef6c1afdd1dee2af11e7f44ad005b25ad48c/assets/images/logo.svg"
        },
        {
            "title": "Oxygen",
            "hex": "3A209E",
            "source": "https://oxygenbuilder.com/",
            "guidelines": "https://oxygenbuilder.com/trademark-policy/"
        },
        {
            "title": "OYO",
            "hex": "EE2E24",
            "source": "https://www.oyorooms.com/"
        },
        {
            "title": "p5.js",
            "hex": "ED225D",
            "source": "https://p5js.org"
        },
        {
            "title": "Packagist",
            "hex": "F28D1A",
            "source": "https://github.com/composer/packagist/issues/1147",
            "license": {
                "type": "MIT"
            }
        },
        {
            "title": "Packer",
            "hex": "02A8EF",
            "source": "https://www.hashicorp.com/brand",
            "guidelines": "https://www.hashicorp.com/brand"
        },
        {
            "title": "Paddy Power",
            "hex": "004833",
            "source": "https://www.paddypower.com/"
        },
        {
            "title": "Pagekit",
            "hex": "212121",
            "source": "https://pagekit.com/logo-guide",
            "guidelines": "https://pagekit.com/logo-guide"
        },
        {
            "title": "PagerDuty",
            "hex": "06AC38",
            "source": "https://www.pagerduty.com/brand/",
            "guidelines": "https://www.pagerduty.com/brand/"
        },
        {
            "title": "PageSpeed Insights",
            "hex": "4285F4",
            "source": "https://developers.google.com/web/fundamentals/performance/speed-tools/"
        },
        {
            "title": "PagSeguro",
            "hex": "FFC801",
            "source": "https://pagseguro.uol.com.br/"
        },
        {
            "title": "Palantir",
            "hex": "101113",
            "source": "https://github.com/palantir/conjure/blob/master/docs/media/palantir-logo.svg"
        },
        {
            "title": "Palo Alto Software",
            "hex": "83DA77",
            "source": "https://www.paloalto.com"
        },
        {
            "title": "pandas",
            "hex": "150458",
            "source": "https://pandas.pydata.org/about/citing.html",
            "guidelines": "https://pandas.pydata.org/about/citing.html"
        },
        {
            "title": "Pandora",
            "hex": "224099",
            "source": "https://www.pandoraforbrands.com/"
        },
        {
            "title": "Pantheon",
            "hex": "FFDC28",
            "source": "https://projects.invisionapp.com/boards/8UOJQWW2J3G5#/1145336",
            "guidelines": "https://projects.invisionapp.com/boards/8UOJQWW2J3G5#/1145336"
        },
        {
            "title": "Parity Substrate",
            "hex": "282828",
            "source": "http://substrate.dev/"
        },
        {
            "title": "Parse.ly",
            "hex": "5BA745",
            "source": "https://www.parse.ly/press-kit",
            "guidelines": "https://www.parse.ly/press-kit"
        },
        {
            "title": "Passport",
            "hex": "34E27A",
            "source": "http://www.passportjs.org/"
        },
        {
            "title": "Pastebin",
            "hex": "02456C",
            "source": "https://pastebin.com/"
        },
        {
            "title": "Patreon",
            "hex": "FF424D",
            "source": "https://www.patreon.com/brand/downloads",
            "guidelines": "https://www.patreon.com/brand/downloads"
        },
        {
            "title": "Payoneer",
            "hex": "FF4800",
            "source": "https://www.payoneer.com/"
        },
        {
            "title": "PayPal",
            "hex": "00457C",
            "source": "https://www.paypal.com/"
        },
        {
            "title": "Paytm",
            "hex": "20336B",
            "source": "https://paytm.com/"
        },
        {
            "title": "PCGamingWiki",
            "hex": "556DB3",
            "source": "https://www.pcgamingwiki.com/wiki/Home"
        },
        {
            "title": "Peak Design",
            "hex": "1C1B1C",
            "source": "https://www.peakdesign.com/"
        },
        {
            "title": "PeerTube",
            "hex": "F1680D",
            "source": "https://joinpeertube.org/"
        },
        {
            "title": "Pegasus Airlines",
            "hex": "FDC43E",
            "source": "https://www.flypgs.com/en/about-pegasus/flypgscom-magazine"
        },
        {
            "title": "Pelican",
            "hex": "14A0C4",
            "source": "https://blog.getpelican.com/pages/gratitude.html",
            "license": {
                "type": "CC-BY-4.0"
            }
        },
        {
            "title": "Peloton",
            "hex": "181A1D",
            "source": "https://press.onepeloton.com/#logos"
        },
        {
            "title": "Penny",
            "hex": "CD1414",
            "source": "https://www.penny.de/"
        },
        {
            "title": "Pepsi",
            "hex": "2151A1",
            "source": "http://gillettepepsicola.com/promotions-media/media-kit/",
            "guidelines": "http://gillettepepsicola.com/promotions-media/media-kit/"
        },
        {
            "title": "Percy",
            "hex": "9E66BF",
            "source": "https://percy.io/"
        },
        {
            "title": "Perforce",
            "hex": "404040",
            "source": "https://www.perforce.com"
        },
        {
            "title": "Perl",
            "hex": "39457E",
            "source": "https://github.com/tpf/marketing-materials/blob/6765c6fd71bc5b123d6c1a77b86e08cdd6376078/images/onion-logo/tpf-logo-onion.svg"
        },
        {
            "title": "Personio",
            "hex": "FFFFFF",
            "source": "https://www.personio.com/"
        },
        {
            "title": "Peugeot",
            "hex": "000000",
            "source": "https://www.peugeot.co.uk/"
        },
        {
            "title": "Pexels",
            "hex": "05A081",
            "source": "https://www.pexels.com/"
        },
        {
            "title": "pfSense",
            "hex": "212121",
            "source": "https://www.pfsense.org/"
        },
        {
            "title": "Phabricator",
            "hex": "4A5F88",
            "source": "https://github.com/phacility/phabricator/blob/0a3093ef9c1898913196564435346e4daa9d2538/webroot/rsrc/image/logo/light-eye.png",
            "guidelines": "https://phacility.com/trademarks/"
        },
        {
            "title": "Philips Hue",
            "hex": "0065D3",
            "source": "https://www.philips-hue.com/en-us/support/faq"
        },
        {
            "title": "PhonePe",
            "hex": "5F259F",
            "source": "https://www.phonepe.com/press/"
        },
        {
            "title": "Photobucket",
            "hex": "0672CB",
            "source": "https://photobucket.com/"
        },
        {
            "title": "Photocrowd",
            "hex": "3DAD4B",
            "source": "https://www.photocrowd.com/"
        },
        {
            "title": "Photopea",
            "hex": "18A497",
            "source": "https://github.com/photopea/photopea/blob/d5c532e8ad8ece246e2ea8646aac7df768407c64/logo.svg"
        },
        {
            "title": "PHP",
            "hex": "777BB4",
            "source": "http://php.net/download-logos.php",
            "license": {
                "type": "CC-BY-SA-4.0"
            }
        },
        {
            "title": "phpMyAdmin",
            "hex": "6C78AF",
            "source": "https://github.com/phpmyadmin/data/blob/b7d3bdb9bb973beff4726541b87d3a4c8a950b4b/brand/phpMyAdmin-Logo-Symbol.svg"
        },
        {
            "title": "PhpStorm",
            "hex": "000000",
            "source": "https://www.jetbrains.com/company/brand/logos/",
            "guidelines": "https://www.jetbrains.com/company/brand/"
        },
        {
            "title": "Pi-hole",
            "hex": "96060C",
            "source": "https://docs.pi-hole.net",
            "guidelines": "https://pi-hole.net/trademark-rules-and-brand-guidelines/"
        },
        {
            "title": "Picarto.TV",
            "hex": "1DA456",
            "source": "https://picarto.tv/site/press"
        },
        {
            "title": "Picnic",
            "hex": "E1171E",
            "source": "https://picnic.app/nl/feestdagen/"
        },
        {
            "title": "PicPay",
            "hex": "21C25E",
            "source": "https://www.picpay.com/site/sobre-nos"
        },
        {
            "title": "Pimcore",
            "hex": "6428B4",
            "source": "https://pimcore.com/en/media-kit",
            "guidelines": "https://pimcore.com/en/media-kit"
        },
        {
            "title": "Pinboard",
            "hex": "0000FF",
            "source": "https://commons.wikimedia.org/wiki/File:Feedbin-Icon-share-pinboard.svg"
        },
        {
            "title": "Pingdom",
            "hex": "FFF000",
            "source": "https://www.pingdom.com/resources/brand-assets/",
            "guidelines": "https://www.pingdom.com/resources/brand-assets/"
        },
        {
            "title": "Pinterest",
            "hex": "BD081C",
            "source": "https://business.pinterest.com/en/brand-guidelines",
            "guidelines": "https://business.pinterest.com/en/brand-guidelines"
        },
        {
            "title": "Pioneer DJ",
            "hex": "1A1928",
            "source": "https://www.pioneerdj.com/"
        },
        {
            "title": "Pivotal Tracker",
            "hex": "517A9E",
            "source": "https://www.pivotaltracker.com/branding-guidelines",
            "guidelines": "https://www.pivotaltracker.com/branding-guidelines"
        },
        {
            "title": "Piwigo",
            "hex": "FF7700",
            "source": "https://github.com/Piwigo/piwigodotorg/blob/6edb840c16257314caec770a9a51f67ef81836e4/images/piwigo.org.svg"
        },
        {
            "title": "Pixabay",
            "hex": "2EC66D",
            "source": "https://pixabay.com/service/about/"
        },
        {
            "title": "pixiv",
            "hex": "0096FA",
            "source": "https://policies.pixiv.net/en.html#brand",
            "guidelines": "https://policies.pixiv.net/en.html#brand"
        },
        {
            "title": "Planet",
            "hex": "009DB1",
            "source": "https://www.planet.com/explorer/"
        },
        {
            "title": "PlanGrid",
            "hex": "0085DE",
            "source": "https://app.plangrid.com/"
        },
        {
            "title": "Platform.sh",
            "hex": "1A182A",
            "source": "https://platform.sh/logos/"
        },
        {
            "title": "Platzi",
            "hex": "98CA3F",
            "source": "https://github.com/PlatziDev/oss/blob/932bd83d43e061e1c38fbc116db31aa6d0145be6/static/logo.svg"
        },
        {
            "title": "Plausible Analytics",
            "hex": "5850EC",
            "source": "https://github.com/plausible/docs/blob/be5c935484e075f1e0caf3c9b3351ddd62348139/static/img/logo.svg"
        },
        {
            "title": "PlayCanvas",
            "hex": "E05F2C",
            "source": "https://playcanvas.com/"
        },
        {
            "title": "Player FM",
            "hex": "C8122A",
            "source": "https://player.fm/"
        },
        {
            "title": "Player.me",
            "hex": "C0379A",
            "source": "https://player.me/p/about-us"
        },
        {
            "title": "PlayStation",
            "hex": "003791",
            "source": "https://www.playstation.com/en-us/"
        },
        {
            "title": "PlayStation 2",
            "hex": "003791",
            "source": "https://commons.wikimedia.org/wiki/File:PlayStation_2_logo.svg"
        },
        {
            "title": "PlayStation 3",
            "hex": "003791",
            "source": "https://commons.wikimedia.org/wiki/File:PlayStation_3_Logo_neu.svg#/media/File:PS3.svg"
        },
        {
            "title": "PlayStation 4",
            "hex": "003791",
            "source": "https://commons.wikimedia.org/wiki/File:PlayStation_4_logo_and_wordmark.svg"
        },
        {
            "title": "PlayStation 5",
            "hex": "003791",
            "source": "https://www.playstation.com/en-us/ps5/"
        },
        {
            "title": "PlayStation Vita",
            "hex": "003791",
            "source": "https://commons.wikimedia.org/wiki/File:PlayStation_Vita_logo.svg"
        },
        {
            "title": "Pleroma",
            "hex": "FBA457",
            "source": "https://pleroma.social/"
        },
        {
            "title": "Plesk",
            "hex": "52BBE6",
            "source": "https://www.plesk.com/brand/",
            "guidelines": "https://www.plesk.com/brand/"
        },
        {
            "title": "Plex",
            "hex": "E5A00D",
            "source": "https://brand.plex.tv/",
            "guidelines": "https://brand.plex.tv/"
        },
        {
            "title": "Plotly",
            "hex": "3F4F75",
            "source": "https://plotly.com/"
        },
        {
            "title": "Pluralsight",
            "hex": "F15B2A",
            "source": "https://www.pluralsight.com/newsroom/brand-assets"
        },
        {
            "title": "Plurk",
            "hex": "FF574D",
            "source": "https://www.plurk.com/brandInfo",
            "guidelines": "https://www.plurk.com/brandInfo"
        },
        {
            "title": "Plus Codes",
            "hex": "4285F4",
            "source": "https://maps.google.com/pluscodes/"
        },
        {
            "title": "PM2",
            "hex": "2B037A",
            "source": "https://pm2.keymetrics.io/"
        },
        {
            "title": "pnpm",
            "hex": "F69220",
            "source": "https://pnpm.io/logos"
        },
        {
            "title": "Pocket",
            "hex": "EF3F56",
            "source": "https://blog.getpocket.com/press/"
        },
        {
            "title": "Pocket Casts",
            "hex": "F43E37",
            "source": "https://blog.pocketcasts.com/press/"
        },
        {
            "title": "Podcast Addict",
            "hex": "F4842D",
            "source": "https://podcastaddict.com"
        },
        {
            "title": "Podman",
            "hex": "892CA0",
            "source": "https://podman.io/"
        },
        {
            "title": "Pointy",
            "hex": "009DE0",
            "source": "https://www.pointy.com/ie/vend"
        },
        {
            "title": "Pokémon",
            "hex": "FFCB05",
            "source": "https://commons.wikimedia.org/wiki/File:International_Pok%C3%A9mon_logo.svg"
        },
        {
            "title": "Polkadot",
            "hex": "E6007A",
            "source": "https://polkadot.network/brand-assets/",
            "guidelines": "https://polkadot.network/brand-assets/"
        },
        {
            "title": "Poly",
            "hex": "EB3C00",
            "source": "https://www.poly.com/"
        },
        {
            "title": "Polymer Project",
            "hex": "FF4470",
            "source": "https://github.com/Polymer/polymer-project.org/blob/3d3e967446858b49a7796676714865ac9b2a5275/app/images/logos/p-logo.svg"
        },
        {
            "title": "Polywork",
            "hex": "543DE0",
            "source": "https://www.polywork.com/"
        },
        {
            "title": "Pop!_OS",
            "hex": "48B9C7",
            "source": "https://pop.system76.com/"
        },
        {
            "title": "Porsche",
            "hex": "B12B28",
            "source": "https://www.porsche.com/"
        },
        {
            "title": "Portainer",
            "hex": "13BEF9",
            "source": "https://www.portainer.io/"
        },
        {
            "title": "PostCSS",
            "hex": "DD3A0A",
            "source": "https://postcss.org/"
        },
        {
            "title": "PostgreSQL",
            "hex": "4169E1",
            "source": "https://wiki.postgresql.org/wiki/Logo",
            "guidelines": "https://www.postgresql.org/about/policies/trademarks/"
        },
        {
            "title": "Postman",
            "hex": "FF6C37",
            "source": "https://www.getpostman.com/resources/media-assets/"
        },
        {
            "title": "Postmates",
            "hex": "FFDF18",
            "source": "https://postmates.com/press-and-media"
        },
        {
            "title": "Power Apps",
            "hex": "742774",
            "source": "https://powerapps.microsoft.com/en-us/"
        },
        {
            "title": "Power BI",
            "hex": "F2C811",
            "source": "https://powerbi.microsoft.com/en-us/"
        },
        {
            "title": "POWERS",
            "hex": "E74536",
            "source": "https://www.powerswhiskey.com/"
        },
        {
            "title": "PowerShell",
            "hex": "5391FE",
            "source": "https://github.com/PowerShell/PowerShell"
        },
        {
            "title": "pr.co",
            "hex": "0080FF",
            "source": "https://news.pr.co/media_kits"
        },
        {
            "title": "pre-commit",
            "hex": "FAB040",
            "source": "https://github.com/pre-commit/pre-commit.com/blob/f263cdbcf46f97e1bd6229f2ab6d27bf8290ca88/logo.svg"
        },
        {
            "title": "Premier League",
            "hex": "360D3A",
            "source": "https://www.premierleague.com"
        },
        {
            "title": "PrestaShop",
            "hex": "DF0067",
            "source": "https://www.prestashop.com/en/media-kit"
        },
        {
            "title": "Presto",
            "hex": "5890FF",
            "source": "https://github.com/prestodb/presto/blob/414ab2a6bbdcca6479c2615b048920adac34dd20/presto-docs/src/main/resources/logo/web/fb/dark-blue/Presto_FB_Lockups_DARKBLUE_BG-14.svg"
        },
        {
            "title": "Prettier",
            "hex": "F7B93E",
            "source": "https://github.com/prettier/prettier-logo/blob/06997b307e0608ebee2044dafa0b9429d6b5a103/images/prettier-icon-clean-centred.svg"
        },
        {
            "title": "Prezi",
            "hex": "3181FF",
            "source": "https://prezi.com/press/kit/"
        },
        {
            "title": "Prime",
            "hex": "00A8E1",
            "source": "https://www.amazon.com/b?node=17277626011",
            "guidelines": "https://www.amazon.com/b?node=17277626011"
        },
        {
            "title": "Prime Video",
            "hex": "1F2E3E",
            "source": "https://videodirect.amazon.com/home/help?topicId=GT7W7GJBTDJW6Z8W#G8T2JFQZXPMHJLRZ",
            "guidelines": "https://videodirect.amazon.com/home/help?topicId=GT7W7GJBTDJW6Z8W#G8T2JFQZXPMHJLRZ"
        },
        {
            "title": "Prisma",
            "hex": "2D3748",
            "source": "https://github.com/prisma/presskit"
        },
        {
            "title": "Prismic",
            "hex": "5163BA",
            "source": "https://prismic.io/"
        },
        {
            "title": "Private Internet Access",
            "hex": "4BB749",
            "source": "https://www.privateinternetaccess.com/pages/press"
        },
        {
            "title": "Pro Tools",
            "hex": "7ACB10",
            "source": "https://cdn-www.avid.com/Content/fonts/avidmoon.ttf"
        },
        {
            "title": "Probot",
            "hex": "00B0D8",
            "source": "https://github.com/probot/probot/blob/5d29945dd2116618d63aba9d7a4460b940a85f5d/static/robot.svg"
        },
        {
            "title": "Processing Foundation",
            "hex": "006699",
            "source": "https://processingfoundation.org/"
        },
        {
            "title": "ProcessWire",
            "hex": "2480E6",
            "source": "https://processwire.com/"
        },
        {
            "title": "Product Hunt",
            "hex": "DA552F",
            "source": "https://www.producthunt.com/branding",
            "guidelines": "https://www.producthunt.com/branding"
        },
        {
            "title": "Progate",
            "hex": "380953",
            "source": "https://progate.com"
        },
        {
            "title": "Progress",
            "hex": "5CE500",
            "source": "https://www.progress.com/",
            "guidelines": "https://www.progress.com/legal/trademarks/trademarks-use-policy"
        },
        {
            "title": "Prometheus",
            "hex": "E6522C",
            "source": "https://prometheus.io/"
        },
        {
            "title": "ProSieben",
            "hex": "E6000F",
            "source": "https://www.prosieben.de/"
        },
        {
            "title": "Proto.io",
            "hex": "34A7C1",
            "source": "https://proto.io/en/presskit"
        },
        {
            "title": "protocols.io",
            "hex": "4D9FE7",
            "source": "https://www.protocols.io/brand",
            "guidelines": "https://www.protocols.io/brand"
        },
        {
            "title": "ProtonDB",
            "hex": "F50057",
            "source": "https://www.protondb.com/"
        },
        {
            "title": "ProtonMail",
            "hex": "8B89CC",
            "source": "https://protonmail.com/media-kit"
        },
        {
            "title": "ProtonVPN",
            "hex": "56B366",
            "source": "https://protonvpn.com/press"
        },
        {
            "title": "Protractor",
            "hex": "ED163A",
            "source": "https://github.com/angular/protractor/blob/4bc80d1a459542d883ea9200e4e1f48d265d0fda/logo.svg"
        },
        {
            "title": "Proxmox",
            "hex": "E57000",
            "source": "https://www.proxmox.com/en/news/media-kit",
            "guidelines": "https://www.proxmox.com/en/news/media-kit"
        },
        {
            "title": "Publons",
            "hex": "336699",
            "source": "https://publons.com/about/the-publons-logo",
            "guidelines": "https://publons.com/about/the-publons-logo"
        },
        {
            "title": "PubMed",
            "hex": "326599",
            "source": "https://pubmed.ncbi.nlm.nih.gov/"
        },
        {
            "title": "Pug",
            "hex": "A86454",
            "source": "https://github.com/pugjs/pug-logo/blob/61429fc45b5a411b83bdb5c99a61084d3054d1e6/SVG/pug-final-logo_-mono-64.svg"
        },
        {
            "title": "Pulumi",
            "hex": "8A3391",
            "source": "https://www.pulumi.com/",
            "guidelines": "https://www.pulumi.com/brand/"
        },
        {
            "title": "Puma",
            "hex": "242B2F",
            "source": "https://us.puma.com/"
        },
        {
            "title": "Puppet",
            "hex": "FFAE1A",
            "source": "https://puppet.com/company/press-room/"
        },
        {
            "title": "Puppeteer",
            "hex": "40B5A4",
            "source": "https://pptr.dev/"
        },
        {
            "title": "PureScript",
            "hex": "14161A",
            "source": "https://github.com/purescript/logo",
            "license": {
                "type": "CC-BY-4.0"
            }
        },
        {
            "title": "PurgeCSS",
            "hex": "14161A",
            "source": "https://github.com/FullHuman/purgecss/blob/4e2bf58e218119cc9faf9faa615d62a059bf9d9a/docs/.vuepress/public/safari-pinned-tab.svg"
        },
        {
            "title": "Purism",
            "hex": "2D2D2D",
            "source": "https://puri.sm/pr/images/"
        },
        {
            "title": "Pusher",
            "hex": "300D4F",
            "source": "https://pusher.com/"
        },
        {
            "title": "PWA",
            "hex": "5A0FC8",
            "source": "https://github.com/webmaxru/progressive-web-apps-logo/blob/77744cd5c0a4d484bb3d082c6ac458c44202da03/pwalogo-white.svg",
            "guidelines": "https://github.com/webmaxru/progressive-web-apps-logo#readme",
            "aliases": {
                "aka": [
                    "Progressive Web Application"
                ]
            }
        },
        {
            "title": "PyCharm",
            "hex": "000000",
            "source": "https://www.jetbrains.com/company/brand/logos/",
            "guidelines": "https://www.jetbrains.com/company/brand/"
        },
        {
            "title": "PyPI",
            "hex": "3775A9",
            "source": "https://pypi.org/"
        },
        {
            "title": "PyPy",
            "hex": "193440",
            "source": "https://www.pypy.org/images/pypy-logo.svg"
        },
        {
            "title": "PyScaffold",
            "hex": "005CA0",
            "source": "https://github.com/pyscaffold/pyscaffold/blob/3f72bf7894fc73b34af06a90bb5d43aae410ce5d/docs/gfx/logo.svg"
        },
        {
            "title": "Pytest",
            "hex": "0A9EDC",
            "source": "https://github.com/pytest-dev/design/blob/081f06cd2d6cd742e68f593560a2e8c1802feb7c/pytest_logo/pytest_logo.svg"
        },
        {
            "title": "Python",
            "hex": "3776AB",
            "source": "https://www.python.org/community/logos/",
            "guidelines": "https://www.python.org/community/logos/"
        },
        {
            "title": "PyTorch",
            "hex": "EE4C2C",
            "source": "https://github.com/pytorch/pytorch.github.io/blob/8f083bd12192ca12d5e1c1f3d236f4831d823d8f/assets/images/logo.svg",
            "guidelines": "https://github.com/pytorch/pytorch.github.io/blob/381117ec296f002b2de475402ef29cca6c55e209/assets/brand-guidelines/PyTorch-Brand-Guidelines.pdf"
        },
        {
            "title": "PyTorch Lightning",
            "hex": "792EE5",
            "source": "https://github.com/PyTorchLightning/pytorch-lightning/blob/a584196abf820179adb0758ef67ddae91c44e7bc/docs/source/_static/images/icon.svg"
        },
        {
            "title": "PyUp",
            "hex": "9F55FF",
            "source": "https://pyup.io/"
        },
        {
            "title": "Qantas",
            "hex": "E40000",
            "source": "https://freight.qantas.com/"
        },
        {
            "title": "Qatar Airways",
            "hex": "5C0D34",
            "source": "https://www.qatarairways.com/en/press-kit.html"
        },
        {
            "title": "QEMU",
            "hex": "FF6600",
            "source": "https://wiki.qemu.org/Logo"
        },
        {
            "title": "Qgis",
            "hex": "589632",
            "source": "https://www.qgis.org/en/site/getinvolved/styleguide.html",
            "guidelines": "https://www.qgis.org/en/site/getinvolved/styleguide.html"
        },
        {
            "title": "Qi",
            "hex": "000000",
            "source": "https://www.wirelesspowerconsortium.com/knowledge-base/retail/qi-logo-guidelines-and-artwork.html",
            "guidelines": "https://www.wirelesspowerconsortium.com/knowledge-base/retail/qi-logo-guidelines-and-artwork.html"
        },
        {
            "title": "Qiita",
            "hex": "55C500",
            "source": "https://help.qiita.com/ja/articles/others-brand-guideline",
            "guidelines": "https://help.qiita.com/ja/articles/others-brand-guideline"
        },
        {
            "title": "Qiskit",
            "hex": "6929C4",
            "source": "https://qiskit.org"
        },
        {
            "title": "QIWI",
            "hex": "FF8C00",
            "source": "https://qiwi.com/"
        },
        {
            "title": "Qt",
            "hex": "41CD52",
            "source": "https://qt-brandbook.webflow.io/design",
            "guidelines": "https://qt-brandbook.webflow.io/design"
        },
        {
            "title": "Qualcomm",
            "hex": "3253DC",
            "source": "https://www.qualcomm.com"
        },
        {
            "title": "Qualtrics",
            "hex": "00B4EF",
            "source": "https://www.qualtrics.com/brand-book/",
            "guidelines": "https://www.qualtrics.com/brand-book/"
        },
        {
            "title": "Qualys",
            "hex": "ED2E26",
            "source": "https://www.qualys.com/",
            "guidelines": "https://www.qualys.com/docs/qualys-logo-guidelines.pdf"
        },
        {
            "title": "Quantcast",
            "hex": "000000",
            "source": "https://www.quantcast.com/"
        },
        {
            "title": "QuantConnect",
            "hex": "F5AE29",
            "source": "https://www.quantconnect.com/docs/home/home"
        },
        {
            "title": "Quarkus",
            "hex": "4695EB",
            "source": "https://design.jboss.org/quarkus/"
        },
        {
            "title": "Quasar",
            "hex": "1976D2",
            "source": "https://github.com/quasarframework/quasar-art/blob/cbbbb4b0b7ec7181dfc2d1b29a1ce025e71575bc/src/quasar-logo.svg",
            "license": {
                "type": "CC-BY-4.0"
            }
        },
        {
            "title": "Qubes OS",
            "hex": "3874D8",
            "source": "https://github.com/QubesOS/qubes-attachment/blob/ed7e552eb8a5fca4e099361d137793d3551b3968/icons/qubes-logo-home.svg"
        },
        {
            "title": "Quest",
            "hex": "FB4F14",
            "source": "https://brand.quest.com/",
            "guidelines": "https://brand.quest.com/"
        },
        {
            "title": "QuickBooks",
            "hex": "2CA01C",
            "source": "https://designsystem.quickbooks.com/visual-assets/logos/",
            "guidelines": "https://designsystem.quickbooks.com/visual-assets/logos/"
        },
        {
            "title": "QuickTime",
            "hex": "1C69F0",
            "source": "https://support.apple.com/quicktime"
        },
        {
            "title": "Quip",
            "hex": "F27557",
            "source": "https://quip.com/"
        },
        {
            "title": "Quora",
            "hex": "B92B27",
            "source": "https://www.quora.com"
        },
        {
            "title": "Qwiklabs",
            "hex": "F5CD0E",
            "source": "https://www.qwiklabs.com"
        },
        {
            "title": "Qzone",
            "hex": "FECE00",
            "source": "https://qzone.qq.com/"
        },
        {
            "title": "R",
            "hex": "276DC3",
            "source": "https://www.r-project.org/logo/",
            "license": {
                "type": "CC-BY-SA-4.0"
            }
        },
        {
            "title": "R3",
            "hex": "EC1D24",
            "source": "https://www.r3.com/",
            "guidelines": "https://www.r3.com/contact-press-media/"
        },
        {
            "title": "RabbitMQ",
            "hex": "FF6600",
            "source": "https://www.rabbitmq.com/",
            "guidelines": "https://www.rabbitmq.com/trademark-guidelines.html"
        },
        {
            "title": "Racket",
            "hex": "9F1D20",
            "source": "https://racket-lang.org/"
        },
        {
            "title": "Radar",
            "hex": "007AFF",
            "source": "https://radar.io/"
        },
        {
            "title": "RadioPublic",
            "hex": "CE262F",
            "source": "https://help.radiopublic.com/hc/en-us/articles/360002546754-RadioPublic-logos"
        },
        {
            "title": "Railway",
            "hex": "0B0D0E",
            "source": "https://railway.app/"
        },
        {
            "title": "Rainmeter",
            "hex": "19519B",
            "source": "https://github.com/rainmeter/rainmeter-www/blob/867fd905fda8d1b1083730adcb7f49f1775cb5b0/source/img/logo_blue.ai"
        },
        {
            "title": "Rakuten",
            "hex": "BF0000",
            "source": "https://global.rakuten.com/corp/assets/img/site-icons/rakuten-black.svg",
            "guidelines": "https://global.rakuten.com/corp/news/media/"
        },
        {
            "title": "Ram",
            "hex": "000000",
            "source": "http://www.fcaci.com/x/RAMv15",
            "guidelines": "http://www.fcaci.com/x/RAMv15"
        },
        {
            "title": "Rancher",
            "hex": "0075A8",
            "source": "https://rancher.com/brand-guidelines/",
            "guidelines": "https://rancher.com/brand-guidelines/"
        },
        {
            "title": "Raspberry Pi",
            "hex": "A22846",
            "source": "https://www.raspberrypi.org/trademark-rules",
            "guidelines": "https://www.raspberrypi.org/trademark-rules"
        },
        {
            "title": "Razer",
            "hex": "00FF00",
            "source": "https://press.razer.com/"
        },
        {
            "title": "Razorpay",
            "hex": "0C2451",
            "source": "https://razorpay.com/newsroom/brand-assets/",
            "guidelines": "https://razorpay.com/newsroom/brand-assets/"
        },
        {
            "title": "React",
            "hex": "61DAFB",
            "source": "https://github.com/facebook/create-react-app/blob/282c03f9525fdf8061ffa1ec50dce89296d916bd/test/fixtures/relative-paths/src/logo.svg",
            "aliases": {
                "dup": [
                    {
                        "title": "React Native",
                        "source": "https://reactnative.dev/"
                    }
                ]
            }
        },
        {
            "title": "React Router",
            "hex": "CA4245",
            "source": "https://github.com/ReactTraining/react-router/blob/c94bcd8cef0c811f80b02777ec26fee3618f8e86/website/static/safari-pinned-tab.svg"
        },
        {
            "title": "React Table",
            "hex": "FF4154",
            "source": "https://github.com/tannerlinsley/react-table/blob/8c77b4ad97353a0b1f0746be5b919868862a9dcc/docs/src/images/emblem-light.svg"
        },
        {
            "title": "ReactiveX",
            "hex": "B7178C",
            "source": "https://github.com/ReactiveX/rxjs/blob/ee6ababb9fa75f068ac2122e956ff4e449604c59/resources/CI-CD/logo/svg/RxJs_Logo_Black.svg",
            "aliases": {
                "dup": [
                    {
                        "title": "RxJS",
                        "hex": "D81B60"
                    }
                ]
            }
        },
        {
            "title": "ReactOS",
            "hex": "0088CC",
            "source": "https://github.com/reactos/press-media"
        },
        {
            "title": "Read the Docs",
            "hex": "8CA1AF",
            "source": "https://github.com/readthedocs/readthedocs.org/blob/2dc9706c4fe7fa6d4410ed0e5aedca8d4796fe0f/media/readthedocsbranding.ai"
        },
        {
            "title": "Realm",
            "hex": "39477F",
            "source": "https://realm.io/"
        },
        {
            "title": "Reason",
            "hex": "DD4B39",
            "source": "https://reasonml.github.io/img/reason.svg"
        },
        {
            "title": "Reason Studios",
            "hex": "FFFFFF",
            "source": "https://www.reasonstudios.com/press",
            "guidelines": "https://www.reasonstudios.com/press"
        },
        {
            "title": "Red Hat",
            "hex": "EE0000",
            "source": "https://www.redhat.com/en/about/brand/new-brand/details"
        },
        {
            "title": "Red Hat Open Shift",
            "hex": "EE0000",
            "source": "https://www.openshift.com/"
        },
        {
            "title": "Redbubble",
            "hex": "E41321",
            "source": "https://www.redbubble.com/explore/client/4196122a442ab3f429ec802f71717465.svg"
        },
        {
            "title": "Reddit",
            "hex": "FF4500",
            "source": "https://www.redditinc.com/brand",
            "guidelines": "https://www.redditinc.com/brand"
        },
        {
            "title": "Redis",
            "hex": "DC382D",
            "source": "https://www.redislabs.com/brand-guidelines/",
            "guidelines": "https://www.redislabs.com/brand-guidelines/"
        },
        {
            "title": "Redmine",
            "hex": "B32024",
            "source": "https://www.redmine.org/projects/redmine/wiki/logo",
            "license": {
                "type": "CC-BY-SA-2.5",
                "url": "https://github.com/edavis10/redmine_logo/blob/2afe855c4e9cd955b648972d09cc20d76dabbf4c/COPYRIGHT"
            }
        },
        {
            "title": "Redux",
            "hex": "764ABC",
            "source": "https://github.com/reactjs/redux/tree/master/logo"
        },
        {
            "title": "Redux-Saga",
            "hex": "999999",
            "source": "https://github.com/redux-saga/redux-saga/blob/9d2164946f402e594a0dfe453c6d20fb6f14858f/logo/3840/Redux-Saga-Logo.png"
        },
        {
            "title": "RedwoodJS",
            "hex": "BF4722",
            "source": "https://redwoodjs.com/logos/",
            "guidelines": "https://redwoodjs.com/logos/"
        },
        {
            "title": "Reebok",
            "hex": "E41D1B",
            "source": "https://www.reebok.com/us"
        },
        {
            "title": "Reliance Industries Limited",
            "hex": "D1AB66",
            "source": "https://www.ril.com/getattachment/7c210e67-5b0e-4965-b1a2-2ee83e19cee9/Morgan-Stanley-Eighteenth-Annual-India-Summit,-31.aspx"
        },
        {
            "title": "Ren'Py",
            "hex": "FF7F7F",
            "source": "https://renpy.org"
        },
        {
            "title": "Renault",
            "hex": "FFCC33",
            "source": "https://en.media.groupe.renault.com/news/renault-news-march-2021-5f28-989c5.html"
        },
        {
            "title": "RenovateBot",
            "hex": "1A1F6C",
            "source": "https://avatars1.githubusercontent.com/u/38656520"
        },
        {
            "title": "Renren",
            "hex": "217DC6",
            "source": "https://seeklogo.com/vector-logo/184137/renren-inc"
        },
        {
            "title": "Replit",
            "hex": "667881",
            "source": "https://repl.it/"
        },
        {
            "title": "RescueTime",
            "hex": "161A3B",
            "source": "https://www.rescuetime.com/press"
        },
        {
            "title": "ResearchGate",
            "hex": "00CCBB",
            "source": "https://c5.rgstatic.net/m/428059296771819/images/favicon/favicon.svg"
        },
        {
            "title": "Resurrection Remix OS",
            "hex": "000000",
            "source": "https://github.com/ResurrectionRemix"
        },
        {
            "title": "RetroArch",
            "hex": "000000",
            "source": "https://github.com/libretro/RetroArch/blob/b01aabf7d1f025999ad0f7812e6e6816d011e631/media/retroarch.svg"
        },
        {
            "title": "RetroPie",
            "hex": "CC0000",
            "source": "https://github.com/RetroPie/RetroPie-Docs/blob/c4e882bd2c9d740c591ff346e07a4a4cb536ca93/images/logo.svg"
        },
        {
            "title": "reveal.js",
            "hex": "F2E142",
            "source": "https://revealjs.com/"
        },
        {
            "title": "ReverbNation",
            "hex": "E43526",
            "source": "https://www.reverbnation.com"
        },
        {
            "title": "Revolut",
            "hex": "0075EB",
            "source": "https://www.revolut.com/"
        },
        {
            "title": "Revue",
            "hex": "E15718",
            "source": "https://www.getrevue.co/"
        },
        {
            "title": "REWE",
            "hex": "CC071E",
            "source": "https://www.rewe.de/"
        },
        {
            "title": "Rezgo",
            "hex": "F76C00",
            "source": "https://www.rezgo.com/"
        },
        {
            "title": "Rhinoceros",
            "hex": "801010",
            "source": "https://github.com/mcneel/compute.rhino3d/blob/2204d998ff0397a1c6a18dd2312a96508ad48bdb/README.md"
        },
        {
            "title": "Rider",
            "hex": "000000",
            "source": "https://www.jetbrains.com/company/brand/logos/",
            "guidelines": "https://www.jetbrains.com/company/brand/"
        },
        {
            "title": "Rimac Automobili",
            "hex": "0A222E",
            "source": "https://www.rimac-automobili.com/media/",
            "guidelines": "https://www.rimac-automobili.com/media/"
        },
        {
            "title": "Ring",
            "hex": "1C9AD6",
            "source": "https://store.ring.com/press"
        },
        {
            "title": "Riot Games",
            "hex": "D32936",
            "source": "https://www.riotgames.com/en/press"
        },
        {
            "title": "Ripple",
            "hex": "0085C0",
            "source": "https://www.ripple.com/media-kit/",
            "guidelines": "https://brand.ripple.com/article/brand-policy"
        },
        {
            "title": "Riseup",
            "hex": "FF0000",
            "source": "https://riseup.net/en/about-us/images"
        },
        {
            "title": "Roam Research",
            "hex": "343A40",
            "source": "https://roamresearch.com/#/app/help/page/Vu1MmjinS"
        },
        {
            "title": "Roblox",
            "hex": "000000",
            "source": "https://corp.roblox.com/press-kit/",
            "guidelines": "https://corp.roblox.com/wp-content/uploads/2021/03/Logo_Roblox.zip"
        },
        {
            "title": "Robot Framework",
            "hex": "000000",
            "source": "https://github.com/robotframework/visual-identity",
            "guidelines": "https://github.com/robotframework/visual-identity/blob/master/robot-framework-brand-guidelines.pdf"
        },
        {
            "title": "Rocket.Chat",
            "hex": "F5455C",
            "source": "https://rocket.chat/press",
            "guidelines": "https://docs.rocket.chat/guides/brand-and-visual-guidelines/logo"
        },
        {
            "title": "Rocky Linux",
            "hex": "10B981",
            "source": "https://github.com/rocky-linux/branding/blob/94e97dd30b87d909cc4f6a6838a2926f77f9ac47/logo/src/icon-black.svg",
            "license": {
                "type": "CC-BY-SA-4.0"
            }
        },
        {
            "title": "Roku",
            "hex": "662D91",
            "source": "https://www.roku.com/",
            "guidelines": "https://docs.roku.com/published/trademarkguidelines/en/ca"
        },
        {
            "title": "Rolls-Royce",
            "hex": "281432",
            "source": "https://www.rolls-roycemotorcars.com/"
        },
        {
            "title": "rollup.js",
            "hex": "EC4A3F",
            "source": "https://rollupjs.org/"
        },
        {
            "title": "Rome",
            "hex": "27272A",
            "source": "https://github.com/rome/tools/blob/261c3f3bdc21439777f78b6551f707cce0c8d04a/assets/SVG/logomark_black.svg",
            "guidelines": "https://github.com/rome/tools/tree/main/assets",
            "license": {
                "type": "CC-BY-NC-SA-4.0"
            }
        },
        {
            "title": "Roots",
            "hex": "525DDC",
            "source": "https://roots.io/about/brand/",
            "guidelines": "https://roots.io/about/brand/"
        },
        {
            "title": "Roots Bedrock",
            "hex": "525DDC",
            "source": "https://roots.io/about/brand/"
        },
        {
            "title": "Roots Sage",
            "hex": "525DDC",
            "source": "https://roots.io/about/brand/"
        },
        {
            "title": "ROS",
            "hex": "22314E",
            "source": "https://www.ros.org/press-kit/",
            "guidelines": "https://www.ros.org/press-kit/"
        },
        {
            "title": "Rotary International",
            "hex": "F7A81B",
            "source": "https://www.rotary.org/en",
            "guidelines": "https://my-cms.rotary.org/en/document/tell-rotarys-story-voice-and-visual-identity-guidelines-rotarians"
        },
        {
            "title": "Rotten Tomatoes",
            "hex": "FA320A",
            "source": "https://commons.wikimedia.org/wiki/File:Rottentomatoesalternativelogo.svg"
        },
        {
            "title": "Roundcube",
            "hex": "37BEFF",
            "source": "https://roundcube.net/"
        },
        {
            "title": "RSS",
            "hex": "FFA500",
            "source": "https://en.wikipedia.org/wiki/Feed_icon"
        },
        {
            "title": "RStudio",
            "hex": "75AADB",
            "source": "https://www.rstudio.com/about/logos/",
            "guidelines": "https://www.rstudio.com/about/logos/"
        },
        {
            "title": "RTÉ",
            "hex": "00A7B3",
            "source": "https://www.rte.ie/archives/"
        },
        {
            "title": "RTL",
            "hex": "E9113B",
            "source": "https://commons.wikimedia.org/wiki/File:RTL_Cornerlogo.svg"
        },
        {
            "title": "RTLZWEI",
            "hex": "00BCF6",
            "source": "https://www.rtl2.de/"
        },
        {
            "title": "Ruby",
            "hex": "CC342D",
            "source": "https://www.ruby-lang.org/en/about/logo/",
            "license": {
                "type": "CC-BY-SA-2.5"
            }
        },
        {
            "title": "Ruby on Rails",
            "hex": "CC0000",
            "source": "http://rubyonrails.org/",
            "guidelines": "https://rubyonrails.org/trademarks/"
        },
        {
            "title": "Ruby Sinatra",
            "hex": "000000",
            "source": "https://github.com/sinatra/resources/tree/master/logo"
        },
        {
            "title": "RubyGems",
            "hex": "E9573F",
            "source": "https://rubygems.org/pages/about"
        },
        {
            "title": "Runkeeper",
            "hex": "001E62",
            "source": "https://runkeeper.com/cms/press-kit",
            "guidelines": "https://runkeeper.com/cms/press-kit"
        },
        {
            "title": "RunKit",
            "hex": "491757",
            "source": "https://www.npmjs.com/package/@runkit/brand"
        },
        {
            "title": "Rust",
            "hex": "000000",
            "source": "https://www.rust-lang.org/",
            "guidelines": "https://www.rust-lang.org/policies/media-guide",
            "license": {
                "type": "CC-BY-SA-4.0"
            }
        },
        {
            "title": "RxDB",
            "hex": "8D1F89",
            "source": "https://github.com/pubkey/rxdb/blob/0c554dbcf7a4e6c48cd581ec1e3b130a4b5ab7d6/docs/files/logo/logo.svg"
        },
        {
            "title": "Ryanair",
            "hex": "073590",
            "source": "https://corporate.ryanair.com/media-centre/stock-images-gallery/#album-container-3"
        },
        {
            "title": "S7 Airlines",
            "hex": "C4D600",
            "source": "https://www.s7.ru/en/info/s7-airlines/brand/",
            "guidelines": "https://www.s7.ru/en/info/s7-airlines/brand/"
        },
        {
            "title": "Sabanci",
            "hex": "004B93",
            "source": "https://www.sabanci.com/en"
        },
        {
            "title": "Safari",
            "hex": "000000",
            "source": "https://images.techhive.com/images/article/2014/11/safari-favorites-100530680-large.jpg"
        },
        {
            "title": "Sahibinden",
            "hex": "FFE800",
            "source": "https://www.sahibinden.com/favicon.ico"
        },
        {
            "title": "Salesforce",
            "hex": "00A1E0",
            "source": "https://brand.salesforce.com/content/logo-guidelines",
            "guidelines": "https://brand.salesforce.com/content/logo-guidelines"
        },
        {
            "title": "Salt Project",
            "hex": "57BCAD",
            "source": "https://saltproject.io/",
            "guidelines": "https://gitlab.com/saltstack/open/salt-branding-guide/-/blob/37bbc3a8577be2f44895310c092439472491a8f4/README.md",
            "license": {
                "type": "Apache-2.0"
            }
        },
        {
            "title": "Samsung",
            "hex": "1428A0",
            "source": "https://www.samsung.com/us/about-us/brand-identity/logo/",
            "guidelines": "https://www.samsung.com/us/about-us/brand-identity/logo/"
        },
        {
            "title": "Samsung Pay",
            "hex": "1428A0",
            "source": "https://pay.samsung.com/developers/resource/brand",
            "guidelines": "https://pay.samsung.com/developers/resource/brand"
        },
        {
            "title": "San Francisco Municipal Railway",
            "hex": "BA0C2F",
            "source": "http://www.actransit.org/wp-content/uploads/HSP_CC-sched.pdf"
        },
        {
            "title": "São Paulo Metro",
            "hex": "004382",
            "source": "https://upload.wikimedia.org/wikipedia/commons/d/da/Sao_Paulo_Metro_Logo.svg"
        },
        {
            "title": "SAP",
            "hex": "0FAAFF",
            "source": "https://www.sap.com/"
        },
        {
            "title": "Sass",
            "hex": "CC6699",
            "source": "http://sass-lang.com/styleguide/brand",
            "guidelines": "http://sass-lang.com/styleguide/brand",
            "license": {
                "type": "CC-BY-NC-SA-3.0"
            }
        },
        {
            "title": "Sat.1",
            "slug": "sat1",
            "hex": "047DA3",
            "source": "https://www.prosiebensat1.com/presse/downloads/logos"
        },
        {
            "title": "Sauce Labs",
            "hex": "E2231A",
            "source": "https://saucelabs.com/"
        },
        {
            "title": "Scala",
            "hex": "DC322F",
            "source": "https://www.scala-lang.org/"
        },
        {
            "title": "Scaleway",
            "hex": "4F0599",
            "source": "https://www.scaleway.com/en/design-resources/",
            "guidelines": "https://www.scaleway.com/en/design-resources/"
        },
        {
            "title": "Scania",
            "hex": "041E42",
            "source": "https://digitaldesign.scania.com/resources/brand/logotype",
            "guidelines": "https://digitaldesign.scania.com/resources/brand/logotype"
        },
        {
            "title": "Schneider Electric",
            "hex": "3DCD58",
            "source": "https://www.se.com/us/en/assets/739/media/202250/SE_logo-LIO-white_header.svg"
        },
        {
            "title": "scikit-learn",
            "hex": "F7931E",
            "source": "https://github.com/scikit-learn/scikit-learn/blob/c5ef2e985c13119001aa697e446ebb3dbcb326e5/doc/logos/scikit-learn-logo.svg"
        },
        {
            "title": "SciPy",
            "hex": "8CAAE6",
            "source": "https://github.com/scikit-image/skimage-branding/blob/eafb65cbc3a700e3d9c8ba2ba15788fcc8703984/logo/scipy.svg"
        },
        {
            "title": "Scopus",
            "hex": "E9711C",
            "source": "https://www.scopus.com/"
        },
        {
            "title": "SCP Foundation",
            "hex": "FFFFFF",
            "source": "https://scp-wiki.wikidot.com/"
        },
        {
            "title": "Scratch",
            "hex": "4D97FF",
            "source": "https://github.com/LLK/scratch-link/blob/027e3754ba6db976495e905023d5ac5e730dccfc/Assets/Windows/SVG/Windows%20Tray%20400x400.svg"
        },
        {
            "title": "Screencastify",
            "hex": "FF8282",
            "source": "https://www.screencastify.com/"
        },
        {
            "title": "Scribd",
            "hex": "1E7B85",
            "source": "https://scribdbrand.frontify.com/d/eqGJ2WET8x3A/scribd-brand-style-guide#/other/media-press-kit/download-horizontal-vertical-logos-for-small-applications",
            "guidelines": "https://scribdbrand.frontify.com/d/eqGJ2WET8x3A/scribd-brand-style-guide#/basics/logo-usage-guidelines-1576192924"
        },
        {
            "title": "Scrimba",
            "hex": "2B283A",
            "source": "https://scrimba.com/"
        },
        {
            "title": "ScrollReveal",
            "hex": "FFCB36",
            "source": "https://scrollrevealjs.org/"
        },
        {
            "title": "Scrum Alliance",
            "hex": "009FDA",
            "source": "https://www.scrumalliance.org/ScrumRedesignDEVSite/media/ScrumAllianceMedia/Files%20and%20PDFs/Infographics/S_BrandGuidelines_2018_rev.pdf",
            "guidelines": "https://www.scrumalliance.org/ScrumRedesignDEVSite/media/ScrumAllianceMedia/Files%20and%20PDFs/Infographics/S_BrandGuidelines_2018_rev.pdf"
        },
        {
            "title": "Scrutinizer CI",
            "hex": "8A9296",
            "source": "https://scrutinizer-ci.com"
        },
        {
            "title": "Seagate",
            "hex": "6EBE49",
            "source": "https://branding.seagate.com/productpage/3fc51aba-c35a-4eff-a833-a258b0440bd2"
        },
        {
            "title": "SEAT",
            "hex": "33302E",
            "source": "https://www.seat.es/"
        },
        {
            "title": "Sefaria",
            "hex": "212E50",
            "source": "https://github.com/Sefaria/Sefaria-Project/blob/c141b2b3491660ed563df9f4b1a2e4c071e88688/static/img/logo/samekh.svg"
        },
        {
            "title": "Sega",
            "hex": "0089CF",
            "source": "https://en.wikipedia.org/wiki/Sega#/media/File:Sega_logo.svg"
        },
        {
            "title": "Selenium",
            "hex": "43B02A",
            "source": "https://github.com/SeleniumHQ/heroku-selenium/blob/2f66891ba030d3aa1f36ab1748c52ba4fb4e057d/selenium-green.svg"
        },
        {
            "title": "Sellfy",
            "hex": "21B352",
            "source": "https://sellfy.com/about/"
        },
        {
            "title": "Semantic UI React",
            "hex": "35BDB2",
            "source": "https://react.semantic-ui.com"
        },
        {
            "title": "Semantic Web",
            "hex": "005A9C",
            "source": "https://www.w3.org/2007/10/sw-logos.html"
        },
        {
            "title": "semantic-release",
            "hex": "494949",
            "source": "https://github.com/semantic-release/semantic-release/blob/85bc213f04445a9bb8f19e5d45d6ecd7acccf841/media/semantic-release-logo.svg"
        },
        {
            "title": "Semaphore CI",
            "hex": "19A974",
            "source": "https://semaphoreci.com/"
        },
        {
            "title": "SemVer",
            "hex": "3F4551",
            "source": "https://github.com/semver/semver.org/blob/b6983849e38911195a24357809187c2f50af0d40/assets/500x500(light).jpg"
        },
        {
            "title": "Sencha",
            "hex": "86BC40",
            "source": "http://design.sencha.com/",
            "guidelines": "http://design.sencha.com/productlogo.html"
        },
        {
            "title": "Sennheiser",
            "hex": "000000",
            "source": "https://sennheiser.com"
        },
        {
            "title": "Sensu",
            "hex": "89C967",
            "source": "https://github.com/sensu/sensu-go/blob/master/dashboard/src/assets/logo/graphic/green.svg"
        },
        {
            "title": "Sentry",
            "hex": "362D59",
            "source": "https://sentry.io/branding/"
        },
        {
            "title": "SEPA",
            "hex": "2350A9",
            "source": "https://www.europeanpaymentscouncil.eu/document-library/other/sepa-logo-vector-format",
            "guidelines": "https://www.europeanpaymentscouncil.eu/document-library/other/sepa-logo-visual-identity-guidelines"
        },
        {
            "title": "Sequelize",
            "hex": "52B0E7",
            "source": "https://github.com/sequelize/sequelize/pull/12871"
        },
        {
            "title": "Server Fault",
            "hex": "E7282D",
            "source": "http://stackoverflow.com/company/logos",
            "guidelines": "https://stackoverflow.com/legal/trademark-guidance"
        },
        {
            "title": "Serverless",
            "hex": "FD5750",
            "source": "https://serverless.com/"
        },
        {
            "title": "SFML",
            "hex": "8CC445",
            "source": "https://www.sfml-dev.org/download/goodies/"
        },
        {
            "title": "Shadow",
            "hex": "0A0C0D",
            "source": "https://shadow.tech/"
        },
        {
            "title": "Shanghai Metro",
            "hex": "EC1C24",
            "source": "https://en.wikipedia.org/wiki/File:Shanghai_Metro_Full_Logo.svg"
        },
        {
            "title": "sharp",
            "hex": "99CC00",
            "source": "https://github.com/lovell/sharp/blob/315f519e1dd9adca0678e94a5ed0492cb5e0aae4/docs/image/sharp-logo-mono.svg"
        },
        {
            "title": "Shazam",
            "hex": "0088FF",
            "source": "https://www.shazam.com/"
        },
        {
            "title": "Shell",
            "hex": "FFD500",
            "source": "https://en.wikipedia.org/wiki/File:Shell_logo.svg"
        },
        {
            "title": "Shelly",
            "hex": "4495D1",
            "source": "https://shelly.cloud/"
        },
        {
            "title": "Shenzhen Metro",
            "hex": "009943",
            "source": "https://en.wikipedia.org/wiki/File:Shenzhen_Metro_Corporation_logo_full.svg"
        },
        {
            "title": "Shields.io",
            "hex": "000000",
            "source": "https://shields.io"
        },
        {
            "title": "Shikimori",
            "hex": "343434",
            "source": "https://shikimori.one"
        },
        {
            "title": "Shopify",
            "hex": "7AB55C",
            "source": "https://www.shopify.com/brand-assets",
            "guidelines": "https://www.shopify.com/brand-assets"
        },
        {
            "title": "Shopware",
            "hex": "189EFF",
            "source": "https://www.shopware.com/en/press/press-material/"
        },
        {
            "title": "Shotcut",
            "hex": "115C77",
            "source": "https://shotcut.com/media/"
        },
        {
            "title": "Showpad",
            "hex": "2D2E83",
            "source": "https://www.showpad.com/"
        },
        {
            "title": "Showtime",
            "hex": "B10000",
            "source": "https://commons.wikimedia.org/wiki/File:Showtime.svg"
        },
        {
            "title": "Shutterstock",
            "hex": "EE2B24",
            "source": "https://www.shutterstock.com/press/media",
            "guidelines": "https://www.shutterstock.com/press/media"
        },
        {
            "title": "Siemens",
            "hex": "009999",
            "source": "https://siemens.com/"
        },
        {
            "title": "Signal",
            "hex": "3A76F0",
            "source": "https://github.com/signalapp/Signal-Desktop/blob/9db8765b6cf270195e45a7f251374d4e53d54c95/images/signal-logo.svg"
        },
        {
            "title": "Simkl",
            "hex": "000000",
            "source": "https://simkl.com"
        },
        {
            "title": "Simple Analytics",
            "hex": "FF4F64",
            "source": "https://simpleanalytics.com/",
            "guidelines": "https://simpleanalytics.com/press"
        },
        {
            "title": "Simple Icons",
            "hex": "111111",
            "source": "https://simpleicons.org/",
            "license": {
                "type": "CC0-1.0"
            }
        },
        {
            "title": "Sina Weibo",
            "hex": "E6162D",
            "source": "https://en.wikipedia.org/wiki/Sina_Weibo"
        },
        {
            "title": "SingleStore",
            "hex": "AA00FF",
            "source": "https://www.singlestore.com/brand/"
        },
        {
            "title": "SitePoint",
            "hex": "258AAF",
            "source": "http://www.sitepoint.com"
        },
        {
            "title": "Sketch",
            "hex": "F7B500",
            "source": "https://www.sketch.com/about-us/#press",
            "guidelines": "https://www.sketch.com/about-us/#press"
        },
        {
            "title": "Sketchfab",
            "hex": "1CAAD9",
            "source": "https://sketchfab.com/press"
        },
        {
            "title": "SketchUp",
            "hex": "005F9E",
            "source": "https://www.sketchup.com/themes/sketchup_www_terra/images/SketchUp-Horizontal-RGB.svg"
        },
        {
            "title": "Skillshare",
            "hex": "00FF84",
            "source": "https://www.skillshare.com"
        },
        {
            "title": "ŠKODA",
            "hex": "4BA82E",
            "source": "https://en.wikipedia.org/wiki/File:Skoda_Auto_logo_(2011).svg"
        },
        {
            "title": "Sky",
            "hex": "0072C9",
            "source": "https://www.skysports.com/"
        },
        {
            "title": "Skynet",
            "hex": "00C65E",
            "source": "https://support.siasky.net/key-concepts/skynet-brand-guidelines",
            "guidelines": "https://support.siasky.net/key-concepts/skynet-brand-guidelines"
        },
        {
            "title": "Skypack",
            "hex": "3167FF",
            "source": "https://skypack.dev"
        },
        {
            "title": "Skype",
            "hex": "00AFF0",
            "source": "http://blogs.skype.com/?attachment_id=56273"
        },
        {
            "title": "Skype for Business",
            "hex": "00AFF0",
            "source": "https://en.wikipedia.org/wiki/Skype_for_Business_Server"
        },
        {
            "title": "Slack",
            "hex": "4A154B",
            "source": "https://slack.com/brand-guidelines",
            "guidelines": "https://slack.com/brand-guidelines"
        },
        {
            "title": "Slackware",
            "hex": "000000",
            "source": "https://en.wikipedia.org/wiki/Slackware"
        },
        {
            "title": "Slashdot",
            "hex": "026664",
            "source": "https://commons.wikimedia.org/wiki/File:Slashdot_wordmark_and_logo.svg"
        },
        {
            "title": "SlickPic",
            "hex": "FF880F",
            "source": "https://www.slickpic.com/"
        },
        {
            "title": "Slides",
            "hex": "E4637C",
            "source": "https://slides.com/about"
        },
        {
            "title": "SlideShare",
            "hex": "008ED2",
            "source": "https://www.slideshare.net/ss/creators/"
        },
        {
            "title": "smart",
            "hex": "FABC0C",
            "source": "https://www.smart.com/gb/en/models/eq-fortwo-coupe"
        },
        {
            "title": "SmartThings",
            "hex": "15BFFF",
            "source": "https://www.smartthings.com/press-kit",
            "guidelines": "https://www.smartthings.com/press-kit"
        },
        {
            "title": "smash.gg",
            "hex": "CB333B",
            "source": "https://help.smash.gg/en/articles/1716774-smash-gg-brand-guidelines",
            "guidelines": "https://help.smash.gg/en/articles/1716774-smash-gg-brand-guidelines"
        },
        {
            "title": "Smashing Magazine",
            "hex": "E85C33",
            "source": "https://www.smashingmagazine.com/"
        },
        {
            "title": "SMRT",
            "hex": "EE2E24",
            "source": "https://commons.wikimedia.org/wiki/File:SMRT_Corporation.svg"
        },
        {
            "title": "SmugMug",
            "hex": "6DB944",
            "source": "https://help.smugmug.com/using-smugmug's-logo-HJulJePkEBf"
        },
        {
            "title": "Snapchat",
            "hex": "FFFC00",
            "source": "https://www.snapchat.com/brand-guidelines",
            "guidelines": "https://www.snapchat.com/brand-guidelines"
        },
        {
            "title": "Snapcraft",
            "hex": "82BEA0",
            "source": "https://github.com/snapcore/snap-store-badges",
            "license": {
                "type": "CC-BY-ND-2.0"
            }
        },
        {
            "title": "Snowflake",
            "hex": "29B5E8",
            "source": "https://www.snowflake.com/brand-guidelines/",
            "guidelines": "https://www.snowflake.com/brand-guidelines/"
        },
        {
            "title": "Snowpack",
            "hex": "2E5E82",
            "source": "https://www.snowpack.dev/"
        },
        {
            "title": "Snyk",
            "hex": "4C4A73",
            "source": "https://snyk.io/press-kit"
        },
        {
            "title": "Society6",
            "hex": "000000",
            "source": "https://blog.society6.com/app/themes/society6/dist/images/mark.svg"
        },
        {
            "title": "Socket.io",
            "hex": "010101",
            "source": "https://socket.io"
        },
        {
            "title": "Sogou",
            "hex": "FB6022",
            "source": "https://www.sogou.com/"
        },
        {
            "title": "Solidity",
            "hex": "363636",
            "source": "https://docs.soliditylang.org/en/v0.8.6/brand-guide.html",
            "guidelines": "https://docs.soliditylang.org/en/v0.8.6/brand-guide.html",
            "license": {
                "type": "CC-BY-4.0"
            }
        },
        {
            "title": "Sololearn",
            "hex": "149EF2",
            "source": "https://www.sololearn.com/",
            "aliases": {
                "aka": [
                    "SoloLearn"
                ]
            }
        },
        {
            "title": "Solus",
            "hex": "5294E2",
            "source": "https://getsol.us/branding/"
        },
        {
            "title": "SonarCloud",
            "hex": "F3702A",
            "source": "https://sonarcloud.io/about"
        },
        {
            "title": "SonarLint",
            "hex": "CB2029",
            "source": "https://www.sonarlint.org/logos/",
            "guidelines": "https://www.sonarlint.org/logos/"
        },
        {
            "title": "SonarQube",
            "hex": "4E9BCD",
            "source": "https://www.sonarqube.org/logos/",
            "guidelines": "https://www.sonarqube.org/logos/"
        },
        {
            "title": "SonarSource",
            "hex": "CB3032",
            "source": "https://www.sonarsource.com/logos/",
            "guidelines": "https://www.sonarsource.com/logos/"
        },
        {
            "title": "Songkick",
            "hex": "F80046",
            "source": "https://www.songkick.com/style-guide/design",
            "guidelines": "https://www.songkick.com/style-guide/design"
        },
        {
            "title": "Songoda",
            "hex": "FC494A",
            "source": "https://songoda.com/branding",
            "guidelines": "https://songoda.com/branding"
        },
        {
            "title": "SonicWall",
            "hex": "FF791A",
            "source": "https://brandfolder.com/sonicwall/sonicwall-external"
        },
        {
            "title": "Sonos",
            "hex": "000000",
            "source": "https://www.sonos.com/en-gb/home"
        },
        {
            "title": "Sony",
            "hex": "FFFFFF",
            "source": "https://www.sony.com"
        },
        {
            "title": "SoundCloud",
            "hex": "FF3300",
            "source": "https://soundcloud.com/press"
        },
        {
            "title": "Source Engine",
            "hex": "F79A10",
            "source": "https://developer.valvesoftware.com/favicon.ico"
        },
        {
            "title": "SourceForge",
            "hex": "FF6600",
            "source": "https://sourceforge.net/"
        },
        {
            "title": "Sourcegraph",
            "hex": "00CBEC",
            "source": "https://about.sourcegraph.com/handbook/marketing/brand/brand_guidelines",
            "guidelines": "https://about.sourcegraph.com/handbook/marketing/brand/brand_guidelines"
        },
        {
            "title": "Sourcetree",
            "hex": "0052CC",
            "source": "https://atlassian.design/resources/logo-library",
            "guidelines": "https://atlassian.design/foundations/logos/"
        },
        {
            "title": "Southwest Airlines",
            "hex": "304CB2",
            "source": "https://www.southwest.com/"
        },
        {
            "title": "Spacemacs",
            "hex": "9266CC",
            "source": "http://spacemacs.org/",
            "license": {
                "type": "CC-BY-SA-4.0"
            }
        },
        {
            "title": "SpaceX",
            "hex": "000000",
            "source": "https://www.spacex.com/"
        },
        {
            "title": "Spark AR",
            "hex": "FF5C83",
            "source": "https://sparkar.facebook.com/"
        },
        {
            "title": "Sparkasse",
            "hex": "FF0000",
            "source": "https://www.sparkasse.de/",
            "guidelines": "https://www.sparkasse.de/nutzungshinweise.html"
        },
        {
            "title": "SparkFun",
            "hex": "E53525",
            "source": "https://www.sparkfun.com/brand_assets",
            "guidelines": "https://www.sparkfun.com/brand_assets"
        },
        {
            "title": "SparkPost",
            "hex": "FA6423",
            "source": "https://www.sparkpost.com/press-kit/",
            "guidelines": "https://www.sparkpost.com/press-kit/"
        },
        {
            "title": "SPDX",
            "hex": "4398CC",
            "source": "https://spdx.org/Resources"
        },
        {
            "title": "Speaker Deck",
            "hex": "009287",
            "source": "https://speakerdeck.com/"
        },
        {
            "title": "Spectrum",
            "hex": "7B16FF",
            "source": "https://spectrum.chat"
        },
        {
            "title": "Speedtest",
            "hex": "141526",
            "source": "https://www.speedtest.net/"
        },
        {
            "title": "Spinnaker",
            "hex": "139BB4",
            "source": "https://github.com/spinnaker/spinnaker.github.io/tree/master/assets/images"
        },
        {
            "title": "Spinrilla",
            "hex": "460856",
            "source": "https://spinrilla.com"
        },
        {
            "title": "Splunk",
            "hex": "000000",
            "source": "https://www.splunk.com/"
        },
        {
            "title": "Spond",
            "hex": "EE4353",
            "source": "https://spond.com/"
        },
        {
            "title": "Spotify",
            "hex": "1DB954",
            "source": "https://developer.spotify.com/documentation/general/design-and-branding/#using-our-logo",
            "guidelines": "https://developer.spotify.com/documentation/general/design-and-branding/#using-our-logo"
        },
        {
            "title": "Spotlight",
            "hex": "352A71",
            "source": "https://www.spotlight.com/"
        },
        {
            "title": "Spreadshirt",
            "hex": "00B2A5",
            "source": "https://www.spreadshirt.ie/",
            "aliases": {
                "dup": [
                    {
                        "title": "Spreadshop",
                        "hex": "FF9343",
                        "source": "https://www.spreadshop.com/"
                    }
                ]
            }
        },
        {
            "title": "Spreaker",
            "hex": "F5C300",
            "source": "https://www.spreaker.com/"
        },
        {
            "title": "Spring",
            "hex": "6DB33F",
            "source": "https://spring.io/trademarks"
        },
        {
            "title": "Spring",
            "slug": "spring_creators",
            "hex": "000000",
            "source": "https://www.spri.ng/"
        },
        {
            "title": "Spring Boot",
            "hex": "6DB33F",
            "source": "https://spring.io/projects"
        },
        {
            "title": "Spring Security",
            "hex": "6DB33F",
            "source": "https://spring.io/projects"
        },
        {
            "title": "Spyder IDE",
            "hex": "FF0000",
            "source": "https://www.spyder-ide.org/"
        },
        {
            "title": "SQLite",
            "hex": "003B57",
            "source": "https://github.com/sqlite/sqlite/blob/43e862723ec680542ca6f608f9963c0993dd7324/art/sqlite370.eps"
        },
        {
            "title": "Square",
            "hex": "3E4348",
            "source": "https://squareup.com/"
        },
        {
            "title": "Square Enix",
            "hex": "ED1C24",
            "source": "https://www.square-enix.com/"
        },
        {
            "title": "Squarespace",
            "hex": "000000",
            "source": "https://www.squarespace.com/logo-guidelines",
            "guidelines": "http://www.squarespace.com/brand-guidelines"
        },
        {
            "title": "SSRN",
            "hex": "154881",
            "source": "https://www.ssrn.com"
        },
        {
            "title": "Stack Exchange",
            "hex": "1E5397",
            "source": "http://stackoverflow.com/company/logos",
            "guidelines": "https://stackoverflow.com/legal/trademark-guidance"
        },
        {
            "title": "Stack Overflow",
            "hex": "F58025",
            "source": "https://stackoverflow.design/brand/logo/",
            "guidelines": "https://stackoverflow.com/legal/trademark-guidance"
        },
        {
            "title": "Stackbit",
            "hex": "207BEA",
            "source": "https://www.stackbit.com/branding-guidelines/",
            "guidelines": "https://www.stackbit.com/branding-guidelines/"
        },
        {
            "title": "StackPath",
            "hex": "000000",
            "source": "https://www.stackpath.com/company/logo-and-branding/",
            "guidelines": "https://www.stackpath.com/company/logo-and-branding/"
        },
        {
            "title": "StackShare",
            "hex": "0690FA",
            "source": "https://stackshare.io/branding"
        },
        {
            "title": "Stadia",
            "hex": "CD2640",
            "source": "https://stadia.google.com/home"
        },
        {
            "title": "Staffbase",
            "hex": "00A4FD",
            "source": "https://staffbase.com/en/about/press-assets/"
        },
        {
            "title": "Star Trek",
            "hex": "FFE200",
            "source": "https://intl.startrek.com/"
        },
        {
            "title": "Starbucks",
            "hex": "006241",
            "source": "https://starbucks.com/",
            "guidelines": "https://creative.starbucks.com/"
        },
        {
            "title": "Starling Bank",
            "hex": "6935D3",
            "source": "https://www.starlingbank.com/media/",
            "guidelines": "https://www.starlingbank.com/docs/brand/starling-bank-brand-guidelines.pdf"
        },
        {
            "title": "Starship",
            "hex": "DD0B78",
            "source": "https://starship.rs/"
        },
        {
            "title": "STARZ",
            "hex": "000000",
            "source": "https://www.starz.com/guides/starzlibrary/"
        },
        {
            "title": "Statamic",
            "hex": "FF269E",
            "source": "https://statamic.com/branding",
            "guidelines": "https://statamic.com/branding"
        },
        {
            "title": "Statuspage",
            "hex": "172B4D",
            "source": "https://www.atlassian.com/company/news/press-kit"
        },
        {
            "title": "Statuspal",
            "hex": "4934BF",
            "source": "https://statuspal.io/"
        },
        {
            "title": "Steam",
            "hex": "000000",
            "source": "https://partner.steamgames.com/doc/marketing/branding",
            "guidelines": "https://partner.steamgames.com/doc/marketing/branding"
        },
        {
            "title": "SteamDB",
            "hex": "000000",
            "source": "https://steamdb.info/"
        },
        {
            "title": "Steamworks",
            "hex": "1E1E1E",
            "source": "https://partner.steamgames.com/"
        },
        {
            "title": "Steelseries",
            "hex": "FF5200",
            "source": "https://techblog.steelseries.com/ux-guide/index.html"
        },
        {
            "title": "Steem",
            "hex": "171FC9",
            "source": "https://steem.com/brand/"
        },
        {
            "title": "Steemit",
            "hex": "06D6A9",
            "source": "https://steemit.com/"
        },
        {
            "title": "Steinberg",
            "hex": "C90827",
            "source": "https://new.steinberg.net/press/"
        },
        {
            "title": "Stellar",
            "hex": "7D00FF",
            "source": "https://www.stellar.org/press"
        },
        {
            "title": "Stencyl",
            "hex": "8E1C04",
            "source": "http://www.stencyl.com/about/press/"
        },
        {
            "title": "Stimulus",
            "hex": "77E8B9",
            "source": "https://stimulus.hotwire.dev/"
        },
        {
            "title": "Stitcher",
            "hex": "000000",
            "source": "https://partners.stitcher.com/"
        },
        {
            "title": "STMicroelectronics",
            "hex": "03234B",
            "source": "https://www.st.com/"
        },
        {
            "title": "StopStalk",
            "hex": "536DFE",
            "source": "https://github.com/stopstalk/media-resources/blob/265b728c26ba597b957e72134a3b49a10dc0c91d/stopstalk-small-black.svg",
            "license": {
                "type": "MIT"
            }
        },
        {
            "title": "Storyblok",
            "hex": "09B3AF",
            "source": "https://www.storyblok.com/press",
            "guidelines": "https://www.storyblok.com/press"
        },
        {
            "title": "Storybook",
            "hex": "FF4785",
            "source": "https://github.com/storybookjs/brand"
        },
        {
            "title": "Strapi",
            "hex": "2F2E8B",
            "source": "https://strapi.io/newsroom"
        },
        {
            "title": "Strava",
            "hex": "FC4C02",
            "source": "https://itunes.apple.com/us/app/strava-running-and-cycling-gps/id426826309"
        },
        {
            "title": "Streamlit",
            "hex": "FF4B4B",
            "source": "https://www.streamlit.io/brand",
            "guidelines": "https://www.streamlit.io/brand"
        },
        {
            "title": "Stripe",
            "hex": "008CDD",
            "source": "https://stripe.com/about/resources"
        },
        {
            "title": "strongSwan",
            "hex": "E00033",
            "source": "https://www.strongswan.org/images/"
        },
        {
            "title": "StubHub",
            "hex": "003168",
            "source": "http://www.stubhub.com"
        },
        {
            "title": "styled-components",
            "hex": "DB7093",
            "source": "https://www.styled-components.com/"
        },
        {
            "title": "stylelint",
            "hex": "263238",
            "source": "https://github.com/stylelint/stylelint/blob/1f7bbb2d189b3e27b42de25f2948e3e5eec1b759/identity/stylelint-icon-black.svg"
        },
        {
            "title": "StyleShare",
            "hex": "212121",
            "source": "https://www.stylesha.re/"
        },
        {
            "title": "Stylus",
            "hex": "333333",
            "source": "https://github.com/stylus/stylus-lang.com/blob/c833bf697e39e1174c7c6e679e0e5a23d0baeb90/img/stylus-logo.svg"
        },
        {
            "title": "Subaru",
            "hex": "013C74",
            "source": "https://commons.wikimedia.org/wiki/File:Subaru_logo.svg"
        },
        {
            "title": "Sublime Text",
            "hex": "FF9800",
            "source": "https://www.sublimetext.com/"
        },
        {
            "title": "Substack",
            "hex": "FF6719",
            "source": "https://on.substack.com/"
        },
        {
            "title": "Subversion",
            "hex": "809CC9",
            "source": "http://subversion.apache.org/logo"
        },
        {
            "title": "suckless",
            "hex": "1177AA",
            "source": "https://suckless.org"
        },
        {
            "title": "Sumo Logic",
            "hex": "000099",
            "source": "https://sites.google.com/sumologic.com/sumo-logic-brand/home",
            "guidelines": "https://sites.google.com/sumologic.com/sumo-logic-brand/home"
        },
        {
            "title": "Supabase",
            "hex": "3ECF8E",
            "source": "https://github.com/supabase/supabase/blob/2a983c3290148d17cfce9e34c0a39102b22fdf78/web/static/img/showcase-logo/supabase-logo.svg"
        },
        {
            "title": "Super User",
            "hex": "38A1CE",
            "source": "https://stackoverflow.design/brand/logo/",
            "guidelines": "https://stackoverflow.com/legal/trademark-guidance"
        },
        {
            "title": "SurveyMonkey",
            "hex": "00BF6F",
            "source": "https://www.surveymonkey.com/mp/brandassets/",
            "guidelines": "https://www.surveymonkey.com/mp/brandassets/"
        },
        {
            "title": "SUSE",
            "hex": "0C322C",
            "source": "https://brand.suse.com/",
            "guidelines": "https://brand.suse.com/"
        },
        {
            "title": "Suzuki",
            "hex": "E30613",
            "source": "https://www.suzuki.ie/"
        },
        {
            "title": "Svelte",
            "hex": "FF3E00",
            "source": "https://github.com/sveltejs/branding/blob/c4dfca6743572087a6aef0e109ffe3d95596e86a/svelte-logo.svg",
            "aliases": {
                "dup": [
                    {
                        "title": "Sapper",
                        "hex": "159497",
                        "source": "https://sapper.svelte.dev/"
                    }
                ]
            }
        },
        {
            "title": "SVG",
            "hex": "FFB13B",
            "source": "https://www.w3.org/2009/08/svg-logos.html",
            "guidelines": "https://www.w3.org/2009/08/svg-logos.html",
            "license": {
                "type": "CC-BY-SA-4.0"
            }
        },
        {
            "title": "SVGO",
            "hex": "3E7FC1",
            "source": "https://github.com/svg/svgo/blob/93a5db197ca32990131bf41becf2e002bb0841bf/logo/isotype.svg"
        },
        {
            "title": "Swagger",
            "hex": "85EA2D",
            "source": "https://swagger.io/swagger/media/assets/images/swagger_logo.svg"
        },
        {
            "title": "Swarm",
            "hex": "FFA633",
            "source": "https://foursquare.com/about/logos"
        },
        {
            "title": "Swift",
            "hex": "F05138",
            "source": "https://developer.apple.com/swift/resources/",
            "guidelines": "https://developer.apple.com/swift/resources/"
        },
        {
            "title": "Swiggy",
            "hex": "FC8019",
            "source": "https://www.swiggy.com/"
        },
        {
            "title": "Swiper",
            "hex": "6332F6",
            "source": "https://swiperjs.com/"
        },
        {
            "title": "Symantec",
            "hex": "FDB511",
            "source": "https://commons.wikimedia.org/wiki/File:Symantec_logo10.svg"
        },
        {
            "title": "Symfony",
            "hex": "000000",
            "source": "https://symfony.com/logo",
            "guidelines": "https://symfony.com/trademark"
        },
        {
            "title": "Symphony",
            "hex": "0098FF",
            "source": "https://symphony.com/"
        },
        {
            "title": "SymPy",
            "hex": "3B5526",
            "source": "https://github.com/sympy/sympy.github.com/blob/e606a6dc2ee90b1ddaa9c36be6c92392ab300f72/media/sympy-notailtext.svg"
        },
        {
            "title": "Synology",
            "hex": "B5B5B6",
            "source": "https://www.synology.com/en-global/company/branding",
            "guidelines": "https://www.synology.com/en-global/company/branding"
        },
        {
            "title": "T-Mobile",
            "hex": "E20074",
            "source": "https://www.t-mobile.com/"
        },
        {
            "title": "Tableau",
            "hex": "E97627",
            "source": "https://www.tableau.com/about/media-download-center"
        },
        {
            "title": "tado°",
            "hex": "FFA900",
            "source": "https://www.tado.com/gb-en/press-assets"
        },
        {
            "title": "Tails",
            "hex": "56347C",
            "source": "https://tails.boum.org/contribute/how/promote/material/logo/"
        },
        {
            "title": "Tailwind CSS",
            "hex": "06B6D4",
            "source": "https://tailwindcss.com/brand",
            "guidelines": "https://tailwindcss.com/brand"
        },
        {
            "title": "Talend",
            "hex": "FF6D70",
            "source": "https://www.talend.com/blog/"
        },
        {
            "title": "Tampermonkey",
            "hex": "00485B",
            "source": "https://commons.wikimedia.org/wiki/File:Tampermonkey_logo.svg"
        },
        {
            "title": "Taobao",
            "hex": "E94F20",
            "source": "https://www.alibabagroup.com/en/ir/reports"
        },
        {
            "title": "Tapas",
            "hex": "FFCE00",
            "source": "https://tapas.io/site/about#media"
        },
        {
            "title": "Target",
            "hex": "CC0000",
            "source": "https://www.target.com/"
        },
        {
            "title": "Tasmota",
            "hex": "1FA3EC",
            "source": "https://tasmota.github.io/docs/"
        },
        {
            "title": "Tata",
            "hex": "486AAE",
            "source": "https://www.tatasteel.com/media/media-kit/logos-usage-guidelines/",
            "guidelines": "https://www.tatasteel.com/media/media-kit/logos-usage-guidelines/"
        },
        {
            "title": "TaxBuzz",
            "hex": "ED8B0B",
            "source": "https://www.taxbuzz.com/"
        },
        {
            "title": "TeamCity",
            "hex": "000000",
            "source": "https://www.jetbrains.com/company/brand/logos/",
            "guidelines": "https://www.jetbrains.com/company/brand/"
        },
        {
            "title": "TeamSpeak",
            "hex": "2580C3",
            "source": "https://www.teamspeak.com/en/more/media-pack/"
        },
        {
            "title": "TeamViewer",
            "hex": "004680",
            "source": "https://www.teamviewer.com/en-us/"
        },
        {
            "title": "TED",
            "hex": "E62B1E",
            "source": "https://www.ted.com/participate/organize-a-local-tedx-event/tedx-organizer-guide/branding-promotions/logo-and-design/your-tedx-logo"
        },
        {
            "title": "Teespring",
            "hex": "39ACE6",
            "source": "https://teespring.com"
        },
        {
            "title": "Tekton",
            "hex": "FD495C",
            "source": "https://github.com/cdfoundation/artwork/blob/3e748ca9cf9c3136a4a571f7655271b568c16a64/tekton/icon/black/tekton-icon-black.svg",
            "guidelines": "https://github.com/cdfoundation/artwork/blob/main/tekton/tekton_brand_guide.pdf"
        },
        {
            "title": "TELE5",
            "hex": "C2AD6F",
            "source": "https://www.tele5.de"
        },
        {
            "title": "Telegram",
            "hex": "26A5E4",
            "source": "https://telegram.org"
        },
        {
            "title": "Telegraph",
            "hex": "FAFAFA",
            "source": "https://telegra.ph/"
        },
        {
            "title": "Tencent QQ",
            "hex": "EB1923",
            "source": "https://en.wikipedia.org/wiki/File:Tencent_QQ.svg#/media/File:Tencent_QQ.svg"
        },
        {
            "title": "TensorFlow",
            "hex": "FF6F00",
            "source": "https://www.tensorflow.org/extras/tensorflow_brand_guidelines.pdf"
        },
        {
            "title": "Teradata",
            "hex": "F37440",
            "source": "https://github.com/Teradata/teradata.github.io/"
        },
        {
            "title": "teratail",
            "hex": "F4C51C",
            "source": "https://teratail.com/"
        },
        {
            "title": "Terraform",
            "hex": "7B42BC",
            "source": "https://www.hashicorp.com/brand",
            "guidelines": "https://www.hashicorp.com/brand"
        },
        {
            "title": "Tesco",
            "hex": "00539F",
            "source": "https://www.tesco.com"
        },
        {
            "title": "Tesla",
            "hex": "CC0000",
            "source": "https://www.tesla.com/tesla-gallery"
        },
        {
            "title": "TestCafe",
            "hex": "36B6E5",
            "source": "https://github.com/DevExpress/testcafe/blob/dd174b6682b5f2675ac90e305d3d893c36a1d814/media/logos/svg/TestCafe-logo-600.svg"
        },
        {
            "title": "Testin",
            "hex": "007DD7",
            "source": "https://www.testin.cn/"
        },
        {
            "title": "Testing Library",
            "hex": "E33332",
            "source": "https://testing-library.com/"
        },
        {
            "title": "Tether",
            "hex": "50AF95",
            "aliases": {
                "aka": [
                    "USDt"
                ]
            },
            "source": "https://tether.to/branding/",
            "guidelines": "https://tether.to/branding/"
        },
        {
            "title": "Textpattern",
            "hex": "FFDA44",
            "source": "https://textpattern.com/"
        },
        {
            "title": "The Conversation",
            "hex": "D8352A",
            "source": "https://theconversation.com/republishing-guidelines"
        },
        {
            "title": "The Irish Times",
            "hex": "000000",
            "source": "https://www.irishtimes.com/"
        },
        {
            "title": "The Mighty",
            "hex": "D0072A",
            "source": "https://themighty.com/"
        },
        {
            "title": "The Models Resource",
            "hex": "3A75BD",
            "source": "https://www.models-resource.com/"
        },
        {
            "title": "The Movie Database",
            "aliases": {
                "aka": [
                    "TMDB"
                ]
            },
            "hex": "01B4E4",
            "source": "https://www.themoviedb.org/about/logos-attribution"
        },
        {
            "title": "The North Face",
            "hex": "000000",
            "source": "https://www.thenorthface.com/"
        },
        {
            "title": "The Register",
            "hex": "FF0000",
            "source": "https://www.theregister.co.uk/"
        },
        {
            "title": "The Sounds Resource",
            "hex": "39BE6B",
            "source": "https://www.sounds-resource.com/"
        },
        {
            "title": "The Spriters Resource",
            "hex": "BE3939",
            "source": "https://www.spriters-resource.com/"
        },
        {
            "title": "The Washington Post",
            "hex": "231F20",
            "source": "https://www.washingtonpost.com/brand-studio/archive/"
        },
        {
            "title": "Thingiverse",
            "hex": "248BFB",
            "source": "https://www.thingiverse.com/"
        },
        {
            "title": "ThinkPad",
            "hex": "EE2624",
            "source": "https://www.lenovo.com/us/en/thinkpad"
        },
        {
            "title": "Three.js",
            "hex": "000000",
            "source": "https://github.com/mrdoob/three.js/blob/a567b810cfcb7f6a03e4faea99f03c53081da477/files/icon.svg"
        },
        {
            "title": "Threema",
            "hex": "3FE669",
            "source": "https://threema.ch/en/press"
        },
        {
            "title": "Thumbtack",
            "hex": "009FD9",
            "source": "https://www.thumbtack.com/press/media-resources/"
        },
        {
            "title": "Thunderbird",
            "hex": "0A84FF",
            "source": "https://github.com/thundernest/thunderbird-website/blob/d7446f3eee14b38f02ee60da7d4b4fb8c9ef20e3/media/svg/logo.svg"
        },
        {
            "title": "Thymeleaf",
            "hex": "005F0F",
            "source": "https://github.com/thymeleaf/thymeleaf-org/blob/0427d4d4c6f08d3a1fbed3bc90ceeebcf094b532/artwork/thymeleaf%202016/thymeleaf.svg"
        },
        {
            "title": "Ticketmaster",
            "hex": "026CDF",
            "source": "https://design.ticketmaster.com/brand/overview/"
        },
        {
            "title": "Tidal",
            "hex": "000000",
            "source": "https://tidal.com"
        },
        {
            "title": "Tide",
            "hex": "4050FB",
            "source": "https://www.tide.co/newsroom/"
        },
        {
            "title": "TietoEVRY",
            "hex": "063752",
            "source": "https://www.tietoevry.com/en/about-us/our-company/"
        },
        {
            "title": "TikTok",
            "hex": "000000",
            "source": "https://tiktok.com"
        },
        {
            "title": "Tile",
            "hex": "000000",
            "source": "https://www.thetileapp.com/"
        },
        {
            "title": "Timescale",
            "hex": "FDB515",
            "source": "https://www.timescale.com/"
        },
        {
            "title": "Tinder",
            "hex": "FF6B6B",
            "source": "http://www.gotinder.com/press"
        },
        {
            "title": "TinyLetter",
            "hex": "ED1C24",
            "source": "https://tinyletter.com/site/press/"
        },
        {
            "title": "tmux",
            "hex": "1BB91F",
            "source": "https://github.com/tmux/tmux/tree/f04cc3997629823f0e304d4e4184e2ec93c703f0/logo"
        },
        {
            "title": "Todoist",
            "hex": "E44332",
            "source": "https://doist.com/press/"
        },
        {
            "title": "Toggl",
            "hex": "E01B22",
            "source": "https://toggl.com/media-toolkit"
        },
        {
            "title": "Tokyo Metro",
            "hex": "149DD3",
            "source": "https://en.wikipedia.org/wiki/File:TokyoMetro.svg"
        },
        {
            "title": "Tomorrowland",
            "hex": "000000",
            "source": "https://global.tomorrowland.com/"
        },
        {
            "title": "Topcoder",
            "hex": "29A7DF",
            "source": "https://www.topcoder.com/thrive/articles/How%20to%20use%20the%20Topcoder%20GUI%20KIT",
            "guidelines": "https://www.topcoder.com/thrive/articles/How%20to%20use%20the%20Topcoder%20GUI%20KIT"
        },
        {
            "title": "Toptal",
            "hex": "3863A0",
            "source": "https://www.toptal.com/branding"
        },
        {
            "title": "Tor Browser",
            "hex": "7D4698",
            "source": "https://styleguide.torproject.org/brand-assets/"
        },
        {
            "title": "Tor Project",
            "hex": "7E4798",
            "source": "https://styleguide.torproject.org/brand-assets/"
        },
        {
            "title": "Toshiba",
            "hex": "FF0000",
            "source": "https://commons.wikimedia.org/wiki/File:Toshiba_logo.svg"
        },
        {
            "title": "Toyota",
            "hex": "EB0A1E",
            "source": "https://www.toyota.com/brandguidelines/logo/",
            "guidelines": "https://www.toyota.com/brandguidelines/"
        },
        {
            "title": "TP-Link",
            "hex": "4ACBD6",
            "source": "https://www.tp-link.com/"
        },
        {
            "title": "tqdm",
            "hex": "FFC107",
            "source": "https://github.com/tqdm/img/blob/0dd23d9336af67976f88f9988ea660cde78c54d4/logo.svg"
        },
        {
            "title": "TrainerRoad",
            "hex": "DA291C",
            "source": "https://www.trainerroad.com/press/",
            "guidelines": "https://www.trainerroad.com/press/"
        },
        {
            "title": "Trakt",
            "hex": "ED1C24",
            "source": "https://trakt.tv"
        },
        {
            "title": "TransferWise",
            "hex": "00B9FF",
            "source": "https://brand.transferwise.com/logo"
        },
        {
            "title": "Transport for Ireland",
            "hex": "00B274",
            "source": "https://www.transportforireland.ie/"
        },
        {
            "title": "Transport for London",
            "hex": "113B92",
            "source": "https://tfl.gov.uk/"
        },
        {
            "title": "Travis CI",
            "hex": "3EAAAF",
            "source": "https://travis-ci.com/logo"
        },
        {
            "title": "Treehouse",
            "hex": "5FCF80",
            "source": "https://teamtreehouse.com/about"
        },
        {
            "title": "Trello",
            "hex": "0052CC",
            "source": "https://atlassian.design/resources/logo-library",
            "guidelines": "https://atlassian.design/foundations/logos/"
        },
        {
            "title": "Trend Micro",
            "hex": "D71921",
            "source": "https://www.trendmicro.com/"
        },
        {
            "title": "Treyarch",
            "hex": "000000",
            "source": "https://upload.wikimedia.org/wikipedia/en/7/7a/Treyarch_logo.svg"
        },
        {
            "title": "Triller",
            "hex": "FF0089",
            "source": "https://triller.co/static/media/illustrations/logo-full-white.svg"
        },
        {
            "title": "Trino",
            "hex": "DD00A1",
            "source": "https://github.com/trinodb/docs.trino.io/blob/653a46f6bdc64b5f67302dc9ab8a0c432ca25e70/352/_static/trino.svg"
        },
        {
            "title": "Trip.com",
            "hex": "287DFA",
            "source": "https://careers.trip.com/"
        },
        {
            "title": "Tripadvisor",
            "hex": "34E0A1",
            "source": "https://tripadvisor.mediaroom.com/logo-guidelines"
        },
        {
            "title": "Trove",
            "hex": "2D004B",
            "source": "https://trove.nla.gov.au/about/who-we-are/our-logo",
            "guidelines": "https://trove.nla.gov.au/about/who-we-are/trove-brand-guidelines"
        },
        {
            "title": "TrueNAS",
            "hex": "0095D5",
            "source": "https://www.truenas.com/"
        },
        {
            "title": "trulia",
            "hex": "0A0B09",
            "source": "https://www.trulia.com/newsroom/media/brand-logos/",
            "guidelines": "https://www.trulia.com/newsroom/media/brand-logos/"
        },
        {
            "title": "Trusted Shops",
            "hex": "FFDC0F",
            "source": "https://brand.trustedshops.com/d/dorIFVeUmcN9/corporate-design"
        },
        {
            "title": "Trustpilot",
            "hex": "00B67A",
            "source": "https://support.trustpilot.com/hc/en-us/articles/206289947-Trustpilot-Brand-Assets-Style-Guide"
        },
        {
            "title": "Try It Online",
            "hex": "303030",
            "source": "https://tio.run/"
        },
        {
            "title": "TryHackMe",
            "hex": "212C42",
            "source": "https://tryhackme.com/about"
        },
        {
            "title": "ts-node",
            "hex": "3178C6",
            "source": "https://typestrong.org/ts-node/"
        },
        {
            "title": "Tubi",
            "hex": "000000",
            "source": "https://corporate.tubitv.com/press-releases/"
        },
        {
            "title": "TUI",
            "hex": "D40E14",
            "source": "https://www.design.tui/brand/logos/",
            "guidelines": "https://www.design.tui/brand/"
        },
        {
            "title": "Tumblr",
            "hex": "36465D",
            "source": "https://www.tumblr.com/logo"
        },
        {
            "title": "TuneIn",
            "hex": "14D8CC",
            "source": "https://cms.tunein.com/press/"
        },
        {
            "title": "TurboSquid",
            "hex": "FF8135",
            "source": "https://www.brand.turbosquid.com/turbosquidicons",
            "guidelines": "https://www.brand.turbosquid.com/"
        },
        {
            "title": "Turkish Airlines",
            "hex": "C70A0C",
            "source": "https://www.turkishairlines.com/tr-int/basin-odasi/logo-arsivi/index.html"
        },
        {
            "title": "Tutanota",
            "hex": "840010",
            "source": "https://github.com/tutao/tutanota/blob/8ff5f0e7d78834ac8fcb0f2357c394b757ea4793/resources/images/logo-solo-red.svg"
        },
        {
            "title": "TV Time",
            "hex": "FFD400",
            "source": "https://www.tvtime.com/"
        },
        {
            "title": "Twilio",
            "hex": "F22F46",
            "source": "https://www.twilio.com/company/brand"
        },
        {
            "title": "Twitch",
            "hex": "9146FF",
            "source": "https://brand.twitch.tv"
        },
        {
            "title": "Twitter",
            "hex": "1DA1F2",
            "source": "https://brand.twitter.com"
        },
        {
            "title": "Twoo",
            "hex": "FF7102",
            "source": "http://www.twoo.com/about/press"
        },
        {
            "title": "Typeform",
            "hex": "262627",
            "source": "https://www.typeform.com"
        },
        {
            "title": "TypeScript",
            "hex": "3178C6",
            "source": "https://www.typescriptlang.org/branding",
            "guidelines": "https://www.typescriptlang.org/branding"
        },
        {
            "title": "TYPO3",
            "hex": "FF8700",
            "source": "https://typo3.com/fileadmin/assets/typo3logos/typo3_bullet_01.svg"
        },
        {
            "title": "Uber",
            "hex": "000000",
            "source": "https://www.uber.com/media/"
        },
        {
            "title": "Uber Eats",
            "hex": "06C167",
            "source": "https://www.ubereats.com"
        },
        {
            "title": "Ubiquiti",
            "hex": "0559C9",
            "source": "https://www.ui.com/marketing/#logos"
        },
        {
            "title": "Ubisoft",
            "hex": "000000",
            "source": "https://www.ubisoft.com/en-US/company/overview.aspx"
        },
        {
            "title": "uBlock Origin",
            "hex": "800000",
            "source": "https://github.com/gorhill/uBlock/blob/master/src/img/ublock.svg"
        },
        {
            "title": "Ubuntu",
            "hex": "E95420",
            "source": "https://design.ubuntu.com/brand/ubuntu-logo/",
            "guidelines": "https://design.ubuntu.com/brand/ubuntu-logo/"
        },
        {
            "title": "Udacity",
            "hex": "02B3E4",
            "source": "https://www.udacity.com"
        },
        {
            "title": "Udemy",
            "hex": "A435F0",
            "source": "https://www.udemy.com/ourbrand/"
        },
        {
            "title": "UFC",
            "hex": "D20A0A",
            "source": "https://www.ufc.com"
        },
        {
            "title": "UIkit",
            "hex": "2396F3",
            "source": "https://getuikit.com"
        },
        {
            "title": "Ulule",
            "hex": "18A5D6",
            "source": "https://ulule.frontify.com/d/EX3dK8qsXgqh/branding-guidelines"
        },
        {
            "title": "Umbraco",
            "hex": "3544B1",
            "source": "https://umbraco.com/"
        },
        {
            "title": "Unacademy",
            "hex": "08BD80",
            "source": "https://unacademy.com/"
        },
        {
            "title": "Under Armour",
            "hex": "1D1D1D",
            "source": "https://www.underarmour.com/en-us/"
        },
        {
            "title": "Underscore.js",
            "hex": "0371B5",
            "source": "https://github.com/jashkenas/underscore/blob/f098f61ff84931dea69c276b3674a62b6ae4def7/docs/images/underscore.png"
        },
        {
            "title": "Undertale",
            "hex": "E71D29",
            "source": "https://undertale.com/"
        },
        {
            "title": "Unicode",
            "hex": "5455FE",
            "source": "https://en.wikipedia.org/wiki/Unicode"
        },
        {
            "title": "Unilever",
            "hex": "1F36C7",
            "source": "https://www.unilever.co.uk/about/who-we-are/our-logo/"
        },
        {
            "title": "United Airlines",
            "hex": "002244",
            "source": "https://en.wikipedia.org/wiki/File:United_Airlines_Logo.svg"
        },
        {
            "title": "Unity",
            "hex": "000000",
            "source": "https://unity.com/"
        },
        {
            "title": "Unraid",
            "hex": "F15A2C",
            "source": "https://unraid.net/"
        },
        {
            "title": "Unreal Engine",
            "hex": "0E1128",
            "source": "https://www.unrealengine.com/en-US/branding",
            "guidelines": "https://www.unrealengine.com/en-US/branding"
        },
        {
            "title": "Unsplash",
            "hex": "000000",
            "source": "https://unsplash.com/"
        },
        {
            "title": "Untangle",
            "hex": "68BD49",
            "source": "https://www.untangle.com/company-overview/",
            "guidelines": "https://www.untangle.com/company-overview/"
        },
        {
            "title": "Untappd",
            "hex": "FFC000",
            "source": "https://untappd.com/"
        },
        {
            "title": "UpCloud",
            "hex": "7B00FF",
            "source": "https://upcloud.com/brand-assets/",
            "guidelines": "https://upcloud.com/brand-assets/"
        },
        {
            "title": "UpLabs",
            "hex": "3930D8",
            "source": "https://www.uplabs.com/"
        },
        {
            "title": "Uploaded",
            "hex": "0E70CB",
            "source": "https://www.uploaded.net"
        },
        {
            "title": "UPS",
            "hex": "150400",
            "source": "https://www.ups.com/"
        },
        {
            "title": "Uptobox",
            "hex": "5CE1E6",
            "source": "https://uptoboxpremium.org/"
        },
        {
            "title": "Upwork",
            "hex": "6FDA44",
            "source": "https://www.upwork.com/press/"
        },
        {
            "title": "USPS",
            "hex": "333366",
            "source": "https://www.usps.com/"
        },
        {
            "title": "V",
            "hex": "5D87BF",
            "source": "https://github.com/vlang/v-logo",
            "license": {
                "type": "MIT"
            }
        },
        {
            "title": "V8",
            "hex": "4B8BF5",
            "source": "https://v8.dev/logo"
        },
        {
            "title": "Vaadin",
            "hex": "00B4F0",
            "source": "https://vaadin.com/trademark",
            "guidelines": "https://vaadin.com/trademark"
        },
        {
            "title": "Vagrant",
            "hex": "1868F2",
            "source": "https://www.hashicorp.com/brand",
            "guidelines": "https://www.hashicorp.com/brand"
        },
        {
            "title": "Valve",
            "hex": "F74843",
            "source": "https://www.valvesoftware.com/"
        },
        {
            "title": "Vapor",
            "hex": "0D0D0D",
            "source": "https://vapor.codes/"
        },
        {
            "title": "Vault",
            "hex": "000000",
            "source": "https://www.hashicorp.com/brand",
            "guidelines": "https://www.hashicorp.com/brand"
        },
        {
            "title": "Vauxhall",
            "hex": "EB001E",
            "source": "https://www.stellantis.com/en/brands/vauxhall"
        },
        {
            "title": "vBulletin",
            "hex": "184D66",
            "source": "https://commons.wikimedia.org/wiki/File:VBulletin.svg"
        },
        {
            "title": "Vector Logo Zone",
            "hex": "184D66",
            "source": "https://www.vectorlogo.zone/"
        },
        {
            "title": "Vectorworks",
            "hex": "000000",
            "source": "https://www.vectorworks.net/en-US"
        },
        {
            "title": "Veeam",
            "hex": "00B336",
            "source": "https://www.veeam.com/newsroom/veeam-graphics.html"
        },
        {
            "title": "Veepee",
            "hex": "EC008C",
            "source": "https://www.veepee.fr/"
        },
        {
            "title": "Venmo",
            "hex": "3D95CE",
            "source": "https://venmo.com/about/brand/"
        },
        {
            "title": "Vercel",
            "hex": "000000",
            "source": "https://vercel.com/design"
        },
        {
            "title": "Verdaccio",
            "hex": "4B5E40",
            "source": "https://verdaccio.org/docs/en/logo"
        },
        {
            "title": "Veritas",
            "hex": "B1181E",
            "source": "https://my.veritas.com/cs/groups/partner/documents/styleguide/mdaw/mdq5/~edisp/tus3cpeapp3855186572.pdf"
        },
        {
            "title": "Verizon",
            "hex": "CD040B",
            "source": "https://www.verizondigitalmedia.com/about/logo-usage/"
        },
        {
            "title": "vFairs",
            "hex": "EF4678",
            "source": "https://www.vfairs.com/"
        },
        {
            "title": "Viadeo",
            "hex": "F07355",
            "source": "https://viadeo.journaldunet.com/"
        },
        {
            "title": "Viber",
            "hex": "7360F2",
            "source": "https://www.viber.com/brand-center/"
        },
        {
            "title": "Vim",
            "hex": "019733",
            "source": "https://commons.wikimedia.org/wiki/File:Vimlogo.svg"
        },
        {
            "title": "Vimeo",
            "hex": "1AB7EA",
            "source": "https://vimeo.com/about/brand_guidelines"
        },
        {
            "title": "Vimeo Livestream",
            "hex": "0A0A20",
            "source": "https://livestream.com"
        },
        {
            "title": "VirtualBox",
            "hex": "183A61",
            "source": "https://commons.wikimedia.org/wiki/File:Virtualbox_logo.png"
        },
        {
            "title": "VirusTotal",
            "hex": "394EFF",
            "source": "https://www.virustotal.com/"
        },
        {
            "title": "Visa",
            "hex": "1A1F71",
            "source": "https://merchantsignageeu.visa.com/product.asp?dptID=696"
        },
        {
            "title": "Visual Studio",
            "hex": "5C2D91",
            "source": "https://visualstudio.microsoft.com/"
        },
        {
            "title": "Visual Studio Code",
            "hex": "007ACC",
            "source": "https://commons.wikimedia.org/wiki/File:Visual_Studio_Code_1.35_icon.svg"
        },
        {
            "title": "Vite",
            "hex": "646CFF",
            "source": "https://vitejs.dev/"
        },
        {
            "title": "Vivaldi",
            "hex": "EF3939",
            "source": "https://vivaldi.com/press/"
        },
        {
            "title": "Vivino",
            "hex": "AA1329",
            "source": "https://www.vivino.com/press"
        },
        {
            "title": "VK",
            "hex": "0077FF",
            "source": "https://vk.com/brand",
            "guidelines": "https://vk.com/brand"
        },
        {
            "title": "VLC media player",
            "hex": "FF8800",
            "source": "http://git.videolan.org/?p=vlc.git;a=tree;f=extras/package/macosx/asset_sources"
        },
        {
            "title": "VMware",
            "hex": "607078",
            "source": "https://myvmware.workspaceair.com/"
        },
        {
            "title": "Vodafone",
            "hex": "E60000",
            "source": "https://web.vodafone.com.eg/"
        },
        {
            "title": "Volkswagen",
            "hex": "151F5D",
            "source": "https://www.volkswagen.ie/"
        },
        {
            "title": "Volvo",
            "hex": "003057",
            "source": "https://www.media.volvocars.com/global/en-gb/logos"
        },
        {
            "title": "Vonage",
            "hex": "FFFFFF",
            "source": "https://www.vonage.com"
        },
        {
            "title": "VOX",
            "hex": "DA074A",
            "source": "https://commons.wikimedia.org/wiki/File:VOX_Logo_2013.svg"
        },
        {
            "title": "VSCO",
            "hex": "000000",
            "source": "https://vscopress.co/media-kit"
        },
        {
            "title": "Vue.js",
            "hex": "4FC08D",
            "source": "https://github.com/vuejs/art",
            "license": {
                "type": "custom",
                "url": "https://github.com/vuejs/art/blob/master/README.md"
            },
            "guidelines": "https://github.com/vuejs/art/blob/master/README.md"
        },
        {
            "title": "Vuetify",
            "hex": "1867C0",
            "source": "https://vuetifyjs.com/"
        },
        {
            "title": "Vulkan",
            "hex": "AC162C",
            "source": "https://www.khronos.org/legal/trademarks/"
        },
        {
            "title": "Vultr",
            "hex": "007BFC",
            "source": "https://www.vultr.com/company/brand-assets/"
        },
        {
            "title": "W3C",
            "hex": "005A9C",
            "source": "https://www.w3.org/Consortium/Legal/logo-usage-20000308",
            "license": {
                "type": "custom",
                "url": "https://www.w3.org/Consortium/Legal/2002/trademark-license-20021231"
            }
        },
        {
            "title": "Wagtail",
            "hex": "43B1B0",
            "source": "https://github.com/wagtail/wagtail/blob/e3e46e23b780aa2b1b521de081cb81872f77466d/wagtail/admin/static_src/wagtailadmin/images/wagtail-logo.svg"
        },
        {
            "title": "WakaTime",
            "hex": "000000",
            "source": "https://wakatime.com/legal/logos-and-trademark-usage",
            "guidelines": "https://wakatime.com/legal/logos-and-trademark-usage"
        },
        {
            "title": "WALKMAN",
            "hex": "000000",
            "source": "https://en.wikipedia.org/wiki/File:Walkman_logo.svg"
        },
        {
            "title": "Wallabag",
            "hex": "3F6184",
            "source": "https://github.com/wallabag/logo/blob/f670395da2d85c3bbcb8dcfa8d2a339d8af5abb0/_default/icon/svg/logo-icon-black-no-bg.svg"
        },
        {
            "title": "Walmart",
            "hex": "0071CE",
            "source": "https://corporate.walmart.com",
            "guidelines": "https://one.walmart.com/content/people-experience/associate-brand-center.html"
        },
        {
            "title": "Wappalyzer",
            "hex": "32067C",
            "source": "https://www.wappalyzer.com/"
        },
        {
            "title": "Warner Bros.",
            "slug": "warnerbros",
            "hex": "004DB4",
            "source": "https://www.warnerbros.com/"
        },
        {
            "title": "Wattpad",
            "hex": "FF500A",
            "source": "https://company.wattpad.com/brandguideline",
            "guidelines": "https://company.wattpad.com/brandguideline"
        },
        {
            "title": "Waze",
            "hex": "33CCFF",
            "source": "https://www.waze.com/"
        },
        {
            "title": "Wear OS",
            "hex": "4285F4",
            "source": "https://partnermarketinghub.withgoogle.com/#/brands/"
        },
        {
            "title": "Weasyl",
            "hex": "990000",
            "source": "https://www.weasyl.com/"
        },
        {
            "title": "Web3.js",
            "hex": "F16822",
            "source": "https://github.com/ChainSafe/web3.js/blob/fdbda4958cbdbaebe8ed5ea59183582b07fac254/assets/logo/web3js.svg"
        },
        {
            "title": "WebAssembly",
            "hex": "654FF0",
            "source": "https://webassembly.org/"
        },
        {
            "title": "WebAuthn",
            "hex": "3423A6",
            "source": "https://github.com/webauthn-open-source/webauthn-logos",
            "guidelines": "https://github.com/webauthn-open-source/webauthn-logos"
        },
        {
            "title": "webcomponents.org",
            "hex": "29ABE2",
            "source": "https://www.webcomponents.org/"
        },
        {
            "title": "WebdriverIO",
            "hex": "EA5906",
            "source": "https://webdriver.io/docs/api/"
        },
        {
            "title": "Webflow",
            "hex": "4353FF",
            "source": "https://webflow.com/"
        },
        {
            "title": "WebGL",
            "hex": "990000",
            "source": "https://www.khronos.org/legal/trademarks/",
            "guidelines": "https://www.khronos.org/legal/trademarks/"
        },
        {
            "title": "webhint",
            "hex": "4700A3",
            "source": "https://github.com/webhintio/webhint.io/blob/5c9f10a33a6d68e1f0d2b1eff0829685b9123433/src/webhint-theme/source/images/webhint-logo.svg"
        },
        {
            "title": "Weblate",
            "hex": "2ECCAA",
            "source": "https://github.com/WeblateOrg/graphics/blob/669e4f910abd9ec36fda172d2ea6f2f424a32ace/logo/weblate-black.svg",
            "license": {
                "type": "GPL-3.0-only"
            }
        },
        {
            "title": "Webmin",
            "hex": "7DA0D0",
            "source": "https://github.com/webmin/webmin/blob/84d2d3d17f638a43939220f78b83bfefbae37f76/images/webmin-blue.svg"
        },
        {
            "title": "WebMoney",
            "hex": "036CB5",
            "source": "https://www.webmoney.ru/rus/developers/logos.shtml"
        },
        {
            "title": "Webpack",
            "hex": "8DD6F9",
            "source": "https://webpack.js.org/branding/"
        },
        {
            "title": "WebRTC",
            "hex": "333333",
            "source": "https://webrtc.org/"
        },
        {
            "title": "WebStorm",
            "hex": "000000",
            "source": "https://www.jetbrains.com/company/brand/logos/",
            "guidelines": "https://www.jetbrains.com/company/brand/"
        },
        {
            "title": "WEBTOON",
            "hex": "00D564",
            "source": "http://webtoons.com/"
        },
        {
            "title": "WeChat",
            "hex": "07C160",
            "source": "https://wechat.design/standard/download/brand",
            "guidelines": "https://wechat.design/standard/download/brand"
        },
        {
            "title": "Weights & Biases",
            "hex": "FFBE00",
            "source": "https://wandb.ai/"
        },
        {
            "title": "Welcome to the Jungle",
            "aliases": {
                "aka": [
                    "WTTJ"
                ]
            },
            "hex": "FFCD00",
            "source": "https://www.welcometothejungle.com/"
        },
        {
            "title": "WEMO",
            "hex": "72D44C",
            "source": "https://commons.wikimedia.org/wiki/File:WeMoApp.svg"
        },
        {
            "title": "WeTransfer",
            "hex": "409FFF",
            "source": "https://wetransfer.com/"
        },
        {
            "title": "WhatsApp",
            "hex": "25D366",
            "source": "https://www.whatsappbrand.com",
            "guidelines": "https://whatsappbrand.com/"
        },
        {
            "title": "When I Work",
            "hex": "51A33D",
            "source": "https://wheniwork.com/"
        },
        {
            "title": "WhiteSource",
            "hex": "161D4E",
            "source": "https://www.whitesourcesoftware.com/whitesource-media-kit/"
        },
        {
            "title": "Wii",
            "hex": "8B8B8B",
            "source": "https://commons.wikimedia.org/wiki/File:Wii.svg"
        },
        {
            "title": "Wii U",
            "hex": "8B8B8B",
            "source": "https://commons.wikipedia.org/wiki/File:WiiU.svg"
        },
        {
            "title": "Wiki.js",
            "hex": "1976D2",
            "source": "https://cdn.js.wiki/images/wikijs-butterfly-mono.svg"
        },
        {
            "title": "Wikidata",
            "hex": "006699",
            "source": "https://commons.wikimedia.org/wiki/File:Wikidata-logo-en.svg"
        },
        {
            "title": "Wikimedia Commons",
            "hex": "006699",
            "source": "https://commons.wikimedia.org/wiki/File:Commons-logo.svg"
        },
        {
            "title": "Wikipedia",
            "hex": "000000",
            "source": "https://commons.wikimedia.org/wiki/File:Wikipedia-logo-v2.svg"
        },
        {
            "title": "Wikiquote",
            "hex": "006699",
            "source": "https://commons.wikimedia.org/wiki/File:Wikiquote-logo.svg"
        },
        {
            "title": "Wikivoyage",
            "hex": "006699",
            "source": "https://commons.wikimedia.org/wiki/File:Wikivoyage-Logo-v3-en.svg"
        },
        {
            "title": "Windi CSS",
            "hex": "48B0F1",
            "source": "https://github.com/windicss/docs/blob/d7a01df515c4fa30dbb33ede7c46392e21fbf2cb/public/assets/logo.svg"
        },
        {
            "title": "Windows",
            "hex": "0078D6",
            "source": "https://commons.wikimedia.org/wiki/File:Windows_10_Logo.svg"
        },
        {
            "title": "Windows 95",
            "hex": "008080",
            "source": "https://en.wikipedia.org/wiki/Windows_95"
        },
        {
            "title": "Windows Terminal",
            "hex": "4D4D4D",
            "source": "https://github.com/microsoft/terminal/blob/a90289548f8548bf5c370a4b141b4b815c22616b/res/terminal/Terminal_HC.svg"
        },
        {
            "title": "Windows XP",
            "hex": "003399",
            "source": "https://commons.wikimedia.org/wiki/File:Windows_logo_-_2002%E2%80%932012_(Multicolored).svg"
        },
        {
            "title": "Winmate",
            "hex": "C11920",
            "source": "https://www.winmate.com/NewsAndEvents/Publications"
        },
        {
            "title": "Wipro",
            "hex": "341C53",
            "source": "https://www.wipro.com/content/dam/nexus/en/service-lines/applications/latest-thinking/state-of-cybersecurity-report-2019.pdf"
        },
        {
            "title": "Wire",
            "hex": "000000",
            "source": "http://brand.wire.com",
            "guidelines": "https://brand.wire.com/"
        },
        {
            "title": "WireGuard",
            "hex": "88171A",
            "source": "https://www.wireguard.com/"
        },
        {
            "title": "Wireshark",
            "hex": "1679A7",
            "source": "https://gitlab.com/wanduow/wireshark/-/blob/cd5539b0f76975474869984a9d2f0fce29d5c21e/image/wsicon.svg"
        },
        {
            "title": "Wish",
            "hex": "2FB7EC",
            "source": "https://wish.com/"
        },
        {
            "title": "Wistia",
            "hex": "54BBFF",
            "source": "https://wistia.com/about/assets",
            "guidelines": "https://wistia.com/about/assets"
        },
        {
            "title": "Wix",
            "hex": "0C6EFC",
            "source": "http://www.wix.com/about/design-assets"
        },
        {
            "title": "Wizz Air",
            "hex": "C6007E",
            "source": "https://wizzair.com/en-gb/information-and-services/about-us/press-office/logos"
        },
        {
            "title": "Wolfram",
            "hex": "DD1100",
            "source": "http://company.wolfram.com/press-center/wolfram-corporate/"
        },
        {
            "title": "Wolfram Language",
            "hex": "DD1100",
            "source": "http://company.wolfram.com/press-center/language/"
        },
        {
            "title": "Wolfram Mathematica",
            "hex": "DD1100",
            "source": "http://company.wolfram.com/press-center/mathematica/"
        },
        {
            "title": "Woo",
            "hex": "96588A",
            "source": "https://woocommerce.com/style-guide/",
            "guidelines": "https://woocommerce.com/trademark-guidelines/"
        },
        {
            "title": "WooCommerce",
            "hex": "96588A",
            "source": "https://woocommerce.com/style-guide/",
            "guidelines": "https://woocommerce.com/trademark-guidelines/"
        },
        {
            "title": "WordPress",
            "hex": "21759B",
            "source": "https://wordpress.org/about/logos"
        },
        {
            "title": "Workplace",
            "hex": "4326C4",
            "source": "https://en.facebookbrand.com/",
            "guidelines": "https://en.facebookbrand.com/"
        },
        {
            "title": "World Health Organization",
            "hex": "0093D5",
            "source": "https://www.who.int/"
        },
        {
            "title": "WP Engine",
            "hex": "0ECAD4",
            "source": "https://wpengine.com/brand-assets/"
        },
        {
            "title": "WP Rocket",
            "hex": "F56640",
            "source": "https://wp-rocket.me/"
        },
        {
            "title": "write.as",
            "hex": "5BC4EE",
            "source": "https://write.as/brand",
            "guidelines": "https://write.as/brand"
        },
        {
            "title": "WWE",
            "hex": "000000",
            "source": "https://commons.wikimedia.org/wiki/File:WWE_Network_logo.svg"
        },
        {
            "title": "Wwise",
            "hex": "00549F",
            "source": "https://www.audiokinetic.com/resources/credits/",
            "guidelines": "https://www.audiokinetic.com/resources/credits/"
        },
        {
            "title": "X.Org",
            "hex": "F28834",
            "source": "https://upload.wikimedia.org/wikipedia/commons/9/90/X.Org_Logo.svg"
        },
        {
            "title": "Xamarin",
            "hex": "3498DB",
            "source": "https://github.com/dotnet/swag/tree/master/xamarin"
        },
        {
            "title": "XAML",
            "hex": "0C54C2",
            "source": "https://github.com/microsoft/microsoft-ui-xaml/issues/1185#issuecomment-529731046"
        },
        {
            "title": "XAMPP",
            "hex": "FB7A24",
            "source": "https://www.apachefriends.org/en/"
        },
        {
            "title": "Xbox",
            "hex": "107C10",
            "source": "https://www.xbox.com/en-US/consoles"
        },
        {
            "title": "Xcode",
            "hex": "147EFB",
            "source": "https://developer.apple.com/develop/"
        },
        {
            "title": "XDA Developers",
            "hex": "EA7100",
            "source": "https://www.xda-developers.com/"
        },
        {
            "title": "Xero",
            "hex": "13B5EA",
            "source": "https://www.xero.com/uk/about/media/downloads"
        },
        {
            "title": "XFCE",
            "hex": "2284F2",
            "source": "https://www.xfce.org/download#artwork"
        },
        {
            "title": "Xiaomi",
            "hex": "FF6900",
            "source": "https://www.mi.com/global"
        },
        {
            "title": "Xilinx",
            "hex": "E01F27",
            "source": "https://www.xilinx.com"
        },
        {
            "title": "Xing",
            "hex": "006567",
            "source": "https://dev.xing.com/logo_rules"
        },
        {
            "title": "XMPP",
            "hex": "002B5C",
            "source": "https://github.com/xsf/xmpp.org/tree/00c49187e353c1a156c95562dafaf129e688fbad/content/icons"
        },
        {
            "title": "XRP",
            "hex": "25A768",
            "source": "https://xrpl.org/"
        },
        {
            "title": "XSplit",
            "hex": "0095DE",
            "source": "https://www.xsplit.com/presskit"
        },
        {
            "title": "XState",
            "hex": "2C3E50",
            "source": "https://github.com/davidkpiano/xstate/blob/544df7f00e2ef49603b5e5ff2f0d183ff6bd5e7c/docs/.vuepress/public/logo.svg"
        },
        {
            "title": "Y Combinator",
            "hex": "F0652F",
            "source": "https://www.ycombinator.com/press/"
        },
        {
            "title": "Yahoo!",
            "hex": "6001D2",
            "source": "https://yahoo.com/"
        },
        {
            "title": "Yale",
            "hex": "FFD900",
            "source": "https://yalehome.com"
        },
        {
            "title": "Yamaha Corporation",
            "hex": "4B1E78",
            "source": "https://www.yamaha.com/en/"
        },
        {
            "title": "Yamaha Motor Corporation",
            "hex": "E60012",
            "source": "https://en.wikipedia.org/wiki/Yamaha_Motor_Company"
        },
        {
            "title": "Yammer",
            "hex": "106EBE",
            "source": "https://developer.microsoft.com/en-us/fluentui#/styles/web/colors/products"
        },
        {
            "title": "Yarn",
            "hex": "2C8EBB",
            "source": "https://github.com/yarnpkg/assets"
        },
        {
            "title": "Yelp",
            "hex": "D32323",
            "source": "https://www.yelp.com/styleguide/icons"
        },
        {
            "title": "Yoast",
            "hex": "A4286A",
            "source": "https://yoast.com/media/logo/"
        },
        {
            "title": "YourTravel.TV",
            "hex": "F79025",
            "source": "https://yourtravel.tv"
        },
        {
            "title": "YouTube",
            "hex": "FF0000",
            "source": "https://www.youtube.com/yt/about/brand-resources/#logos-icons-colors"
        },
        {
            "title": "YouTube Gaming",
            "hex": "FF0000",
            "source": "https://gaming.youtube.com/"
        },
        {
            "title": "YouTube Music",
            "hex": "FF0000",
            "source": "https://partnermarketinghub.withgoogle.com/#/brands/"
        },
        {
            "title": "YouTube Studio",
            "hex": "FF0000",
            "source": "https://www.youtube.com/"
        },
        {
            "title": "YouTube TV",
            "hex": "FF0000",
            "source": "https://partnermarketinghub.withgoogle.com/#/brands/"
        },
        {
            "title": "Z-Wave",
            "hex": "1B365D",
            "source": "https://www.z-wave.com/"
        },
        {
            "title": "Zalando",
            "hex": "FF6900",
            "source": "https://www.zalando.co.uk/"
        },
        {
            "title": "Zalo",
            "hex": "0068FF",
            "source": "https://zalo.me/"
        },
        {
            "title": "Zapier",
            "hex": "FF4A00",
            "source": "https://zapier.com/about/brand"
        },
        {
            "title": "Zcash",
            "aliases": {
                "aka": [
                    "ZEC"
                ]
            },
            "hex": "F4B728",
            "source": "https://z.cash/press/",
            "guidelines": "https://www.zfnd.org/about/trademark-policy/"
        },
        {
            "title": "ZDF",
            "hex": "FA7D19",
            "source": "https://www.zdf.de/"
        },
        {
            "title": "Zelle",
            "hex": "6D1ED4",
            "source": "https://www.zellepay.com/"
        },
        {
            "title": "Zend",
            "hex": "0679EA",
            "source": "https://www.zend.com/"
        },
        {
            "title": "Zend Framework",
            "hex": "68B604",
            "source": "https://framework.zend.com/"
        },
        {
            "title": "Zendesk",
            "hex": "03363D",
            "source": "https://brandland.zendesk.com/"
        },
        {
            "title": "Zenn",
            "hex": "3EA8FF",
            "source": "https://zenn.dev/mediakit"
        },
        {
            "title": "Zenodo",
            "hex": "1682D4",
            "source": "https://about.zenodo.org",
            "guidelines": "https://about.zenodo.org"
        },
        {
            "title": "Zerodha",
            "hex": "387ED1",
            "source": "https://zerodha.com"
        },
        {
            "title": "ZeroMQ",
            "hex": "DF0000",
            "source": "https://github.com/zeromq/zeromq.org/blob/master/static/safari-pinned-tab.svg"
        },
        {
            "title": "Zerply",
            "hex": "7BBB6E",
            "source": "https://zerply.com/about/resources"
        },
        {
            "title": "Zhihu",
            "hex": "0084FF",
            "source": "https://www.zhihu.com/"
        },
        {
            "title": "Zig",
            "hex": "F7A41D",
            "source": "https://github.com/ziglang/logo",
            "license": {
                "type": "CC-BY-SA-4.0"
            }
        },
        {
            "title": "Zigbee",
            "hex": "EB0443",
            "source": "https://zigbeealliance.org/solution/zigbee/"
        },
        {
            "title": "Zillow",
            "hex": "006AFF",
            "source": "https://www.zillow.com/"
        },
        {
            "title": "Zingat",
            "hex": "009CFB",
            "source": "https://www.zingat.com/kurumsal-logolar"
        },
        {
            "title": "Zoho",
            "hex": "C8202B",
            "source": "https://www.zoho.com/branding/"
        },
        {
            "title": "Zoiper",
            "hex": "F47920",
            "source": "https://www.zoiper.com/en/products"
        },
        {
            "title": "Zomato",
            "hex": "E23744",
            "source": "https://www.zomato.com/business/apps"
        },
        {
            "title": "Zoom",
            "hex": "2D8CFF",
            "source": "https://zoom.us/brandguidelines"
        },
        {
            "title": "Zorin",
            "hex": "0CC1F3",
            "source": "https://zorinos.com/press/"
        },
        {
            "title": "Zotero",
            "hex": "CC2936",
            "source": "https://www.zotero.org/support/brand"
        },
        {
            "title": "Zulip",
            "hex": "FFFFFF",
            "source": "https://github.com/zulip/zulip/blob/df9e40491dc77b658d943cff36a816d46e32ce1b/static/images/logo/zulip-org-logo.svg"
        },
        {
            "title": "Zyte",
            "hex": "B02CCE",
            "source": "https://www.zyte.com/"
        }
    ]
}<|MERGE_RESOLUTION|>--- conflicted
+++ resolved
@@ -6265,7 +6265,6 @@
             "source": "https://commons.wikimedia.org/wiki/File:MTR_(logo_with_text).svg"
         },
         {
-<<<<<<< HEAD
             "title": "MUI",
             "aliases": {
                 "aka": [
@@ -6274,12 +6273,12 @@
             },
             "hex": "007FFF",
             "source": "https://github.com/mui-org/material-ui/blob/master/docs/src/icons/SvgMuiLogo.tsx"
-=======
+        },
+        {
             "title": "Mulesoft",
             "hex": "00A0DF",
             "source": "https://www.mulesoft.com/brand",
             "guidelines": "https://www.mulesoft.com/brand"
->>>>>>> ec75522f
         },
         {
             "title": "Mumble",
