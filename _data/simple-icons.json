--- conflicted
+++ resolved
@@ -9866,15 +9866,14 @@
             "guidelines": "https://www.reasonstudios.com/press"
         },
         {
-<<<<<<< HEAD
             "title": "Recoil",
             "hex": "3578E5",
             "source": "https://recoiljs.org"
-=======
+        },
+        {
             "title": "Red",
             "hex": "B32629",
             "source": "https://www.red-lang.org"
->>>>>>> e00b1827
         },
         {
             "title": "Red Hat",
