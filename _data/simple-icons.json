{
    "icons": [
        {
            "title": ".NET",
            "slug": "dot-net",
            "hex": "512BD4",
            "source": "https://github.com/dotnet/brand/"
        },
        {
            "title": "1001Tracklists",
            "hex": "40AEF0",
            "source": "https://www.1001tracklists.com/"
        },
        {
            "title": "1Password",
            "hex": "0094F5",
            "source": "https://1password.com/press/"
        },
        {
            "title": "3M",
            "hex": "FF0000",
            "source": "https://www.3m.com/"
        },
        {
            "title": "42",
            "hex": "000000",
            "source": "https://www.42.fr/"
        },
        {
            "title": "4D",
            "hex": "004088",
            "source": "https://www.4d.com/"
        },
        {
            "title": "500px",
            "hex": "0099E5",
            "source": "https://about.500px.com/press"
        },
        {
            "title": "A-Frame",
            "slug": "a-frame",
            "hex": "EF2D5E",
            "source": "https://aframe.io/docs/"
        },
        {
            "title": "ABB RobotStudio",
            "hex": "FF9E0F",
            "source": "https://new.abb.com/products/robotics/en/robotstudio/downloads"
        },
        {
            "title": "Abbvie",
            "hex": "071D49",
            "source": "https://www.abbvie.com/"
        },
        {
            "title": "Ableton Live",
            "hex": "000000",
            "source": "https://www.ableton.com/en/legal/branding-trademark-guidelines/"
        },
        {
            "title": "About.me",
            "slug": "about-dot-me",
            "hex": "00A98F",
            "source": "https://about.me/assets"
        },
        {
            "title": "Abstract",
            "hex": "191A1B",
            "source": "https://www.abstract.com/about/"
        },
        {
            "title": "Academia",
            "hex": "41454A",
            "source": "https://www.academia.edu/"
        },
        {
            "title": "Accenture",
            "hex": "A100FF",
            "source": "https://www.accenture.com/"
        },
        {
            "title": "Acclaim",
            "hex": "26689A",
            "source": "https://www.youracclaim.com/"
        },
        {
            "title": "Accusoft",
            "hex": "A9225C",
            "source": "https://company-39138.frontify.com/d/7EKFm12NQSa8/accusoft-corporation-style-guide#/style-guide/logo"
        },
        {
            "title": "Acer",
            "hex": "83B81A",
            "source": "https://www.acer.com/ac/en/GB/content/home"
        },
        {
            "title": "ACM",
            "hex": "0085CA",
            "source": "http://identitystandards.acm.org/"
        },
        {
            "title": "ActiGraph",
            "hex": "0B2C4A",
            "source": "http://www.actigraphcorp.com/"
        },
        {
            "title": "Activision",
            "hex": "000000",
            "source": "https://www.activision.com/"
        },
        {
            "title": "Adafruit",
            "hex": "000000",
            "source": "https://www.adafruit.com/"
        },
        {
            "title": "AdBlock",
            "hex": "F40D12",
            "source": "https://getadblock.com/"
        },
        {
            "title": "Adblock Plus",
            "hex": "C70D2C",
            "source": "https://adblockplus.org/"
        },
        {
            "title": "AddThis",
            "hex": "FF6550",
            "source": "http://www.addthis.com/"
        },
        {
            "title": "AdGuard",
            "hex": "68BC71",
            "source": "https://adguard.com/en/media-materials.html"
        },
        {
            "title": "Adobe",
            "hex": "FF0000",
            "source": "https://www.adobe.com/"
        },
        {
            "title": "Adobe Acrobat Reader",
            "hex": "EC1C24",
            "source": "https://acrobat.adobe.com/"
        },
        {
            "title": "Adobe After Effects",
            "hex": "9999FF",
            "source": "https://www.adobe.com/products/aftereffects.html"
        },
        {
            "title": "Adobe Audition",
            "hex": "9999FF",
            "source": "https://www.adobe.com/creativecloud/video.html"
        },
        {
            "title": "Adobe Creative Cloud",
            "hex": "DA1F26",
            "source": "https://www.adobe.com/creativecloud/plans.html"
        },
        {
            "title": "Adobe Dreamweaver",
            "hex": "FF61F6",
            "source": "https://www.adobe.com/products/dreamweaver.html"
        },
        {
            "title": "Adobe Fonts",
            "hex": "000B1D",
            "source": "https://www.adobe.com/creativecloud/services.html"
        },
        {
            "title": "Adobe Illustrator",
            "hex": "FF9A00",
            "source": "https://www.adobe.com/products/illustrator.html"
        },
        {
            "title": "Adobe InDesign",
            "hex": "FF3366",
            "source": "https://www.adobe.com/products/indesign.html"
        },
        {
            "title": "Adobe Lightroom",
            "hex": "31A8FF",
            "source": "https://www.adobe.com/products/photoshop-lightroom.html"
        },
        {
            "title": "Adobe Lightroom Classic",
            "hex": "31A8FF",
            "source": "https://www.adobe.com/products/photoshop-lightroom-classic.html"
        },
        {
            "title": "Adobe PhoneGap",
            "hex": "27A1C5",
            "source": "https://phonegap.com/about/logos/"
        },
        {
            "title": "Adobe Photoshop",
            "hex": "31A8FF",
            "source": "https://www.adobe.com/products/photoshop.html"
        },
        {
            "title": "Adobe Premiere Pro",
            "hex": "9999FF",
            "source": "https://www.adobe.com/ie/products/premiere.html"
        },
        {
            "title": "Adobe XD",
            "hex": "FF61F6",
            "source": "https://www.adobe.com/products/xd.html"
        },
        {
            "title": "AdonisJS",
            "hex": "220052",
            "source": "https://adonisjs.com/"
        },
        {
            "title": "Aer Lingus",
            "hex": "006272",
            "source": "https://www.aerlingus.com/"
        },
        {
            "title": "Aeroflot",
            "hex": "02458D",
            "source": "https://www.aeroflot.ru/ru-en/information/onboard/press"
        },
        {
            "title": "Aeroméxico",
            "hex": "0B2343",
            "source": "https://www.aeromexico.com/"
        },
        {
            "title": "Aerospike",
            "hex": "C41E25",
            "source": "http://pages.aerospike.com/rs/aerospike/images/Acid_Whitepaper.pdf"
        },
        {
            "title": "Affinity",
            "hex": "222324",
            "source": "https://affinity.serif.com/"
        },
        {
            "title": "Affinity Designer",
            "hex": "1B72BE",
            "source": "https://affinity.serif.com/en-gb/designer/"
        },
        {
            "title": "Affinity Photo",
            "hex": "7E4DD2",
            "source": "https://affinity.serif.com/en-gb/photo/"
        },
        {
            "title": "Affinity Publisher",
            "hex": "C9284D",
            "source": "https://affinity.serif.com/en-gb/publisher/"
        },
        {
            "title": "AI Dungeon",
            "hex": "000000",
            "source": "https://commons.wikimedia.org/wiki/File:AI_Dungeon_Logo.png"
        },
        {
            "title": "AIOHTTP",
            "hex": "2C5BB4",
            "source": "https://github.com/aio-libs/aiohttp/blob/fb5fe72b1bca3b899af579d376f5fe45745410e4/docs/aiohttp-plain.svg"
        },
        {
            "title": "Aiqfome",
            "hex": "7A1FA2",
            "source": "https://aiqfome.com"
        },
        {
            "title": "Air Canada",
            "hex": "F01428",
            "source": "https://www.aircanada.com/"
        },
        {
            "title": "Air China",
            "hex": "E30E17",
            "source": "http://www.airchina.com.cn/en/investor_relations/"
        },
        {
            "title": "Air France",
            "hex": "002157",
            "source": "https://www.airfrance.fr/"
        },
        {
            "title": "AirAsia",
            "hex": "FF0000",
            "source": "https://www.airasia.com/shop"
        },
        {
            "title": "Airbnb",
            "hex": "FF5A5F",
            "source": "https://www.airbnb.com"
        },
        {
            "title": "Airbus",
            "hex": "00205B",
            "source": "https://brand.airbus.com/brand-elements/logo.html"
        },
        {
            "title": "Aircall",
            "hex": "00B388",
            "source": "https://aircall.io/"
        },
        {
            "title": "AirPlay Audio",
            "hex": "000000",
            "source": "https://developer.apple.com/design/human-interface-guidelines/airplay/overview/icons/"
        },
        {
            "title": "AirPlay Video",
            "hex": "000000",
            "source": "https://developer.apple.com/design/human-interface-guidelines/airplay/overview/icons/"
        },
        {
            "title": "Airtable",
            "hex": "18BFFF",
            "source": "https://airtable.com/press"
        },
        {
            "title": "Alfa Romeo",
            "hex": "981E32",
            "source": "http://www.fcaci.com/x/Alfa"
        },
        {
            "title": "Algolia",
            "hex": "5468FF",
            "source": "https://www.algolia.com/press/?section=brand-guidelines"
        },
        {
            "title": "Alibaba Cloud",
            "hex": "FF6A00",
            "source": "https://www.alibabagroup.com/en/ir/reports"
        },
        {
            "title": "Alibaba.com",
            "slug": "alibaba-dot-com",
            "hex": "FF6A00",
            "source": "https://www.alibabagroup.com/en/ir/reports"
        },
        {
            "title": "AliExpress",
            "hex": "FF4747",
            "source": "https://www.alibabagroup.com/en/ir/reports"
        },
        {
            "title": "Alipay",
            "hex": "00A1E9",
            "source": "https://gw.alipayobjects.com/os/rmsportal/trUJZfSrlnRCcFgfZGjD.ai"
        },
        {
            "title": "Alitalia",
            "hex": "006643",
            "source": "https://www.alitalia.com/it_it/fly-alitalia/in-flight/ulisse-magazine.html"
        },
        {
            "title": "AlliedModders",
            "hex": "1578D3",
            "source": "https://forums.alliedmods.net/"
        },
        {
            "title": "AlloCiné",
            "hex": "FECC00",
            "source": "http://www.allocine.fr/"
        },
        {
            "title": "Alpine Linux",
            "hex": "0D597F",
            "source": "https://alpinelinux.org/"
        },
        {
            "title": "Altium Designer",
            "hex": "A5915F",
            "source": "https://www.altium.com/altium-designer/"
        },
        {
            "title": "Amazon",
            "hex": "FF9900",
            "source": "https://worldvectorlogo.com/logo/amazon-icon"
        },
        {
            "title": "Amazon Alexa",
            "hex": "00CAFF",
            "source": "https://developer.amazon.com/docs/alexa-voice-service/logo-and-brand.html"
        },
        {
            "title": "Amazon AWS",
            "hex": "232F3E",
            "source": "https://upload.wikimedia.org/wikipedia/commons/9/93/Amazon_Web_Services_Logo.svg"
        },
        {
            "title": "Amazon DynamoDB",
            "hex": "4053D6",
            "source": "https://aws.amazon.com/architecture/icons/"
        },
        {
            "title": "Amazon Fire TV",
            "hex": "FC4C02",
            "source": "https://www.amazon.com/gp/help/customer/display.html?nodeId=201348270"
        },
        {
            "title": "Amazon Lumberyard",
            "hex": "66459B",
            "source": "https://aws.amazon.com/lumberyard/support"
        },
        {
            "title": "Amazon Pay",
            "hex": "FF9900",
            "source": "https://pay.amazon.com/"
        },
        {
            "title": "Amazon Prime",
            "hex": "00A8E1",
            "source": "https://www.amazon.com/b?node=17277626011"
        },
        {
            "title": "Amazon S3",
            "hex": "569A31",
            "source": "https://aws.amazon.com/architecture/icons/"
        },
        {
            "title": "AMD",
            "hex": "ED1C24",
            "source": "https://www.amd.com/"
        },
        {
            "title": "American Airlines",
            "hex": "0078D2",
            "source": "https://en.wikipedia.org/wiki/File:American_Airlines_logo_2013.svg"
        },
        {
            "title": "American Express",
            "hex": "2E77BC",
            "source": "https://commons.wikimedia.org/wiki/File:American_Express_logo.svg"
        },
        {
            "title": "AMP",
            "hex": "005AF0",
            "source": "https://amp.dev/"
        },
        {
            "title": "Amul",
            "hex": "ED1D24",
            "source": "https://amul.com/classic/products/horeca.php"
        },
        {
            "title": "ANA",
            "hex": "13448F",
            "source": "https://www.ana.co.jp/en/eur/the-ana-experience/brand/"
        },
        {
            "title": "Anaconda",
            "hex": "44A833",
            "source": "https://www.anaconda.com"
        },
        {
            "title": "Analogue",
            "hex": "1A1A1A",
            "source": "https://www.analogue.co/"
        },
        {
            "title": "Anchor",
            "hex": "5000B9",
            "source": "https://anchor.fm/"
        },
        {
            "title": "Andela",
            "hex": "3359DF",
            "source": "https://andela.com/press/"
        },
        {
            "title": "Android",
            "hex": "3DDC84",
            "source": "https://thepartnermarketinghub.withgoogle.com/brands/android/visual-identity/visual-identity/logo-lock-ups/"
        },
        {
            "title": "Android Auto",
            "hex": "3DDC84",
            "source": "https://thepartnermarketinghub.withgoogle.com/brands/android-auto/"
        },
        {
            "title": "Android Studio",
            "hex": "3DDC84",
            "source": "https://developer.android.com/studio/"
        },
        {
            "title": "AngelList",
            "hex": "000000",
            "source": "https://angel.co/logo"
        },
        {
            "title": "Angular",
            "hex": "DD0031",
            "source": "https://angular.io/assets/images/logos/angular/angular_solidBlack.svg"
        },
        {
            "title": "Angular Universal",
            "hex": "00ACC1",
            "source": "https://angular.io/presskit"
        },
        {
            "title": "AngularJS",
            "hex": "E23237",
            "source": "https://angularjs.org/"
        },
        {
            "title": "AniList",
            "hex": "02A9FF",
            "source": "https://anilist.co/img/icons/icon.svg"
        },
        {
            "title": "Ansible",
            "hex": "EE0000",
            "source": "https://www.ansible.com/logos"
        },
        {
            "title": "Ansys",
            "hex": "FFB71B",
            "source": "https://www.ansys.com/about-ansys/brand"
        },
        {
            "title": "Ant Design",
            "hex": "0170FE",
            "source": "https://ant.design/components/icon/"
        },
        {
            "title": "Antena 3",
            "hex": "FF7328",
            "source": "https://www.antena3.com/"
        },
        {
            "title": "AnyDesk",
            "hex": "EF443B",
            "source": "https://anydesk.com/"
        },
        {
            "title": "AOL",
            "hex": "3399FF",
            "source": "https://www.aol.com/",
            "guidelines": "https://styleguide.aol.com/"
        },
        {
            "title": "Apache",
            "hex": "D22128",
            "source": "https://www.apache.org/foundation/press/kit/"
        },
        {
            "title": "Apache Airflow",
            "hex": "017CEE",
            "source": "https://apache.org/logos/"
        },
        {
            "title": "Apache Ant",
            "hex": "A81C7D",
            "source": "https://apache.org/logos/"
        },
        {
            "title": "Apache Cassandra",
            "hex": "1287B1",
            "source": "https://upload.wikimedia.org/wikipedia/commons/5/5e/Cassandra_logo.svg"
        },
        {
            "title": "Apache CloudStack",
            "hex": "2AA5DC",
            "source": "http://cloudstack.apache.org/trademark-guidelines.html"
        },
        {
            "title": "Apache Cordova",
            "hex": "E8E8E8",
            "source": "https://cordova.apache.org/artwork/"
        },
        {
            "title": "Apache Druid",
            "hex": "29F1FB",
            "source": "https://apache.org/logos/"
        },
        {
            "title": "Apache ECharts",
            "hex": "AA344D",
            "source": "https://apache.org/logos/"
        },
        {
            "title": "Apache Flink",
            "hex": "E6526F",
            "source": "https://apache.org/logos/"
        },
        {
            "title": "Apache Groovy",
            "hex": "4298B8",
            "source": "https://groovy-lang.org/"
        },
        {
            "title": "Apache Hive",
            "hex": "FDEE21",
            "source": "https://apache.org/logos/"
        },
        {
            "title": "Apache JMeter",
            "hex": "D22128",
            "source": "https://apache.org/logos/"
        },
        {
            "title": "Apache Kafka",
            "hex": "231F20",
            "source": "https://apache.org/logos/"
        },
        {
            "title": "Apache Kylin",
            "hex": "F09D13",
            "source": "https://apache.org/logos/"
        },
        {
            "title": "Apache Maven",
            "hex": "C71A36",
            "source": "https://apache.org/logos/"
        },
        {
            "title": "Apache NetBeans IDE",
            "hex": "1B6AC6",
            "source": "https://apache.org/logos/"
        },
        {
            "title": "Apache OpenOffice",
            "hex": "0E85CD",
            "source": "https://apache.org/logos"
        },
        {
            "title": "Apache Pulsar",
            "hex": "188FFF",
            "source": "https://apache.org/logos/"
        },
        {
            "title": "Apache RocketMQ",
            "hex": "D77310",
            "source": "https://apache.org/logos/"
        },
        {
            "title": "Apache Solr",
            "hex": "D9411E",
            "source": "https://apache.org/logos/"
        },
        {
            "title": "Apache Spark",
            "hex": "E25A1C",
            "source": "https://apache.org/logos/"
        },
        {
            "title": "Apache Tomcat",
            "hex": "F8DC75",
            "source": "https://apache.org/logos/"
        },
        {
            "title": "Aparat",
            "hex": "ED145B",
            "source": "https://www.aparat.com/logo"
        },
        {
            "title": "Apollo GraphQL",
            "hex": "311C87",
            "source": "https://github.com/apollographql/space-kit/blob/9a42083746a49c9a734563f427c13233e42adcc9/logos/mark.svg"
        },
        {
            "title": "Apostrophe",
            "hex": "6236FF",
            "source": "https://github.com/apostrophecms/apostrophe/blob/a7fcc6b13831302e27f79a6fcaaf58e3a40517df/logo.svg"
        },
        {
            "title": "App Store",
            "hex": "0D96F6",
            "source": "https://developer.apple.com/app-store/"
        },
        {
            "title": "Apple",
            "hex": "000000",
            "source": "https://www.apple.com"
        },
        {
            "title": "Apple Arcade",
            "hex": "000000",
            "source": "https://www.apple.com/apple-arcade/"
        },
        {
            "title": "Apple Music",
            "hex": "000000",
            "source": "https://www.apple.com/itunes/marketing-on-music/identity-guidelines.html#apple-music-icon"
        },
        {
            "title": "Apple Pay",
            "hex": "000000",
            "source": "https://developer.apple.com/apple-pay/marketing/"
        },
        {
            "title": "Apple Podcasts",
            "hex": "9933CC",
            "source": "https://www.apple.com/itunes/marketing-on-podcasts/identity-guidelines.html#apple-podcasts-icon"
        },
        {
            "title": "Apple TV",
            "hex": "000000",
            "source": "https://commons.wikimedia.org/wiki/File:AppleTV.svg"
        },
        {
            "title": "AppSignal",
            "hex": "21375A",
            "source": "https://appsignal.com/"
        },
        {
            "title": "AppVeyor",
            "hex": "00B3E0",
            "source": "https://commons.wikimedia.org/wiki/File:Appveyor_logo.svg"
        },
        {
            "title": "ARAL",
            "hex": "0063CB",
            "source": "https://upload.wikimedia.org/wikipedia/commons/6/60/Aral_Logo.svg"
        },
        {
            "title": "ArangoDB",
            "hex": "DDE072",
            "source": "https://www.arangodb.com",
            "guidelines": "https://www.arangodb.com/resources/logos"
        },
        {
            "title": "Arch Linux",
            "hex": "1793D1",
            "source": "https://www.archlinux.org/art/",
            "guidelines": "https://wiki.archlinux.org/index.php/DeveloperWiki:TrademarkPolicy#Logo_Usage_Guidelines"
        },
        {
            "title": "Archicad",
            "hex": "2D50A5",
            "source": "https://graphisoft.com/contact-us/press-relations#/documents/archicad-logo-98604"
        },
        {
            "title": "Archive of Our Own",
            "hex": "990000",
            "source": "https://archiveofourown.org/"
        },
        {
            "title": "Ardour",
            "hex": "C61C3E",
            "source": "https://github.com/Ardour/ardour/tree/master/tools/misc_resources/"
        },
        {
            "title": "Arduino",
            "hex": "00979D",
            "source": "https://cdn.arduino.cc/projecthub/img/Arduino-logo.svg"
        },
        {
            "title": "ARK Ecosystem",
            "hex": "C9292C",
            "source": "https://ark.io/press-kit"
        },
        {
            "title": "Arlo",
            "hex": "49B48A",
            "source": "https://www.arlo.com/"
        },
        {
            "title": "Artix Linux",
            "hex": "10A0CC",
            "source": "https://gitea.artixlinux.org/artix/artwork/src/commit/256432e3d06b3e9024bfd6912768e80281ea3746/icons/logo-gray.svg"
        },
        {
            "title": "ArtStation",
            "hex": "13AFF0",
            "source": "https://www.artstation.com/about/logo"
        },
        {
            "title": "arXiv",
            "hex": "B31B1B",
            "source": "https://static.arxiv.org/static/base/0.15.2/images/arxiv-logo-web.svg"
        },
        {
            "title": "Asana",
            "hex": "273347",
            "source": "https://asana.com/styles"
        },
        {
            "title": "Asciidoctor",
            "hex": "E40046",
            "source": "https://github.com/asciidoctor/brand/blob/b9cf5e276616f4770c4f1227e646e7daee0cbf24/logo/logo-fill-bw.svg"
        },
        {
            "title": "asciinema",
            "hex": "D40000",
            "source": "https://github.com/asciinema/asciinema-logo"
        },
        {
            "title": "Aseprite",
            "hex": "7D929E",
            "source": "https://www.aseprite.org/"
        },
        {
            "title": "Ask Ubuntu",
            "hex": "DC461D",
            "source": "https://askubuntu.com/",
            "guidelines": "https://stackoverflow.com/legal/trademark-guidance"
        },
        {
            "title": "ASKfm",
            "hex": "DB3552",
            "source": "https://ask.fm/"
        },
        {
            "title": "AssemblyScript",
            "hex": "007AAC",
            "source": "https://www.assemblyscript.org/"
        },
        {
            "title": "ASUS",
            "hex": "000000",
            "source": "https://www.asus.com/"
        },
        {
            "title": "AT&T",
            "slug": "at-and-t",
            "hex": "009FDB",
            "source": "https://www.att.com"
        },
        {
            "title": "Atari",
            "hex": "E4202E",
            "source": "https://atarivcs.com/"
        },
        {
            "title": "Atlassian",
            "hex": "0052CC",
            "source": "https://www.atlassian.com/company/news/press-kit"
        },
        {
            "title": "Atom",
            "hex": "66595C",
            "source": "https://commons.wikimedia.org/wiki/File:Atom_editor_logo.svg"
        },
        {
            "title": "Audacity",
            "hex": "0000CC",
            "source": "https://github.com/audacity/audacity/blob/c818449c69193f5311b430fbf600d8d6cbe49047/images/audacity.svg"
        },
        {
            "title": "Audi",
            "hex": "BB0A30",
            "source": "https://www.audi.com/ci/en/intro/basics/rings.html"
        },
        {
            "title": "Audible",
            "hex": "F8991C",
            "source": "https://commons.wikimedia.org/wiki/File:Audible_logo.svg"
        },
        {
            "title": "Audio-Technica",
            "slug": "audio-technica",
            "hex": "000000",
            "source": "https://wikipedia.org/wiki/File:Audio-technica.svg"
        },
        {
            "title": "Audioboom",
            "hex": "007CE2",
            "source": "https://audioboom.com/about/brand-guidelines"
        },
        {
            "title": "Audiomack",
            "hex": "FFA200",
            "source": "https://styleguide.audiomack.com/"
        },
        {
            "title": "Aurelia",
            "hex": "ED2B88",
            "source": "https://aurelia.io/"
        },
        {
            "title": "Auth0",
            "hex": "EB5424",
            "source": "https://styleguide.auth0.com"
        },
        {
            "title": "Authy",
            "hex": "EC1C24",
            "source": "https://authy.com/"
        },
        {
            "title": "Autodesk",
            "hex": "0696D7",
            "source": "https://www.autodesk.com"
        },
        {
            "title": "AutoHotkey",
            "hex": "334455",
            "source": "https://www.autohotkey.com/"
        },
        {
            "title": "Automatic",
            "hex": "7D8084",
            "source": "https://www.automatic.com/press"
        },
        {
            "title": "Automattic",
            "hex": "3499CD",
            "source": "https://automattic.com/press/brand-materials/"
        },
        {
            "title": "Autotask",
            "hex": "E51937",
            "source": "https://www.autotask.com/branding"
        },
        {
            "title": "Aventrix",
            "hex": "0099DD",
            "source": "https://www.aventrix.com/press"
        },
        {
            "title": "Awesome Lists",
            "hex": "FC60A8",
            "source": "https://github.com/sindresorhus/awesome/tree/master/media"
        },
        {
            "title": "awesomeWM",
            "hex": "535D6C",
            "source": "https://awesomewm.org/"
        },
        {
            "title": "AWS Amplify",
            "hex": "FF9900",
            "source": "https://docs.amplify.aws/"
        },
        {
            "title": "Azure Artifacts",
            "hex": "CB2E6D",
            "source": "https://azure.microsoft.com/en-us/services/devops/artifacts/"
        },
        {
            "title": "Azure Data Explorer",
            "hex": "0078D4",
            "source": "https://azure.microsoft.com/en-us/pricing/details/data-explorer/"
        },
        {
            "title": "Azure DevOps",
            "hex": "0078D7",
            "source": "http://azure.com/devops"
        },
        {
            "title": "Azure Functions",
            "hex": "0062AD",
            "source": "https://azure.microsoft.com/en-us/services/functions"
        },
        {
            "title": "Azure Pipelines",
            "hex": "2560E0",
            "source": "https://github.com/vscode-icons/vscode-icons/pull/1741"
        },
        {
            "title": "B&R Automation",
            "slug": "b-and-rautomation",
            "hex": "FF8800",
            "source": "https://www.br-automation.com/"
        },
        {
            "title": "Babel",
            "hex": "F9DC3E",
            "source": "https://github.com/babel/website/blob/93330158b6ecca1ab88d3be8dbf661f5c2da6c76/website/static/img/babel-black.svg"
        },
        {
            "title": "Badgr",
            "hex": "282C4C",
            "source": "https://info.badgr.com/"
        },
        {
            "title": "Badoo",
            "hex": "783BF9",
            "source": "https://badoo.com/team/press/"
        },
        {
            "title": "Baidu",
            "hex": "2932E1",
            "source": "https://www.baidu.com"
        },
        {
            "title": "Bamboo",
            "hex": "0052CC",
            "source": "https://www.atlassian.design/guidelines/marketing/resources/logo-files"
        },
        {
            "title": "Bancontact",
            "hex": "005498",
            "source": "https://www.bancontact.com/en/promotion-material/guidelines-logo"
        },
        {
            "title": "Bandcamp",
            "hex": "408294",
            "source": "https://bandcamp.com/buttons"
        },
        {
            "title": "BandLab",
            "hex": "DC3710",
            "source": "https://blog.bandlab.com/press/"
        },
        {
            "title": "Bandsintown",
            "hex": "00CEC8",
            "source": "https://corp.bandsintown.com/media-library"
        },
        {
            "title": "Bank of America",
            "hex": "012169",
            "source": "https://www.bankofamerica.com/"
        },
        {
            "title": "Barclays",
            "hex": "00AEEF",
            "source": "https://home.barclays/"
        },
        {
            "title": "Baremetrics",
            "hex": "6078FF",
            "source": "https://baremetrics.com/"
        },
        {
            "title": "Basecamp",
            "hex": "1D2D35",
            "source": "https://basecamp.com/about/press"
        },
        {
            "title": "Bata",
            "hex": "DD282E",
            "source": "https://www.bata.com/"
        },
        {
            "title": "Bath ASU",
            "hex": "00A3E0",
            "source": "https://bathasu.com/press/"
        },
        {
            "title": "Battle.net",
            "slug": "battle-dot-net",
            "hex": "00AEFF",
            "source": "https://www.blizzard.com/en-gb/"
        },
        {
            "title": "BBC",
            "hex": "000000",
            "source": "https://commons.wikimedia.org/wiki/File:BBC.svg",
            "guidelines": "https://www.bbc.co.uk/branding/logo-use"
        },
        {
            "title": "BBC iPlayer",
            "hex": "F54997",
            "source": "https://www.bbc.co.uk/iplayer"
        },
        {
            "title": "Beatport",
            "hex": "A8E00F",
            "source": "https://support.beatport.com/hc/en-us/articles/200353255-Beatport-Logos-and-Images"
        },
        {
            "title": "Beats",
            "hex": "005571",
            "source": "https://www.elastic.co/brand"
        },
        {
            "title": "Beats by Dre",
            "hex": "E01F3D",
            "source": "https://www.beatsbydre.com/"
        },
        {
            "title": "Behance",
            "hex": "1769FF",
            "source": "https://www.behance.net/dev/api/brand"
        },
        {
            "title": "Beijing Subway",
            "hex": "004A9D",
            "source": "https://zh.wikipedia.org/wiki/File:Beijing_Subway_Logo.svg"
        },
        {
            "title": "Bentley",
            "hex": "333333",
            "source": "https://en.wikipedia.org/wiki/File:Bentley_logo_2.svg"
        },
        {
            "title": "Big Cartel",
            "hex": "222222",
            "source": "https://www.bigcartel.com"
        },
        {
            "title": "bigbasket",
            "hex": "A5CD39",
            "source": "https://www.bigbasket.com/"
        },
        {
            "title": "BigCommerce",
            "hex": "121118",
            "source": "https://www.bigcommerce.co.uk/press/media-kit/"
        },
        {
            "title": "Bilibili",
            "hex": "00A1D6",
            "source": "https://www.bilibili.com/"
        },
        {
            "title": "Bing",
            "hex": "258FFA",
            "source": "https://www.bing.com/covid/"
        },
        {
            "title": "Bit",
            "hex": "73398D",
            "source": "https://bit.dev"
        },
        {
            "title": "Bitbucket",
            "hex": "0052CC",
            "source": "https://www.atlassian.com/company/news/press-kit"
        },
        {
            "title": "Bitcoin",
            "hex": "F7931A",
            "source": "https://bitcoin.org/en"
        },
        {
            "title": "Bitcoin Cash",
            "hex": "0AC18E",
            "source": "https://www.bitcoincash.org/graphics/"
        },
        {
            "title": "Bitcoin SV",
            "hex": "EAB300",
            "source": "https://bitcoinsv.com/"
        },
        {
            "title": "Bitdefender",
            "hex": "ED1C24",
            "source": "https://www.bitdefender.com/funzone/logos.html"
        },
        {
            "title": "Bitly",
            "hex": "EE6123",
            "source": "https://bitly.com/pages/press"
        },
        {
            "title": "Bitrise",
            "hex": "683D87",
            "source": "https://www.bitrise.io/presskit"
        },
        {
            "title": "Bitwarden",
            "hex": "175DDC",
            "source": "https://github.com/bitwarden/brand/blob/6182cd64321d810c6f6255db08c2a17804d2b724/icons/icon.svg"
        },
        {
            "title": "Bitwig",
            "hex": "FF5A00",
            "source": "https://www.bitwig.com/"
        },
        {
            "title": "Blackberry",
            "hex": "000000",
            "source": "https://www.blackberry.com/"
        },
        {
            "title": "Blazemeter",
            "hex": "CA2133",
            "source": "https://www.blazemeter.com/"
        },
        {
            "title": "Blazor",
            "hex": "512BD4",
            "source": "https://dotnet.microsoft.com/apps/aspnet/web-apps/blazor"
        },
        {
            "title": "Blender",
            "hex": "F5792A",
            "source": "https://www.blender.org/about/logo/"
        },
        {
            "title": "Blockchain.com",
            "slug": "blockchain-dot-com",
            "hex": "121D33",
            "source": "https://www.blockchain.com/",
            "guidelines": "https://www.blockchain.com/en/press"
        },
        {
            "title": "Blogger",
            "hex": "FF5722",
            "source": "https://www.blogger.com"
        },
        {
            "title": "Bloglovin",
            "hex": "000000",
            "source": "https://www.bloglovin.com/widgets"
        },
        {
            "title": "Blueprint",
            "hex": "137CBD",
            "source": "https://blueprintjs.com"
        },
        {
            "title": "Bluetooth",
            "hex": "0082FC",
            "source": "https://www.bluetooth.com/develop-with-bluetooth/marketing-branding/"
        },
        {
            "title": "BMC Software",
            "hex": "FE5000",
            "source": "https://www.bmc.com/"
        },
        {
            "title": "BMW",
            "hex": "0066B1",
            "source": "https://www.bmw.de/"
        },
        {
            "title": "Boeing",
            "hex": "1D439C",
            "source": "https://commons.wikimedia.org/wiki/File:Boeing_full_logo.svg"
        },
        {
            "title": "BookBub",
            "hex": "F44336",
            "source": "https://insights.bookbub.com/bookbub-follow-bookmark-buttons-for-authors-websites/"
        },
        {
            "title": "Bookmeter",
            "hex": "64BC4B",
            "source": "https://bookmeter.com/"
        },
        {
            "title": "Boost",
            "hex": "F7901E",
            "source": "https://www.boostmobile.com/"
        },
        {
            "title": "Bootstrap",
            "hex": "7952B3",
            "source": "http://getbootstrap.com/about"
        },
        {
            "title": "Bosch",
            "hex": "EA0016",
            "source": "https://www.bosch.de/"
        },
        {
            "title": "Bose",
            "hex": "000000",
            "source": "https://developer.bose.com/sites/default/files/Bose%20AR%20Design%20Guidelines%20v1.0.pdf"
        },
        {
            "title": "Bower",
            "hex": "EF5734",
            "source": "https://bower.io/docs/about/#brand"
        },
        {
            "title": "Box",
            "hex": "0061D5",
            "source": "https://www.box.com/en-gb/about-us/press"
        },
        {
            "title": "Brand.ai",
            "slug": "brand-dot-ai",
            "hex": "0AA0FF",
            "source": "https://brand.ai/brand-ai/style"
        },
        {
            "title": "Brandfolder",
            "hex": "40D1F5",
            "source": "https://brandfolder.com/brandfolder"
        },
        {
            "title": "Brave",
            "hex": "FB542B",
            "source": "https://brave.com/brave-branding-assets/"
        },
        {
            "title": "Breaker",
            "hex": "003DAD",
            "source": "https://www.breaker.audio/i/brand"
        },
        {
            "title": "British Airways",
            "hex": "2E5C99",
            "source": "https://www.britishairways.com/travel/home/public/en_ie/"
        },
        {
            "title": "Broadcom",
            "hex": "CC092F",
            "source": "https://en.wikipedia.org/wiki/Broadcom_Inc"
        },
        {
            "title": "BT",
            "hex": "6400AA",
            "source": "https://www.bt.com/"
        },
        {
            "title": "Buddy",
            "hex": "1A86FD",
            "source": "https://buddy.works/about"
        },
        {
            "title": "Buefy",
            "hex": "7957D5",
            "source": "https://github.com/buefy/buefy/blob/a9a724efca0b531e6a64ab734889b00bf4507a9d/static/img/icons/safari-pinned-tab.svg"
        },
        {
            "title": "Buffer",
            "hex": "231F20",
            "source": "https://buffer.com/press"
        },
        {
            "title": "Bugatti",
            "hex": "BE0030",
            "source": "https://www.bugatti.com/"
        },
        {
            "title": "Bugcrowd",
            "hex": "F26822",
            "source": "https://www.bugcrowd.com/about/press-kit/"
        },
        {
            "title": "Bugsnag",
            "hex": "4949E4",
            "source": "https://www.bugsnag.com/newsroom"
        },
        {
            "title": "Buildkite",
            "hex": "14CC80",
            "source": "https://buildkite.com/brand-assets"
        },
        {
            "title": "Bulma",
            "hex": "00D1B2",
            "source": "https://github.com/jgthms/bulma/"
        },
        {
            "title": "bunq",
            "hex": "3394D7",
            "source": "https://www.bunq.com/press/"
        },
        {
            "title": "Buy Me A Coffee",
            "hex": "FFDD00",
            "source": "https://www.buymeacoffee.com/brand"
        },
        {
            "title": "BuzzFeed",
            "hex": "EE3322",
            "source": "https://www.buzzfeed.com/press/assets"
        },
        {
            "title": "byte",
            "hex": "551DEF",
            "source": "https://byte.co/byte"
        },
        {
            "title": "C",
            "hex": "A8B9CC",
            "source": "https://commons.wikimedia.org/wiki/File:The_C_Programming_Language_logo.svg"
        },
        {
            "title": "C Sharp",
            "hex": "239120",
            "source": "https://upload.wikimedia.org/wikipedia/commons/0/0d/C_Sharp_wordmark.svg"
        },
        {
            "title": "C++",
            "hex": "00599C",
            "source": "https://github.com/isocpp/logos"
        },
        {
            "title": "Cachet",
            "hex": "7ED321",
            "source": "https://cachethq.io/press"
        },
        {
            "title": "Cairo Metro",
            "hex": "C10C0C",
            "source": "https://en.wikipedia.org/wiki/File:Cairo_metro_logo2012.svg"
        },
        {
            "title": "CakePHP",
            "hex": "D33C43",
            "source": "https://cakephp.org/logos"
        },
        {
            "title": "Campaign Monitor",
            "hex": "111324",
            "source": "https://www.campaignmonitor.com/company/brand/"
        },
        {
            "title": "Canonical",
            "hex": "77216F",
            "source": "https://design.ubuntu.com/downloads/"
        },
        {
            "title": "Canva",
            "hex": "00C4CC",
            "source": "https://www.canva.com/"
        },
        {
            "title": "Capacitor",
            "hex": "119EFF",
            "source": "https://github.com/ionic-team/ionicons-site/blob/b0c97018d737b763301154231b34e1b882c0c84d/docs/ionicons/svg/logo-capacitor.svg"
        },
        {
            "title": "Car Throttle",
            "hex": "FF9C42",
            "source": "https://www.carthrottle.com/"
        },
        {
            "title": "Carto",
            "hex": "EB1510",
            "source": "https://carto.com/brand/"
        },
        {
            "title": "Cash App",
            "hex": "00C244",
            "source": "https://cash.app/press"
        },
        {
            "title": "Castbox",
            "hex": "F55B23",
            "source": "https://castbox.fm/newsroom/"
        },
        {
            "title": "Castorama",
            "hex": "0078D7",
            "source": "https://www.castorama.fr/"
        },
        {
            "title": "Castro",
            "hex": "00B265",
            "source": "http://supertop.co/castro/press/"
        },
        {
            "title": "Caterpillar",
            "hex": "FFCD11",
            "source": "https://commons.wikimedia.org/wiki/File:Caterpillar_logo.svg"
        },
        {
            "title": "CBS",
            "hex": "033963",
            "source": "https://www.cbs.com/"
        },
        {
            "title": "CD Projekt",
            "hex": "DC0D15",
            "source": "https://www.cdprojekt.com/en/media/logotypes/"
        },
        {
            "title": "Celery",
            "hex": "37814A",
            "source": "https://github.com/celery/celery/blob/4d77ddddb10797011dc10dd2e4e1e7a7467b8431/docs/images/favicon.ico"
        },
        {
            "title": "CentOS",
            "hex": "262577",
            "source": "https://wiki.centos.org/ArtWork/Brand/Logo"
        },
        {
            "title": "Ceph",
            "hex": "EF5C55",
            "source": "https://github.com/ceph/ceph/blob/b106a03dcddaee80493825e85bc5e399ab4d8746/src/pybind/mgr/dashboard/frontend/src/assets/Ceph_Logo.svg"
        },
        {
            "title": "Cesium",
            "hex": "6CADDF",
            "source": "https://cesium.com/press/"
        },
        {
            "title": "CEVO",
            "hex": "1EABE2",
            "source": "https://cevo.com/"
        },
        {
            "title": "Chainlink",
            "hex": "375BD2",
            "source": "https://chain.link/brand-assets"
        },
        {
            "title": "Chakra UI",
            "hex": "319795",
            "source": "https://github.com/chakra-ui/chakra-ui/blob/327e1624d22936abb43068e1f57054e43c9c6819/logo/logomark-colored.svg"
        },
        {
            "title": "Chart.js",
            "slug": "chart-dot-js",
            "hex": "FF6384",
            "source": "https://www.chartjs.org/"
        },
        {
            "title": "ChartMogul",
            "hex": "13324B",
            "source": "https://chartmogul.com/company/"
        },
        {
            "title": "Chase",
            "hex": "117ACA",
            "source": "https://commons.wikimedia.org/wiki/File:Chase_logo_2007.svg"
        },
        {
            "title": "ChatBot",
            "hex": "FFD000",
            "source": "https://chatbot.design/"
        },
        {
            "title": "CheckiO",
            "hex": "008DB6",
            "source": "https://py.checkio.org/blog/"
        },
        {
            "title": "Checkmarx",
            "hex": "54B848",
            "source": "https://www.checkmarx.com/resources/datasheets/"
        },
        {
            "title": "Chef",
            "hex": "F09820",
            "source": "https://www.chef.io/"
        },
        {
            "title": "Chevrolet",
            "hex": "CD9834",
            "source": "https://www.chevrolet.com/content/dam/chevrolet/na/us/english/index/shopping-tools/download-catalog/02-pdf/2019-chevrolet-corvette-catalog.pdf"
        },
        {
            "title": "China Eastern Airlines",
            "hex": "1A2477",
            "source": "https://uk.ceair.com/newCMS/uk/en/content/en_Footer/Support/201904/t20190404_5763.html"
        },
        {
            "title": "China Southern Airlines",
            "hex": "008BCB",
            "source": "https://www.csair.com/en/about/investor/yejibaogao/2020/"
        },
        {
            "title": "Chocolatey",
            "hex": "80B5E3",
            "source": "https://chocolatey.org/media-kit"
        },
        {
            "title": "Chrysler",
            "hex": "000000",
            "source": "https://www.stellantis.com/en/brands/chrysler"
        },
        {
            "title": "Chupa Chups",
            "hex": "CF103E",
            "source": "https://www.chupachups.co.uk/"
        },
        {
            "title": "Cinema 4D",
            "hex": "011A6A",
            "source": "https://www.maxon.net/en/about-maxon/branding"
        },
        {
            "title": "Circle",
            "hex": "8669AE",
            "source": "https://www.circle.com/"
        },
        {
            "title": "CircleCI",
            "hex": "343434",
            "source": "https://circleci.com/press"
        },
        {
            "title": "Cirrus CI",
            "hex": "4051B5",
            "source": "https://cirrus-ci.org"
        },
        {
            "title": "Cisco",
            "hex": "1BA0D7",
            "source": "https://www.cisco.com/"
        },
        {
            "title": "Citrix",
            "hex": "452170",
            "source": "https://brand.citrix.com/"
        },
        {
            "title": "Citroën",
            "hex": "6E6E6E",
            "source": "https://citroen.pcaci.co.uk/logo.php"
        },
        {
            "title": "CiviCRM",
            "hex": "81C459",
            "source": "https://civicrm.org/trademark"
        },
        {
            "title": "Claris",
            "hex": "000000",
            "source": "https://www.claris.com/"
        },
        {
            "title": "ClickUp",
            "hex": "7B68EE",
            "source": "https://clickup.com/brand"
        },
        {
            "title": "CLion",
            "hex": "000000",
            "source": "https://www.jetbrains.com/company/brand/logos/",
            "guidelines": "https://www.jetbrains.com/company/brand/"
        },
        {
            "title": "Cliqz",
            "hex": "00AEF0",
            "source": "https://cliqz.com/design"
        },
        {
            "title": "Clockify",
            "hex": "03A9F4",
            "source": "https://clockify.me/brand-assets"
        },
        {
            "title": "Clojure",
            "hex": "5881D8",
            "source": "https://commons.wikimedia.org/wiki/File:Clojure_logo.svg"
        },
        {
            "title": "Cloud 66",
            "hex": "3C72B9",
            "source": "https://www.cloud66.com/"
        },
        {
            "title": "CloudBees",
            "hex": "1997B5",
            "source": "https://www.cloudbees.com/"
        },
        {
            "title": "CloudCannon",
            "hex": "407AFC",
            "source": "https://cloudcannon.com/"
        },
        {
            "title": "Cloudera",
            "hex": "F96702",
            "source": "https://www.cloudera.com/"
        },
        {
            "title": "Cloudflare",
            "hex": "F38020",
            "source": "https://www.cloudflare.com/logo/"
        },
        {
            "title": "Cloudsmith",
            "hex": "187EB6",
            "source": "https://cloudsmith.io/branding/"
        },
        {
            "title": "Cloudways",
            "hex": "2C39BD",
            "source": "https://www.cloudways.com/en/media-kit.php"
        },
        {
            "title": "Clubhouse",
            "hex": "6515DD",
            "source": "https://brand.clubhouse.io/",
            "guidelines": "https://brand.clubhouse.io/"
        },
        {
            "title": "Clyp",
            "hex": "3CBDB1",
            "source": "https://clyp.it/"
        },
        {
            "title": "CMake",
            "hex": "064F8C",
            "source": "https://www.kitware.com/platforms/"
        },
        {
            "title": "CNN",
            "hex": "CC0000",
            "source": "https://edition.cnn.com/"
        },
        {
            "title": "Co-op",
            "slug": "co-op",
            "hex": "00B1E7",
            "source": "http://www.co-operative.coop/corporate/press/logos/"
        },
        {
            "title": "Cockroach Labs",
            "hex": "6933FF",
            "source": "https://www.cockroachlabs.com/"
        },
        {
            "title": "CocoaPods",
            "hex": "EE3322",
            "source": "https://github.com/CocoaPods/shared_resources",
            "license": {
                "type": "CC-BY-NC-4.0"
            }
        },
        {
            "title": "Cocos",
            "hex": "55C2E1",
            "source": "https://www.cocos.com/en/"
        },
        {
            "title": "Coda",
            "hex": "F46A54",
            "source": "https://coda.io/"
        },
        {
            "title": "Codacy",
            "hex": "222F29",
            "source": "https://www.codacy.com/blog/"
        },
        {
            "title": "Code Climate",
            "hex": "000000",
            "source": "https://codeclimate.com/github/codeclimate/python-test-reporter/badges/"
        },
        {
            "title": "Codeberg",
            "hex": "2185D0",
            "source": "https://codeberg.org"
        },
        {
            "title": "Codecademy",
            "hex": "1F4056",
            "source": "https://www.codecademy.com/"
        },
        {
            "title": "CodeceptJS",
            "hex": "F6E05E",
            "source": "https://github.com/codeceptjs/codeceptjs.github.io/blob/c7917445b9a70a9daacf20986c403c3299f5c960/favicon/safari-pinned-tab.svg"
        },
        {
            "title": "CodeChef",
            "hex": "5B4638",
            "source": "https://www.codechef.com/"
        },
        {
            "title": "Codecov",
            "hex": "F01F7A",
            "source": "https://codecov.io/"
        },
        {
            "title": "CodeFactor",
            "hex": "F44A6A",
            "source": "https://www.codefactor.io/"
        },
        {
            "title": "Codeforces",
            "hex": "1F8ACB",
            "source": "http://codeforces.com/"
        },
        {
            "title": "CodeIgniter",
            "hex": "EF4223",
            "source": "https://www.codeigniter.com/help/legal"
        },
        {
            "title": "Codemagic",
            "hex": "F45E3F",
            "source": "https://codemagic.io/"
        },
        {
            "title": "CodeMirror",
            "hex": "D30707",
            "source": "https://github.com/codemirror/CodeMirror/blob/6e7aa65a8bfb64837ae9d082b674b2f5ee056d2c/doc/logo.svg"
        },
        {
            "title": "CodeNewbie",
            "hex": "6BD80B",
            "source": "https://community.codenewbie.org/"
        },
        {
            "title": "CodePen",
            "hex": "000000",
            "source": "https://blog.codepen.io/documentation/brand-assets/logos/"
        },
        {
            "title": "CodeProject",
            "hex": "FF9900",
            "source": "https://www.codeproject.com/"
        },
        {
            "title": "CodersRank",
            "hex": "67A4AC",
            "source": "https://codersrank.io"
        },
        {
            "title": "Coderwall",
            "hex": "3E8DCC",
            "source": "https://github.com/twolfson/coderwall-svg"
        },
        {
            "title": "CodeSandbox",
            "hex": "000000",
            "source": "https://codesandbox.io"
        },
        {
            "title": "Codeship",
            "hex": "004466",
            "source": "https://app.codeship.com/"
        },
        {
            "title": "Codewars",
            "hex": "B1361E",
            "source": "https://github.com/codewars/branding"
        },
        {
            "title": "Coding Ninjas",
            "hex": "DD6620",
            "source": "https://www.codingninjas.com/press-release"
        },
        {
            "title": "CodinGame",
            "hex": "F2BB13",
            "source": "https://www.codingame.com/work/press/press-kit/"
        },
        {
            "title": "Codio",
            "hex": "4574E0",
            "source": "https://codio.com"
        },
        {
            "title": "CoffeeScript",
            "hex": "2F2625",
            "source": "https://coffeescript.org/"
        },
        {
            "title": "Cognizant",
            "hex": "1A4CA1",
            "source": "https://www.cognizant.com/"
        },
        {
            "title": "Coinbase",
            "hex": "0667D0",
            "source": "https://www.coinbase.com/press"
        },
        {
            "title": "Commerzbank",
            "hex": "FFCC33",
            "source": "https://commons.wikimedia.org/wiki/Category:Commerzbank_logos"
        },
        {
            "title": "Common Workflow Language",
            "hex": "B5314C",
            "source": "https://github.com/common-workflow-language/logo/blob/54b1624bc88df6730fa7b6c928a05fc9c939e47e/CWL-Logo-nofonts.svg"
        },
        {
            "title": "Composer",
            "hex": "885630",
            "source": "https://getcomposer.org/"
        },
        {
            "title": "ComproPago",
            "hex": "00AAEF",
            "source": "https://compropago.com"
        },
        {
            "title": "Concourse",
            "hex": "3398DC",
            "source": "https://concourse-ci.org/"
        },
        {
            "title": "Conda-Forge",
            "slug": "conda-forge",
            "hex": "000000",
            "source": "https://github.com/conda-forge/conda-forge.github.io/"
        },
        {
            "title": "Conekta",
            "hex": "0A1837",
            "source": "https://www.conekta.com"
        },
        {
            "title": "Confluence",
            "hex": "172B4D",
            "source": "https://www.atlassian.com/company/news/press-kit"
        },
        {
            "title": "Consul",
            "hex": "CA2171",
            "source": "https://www.hashicorp.com/brand"
        },
        {
            "title": "Contactless Payment",
            "hex": "000000",
            "source": "https://en.wikipedia.org/wiki/Contactless_payment"
        },
        {
            "title": "Contentful",
            "hex": "2478CC",
            "source": "https://press.contentful.com/media_kits"
        },
        {
            "title": "Convertio",
            "hex": "FF3333",
            "source": "https://convertio.co/"
        },
        {
            "title": "Cookiecutter",
            "hex": "D4AA00",
            "source": "https://github.com/cookiecutter/cookiecutter/blob/52dd18513bbab7f0fbfcb2938c9644d9092247cf/logo/cookiecutter-logo.svg"
        },
        {
            "title": "Corona Engine",
            "hex": "F96F29",
            "source": "https://coronalabs.com/",
            "guidelines": "https://coronalabs.com/presskit.pdf"
        },
        {
            "title": "Corona Renderer",
            "hex": "E6502A",
            "source": "https://corona-renderer.com/about"
        },
        {
            "title": "Corsair",
            "hex": "000000",
            "source": "https://www.corsair.com",
            "guidelines": "https://www.corsair.com/press"
        },
        {
            "title": "Couchbase",
            "hex": "EA2328",
            "source": "https://www.couchbase.com/"
        },
        {
            "title": "Counter-Strike",
            "slug": "counter-strike",
            "hex": "000000",
            "source": "https://en.wikipedia.org/wiki/File:CS-GO_Logo.svg"
        },
        {
            "title": "CountingWorks PRO",
            "hex": "2E3084",
            "source": "https://www.countingworks.com/blog"
        },
        {
            "title": "Coursera",
            "hex": "0056D2",
            "source": "https://about.coursera.org/press"
        },
        {
            "title": "Coveralls",
            "hex": "3F5767",
            "source": "https://coveralls.io/"
        },
        {
            "title": "cPanel",
            "hex": "FF6C2C",
            "source": "https://cpanel.net/company/cpanel-brand-guide/"
        },
        {
            "title": "Craft CMS",
            "hex": "E5422B",
            "source": "https://craftcms.com/brand-resources"
        },
        {
            "title": "Creative Commons",
            "hex": "EF9421",
            "source": "https://creativecommons.org/"
        },
        {
            "title": "Crehana",
            "hex": "4B22F4",
            "source": "https://www.crehana.com/"
        },
        {
            "title": "Crowdin",
            "hex": "2E3340",
            "source": "https://support.crowdin.com/using-logo/"
        },
        {
            "title": "Crowdsource",
            "hex": "4285F4",
            "source": "https://crowdsource.google.com/about/"
        },
        {
            "title": "Crunchbase",
            "hex": "0288D1",
            "source": "https://www.crunchbase.com/home"
        },
        {
            "title": "Crunchyroll",
            "hex": "F47521",
            "source": "https://www.crunchyroll.com"
        },
        {
            "title": "CRYENGINE",
            "hex": "000000",
            "source": "https://www.cryengine.com/brand"
        },
        {
            "title": "Crystal",
            "hex": "000000",
            "source": "https://crystal-lang.org/media/"
        },
        {
            "title": "CSS Wizardry",
            "hex": "F43059",
            "source": "http://csswizardry.com"
        },
        {
            "title": "CSS3",
            "hex": "1572B6",
            "source": "http://www.w3.org/html/logo/"
        },
        {
            "title": "Cucumber",
            "hex": "23D96C",
            "source": "https://cucumber.io"
        },
        {
            "title": "curl",
            "hex": "073551",
            "source": "https://curl.haxx.se/logo/"
        },
        {
            "title": "CurseForge",
            "hex": "6441A4",
            "source": "https://www.curseforge.com/"
        },
        {
            "title": "Cycling '74",
            "hex": "111111",
            "source": "https://cycling74.com/"
        },
        {
            "title": "Cypress",
            "hex": "17202C",
            "source": "https://cypress.io"
        },
        {
            "title": "D-Wave Systems",
            "slug": "d-wavesystems",
            "hex": "008CD7",
            "source": "https://www.dwavesys.com/"
        },
        {
            "title": "D3.js",
            "slug": "d3-dot-js",
            "hex": "F9A03C",
            "source": "https://github.com/d3/d3-logo"
        },
        {
            "title": "Dacia",
            "hex": "122AFF",
            "source": "https://www.dacia.ro/"
        },
        {
            "title": "DAF",
            "hex": "00529B",
            "source": "https://www.daf.com/en"
        },
        {
            "title": "Dailymotion",
            "hex": "0D0D0D",
            "source": "https://about.dailymotion.com/en/press/"
        },
        {
            "title": "Daimler",
            "hex": "E6E6E6",
            "source": "https://designnavigator.daimler.com/Daimler_Corporate_Logotype_Black_DTP",
            "guidelines": "https://designnavigator.daimler.com/Daimler_Corporate_Logotype"
        },
        {
            "title": "Dark Reader",
            "hex": "141E24",
            "source": "https://github.com/simple-icons/simple-icons/pull/3348#issuecomment-667090608"
        },
        {
            "title": "Dart",
            "hex": "0175C2",
            "source": "https://github.com/dart-lang/site-shared/tree/master/src/_assets/image/dart/logo"
        },
        {
            "title": "Das Erste",
            "hex": "001A4B",
            "source": "https://en.wikipedia.org/wiki/Das_Erste"
        },
        {
            "title": "Dash",
            "hex": "008DE4",
            "source": "https://www.dash.org/brand-assets/",
            "guidelines": "https://www.dash.org/brand-guidelines/"
        },
        {
            "title": "Dashlane",
            "hex": "0E353D",
            "source": "https://brandfolder.com/dashlane/brandkitpartners"
        },
        {
            "title": "Dassault Systèmes",
            "hex": "005386",
            "source": "https://www.3ds.com/"
        },
        {
            "title": "Databricks",
            "hex": "FF3621",
            "source": "https://www.databricks.com/",
            "guidelines": "https://brand.databricks.com/Styleguide/Guide/"
        },
        {
            "title": "DataCamp",
            "hex": "03EF62",
            "source": "https://www.datacamp.com/"
        },
        {
            "title": "Datadog",
            "hex": "632CA6",
            "source": "https://www.datadoghq.com/about/resources",
            "guidelines": "https://www.datadoghq.com/about/resources/"
        },
        {
            "title": "DataStax",
            "hex": "3A3A42",
            "source": "https://www.datastax.com/brand-resources",
            "guidelines": "https://www.datastax.com/brand-resources"
        },
        {
            "title": "DatoCMS",
            "hex": "FF7751",
            "source": "https://www.datocms.com/company/brand-assets",
            "guidelines": "https://www.datocms.com/company/brand-assets"
        },
        {
            "title": "Datto",
            "hex": "199ED9",
            "source": "https://www.datto.com/brand/logos",
            "guidelines": "https://www.datto.com/brand"
        },
        {
            "title": "DAZN",
            "hex": "F8F8F5",
            "source": "https://media.dazn.com/en/assets/"
        },
        {
            "title": "dblp",
            "hex": "004F9F",
            "source": "https://dblp.org/"
        },
        {
            "title": "DC Entertainment",
            "hex": "0078F0",
            "source": "https://www.readdc.com/"
        },
        {
            "title": "De'Longhi",
            "hex": "072240",
            "source": "https://www.delonghi.com/"
        },
        {
            "title": "Debian",
            "hex": "A81D33",
            "source": "https://www.debian.org/logos",
            "guidelines": "https://www.debian.org/logos/",
            "license": {
                "type": "CC-BY-SA-3.0"
            }
        },
        {
            "title": "deepin",
            "hex": "007CFF",
            "source": "https://commons.wikimedia.org/wiki/File:Deepin_logo.svg"
        },
        {
            "title": "Deepnote",
            "hex": "3793EF",
            "source": "https://deepnote.com/"
        },
        {
            "title": "Deezer",
            "hex": "FEAA2D",
            "source": "https://deezerbrand.com/"
        },
        {
            "title": "Delicious",
            "hex": "0000FF",
            "source": "http://del.icio.us/"
        },
        {
            "title": "Deliveroo",
            "hex": "00CCBC",
            "source": "https://deliveroo.com/"
        },
        {
            "title": "Dell",
            "hex": "007DB8",
            "source": "https://www.dell.com/",
            "guidelines": "https://brand.delltechnologies.com/logos/"
        },
        {
            "title": "Delphi",
            "hex": "EE1F35",
            "source": "https://www.embarcadero.com/news/logo"
        },
        {
            "title": "Delta",
            "hex": "003366",
            "source": "https://news.delta.com/delta-air-lines-logos-brand-guidelines"
        },
        {
            "title": "Deno",
            "hex": "000000",
            "source": "https://github.com/denoland/deno_website2/blob/892750b99cc260f8b1b2a4bcea59eab9101dd67c/public/logo.svg"
        },
        {
            "title": "Dependabot",
            "hex": "025E8C",
            "source": "https://dependabot.com/"
        },
        {
            "title": "Der Spiegel",
            "hex": "E64415",
            "source": "https://www.spiegel.de/"
        },
        {
            "title": "Designer News",
            "hex": "2D72D9",
            "source": "https://www.designernews.co"
        },
        {
            "title": "Deutsche Bahn",
            "hex": "F01414",
            "source": "https://www.bahn.de/"
        },
        {
            "title": "Deutsche Bank",
            "hex": "0018A8",
            "source": "https://www.db.com/"
        },
        {
            "title": "dev.to",
            "slug": "dev-dot-to",
            "hex": "0A0A0A",
            "source": "https://dev.to/"
        },
        {
            "title": "DeviantArt",
            "hex": "05CC47",
            "source": "http://help.deviantart.com/21"
        },
        {
            "title": "Devpost",
            "hex": "003E54",
            "source": "https://github.com/challengepost/supportcenter/blob/e40066cde2ed25dc14c0541edb746ff8c6933114/images/devpost-icon-rgb.svg"
        },
        {
            "title": "devRant",
            "hex": "F99A66",
            "source": "https://devrant.com"
        },
        {
            "title": "Dgraph",
            "hex": "E50695",
            "source": "https://dgraph.io/"
        },
        {
            "title": "DHL",
            "hex": "FFCC00",
            "source": "https://www.dpdhl-brands.com/dhl/en/guides/design-basics/logo-and-claim.html",
            "guidelines": "https://www.dpdhl-brands.com/dhl/en/guides/design-basics/logo-and-claim.html"
        },
        {
            "title": "diagrams.net",
            "slug": "diagrams-dot-net",
            "hex": "F08705",
            "source": "https://github.com/jgraph/drawio/blob/4743eba8d5eaa497dc003df7bf7295b695c59bea/src/main/webapp/images/drawlogo.svg"
        },
        {
            "title": "Dialogflow",
            "hex": "FF9800",
            "source": "https://dialogflow.cloud.google.com/"
        },
        {
            "title": "Diaspora",
            "hex": "000000",
            "source": "https://wiki.diasporafoundation.org/Branding"
        },
        {
            "title": "Digg",
            "hex": "000000",
            "source": "https://digg.com/"
        },
        {
            "title": "Digi-Key Electronics",
            "slug": "digi-keyelectronics",
            "hex": "CC0000",
            "source": "https://www.digikey.com/"
        },
        {
            "title": "DigitalOcean",
            "hex": "0080FF",
            "source": "https://www.digitalocean.com/press/",
            "guidelines": "https://www.digitalocean.com/press/"
        },
        {
            "title": "Dior",
            "hex": "000000",
            "source": "https://www.dior.com/"
        },
        {
            "title": "Directus",
            "hex": "263238",
            "source": "https://directus.io/"
        },
        {
            "title": "Discogs",
            "hex": "333333",
            "source": "https://www.discogs.com/brand"
        },
        {
            "title": "Discord",
            "hex": "7289DA",
            "source": "https://discordapp.com/branding"
        },
        {
            "title": "Discourse",
            "hex": "000000",
            "source": "https://www.discourse.org/"
        },
        {
            "title": "Discover",
            "hex": "FF6000",
            "source": "https://www.discovernetwork.com/en-us/business-resources/free-signage-logos"
        },
        {
            "title": "Disqus",
            "hex": "2E9FFF",
            "source": "https://disqus.com/brand"
        },
        {
            "title": "Disroot",
            "hex": "50162D",
            "source": "https://git.fosscommunity.in/disroot/assests/blob/master/d.svg"
        },
        {
            "title": "Django",
            "hex": "092E20",
            "source": "https://www.djangoproject.com/community/logos/"
        },
        {
            "title": "DLNA",
            "hex": "48A842",
            "source": "https://upload.wikimedia.org/wikipedia/de/e/eb/Digital_Living_Network_Alliance_logo.svg"
        },
        {
            "title": "Docker",
            "hex": "2496ED",
            "source": "https://www.docker.com/company/newsroom/media-resources"
        },
        {
            "title": "DocuSign",
            "hex": "FFCC22",
            "source": "https://github.com/simple-icons/simple-icons/issues/1098"
        },
        {
            "title": "Dogecoin",
            "hex": "C2A633",
            "source": "https://cryptologos.cc/dogecoin"
        },
        {
            "title": "Dolby",
            "hex": "000000",
            "source": "https://www.dolby.com/us/en/about/brand-identity.html"
        },
        {
            "title": "DoorDash",
            "hex": "FF3008",
            "source": "https://www.doordash.com/about/"
        },
        {
            "title": "Douban",
            "hex": "007722",
            "source": "https://zh.wikipedia.org/wiki/Douban"
        },
        {
            "title": "Draugiem.lv",
            "slug": "draugiem-dot-lv",
            "hex": "FF6600",
            "source": "https://www.frype.com/applications/dev/docs/logos/"
        },
        {
            "title": "Dribbble",
            "hex": "EA4C89",
            "source": "https://dribbble.com/branding"
        },
        {
            "title": "Drone",
            "hex": "212121",
            "source": "https://github.com/drone/brand"
        },
        {
            "title": "Drooble",
            "hex": "19C4BE",
            "source": "https://blog.drooble.com/press/"
        },
        {
            "title": "Dropbox",
            "hex": "0061FF",
            "source": "https://www.dropbox.com/branding"
        },
        {
            "title": "Drupal",
            "hex": "0678BE",
            "source": "https://www.drupal.org/about/media-kit/logos"
        },
        {
            "title": "DS Automobiles",
            "hex": "1D1717",
            "source": "https://www.stellantis.com/en/brands/ds"
        },
        {
            "title": "DTube",
            "hex": "F01A30",
            "source": "https://about.d.tube/mediakit.html"
        },
        {
            "title": "DuckDuckGo",
            "hex": "DE5833",
            "source": "https://duckduckgo.com/"
        },
        {
            "title": "Dunked",
            "hex": "2DA9D7",
            "source": "https://dunked.com/"
        },
        {
            "title": "Duolingo",
            "hex": "58CC02",
            "source": "https://www.duolingo.com/"
        },
        {
            "title": "dwm",
            "hex": "1177AA",
            "source": "https://dwm.suckless.org"
        },
        {
            "title": "Dynamics 365",
            "hex": "002050",
            "source": "http://thepartnerchannel.com/wp-content/uploads/Dynamics365_styleguide_092816.pdf"
        },
        {
            "title": "Dynatrace",
            "hex": "1496FF",
            "source": "https://www.dynatrace.com/company/press-kit/"
        },
        {
            "title": "EA",
            "hex": "000000",
            "source": "https://www.ea.com"
        },
        {
            "title": "Eagle",
            "hex": "0072EF",
            "source": "https://en.eagle.cool/"
        },
        {
            "title": "easyJet",
            "hex": "FF6600",
            "source": "https://www.easyjet.com"
        },
        {
            "title": "eBay",
            "hex": "E53238",
            "source": "https://go.developer.ebay.com/logos"
        },
        {
            "title": "Eclipse Che",
            "hex": "525C86",
            "source": "https://www.eclipse.org/che/"
        },
        {
            "title": "Eclipse IDE",
            "hex": "2C2255",
            "source": "https://www.eclipse.org/artwork/"
        },
        {
            "title": "Eclipse Mosquitto",
            "hex": "3C5280",
            "source": "https://github.com/eclipse/mosquitto/blob/75fc908bba90d4bd06e85efc1c4ed77952ec842c/logo/mosquitto-logo-only.svg"
        },
        {
            "title": "Eclipse Vert.x",
            "slug": "eclipsevert-dot-x",
            "hex": "782A90",
            "source": "https://github.com/vert-x3/.github/blob/1ad6612d87f35665e50a00fc32eb9c542556385d/workflow-templates/vertx-favicon.svg"
        },
        {
            "title": "EditorConfig",
            "hex": "FEFEFE",
            "source": "https://editorconfig.org"
        },
        {
            "title": "edX",
            "hex": "02262B",
            "source": "https://www.edx.org/"
        },
        {
            "title": "egghead",
            "hex": "FCFBFA",
            "source": "https://egghead.io/"
        },
        {
            "title": "Egnyte",
            "hex": "00968F",
            "source": "https://www.egnyte.com/presskit.html"
        },
        {
            "title": "Eight Sleep",
            "hex": "262729",
            "source": "https://www.eightsleep.com/press/"
        },
        {
            "title": "El Jueves",
            "hex": "BE312E",
            "source": "https://www.eljueves.es"
        },
        {
            "title": "Elastic",
            "hex": "005571",
            "source": "https://www.elastic.co/brand"
        },
        {
            "title": "Elastic Cloud",
            "hex": "005571",
            "source": "https://www.elastic.co/brand"
        },
        {
            "title": "Elastic Stack",
            "hex": "005571",
            "source": "https://www.elastic.co/brand"
        },
        {
            "title": "Elasticsearch",
            "hex": "005571",
            "source": "https://www.elastic.co/brand"
        },
        {
            "title": "Electron",
            "hex": "47848F",
            "source": "https://www.electronjs.org/"
        },
        {
            "title": "Element",
            "hex": "0DBD8B",
            "source": "https://element.io/"
        },
        {
            "title": "elementary",
            "hex": "64BAFF",
            "source": "https://elementary.io/brand"
        },
        {
            "title": "Eleventy",
            "hex": "000000",
            "source": "https://www.11ty.io"
        },
        {
            "title": "Elixir",
            "hex": "4B275F",
            "source": "https://github.com/elixir-lang/elixir-lang.github.com/tree/master/images/logo"
        },
        {
            "title": "Ello",
            "hex": "000000",
            "source": "https://ello.co"
        },
        {
            "title": "Elm",
            "hex": "1293D8",
            "source": "https://github.com/elm/foundation.elm-lang.org/blob/2d097b317d8af2aaeab49284830260a32d817305/assets/elm_logo.svg"
        },
        {
            "title": "Elsevier",
            "hex": "FF6C00",
            "source": "https://www.elsevier.com"
        },
        {
            "title": "Embarcadero",
            "hex": "ED1F35",
            "source": "https://www.embarcadero.com/news/logo"
        },
        {
            "title": "Ember.js",
            "slug": "ember-dot-js",
            "hex": "E04E39",
            "source": "https://emberjs.com/logos/",
            "guidelines": "https://emberjs.com/logos/"
        },
        {
            "title": "Emby",
            "hex": "52B54B",
            "source": "https://emby.media/"
        },
        {
            "title": "Emirates",
            "hex": "D71921",
            "source": "https://www.emirates.com/ie/english/"
        },
        {
            "title": "Emlakjet",
            "hex": "0AE524",
            "source": "https://www.emlakjet.com/kurumsal-materyaller/"
        },
        {
            "title": "Empire Kred",
            "hex": "72BE50",
            "source": "http://www.empire.kred"
        },
        {
            "title": "Enpass",
            "hex": "0D47A1",
            "source": "https://www.enpass.io/press/"
        },
        {
            "title": "Envato",
            "hex": "81B441",
            "source": "https://envato.com/"
        },
        {
            "title": "EPEL",
            "hex": "FC0000",
            "source": "https://fedoraproject.org/wiki/EPEL"
        },
        {
            "title": "Epic Games",
            "hex": "313131",
            "source": "https://dev.epicgames.com/docs/services/en-US/EpicAccountServices/DesignGuidelines/index.html#epicgamesbrandguidelines",
            "guidelines": "https://dev.epicgames.com/docs/services/en-US/EpicAccountServices/DesignGuidelines/index.html#epicgamesbrandguidelines"
        },
        {
            "title": "Epson",
            "hex": "003399",
            "source": "https://global.epson.com/IR/library/"
        },
        {
            "title": "Erlang",
            "hex": "A90533",
            "source": "https://github.com/erlang/erlide_eclipse/blob/99d1d61fde8e32ef1630ca0e1b05a6822b3d6489/meta/media/erlang-logo.svg"
        },
        {
            "title": "ESEA",
            "hex": "0E9648",
            "source": "https://play.esea.net/"
        },
        {
            "title": "ESLGaming",
            "hex": "FFFF09",
            "source": "https://brand.eslgaming.com/",
            "guidelines": "https://brand.eslgaming.com/"
        },
        {
            "title": "ESLint",
            "hex": "4B32C3",
            "source": "https://eslint.org/"
        },
        {
            "title": "ESPHome",
            "hex": "000000",
            "source": "https://esphome.io"
        },
        {
            "title": "Espressif",
            "hex": "E7352C",
            "source": "https://www.espressif.com/"
        },
        {
            "title": "Ethereum",
            "hex": "3C3C3D",
            "source": "https://ethereum.org/en/assets/"
        },
        {
            "title": "Ethiopian Airlines",
            "hex": "648B1A",
            "source": "https://corporate.ethiopianairlines.com/media/Ethiopian-Factsheet"
        },
        {
            "title": "Etihad Airways",
            "hex": "BD8B13",
            "source": "https://www.etihad.com/en-ie/manage/duty-free"
        },
        {
            "title": "Etsy",
            "hex": "F16521",
            "source": "https://www.etsy.com/uk/press"
        },
        {
            "title": "Event Store",
            "hex": "5AB552",
            "source": "https://github.com/eventstore/brand"
        },
        {
            "title": "Eventbrite",
            "hex": "F05537",
            "source": "https://www.eventbrite.com/signin/"
        },
        {
            "title": "Evernote",
            "hex": "00A82D",
            "source": "https://evernote.com/about-us",
            "guidelines": "https://evernote.com/about-us"
        },
        {
            "title": "Everplaces",
            "hex": "FA4B32",
            "source": "https://everplaces.com"
        },
        {
            "title": "EVRY",
            "hex": "063A54",
            "source": "https://www.evry.com/en/"
        },
        {
            "title": "Exercism",
            "hex": "009CAB",
            "source": "https://github.com/exercism/website-icons/blob/2ad12baa465acfaa74efc5da27a6a12f8b05e3d0/exercism/logo-icon.svg",
            "license": {
                "type": "CC-BY-3.0"
            }
        },
        {
            "title": "Experts Exchange",
            "hex": "00AAE7",
            "source": "https://www.experts-exchange.com/"
        },
        {
            "title": "Expo",
            "hex": "000020",
            "source": "http://expo.io/brand/"
        },
        {
            "title": "Express",
            "hex": "000000",
            "source": "https://github.com/openjs-foundation/artwork/blob/ac43961d1157f973c54f210cf5e0c9c45e3d3f10/projects/express/express-icon-black.svg"
        },
        {
            "title": "EyeEm",
            "hex": "000000",
            "source": "https://www.eyeem.com/"
        },
        {
            "title": "F-Droid",
            "slug": "f-droid",
            "hex": "1976D2",
            "source": "https://f-droid.org/"
        },
        {
            "title": "F-Secure",
            "slug": "f-secure",
            "hex": "00BAFF",
            "source": "https://vip.f-secure.com/en/marketing/logos"
        },
        {
            "title": "Facebook",
            "hex": "1877F2",
            "source": "https://en.facebookbrand.com/"
        },
        {
            "title": "Facebook Gaming",
            "hex": "005FED",
            "source": "https://www.facebook.com/fbgaminghome/"
        },
        {
            "title": "Facebook Live",
            "hex": "ED4242",
            "source": "https://en.facebookbrand.com/"
        },
        {
            "title": "FACEIT",
            "hex": "FF5500",
            "source": "https://corporate.faceit.com/branding/"
        },
        {
            "title": "Facepunch",
            "hex": "EC1C24",
            "source": "https://facepunch.com/img/brand/default-light.svg"
        },
        {
            "title": "Falcon",
            "hex": "F0AD4E",
            "source": "https://falconframework.org/"
        },
        {
            "title": "FamPay",
            "hex": "FFAD00",
            "source": "https://fampay.in"
        },
        {
            "title": "Fandango",
            "hex": "FF7300",
            "source": "https://www.fandango.com"
        },
        {
            "title": "Fandom",
            "hex": "00D6D6",
            "source": "https://fandomdesignsystem.com/identity/assets"
        },
        {
            "title": "Farfetch",
            "hex": "000000",
            "source": "https://www.farfetch.com/"
        },
        {
            "title": "FastAPI",
            "hex": "009688",
            "source": "https://github.com/tiangolo/fastapi/blob/6205935323ded4767438ee81623892621b353415/docs/en/docs/img/icon-white.svg"
        },
        {
            "title": "Fastify",
            "hex": "000000",
            "source": "https://github.com/fastify/graphics/blob/91e8a3d4754807de3b69440f66c72a737a5fde94/fastify-1000px-square-02.svg"
        },
        {
            "title": "Fastlane",
            "hex": "00F200",
            "source": "https://github.com/fastlane/fastlane.tools/blob/19ff41a6c0f27510a7a7879e6944809d40ab382e/assets/img/logo-mobile.svg"
        },
        {
            "title": "Fastly",
            "hex": "FF282D",
            "source": "https://assets.fastly.com/style-guide/docs/"
        },
        {
            "title": "Fathom",
            "hex": "9187FF",
            "source": "https://usefathom.com/brand"
        },
        {
            "title": "Favro",
            "hex": "512DA8",
            "source": "https://favro.com/login"
        },
        {
            "title": "FeatHub",
            "hex": "9B9B9B",
            "source": "http://feathub.com/"
        },
        {
            "title": "FedEx",
            "hex": "4D148C",
            "source": "https://newsroom.fedex.com/"
        },
        {
            "title": "Fedora",
            "hex": "294172",
            "source": "https://fedoraproject.org/wiki/Logo/UsageGuidelines"
        },
        {
            "title": "FedRAMP",
            "hex": "112E51",
            "source": "https://www.fedramp.gov/assets/resources/documents/FedRAMP_Branding_Guidance.pdf"
        },
        {
            "title": "Feedly",
            "hex": "2BB24C",
            "source": "https://blog.feedly.com/wp-content/themes/feedly-2017-v1.19.3/assets/images/logos/logo.svg"
        },
        {
            "title": "Ferrari",
            "hex": "D40000",
            "source": "https://www.ferrari.com/"
        },
        {
            "title": "Ferrari N.V.",
            "slug": "ferrarin-dot-v-dot",
            "hex": "EB2E2C",
            "source": "https://corporate.ferrari.com/"
        },
        {
            "title": "FFmpeg",
            "hex": "007808",
            "source": "https://commons.wikimedia.org/wiki/File:FFmpeg_Logo_new.svg"
        },
        {
            "title": "Fiat",
            "hex": "941711",
            "source": "http://www.fcaci.com/x/FIATv15"
        },
        {
            "title": "Fido Alliance",
            "hex": "FFBF3B",
            "source": "https://fidoalliance.org/overview/legal/logo-usage/"
        },
        {
            "title": "FIFA",
            "hex": "326295",
            "source": "https://en.wikipedia.org/wiki/FIFA"
        },
        {
            "title": "Figma",
            "hex": "F24E1E",
            "source": "https://brand.figma.com/icon.html"
        },
        {
            "title": "figshare",
            "hex": "556472",
            "source": "https://en.wikipedia.org/wiki/Figshare"
        },
        {
            "title": "Fila",
            "hex": "03234C",
            "source": "https://en.wikipedia.org/wiki/Fila_(company)"
        },
        {
            "title": "Files",
            "hex": "4285F4",
            "source": "https://files.google.com/"
        },
        {
            "title": "FileZilla",
            "hex": "BF0000",
            "source": "https://upload.wikimedia.org/wikipedia/commons/0/01/FileZilla_logo.svg"
        },
        {
            "title": "Fing",
            "hex": "009AEE",
            "source": "https://www.fing.com/"
        },
        {
            "title": "Firebase",
            "hex": "FFCA28",
            "source": "https://firebase.google.com/brand-guidelines/",
            "guidelines": "https://firebase.google.com/brand-guidelines/"
        },
        {
            "title": "Firefox",
            "hex": "FF7139",
            "source": "https://mozilla.design/firefox/logos-usage/",
            "guidelines": "https://mozilla.design/firefox/logos-usage/"
        },
        {
            "title": "Firefox Browser",
            "hex": "FF7139",
            "source": "https://mozilla.design/firefox/logos-usage/"
        },
        {
            "title": "FIRST",
            "hex": "0066B3",
            "source": "https://www.firstinspires.org/brand"
        },
        {
            "title": "Fitbit",
            "hex": "00B0B9",
            "source": "http://www.fitbit.com/uk/home"
        },
        {
            "title": "FITE",
            "hex": "CA0404",
            "source": "https://www.fite.tv/"
        },
        {
            "title": "Fiverr",
            "hex": "1DBF73",
            "source": "https://www.fiverr.com/press-kit"
        },
        {
            "title": "Flask",
            "hex": "000000",
            "source": "http://flask.pocoo.org/community/logos/"
        },
        {
            "title": "Flathub",
            "hex": "4A86CF",
            "source": "https://flathub.org/"
        },
        {
            "title": "Flattr",
            "hex": "000000",
            "source": "https://flattr.com/"
        },
        {
            "title": "Flickr",
            "hex": "0063DC",
            "source": "https://www.flickr.com/"
        },
        {
            "title": "Flipboard",
            "hex": "E12828",
            "source": "https://about.flipboard.com/brand-guidelines"
        },
        {
            "title": "Flipkart",
            "hex": "2874F0",
            "source": "https://www.flipkart.com/"
        },
        {
            "title": "Floatplane",
            "hex": "00AEEF",
            "source": "https://www.floatplane.com/"
        },
        {
            "title": "Flood",
            "hex": "4285F4",
            "source": "https://flood.io/"
        },
        {
            "title": "Fluentd",
            "hex": "0E83C8",
            "source": "https://docs.fluentd.org/quickstart/logo"
        },
        {
            "title": "Flutter",
            "hex": "02569B",
            "source": "https://flutter.dev/brand"
        },
        {
            "title": "Fnac",
            "hex": "E1A925",
            "source": "http://www.fnac.com/"
        },
        {
            "title": "Folium",
            "hex": "77B829",
            "source": "https://python-visualization.github.io/folium/"
        },
        {
            "title": "Font Awesome",
            "hex": "339AF0",
            "source": "https://fontawesome.com/icons/font-awesome"
        },
        {
            "title": "FontBase",
            "hex": "3D03A7",
            "source": "https://fontba.se/"
        },
        {
            "title": "foodpanda",
            "hex": "D70F64",
            "source": "https://www.foodpanda.com"
        },
        {
            "title": "Ford",
            "hex": "00274E",
            "source": "https://secure.ford.com/brochures/"
        },
        {
            "title": "Forestry",
            "hex": "343A40",
            "source": "https://forestry.io/"
        },
        {
            "title": "Formstack",
            "hex": "21B573",
            "source": "https://www.formstack.com/brand/guidelines"
        },
        {
            "title": "Fortinet",
            "hex": "EE3124",
            "source": "http://www.fortinet.com/"
        },
        {
            "title": "Fortran",
            "hex": "734F96",
            "source": "https://github.com/fortran-lang/fortran-lang.org/blob/5469465d08d3fcbf16d048e651ca5c9ba050839c/assets/img/fortran-logo.svg"
        },
        {
            "title": "Fossa",
            "hex": "289E6D",
            "source": "https://fossa.com/press/"
        },
        {
            "title": "Fossil SCM",
            "hex": "548294",
            "source": "https://fossil-scm.org/"
        },
        {
            "title": "Foursquare",
            "hex": "F94877",
            "source": "https://foursquare.com/about/logos"
        },
        {
            "title": "Foxtel",
            "hex": "EB5205",
            "source": "https://www.foxtel.com.au/"
        },
        {
            "title": "Fozzy",
            "hex": "F15B29",
            "source": "https://fozzy.com/partners.shtml?tab=materials"
        },
        {
            "title": "Framer",
            "hex": "0055FF",
            "source": "https://framer.com"
        },
        {
            "title": "Fraunhofer-Gesellschaft",
            "slug": "fraunhofer-gesellschaft",
            "hex": "179C7D",
            "source": "https://www.fraunhofer.de/"
        },
        {
            "title": "FreeBSD",
            "hex": "AB2B28",
            "source": "https://www.freebsdfoundation.org/about/project/"
        },
        {
            "title": "freeCodeCamp",
            "hex": "0A0A23",
            "source": "https://design-style-guide.freecodecamp.org/"
        },
        {
            "title": "freedesktop.org",
            "slug": "freedesktop-dot-org",
            "hex": "3B80AE",
            "source": "https://commons.wikimedia.org/wiki/File:Freedesktop-logo.svg"
        },
        {
            "title": "Freelancer",
            "hex": "29B2FE",
            "source": "https://www.freelancer.com/"
        },
        {
            "title": "FreeNAS",
            "hex": "343434",
            "source": "https://github.com/freenas/webui/blob/fd668f4c5920fe864fd98fa98e20fd333336c609/src/assets/images/logo.svg"
        },
        {
            "title": "Fujifilm",
            "hex": "ED1A3A",
            "source": "https://upload.wikimedia.org/wikipedia/commons/a/a1/Fujifilm_logo.svg"
        },
        {
            "title": "Fujitsu",
            "hex": "FF0000",
            "source": "https://www.fujitsu.com/global/about/brandmanagement/logo/"
        },
        {
            "title": "Fur Affinity",
            "hex": "36566F",
            "source": "https://www.furaffinity.net/"
        },
        {
            "title": "Furry Network",
            "hex": "2E75B4",
            "source": "https://furrynetwork.com"
        },
        {
            "title": "FutureLearn",
            "hex": "DE00A5",
            "source": "https://www.futurelearn.com/"
        },
        {
            "title": "G2A",
            "hex": "F05F00",
            "source": "https://www.g2a.co/contact/brand_guidelines/"
        },
        {
            "title": "Game Jolt",
            "hex": "CCFF00",
            "source": "https://gamejolt.com/about"
        },
        {
            "title": "Garmin",
            "hex": "000000",
            "source": "https://creative.garmin.com/styleguide/brand/"
        },
        {
            "title": "Gatling",
            "hex": "FF9E2A",
            "source": "https://gatling.io/"
        },
        {
            "title": "Gatsby",
            "hex": "663399",
            "source": "https://www.gatsbyjs.com/guidelines/logo"
        },
        {
            "title": "Gauges",
            "hex": "2FA66A",
            "source": "http://get.gaug.es/"
        },
        {
            "title": "GeeksforGeeks",
            "hex": "0F9D58",
            "source": "https://www.geeksforgeeks.org/"
        },
        {
            "title": "General Electric",
            "hex": "0870D8",
            "source": "https://www.ge.com/brand/"
        },
        {
            "title": "General Motors",
            "hex": "0170CE",
            "source": "https://www.gm.com"
        },
        {
            "title": "Genius",
            "hex": "FFFF64",
            "source": "https://genius.com"
        },
        {
            "title": "Gentoo",
            "hex": "54487A",
            "source": "https://wiki.gentoo.org/wiki/Project:Artwork/Artwork#Variations_of_the_.22g.22_logo"
        },
        {
            "title": "Geocaching",
            "hex": "00874D",
            "source": "https://www.geocaching.com/about/logousage.aspx"
        },
        {
            "title": "Gerrit",
            "hex": "EEEEEE",
            "source": "https://gerrit-review.googlesource.com/c/75842/"
        },
        {
            "title": "Ghost",
            "hex": "738A94",
            "source": "https://ghost.org/design"
        },
        {
            "title": "Ghostery",
            "hex": "00BAF2",
            "source": "https://www.ghostery.com/"
        },
        {
            "title": "GIMP",
            "hex": "5C5543",
            "source": "https://www.gimp.org/about/linking.html#wilber-the-gimp-mascot"
        },
        {
            "title": "GIPHY",
            "hex": "FF6666",
            "source": "https://support.giphy.com/hc/en-us/articles/360022283772-GIPHY-Brand-Guidelines"
        },
        {
            "title": "Git",
            "hex": "F05032",
            "source": "http://git-scm.com/downloads/logos",
            "license": {
                "type": "CC-BY-3.0"
            }
        },
        {
            "title": "Git Extensions",
            "hex": "212121",
            "source": "https://github.com/gitextensions/gitextensions/blob/273a0f6fd3e07858f837cdc19d50827871e32319/Logo/Artwork/git-extensions-logo.svg"
        },
        {
            "title": "Git LFS",
            "hex": "F64935",
            "source": "https://git-lfs.github.com/"
        },
        {
            "title": "GitBook",
            "hex": "3884FF",
            "source": "http://styleguide.gitbook.com/icons"
        },
        {
            "title": "Gitea",
            "hex": "609926",
            "source": "https://github.com/go-gitea/gitea/blob/e0c753e770a64cda5e3900aa1da3d7e1f3263c9a/assets/logo.svg"
        },
        {
            "title": "Gitee",
            "hex": "C71D23",
            "source": "https://gitee.com/"
        },
        {
            "title": "GitHub",
            "hex": "181717",
            "source": "https://github.com/logos",
            "guidelines": "https://github.com/logos"
        },
        {
            "title": "GitHub Actions",
            "hex": "2088FF",
            "source": "https://github.com/features/actions"
        },
        {
            "title": "GitHub Sponsors",
            "hex": "EA4AAA",
            "source": "https://github.com/sponsors"
        },
        {
            "title": "GitKraken",
            "hex": "179287",
            "source": "https://www.gitkraken.com/"
        },
        {
            "title": "GitLab",
            "hex": "FCA121",
            "source": "https://about.gitlab.com/press/press-kit/"
        },
        {
            "title": "Gitpod",
            "hex": "FFAE33",
            "source": "https://www.gitpod.io/"
        },
        {
            "title": "Gitter",
            "hex": "ED1965",
            "source": "https://gitter.im/"
        },
        {
            "title": "Glassdoor",
            "hex": "0CAA41",
            "source": "https://www.glassdoor.com/press/images/"
        },
        {
            "title": "Glitch",
            "hex": "3333FF",
            "source": "https://glitch.com/about/press/"
        },
        {
            "title": "Gmail",
            "hex": "EA4335",
            "source": "https://fonts.gstatic.com/s/i/productlogos/gmail_2020q4/v8/192px.svg"
        },
        {
            "title": "GNOME",
            "hex": "4A86CF",
            "source": "https://wiki.gnome.org/Engagement/BrandGuidelines"
        },
        {
            "title": "GNU",
            "hex": "A42E2B",
            "source": "https://gnu.org",
            "license": {
                "type": "CC-BY-SA-2.0"
            }
        },
        {
            "title": "GNU Bash",
            "hex": "4EAA25",
            "source": "https://github.com/odb/official-bash-logo",
            "license": {
                "type": "custom",
                "url": "http://artlibre.org/licence/lal/en/"
            }
        },
        {
            "title": "GNU Emacs",
            "hex": "7F5AB6",
            "source": "https://git.savannah.gnu.org/cgit/emacs.git/tree/etc/images/icons/hicolor/scalable/apps/emacs.svg",
            "license": {
                "type": "GPL-2.0-or-later"
            }
        },
        {
            "title": "GNU IceCat",
            "hex": "002F5B",
            "source": "https://git.savannah.gnu.org/cgit/gnuzilla.git/plain/artwork/simple.svg"
        },
        {
            "title": "GNU Privacy Guard",
            "hex": "0093DD",
            "source": "https://git.gnupg.org/cgi-bin/gitweb.cgi?p=gnupg.git;a=tree;f=artwork/icons",
            "license": {
                "type": "GPL-3.0-or-later"
            }
        },
        {
            "title": "GNU social",
            "hex": "A22430",
            "source": "https://www.gnu.org/graphics/social.html",
            "license": {
                "type": "CC0-1.0"
            }
        },
        {
            "title": "Go",
            "hex": "00ADD8",
            "source": "https://blog.golang.org/go-brand"
        },
        {
            "title": "Godot Engine",
            "hex": "478CBF",
            "source": "https://godotengine.org/themes/godotengine/assets/download/godot_logo.svg"
        },
        {
            "title": "GoFundMe",
            "hex": "00B964",
            "source": "https://www.gofundme.com/"
        },
        {
            "title": "GOG.com",
            "slug": "gog-dot-com",
            "hex": "86328A",
            "source": "https://www.cdprojekt.com/en/media/logotypes/"
        },
        {
            "title": "GoldenLine",
            "hex": "FFE005",
            "source": "http://www.goldenline.pl"
        },
        {
            "title": "Goodreads",
            "hex": "372213",
            "source": "https://www.goodreads.com/about/press"
        },
        {
            "title": "Google",
            "hex": "4285F4",
            "source": "https://partnermarketinghub.withgoogle.com/"
        },
        {
            "title": "Google Ads",
            "hex": "4285F4",
            "source": "https://ads.google.com/intl/en_GB/home/"
        },
        {
            "title": "Google AdSense",
            "hex": "4285F4",
            "source": "https://www.google.com/adsense/"
        },
        {
            "title": "Google Analytics",
            "hex": "E37400",
            "source": "https://marketingplatform.google.com/intl/en_uk/about/analytics/"
        },
        {
            "title": "Google Assistant",
            "hex": "4285F4",
            "source": "https://assistant.google.com/"
        },
        {
            "title": "Google Calendar",
            "hex": "4285F4",
            "source": "https://fonts.gstatic.com/s/i/productlogos/calendar_2020q4/v8/192px.svg"
        },
        {
            "title": "Google Cardboard",
            "hex": "FF7143",
            "source": "https://arvr.google.com/cardboard/images/header/vr-home.svg"
        },
        {
            "title": "Google Cast",
            "hex": "1BB6F6",
            "source": "https://partnermarketinghub.withgoogle.com/#/brands"
        },
        {
            "title": "Google Chat",
            "hex": "00AC47",
            "source": "https://chat.google.com/"
        },
        {
            "title": "Google Chrome",
            "hex": "4285F4",
            "source": "https://thepartnermarketinghub.withgoogle.com/brands/chromebook/visual-identity/visual-identity/logos-and-badges/"
        },
        {
            "title": "Google Classroom",
            "hex": "4285F4",
            "source": "https://classroom.google.com/"
        },
        {
            "title": "Google Cloud",
            "hex": "4285F4",
            "source": "https://cloud.google.com/"
        },
        {
            "title": "Google Colab",
            "hex": "F9AB00",
            "source": "https://colab.research.google.com"
        },
        {
            "title": "Google Domains",
            "hex": "4285F4",
            "source": "https://domains.google/"
        },
        {
            "title": "Google Drive",
            "hex": "4285F4",
            "source": "https://developers.google.com/drive/web/branding"
        },
        {
            "title": "Google Earth",
            "hex": "4285F4",
            "source": "https://earth.google.com/web/"
        },
        {
            "title": "Google Fit",
            "hex": "4285F4",
            "source": "https://partnermarketinghub.withgoogle.com/"
        },
        {
            "title": "Google Fonts",
            "hex": "4285F4",
            "source": "https://fonts.google.com/"
        },
        {
            "title": "Google Hangouts",
            "hex": "0C9D58",
            "source": "https://material.google.com/resources/sticker-sheets-icons.html#sticker-sheets-icons-components"
        },
        {
            "title": "Google Keep",
            "hex": "FFBB00",
            "source": "https://play.google.com/store/apps/details?id=com.google.android.keep"
        },
        {
            "title": "Google Lens",
            "hex": "4285F4",
            "source": "https://partnermarketinghub.withgoogle.com/#/brands/"
        },
        {
            "title": "Google Maps",
            "hex": "4285F4",
            "source": "https://upload.wikimedia.org/wikipedia/commons/a/a9/Google_Maps_icon.svg"
        },
        {
            "title": "Google Meet",
            "hex": "00897B",
            "source": "https://meet.google.com/"
        },
        {
            "title": "Google Messages",
            "hex": "1A73E8",
            "source": "https://messages.google.com/"
        },
        {
            "title": "Google My Business",
            "hex": "4285F4",
            "source": "https://business.google.com/"
        },
        {
            "title": "Google Nearby",
            "hex": "4285F4",
            "source": "https://developers.google.com/nearby/developer-guidelines"
        },
        {
            "title": "Google News",
            "hex": "174EA6",
            "source": "https://thepartnermarketinghub.withgoogle.com/brands/google-news/"
        },
        {
            "title": "Google Optimize",
            "hex": "B366F6",
            "source": "https://marketingplatform.google.com/about/optimize/"
        },
        {
            "title": "Google Pay",
            "hex": "4285F4",
            "source": "https://partnermarketinghub.withgoogle.com/#/brands/"
        },
        {
            "title": "Google Photos",
            "hex": "4285F4",
            "source": "https://partnermarketinghub.withgoogle.com/#/brands/"
        },
        {
            "title": "Google Play",
            "hex": "414141",
            "source": "https://thepartnermarketinghub.withgoogle.com/brands/google-play/"
        },
        {
            "title": "Google Podcasts",
            "hex": "4285F4",
            "source": "https://developers.google.com/search/docs/data-types/podcast"
        },
        {
            "title": "Google Scholar",
            "hex": "4285F4",
            "source": "https://commons.wikimedia.org/wiki/File:Google_Scholar_logo.svg"
        },
        {
            "title": "Google Search Console",
            "hex": "458CF5",
            "source": "https://search.google.com/search-console"
        },
        {
            "title": "Google Sheets",
            "hex": "34A853",
            "source": "http://sheets.google.com/"
        },
        {
            "title": "Google Street View",
            "hex": "FEC111",
            "source": "https://developers.google.com/streetview/ready/branding"
        },
        {
            "title": "Google Tag Manager",
            "hex": "246FDB",
            "source": "https://tagmanager.google.com/#/home"
        },
        {
            "title": "Google Translate",
            "hex": "4285F4",
            "source": "https://commons.wikimedia.org/wiki/File:Google_Translate_logo.svg"
        },
        {
            "title": "GoToMeeting",
            "hex": "F68D2E",
            "source": "https://www.gotomeeting.com/"
        },
        {
            "title": "GOV.UK",
            "slug": "gov-dot-uk",
            "hex": "005EA5",
            "source": "https://github.com/alphagov/design-assets/tree/master/Icons"
        },
        {
            "title": "Gradle",
            "hex": "02303A",
            "source": "https://gradle.com/brand"
        },
        {
            "title": "Grafana",
            "hex": "F46800",
            "source": "https://grafana.com/"
        },
        {
            "title": "Grammarly",
            "hex": "15C39A",
            "source": "https://www.grammarly.com/media-assets"
        },
        {
            "title": "Graphcool",
            "hex": "27AE60",
            "source": "https://www.graph.cool"
        },
        {
            "title": "GraphQL",
            "hex": "E10098",
            "source": "http://graphql.org/"
        },
        {
            "title": "Grav",
            "hex": "221E1F",
            "source": "http://getgrav.org/media"
        },
        {
            "title": "Gravatar",
            "hex": "1E8CBE",
            "source": "https://automattic.com/press"
        },
        {
            "title": "Graylog",
            "hex": "FF3633",
            "source": "https://www.graylog.org"
        },
        {
            "title": "GreenSock",
            "hex": "88CE02",
            "source": "https://greensock.com/"
        },
        {
            "title": "Gridsome",
            "hex": "00A672",
            "source": "https://gridsome.org/logos/only-logo.svg"
        },
        {
            "title": "Groupon",
            "hex": "53A318",
            "source": "https://brandplaybook.groupon.com/guidelines/logo/"
        },
        {
            "title": "Grubhub",
            "hex": "F63440",
            "source": "https://www.grubhub.com/"
        },
        {
            "title": "Grunt",
            "hex": "FBA919",
            "source": "https://github.com/gruntjs/gruntjs.com/tree/master/src/media"
        },
        {
            "title": "Guangzhou Metro",
            "hex": "C51935",
            "source": "https://commons.wikimedia.org/wiki/File:Guangzhou_Metro_logo.svg"
        },
        {
            "title": "gulp",
            "hex": "CF4647",
            "source": "https://gulpjs.com/"
        },
        {
            "title": "Gumroad",
            "hex": "36A9AE",
            "source": "https://gumroad.com/press"
        },
        {
            "title": "Gumtree",
            "hex": "72EF36",
            "source": "https://www.gumtree.com"
        },
        {
            "title": "Gutenberg",
            "hex": "000000",
            "source": "https://github.com/WordPress/gutenberg/blob/master/docs/final-g-wapuu-black.svg"
        },
        {
            "title": "Habr",
            "hex": "77A2B6",
            "source": "https://habr.com/"
        },
        {
            "title": "Hack Club",
            "hex": "EC3750",
            "source": "https://hackclub.com/brand"
        },
        {
            "title": "Hack The Box",
            "hex": "9FEF00",
            "source": "https://www.hackthebox.eu/docs/Hack_The_Box_Brand_Assets_Guide.pdf",
            "guidelines": "https://www.hackthebox.eu/docs/Hack_The_Box_Brand_Assets_Guide.pdf"
        },
        {
            "title": "Hackaday",
            "hex": "1A1A1A",
            "source": "https://hackaday.com/"
        },
        {
            "title": "HackerEarth",
            "hex": "2C3454",
            "source": "https://www.hackerearth.com/logo/"
        },
        {
            "title": "HackerOne",
            "hex": "494649",
            "source": "https://www.hackerone.com/branding"
        },
        {
            "title": "HackerRank",
            "hex": "2EC866",
            "source": "https://www.hackerrank.com/"
        },
        {
            "title": "HackHands",
            "hex": "00ACBD",
            "source": "https://www.pluralsight.com/hackhands"
        },
        {
            "title": "Hackster",
            "hex": "2E9FE6",
            "source": "https://www.hackster.io/branding#logos",
            "guidelines": "https://www.hackster.io/branding"
        },
        {
            "title": "Handshake",
            "hex": "FF2F1C",
            "source": "https://joinhandshake.com/career-centers/marketing-toolkit/",
            "guidelines": "https://joinhandshake.com/career-centers/marketing-toolkit/"
        },
        {
            "title": "Handshake",
            "slug": "handshake_protocol",
            "hex": "000000",
            "source": "https://handshake.org/"
        },
        {
            "title": "HappyCow",
            "hex": "7C4EC4",
            "source": "https://www.happycow.net/press-kits"
        },
        {
            "title": "Harbor",
            "hex": "60B932",
            "source": "https://branding.cncf.io/projects/harbor/"
        },
        {
            "title": "Hashnode",
            "hex": "2962FF",
            "source": "https://hashnode.com/media"
        },
        {
            "title": "Haskell",
            "hex": "5D4F85",
            "source": "https://wiki.haskell.org/Thompson-Wheeler_logo"
        },
        {
            "title": "Hasura",
            "hex": "1EB4D4",
            "source": "https://github.com/hasura/graphql-engine/blob/5850423aa60594c06320c3ef600117c31963e910/assets/brand/hasura_icon_blue.svg"
        },
        {
            "title": "Hatena Bookmark",
            "hex": "00A4DE",
            "source": "http://hatenacorp.jp/press/resource"
        },
        {
            "title": "haveibeenpwned",
            "hex": "2A6379",
            "source": "https://haveibeenpwned.com/"
        },
        {
            "title": "Haxe",
            "hex": "EA8220",
            "source": "https://haxe.org/foundation/branding.html",
            "guidelines": "https://haxe.org/foundation/branding.html"
        },
        {
            "title": "HBO",
            "hex": "000000",
            "source": "https://www.hbo.com/"
        },
        {
            "title": "HCL",
            "hex": "006BB6",
            "source": "https://www.hcl.com/brand-guidelines",
            "guidelines": "https://www.hcl.com/brand-guidelines"
        },
        {
            "title": "Headspace",
            "hex": "F47D31",
            "source": "https://www.headspace.com/press-and-media"
        },
        {
            "title": "HelloFresh",
            "hex": "99CC33",
            "source": "https://www.hellofresh.com/landing/student"
        },
        {
            "title": "Helly Hansen",
            "hex": "DA2128",
            "source": "https://www.hellyhansen.com/"
        },
        {
            "title": "Helm",
            "hex": "0F1689",
            "source": "https://helm.sh"
        },
        {
            "title": "HelpDesk",
            "hex": "FFD000",
            "source": "https://helpdesk.design/",
            "guidelines": "https://helpdesk.design/"
        },
        {
            "title": "HERE",
            "hex": "00AFAA",
            "source": "https://www.here.com/company/media-assets"
        },
        {
            "title": "Heroku",
            "hex": "430098",
            "source": "https://brand.heroku.com/",
            "guidelines": "https://brand.heroku.com/"
        },
        {
            "title": "Hexo",
            "hex": "0E83CD",
            "source": "https://hexo.io/"
        },
        {
            "title": "HEY",
            "hex": "5522FA",
            "source": "https://hey.com/"
        },
        {
            "title": "Hibernate",
            "hex": "59666C",
            "source": "https://hibernate.org/"
        },
        {
            "title": "Highly",
            "hex": "FF3C00",
            "source": "https://highly.co/"
        },
        {
            "title": "Hilton",
            "hex": "124D97",
            "source": "https://newsroom.hilton.com/hhr/page/logos"
        },
        {
            "title": "HipChat",
            "hex": "0052CC",
            "source": "https://www.atlassian.com/company/news/press-kit"
        },
        {
            "title": "Hitachi",
            "hex": "E60027",
            "source": "https://commons.wikimedia.org/wiki/File:Hitachi_inspire_the_next-Logo.svg"
        },
        {
            "title": "Hive",
            "hex": "FF7A00",
            "source": "https://www.hivehome.com/"
        },
        {
            "title": "Hive",
            "slug": "hive_blockchain",
            "hex": "E31337",
            "source": "https://hive.io/brand/"
        },
        {
            "title": "HockeyApp",
            "hex": "009EE1",
            "source": "https://hockeyapp.net/brand-guidelines/",
            "guidelines": "https://hockeyapp.net/brand-guidelines/"
        },
        {
            "title": "Home Assistant",
            "hex": "41BDF5",
            "source": "https://github.com/home-assistant/assets/blob/1e19f0dca208f0876b274c68345fcf989de7377a/logo/logo-small.png",
            "license": {
                "type": "CC-BY-NC-SA-4.0"
            }
        },
        {
            "title": "Home Assistant Community Store",
            "hex": "41BDF5",
            "source": "https://hacs.xyz/"
        },
        {
            "title": "HomeAdvisor",
            "hex": "F68315",
            "source": "https://www.homeadvisor.com/"
        },
        {
            "title": "Homebrew",
            "hex": "FBB040",
            "source": "https://github.com/Homebrew/brew.sh/blob/2e576aaca83e62dda41a188597bb4bd20e75e385/assets/img/homebrew.svg"
        },
        {
            "title": "Homebridge",
            "hex": "491F59",
            "source": "https://github.com/homebridge/branding/blob/6ef3a1685e79f79a2ecdcc83824e53775ec0475d/logos/homebridge-silhouette-round-black.svg"
        },
        {
            "title": "homify",
            "hex": "7DCDA3",
            "source": "https://www.homify.com"
        },
        {
            "title": "Honda",
            "hex": "E40521",
            "source": "https://www.honda.ie/"
        },
        {
            "title": "Hootsuite",
            "hex": "143059",
            "source": "https://hootsuite.widencollective.com/portals/bafpk5oo/MediaKitAssets/c/b9e3a7bb-aca7-48d7-90ed-cff5898aafd0",
            "guidelines": "https://hootsuite.widencollective.com/portals/bafpk5oo/MediaKitAssets"
        },
        {
            "title": "Hoppscotch",
            "hex": "31C48D",
            "source": "https://github.com/hoppscotch/hoppscotch/blob/77862cdf9bd902a4ea64bd8b2301ed2206820649/static/images/ufo_logo.svg"
        },
        {
            "title": "Hotels.com",
            "slug": "hotels-dot-com",
            "hex": "D32F2F",
            "source": "https://en.wikipedia.org/wiki/File:Hotels.com_logo.svg"
        },
        {
            "title": "Hotjar",
            "hex": "FD3A5C",
            "source": "https://www.hotjar.com/"
        },
        {
            "title": "Houdini",
            "hex": "FF4713",
            "source": "https://www.sidefx.com/products/houdini/"
        },
        {
            "title": "Houzz",
            "hex": "4DBC15",
            "source": "https://www.houzz.com/logoGuidelines",
            "guidelines": "https://www.houzz.com/logoGuidelines"
        },
        {
            "title": "HP",
            "hex": "0096D6",
            "source": "https://brandcentral.ext.hp.com/login"
        },
        {
            "title": "HTML Academy",
            "hex": "302683",
            "source": "https://htmlacademy.ru/"
        },
        {
            "title": "HTML5",
            "hex": "E34F26",
            "source": "http://www.w3.org/html/logo/"
        },
        {
            "title": "Huawei",
            "hex": "FF0000",
            "source": "https://e.huawei.com/ph/material/partner/0a72728b864949c48b22106454352483",
            "guidelines": "https://e.huawei.com/ph/material/partner/0a72728b864949c48b22106454352483"
        },
        {
            "title": "HubSpot",
            "hex": "FF7A59",
            "source": "https://www.hubspot.com/style-guide",
            "guidelines": "https://www.hubspot.com/style-guide"
        },
        {
            "title": "Hugo",
            "hex": "FF4088",
            "source": "https://gohugo.io/"
        },
        {
            "title": "Hulu",
            "hex": "1CE783",
            "source": "https://press.hulu.com/branding/",
            "guidelines": "https://press.hulu.com/branding/"
        },
        {
            "title": "Humble Bundle",
            "hex": "CC2929",
            "source": "https://support.humblebundle.com/hc/en-us/articles/202742060-Bundle-Logos"
        },
        {
            "title": "Hungry Jack's",
            "hex": "D0021B",
            "source": "https://www.hungryjacks.com.au/"
        },
        {
            "title": "Hurriyetemlak",
            "hex": "E02826",
            "source": "https://ilan.hurriyetemlak.com/emlak-ilani-yayinlama-kurallari"
        },
        {
            "title": "Husqvarna",
            "hex": "273A60",
            "source": "https://www.husqvarna.com/uk/catalogues/"
        },
        {
            "title": "Hyper",
            "hex": "000000",
            "source": "https://hyper.is/"
        },
        {
            "title": "Hyperledger",
            "hex": "2F3134",
            "source": "https://www.hyperledger.org/"
        },
        {
            "title": "Hypothesis",
            "hex": "BD1C2B",
            "source": "https://web.hypothes.is/brand/"
        },
        {
            "title": "Hyundai",
            "hex": "002C5F",
            "source": "https://en.wikipedia.org/wiki/File:Hyundai_Motor_Company_logo.svg",
            "guidelines": "https://www.hyundai.pl/fileadmin/user_upload/media/logo/201607_HYU_Guideline_ENG_small.pdf"
        },
        {
            "title": "Iata",
            "hex": "004E81",
            "source": "https://upload.wikimedia.org/wikipedia/commons/f/f7/IATAlogo.svg"
        },
        {
            "title": "iBeacon",
            "hex": "3D7EBB",
            "source": "https://developer.apple.com/ibeacon/"
        },
        {
            "title": "IBM",
            "hex": "052FAD",
            "source": "https://www.ibm.com/design/language/ibm-logos/8-bar/",
            "guidelines": "https://www.ibm.com/design/language/ibm-logos/8-bar/"
        },
        {
            "title": "IBM Watson",
            "hex": "BE95FF",
            "source": "https://www.ibm.com/brand/systems/watson/brand/"
        },
        {
            "title": "Icinga",
            "hex": "06062C",
            "source": "https://github.com/Icinga/icingaweb2/blob/293021b2000e9d459387153ca5690f97e0184aaa/public/img/icinga-logo-compact.svg"
        },
        {
            "title": "iCloud",
            "hex": "3693F3",
            "source": "https://commons.wikimedia.org/wiki/File:ICloud_logo.svg"
        },
        {
            "title": "IcoMoon",
            "hex": "825794",
            "source": "https://icomoon.io/"
        },
        {
            "title": "ICON",
            "hex": "31B8BB",
            "source": "https://icon.foundation/contents/resrce/media"
        },
        {
            "title": "Iconfinder",
            "hex": "1A1B1F",
            "source": "https://www.iconfinder.com/p/about"
        },
        {
            "title": "Iconify",
            "hex": "1769AA",
            "source": "https://iconify.design/"
        },
        {
            "title": "IconJar",
            "hex": "16A5F3",
            "source": "https://geticonjar.com/"
        },
        {
            "title": "ICQ",
            "hex": "24FF00",
            "source": "https://commons.wikimedia.org/wiki/File:ICQNewlogo.svg"
        },
        {
            "title": "iDEAL",
            "hex": "CC0066",
            "source": "https://www.ideal.nl/cms/files/Manual_iDEAL_logo.pdf",
            "guidelines": "https://www.ideal.nl/cms/files/Manual_iDEAL_logo.pdf"
        },
        {
            "title": "IEEE",
            "hex": "00629B",
            "source": "https://brand-experience.ieee.org/templates-tools-resources/resources/master-brand-and-logos/",
            "guidelines": "https://brand-experience.ieee.org/guidelines/brand-identity/"
        },
        {
            "title": "iFixit",
            "hex": "0071CE",
            "source": "https://www.ifixit.com/",
            "guidelines": "https://www.ifixit.com/Info/Media"
        },
        {
            "title": "iFood",
            "hex": "EA1D2C",
            "source": "https://ifood.com.br/"
        },
        {
            "title": "IFTTT",
            "hex": "000000",
            "source": "https://ifttt.com/discover/brand-guidelines",
            "guidelines": "https://ifttt.com/discover/brand-guidelines"
        },
        {
            "title": "iHeartRadio",
            "hex": "C6002B",
            "source": "https://brand.iheart.com/logo",
            "guidelines": "https://brand.iheart.com/logo"
        },
        {
            "title": "IKEA",
            "hex": "0058A3",
            "source": "https://www.ikea.com/"
        },
        {
            "title": "IMDb",
            "hex": "F5C518",
            "source": "https://brand.imdb.com/imdb",
            "guidelines": "https://brand.imdb.com/imdb"
        },
        {
            "title": "Imgur",
            "hex": "1BB76E",
            "source": "https://imgurinc.com/press",
            "guidelines": "https://help.imgur.com/hc/en-us/articles/202062878-Trademark-Use-Policy"
        },
        {
            "title": "Immer",
            "hex": "00E7C3",
            "source": "https://github.com/immerjs/immer/blob/7a5382899bc8b0bf5e21972a1c7db63f53e1d697/website/static/img/immer-logo.svg"
        },
        {
            "title": "Imou",
            "hex": "E89313",
            "source": "https://www.imoulife.com/support/download/userManual"
        },
        {
            "title": "Indeed",
            "hex": "003A9B",
            "source": "https://indeed.design/resources"
        },
        {
            "title": "Infiniti",
            "hex": "000000",
            "source": "https://www.infinitiusa.com"
        },
        {
            "title": "InfluxDB",
            "hex": "22ADF6",
            "source": "https://influxdata.github.io/branding/logo/downloads/",
            "guidelines": "https://influxdata.github.io/branding/logo/usage/"
        },
        {
            "title": "Informatica",
            "hex": "FF4D00",
            "source": "https://www.informatica.com/"
        },
        {
            "title": "Infosys",
            "hex": "007CC3",
            "source": "https://www.infosys.com/newsroom/journalist-resources/infosyslogo.html"
        },
        {
            "title": "Ingress",
            "hex": "783CBD",
            "source": "https://ingress.com/assets/fonts/ingress_icons.woff"
        },
        {
            "title": "Inkscape",
            "hex": "000000",
            "source": "https://inkscape.org/gallery/=inkscape-branding/inkscape-brand-assets/",
            "license": {
                "type": "CC-BY-SA-3.0"
            }
        },
        {
            "title": "Insomnia",
            "hex": "5849BE",
            "source": "https://insomnia.rest/"
        },
        {
            "title": "Instacart",
            "hex": "43B02A",
            "source": "https://www.instacart.com/press"
        },
        {
            "title": "Instagram",
            "hex": "E4405F",
            "source": "https://en.facebookbrand.com/instagram/",
            "guidelines": "https://en.facebookbrand.com/instagram/"
        },
        {
            "title": "Instapaper",
            "hex": "1F1F1F",
            "source": "https://www.instapaper.com/"
        },
        {
            "title": "Instructables",
            "hex": "FABF15",
            "source": "https://www.instructables.com/community/Official-Instructables-Logos-1/"
        },
        {
            "title": "Integromat",
            "hex": "2F8CBB",
            "source": "https://www.integromat.com"
        },
        {
            "title": "Intel",
            "hex": "0071C5",
            "source": "https://www.intel.com/content/www/us/en/newsroom/resources/press-kits-intel-overview.html"
        },
        {
            "title": "IntelliJ IDEA",
            "hex": "000000",
            "source": "https://www.jetbrains.com/idea/",
            "guidelines": "https://www.jetbrains.com/company/brand/"
        },
        {
            "title": "Intercom",
            "hex": "6AFDEF",
            "source": "https://www.intercom.com/press",
            "guidelines": "https://www.intercom.com/press"
        },
        {
            "title": "Internet Archive",
            "hex": "666666",
            "source": "https://archive.org/"
        },
        {
            "title": "Internet Explorer",
            "hex": "0076D6",
            "source": "https://compass-ssl.microsoft.com/assets/c8/67/c867db4c-f328-45b8-817c-33834c70aae6.svg?n=IE.svg"
        },
        {
            "title": "InVision",
            "hex": "FF3366",
            "source": "https://www.invisionapp.com/news",
            "guidelines": "https://in.invisionapp.com/boards/FH3LW3S7XSD/"
        },
        {
            "title": "Invoice Ninja",
            "hex": "000000",
            "source": "https://github.com/invoiceninja/invoiceninja/blob/2bdb26dd06123a0426cc7a8da77fc8fce7e5a222/public/images/round_logo.png"
        },
        {
            "title": "ioBroker",
            "hex": "3399CC",
            "source": "https://github.com/ioBroker/awesome-iobroker/blob/6ba42e9fcda7c88356e2f8c98f435ce7b02d4e37/images/awesome-iobroker.svg"
        },
        {
            "title": "Ionic",
            "hex": "3880FF",
            "source": "https://ionicframework.com/press"
        },
        {
            "title": "iOS",
            "hex": "000000",
            "source": "https://en.wikipedia.org/wiki/IOS"
        },
        {
            "title": "IPFS",
            "hex": "65C2CB",
            "source": "https://github.com/ipfs/logo"
        },
        {
            "title": "Issuu",
            "hex": "F36D5D",
            "source": "https://issuu.com/press",
            "guidelines": "https://issuu.com/press"
        },
        {
            "title": "Itch.io",
            "slug": "itch-dot-io",
            "hex": "FA5C5C",
            "source": "https://itch.io/press-kit",
            "guidelines": "https://itch.io/press-kit"
        },
        {
            "title": "iTunes",
            "hex": "FB5BC5",
            "source": "https://upload.wikimedia.org/wikipedia/commons/d/df/ITunes_logo.svg"
        },
        {
            "title": "IVECO",
            "hex": "004994",
            "source": "https://www.iveco.com/germany/Pages/Home-page.aspx"
        },
        {
            "title": "Jabber",
            "hex": "CC0000",
            "source": "https://commons.wikimedia.org/wiki/File:Jabber-bulb.svg",
            "guidelines": "http://www.jabber.org/faq.html#logo",
            "license": {
                "type": "CC-BY-2.5"
            }
        },
        {
            "title": "Jaguar",
            "hex": "FFFFFF",
            "source": "https://media.jaguar.com/en/press-kit"
        },
        {
            "title": "Jamboard",
            "hex": "F37C20",
            "source": "https://cdn2.hubspot.net/hubfs/159104/ECS/Jamboard/Approved%20Jamboard%20Brand%20Book.pdf",
            "guidelines": "https://cdn2.hubspot.net/hubfs/159104/ECS/Jamboard/Approved%20Jamboard%20Brand%20Book.pdf"
        },
        {
            "title": "Jameson",
            "hex": "004027",
            "source": "https://www.jamesonwhiskey.com/"
        },
        {
            "title": "Jamstack",
            "hex": "F0047F",
            "source": "https://github.com/jamstack/jamstack.org/tree/main/src/site/img/logo"
        },
        {
            "title": "Jasmine",
            "hex": "8A4182",
            "source": "https://github.com/jasmine/jasmine/blob/8991b1bba39b5b7e89fc5eeb07ae271a684cb1a4/images/jasmine-horizontal.svg"
        },
        {
            "title": "Java",
            "hex": "007396",
            "source": "https://www.oracle.com/legal/logos.html",
            "guidelines": "https://www.oracle.com/legal/logos.html"
        },
        {
            "title": "JavaScript",
            "hex": "F7DF1E",
            "source": "https://github.com/voodootikigod/logo.js",
            "license": {
                "type": "MIT"
            }
        },
        {
            "title": "JBL",
            "hex": "FF3300",
            "source": "https://www.jbl.com/"
        },
        {
            "title": "JCB",
            "hex": "0B4EA2",
            "source": "https://www.global.jcb/en/about-us/brand-concept/"
        },
        {
            "title": "Jeep",
            "hex": "000000",
            "source": "http://www.fcaci.com/x/JEEPv15",
            "guidelines": "http://www.fcaci.com/x/JEEPv15"
        },
        {
            "title": "Jekyll",
            "hex": "CC0000",
            "source": "https://github.com/jekyll/brand/blob/8302ad3ecf045054a095020729a8d2cc7005faf8/jekyll-logo-black.svg",
            "guidelines": "https://github.com/jekyll/brand",
            "license": {
                "type": "CC-BY-4.0"
            }
        },
        {
            "title": "Jellyfin",
            "hex": "00A4DC",
            "source": "https://jellyfin.org/docs/general/contributing/branding.html",
            "guidelines": "https://jellyfin.org/docs/general/contributing/branding.html"
        },
        {
            "title": "Jenkins",
            "hex": "D24939",
            "source": "https://get.jenkins.io/art/",
            "guidelines": "https://www.jenkins.io/press/",
            "license": {
                "type": "CC-BY-SA-3.0"
            }
        },
        {
            "title": "Jenkins X",
            "hex": "73C3D5",
            "source": "https://github.com/cdfoundation/artwork"
        },
        {
            "title": "Jest",
            "hex": "C21325",
            "source": "https://jestjs.io/"
        },
        {
            "title": "JET",
            "hex": "FBBA00",
            "source": "https://de.wikipedia.org/wiki/Datei:JET.svg"
        },
        {
            "title": "JetBrains",
            "hex": "000000",
            "source": "https://www.jetbrains.com/company/brand/logos/",
            "guidelines": "https://www.jetbrains.com/company/brand/"
        },
        {
            "title": "JFrog",
            "hex": "41BF47",
            "source": "https://jfrog.com/brand-guidelines/",
            "guidelines": "https://jfrog.com/brand-guidelines/"
        },
        {
            "title": "JFrog Bintray",
            "hex": "43A047",
            "source": "https://bintray.com/"
        },
        {
            "title": "Jinja",
            "hex": "B41717",
            "source": "https://github.com/pallets/jinja/blob/1c240154865a7b6034033027e3c2ca8a2fa53fc2/artwork/jinjalogo.svg"
        },
        {
            "title": "Jira",
            "hex": "0052CC",
            "source": "https://atlassian.design/resources/logo-library",
            "guidelines": "https://atlassian.design/foundations/logos/"
        },
        {
            "title": "Jira Software",
            "hex": "0052CC",
            "source": "https://www.atlassian.com/company/news/press-kit",
            "guidelines": "https://atlassian.design/foundations/logos/"
        },
        {
            "title": "Jitsi",
            "hex": "97979A",
            "source": "https://github.com/jitsi/jitsi-meet/blob/f8a41aea9c32796646c0fea11064775a4e5c3523/images/watermark.svg"
        },
        {
            "title": "John Deere",
            "hex": "367C2B",
            "source": "https://en.wikipedia.org/wiki/File:John_Deere_logo.svg",
            "guidelines": "https://johndeere.widencollective.com/portals/arrshkzc/MyPortalFeb23,2021"
        },
        {
            "title": "Joomla",
            "hex": "5091CD",
            "source": "https://docs.joomla.org/Joomla:Brand_Identity_Elements/Official_Logo",
            "guidelines": "https://docs.joomla.org/Joomla:Brand_Identity_Elements"
        },
        {
            "title": "JPEG",
            "hex": "8A8A8A",
            "source": "https://jpeg.org/contact.html"
        },
        {
            "title": "jQuery",
            "hex": "0769AD",
            "source": "https://brand.jquery.org/logos/",
            "guidelines": "https://brand.jquery.org/logos/"
        },
        {
            "title": "JR Group",
            "hex": "000000",
            "source": "https://www.jrhokkaido.co.jp/"
        },
        {
            "title": "jsDelivr",
            "hex": "E84D3D",
            "source": "https://github.com/jsdelivr/www.jsdelivr.com/blob/eff02f3a8879cf7c7296840584e1293fe04e3a76/src/public/img/logo_horizontal.svg"
        },
        {
            "title": "JSFiddle",
            "hex": "0084FF",
            "source": "https://jsfiddle.net/"
        },
        {
            "title": "JSON",
            "hex": "000000",
            "source": "https://commons.wikimedia.org/wiki/File:JSON_vector_logo.svg"
        },
        {
            "title": "JSON Web Tokens",
            "hex": "000000",
            "source": "https://jwt.io/"
        },
        {
            "title": "JSS",
            "hex": "F7DF1E",
            "source": "https://cssinjs.org/"
        },
        {
            "title": "Julia",
            "hex": "9558B2",
            "source": "https://github.com/JuliaLang/julia-logo-graphics/blob/b5551ca7946b4a25746c045c15fbb8806610f8d0/images/julia-dots.svg"
        },
        {
            "title": "Juniper Networks",
            "hex": "84B135",
            "source": "https://www.juniper.net/us/en/company/press-center/images/image-library/logos/",
            "guidelines": "https://www.juniper.net/us/en/company/press-center/images/image-library/logos/"
        },
        {
            "title": "Jupyter",
            "hex": "F37626",
            "source": "https://github.com/jupyter/design/blob/80716ee75dd7b2a6ec6abcd89922d020483589b1/logos/Logo%20Mark/logomark-whitebody-whitemoons/logomark-whitebody-whitemoons.svg",
            "guidelines": "https://github.com/jupyter/design"
        },
        {
            "title": "Just Eat",
            "hex": "F36D00",
            "source": "https://www.justeattakeaway.com/media/media-kit/"
        },
        {
            "title": "JustGiving",
            "hex": "AD29B6",
            "source": "https://justgiving.com"
        },
        {
            "title": "Kaggle",
            "hex": "20BEFF",
            "source": "https://www.kaggle.com",
            "guidelines": "https://www.kaggle.com/brand-guidelines"
        },
        {
            "title": "Kahoot!",
            "hex": "46178F",
            "source": "https://kahoot.com/library/kahoot-logo/",
            "guidelines": "https://kahoot.com/library/kahoot-logo/"
        },
        {
            "title": "KaiOS",
            "hex": "6F02B5",
            "source": "https://www.kaiostech.com/company/press-room"
        },
        {
            "title": "Kakao",
            "hex": "FFCD00",
            "source": "https://www.kakaocorp.com/kakao/introduce/ci"
        },
        {
            "title": "KakaoTalk",
            "hex": "FFCD00",
            "source": "https://commons.wikimedia.org/wiki/File:KakaoTalk_logo.svg"
        },
        {
            "title": "Kali Linux",
            "hex": "557C94",
            "source": "https://www.kali.org/docs/policy/trademark/",
            "guidelines": "https://www.kali.org/docs/policy/trademark/"
        },
        {
            "title": "Karlsruher Verkehrsverbund",
            "hex": "9B2321",
            "source": "https://commons.wikimedia.org/wiki/File:KVV_2010.svg"
        },
        {
            "title": "Kasa Smart",
            "hex": "4ACBD6",
            "source": "https://www.tp-link.com/us/support/download/hs200/"
        },
        {
            "title": "KashFlow",
            "hex": "E5426E",
            "source": "https://www.kashflow.com/"
        },
        {
            "title": "Kaspersky",
            "hex": "006D5C",
            "source": "https://www.kaspersky.com"
        },
        {
            "title": "Katacoda",
            "hex": "F48220",
            "source": "https://katacoda.com/press-kit"
        },
        {
            "title": "Katana",
            "hex": "000000",
            "source": "https://www.foundry.com/products/katana"
        },
        {
            "title": "KDE",
            "hex": "1D99F3",
            "source": "https://kde.org/stuff/clipart/"
        },
        {
            "title": "Kdenlive",
            "hex": "527EB2",
            "source": "https://kdenlive.org/en/logo/",
            "guidelines": "https://kdenlive.org/en/logo/"
        },
        {
            "title": "KeePassXC",
            "hex": "6CAC4D",
            "source": "https://github.com/keepassxreboot/keepassxc/"
        },
        {
            "title": "Kentico",
            "hex": "F05A22",
            "source": "https://www.kentico.com"
        },
        {
            "title": "Keras",
            "hex": "D00000",
            "source": "https://keras.io/"
        },
        {
            "title": "Keybase",
            "hex": "33A0FF",
            "source": "https://github.com/keybase/client/tree/a144e0ce38ee9e495cc5acbcd4ef859f5534d820/media/logos"
        },
        {
            "title": "KeyCDN",
            "hex": "047AED",
            "source": "https://www.keycdn.com/logos"
        },
        {
            "title": "Khan Academy",
            "hex": "14BF96",
            "source": "https://khanacademy.zendesk.com/hc/en-us/articles/202483630-Press-room",
            "guidelines": "https://support.khanacademy.org/hc/en-us/articles/202263034-Trademark-and-Brand-Usage-Policy"
        },
        {
            "title": "Khronos Group",
            "hex": "CC3333",
            "source": "https://www.khronos.org/legal/trademarks/",
            "guidelines": "https://www.khronos.org/legal/trademarks/"
        },
        {
            "title": "Kia",
            "hex": "05141F",
            "source": "https://www.kia.com"
        },
        {
            "title": "Kibana",
            "hex": "005571",
            "source": "https://www.elastic.co/brand"
        },
        {
            "title": "Kickstarter",
            "hex": "05CE78",
            "source": "https://www.kickstarter.com/help/brand_assets"
        },
        {
            "title": "Kik",
            "hex": "82BC23",
            "source": "https://www.kik.com/news/"
        },
        {
            "title": "Kirby",
            "hex": "000000",
            "source": "https://getkirby.com/press"
        },
        {
            "title": "Kitsu",
            "hex": "FD755C",
            "source": "https://kitsu.io/"
        },
        {
            "title": "Klarna",
            "hex": "FFB3C7",
            "source": "https://klarna.design/"
        },
        {
            "title": "KLM",
            "hex": "00A1DE",
            "source": "https://www.klm.com"
        },
        {
            "title": "Klook",
            "hex": "FF5722",
            "source": "https://www.klook.com/en-GB/newsroom/"
        },
        {
            "title": "Klout",
            "hex": "E44600",
            "source": "https://klout.com/s/developers/styleguide"
        },
        {
            "title": "KnowledgeBase",
            "hex": "FFD000",
            "source": "https://www.knowledgebase.ai/design",
            "guidelines": "https://www.knowledgebase.ai/design"
        },
        {
            "title": "Known",
            "hex": "333333",
            "source": "https://github.com/idno/known/tree/22c4935b57a61d94d2508651128b4f828f864989/gfx/logos"
        },
        {
            "title": "Ko-fi",
            "slug": "ko-fi",
            "hex": "FF5E5B",
            "source": "https://more.ko-fi.com/brand-assets",
            "guidelines": "https://more.ko-fi.com/brand-assets"
        },
        {
            "title": "Kodi",
            "hex": "17B2E7",
            "source": "https://kodi.tv/"
        },
        {
            "title": "Koding",
            "hex": "00B057",
            "source": "https://koding.com/About"
        },
        {
            "title": "Kofax",
            "hex": "00558C",
            "source": "https://www.kofax.com/"
        },
        {
            "title": "Komoot",
            "hex": "6AA127",
            "source": "http://newsroom.komoot.com/media_kits/219423/",
            "guidelines": "http://newsroom.komoot.com/media_kits/219423/"
        },
        {
            "title": "Kongregate",
            "hex": "990000",
            "source": "https://www.kongregate.com/pages/logos-and-branding"
        },
        {
            "title": "Kotlin",
            "hex": "0095D5",
            "source": "https://resources.jetbrains.com/storage/products/kotlin/docs/kotlin_logos.zip",
            "guidelines": "https://www.jetbrains.com/company/brand/"
        },
        {
            "title": "Krita",
            "hex": "3BABFF",
            "source": "https://krita.org/en/about/press/"
        },
        {
            "title": "KTM",
            "hex": "FF6600",
            "source": "https://ktm.com"
        },
        {
            "title": "Kubernetes",
            "hex": "326CE5",
            "source": "https://github.com/kubernetes/kubernetes/tree/master/logo"
        },
        {
            "title": "Kubuntu",
            "hex": "0079C1",
            "source": "https://kubuntu.org"
        },
        {
            "title": "Kyocera",
            "hex": "DF0522",
            "source": "https://uk.kyocera.com/"
        },
        {
            "title": "LabVIEW",
            "hex": "FFDB00",
            "source": "https://forums.ni.com/t5/NI-Partner-Network/New-Partner-Co-Marketing-Style-Guide/ba-p/3786987",
            "guidelines": "https://forums.ni.com/t5/NI-Partner-Network/New-Partner-Co-Marketing-Style-Guide/ba-p/3786987"
        },
        {
            "title": "Lada",
            "hex": "ED6B21",
            "source": "https://www.lada.ru/priora/sedan/accessories.html"
        },
        {
            "title": "Lamborghini",
            "hex": "DDB320",
            "source": "https://en.wikipedia.org/wiki/File:Lamborghini_Logo.svg"
        },
        {
            "title": "Land Rover",
            "hex": "005A2B",
            "source": "https://media.landrover.com/en/press-kit"
        },
        {
            "title": "Laragon",
            "hex": "0E83CD",
            "source": "https://laragon.org/"
        },
        {
            "title": "Laravel",
            "hex": "FF2D20",
            "source": "https://github.com/laravel/art"
        },
        {
            "title": "Laravel Horizon",
            "hex": "405263",
            "source": "https://github.com/laravel/horizon/blob/79ed572422d0ff789e9673a6dd9579026f14233a/public/img/horizon.svg"
        },
        {
            "title": "Laravel Nova",
            "hex": "252D37",
            "source": "https://nova.laravel.com/"
        },
        {
            "title": "Last.fm",
            "slug": "last-dot-fm",
            "hex": "D51007",
            "source": "https://commons.wikimedia.org/wiki/File:Lastfm_logo.svg"
        },
        {
            "title": "LastPass",
            "hex": "D32D27",
            "source": "https://lastpass.com/press-room/",
            "guidelines": "https://lastpass.com/press-room/"
        },
        {
            "title": "LaTeX",
            "hex": "008080",
            "source": "https://github.com/latex3/branding"
        },
        {
            "title": "Launchpad",
            "hex": "F8C300",
            "source": "https://help.launchpad.net/logo/submissions",
            "guidelines": "https://help.launchpad.net/Legal",
            "license": {
                "type": "CC-BY-ND-2.0"
            }
        },
        {
            "title": "LBRY",
            "hex": "2F9176",
            "source": "https://lbry.com/press-kit",
            "guidelines": "https://lbry.com/faq/acceptable-use-policy"
        },
        {
            "title": "Leaflet",
            "hex": "199900",
            "source": "https://github.com/Leaflet/Leaflet/blob/d843c3b88486713827d7e860b58bdba75bfbd5a2/src/images/logo.svg"
        },
        {
            "title": "Leanpub",
            "hex": "FFFFFF",
            "source": "https://leanpub.com/press",
            "guidelines": "https://leanpub.com/press"
        },
        {
            "title": "LeetCode",
            "hex": "FFA116",
            "source": "https://leetcode.com/store"
        },
        {
            "title": "Lenovo",
            "hex": "E2231A",
            "source": "https://news.lenovo.com/press-kits/"
        },
        {
            "title": "Less",
            "hex": "1D365D",
            "source": "https://github.com/less/logo/blob/c9c10c328cfc00071e92443934b35e389310abf8/less_logo.ai"
        },
        {
            "title": "Let’s Encrypt",
            "hex": "003A70",
            "source": "https://letsencrypt.org/trademarks/",
            "guidelines": "https://letsencrypt.org/trademarks/",
            "license": {
                "type": "CC-BY-NC-4.0"
            }
        },
        {
            "title": "Letterboxd",
            "hex": "00D735",
            "source": "https://letterboxd.com/about/logos/"
        },
        {
            "title": "LG",
            "hex": "A50034",
            "source": "https://en.wikipedia.org/wiki/LG_Corporation",
            "guidelines": "https://www.lg.com/global/about-lg-brand-identity"
        },
        {
            "title": "LGTM",
            "hex": "FFFFFF",
            "source": "https://lgtm.com/"
        },
        {
            "title": "Liberapay",
            "hex": "F6C915",
            "source": "https://en.liberapay.com/about/logos",
            "guidelines": "https://en.liberapay.com/about/logos",
            "license": {
                "type": "CC0-1.0"
            }
        },
        {
            "title": "Libraries.io",
            "slug": "libraries-dot-io",
            "hex": "337AB7",
            "source": "https://github.com/librariesio/libraries.io/blob/9ab0f659bb7fe137c15cf676612b6811f501a0bd/public/safari-pinned-tab.svg"
        },
        {
            "title": "LibraryThing",
            "hex": "251A15",
            "source": "https://twitter.com/LibraryThing/status/1054466649271656448"
        },
        {
            "title": "LibreOffice",
            "hex": "18A303",
            "source": "https://wiki.documentfoundation.org/Marketing/Branding",
            "guidelines": "https://wiki.documentfoundation.org/Marketing/Branding"
        },
        {
            "title": "libuv",
            "hex": "403C3D",
            "source": "https://github.com/libuv/libuv/blob/e4087dedf837f415056a45a838f639a3d9dc3ced/img/logos.svg"
        },
        {
            "title": "Lichess",
            "hex": "000000",
            "source": "https://lichess.org/about"
        },
        {
            "title": "LIFX",
            "hex": "000000",
            "source": "https://www.lifx.com/pages/press-enquiries",
            "guidelines": "https://www.dropbox.com/sh/i9khucz3ucy0q5v/AACrbtcpEIS0PdP84RdkhoAFa/Guides"
        },
        {
            "title": "Lighthouse",
            "hex": "F44B21",
            "source": "https://github.com/GoogleChrome/lighthouse/blob/80d2e6c1948f232ec4f1bdeabc8bc632fc5d0bfd/assets/lh_favicon.svg"
        },
        {
            "title": "LINE",
            "hex": "00C300",
            "source": "http://line.me/en/logo",
            "guidelines": "http://line.me/en/logo"
        },
        {
            "title": "LINE WEBTOON",
            "hex": "00D564",
            "source": "http://webtoons.com/"
        },
        {
            "title": "LineageOS",
            "hex": "167C80",
            "source": "https://www.lineageos.org/",
            "guidelines": "https://docs.google.com/presentation/d/1VmxFrVqkjtNMjZbAcrC4egp8C_So7gjJR3KuxdJfJDo/edit?usp=sharing"
        },
        {
            "title": "LinkedIn",
            "hex": "0A66C2",
            "source": "https://brand.linkedin.com",
            "guidelines": "https://brand.linkedin.com/policies"
        },
        {
            "title": "Linktree",
            "hex": "39E09B",
            "source": "https://linktr.ee/"
        },
        {
            "title": "Linode",
            "hex": "00A95C",
            "source": "https://www.linode.com/company/press/"
        },
        {
            "title": "Linux",
            "hex": "FCC624",
            "source": "https://www.linuxfoundation.org/the-linux-mark/"
        },
        {
            "title": "Linux Containers",
            "hex": "333333",
            "source": "https://github.com/lxc/linuxcontainers.org/blob/29d3299ddf8718099b6de1464570fbbadbaabecb/static/img/containers.svg"
        },
        {
            "title": "Linux Foundation",
            "hex": "003366",
            "source": "https://www.linuxfoundation.org/en/about/brand/",
            "guidelines": "https://www.linuxfoundation.org/en/about/brand/"
        },
        {
            "title": "Linux Mint",
            "hex": "87CF3E",
            "source": "https://commons.wikimedia.org/wiki/File:Linux_Mint_logo_without_wordmark.svg"
        },
        {
            "title": "Lion Air",
            "hex": "ED3237",
            "source": "https://lionairthai.com/en/"
        },
        {
            "title": "Lit",
            "hex": "324FFF",
            "source": "https://github.com/lit/lit.dev/blob/5e59bdb00b7a261d6fdcd6a4ae529e17f6146ed3/packages/lit-dev-content/site/images/flame-favicon.svg"
        },
        {
            "title": "Litecoin",
            "hex": "A6A9AA",
            "source": "https://litecoin-foundation.org/litecoin-branding-guidelines/",
            "guidelines": "https://litecoin-foundation.org/litecoin-branding-guidelines/"
        },
        {
            "title": "LiveChat",
            "hex": "FFD000",
            "source": "https://livechat.design/",
            "guidelines": "https://livechat.design/"
        },
        {
            "title": "LiveJournal",
            "hex": "00B0EA",
            "source": "http://www.livejournal.com"
        },
        {
            "title": "Livestream",
            "hex": "CF202E",
            "source": "https://livestream.com/press"
        },
        {
            "title": "LLVM",
            "hex": "262D3A",
            "source": "https://llvm.org/Logo.html"
        },
        {
            "title": "LMMS",
            "hex": "10B146",
            "source": "https://lmms.io/branding"
        },
        {
            "title": "Logitech",
            "hex": "00B8FC",
            "source": "https://www.logitech.com/en-us/pr/library"
        },
        {
            "title": "LogMeIn",
            "hex": "45B6F2",
            "source": "https://www.logmein.com/legal/trademark",
            "guidelines": "https://www.logmein.com/legal/trademark"
        },
        {
            "title": "Logstash",
            "hex": "005571",
            "source": "https://www.elastic.co/brand",
            "guidelines": "https://www.elastic.co/brand"
        },
        {
            "title": "Looker",
            "hex": "4285F4",
            "source": "https://looker.com/"
        },
        {
            "title": "Loom",
            "hex": "625DF5",
            "source": "https://www.loom.com/press"
        },
        {
            "title": "Loop",
            "hex": "F29400",
            "source": "https://loop.frontiersin.org/"
        },
        {
            "title": "Lospec",
            "hex": "EAEAEA",
            "source": "https://lospec.com/brand",
            "guidelines": "https://lospec.com/brand"
        },
        {
            "title": "Lua",
            "hex": "2C2D72",
            "source": "https://www.lua.org/images/",
            "guidelines": "https://www.lua.org/images/"
        },
        {
            "title": "Lubuntu",
            "hex": "0068C8",
            "source": "https://lubuntu.net/"
        },
        {
            "title": "Lufthansa",
            "hex": "05164D",
            "source": "https://www.lufthansa.com/"
        },
        {
            "title": "Lumen",
            "hex": "E74430",
            "source": "https://lumen.laravel.com/"
        },
        {
            "title": "Lydia",
            "hex": "0180FF",
            "source": "https://lydia-app.com/en/info/press.html",
            "guidelines": "https://lydia-app.com/en/info/press.html"
        },
        {
            "title": "Lyft",
            "hex": "FF00BF",
            "source": "https://www.lyft.com/press"
        },
        {
            "title": "MAAS",
            "hex": "E95420",
            "source": "https://design.ubuntu.com/downloads/",
            "license": {
                "type": "CC-BY-SA-3.0"
            }
        },
        {
            "title": "macOS",
            "hex": "000000",
            "source": "https://commons.wikimedia.org/wiki/File:MacOS_wordmark_(2017).svg"
        },
        {
            "title": "Macy’s",
            "hex": "E21A2C",
            "source": "https://www.macysinc.com/news-media/media-assets"
        },
        {
            "title": "Magento",
            "hex": "EE672F",
            "source": "http://magento.com"
        },
        {
            "title": "Magisk",
            "hex": "00AF9C",
            "source": "https://github.com/topjohnwu/Magisk/blob/master/app/src/main/res/drawable/ic_magisk.xml"
        },
        {
            "title": "Mail.Ru",
            "slug": "mail-dot-ru",
            "hex": "005FF9",
            "source": "https://my.mail.ru"
        },
        {
            "title": "MailChimp",
            "hex": "FFE01B",
            "source": "http://mailchimp.com/about/brand-assets",
            "guidelines": "http://mailchimp.com/about/brand-assets"
        },
        {
            "title": "Major League Hacking",
            "hex": "265A8F",
            "source": "https://mlh.io/brand-guidelines",
            "guidelines": "https://mlh.io/brand-guidelines"
        },
        {
            "title": "MakerBot",
            "hex": "FF1E0D",
            "source": "http://www.makerbot.com/makerbot-press-assets"
        },
        {
            "title": "MAN",
            "hex": "E40045",
            "source": "https://www.corporate.man.eu/"
        },
        {
            "title": "ManageIQ",
            "hex": "EF2929",
            "source": "https://www.manageiq.org/logo/"
        },
        {
            "title": "Manjaro",
            "hex": "35BF5C",
            "source": "https://manjaro.org/"
        },
        {
            "title": "Mapbox",
            "hex": "000000",
            "source": "https://www.mapbox.com/about/press/brand-guidelines",
            "guidelines": "https://www.mapbox.com/about/press/brand-guidelines"
        },
        {
            "title": "MariaDB",
            "hex": "003545",
            "source": "https://mariadb.com/about-us/logos/",
            "guidelines": "https://mariadb.com/about-us/logos/"
        },
        {
            "title": "MariaDB Foundation",
            "hex": "1F305F",
            "source": "https://mariadb.org/"
        },
        {
            "title": "Markdown",
            "hex": "000000",
            "source": "https://github.com/dcurtis/markdown-mark",
            "guidelines": "https://github.com/dcurtis/markdown-mark",
            "license": {
                "type": "CC0-1.0"
            }
        },
        {
            "title": "Marketo",
            "hex": "5C4C9F",
            "source": "https://www.marketo.com/"
        },
        {
            "title": "Marriott",
            "hex": "A70023",
            "source": "https://marriott-hotels.marriott.com/"
        },
        {
            "title": "Maserati",
            "hex": "0C2340",
            "source": "https://www.stellantis.com/en/brands/maserati"
        },
        {
            "title": "MasterCard",
            "hex": "EB001B",
            "source": "https://brand.mastercard.com/brandcenter/mastercard-brand-mark/downloads.html",
            "guidelines": "https://brand.mastercard.com/brandcenter/mastercard-brand-mark.html"
        },
        {
            "title": "mastercomfig",
            "hex": "009688",
            "source": "https://github.com/mastercomfig/mastercomfig.github.io/blob/d910ce7e868a6ef32106e36996c3473d78da2ce3/img/mastercomfig_logo.svg"
        },
        {
            "title": "Mastodon",
            "hex": "3088D4",
            "source": "https://joinmastodon.org/"
        },
        {
            "title": "Material Design",
            "hex": "757575",
            "source": "https://material.io/design/"
        },
        {
            "title": "Material Design Icons",
            "hex": "2196F3",
            "source": "https://materialdesignicons.com/icon/vector-square",
            "license": {
                "type": "Apache-2.0"
            }
        },
        {
            "title": "Material-UI",
            "slug": "material-ui",
            "hex": "0081CB",
            "source": "https://material-ui.com/"
        },
        {
            "title": "Mathworks",
            "hex": "0076A8",
            "source": "https://www.mathworks.com/brand.html",
            "guidelines": "https://www.mathworks.com/brand.html"
        },
        {
            "title": "Matomo",
            "hex": "3152A0",
            "source": "https://matomo.org/media/"
        },
        {
            "title": "Matrix",
            "hex": "000000",
            "source": "https://matrix.org"
        },
        {
            "title": "Mattermost",
            "hex": "0058CC",
            "source": "https://www.mattermost.org/brand-guidelines/",
            "guidelines": "https://www.mattermost.org/brand-guidelines/"
        },
        {
            "title": "Matternet",
            "hex": "261C29",
            "source": "http://mttr.net"
        },
        {
            "title": "Max",
            "hex": "525252",
            "source": "https://cycling74.com/"
        },
        {
            "title": "Max-Planck-Gesellschaft",
            "slug": "max-planck-gesellschaft",
            "hex": "006C66",
            "source": "https://www.mpg.de"
        },
        {
            "title": "Maytag",
            "hex": "002E5F",
            "source": "https://www.maytagcommerciallaundry.com/mclstorefront/c/-/p/MYR40PD"
        },
        {
            "title": "Mazda",
            "hex": "101010",
            "source": "https://www.mazda.com/en/about/profile/library/"
        },
        {
            "title": "McAfee",
            "hex": "C01818",
            "source": "https://www.mcafee.com/enterprise/en-us/about/newsroom/product-images.html"
        },
        {
            "title": "McDonald's",
            "hex": "FBC817",
            "source": "https://www.mcdonalds.com/gb/en-gb/newsroom.html"
        },
        {
            "title": "McLaren",
            "hex": "FF0000",
            "source": "https://cars.mclaren.com/"
        },
        {
            "title": "MDN Web Docs",
            "hex": "000000",
            "source": "https://developer.mozilla.org/"
        },
        {
            "title": "MediaFire",
            "hex": "1299F3",
            "source": "https://www.mediafire.com/developers/brand_assets/mediafire_brand_assets/",
            "guidelines": "https://www.mediafire.com/developers/brand_assets/mediafire_brand_assets/"
        },
        {
            "title": "MediaTek",
            "hex": "EC9430",
            "source": "https://corp.mediatek.com/news-events/press-library"
        },
        {
            "title": "MediaTemple",
            "hex": "000000",
            "source": "https://mediatemple.net/"
        },
        {
            "title": "Medium",
            "hex": "000000",
            "source": "https://medium.design/logos-and-brand-guidelines-f1a01a733592",
            "guidelines": "https://medium.design/logos-and-brand-guidelines-f1a01a733592"
        },
        {
            "title": "Meetup",
            "hex": "ED1C40",
            "source": "https://www.meetup.com/media/"
        },
        {
            "title": "MEGA",
            "hex": "D9272E",
            "source": "https://mega.io/corporate"
        },
        {
            "title": "Mendeley",
            "hex": "9D1620",
            "source": "https://www.mendeley.com/"
        },
        {
            "title": "Mercedes",
            "hex": "242424",
            "source": "https://www.mercedes-benz.com/"
        },
        {
            "title": "Mercurial",
            "hex": "999999",
            "source": "https://www.mercurial-scm.org/hg-logo/",
            "guidelines": "https://www.mercurial-scm.org/hg-logo/",
            "license": {
                "type": "GPL-2.0-or-later"
            }
        },
        {
            "title": "Messenger",
            "hex": "00B2FF",
            "source": "https://en.facebookbrand.com/facebookapp/assets/messenger/",
            "guidelines": "https://en.facebookbrand.com/facebookapp/assets/messenger/"
        },
        {
            "title": "Metabase",
            "hex": "509EE3",
            "source": "https://www.metabase.com/"
        },
        {
            "title": "MetaFilter",
            "hex": "065A8F",
            "source": "https://www.metafilter.com/apple-touch-icon.png"
        },
        {
            "title": "Meteor",
            "hex": "DE4F4F",
            "source": "http://logo.meteorapp.com/"
        },
        {
            "title": "Metro",
            "hex": "EF4242",
            "source": "https://facebook.github.io/metro/"
        },
        {
            "title": "Metro de la Ciudad de México",
            "hex": "F77E1C",
            "source": "https://es.wikipedia.org/wiki/Archivo:Metro_de_la_Ciudad_de_M%C3%A9xico_(logo)_version_2019.svg"
        },
        {
            "title": "Metro de Madrid",
            "hex": "255E9C",
            "source": "https://commons.wikimedia.org/wiki/File:MetroMadridLogo.svg"
        },
        {
            "title": "Métro de Paris",
            "hex": "003E95",
            "source": "https://www.ratp.fr/"
        },
        {
            "title": "MeWe",
            "hex": "17377F",
            "source": "https://mewe.com"
        },
        {
            "title": "micro:bit",
            "hex": "00ED00",
            "source": "https://microbit.org/"
        },
        {
            "title": "Micro.blog",
            "slug": "micro-dot-blog",
            "hex": "FF8800",
            "source": "https://help.micro.blog/"
        },
        {
            "title": "Microgenetics",
            "hex": "FF0000",
            "source": "http://microgenetics.co.uk/"
        },
        {
            "title": "Microsoft",
            "hex": "5E5E5E",
            "source": "https://developer.microsoft.com"
        },
        {
            "title": "Microsoft Academic",
            "hex": "2D9FD9",
            "source": "https://academic.microsoft.com/"
        },
        {
            "title": "Microsoft Access",
            "hex": "A4373A",
            "source": "https://developer.microsoft.com/en-us/fluentui#/styles/web/colors/products"
        },
        {
            "title": "Microsoft Azure",
            "hex": "0089D6",
            "source": "https://developer.microsoft.com"
        },
        {
            "title": "Microsoft Edge",
            "hex": "0078D7",
            "source": "https://support.microsoft.com/en-us/help/17171/microsoft-edge-get-to-know"
        },
        {
            "title": "Microsoft Excel",
            "hex": "217346",
            "source": "https://developer.microsoft.com/en-us/fluentui#/styles/web/colors/products"
        },
        {
            "title": "Microsoft Exchange",
            "hex": "0078D4",
            "source": "https://developer.microsoft.com/en-us/fluentui#/styles/web/colors/products"
        },
        {
            "title": "Microsoft Office",
            "hex": "D83B01",
            "source": "https://developer.microsoft.com/en-us/microsoft-365"
        },
        {
            "title": "Microsoft OneDrive",
            "hex": "0078D4",
            "source": "https://developer.microsoft.com/en-us/fluentui#/styles/web/colors/products"
        },
        {
            "title": "Microsoft OneNote",
            "hex": "7719AA",
            "source": "https://developer.microsoft.com/en-us/fluentui#/styles/web/colors/products"
        },
        {
            "title": "Microsoft Outlook",
            "hex": "0078D4",
            "source": "https://developer.microsoft.com/en-us/outlook/docs"
        },
        {
            "title": "Microsoft PowerPoint",
            "hex": "B7472A",
            "source": "https://developer.microsoft.com/en-us/fluentui#/styles/web/colors/products"
        },
        {
            "title": "Microsoft SharePoint",
            "hex": "0078D4",
            "source": "https://developer.microsoft.com/en-us/fluentui#/styles/web/colors/products"
        },
        {
            "title": "Microsoft SQL Server",
            "hex": "CC2927",
            "source": "https://de.wikipedia.org/wiki/Datei:Microsoft_SQL_Server_Logo.svg"
        },
        {
            "title": "Microsoft Teams",
            "hex": "6264A7",
            "source": "https://developer.microsoft.com/en-us/fluentui#/styles/web/colors/products"
        },
        {
            "title": "Microsoft Visio",
            "hex": "3955A3",
            "source": "https://developer.microsoft.com/en-us/fluentui#/styles/web/colors/products"
        },
        {
            "title": "Microsoft Word",
            "hex": "2B579A",
            "source": "https://developer.microsoft.com/en-us/fluentui#/styles/web/colors/products"
        },
        {
            "title": "MicroStrategy",
            "hex": "D9232E",
            "source": "https://www.microstrategy.com/en/company/press-kit",
            "guidelines": "https://www.microstrategy.com/en/company/press-kit"
        },
        {
            "title": "MIDI",
            "hex": "000000",
            "source": "https://en.wikipedia.org/wiki/MIDI"
        },
        {
            "title": "Minds",
            "hex": "FED12F",
            "source": "https://www.minds.com/branding",
            "license": {
                "type": "CC-BY-SA-4.0"
            }
        },
        {
            "title": "Minecraft",
            "hex": "62B47A",
            "source": "https://education.minecraft.net/press/"
        },
        {
            "title": "Minetest",
            "hex": "53AC56",
            "source": "https://www.minetest.net/"
        },
        {
            "title": "Mini",
            "hex": "000000",
            "source": "https://mini.co.uk"
        },
        {
            "title": "Minutemailer",
            "hex": "30B980",
            "source": "https://minutemailer.com"
        },
        {
            "title": "Miro",
            "hex": "050038",
            "source": "https://miro.com/"
        },
        {
            "title": "Mitsubishi",
            "hex": "E60012",
            "source": "https://www.mitsubishi.com/"
        },
        {
            "title": "Mix",
            "hex": "FF8126",
            "source": "https://mix.com"
        },
        {
            "title": "Mixcloud",
            "hex": "5000FF",
            "source": "https://www.mixcloud.com/about",
            "guidelines": "https://www.mixcloud.com/about"
        },
        {
            "title": "MobX",
            "hex": "FF9955",
            "source": "https://github.com/mobxjs/mobx/blob/248e25e37af31c2e71ff452bc662a85816fa40d8/docs/assets/mobservable.svg"
        },
        {
            "title": "MobX-State-Tree",
            "slug": "mobx-state-tree",
            "hex": "FF7102",
            "source": "https://github.com/mobxjs/mobx-state-tree/blob/666dabd60a7fb87faf83d177c14f516481b5f141/website/static/img/mobx-state-tree-logo.svg"
        },
        {
            "title": "Mocha",
            "hex": "8D6748",
            "source": "https://mochajs.org/"
        },
        {
            "title": "MODX",
            "hex": "102C53",
            "source": "https://docs.modx.com/"
        },
        {
            "title": "Mojang Studios",
            "hex": "EF323D",
            "source": "https://www.minecraft.net"
        },
        {
            "title": "Moleculer",
            "hex": "3CAFCE",
            "source": "https://moleculer.services/"
        },
        {
            "title": "Momenteo",
            "hex": "5A6AB1",
            "source": "https://www.momenteo.com/media"
        },
        {
            "title": "Monero",
            "hex": "FF6600",
            "source": "https://www.getmonero.org/press-kit/"
        },
        {
            "title": "MongoDB",
            "hex": "47A248",
            "source": "https://www.mongodb.com/pressroom"
        },
        {
            "title": "monkey tie",
            "hex": "1A52C2",
            "source": "https://www.monkey-tie.com"
        },
        {
            "title": "Monogram",
            "hex": "FDB22A",
            "source": "http://monogram.me"
        },
        {
            "title": "Monster",
            "hex": "6D4C9F",
            "source": "https://www.monster.com/press/"
        },
        {
            "title": "Monzo",
            "hex": "14233C",
            "source": "https://monzo.com/press/"
        },
        {
            "title": "Moo",
            "hex": "00945E",
            "source": "https://www.moo.com/uk/about/press"
        },
        {
            "title": "Moscow Metro",
            "hex": "D9232E",
            "source": "https://mosmetro.ru/"
        },
        {
            "title": "Motorola",
            "hex": "E1140A",
            "source": "https://motorola-global-portal-de.custhelp.com/"
        },
        {
            "title": "Mozilla",
            "hex": "000000",
            "source": "https://mozilla.design/mozilla/",
            "guidelines": "https://mozilla.design/mozilla/"
        },
        {
            "title": "MTA",
            "hex": "0039A6",
            "source": "https://mta.info/"
        },
        {
            "title": "MTR",
            "hex": "AC2E45",
            "source": "https://commons.wikimedia.org/wiki/File:MTR_(logo_with_text).svg"
        },
        {
            "title": "Mumble",
            "hex": "FFFFFF",
            "source": "https://github.com/mumble-voip/mumble/blob/d40a19eb88cda61084da245a1b6cb8f32ef1b6e4/icons/mumble_small.svg",
            "guidelines": "https://github.com/mumble-voip/mumble/blob/d40a19eb88cda61084da245a1b6cb8f32ef1b6e4/LICENSE"
        },
        {
            "title": "MuseScore",
            "hex": "1A70B8",
            "source": "https://musescore.org/en/about/logos-and-graphics"
        },
        {
            "title": "MusicBrainz",
            "hex": "BA478F",
            "source": "https://metabrainz.org/projects"
        },
        {
            "title": "MX Linux",
            "hex": "000000",
            "source": "https://mxlinux.org/art/",
            "license": {
                "type": "GPL-3.0-only"
            }
        },
        {
            "title": "MyAnimeList",
            "hex": "2E51A2",
            "source": "https://myanimelist.net/forum/?topicid=1575618"
        },
        {
            "title": "MYOB",
            "hex": "6100A5",
            "source": "https://myob-identikit.frontify.com/d/JK2D4WFOdAwV/for-developers"
        },
        {
            "title": "Myspace",
            "hex": "030303",
            "source": "https://myspace.com/"
        },
        {
            "title": "MySQL",
            "hex": "4479A1",
            "source": "https://www.mysql.com/about/legal/logos.html",
            "guidelines": "https://www.mysql.com/about/legal/logos.html"
        },
        {
            "title": "N26",
            "hex": "48AC98",
            "source": "https://n26.com/"
        },
        {
            "title": "Namebase",
            "hex": "0068FF",
            "source": "https://www.namebase.io/"
        },
        {
            "title": "Namecheap",
            "hex": "DE3723",
            "source": "https://www.namecheap.com/"
        },
        {
            "title": "Nano",
            "hex": "4A90E2",
            "source": "https://nano.org/resources",
            "guidelines": "https://nano.org/resources"
        },
        {
            "title": "NASA",
            "hex": "E03C31",
            "source": "https://commons.wikimedia.org/wiki/File:NASA_Worm_logo.svg",
            "guidelines": "https://www.nasa.gov/multimedia/guidelines/index.html"
        },
        {
            "title": "National Grid",
            "hex": "00148C",
            "source": "https://www.nationalgrid.com/"
        },
        {
            "title": "NativeScript",
            "hex": "3655FF",
            "source": "https://docs.nativescript.org/"
        },
        {
            "title": "Naver",
            "hex": "03C75A",
            "source": "https://www.navercorp.com/investment/annualReport"
        },
        {
            "title": "NBA",
            "hex": "253B73",
            "source": "https://nba.com/"
        },
        {
            "title": "NBB",
            "hex": "FF7100",
            "source": "https://presse.notebooksbilliger.de/presskits/style-guide"
        },
        {
            "title": "NDR",
            "hex": "0C1754",
            "source": "https://www.ndr.de/"
        },
        {
            "title": "NEC",
            "hex": "1414A0",
            "source": "https://commons.wikimedia.org/wiki/File:NEC_logo.svg"
        },
        {
            "title": "Neo4j",
            "hex": "008CC1",
            "source": "https://neo4j.com/style-guide/",
            "guidelines": "https://neo4j.com/style-guide/"
        },
        {
            "title": "Neovim",
            "hex": "57A143",
            "source": "https://neovim.io/",
            "license": {
                "type": "CC-BY-SA-3.0"
            }
        },
        {
            "title": "NestJS",
            "hex": "E0234E",
            "source": "https://nestjs.com/"
        },
        {
            "title": "NetApp",
            "hex": "0067C5",
            "source": "http://www.netapp.com/",
            "guidelines": "https://www.netapp.com/company/legal/trademark-guidelines/"
        },
        {
            "title": "Netflix",
            "hex": "E50914",
            "source": "https://brand.netflix.com/en/assets/brand-symbol",
            "guidelines": "https://brand.netflix.com/en/assets/brand-symbol"
        },
        {
            "title": "Netlify",
            "hex": "00C7B7",
            "source": "https://www.netlify.com/press/",
            "guidelines": "https://www.netlify.com/press/",
            "aliases": {
                "dup": [
                    {
                        "title": "Netlify CMS",
                        "hex": "C9FA4B",
                        "source": "https://www.netlifycms.org/"
                    }
                ]
            }
        },
        {
            "title": "New Japan Pro-Wrestling",
            "slug": "newjapanpro-wrestling",
            "hex": "FF160B",
            "source": "https://en.wikipedia.org/wiki/File:NJPW_World_Logo.svg"
        },
        {
            "title": "New Relic",
            "hex": "008C99",
            "source": "https://newrelic.com/about/media-assets",
            "guidelines": "https://newrelic.com/about/media-assets#guidelines"
        },
        {
            "title": "New York Times",
            "hex": "000000",
            "source": "https://www.nytimes.com/"
        },
        {
            "title": "Next.js",
            "slug": "next-dot-js",
            "hex": "000000",
            "source": "https://nextjs.org/"
        },
        {
            "title": "Nextcloud",
            "hex": "0082C9",
            "source": "https://nextcloud.com/press/",
            "guidelines": "https://nextcloud.com/trademarks/"
        },
        {
            "title": "Nextdoor",
            "hex": "8ED500",
            "source": "https://about.nextdoor.com/us-media/"
        },
        {
            "title": "NFC",
            "hex": "002E5F",
            "source": "https://nfc-forum.org/our-work/nfc-branding/n-mark/guidelines-and-brand-assets/",
            "guidelines": "https://nfc-forum.org/our-work/nfc-branding/n-mark/guidelines-and-brand-assets/"
        },
        {
            "title": "NGINX",
            "hex": "009639",
            "source": "https://www.nginx.com/press/",
            "guidelines": "https://www.nginx.com/press/"
        },
        {
            "title": "ngrok",
            "hex": "1F1E37",
            "source": "https://ngrok.com/"
        },
        {
            "title": "niconico",
            "hex": "231815",
            "source": "https://www.nicovideo.jp/"
        },
        {
            "title": "Nim",
            "hex": "FFE953",
            "source": "https://nim-lang.org"
        },
        {
            "title": "Nintendo",
            "hex": "8F8F8F",
            "source": "https://en.wikipedia.org/wiki/Nintendo#/media/File:Nintendo.svg"
        },
        {
            "title": "Nintendo 3DS",
            "hex": "D12228",
            "source": "https://www.nintendo.de/"
        },
        {
            "title": "Nintendo GameCube",
            "hex": "6A5FBB",
            "source": "https://www.nintendo.com/consumer/systems/nintendogamecube/index.jsp"
        },
        {
            "title": "Nintendo Network",
            "hex": "FF7D00",
            "source": "https://id.nintendo.net/login"
        },
        {
            "title": "Nintendo Switch",
            "hex": "E60012",
            "source": "https://www.nintendo.com/switch/"
        },
        {
            "title": "Nissan",
            "hex": "C3002F",
            "source": "https://www.nissan.ie/"
        },
        {
            "title": "NixOS",
            "hex": "5277C3",
            "source": "https://github.com/NixOS/nixos-homepage/tree/master/logo"
        },
        {
            "title": "Node-RED",
            "slug": "node-red",
            "hex": "8F0000",
            "source": "https://nodered.org/about/resources/"
        },
        {
            "title": "Node.js",
            "slug": "node-dot-js",
            "hex": "339933",
            "source": "https://nodejs.org/en/about/resources/",
            "guidelines": "https://nodejs.org/en/about/resources/"
        },
        {
            "title": "Nodemon",
            "hex": "76D04B",
            "source": "https://nodemon.io/"
        },
        {
            "title": "Nokia",
            "hex": "124191",
            "source": "https://www.nokia.com/"
        },
        {
            "title": "Norwegian",
            "hex": "D81939",
            "source": "https://www.norwegian.com/ie/travel-info/on-board/in-flight-entertainment/magazine/"
        },
        {
            "title": "Notepad++",
            "hex": "90E59A",
            "source": "https://github.com/notepad-plus-plus/notepad-plus-plus/blob/1f2c63cce173e3e1dc5922637c81a851693e2856/PowerEditor/misc/chameleon/chameleon-pencil.eps"
        },
        {
            "title": "Notion",
            "hex": "000000",
            "source": "https://www.notion.so/"
        },
        {
            "title": "Notist",
            "hex": "333333",
            "source": "https://noti.st/"
        },
        {
            "title": "Noun Project",
            "hex": "000000",
            "source": "https://www.lingoapp.com/6/s/oJkq3W/?v=3"
        },
        {
            "title": "npm",
            "hex": "CB3837",
            "source": "https://www.npmjs.com/",
            "guidelines": "https://www.npmjs.com/policies/trademark"
        },
        {
            "title": "Nrwl",
            "hex": "96D7E8",
            "source": "https://nrwl.io/assets/nrwl-logo-white.svg"
        },
        {
            "title": "Nubank",
            "hex": "8A05BE",
            "source": "https://nubank.com.br/en/press/"
        },
        {
            "title": "Nucleo",
            "hex": "111111",
            "source": "https://nucleoapp.com/"
        },
        {
            "title": "NuGet",
            "hex": "004880",
            "source": "https://github.com/NuGet/Media/blob/89f7c87245e52e8ce91d94c0a47f44c6576e3a0d/Images/MainLogo/Vector/nuget.svg"
        },
        {
            "title": "Nuke",
            "hex": "000000",
            "source": "https://www.foundry.com/products/nuke"
        },
        {
            "title": "Numba",
            "hex": "00A3E0",
            "source": "https://github.com/numba/numba/blob/0db8a2bcd0f53c0d0ad8a798432fb3f37f14af27/docs/_static/numba-blue-icon-rgb.svg"
        },
        {
            "title": "NumPy",
            "hex": "013243",
            "source": "https://numpy.org/press-kit/",
            "guidelines": "https://github.com/numpy/numpy/blob/main/branding/logo/logoguidelines.md"
        },
        {
            "title": "Nutanix",
            "hex": "024DA1",
            "source": "https://www.nutanix.com/content/dam/nutanix/en/cmn/documents/nutanix-brandbook.pdf"
        },
        {
            "title": "Nuxt.js",
            "slug": "nuxt-dot-js",
            "hex": "00C58E",
            "source": "https://nuxtjs.org/design"
        },
        {
            "title": "NVIDIA",
            "hex": "76B900",
            "source": "https://www.nvidia.com/etc/designs/nvidiaGDC/clientlibs_base/images/NVIDIA-Logo.svg"
        },
        {
            "title": "Nx",
            "hex": "143055",
            "source": "https://nx.dev/"
        },
        {
            "title": "OBS Studio",
            "hex": "302E31",
            "source": "https://upload.wikimedia.org/wikipedia/commons/7/78/OBS.svg"
        },
        {
            "title": "Observable",
            "hex": "353E58",
            "source": "https://observablehq.com/"
        },
        {
            "title": "OCaml",
            "hex": "EC6813",
            "source": "http://ocaml.org/img/OCaml_Sticker.svg",
            "guidelines": "https://ocaml.org/docs/logos.html",
            "license": {
                "type": "Unlicense"
            }
        },
        {
            "title": "Octave",
            "hex": "0790C0",
            "source": "https://www.gnu.org/software/octave/"
        },
        {
            "title": "Octopus Deploy",
            "hex": "2F93E0",
            "source": "https://octopus.com/company/brand",
            "guidelines": "https://octopus.com/company/brand"
        },
        {
            "title": "Oculus",
            "hex": "1C1E20",
            "source": "https://en.facebookbrand.com/oculus/assets/oculus?audience=oculus-landing",
            "guidelines": "https://en.facebookbrand.com/oculus/"
        },
        {
            "title": "Odnoklassniki",
            "hex": "EE8208",
            "source": "https://insideok.ru/brandbook"
        },
        {
            "title": "Odysee",
            "hex": "EF1970",
            "source": "https://odysee.com/@OdyseeHelp:b/odyseepresskit:b"
        },
        {
            "title": "okcupid",
            "hex": "0500BE",
            "source": "https://okcupid.com/press"
        },
        {
            "title": "Okta",
            "hex": "007DC1",
            "source": "https://www.okta.com/press-room/media-assets/",
            "guidelines": "https://www.okta.com/terms-of-use-for-okta-content/"
        },
        {
            "title": "OnePlus",
            "hex": "F5010C",
            "source": "https://www.oneplus.com/ca_en/brand/asset"
        },
        {
            "title": "OnlyFans",
            "hex": "00AFF0",
            "source": "https://onlyfans.com/brand",
            "guidelines": "https://onlyfans.com/brand"
        },
        {
            "title": "ONNX",
            "hex": "005CED",
            "source": "https://github.com/onnx/onnx.github.io/blob/382e7036b616ce1555499ac41730245a2478513c/images/ONNX-ICON.svg"
        },
        {
            "title": "OnStar",
            "hex": "003D7D",
            "source": "https://www.onstar.com/"
        },
        {
            "title": "Opel",
            "hex": "F7FF14",
            "source": "https://www.stellantis.com/en/brands/opel"
        },
        {
            "title": "Open Access",
            "hex": "F68212",
            "source": "https://commons.wikimedia.org/wiki/File:Open_Access_logo_PLoS_white.svg"
        },
        {
            "title": "Open Badges",
            "hex": "073B5A",
            "source": "https://backpack.openbadges.org/"
        },
        {
            "title": "Open Bug Bounty",
            "hex": "F67909",
            "source": "https://www.openbugbounty.org/"
        },
        {
            "title": "Open Collective",
            "hex": "7FADF2",
            "source": "https://docs.opencollective.com/help/about#media-logo"
        },
        {
            "title": "Open Containers Initiative",
            "hex": "262261",
            "source": "https://github.com/opencontainers/artwork/tree/master/oci/icon"
        },
        {
            "title": "Open Nebula",
            "hex": "0097C2",
            "source": "https://opennebula.io/docs/"
        },
        {
            "title": "Open Source Initiative",
            "hex": "3DA639",
            "source": "https://opensource.org/logo-usage-guidelines",
            "guidelines": "https://opensource.org/logo-usage-guidelines"
        },
        {
            "title": "OpenAI",
            "hex": "412991",
            "source": "https://openai.com/"
        },
        {
            "title": "OpenAI Gym",
            "hex": "0081A5",
            "source": "https://gym.openai.com/"
        },
        {
            "title": "OpenAPI Initiative",
            "hex": "6BA539",
            "source": "https://www.openapis.org/faq/style-guide",
            "guidelines": "https://www.openapis.org/faq/style-guide"
        },
        {
            "title": "OpenBSD",
            "hex": "F2CA30",
            "source": "https://en.wikipedia.org/wiki/OpenBSD"
        },
        {
            "title": "OpenCV",
            "hex": "5C3EE8",
            "source": "https://opencv.org/resources/media-kit/",
            "guidelines": "https://opencv.org/resources/media-kit/"
        },
        {
            "title": "OpenFaaS",
            "hex": "3B5EE9",
            "source": "https://docs.openfaas.com/"
        },
        {
            "title": "OpenGL",
            "hex": "5586A4",
            "source": "https://www.khronos.org/legal/trademarks/"
        },
        {
            "title": "OpenID",
            "hex": "F78C40",
            "source": "https://openid.net/add-openid/logos/"
        },
        {
            "title": "Openlayers",
            "hex": "1F6B75",
            "source": "https://github.com/openlayers/openlayers.github.io/blob/5b93e18b8d302eb49a812fb96abb529895ceb7a2/assets/logo.svg"
        },
        {
            "title": "OpenSSL",
            "hex": "721412",
            "source": "https://www.openssl.org/"
        },
        {
            "title": "OpenStack",
            "hex": "ED1944",
            "source": "https://www.openstack.org/brand/openstack-logo/",
            "guidelines": "https://www.openstack.org/brand/openstack-logo/"
        },
        {
            "title": "OpenStreetMap",
            "hex": "7EBC6F",
            "source": "https://www.openstreetmap.org",
            "guidelines": "https://wiki.osmfoundation.org/wiki/Trademark_Policy"
        },
        {
            "title": "openSUSE",
            "hex": "73BA25",
            "source": "https://github.com/openSUSE/artwork/blob/33e94aa76837c09f03d1712705949b71a246a53b/logos/buttons/button-colour.svg",
            "guidelines": "https://en.opensuse.org/Portal:Artwork"
        },
        {
            "title": "OpenVPN",
            "hex": "EA7E20",
            "source": "https://openvpn.net/wp-content/themes/openvpn/assets/images/logo.svg",
            "guidelines": "https://openvpn.net/terms/"
        },
        {
            "title": "OpenWrt",
            "hex": "00B5E2",
            "source": "https://openwrt.org/docs/guide-graphic-designer/openwrt-logo",
            "guidelines": "https://openwrt.org/docs/guide-graphic-designer/openwrt-logo"
        },
        {
            "title": "Opera",
            "hex": "FF1B2D",
            "source": "https://brand.opera.com/1472-2/opera-logos/",
            "guidelines": "https://brand.opera.com/"
        },
        {
            "title": "OPNSense",
            "hex": "D94F00",
            "source": "https://opnsense.org/about/legal-notices/",
            "guidelines": "https://opnsense.org/about/legal-notices/"
        },
        {
            "title": "Opsgenie",
            "hex": "172B4D",
            "source": "https://www.atlassian.com/company/news/press-kit"
        },
        {
            "title": "OpsLevel",
            "hex": "1890FF",
            "source": "https://www.opslevel.com/"
        },
        {
            "title": "Oracle",
            "hex": "F80000",
            "source": "https://www.oracle.com/opn/index.html",
            "guidelines": "https://www.oracle.com/legal/logos.html"
        },
        {
            "title": "ORCID",
            "hex": "A6CE39",
            "source": "https://orcid.figshare.com/articles/figure/ORCID_iD_icon_graphics/5008697",
            "guidelines": "https://info.orcid.org/brand-guidelines/"
        },
        {
            "title": "Org",
            "hex": "77AA99",
            "source": "https://orgmode.org"
        },
        {
            "title": "Origin",
            "hex": "F56C2D",
            "source": "https://www.origin.com/gbr/en-us/store"
        },
        {
            "title": "Osano",
            "hex": "7764FA",
            "source": "https://www.osano.com/company/assets"
        },
        {
            "title": "Oshkosh",
            "hex": "E6830F",
            "source": "https://oshkoshdefense.com/media/photos/",
            "license": {
                "type": "CC-BY-SA-4.0"
            }
        },
        {
            "title": "OSMC",
            "hex": "17394A",
            "source": "https://github.com/osmc/osmc/tree/master/assets"
        },
        {
            "title": "Overcast",
            "hex": "FC7E0F",
            "source": "https://overcast.fm"
        },
        {
            "title": "Overleaf",
            "hex": "47A141",
            "source": "https://www.overleaf.com/for/press/media-resources"
        },
        {
            "title": "OVH",
            "hex": "123F6D",
            "source": "https://www.ovh.com/ca/en/newsroom/"
        },
        {
            "title": "OWASP",
            "hex": "000000",
            "source": "https://github.com/OWASP/www-event-2020-07-virtual/blob/eefbef6c1afdd1dee2af11e7f44ad005b25ad48c/assets/images/logo.svg"
        },
        {
            "title": "Oxygen",
            "hex": "3A209E",
            "source": "https://oxygenbuilder.com/",
            "guidelines": "https://oxygenbuilder.com/trademark-policy/"
        },
        {
            "title": "OYO",
            "hex": "EE2E24",
            "source": "https://www.oyorooms.com/"
        },
        {
            "title": "p5.js",
            "slug": "p5-dot-js",
            "hex": "ED225D",
            "source": "https://p5js.org"
        },
        {
            "title": "Packagist",
            "hex": "F28D1A",
            "source": "https://github.com/composer/packagist/issues/1147",
            "license": {
                "type": "MIT"
            }
        },
        {
            "title": "Pagekit",
            "hex": "212121",
            "source": "https://pagekit.com/logo-guide",
            "guidelines": "https://pagekit.com/logo-guide"
        },
        {
            "title": "PagerDuty",
            "hex": "06AC38",
            "source": "https://www.pagerduty.com/brand/",
            "guidelines": "https://www.pagerduty.com/brand/"
        },
        {
            "title": "PageSpeed Insights",
            "hex": "4285F4",
            "source": "https://developers.google.com/web/fundamentals/performance/speed-tools/"
        },
        {
            "title": "PagSeguro",
            "hex": "FFC801",
            "source": "https://pagseguro.uol.com.br/"
        },
        {
            "title": "Palantir",
            "hex": "101113",
            "source": "https://github.com/palantir/conjure/blob/master/docs/media/palantir-logo.svg"
        },
        {
            "title": "Palo Alto Software",
            "hex": "83DA77",
            "source": "https://www.paloalto.com"
        },
        {
            "title": "pandas",
            "hex": "150458",
            "source": "https://pandas.pydata.org/about/citing.html",
            "guidelines": "https://pandas.pydata.org/about/citing.html"
        },
        {
            "title": "Pandora",
            "hex": "224099",
            "source": "https://www.pandoraforbrands.com/"
        },
        {
            "title": "Pantheon",
            "hex": "FFDC28",
            "source": "https://projects.invisionapp.com/boards/8UOJQWW2J3G5#/1145336",
            "guidelines": "https://projects.invisionapp.com/boards/8UOJQWW2J3G5#/1145336"
        },
        {
            "title": "Parity Substrate",
            "hex": "282828",
            "source": "http://substrate.dev/"
        },
        {
            "title": "Parse.ly",
            "slug": "parse-dot-ly",
            "hex": "5BA745",
            "source": "https://www.parse.ly/press-kit",
            "guidelines": "https://www.parse.ly/press-kit"
        },
        {
            "title": "Passport",
            "hex": "34E27A",
            "source": "http://www.passportjs.org/"
        },
        {
            "title": "Pastebin",
            "hex": "02456C",
            "source": "https://pastebin.com/"
        },
        {
            "title": "Patreon",
            "hex": "FF424D",
            "source": "https://www.patreon.com/brand/downloads",
            "guidelines": "https://www.patreon.com/brand/downloads"
        },
        {
            "title": "Payoneer",
            "hex": "FF4800",
            "source": "https://www.payoneer.com/"
        },
        {
            "title": "PayPal",
            "hex": "00457C",
            "source": "https://www.paypal.com/"
        },
        {
            "title": "Paytm",
            "hex": "20336B",
            "source": "https://paytm.com/"
        },
        {
            "title": "PCGamingWiki",
            "hex": "556DB3",
            "source": "https://www.pcgamingwiki.com/wiki/Home"
        },
        {
            "title": "PeerTube",
            "hex": "F1680D",
            "source": "https://joinpeertube.org/"
        },
        {
            "title": "Pegasus Airlines",
            "hex": "FDC43E",
            "source": "https://www.flypgs.com/en/about-pegasus/flypgscom-magazine"
        },
        {
            "title": "Pelican",
            "hex": "14A0C4",
            "source": "https://blog.getpelican.com/pages/gratitude.html",
            "license": {
                "type": "CC-BY-4.0"
            }
        },
        {
            "title": "Peloton",
            "hex": "181A1D",
            "source": "https://press.onepeloton.com/#logos"
        },
        {
            "title": "Pepsi",
            "hex": "2151A1",
            "source": "http://gillettepepsicola.com/promotions-media/media-kit/",
            "guidelines": "http://gillettepepsicola.com/promotions-media/media-kit/"
        },
        {
            "title": "Periscope",
            "hex": "40A4C4",
            "source": "https://www.periscope.tv/"
        },
        {
            "title": "Perl",
            "hex": "39457E",
            "source": "https://github.com/tpf/marketing-materials/blob/6765c6fd71bc5b123d6c1a77b86e08cdd6376078/images/onion-logo/tpf-logo-onion.svg"
        },
        {
            "title": "Peugeot",
            "hex": "000000",
            "source": "https://www.peugeot.co.uk/"
        },
        {
            "title": "Pexels",
            "hex": "05A081",
            "source": "https://www.pexels.com/"
        },
        {
            "title": "pfSense",
            "hex": "212121",
            "source": "https://www.pfsense.org/"
        },
        {
            "title": "Phabricator",
            "hex": "4A5F88",
            "source": "https://github.com/phacility/phabricator/blob/0a3093ef9c1898913196564435346e4daa9d2538/webroot/rsrc/image/logo/light-eye.png",
            "guidelines": "https://phacility.com/trademarks/"
        },
        {
            "title": "Philips Hue",
            "hex": "0065D3",
            "source": "https://www.philips-hue.com/en-us/support/faq"
        },
        {
            "title": "PhonePe",
            "hex": "5F259F",
            "source": "https://www.phonepe.com/press/"
        },
        {
            "title": "Photobucket",
            "hex": "0672CB",
            "source": "https://photobucket.com/"
        },
        {
            "title": "Photocrowd",
            "hex": "3DAD4B",
            "source": "https://www.photocrowd.com/"
        },
        {
            "title": "Photopea",
            "hex": "18A497",
            "source": "https://github.com/photopea/photopea/blob/d5c532e8ad8ece246e2ea8646aac7df768407c64/logo.svg"
        },
        {
            "title": "PHP",
            "hex": "777BB4",
            "source": "http://php.net/download-logos.php",
            "license": {
                "type": "CC-BY-SA-4.0"
            }
        },
        {
            "title": "PhpStorm",
            "hex": "000000",
            "source": "https://www.jetbrains.com/company/brand/logos/",
            "guidelines": "https://www.jetbrains.com/company/brand/"
        },
        {
            "title": "Pi-hole",
            "slug": "pi-hole",
            "hex": "96060C",
            "source": "https://docs.pi-hole.net",
            "guidelines": "https://pi-hole.net/trademark-rules-and-brand-guidelines/"
        },
        {
            "title": "Picarto.TV",
            "slug": "picarto-dot-tv",
            "hex": "1DA456",
            "source": "https://picarto.tv/site/press"
        },
        {
            "title": "Picnic",
            "hex": "E1171E",
            "source": "https://picnic.app/nl/feestdagen/"
        },
        {
            "title": "PicPay",
            "hex": "21C25E",
            "source": "https://www.picpay.com/site/sobre-nos"
        },
        {
            "title": "Pimcore",
            "hex": "6428B4",
            "source": "https://pimcore.com/en/media-kit",
            "guidelines": "https://pimcore.com/en/media-kit"
        },
        {
            "title": "Pinboard",
            "hex": "0000FF",
            "source": "https://commons.wikimedia.org/wiki/File:Feedbin-Icon-share-pinboard.svg"
        },
        {
            "title": "Pingdom",
            "hex": "FFF000",
            "source": "https://www.pingdom.com/resources/brand-assets/",
            "guidelines": "https://www.pingdom.com/resources/brand-assets/"
        },
        {
            "title": "Pingup",
            "hex": "00B1AB",
            "source": "http://pingup.com/resources"
        },
        {
            "title": "Pinterest",
            "hex": "BD081C",
            "source": "https://business.pinterest.com/en/brand-guidelines",
            "guidelines": "https://business.pinterest.com/en/brand-guidelines"
        },
        {
            "title": "Pioneer DJ",
            "hex": "1A1928",
            "source": "https://www.pioneerdj.com/"
        },
        {
            "title": "Pivotal Tracker",
            "hex": "517A9E",
            "source": "https://www.pivotaltracker.com/branding-guidelines",
            "guidelines": "https://www.pivotaltracker.com/branding-guidelines"
        },
        {
            "title": "Piwigo",
            "hex": "FF7700",
            "source": "https://github.com/Piwigo/piwigodotorg/blob/6edb840c16257314caec770a9a51f67ef81836e4/images/piwigo.org.svg"
        },
        {
            "title": "Pixabay",
            "hex": "2EC66D",
            "source": "https://pixabay.com/service/about/"
        },
        {
            "title": "pixiv",
            "hex": "0096FA",
            "source": "https://policies.pixiv.net/en.html#brand",
            "guidelines": "https://policies.pixiv.net/en.html#brand"
        },
        {
            "title": "PJSIP",
            "hex": "F86001",
            "source": "https://www.pjsip.org/"
        },
        {
            "title": "Planet",
            "hex": "009DB1",
            "source": "https://www.planet.com/explorer/"
        },
        {
            "title": "PlanGrid",
            "hex": "0085DE",
            "source": "https://app.plangrid.com/"
        },
        {
            "title": "Platzi",
            "hex": "98CA3F",
            "source": "https://github.com/PlatziDev/oss/blob/932bd83d43e061e1c38fbc116db31aa6d0145be6/static/logo.svg"
        },
        {
            "title": "PlayCanvas",
            "hex": "E05F2C",
            "source": "https://playcanvas.com/"
        },
        {
            "title": "Player FM",
            "hex": "C8122A",
            "source": "https://player.fm/"
        },
        {
            "title": "Player.me",
            "slug": "player-dot-me",
            "hex": "C0379A",
            "source": "https://player.me/p/about-us"
        },
        {
            "title": "PlayStation",
            "hex": "003791",
            "source": "https://www.playstation.com/en-us/"
        },
        {
            "title": "PlayStation 2",
            "hex": "003791",
            "source": "https://commons.wikimedia.org/wiki/File:PlayStation_2_logo.svg"
        },
        {
            "title": "PlayStation 3",
            "hex": "003791",
            "source": "https://commons.wikimedia.org/wiki/File:PlayStation_3_Logo_neu.svg#/media/File:PS3.svg"
        },
        {
            "title": "PlayStation 4",
            "hex": "003791",
            "source": "https://commons.wikimedia.org/wiki/File:PlayStation_4_logo_and_wordmark.svg"
        },
        {
            "title": "PlayStation 5",
            "hex": "003791",
            "source": "https://www.playstation.com/en-us/ps5/"
        },
        {
            "title": "PlayStation Vita",
            "hex": "003791",
            "source": "https://commons.wikimedia.org/wiki/File:PlayStation_Vita_logo.svg"
        },
        {
            "title": "Pleroma",
            "hex": "FBA457",
            "source": "https://pleroma.social/"
        },
        {
            "title": "Plesk",
            "hex": "52BBE6",
            "source": "https://www.plesk.com/brand/",
            "guidelines": "https://www.plesk.com/brand/"
        },
        {
            "title": "Plex",
            "hex": "E5A00D",
            "source": "https://brand.plex.tv/",
            "guidelines": "https://brand.plex.tv/"
        },
        {
            "title": "Plotly",
            "hex": "3F4F75",
            "source": "https://plotly.com/"
        },
        {
            "title": "Pluralsight",
            "hex": "F15B2A",
            "source": "https://www.pluralsight.com/newsroom/brand-assets"
        },
        {
            "title": "Plurk",
            "hex": "FF574D",
            "source": "https://www.plurk.com/brandInfo",
            "guidelines": "https://www.plurk.com/brandInfo"
        },
        {
            "title": "Plus Codes",
            "hex": "4285F4",
            "source": "https://maps.google.com/pluscodes/"
        },
        {
            "title": "PM2",
            "hex": "2B037A",
            "source": "https://pm2.keymetrics.io/"
        },
        {
            "title": "pnpm",
            "hex": "F69220",
            "source": "https://pnpm.io/logos"
        },
        {
            "title": "Pocket",
            "hex": "EF3F56",
            "source": "https://blog.getpocket.com/press/"
        },
        {
            "title": "Pocket Casts",
            "hex": "F43E37",
            "source": "https://blog.pocketcasts.com/press/"
        },
        {
            "title": "Podcast Addict",
            "hex": "F4842D",
            "source": "https://podcastaddict.com"
        },
        {
            "title": "Podman",
            "hex": "892CA0",
            "source": "https://podman.io/"
        },
        {
            "title": "Pointy",
            "hex": "009DE0",
            "source": "https://www.pointy.com/ie/vend"
        },
        {
            "title": "Pokémon",
            "hex": "FFCB05",
            "source": "https://commons.wikimedia.org/wiki/File:International_Pok%C3%A9mon_logo.svg"
        },
        {
            "title": "Poly",
            "hex": "EB3C00",
            "source": "https://www.poly.com/"
        },
        {
            "title": "Polymer Project",
            "hex": "FF4470",
            "source": "https://github.com/Polymer/polymer-project.org/blob/3d3e967446858b49a7796676714865ac9b2a5275/app/images/logos/p-logo.svg"
        },
        {
            "title": "Pop!_OS",
            "slug": "pop_os",
            "hex": "48B9C7",
            "source": "https://pop.system76.com/"
        },
        {
            "title": "Porsche",
            "hex": "B12B28",
            "source": "https://www.porsche.com/"
        },
        {
            "title": "PostCSS",
            "hex": "DD3A0A",
            "source": "https://postcss.org/"
        },
        {
            "title": "PostgreSQL",
            "hex": "336791",
            "source": "https://wiki.postgresql.org/wiki/Logo",
            "guidelines": "https://www.postgresql.org/about/policies/trademarks/"
        },
        {
            "title": "Postman",
            "hex": "FF6C37",
            "source": "https://www.getpostman.com/resources/media-assets/"
        },
        {
            "title": "Postmates",
            "hex": "FFDF18",
            "source": "https://postmates.com/press-and-media"
        },
        {
            "title": "Power BI",
            "hex": "F2C811",
            "source": "https://powerbi.microsoft.com/en-us/"
        },
        {
            "title": "POWERS",
            "hex": "E74536",
            "source": "https://www.powerswhiskey.com/"
        },
        {
            "title": "PowerShell",
            "hex": "5391FE",
            "source": "https://github.com/PowerShell/PowerShell"
        },
        {
            "title": "pr.co",
            "slug": "pr-dot-co",
            "hex": "0080FF",
            "source": "https://news.pr.co/media_kits"
        },
        {
            "title": "pre-commit",
            "slug": "pre-commit",
            "hex": "FAB040",
            "source": "https://github.com/pre-commit/pre-commit.com/blob/f263cdbcf46f97e1bd6229f2ab6d27bf8290ca88/logo.svg"
        },
        {
            "title": "Premier League",
            "hex": "360D3A",
            "source": "https://www.premierleague.com"
        },
        {
            "title": "PrestaShop",
            "hex": "DF0067",
            "source": "https://www.prestashop.com/en/media-kit"
        },
        {
            "title": "Presto",
            "hex": "5890FF",
            "source": "https://github.com/prestodb/presto/blob/414ab2a6bbdcca6479c2615b048920adac34dd20/presto-docs/src/main/resources/logo/web/fb/dark-blue/Presto_FB_Lockups_DARKBLUE_BG-14.svg"
        },
        {
            "title": "Prettier",
            "hex": "F7B93E",
            "source": "https://github.com/prettier/prettier-logo/blob/06997b307e0608ebee2044dafa0b9429d6b5a103/images/prettier-icon-clean-centred.svg"
        },
        {
            "title": "Prezi",
            "hex": "3181FF",
            "source": "https://prezi.com/press/kit/"
        },
        {
            "title": "Prime",
            "hex": "00A8E1",
            "source": "https://www.amazon.com/b?node=17277626011",
            "guidelines": "https://www.amazon.com/b?node=17277626011"
        },
        {
            "title": "Prime Video",
            "hex": "1F2E3E",
            "source": "https://videodirect.amazon.com/home/help?topicId=GT7W7GJBTDJW6Z8W#G8T2JFQZXPMHJLRZ",
            "guidelines": "https://videodirect.amazon.com/home/help?topicId=GT7W7GJBTDJW6Z8W#G8T2JFQZXPMHJLRZ"
        },
        {
            "title": "Prisma",
            "hex": "2D3748",
            "source": "https://github.com/prisma/presskit"
        },
        {
            "title": "Prismic",
            "hex": "5163BA",
            "source": "https://prismic.io/"
        },
        {
            "title": "Private Internet Access",
            "hex": "4BB749",
            "source": "https://www.privateinternetaccess.com/pages/press"
        },
        {
            "title": "Pro Tools",
            "hex": "7ACB10",
            "source": "https://cdn-www.avid.com/Content/fonts/avidmoon.ttf"
        },
        {
            "title": "Probot",
            "hex": "00B0D8",
            "source": "https://github.com/probot/probot/blob/5d29945dd2116618d63aba9d7a4460b940a85f5d/static/robot.svg"
        },
        {
            "title": "ProcessWire",
            "hex": "2480E6",
            "source": "https://processwire.com/"
        },
        {
            "title": "Product Hunt",
            "hex": "DA552F",
            "source": "https://www.producthunt.com/branding",
            "guidelines": "https://www.producthunt.com/branding"
        },
        {
            "title": "Progate",
            "hex": "380953",
            "source": "https://progate.com"
        },
        {
            "title": "Progress",
            "hex": "5CE500",
            "source": "https://www.progress.com/",
            "guidelines": "https://www.progress.com/legal/trademarks/trademarks-use-policy"
        },
        {
            "title": "Prometheus",
            "hex": "E6522C",
            "source": "https://prometheus.io/"
        },
        {
            "title": "ProSieben",
            "hex": "E6000F",
            "source": "https://www.prosieben.de/"
        },
        {
            "title": "Proto.io",
            "slug": "proto-dot-io",
            "hex": "34A7C1",
            "source": "https://proto.io/en/presskit"
        },
        {
            "title": "protocols.io",
            "slug": "protocols-dot-io",
            "hex": "4D9FE7",
            "source": "https://www.protocols.io/brand",
            "guidelines": "https://www.protocols.io/brand"
        },
        {
            "title": "ProtonDB",
            "hex": "F50057",
            "source": "https://www.protondb.com/"
        },
        {
            "title": "ProtonMail",
            "hex": "8B89CC",
            "source": "https://protonmail.com/media-kit"
        },
        {
            "title": "ProtonVPN",
            "hex": "56B366",
            "source": "https://protonvpn.com/press"
        },
        {
            "title": "Proxmox",
            "hex": "E57000",
            "source": "https://www.proxmox.com/en/news/media-kit",
            "guidelines": "https://www.proxmox.com/en/news/media-kit"
        },
        {
            "title": "Publons",
            "hex": "336699",
            "source": "https://publons.com/about/the-publons-logo",
            "guidelines": "https://publons.com/about/the-publons-logo"
        },
        {
            "title": "PubMed",
            "hex": "326599",
            "source": "https://pubmed.ncbi.nlm.nih.gov/"
        },
        {
            "title": "Pug",
            "hex": "A86454",
            "source": "https://github.com/pugjs/pug-logo/blob/61429fc45b5a411b83bdb5c99a61084d3054d1e6/SVG/pug-final-logo_-mono-64.svg"
        },
        {
            "title": "Puppet",
            "hex": "FFAE1A",
            "source": "https://puppet.com/company/press-room/"
        },
        {
            "title": "Puppeteer",
            "hex": "40B5A4",
            "source": "https://pptr.dev/"
        },
        {
            "title": "PureScript",
            "hex": "14161A",
            "source": "https://github.com/purescript/logo",
            "license": {
                "type": "CC-BY-4.0"
            }
        },
        {
            "title": "PurgeCSS",
            "hex": "14161A",
            "source": "https://github.com/FullHuman/purgecss/blob/4e2bf58e218119cc9faf9faa615d62a059bf9d9a/docs/.vuepress/public/safari-pinned-tab.svg"
        },
        {
            "title": "Purism",
            "hex": "2D2D2D",
            "source": "https://puri.sm/pr/images/"
        },
        {
            "title": "Pusher",
            "hex": "300D4F",
            "source": "https://pusher.com/"
        },
        {
            "title": "PyCharm",
            "hex": "000000",
            "source": "https://www.jetbrains.com/company/brand/logos/",
            "guidelines": "https://www.jetbrains.com/company/brand/"
        },
        {
            "title": "PyPI",
            "hex": "3775A9",
            "source": "https://pypi.org/"
        },
        {
            "title": "PyPy",
            "hex": "193440",
            "source": "https://www.pypy.org/images/pypy-logo.svg"
        },
        {
            "title": "Python",
            "hex": "3776AB",
            "source": "https://www.python.org/community/logos/",
            "guidelines": "https://www.python.org/community/logos/"
        },
        {
            "title": "PyTorch",
            "hex": "EE4C2C",
            "source": "https://github.com/pytorch/pytorch.github.io/blob/8f083bd12192ca12d5e1c1f3d236f4831d823d8f/assets/images/logo.svg",
            "guidelines": "https://github.com/pytorch/pytorch.github.io/blob/381117ec296f002b2de475402ef29cca6c55e209/assets/brand-guidelines/PyTorch-Brand-Guidelines.pdf"
        },
        {
            "title": "PyUp",
            "hex": "9F55FF",
            "source": "https://pyup.io/"
        },
        {
            "title": "Qantas",
            "hex": "E40000",
            "source": "https://freight.qantas.com/"
        },
        {
            "title": "Qatar Airways",
            "hex": "5C0D34",
            "source": "https://www.qatarairways.com/en/press-kit.html"
        },
        {
            "title": "QEMU",
            "hex": "FF6600",
            "source": "https://wiki.qemu.org/Logo"
        },
        {
            "title": "Qgis",
            "hex": "589632",
            "source": "https://www.qgis.org/en/site/getinvolved/styleguide.html"
        },
        {
            "title": "Qi",
            "hex": "000000",
            "source": "https://www.wirelesspowerconsortium.com/knowledge-base/retail/qi-logo-guidelines-and-artwork.html"
        },
        {
            "title": "Qiita",
            "hex": "55C500",
            "source": "https://www.qiita.com"
        },
        {
            "title": "Qiskit",
            "hex": "6929C4",
            "source": "https://qiskit.org"
        },
        {
            "title": "QIWI",
            "hex": "FF8C00",
            "source": "https://qiwi.com/"
        },
        {
            "title": "Qt",
            "hex": "41CD52",
            "source": "https://qt-brandbook.webflow.io/design"
        },
        {
            "title": "Qualcomm",
            "hex": "3253DC",
            "source": "https://www.qualcomm.com"
        },
        {
            "title": "Qualtrics",
            "hex": "00B4EF",
            "source": "https://www.qualtrics.com/brand-book/"
        },
        {
            "title": "Quantcast",
            "hex": "000000",
            "source": "https://www.quantcast.com/user/login"
        },
        {
            "title": "QuantConnect",
            "hex": "F5AE29",
            "source": "https://www.quantconnect.com/docs/home/home"
        },
        {
            "title": "Quantopian",
            "hex": "C51E25",
            "source": "https://www.quantopian.com/about"
        },
        {
            "title": "Quarkus",
            "hex": "4695EB",
            "source": "https://design.jboss.org/quarkus/"
        },
        {
            "title": "Quasar",
            "hex": "1976D2",
            "source": "https://github.com/quasarframework/quasar-art/blob/cbbbb4b0b7ec7181dfc2d1b29a1ce025e71575bc/src/quasar-logo.svg"
        },
        {
            "title": "Qubes OS",
            "hex": "3874D8",
            "source": "https://github.com/QubesOS/qubes-attachment/blob/ed7e552eb8a5fca4e099361d137793d3551b3968/icons/qubes-logo-home.svg"
        },
        {
            "title": "Quest",
            "hex": "FB4F14",
            "source": "https://www.quest.com/legal/trademark-information.aspx"
        },
        {
            "title": "QuickBooks",
            "hex": "2CA01C",
            "source": "https://designsystem.quickbooks.com/visual-assets/logos/"
        },
        {
            "title": "QuickTime",
            "hex": "1C69F0",
            "source": "https://support.apple.com/quicktime"
        },
        {
            "title": "Quip",
            "hex": "F27557",
            "source": "https://quip.com/"
        },
        {
            "title": "Quora",
            "hex": "B92B27",
            "source": "https://www.quora.com"
        },
        {
            "title": "Qwiklabs",
            "hex": "F5CD0E",
            "source": "https://www.qwiklabs.com"
        },
        {
            "title": "Qzone",
            "hex": "FECE00",
            "source": "https://qzone.qq.com/"
        },
        {
            "title": "R",
            "hex": "276DC3",
            "source": "https://www.r-project.org/logo/",
            "license": {
                "type": "CC-BY-SA-4.0"
            }
        },
        {
            "title": "RabbitMQ",
            "hex": "FF6600",
            "source": "https://www.rabbitmq.com/",
            "guidelines": "https://www.rabbitmq.com/trademark-guidelines.html"
        },
        {
            "title": "Racket",
            "hex": "9F1D20",
            "source": "https://racket-lang.org/"
        },
        {
            "title": "Radar",
            "hex": "007AFF",
            "source": "https://radar.io/"
        },
        {
            "title": "RadioPublic",
            "hex": "CE262F",
            "source": "https://help.radiopublic.com/hc/en-us/articles/360002546754-RadioPublic-logos"
        },
        {
            "title": "Rainmeter",
            "hex": "19519B",
            "source": "https://github.com/rainmeter/rainmeter-www/blob/867fd905fda8d1b1083730adcb7f49f1775cb5b0/source/img/logo_blue.ai"
        },
        {
            "title": "Rakuten",
            "hex": "BF0000",
            "source": "https://global.rakuten.com/corp/assets/img/site-icons/rakuten-black.svg",
            "guidelines": "https://global.rakuten.com/corp/news/media/"
        },
        {
            "title": "Ram",
            "hex": "000000",
            "source": "http://www.fcaci.com/x/RAMv15",
            "guidelines": "http://www.fcaci.com/x/RAMv15"
        },
        {
            "title": "Rancher",
            "hex": "0075A8",
            "source": "https://rancher.com/brand-guidelines/",
            "guidelines": "https://rancher.com/brand-guidelines/"
        },
        {
            "title": "Raspberry Pi",
            "hex": "A22846",
            "source": "https://www.raspberrypi.org/trademark-rules",
            "guidelines": "https://www.raspberrypi.org/trademark-rules"
        },
        {
            "title": "Razer",
            "hex": "00FF00",
            "source": "https://press.razer.com/"
        },
        {
            "title": "React",
            "hex": "61DAFB",
            "source": "https://github.com/facebook/create-react-app/blob/282c03f9525fdf8061ffa1ec50dce89296d916bd/test/fixtures/relative-paths/src/logo.svg"
        },
        {
            "title": "React Router",
            "hex": "CA4245",
            "source": "https://github.com/ReactTraining/react-router/blob/c94bcd8cef0c811f80b02777ec26fee3618f8e86/website/static/safari-pinned-tab.svg"
        },
        {
            "title": "ReactiveX",
            "hex": "B7178C",
            "source": "https://github.com/ReactiveX/rxjs/blob/master/resources/CI-CD/logo/svg/RxJs_Logo_Black.svg"
        },
        {
            "title": "ReactOS",
            "hex": "0088CC",
            "source": "https://github.com/reactos/press-media"
        },
        {
            "title": "Read the Docs",
            "hex": "8CA1AF",
            "source": "https://github.com/readthedocs/readthedocs.org/blob/2dc9706c4fe7fa6d4410ed0e5aedca8d4796fe0f/media/readthedocsbranding.ai"
        },
        {
            "title": "Realm",
            "hex": "39477F",
            "source": "https://realm.io/"
        },
        {
            "title": "Reason",
            "hex": "DD4B39",
            "source": "https://reasonml.github.io/img/reason.svg"
        },
        {
            "title": "Reason Studios",
            "hex": "FFFFFF",
            "source": "https://www.reasonstudios.com/press",
            "guidelines": "https://www.reasonstudios.com/press"
        },
        {
            "title": "Red Hat",
            "hex": "EE0000",
            "source": "https://www.redhat.com/en/about/brand/new-brand/details"
        },
        {
            "title": "Red Hat Open Shift",
            "hex": "EE0000",
            "source": "https://www.openshift.com/"
        },
        {
            "title": "Redbubble",
            "hex": "E41321",
            "source": "https://www.redbubble.com/explore/client/4196122a442ab3f429ec802f71717465.svg"
        },
        {
            "title": "Reddit",
            "hex": "FF4500",
            "source": "https://www.redditinc.com/brand",
            "guidelines": "https://www.redditinc.com/brand"
        },
        {
            "title": "Redis",
            "hex": "DC382D",
            "source": "https://www.redislabs.com/brand-guidelines/",
            "guidelines": "https://www.redislabs.com/brand-guidelines/"
        },
        {
            "title": "Redux",
            "hex": "764ABC",
            "source": "https://github.com/reactjs/redux/tree/master/logo"
        },
        {
            "title": "Redux-Saga",
            "slug": "redux-saga",
            "hex": "999999",
            "source": "https://github.com/redux-saga/redux-saga/blob/9d2164946f402e594a0dfe453c6d20fb6f14858f/logo/3840/Redux-Saga-Logo.png"
        },
        {
            "title": "RedwoodJS",
            "hex": "BF4722",
            "source": "https://redwoodjs.com/logos/",
            "guidelines": "https://redwoodjs.com/logos/"
        },
        {
            "title": "Reliance Industries Limited",
            "hex": "D1AB66",
            "source": "https://www.ril.com/getattachment/7c210e67-5b0e-4965-b1a2-2ee83e19cee9/Morgan-Stanley-Eighteenth-Annual-India-Summit,-31.aspx"
        },
        {
            "title": "Ren'Py",
            "hex": "FF7F7F",
            "source": "https://renpy.org"
        },
        {
            "title": "Renault",
            "hex": "FFCC33",
            "source": "https://en.media.groupe.renault.com/news/renault-news-march-2021-5f28-989c5.html"
        },
        {
            "title": "RenovateBot",
            "hex": "1A1F6C",
            "source": "https://avatars1.githubusercontent.com/u/38656520"
        },
        {
            "title": "Renren",
            "hex": "217DC6",
            "source": "https://seeklogo.com/vector-logo/184137/renren-inc"
        },
        {
            "title": "repl.it",
            "slug": "repl-dot-it",
            "hex": "667881",
            "source": "https://repl.it/"
        },
        {
            "title": "ResearchGate",
            "hex": "00CCBB",
            "source": "https://c5.rgstatic.net/m/428059296771819/images/favicon/favicon.svg"
        },
        {
            "title": "Resurrection Remix OS",
            "hex": "000000",
            "source": "https://github.com/ResurrectionRemix"
        },
        {
            "title": "RetroArch",
            "hex": "000000",
            "source": "https://github.com/libretro/RetroArch/blob/b01aabf7d1f025999ad0f7812e6e6816d011e631/media/retroarch.svg"
        },
        {
            "title": "RetroPie",
            "hex": "CC0000",
            "source": "https://github.com/RetroPie/RetroPie-Docs/blob/c4e882bd2c9d740c591ff346e07a4a4cb536ca93/images/logo.svg"
        },
        {
            "title": "reveal.js",
            "slug": "reveal-dot-js",
            "hex": "F2E142",
            "source": "https://revealjs.com/"
        },
        {
            "title": "ReverbNation",
            "hex": "E43526",
            "source": "https://www.reverbnation.com"
        },
        {
            "title": "Revolut",
            "hex": "0075EB",
            "source": "https://www.revolut.com/"
        },
        {
            "title": "Revue",
            "hex": "E15718",
            "source": "https://www.getrevue.co/"
        },
        {
            "title": "REWE",
            "hex": "CC071E",
            "source": "https://www.rewe.de/"
        },
        {
            "title": "Rezgo",
            "hex": "F76C00",
            "source": "https://www.rezgo.com/"
        },
        {
            "title": "Rhinoceros",
            "hex": "801010",
            "source": "https://github.com/mcneel/compute.rhino3d/blob/2204d998ff0397a1c6a18dd2312a96508ad48bdb/README.md"
        },
        {
            "title": "Rider",
            "hex": "000000",
            "source": "https://www.jetbrains.com/company/brand/logos/",
            "guidelines": "https://www.jetbrains.com/company/brand/"
        },
        {
            "title": "Ring",
            "hex": "1C9AD6",
            "source": "https://store.ring.com/press"
        },
        {
            "title": "Riot Games",
            "hex": "D32936",
            "source": "https://www.riotgames.com/en/press"
        },
        {
            "title": "Ripple",
            "hex": "0085C0",
            "source": "https://www.ripple.com/media-kit/",
            "guidelines": "https://brand.ripple.com/article/brand-policy"
        },
        {
            "title": "Riseup",
            "hex": "FF0000",
            "source": "https://riseup.net/en/about-us/images"
        },
        {
            "title": "Roam Research",
            "hex": "343A40",
            "source": "https://roamresearch.com/#/app/help/page/Vu1MmjinS"
        },
        {
            "title": "Roblox",
            "hex": "000000",
            "source": "https://corp.roblox.com/press-kit/",
            "guidelines": "https://corp.roblox.com/wp-content/uploads/2021/03/Logo_Roblox.zip"
        },
        {
            "title": "Robot Framework",
            "hex": "000000",
            "source": "https://github.com/robotframework/visual-identity",
            "guidelines": "https://github.com/robotframework/visual-identity/blob/master/robot-framework-brand-guidelines.pdf"
        },
        {
            "title": "Rocket.Chat",
            "slug": "rocket-dot-chat",
            "hex": "F5455C",
            "source": "https://rocket.chat/press",
            "guidelines": "https://docs.rocket.chat/guides/brand-and-visual-guidelines/logo"
        },
        {
            "title": "Roku",
            "hex": "662D91",
            "source": "https://www.roku.com/",
            "guidelines": "https://docs.roku.com/published/trademarkguidelines/en/ca"
        },
        {
            "title": "Rolls-Royce",
            "slug": "rolls-royce",
            "hex": "281432",
            "source": "https://www.rolls-roycemotorcars.com/"
        },
        {
            "title": "rollup.js",
            "slug": "rollup-dot-js",
            "hex": "EC4A3F",
            "source": "https://rollupjs.org/"
        },
        {
            "title": "Roots",
            "hex": "525DDC",
            "source": "https://roots.io/about/brand/",
            "guidelines": "https://roots.io/about/brand/"
        },
        {
            "title": "Roots Bedrock",
            "hex": "525DDC",
            "source": "https://roots.io/about/brand/"
        },
        {
            "title": "Roots Sage",
            "hex": "525DDC",
            "source": "https://roots.io/about/brand/"
        },
        {
            "title": "ROS",
            "hex": "22314E",
            "source": "https://www.ros.org/press-kit/",
            "guidelines": "https://www.ros.org/press-kit/"
        },
        {
            "title": "Rotten Tomatoes",
            "hex": "FA320A",
            "source": "https://commons.wikimedia.org/wiki/File:Rottentomatoesalternativelogo.svg"
        },
        {
            "title": "Roundcube",
            "hex": "37BEFF",
            "source": "https://roundcube.net/"
        },
        {
            "title": "RSS",
            "hex": "FFA500",
            "source": "https://en.wikipedia.org/wiki/Feed_icon"
        },
        {
            "title": "RStudio",
            "hex": "75AADB",
            "source": "https://www.rstudio.com/about/logos/",
            "guidelines": "https://www.rstudio.com/about/logos/"
        },
        {
            "title": "RTÉ",
            "hex": "00A7B3",
            "source": "https://www.rte.ie/archives/"
        },
        {
            "title": "RTL",
            "hex": "E9113B",
            "source": "https://commons.wikimedia.org/wiki/File:RTL_Cornerlogo.svg"
        },
        {
            "title": "RTLZWEI",
            "hex": "00BCF6",
            "source": "https://www.rtl2.de/"
        },
        {
            "title": "Ruby",
            "hex": "CC342D",
            "source": "https://www.ruby-lang.org/en/about/logo/",
            "license": {
                "type": "CC-BY-SA-2.5"
            }
        },
        {
            "title": "Ruby on Rails",
            "hex": "CC0000",
            "source": "http://rubyonrails.org/",
            "guidelines": "https://rubyonrails.org/trademarks/"
        },
        {
            "title": "RubyGems",
            "hex": "E9573F",
            "source": "https://rubygems.org/pages/about"
        },
        {
            "title": "Runkeeper",
            "hex": "001E62",
            "source": "https://runkeeper.com/cms/press-kit",
            "guidelines": "https://runkeeper.com/cms/press-kit"
        },
        {
            "title": "RunKit",
            "hex": "491757",
            "source": "https://www.npmjs.com/package/@runkit/brand"
        },
        {
            "title": "Rust",
            "hex": "000000",
            "source": "https://www.rust-lang.org/",
            "guidelines": "https://www.rust-lang.org/policies/media-guide",
            "license": {
                "type": "CC-BY-SA-4.0"
            }
        },
        {
            "title": "Ryanair",
            "hex": "073590",
            "source": "https://corporate.ryanair.com/media-centre/stock-images-gallery/#album-container-3"
        },
        {
            "title": "S7 Airlines",
            "hex": "BED600",
            "source": "https://www.s7.ru/"
        },
        {
            "title": "Safari",
            "hex": "000000",
            "source": "https://images.techhive.com/images/article/2014/11/safari-favorites-100530680-large.jpg"
        },
        {
            "title": "Sahibinden",
            "hex": "FFE800",
            "source": "https://www.sahibinden.com/favicon.ico"
        },
        {
            "title": "Salesforce",
            "hex": "00A1E0",
            "source": "https://www.salesforce.com/styleguide/elements/logos"
        },
        {
            "title": "SaltStack",
            "hex": "00EACE",
            "source": "https://www.saltstack.com/resources/brand/"
        },
        {
            "title": "Samsung",
            "hex": "1428A0",
            "source": "https://www.samsung.com/us"
        },
        {
            "title": "Samsung Pay",
            "hex": "1428A0",
            "source": "https://pay.samsung.com/developers/resource/brand"
        },
        {
            "title": "San Francisco Municipal Railway",
            "hex": "BA0C2F",
            "source": "http://www.actransit.org/wp-content/uploads/HSP_CC-sched.pdf"
        },
        {
            "title": "São Paulo Metro",
            "hex": "004382",
            "source": "https://upload.wikimedia.org/wikipedia/commons/d/da/Sao_Paulo_Metro_Logo.svg"
        },
        {
            "title": "SAP",
            "hex": "0FAAFF",
            "source": "https://www.sap.com/"
        },
        {
            "title": "Sass",
            "hex": "CC6699",
            "source": "http://sass-lang.com/styleguide/brand"
        },
        {
            "title": "Sat.1",
            "slug": "sat-dot-1",
            "hex": "047DA3",
            "source": "https://www.prosiebensat1.com/presse/downloads/logos"
        },
        {
            "title": "Sauce Labs",
            "hex": "E2231A",
            "source": "https://saucelabs.com/"
        },
        {
            "title": "Scala",
            "hex": "DC322F",
            "source": "https://www.scala-lang.org/"
        },
        {
            "title": "Scaleway",
            "hex": "4F0599",
            "source": "https://www.scaleway.com"
        },
        {
            "title": "Scania",
            "hex": "041E42",
            "source": "https://www.scania.com/"
        },
        {
            "title": "scikit-learn",
            "slug": "scikit-learn",
            "hex": "F7931E",
            "source": "https://github.com/scikit-learn/scikit-learn/blob/c5ef2e985c13119001aa697e446ebb3dbcb326e5/doc/logos/scikit-learn-logo.svg"
        },
        {
            "title": "SciPy",
            "hex": "8CAAE6",
            "source": "https://github.com/scikit-image/skimage-branding/blob/eafb65cbc3a700e3d9c8ba2ba15788fcc8703984/logo/scipy.svg"
        },
        {
            "title": "Scopus",
            "hex": "E9711C",
            "source": "https://www.scopus.com/"
        },
        {
            "title": "Scratch",
            "hex": "4D97FF",
            "source": "https://github.com/LLK/scratch-link/blob/027e3754ba6db976495e905023d5ac5e730dccfc/Assets/Windows/SVG/Windows%20Tray%20400x400.svg"
        },
        {
            "title": "Screencastify",
            "hex": "FF8282",
            "source": "https://www.screencastify.com/"
        },
        {
            "title": "Scribd",
            "hex": "1A7BBA",
            "source": "https://www.scribd.com"
        },
        {
            "title": "Scrimba",
            "hex": "2B283A",
            "source": "https://scrimba.com/"
        },
        {
            "title": "ScrollReveal",
            "hex": "FFCB36",
            "source": "https://scrollrevealjs.org/"
        },
        {
            "title": "Scrum Alliance",
            "hex": "009FDA",
            "source": "https://www.scrumalliance.org/ScrumRedesignDEVSite/media/ScrumAllianceMedia/Files%20and%20PDFs/Infographics/S_BrandGuidelines_2018_rev.pdf",
            "guidelines": "https://www.scrumalliance.org/ScrumRedesignDEVSite/media/ScrumAllianceMedia/Files%20and%20PDFs/Infographics/S_BrandGuidelines_2018_rev.pdf"
        },
        {
            "title": "Scrutinizer CI",
            "hex": "8A9296",
            "source": "https://scrutinizer-ci.com"
        },
        {
            "title": "Seagate",
            "hex": "6EBE49",
            "source": "https://branding.seagate.com/productpage/3fc51aba-c35a-4eff-a833-a258b0440bd2"
        },
        {
            "title": "SEAT",
            "hex": "33302E",
            "source": "https://www.seat.es/"
        },
        {
            "title": "Sefaria",
            "hex": "212E50",
            "source": "https://github.com/Sefaria/Sefaria-Project/blob/c141b2b3491660ed563df9f4b1a2e4c071e88688/static/img/logo/samekh.svg"
        },
        {
            "title": "Sega",
            "hex": "0089CF",
            "source": "https://en.wikipedia.org/wiki/Sega#/media/File:Sega_logo.svg"
        },
        {
            "title": "Selenium",
            "hex": "43B02A",
            "source": "https://github.com/SeleniumHQ/heroku-selenium/blob/2f66891ba030d3aa1f36ab1748c52ba4fb4e057d/selenium-green.svg"
        },
        {
            "title": "Sellfy",
            "hex": "21B352",
            "source": "https://sellfy.com/about/"
        },
        {
            "title": "Semantic UI React",
            "hex": "35BDB2",
            "source": "https://react.semantic-ui.com"
        },
        {
            "title": "Semantic Web",
            "hex": "005A9C",
            "source": "https://www.w3.org/2007/10/sw-logos.html"
        },
        {
            "title": "semantic-release",
            "slug": "semantic-release",
            "hex": "494949",
            "source": "https://github.com/semantic-release/semantic-release/blob/85bc213f04445a9bb8f19e5d45d6ecd7acccf841/media/semantic-release-logo.svg"
        },
        {
            "title": "Semaphore CI",
            "hex": "19A974",
            "source": "https://semaphoreci.com/"
        },
        {
            "title": "SemVer",
            "hex": "3F4551",
            "source": "https://github.com/semver/semver.org/blob/b6983849e38911195a24357809187c2f50af0d40/assets/500x500(light).jpg"
        },
        {
            "title": "Sencha",
            "hex": "86BC40",
            "source": "http://design.sencha.com/"
        },
        {
            "title": "Sennheiser",
            "hex": "000000",
            "source": "https://sennheiser.com"
        },
        {
            "title": "Sensu",
            "hex": "89C967",
            "source": "https://github.com/sensu/sensu-go/blob/master/dashboard/src/assets/logo/graphic/green.svg"
        },
        {
            "title": "Sentry",
            "hex": "362D59",
            "source": "https://sentry.io/branding/"
        },
        {
            "title": "SEPA",
            "hex": "2350A9",
            "source": "https://www.europeanpaymentscouncil.eu/document-library/other/sepa-logo-vector-format"
        },
        {
            "title": "Server Fault",
            "hex": "E7282D",
            "source": "http://stackoverflow.com/company/logos",
            "guidelines": "https://stackoverflow.com/legal/trademark-guidance"
        },
        {
            "title": "Serverless",
            "hex": "FD5750",
            "source": "https://serverless.com/"
        },
        {
            "title": "SFML",
            "hex": "8CC445",
            "source": "https://www.sfml-dev.org/download/goodies/"
        },
        {
            "title": "Shanghai Metro",
            "hex": "EC1C24",
            "source": "https://en.wikipedia.org/wiki/File:Shanghai_Metro_Full_Logo.svg"
        },
        {
            "title": "sharp",
            "hex": "99CC00",
            "source": "https://github.com/lovell/sharp/blob/315f519e1dd9adca0678e94a5ed0492cb5e0aae4/docs/image/sharp-logo-mono.svg"
        },
        {
            "title": "Shazam",
            "hex": "0088FF",
            "source": "https://brandfolder.com/shazam"
        },
        {
            "title": "Shell",
            "hex": "FFD500",
            "source": "https://en.wikipedia.org/wiki/File:Shell_logo.svg"
        },
        {
            "title": "Shelly",
            "hex": "4495D1",
            "source": "https://shelly.cloud/"
        },
        {
            "title": "Shenzhen Metro",
            "hex": "009943",
            "source": "https://en.wikipedia.org/wiki/File:Shenzhen_Metro_Corporation_logo_full.svg"
        },
        {
            "title": "Shields.io",
            "slug": "shields-dot-io",
            "hex": "000000",
            "source": "https://shields.io"
        },
        {
            "title": "Shikimori",
            "hex": "343434",
            "source": "https://shikimori.one"
        },
        {
            "title": "Shopify",
            "hex": "7AB55C",
            "source": "https://press.shopify.com/brand"
        },
        {
            "title": "Shopware",
            "hex": "189EFF",
            "source": "https://www.shopware.com/en/press/press-material/"
        },
        {
            "title": "Shotcut",
            "hex": "115C77",
            "source": "https://shotcut.com/media/"
        },
        {
            "title": "Showpad",
            "hex": "2D2E83",
            "source": "https://www.showpad.com/"
        },
        {
            "title": "Showtime",
            "hex": "B10000",
            "source": "https://commons.wikimedia.org/wiki/File:Showtime.svg"
        },
        {
            "title": "Shutterstock",
            "hex": "EE2B24",
            "source": "https://www.shutterstock.com/press/media"
        },
        {
            "title": "Siemens",
            "hex": "009999",
            "source": "https://siemens.com/"
        },
        {
            "title": "Signal",
            "hex": "2592E9",
            "source": "https://play.google.com/store/apps/details?id=org.thoughtcrime.securesms"
        },
        {
            "title": "Simple Analytics",
            "hex": "FF4F64",
            "source": "https://simpleanalytics.com/",
            "guidelines": "https://simpleanalytics.com/press"
        },
        {
            "title": "Simple Icons",
            "hex": "111111",
            "source": "https://simpleicons.org/",
            "license": {
                "type": "CC0-1.0"
            }
        },
        {
            "title": "Sina Weibo",
            "hex": "E6162D",
            "source": "https://en.wikipedia.org/wiki/Sina_Weibo"
        },
        {
            "title": "SingleStore",
            "hex": "AA00FF",
            "source": "https://www.singlestore.com/brand/"
        },
        {
            "title": "SitePoint",
            "hex": "258AAF",
            "source": "http://www.sitepoint.com"
        },
        {
            "title": "Sketch",
            "hex": "F7B500",
            "source": "https://www.sketch.com/press/"
        },
        {
            "title": "Sketchfab",
            "hex": "1CAAD9",
            "source": "https://sketchfab.com/press"
        },
        {
            "title": "SketchUp",
            "hex": "005F9E",
            "source": "https://www.sketchup.com/themes/sketchup_www_terra/images/SketchUp-Horizontal-RGB.svg"
        },
        {
            "title": "Skillshare",
            "hex": "00FF84",
            "source": "https://www.skillshare.com"
        },
        {
            "title": "ŠKODA",
            "hex": "4BA82E",
            "source": "https://en.wikipedia.org/wiki/File:Skoda_Auto_logo_(2011).svg"
        },
        {
            "title": "Sky",
            "hex": "0072C9",
            "source": "https://www.skysports.com/"
        },
        {
            "title": "Skyliner",
            "hex": "2FCEA0",
            "source": "https://www.skyliner.io/help"
        },
        {
            "title": "Skype",
            "hex": "00AFF0",
            "source": "http://blogs.skype.com/?attachment_id=56273"
        },
        {
            "title": "Skype for Business",
            "hex": "00AFF0",
            "source": "https://en.wikipedia.org/wiki/Skype_for_Business_Server"
        },
        {
            "title": "Slack",
            "hex": "4A154B",
            "source": "https://slack.com/brand-guidelines"
        },
        {
            "title": "Slackware",
            "hex": "000000",
            "source": "https://en.wikipedia.org/wiki/Slackware"
        },
        {
            "title": "Slashdot",
            "hex": "026664",
            "source": "https://commons.wikimedia.org/wiki/File:Slashdot_wordmark_and_logo.svg"
        },
        {
            "title": "SlickPic",
            "hex": "FF880F",
            "source": "https://www.slickpic.com/"
        },
        {
            "title": "Slides",
            "hex": "E4637C",
            "source": "https://slides.com/about"
        },
        {
            "title": "SlideShare",
            "hex": "008ED2",
            "source": "https://www.slideshare.net/ss/creators/"
        },
        {
            "title": "smart",
            "hex": "FABC0C",
            "source": "https://www.smart.com/gb/en/models/eq-fortwo-coupe"
        },
        {
            "title": "SmartThings",
            "hex": "15BFFF",
            "source": "https://www.smartthings.com/press-kit"
        },
        {
            "title": "Smashing Magazine",
            "hex": "E85C33",
            "source": "https://www.smashingmagazine.com/"
        },
        {
            "title": "SMRT",
            "hex": "EE2E24",
            "source": "https://commons.wikimedia.org/wiki/File:SMRT_Corporation.svg"
        },
        {
            "title": "SmugMug",
            "hex": "6DB944",
            "source": "https://help.smugmug.com/using-smugmug's-logo-HJulJePkEBf"
        },
        {
            "title": "Snapchat",
            "hex": "FFFC00",
            "source": "https://www.snapchat.com/brand-guidelines"
        },
        {
            "title": "Snapcraft",
            "hex": "82BEA0",
            "source": "https://github.com/snapcore/snap-store-badges"
        },
        {
            "title": "Snowflake",
            "hex": "56B9EB",
            "source": "https://www.snowflake.com/about/press-and-news/"
        },
        {
            "title": "Snyk",
            "hex": "4C4A73",
            "source": "https://snyk.io/press-kit"
        },
        {
            "title": "Society6",
            "hex": "000000",
            "source": "https://blog.society6.com/app/themes/society6/dist/images/mark.svg"
        },
        {
            "title": "Socket.io",
            "slug": "socket-dot-io",
            "hex": "010101",
            "source": "https://socket.io"
        },
        {
            "title": "Sogou",
            "hex": "FB6022",
            "source": "https://www.sogou.com/"
        },
        {
            "title": "Solidity",
            "hex": "363636",
            "source": "https://docs.soliditylang.org/en/v0.7.4/brand-guide.html"
        },
        {
            "title": "SoloLearn",
            "hex": "1ABC9C",
            "source": "https://www.sololearn.com/"
        },
        {
            "title": "Solus",
            "hex": "5294E2",
            "source": "https://getsol.us/branding/"
        },
        {
            "title": "SonarCloud",
            "hex": "F3702A",
            "source": "https://sonarcloud.io/about"
        },
        {
            "title": "SonarLint",
            "hex": "CB2029",
            "source": "https://www.sonarsource.com"
        },
        {
            "title": "SonarQube",
            "hex": "4E9BCD",
            "source": "https://www.sonarqube.org/logos/"
        },
        {
            "title": "SonarSource",
            "hex": "CB3032",
            "source": "https://www.sonarsource.com/"
        },
        {
            "title": "Songkick",
            "hex": "F80046",
            "source": "http://blog.songkick.com/media-assets"
        },
        {
            "title": "Songoda",
            "hex": "FC494A",
            "source": "https://songoda.com/branding"
        },
        {
            "title": "SonicWall",
            "hex": "FF791A",
            "source": "https://brandfolder.com/sonicwall/sonicwall-external"
        },
        {
            "title": "Sonos",
            "hex": "000000",
            "source": "https://www.sonos.com/en-gb/home"
        },
        {
            "title": "SoundCloud",
            "hex": "FF3300",
            "source": "https://soundcloud.com/press"
        },
        {
            "title": "Source Engine",
            "hex": "F79A10",
            "source": "https://developer.valvesoftware.com/favicon.ico"
        },
        {
            "title": "SourceForge",
            "hex": "FF6600",
            "source": "https://sourceforge.net/"
        },
        {
            "title": "Sourcegraph",
            "hex": "00B4F2",
            "source": "https://sourcegraph.com/.assets/img"
        },
        {
            "title": "Southwest Airlines",
            "hex": "304CB2",
            "source": "https://www.southwest.com/"
        },
        {
            "title": "Spacemacs",
            "hex": "9266CC",
            "source": "http://spacemacs.org/"
        },
        {
            "title": "SpaceX",
            "hex": "000000",
            "source": "https://www.spacex.com/"
        },
        {
            "title": "Spark AR",
            "hex": "FF5C83",
            "source": "https://sparkar.facebook.com/"
        },
        {
            "title": "Sparkasse",
            "hex": "FF0000",
            "source": "https://www.sparkasse.de/",
            "guidelines": "https://www.sparkasse.de/nutzungshinweise.html"
        },
        {
            "title": "SparkFun",
            "hex": "E53525",
            "source": "https://www.sparkfun.com/brand_assets",
            "guidelines": "https://www.sparkfun.com/brand_assets"
        },
        {
            "title": "SparkPost",
            "hex": "FA6423",
            "source": "https://www.sparkpost.com/"
        },
        {
            "title": "SPDX",
            "hex": "4398CC",
            "source": "https://spdx.org/Resources"
        },
        {
            "title": "Speaker Deck",
            "hex": "009287",
            "source": "https://speakerdeck.com/"
        },
        {
            "title": "Spectrum",
            "hex": "7B16FF",
            "source": "https://spectrum.chat"
        },
        {
            "title": "Speedtest",
            "hex": "141526",
            "source": "https://www.speedtest.net/"
        },
        {
            "title": "Spinnaker",
            "hex": "139BB4",
            "source": "https://github.com/spinnaker/spinnaker.github.io/tree/master/assets/images"
        },
        {
            "title": "Spinrilla",
            "hex": "460856",
            "source": "https://spinrilla.com"
        },
        {
            "title": "Splunk",
            "hex": "000000",
            "source": "https://www.splunk.com/"
        },
        {
            "title": "Spotify",
            "hex": "1ED760",
            "source": "https://developer.spotify.com/design"
        },
        {
            "title": "Spotlight",
            "hex": "352A71",
            "source": "https://www.spotlight.com/"
        },
        {
            "title": "Spreaker",
            "hex": "F5C300",
            "source": "http://www.spreaker.com/press"
        },
        {
            "title": "Spring",
            "hex": "6DB33F",
            "source": "https://spring.io/trademarks"
        },
        {
            "title": "Sprint",
            "hex": "FFCE0A",
            "source": "https://www.sprint.com/"
        },
        {
            "title": "Spyder IDE",
            "hex": "FF0000",
            "source": "https://www.spyder-ide.org/"
        },
        {
            "title": "SQLite",
            "hex": "003B57",
            "source": "https://github.com/sqlite/sqlite/blob/43e862723ec680542ca6f608f9963c0993dd7324/art/sqlite370.eps"
        },
        {
            "title": "Square",
            "hex": "3E4348",
            "source": "https://squareup.com/"
        },
        {
            "title": "Square Enix",
            "hex": "ED1C24",
            "source": "https://www.square-enix.com/"
        },
        {
            "title": "Squarespace",
            "hex": "000000",
            "source": "http://squarespace.com/brand-guidelines"
        },
        {
            "title": "SSRN",
            "hex": "154881",
            "source": "https://www.ssrn.com"
        },
        {
            "title": "Stack Exchange",
            "hex": "1E5397",
            "source": "http://stackoverflow.com/company/logos",
            "guidelines": "https://stackoverflow.com/legal/trademark-guidance"
        },
        {
            "title": "Stack Overflow",
            "hex": "F58025",
            "source": "https://stackoverflow.design/brand/logo/",
            "guidelines": "https://stackoverflow.com/legal/trademark-guidance"
        },
        {
            "title": "Stackbit",
            "hex": "207BEA",
            "source": "https://www.stackbit.com/branding-guidelines/"
        },
        {
            "title": "StackPath",
            "hex": "000000",
            "source": "https://www.stackpath.com/company/logo-and-branding/"
        },
        {
            "title": "StackShare",
            "hex": "0690FA",
            "source": "https://stackshare.io/branding"
        },
        {
            "title": "Stadia",
            "hex": "CD2640",
            "source": "https://stadia.google.com/home"
        },
        {
            "title": "Staffbase",
            "hex": "00A4FD",
            "source": "https://staffbase.com/en/about/press-assets/"
        },
        {
            "title": "Star Trek",
            "hex": "FFE200",
            "source": "https://intl.startrek.com/"
        },
        {
            "title": "Starling Bank",
            "hex": "7433FF",
            "source": "https://www.starlingbank.com/media/"
        },
        {
            "title": "Starship",
            "hex": "DD0B78",
            "source": "https://starship.rs/"
        },
        {
            "title": "STARZ",
            "hex": "000000",
            "source": "https://www.starz.com/StaticContent/Prod/guides/starzlibrary/"
        },
        {
            "title": "Statamic",
            "hex": "FF269E",
            "source": "https://statamic.com/branding"
        },
        {
            "title": "Staticman",
            "hex": "000000",
            "source": "https://staticman.net/"
        },
        {
            "title": "Statuspage",
            "hex": "172B4D",
            "source": "https://www.atlassian.com/company/news/press-kit"
        },
        {
            "title": "Statuspal",
            "hex": "4934BF",
            "source": "https://statuspal.io/"
        },
        {
            "title": "Steam",
            "hex": "000000",
            "source": "https://partner.steamgames.com/public/marketing/Steam_Guidelines_02102016.pdf"
        },
        {
            "title": "SteamDB",
            "hex": "000000",
            "source": "https://steamdb.info/"
        },
        {
            "title": "Steamworks",
            "hex": "1E1E1E",
            "source": "https://partner.steamgames.com/"
        },
        {
            "title": "Steem",
            "hex": "171FC9",
            "source": "https://steem.com/brand/"
        },
        {
            "title": "Steemit",
            "hex": "06D6A9",
            "source": "https://steemit.com/"
        },
        {
            "title": "Steinberg",
            "hex": "C90827",
            "source": "https://www.steinberg.net/en/company/press.html"
        },
        {
            "title": "Stellar",
            "hex": "7D00FF",
            "source": "https://www.stellar.org/blog/announcing-the-new-stellar-logo"
        },
        {
            "title": "Stencyl",
            "hex": "8E1C04",
            "source": "http://www.stencyl.com/about/press/"
        },
        {
            "title": "Stimulus",
            "hex": "77E8B9",
            "source": "https://stimulus.hotwire.dev/"
        },
        {
            "title": "Stitcher",
            "hex": "000000",
            "source": "https://partners.stitcher.com/"
        },
        {
            "title": "STMicroelectronics",
            "hex": "03234B",
            "source": "https://www.st.com/"
        },
        {
            "title": "Storify",
            "hex": "3A98D9",
            "source": "https://storify.com"
        },
        {
            "title": "Storyblok",
            "hex": "09B3AF",
            "source": "https://www.storyblok.com/press",
            "guidelines": "https://www.storyblok.com/press"
        },
        {
            "title": "Storybook",
            "hex": "FF4785",
            "source": "https://github.com/storybookjs/brand"
        },
        {
            "title": "Strapi",
            "hex": "2F2E8B",
            "source": "https://strapi.io/newsroom"
        },
        {
            "title": "Strava",
            "hex": "FC4C02",
            "source": "https://itunes.apple.com/us/app/strava-running-and-cycling-gps/id426826309"
        },
        {
            "title": "Streamlit",
            "hex": "FF4B4B",
            "source": "https://www.streamlit.io/brand"
        },
        {
            "title": "Stripe",
            "hex": "008CDD",
            "source": "https://stripe.com/about/resources"
        },
        {
            "title": "strongSwan",
            "hex": "E00033",
            "source": "https://www.strongswan.org/images/"
        },
        {
            "title": "StubHub",
            "hex": "003168",
            "source": "http://www.stubhub.com"
        },
        {
            "title": "styled-components",
            "slug": "styled-components",
            "hex": "DB7093",
            "source": "https://www.styled-components.com/"
        },
        {
            "title": "stylelint",
            "hex": "263238",
            "source": "https://github.com/stylelint/stylelint/blob/1f7bbb2d189b3e27b42de25f2948e3e5eec1b759/identity/stylelint-icon-black.svg"
        },
        {
            "title": "StyleShare",
            "hex": "212121",
            "source": "https://www.stylesha.re/"
        },
        {
            "title": "Stylus",
            "hex": "333333",
            "source": "http://stylus-lang.com/img/stylus-logo.svg"
        },
        {
            "title": "Subaru",
            "hex": "013C74",
            "source": "https://commons.wikimedia.org/wiki/File:Subaru_logo.svg"
        },
        {
            "title": "Sublime Text",
            "hex": "FF9800",
            "source": "https://www.sublimetext.com/images/logo.svg"
        },
        {
            "title": "Substack",
            "hex": "FF6719",
            "source": "https://on.substack.com/"
        },
        {
            "title": "Subversion",
            "hex": "809CC9",
            "source": "http://subversion.apache.org/logo"
        },
        {
            "title": "suckless",
            "hex": "1177AA",
            "source": "https://suckless.org"
        },
        {
            "title": "Sumo Logic",
            "hex": "000099",
            "source": "https://sites.google.com/sumologic.com/sumo-logic-brand/home"
        },
        {
            "title": "Supabase",
            "hex": "3ECF8E",
            "source": "https://github.com/supabase/supabase/blob/2a983c3290148d17cfce9e34c0a39102b22fdf78/web/static/img/showcase-logo/supabase-logo.svg"
        },
        {
            "title": "Super User",
            "hex": "38A1CE",
            "source": "https://superuser.com",
            "guidelines": "https://stackoverflow.com/legal/trademark-guidance"
        },
        {
            "title": "SurveyMonkey",
            "hex": "00BF6F",
            "source": "https://www.surveymonkey.com/mp/brandassets/"
        },
        {
            "title": "SUSE",
            "hex": "0C322C",
            "source": "https://brand.suse.com/"
        },
        {
            "title": "Suzuki",
            "hex": "E30613",
            "source": "https://www.suzuki.ie/"
        },
        {
            "title": "Svelte",
            "hex": "FF3E00",
<<<<<<< HEAD
            "source": "https://github.com/sveltejs/svelte/tree/master/site/static",
            "aliases": {
                "dup": [
                    {
                        "title": "Sapper",
                        "hex": "159497",
                        "source": "https://sapper.svelte.dev/"
                    }
                ]
            }
=======
            "source": "https://github.com/sveltejs/branding/blob/c4dfca6743572087a6aef0e109ffe3d95596e86a/svelte-logo.svg"
>>>>>>> 9a056481
        },
        {
            "title": "SVG",
            "hex": "FFB13B",
            "source": "https://www.w3.org/2009/08/svg-logos.html"
        },
        {
            "title": "SVGO",
            "hex": "3E7FC1",
            "source": "https://github.com/svg/svgo/blob/93a5db197ca32990131bf41becf2e002bb0841bf/logo/isotype.svg"
        },
        {
            "title": "Swagger",
            "hex": "85EA2D",
            "source": "https://swagger.io/swagger/media/assets/images/swagger_logo.svg"
        },
        {
            "title": "Swarm",
            "hex": "FFA633",
            "source": "https://foursquare.com/about/logos"
        },
        {
            "title": "Swift",
            "hex": "FA7343",
            "source": "https://developer.apple.com/develop/"
        },
        {
            "title": "Swiggy",
            "hex": "FC8019",
            "source": "https://www.swiggy.com/"
        },
        {
            "title": "Swiper",
            "hex": "6332F6",
            "source": "https://swiperjs.com/"
        },
        {
            "title": "Symantec",
            "hex": "FDB511",
            "source": "https://commons.wikimedia.org/wiki/File:Symantec_logo10.svg"
        },
        {
            "title": "Symfony",
            "hex": "000000",
            "source": "https://symfony.com/logo"
        },
        {
            "title": "Symphony",
            "hex": "0098FF",
            "source": "https://symphony.com/"
        },
        {
            "title": "SymPy",
            "hex": "3B5526",
            "source": "https://github.com/sympy/sympy.github.com/blob/e606a6dc2ee90b1ddaa9c36be6c92392ab300f72/media/sympy-notailtext.svg"
        },
        {
            "title": "Synology",
            "hex": "B5B5B6",
            "source": "https://www.synology.com/en-global/company/branding"
        },
        {
            "title": "T-Mobile",
            "slug": "t-mobile",
            "hex": "E20074",
            "source": "https://www.t-mobile.com/"
        },
        {
            "title": "Tableau",
            "hex": "E97627",
            "source": "https://www.tableau.com/about/media-download-center"
        },
        {
            "title": "tado°",
            "hex": "FFA900",
            "source": "https://www.tado.com/gb-en/press-assets"
        },
        {
            "title": "Tails",
            "hex": "56347C",
            "source": "https://tails.boum.org/contribute/how/promote/material/logo/"
        },
        {
            "title": "Tailwind CSS",
            "hex": "38B2AC",
            "source": "https://tailwindcss.com/"
        },
        {
            "title": "Talend",
            "hex": "1675BC",
            "source": "https://www.talend.com/"
        },
        {
            "title": "Tampermonkey",
            "hex": "00485B",
            "source": "https://commons.wikimedia.org/wiki/File:Tampermonkey_logo.svg"
        },
        {
            "title": "Taobao",
            "hex": "E94F20",
            "source": "https://www.alibabagroup.com/en/ir/reports"
        },
        {
            "title": "Tapas",
            "hex": "FFCE00",
            "source": "https://tapas.io/site/about#media"
        },
        {
            "title": "Tasmota",
            "hex": "1FA3EC",
            "source": "https://tasmota.github.io/docs/"
        },
        {
            "title": "Tata",
            "hex": "486AAE",
            "source": "https://www.tata.com/"
        },
        {
            "title": "TaxBuzz",
            "hex": "ED8B0B",
            "source": "https://www.taxbuzz.com/"
        },
        {
            "title": "TeamCity",
            "hex": "000000",
            "source": "https://www.jetbrains.com/company/brand/logos/",
            "guidelines": "https://www.jetbrains.com/company/brand/"
        },
        {
            "title": "TeamSpeak",
            "hex": "2580C3",
            "source": "https://www.teamspeak.com/en/more/media-pack/"
        },
        {
            "title": "TeamViewer",
            "hex": "0E8EE9",
            "source": "https://www.teamviewer.com/resources/images/logos/teamviewer-logo-big.svg"
        },
        {
            "title": "TED",
            "hex": "E62B1E",
            "source": "https://www.ted.com/participate/organize-a-local-tedx-event/tedx-organizer-guide/branding-promotions/logo-and-design/your-tedx-logo"
        },
        {
            "title": "Teespring",
            "hex": "39ACE6",
            "source": "https://teespring.com"
        },
        {
            "title": "Tekton",
            "hex": "FD495C",
            "source": "https://github.com/cdfoundation/artwork/blob/3e748ca9cf9c3136a4a571f7655271b568c16a64/tekton/icon/black/tekton-icon-black.svg",
            "guidelines": "https://github.com/cdfoundation/artwork/blob/main/tekton/tekton_brand_guide.pdf"
        },
        {
            "title": "TELE5",
            "hex": "C2AD6F",
            "source": "https://www.tele5.de"
        },
        {
            "title": "Telegram",
            "hex": "26A5E4",
            "source": "https://telegram.org"
        },
        {
            "title": "Telegraph",
            "hex": "FAFAFA",
            "source": "https://telegra.ph/"
        },
        {
            "title": "Tencent QQ",
            "hex": "EB1923",
            "source": "https://en.wikipedia.org/wiki/File:Tencent_QQ.svg#/media/File:Tencent_QQ.svg"
        },
        {
            "title": "Tencent Weibo",
            "hex": "20B8E5",
            "source": "http://t.qq.com/"
        },
        {
            "title": "TensorFlow",
            "hex": "FF6F00",
            "source": "https://www.tensorflow.org/extras/tensorflow_brand_guidelines.pdf"
        },
        {
            "title": "Teradata",
            "hex": "F37440",
            "source": "https://github.com/Teradata/teradata.github.io/"
        },
        {
            "title": "teratail",
            "hex": "F4C51C",
            "source": "https://teratail.com/"
        },
        {
            "title": "Terraform",
            "hex": "623CE4",
            "source": "https://www.hashicorp.com/brand#terraform"
        },
        {
            "title": "Tesla",
            "hex": "CC0000",
            "source": "http://www.teslamotors.com/en_GB/about"
        },
        {
            "title": "Testin",
            "hex": "007DD7",
            "source": "https://www.testin.cn/"
        },
        {
            "title": "Testing Library",
            "hex": "E33332",
            "source": "https://testing-library.com/"
        },
        {
            "title": "Textpattern",
            "hex": "FFDA44",
            "source": "https://textpattern.com/"
        },
        {
            "title": "The Conversation",
            "hex": "D8352A",
            "source": "https://theconversation.com/republishing-guidelines"
        },
        {
            "title": "The Irish Times",
            "hex": "000000",
            "source": "https://www.irishtimes.com/"
        },
        {
            "title": "The Mighty",
            "hex": "D0072A",
            "source": "https://themighty.com/"
        },
        {
            "title": "The Models Resource",
            "hex": "3A75BD",
            "source": "https://www.models-resource.com/"
        },
        {
            "title": "The Movie Database",
            "hex": "01D277",
            "source": "https://www.themoviedb.org/about/logos-attribution"
        },
        {
            "title": "The Register",
            "hex": "FF0000",
            "source": "https://www.theregister.co.uk/"
        },
        {
            "title": "The Sounds Resource",
            "hex": "39BE6B",
            "source": "https://www.sounds-resource.com/"
        },
        {
            "title": "The Spriters Resource",
            "hex": "BE3939",
            "source": "https://www.spriters-resource.com/"
        },
        {
            "title": "The Washington Post",
            "hex": "231F20",
            "source": "https://www.washingtonpost.com/brand-studio/archive/"
        },
        {
            "title": "Thingiverse",
            "hex": "248BFB",
            "source": "https://www.thingiverse.com/"
        },
        {
            "title": "ThinkPad",
            "hex": "EE2624",
            "source": "https://www.lenovo.com/us/en/thinkpad"
        },
        {
            "title": "Three.js",
            "slug": "three-dot-js",
            "hex": "000000",
            "source": "https://github.com/mrdoob/three.js/blob/a567b810cfcb7f6a03e4faea99f03c53081da477/files/icon.svg"
        },
        {
            "title": "Threema",
            "hex": "3FE669",
            "source": "https://threema.ch/en/press"
        },
        {
            "title": "Thumbtack",
            "hex": "009FD9",
            "source": "https://www.thumbtack.com/press/media-resources/"
        },
        {
            "title": "Thunderbird",
            "hex": "0A84FF",
            "source": "https://demo.identihub.co/thunderbird"
        },
        {
            "title": "Thymeleaf",
            "hex": "005F0F",
            "source": "https://github.com/thymeleaf/thymeleaf-dist/tree/master/src/artwork/thymeleaf%202016"
        },
        {
            "title": "Ticketmaster",
            "hex": "026CDF",
            "source": "https://design.ticketmaster.com/brand/overview/"
        },
        {
            "title": "Tidal",
            "hex": "000000",
            "source": "https://tidal.com"
        },
        {
            "title": "Tide",
            "hex": "4050FB",
            "source": "https://www.tide.co/newsroom/"
        },
        {
            "title": "TikTok",
            "hex": "000000",
            "source": "https://tiktok.com"
        },
        {
            "title": "Tile",
            "hex": "000000",
            "source": "https://www.thetileapp.com/"
        },
        {
            "title": "Timescale",
            "hex": "FDB515",
            "source": "https://www.timescale.com/"
        },
        {
            "title": "Tinder",
            "hex": "FF6B6B",
            "source": "http://www.gotinder.com/press"
        },
        {
            "title": "TinyLetter",
            "hex": "ED1C24",
            "source": "https://tinyletter.com/site/press"
        },
        {
            "title": "tmux",
            "hex": "1BB91F",
            "source": "https://github.com/tmux/tmux/tree/f04cc3997629823f0e304d4e4184e2ec93c703f0/logo"
        },
        {
            "title": "Todoist",
            "hex": "E44332",
            "source": "https://doist.com/press/"
        },
        {
            "title": "Toggl",
            "hex": "E01B22",
            "source": "https://toggl.com/media-toolkit"
        },
        {
            "title": "Tokyo Metro",
            "hex": "149DD3",
            "source": "https://en.wikipedia.org/wiki/File:TokyoMetro.svg"
        },
        {
            "title": "Tomorrowland",
            "hex": "000000",
            "source": "https://global.tomorrowland.com/"
        },
        {
            "title": "Topcoder",
            "hex": "29A7DF",
            "source": "http://topcoder.com/"
        },
        {
            "title": "Toptal",
            "hex": "3863A0",
            "source": "https://www.toptal.com/branding"
        },
        {
            "title": "Tor Browser",
            "hex": "7D4698",
            "source": "https://styleguide.torproject.org/brand-assets/"
        },
        {
            "title": "Tor Project",
            "hex": "7E4798",
            "source": "https://styleguide.torproject.org/brand-assets/"
        },
        {
            "title": "Toshiba",
            "hex": "FF0000",
            "source": "https://commons.wikimedia.org/wiki/File:Toshiba_logo.svg"
        },
        {
            "title": "Toyota",
            "hex": "EB0A1E",
            "source": "https://www.toyota.com/brandguidelines/logo/",
            "guidelines": "https://www.toyota.com/brandguidelines/"
        },
        {
            "title": "TP-Link",
            "slug": "tp-link",
            "hex": "4ACBD6",
            "source": "https://www.tp-link.com/"
        },
        {
            "title": "TrainerRoad",
            "hex": "E12726",
            "source": "https://www.trainerroad.com/"
        },
        {
            "title": "Trakt",
            "hex": "ED1C24",
            "source": "https://trakt.tv"
        },
        {
            "title": "TransferWise",
            "hex": "00B9FF",
            "source": "https://brand.transferwise.com/logo"
        },
        {
            "title": "Transport for Ireland",
            "hex": "113B92",
            "source": "https://tfl.gov.uk/"
        },
        {
            "title": "Transport for London",
            "hex": "00B274",
            "source": "https://www.transportforireland.ie/"
        },
        {
            "title": "Travis CI",
            "hex": "3EAAAF",
            "source": "https://travis-ci.com/logo"
        },
        {
            "title": "Treehouse",
            "hex": "5FCF80",
            "source": "https://teamtreehouse.com/about"
        },
        {
            "title": "Trello",
            "hex": "0052CC",
            "source": "https://atlassian.design/resources/logo-library",
            "guidelines": "https://atlassian.design/foundations/logos/"
        },
        {
            "title": "Trend Micro",
            "hex": "D71921",
            "source": "https://www.trendmicro.com/"
        },
        {
            "title": "Treyarch",
            "hex": "000000",
            "source": "https://upload.wikimedia.org/wikipedia/en/7/7a/Treyarch_logo.svg"
        },
        {
            "title": "Triller",
            "hex": "FF0089",
            "source": "https://triller.co/static/media/illustrations/logo-full-white.svg"
        },
        {
            "title": "Trino",
            "hex": "DD00A1",
            "source": "https://github.com/trinodb/docs.trino.io/blob/653a46f6bdc64b5f67302dc9ab8a0c432ca25e70/352/_static/trino.svg"
        },
        {
            "title": "Trip.com",
            "slug": "trip-dot-com",
            "hex": "287DFA",
            "source": "https://careers.trip.com/"
        },
        {
            "title": "Tripadvisor",
            "hex": "34E0A1",
            "source": "https://tripadvisor.mediaroom.com/logo-guidelines"
        },
        {
            "title": "Trove",
            "hex": "609540",
            "source": "https://trove.nla.gov.au/"
        },
        {
            "title": "TrueNAS",
            "hex": "0095D5",
            "source": "https://www.truenas.com/"
        },
        {
            "title": "Trulia",
            "hex": "53B50A",
            "source": "http://www.trulia.com"
        },
        {
            "title": "Trusted Shops",
            "hex": "FFDC0F",
            "source": "https://brand.trustedshops.com/d/dorIFVeUmcN9/corporate-design"
        },
        {
            "title": "Trustpilot",
            "hex": "00B67A",
            "source": "https://support.trustpilot.com/hc/en-us/articles/206289947-Trustpilot-Brand-Assets-Style-Guide"
        },
        {
            "title": "Try It Online",
            "hex": "303030",
            "source": "https://tio.run/"
        },
        {
            "title": "TryHackMe",
            "hex": "212C42",
            "source": "https://tryhackme.com/about"
        },
        {
            "title": "ts-node",
            "slug": "ts-node",
            "hex": "3178C6",
            "source": "https://typestrong.org/ts-node/"
        },
        {
            "title": "TUI",
            "hex": "70CBF4",
            "source": "https://www.tuiholidays.ie/"
        },
        {
            "title": "Tumblr",
            "hex": "36465D",
            "source": "https://www.tumblr.com/logo"
        },
        {
            "title": "TuneIn",
            "hex": "14D8CC",
            "source": "https://cms.tunein.com/press/"
        },
        {
            "title": "TurboSquid",
            "hex": "FF8135",
            "source": "https://www.brand.turbosquid.com/"
        },
        {
            "title": "Turkish Airlines",
            "hex": "C70A0C",
            "source": "https://www.turkishairlines.com/tr-int/basin-odasi/logo-arsivi/index.html"
        },
        {
            "title": "Tutanota",
            "hex": "840010",
            "source": "https://github.com/tutao/tutanota/blob/8ff5f0e7d78834ac8fcb0f2357c394b757ea4793/resources/images/logo-solo-red.svg"
        },
        {
            "title": "TV Time",
            "hex": "FFD400",
            "source": "https://www.tvtime.com/"
        },
        {
            "title": "Twilio",
            "hex": "F22F46",
            "source": "https://www.twilio.com/company/brand"
        },
        {
            "title": "Twitch",
            "hex": "9146FF",
            "source": "https://brand.twitch.tv"
        },
        {
            "title": "Twitter",
            "hex": "1DA1F2",
            "source": "https://brand.twitter.com"
        },
        {
            "title": "Twoo",
            "hex": "FF7102",
            "source": "http://www.twoo.com/about/press"
        },
        {
            "title": "TypeScript",
            "hex": "3178C6",
            "source": "https://www.staging-typescript.org/branding"
        },
        {
            "title": "TYPO3",
            "hex": "FF8700",
            "source": "https://typo3.com/fileadmin/assets/typo3logos/typo3_bullet_01.svg"
        },
        {
            "title": "Uber",
            "hex": "000000",
            "source": "https://www.uber.com/media/"
        },
        {
            "title": "Uber Eats",
            "hex": "06C167",
            "source": "https://www.ubereats.com"
        },
        {
            "title": "Ubiquiti",
            "hex": "0559C9",
            "source": "https://www.ui.com/marketing/#logos"
        },
        {
            "title": "Ubisoft",
            "hex": "000000",
            "source": "https://www.ubisoft.com/en-US/company/overview.aspx"
        },
        {
            "title": "uBlock Origin",
            "hex": "800000",
            "source": "https://github.com/gorhill/uBlock/blob/master/src/img/ublock.svg"
        },
        {
            "title": "Ubuntu",
            "hex": "E95420",
            "source": "https://design.ubuntu.com/brand/ubuntu-logo/"
        },
        {
            "title": "Udacity",
            "hex": "02B3E4",
            "source": "https://www.udacity.com"
        },
        {
            "title": "Udemy",
            "hex": "EC5252",
            "source": "https://about.udemy.com/newbrand/"
        },
        {
            "title": "UFC",
            "hex": "D20A0A",
            "source": "https://www.ufc.com"
        },
        {
            "title": "UIkit",
            "hex": "2396F3",
            "source": "https://getuikit.com"
        },
        {
            "title": "Ulule",
            "hex": "18A5D6",
            "source": "https://ulule.frontify.com/d/EX3dK8qsXgqh/branding-guidelines"
        },
        {
            "title": "Umbraco",
            "hex": "3544B1",
            "source": "https://umbraco.com/"
        },
        {
            "title": "Unacademy",
            "hex": "08BD80",
            "source": "https://unacademy.com/"
        },
        {
            "title": "Undertale",
            "hex": "E71D29",
            "source": "https://undertale.com/"
        },
        {
            "title": "Unicode",
            "hex": "5455FE",
            "source": "https://en.wikipedia.org/wiki/Unicode"
        },
        {
            "title": "Unilever",
            "hex": "1F36C7",
            "source": "https://www.unilever.co.uk/about/who-we-are/our-logo/"
        },
        {
            "title": "United Airlines",
            "hex": "002244",
            "source": "https://en.wikipedia.org/wiki/File:United_Airlines_Logo.svg"
        },
        {
            "title": "Unity",
            "hex": "000000",
            "source": "https://unity.com/"
        },
        {
            "title": "Unraid",
            "hex": "F15A2C",
            "source": "https://unraid.net/"
        },
        {
            "title": "Unreal Engine",
            "hex": "313131",
            "source": "https://www.unrealengine.com/en-US/branding"
        },
        {
            "title": "Unsplash",
            "hex": "000000",
            "source": "https://unsplash.com/"
        },
        {
            "title": "Untangle",
            "hex": "68BD49",
            "source": "https://www.untangle.com/company-overview/"
        },
        {
            "title": "Untappd",
            "hex": "FFC000",
            "source": "https://untappd.com/"
        },
        {
            "title": "UpCloud",
            "hex": "7B00FF",
            "source": "https://upcloud.com/brand-assets/",
            "guidelines": "https://upcloud.com/brand-assets/"
        },
        {
            "title": "UpLabs",
            "hex": "3930D8",
            "source": "https://www.uplabs.com/"
        },
        {
            "title": "Uploaded",
            "hex": "0E70CB",
            "source": "https://www.uploaded.net"
        },
        {
            "title": "UPS",
            "hex": "150400",
            "source": "https://www.ups.com/"
        },
        {
            "title": "Upwork",
            "hex": "6FDA44",
            "source": "https://www.upwork.com/press/"
        },
        {
            "title": "USPS",
            "hex": "333366",
            "source": "https://www.usps.com/"
        },
        {
            "title": "V",
            "hex": "5D87BF",
            "source": "https://github.com/vlang/v-logo",
            "license": {
                "type": "MIT"
            }
        },
        {
            "title": "V8",
            "hex": "4B8BF5",
            "source": "https://v8.dev/logo"
        },
        {
            "title": "Vaadin",
            "hex": "00B4F0",
            "source": "https://vaadin.com/trademark",
            "guidelines": "https://vaadin.com/trademark"
        },
        {
            "title": "Vagrant",
            "hex": "1563FF",
            "source": "https://www.hashicorp.com/brand#vagrant"
        },
        {
            "title": "Valve",
            "hex": "F74843",
            "source": "https://www.valvesoftware.com/"
        },
        {
            "title": "Vapor",
            "hex": "0D0D0D",
            "source": "https://vapor.codes/"
        },
        {
            "title": "Vault",
            "hex": "000000",
            "source": "https://www.hashicorp.com/brand"
        },
        {
            "title": "Vauxhall",
            "hex": "EB001E",
            "source": "https://www.stellantis.com/en/brands/vauxhall"
        },
        {
            "title": "vBulletin",
            "hex": "184D66",
            "source": "https://commons.wikimedia.org/wiki/File:VBulletin.svg"
        },
        {
            "title": "Vector Logo Zone",
            "hex": "184D66",
            "source": "https://www.vectorlogo.zone/"
        },
        {
            "title": "Vectorworks",
            "hex": "000000",
            "source": "https://www.vectorworks.net/en-US"
        },
        {
            "title": "Veeam",
            "hex": "00B336",
            "source": "https://www.veeam.com/newsroom/veeam-graphics.html"
        },
        {
            "title": "Veepee",
            "hex": "EC008C",
            "source": "https://www.veepee.fr/"
        },
        {
            "title": "Venmo",
            "hex": "3D95CE",
            "source": "https://venmo.com/about/brand/"
        },
        {
            "title": "Vercel",
            "hex": "000000",
            "source": "https://vercel.com/design"
        },
        {
            "title": "Verdaccio",
            "hex": "4B5E40",
            "source": "https://verdaccio.org/docs/en/logo"
        },
        {
            "title": "Veritas",
            "hex": "B1181E",
            "source": "https://my.veritas.com/cs/groups/partner/documents/styleguide/mdaw/mdq5/~edisp/tus3cpeapp3855186572.pdf"
        },
        {
            "title": "Verizon",
            "hex": "CD040B",
            "source": "https://www.verizondigitalmedia.com/about/logo-usage/"
        },
        {
            "title": "vFairs",
            "hex": "EF4678",
            "source": "https://www.vfairs.com/"
        },
        {
            "title": "Viadeo",
            "hex": "F88D2D",
            "source": "http://corporate.viadeo.com/en/media/resources"
        },
        {
            "title": "Viber",
            "hex": "7360F2",
            "source": "https://www.viber.com/brand-center/"
        },
        {
            "title": "Vim",
            "hex": "019733",
            "source": "https://commons.wikimedia.org/wiki/File:Vimlogo.svg"
        },
        {
            "title": "Vimeo",
            "hex": "1AB7EA",
            "source": "https://vimeo.com/about/brand_guidelines"
        },
        {
            "title": "Vimeo Livestream",
            "hex": "0A0A20",
            "source": "https://livestream.com"
        },
        {
            "title": "Vine",
            "hex": "11B48A",
            "source": "https://vine.co/logo"
        },
        {
            "title": "Virb",
            "hex": "0093DA",
            "source": "http://virb.com/about"
        },
        {
            "title": "VirtualBox",
            "hex": "183A61",
            "source": "https://commons.wikimedia.org/wiki/File:Virtualbox_logo.png"
        },
        {
            "title": "VirusTotal",
            "hex": "394EFF",
            "source": "https://www.virustotal.com/"
        },
        {
            "title": "Visa",
            "hex": "1A1F71",
            "source": "https://merchantsignageeu.visa.com/product.asp?dptID=696"
        },
        {
            "title": "Visual Studio",
            "hex": "5C2D91",
            "source": "https://visualstudio.microsoft.com/"
        },
        {
            "title": "Visual Studio Code",
            "hex": "007ACC",
            "source": "https://commons.wikimedia.org/wiki/File:Visual_Studio_Code_1.35_icon.svg"
        },
        {
            "title": "Vite",
            "hex": "646CFF",
            "source": "https://vitejs.dev/"
        },
        {
            "title": "Vivaldi",
            "hex": "EF3939",
            "source": "https://vivaldi.com/press/"
        },
        {
            "title": "Vivino",
            "hex": "AA1329",
            "source": "https://www.vivino.com/press"
        },
        {
            "title": "VK",
            "hex": "4680C2",
            "source": "https://vk.com/brand"
        },
        {
            "title": "VLC media player",
            "hex": "FF8800",
            "source": "http://git.videolan.org/?p=vlc.git;a=tree;f=extras/package/macosx/asset_sources"
        },
        {
            "title": "VMware",
            "hex": "607078",
            "source": "https://myvmware.workspaceair.com/"
        },
        {
            "title": "Vodafone",
            "hex": "E60000",
            "source": "https://web.vodafone.com.eg/"
        },
        {
            "title": "Volkswagen",
            "hex": "151F5D",
            "source": "https://www.volkswagen.ie/"
        },
        {
            "title": "Volvo",
            "hex": "003057",
            "source": "https://www.media.volvocars.com/global/en-gb/logos"
        },
        {
            "title": "Vonage",
            "hex": "FFFFFF",
            "source": "https://www.vonage.com"
        },
        {
            "title": "VOX",
            "hex": "DA074A",
            "source": "https://commons.wikimedia.org/wiki/File:VOX_Logo_2013.svg"
        },
        {
            "title": "VSCO",
            "hex": "000000",
            "source": "https://vscopress.co/media-kit"
        },
        {
            "title": "Vue.js",
            "slug": "vue-dot-js",
            "hex": "4FC08D",
            "source": "https://github.com/vuejs/art",
            "license": {
                "type": "custom",
                "url": "https://github.com/vuejs/art/blob/master/README.md"
            },
            "guidelines": "https://github.com/vuejs/art/blob/master/README.md"
        },
        {
            "title": "Vuetify",
            "hex": "1867C0",
            "source": "https://vuetifyjs.com/"
        },
        {
            "title": "Vulkan",
            "hex": "AC162C",
            "source": "https://www.khronos.org/legal/trademarks/"
        },
        {
            "title": "Vultr",
            "hex": "007BFC",
            "source": "https://www.vultr.com/company/brand-assets/"
        },
        {
            "title": "W3C",
            "hex": "005A9C",
            "source": "https://www.w3.org/Consortium/Legal/logo-usage-20000308",
            "license": {
                "type": "custom",
                "url": "https://www.w3.org/Consortium/Legal/2002/trademark-license-20021231"
            }
        },
        {
            "title": "Wagtail",
            "hex": "43B1B0",
            "source": "https://github.com/wagtail/wagtail/blob/e3e46e23b780aa2b1b521de081cb81872f77466d/wagtail/admin/static_src/wagtailadmin/images/wagtail-logo.svg"
        },
        {
            "title": "WakaTime",
            "hex": "000000",
            "source": "https://wakatime.com/legal/logos-and-trademark-usage",
            "guidelines": "https://wakatime.com/legal/logos-and-trademark-usage"
        },
        {
            "title": "WALKMAN",
            "hex": "000000",
            "source": "https://en.wikipedia.org/wiki/File:Walkman_logo.svg"
        },
        {
            "title": "Wappalyzer",
            "hex": "32067C",
            "source": "https://www.wappalyzer.com/"
        },
        {
            "title": "Warner Bros.",
            "slug": "warnerbros-dot",
            "hex": "004DB4",
            "source": "https://www.warnerbros.com/"
        },
        {
            "title": "Wattpad",
            "hex": "FF500A",
            "source": "https://company.wattpad.com/brandguideline",
            "guidelines": "https://company.wattpad.com/brandguideline"
        },
        {
            "title": "Waze",
            "hex": "33CCFF",
            "source": "https://www.waze.com/"
        },
        {
            "title": "Wear OS",
            "hex": "4285F4",
            "source": "https://partnermarketinghub.withgoogle.com/#/brands/"
        },
        {
            "title": "Weasyl",
            "hex": "990000",
            "source": "https://www.weasyl.com/"
        },
        {
            "title": "WebAssembly",
            "hex": "654FF0",
            "source": "https://webassembly.org/"
        },
        {
            "title": "WebAuthn",
            "hex": "3423A6",
            "source": "https://github.com/webauthn-open-source/webauthn-logos",
            "guidelines": "https://github.com/webauthn-open-source/webauthn-logos"
        },
        {
            "title": "webcomponents.org",
            "slug": "webcomponents-dot-org",
            "hex": "29ABE2",
            "source": "https://www.webcomponents.org/"
        },
        {
            "title": "WebdriverIO",
            "hex": "EA5906",
            "source": "https://webdriver.io/docs/api/"
        },
        {
            "title": "Webflow",
            "hex": "4353FF",
            "source": "https://webflow.com/"
        },
        {
            "title": "WebGL",
            "hex": "990000",
            "source": "https://www.khronos.org/legal/trademarks/",
            "guidelines": "https://www.khronos.org/legal/trademarks/"
        },
        {
            "title": "webhint",
            "hex": "4700A3",
            "source": "https://github.com/webhintio/webhint.io/blob/5c9f10a33a6d68e1f0d2b1eff0829685b9123433/src/webhint-theme/source/images/webhint-logo.svg"
        },
        {
            "title": "Webmin",
            "hex": "7DA0D0",
            "source": "https://github.com/webmin/webmin/blob/84d2d3d17f638a43939220f78b83bfefbae37f76/images/webmin-blue.svg"
        },
        {
            "title": "WebMoney",
            "hex": "036CB5",
            "source": "https://www.webmoney.ru/rus/developers/logos.shtml"
        },
        {
            "title": "Webpack",
            "hex": "8DD6F9",
            "source": "https://webpack.js.org/branding/"
        },
        {
            "title": "WebRTC",
            "hex": "333333",
            "source": "https://webrtc.org/"
        },
        {
            "title": "WebStorm",
            "hex": "000000",
            "source": "https://www.jetbrains.com/company/brand/logos/",
            "guidelines": "https://www.jetbrains.com/company/brand/"
        },
        {
            "title": "WeChat",
            "hex": "07C160",
            "source": "https://wechat.design/standard/download/brand",
            "guidelines": "https://wechat.design/standard/download/brand"
        },
        {
            "title": "Weights & Biases",
            "slug": "weights-and-biases",
            "hex": "FFBE00",
            "source": "https://wandb.ai/"
        },
        {
            "title": "WEMO",
            "hex": "72D44C",
            "source": "https://commons.wikimedia.org/wiki/File:WeMoApp.svg"
        },
        {
            "title": "WeTransfer",
            "hex": "409FFF",
            "source": "https://wetransfer.com/"
        },
        {
            "title": "WhatsApp",
            "hex": "25D366",
            "source": "https://www.whatsappbrand.com",
            "guidelines": "https://whatsappbrand.com/"
        },
        {
            "title": "When I Work",
            "hex": "51A33D",
            "source": "https://wheniwork.com/"
        },
        {
            "title": "WhiteSource",
            "hex": "161D4E",
            "source": "https://www.whitesourcesoftware.com/whitesource-media-kit/"
        },
        {
            "title": "Wii",
            "hex": "8B8B8B",
            "source": "https://commons.wikimedia.org/wiki/File:Wii.svg"
        },
        {
            "title": "Wii U",
            "hex": "8B8B8B",
            "source": "https://commons.wikipedia.org/wiki/File:WiiU.svg"
        },
        {
            "title": "Wikidata",
            "hex": "006699",
            "source": "https://commons.wikimedia.org/wiki/File:Wikidata-logo-en.svg"
        },
        {
            "title": "Wikimedia Commons",
            "hex": "006699",
            "source": "https://commons.wikimedia.org/wiki/File:Commons-logo.svg"
        },
        {
            "title": "Wikipedia",
            "hex": "000000",
            "source": "https://commons.wikimedia.org/wiki/File:Wikipedia-logo-v2.svg"
        },
        {
            "title": "Wikiquote",
            "hex": "006699",
            "source": "https://commons.wikimedia.org/wiki/File:Wikiquote-logo.svg"
        },
        {
            "title": "Wikivoyage",
            "hex": "006699",
            "source": "https://commons.wikimedia.org/wiki/File:Wikivoyage-Logo-v3-en.svg"
        },
        {
            "title": "Windows",
            "hex": "0078D6",
            "source": "https://commons.wikimedia.org/wiki/File:Windows_10_Logo.svg"
        },
        {
            "title": "Windows 95",
            "hex": "008080",
            "source": "https://en.wikipedia.org/wiki/Windows_95"
        },
        {
            "title": "Windows Terminal",
            "hex": "4D4D4D",
            "source": "https://github.com/microsoft/terminal/blob/a90289548f8548bf5c370a4b141b4b815c22616b/res/terminal/Terminal_HC.svg"
        },
        {
            "title": "Windows XP",
            "hex": "003399",
            "source": "https://commons.wikimedia.org/wiki/File:Windows_logo_-_2002%E2%80%932012_(Multicolored).svg"
        },
        {
            "title": "Winmate",
            "hex": "C11920",
            "source": "https://www.winmate.com/NewsAndEvents/Publications"
        },
        {
            "title": "Wipro",
            "hex": "341C53",
            "source": "https://www.wipro.com/content/dam/nexus/en/service-lines/applications/latest-thinking/state-of-cybersecurity-report-2019.pdf"
        },
        {
            "title": "Wire",
            "hex": "000000",
            "source": "http://brand.wire.com",
            "guidelines": "https://brand.wire.com/"
        },
        {
            "title": "WireGuard",
            "hex": "88171A",
            "source": "https://www.wireguard.com/"
        },
        {
            "title": "Wireshark",
            "hex": "1679A7",
            "source": "https://gitlab.com/wanduow/wireshark/-/blob/cd5539b0f76975474869984a9d2f0fce29d5c21e/image/wsicon.svg"
        },
        {
            "title": "Wish",
            "hex": "2FB7EC",
            "source": "https://wish.com/"
        },
        {
            "title": "Wistia",
            "hex": "54BBFF",
            "source": "https://wistia.com/about/assets",
            "guidelines": "https://wistia.com/about/assets"
        },
        {
            "title": "Wix",
            "hex": "0C6EFC",
            "source": "http://www.wix.com/about/design-assets"
        },
        {
            "title": "Wizz Air",
            "hex": "C6007E",
            "source": "https://wizzair.com/en-gb/information-and-services/about-us/press-office/logos"
        },
        {
            "title": "Wolfram",
            "hex": "DD1100",
            "source": "http://company.wolfram.com/press-center/wolfram-corporate/"
        },
        {
            "title": "Wolfram Language",
            "hex": "DD1100",
            "source": "http://company.wolfram.com/press-center/language/"
        },
        {
            "title": "Wolfram Mathematica",
            "hex": "DD1100",
            "source": "http://company.wolfram.com/press-center/mathematica/"
        },
        {
            "title": "Woo",
            "hex": "96588A",
            "source": "https://woocommerce.com/style-guide/",
            "guidelines": "https://woocommerce.com/trademark-guidelines/"
        },
        {
            "title": "WooCommerce",
            "hex": "96588A",
            "source": "https://woocommerce.com/style-guide/",
            "guidelines": "https://woocommerce.com/trademark-guidelines/"
        },
        {
            "title": "WordPress",
            "hex": "21759B",
            "source": "https://wordpress.org/about/logos"
        },
        {
            "title": "Workplace",
            "hex": "20252D",
            "source": "https://en.facebookbrand.com/",
            "guidelines": "https://en.facebookbrand.com/"
        },
        {
            "title": "World Health Organization",
            "hex": "0093D5",
            "source": "https://www.who.int/"
        },
        {
            "title": "WP Engine",
            "hex": "0ECAD4",
            "source": "https://wpengine.com/brand-assets/"
        },
        {
            "title": "WP Rocket",
            "hex": "F56640",
            "source": "https://wp-rocket.me/"
        },
        {
            "title": "write.as",
            "slug": "write-dot-as",
            "hex": "5BC4EE",
            "source": "https://write.as/brand",
            "guidelines": "https://write.as/brand"
        },
        {
            "title": "WWE",
            "hex": "000000",
            "source": "https://commons.wikimedia.org/wiki/File:WWE_Network_logo.svg"
        },
        {
            "title": "X-Pack",
            "slug": "x-pack",
            "hex": "005571",
            "source": "https://www.elastic.co/brand"
        },
        {
            "title": "X.Org",
            "slug": "x-dot-org",
            "hex": "F28834",
            "source": "https://upload.wikimedia.org/wikipedia/commons/9/90/X.Org_Logo.svg"
        },
        {
            "title": "Xamarin",
            "hex": "3498DB",
            "source": "https://github.com/dotnet/swag/tree/master/xamarin"
        },
        {
            "title": "XAML",
            "hex": "0C54C2",
            "source": "https://github.com/microsoft/microsoft-ui-xaml/issues/1185#issuecomment-529731046"
        },
        {
            "title": "XAMPP",
            "hex": "FB7A24",
            "source": "https://www.apachefriends.org/en/"
        },
        {
            "title": "Xbox",
            "hex": "107C10",
            "source": "https://www.xbox.com/en-US/consoles"
        },
        {
            "title": "Xcode",
            "hex": "147EFB",
            "source": "https://developer.apple.com/develop/"
        },
        {
            "title": "XDA Developers",
            "hex": "EA7100",
            "source": "https://www.xda-developers.com/"
        },
        {
            "title": "Xero",
            "hex": "13B5EA",
            "source": "https://www.xero.com/uk/about/media/downloads"
        },
        {
            "title": "XFCE",
            "hex": "2284F2",
            "source": "https://www.xfce.org/download#artwork"
        },
        {
            "title": "Xiaomi",
            "hex": "FF6900",
            "source": "https://www.mi.com/global"
        },
        {
            "title": "Xilinx",
            "hex": "E01F27",
            "source": "https://www.xilinx.com"
        },
        {
            "title": "Xing",
            "hex": "006567",
            "source": "https://dev.xing.com/logo_rules"
        },
        {
            "title": "XMPP",
            "hex": "002B5C",
            "source": "https://github.com/xsf/xmpp.org/tree/00c49187e353c1a156c95562dafaf129e688fbad/content/icons"
        },
        {
            "title": "XRP",
            "hex": "25A768",
            "source": "https://xrpl.org/"
        },
        {
            "title": "XSplit",
            "hex": "0095DE",
            "source": "https://www.xsplit.com/presskit"
        },
        {
            "title": "XState",
            "hex": "2C3E50",
            "source": "https://github.com/davidkpiano/xstate/blob/544df7f00e2ef49603b5e5ff2f0d183ff6bd5e7c/docs/.vuepress/public/logo.svg"
        },
        {
            "title": "Y Combinator",
            "hex": "F0652F",
            "source": "https://www.ycombinator.com/press/"
        },
        {
            "title": "Yahoo!",
            "hex": "6001D2",
            "source": "https://yahoo.com/"
        },
        {
            "title": "Yale",
            "hex": "FFD900",
            "source": "https://yalehome.com"
        },
        {
            "title": "Yamaha Corporation",
            "hex": "4B1E78",
            "source": "https://www.yamaha.com/en/"
        },
        {
            "title": "Yamaha Motor Corporation",
            "hex": "E60012",
            "source": "https://en.wikipedia.org/wiki/Yamaha_Motor_Company"
        },
        {
            "title": "Yammer",
            "hex": "106EBE",
            "source": "https://developer.microsoft.com/en-us/fluentui#/styles/web/colors/products"
        },
        {
            "title": "Yandex",
            "hex": "FF0000",
            "source": "https://yandex.com/company/general_info/logotype_rules"
        },
        {
            "title": "Yarn",
            "hex": "2C8EBB",
            "source": "https://github.com/yarnpkg/assets"
        },
        {
            "title": "Yelp",
            "hex": "D32323",
            "source": "https://www.yelp.com/styleguide/icons"
        },
        {
            "title": "Yoast",
            "hex": "A4286A",
            "source": "https://yoast.com/media/logo/"
        },
        {
            "title": "YourTravel.TV",
            "slug": "yourtravel-dot-tv",
            "hex": "F79025",
            "source": "https://yourtravel.tv"
        },
        {
            "title": "YouTube",
            "hex": "FF0000",
            "source": "https://www.youtube.com/yt/about/brand-resources/#logos-icons-colors"
        },
        {
            "title": "YouTube Gaming",
            "hex": "FF0000",
            "source": "https://gaming.youtube.com/"
        },
        {
            "title": "YouTube Music",
            "hex": "FF0000",
            "source": "https://partnermarketinghub.withgoogle.com/#/brands/"
        },
        {
            "title": "YouTube Studio",
            "hex": "FF0000",
            "source": "https://www.youtube.com/"
        },
        {
            "title": "YouTube TV",
            "hex": "FF0000",
            "source": "https://partnermarketinghub.withgoogle.com/#/brands/"
        },
        {
            "title": "Z-Wave",
            "slug": "z-wave",
            "hex": "1B365D",
            "source": "https://www.z-wave.com/"
        },
        {
            "title": "Zalando",
            "hex": "FF6900",
            "source": "https://www.zalando.co.uk/"
        },
        {
            "title": "Zapier",
            "hex": "FF4A00",
            "source": "https://zapier.com/about/brand"
        },
        {
            "title": "ZDF",
            "hex": "FA7D19",
            "source": "https://www.zdf.de/"
        },
        {
            "title": "Zelle",
            "hex": "6D1ED4",
            "source": "https://www.zellepay.com/"
        },
        {
            "title": "Zend",
            "hex": "0679EA",
            "source": "https://www.zend.com/"
        },
        {
            "title": "Zend Framework",
            "hex": "68B604",
            "source": "https://framework.zend.com/"
        },
        {
            "title": "Zendesk",
            "hex": "03363D",
            "source": "https://brandland.zendesk.com/"
        },
        {
            "title": "Zenn",
            "hex": "3EA8FF",
            "source": "https://zenn.dev/mediakit"
        },
        {
            "title": "ZeroMQ",
            "hex": "DF0000",
            "source": "https://github.com/zeromq/zeromq.org/blob/master/static/safari-pinned-tab.svg"
        },
        {
            "title": "Zerply",
            "hex": "7BBB6E",
            "source": "https://zerply.com/about/resources"
        },
        {
            "title": "Zhihu",
            "hex": "0084FF",
            "source": "https://www.zhihu.com/"
        },
        {
            "title": "Zigbee",
            "hex": "EB0443",
            "source": "https://zigbeealliance.org/solution/zigbee/"
        },
        {
            "title": "Zillow",
            "hex": "006AFF",
            "source": "https://www.zillow.com/"
        },
        {
            "title": "Zingat",
            "hex": "009CFB",
            "source": "https://www.zingat.com/kurumsal-logolar"
        },
        {
            "title": "Zoho",
            "hex": "C8202B",
            "source": "https://www.zoho.com/branding/"
        },
        {
            "title": "Zoiper",
            "hex": "F47920",
            "source": "https://www.zoiper.com/en/products"
        },
        {
            "title": "Zomato",
            "hex": "E23744",
            "source": "https://www.zomato.com/business/apps"
        },
        {
            "title": "Zoom",
            "hex": "2D8CFF",
            "source": "https://zoom.us/brandguidelines"
        },
        {
            "title": "Zorin",
            "hex": "0CC1F3",
            "source": "https://zorinos.com/press/"
        },
        {
            "title": "Zotero",
            "hex": "CC2936",
            "source": "https://www.zotero.org/support/brand"
        },
        {
            "title": "Zulip",
            "hex": "FFFFFF",
            "source": "https://github.com/zulip/zulip/blob/df9e40491dc77b658d943cff36a816d46e32ce1b/static/images/logo/zulip-org-logo.svg"
        }
    ]
}<|MERGE_RESOLUTION|>--- conflicted
+++ resolved
@@ -8492,8 +8492,7 @@
         {
             "title": "Svelte",
             "hex": "FF3E00",
-<<<<<<< HEAD
-            "source": "https://github.com/sveltejs/svelte/tree/master/site/static",
+            "source": "https://github.com/sveltejs/branding/blob/c4dfca6743572087a6aef0e109ffe3d95596e86a/svelte-logo.svg"
             "aliases": {
                 "dup": [
                     {
@@ -8503,9 +8502,6 @@
                     }
                 ]
             }
-=======
-            "source": "https://github.com/sveltejs/branding/blob/c4dfca6743572087a6aef0e109ffe3d95596e86a/svelte-logo.svg"
->>>>>>> 9a056481
         },
         {
             "title": "SVG",
