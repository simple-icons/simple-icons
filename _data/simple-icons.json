--- conflicted
+++ resolved
@@ -6226,15 +6226,14 @@
             "source": "https://sentry.io/branding/"
         },
         {
-<<<<<<< HEAD
+            "title": "SEPA",
+            "hex": "2350A9",
+            "source": "https://www.europeanpaymentscouncil.eu/document-library/other/sepa-logo-vector-format"
+        },
+        {
             "title": "Sequelize",
             "hex": "52B0E7",
             "source": "https://github.com/sequelize/sequelize/pull/12871"
-=======
-            "title": "SEPA",
-            "hex": "2350A9",
-            "source": "https://www.europeanpaymentscouncil.eu/document-library/other/sepa-logo-vector-format"
->>>>>>> a48780d0
         },
         {
             "title": "Server Fault",
