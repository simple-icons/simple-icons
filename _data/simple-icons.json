{
    "icons": [
        {
            "title": ".NET",
            "hex": "5C2D91",
            "source": "https://docs.microsoft.com/en-us/dotnet/images/hub/net.svg"
        },
        {
            "title": "1Password",
            "hex": "0094F5",
            "source": "https://1password.com/press/"
        },
        {
            "title": "500px",
            "hex": "0099E5",
            "source": "https://about.500px.com/press"
        },
        {
            "title": "ABB RobotStudio",
            "hex": "FF9E0F",
            "source": "https://new.abb.com/products/robotics/en/robotstudio/downloads"
        },
        {
            "title": "About.me",
            "hex": "00A98F",
            "source": "https://about.me/assets"
        },
        {
            "title": "Abstract",
            "hex": "191A1B",
            "source": "https://www.abstract.com/about/"
        },
        {
            "title": "Academia",
            "hex": "41454A",
            "source": "https://www.academia.edu/"
        },
        {
            "title": "Accusoft",
            "hex": "A9225C",
            "source": "https://company-39138.frontify.com/d/7EKFm12NQSa8/accusoft-corporation-style-guide#/style-guide/logo"
        },
        {
            "title": "ACM",
            "hex": "0085CA",
            "source": "http://identitystandards.acm.org/"
        },
        {
            "title": "ActiGraph",
            "hex": "0B2C4A",
            "source": "http://www.actigraphcorp.com/"
        },
        {
            "title": "Activision",
            "hex": "000000",
            "source": "https://www.activision.com/"
        },
        {
            "title": "AddThis",
            "hex": "FF6550",
            "source": "http://www.addthis.com/"
        },
        {
            "title": "AdGuard",
            "hex": "66B574",
            "source": "https://adguard.com/en/contribute.html"
        },
        {
            "title": "Adobe",
            "hex": "FF0000",
            "source": "https://www.adobe.com/"
        },
        {
            "title": "Adobe Acrobat Reader",
            "hex": "EE3F24",
            "source": "https://wwwimages2.adobe.com/etc/clientlibs/beagle/ace/source/font/aceui-fonts.svg"
        },
        {
            "title": "Adobe After Effects",
            "hex": "D291FF",
            "source": "https://wwwimages2.adobe.com/etc/clientlibs/beagle/ace/source/font/aceui-fonts.svg"
        },
        {
            "title": "Adobe Audition",
            "hex": "00E4BB",
            "source": "https://helpx.adobe.com/content/dam/help/mnemonics/au_cc_app_RGB.svg"
        },
        {
            "title": "Adobe Creative Cloud",
            "hex": "D41818",
            "source": "https://www.adobe.io/apis/creativecloud/creativesdk/docs/websdk/adobe-creative-sdk-for-web_master/branding-guidelines.html"
        },
        {
            "title": "Adobe Dreamweaver",
            "hex": "35FA00",
            "source": "https://wwwimages2.adobe.com/etc/clientlibs/beagle/ace/source/font/aceui-fonts.svg"
        },
        {
            "title": "Adobe Illustrator",
            "hex": "FF7C00",
            "source": "https://wwwimages2.adobe.com/etc/clientlibs/beagle/ace/source/font/aceui-fonts.svg"
        },
        {
            "title": "Adobe InDesign",
            "hex": "FD3F93",
            "source": "https://wwwimages2.adobe.com/etc/clientlibs/beagle/ace/source/font/aceui-fonts.svg"
        },
        {
            "title": "Adobe Lightroom CC",
            "hex": "3DF0F0",
            "source": "https://www.adobe.com/products/photoshop-lightroom.html"
        },
        {
            "title": "Adobe Lightroom Classic",
            "hex": "ADD5EC",
            "source": "https://www.adobe.com/products/photoshop-lightroom-classic.html"
        },
        {
            "title": "Adobe PhoneGap",
            "hex": "27A1C5",
            "source": "https://phonegap.com/about/logos/"
        },
        {
            "title": "Adobe Photoshop",
            "hex": "00C8FF",
            "source": "https://wwwimages2.adobe.com/etc/clientlibs/beagle/ace/source/font/aceui-fonts.svg"
        },
        {
            "title": "Adobe Premiere",
            "hex": "EA77FF",
            "source": "https://helpx.adobe.com/content/dam/help/mnemonics/pr_cc_app_RGB.svg"
        },
        {
            "title": "Adobe Typekit",
            "hex": "87EC00",
            "source": "https://helpx.adobe.com/content/dam/help/mnemonics/tk_appicon_RGB.svg"
        },
        {
            "title": "Adobe XD",
            "hex": "FF2BC2",
            "source": "https://www.adobe.com/products/xd.html"
        },
        {
            "title": "Airbnb",
            "hex": "FF5A5F",
            "source": "https://www.airbnb.com"
        },
        {
            "title": "AirPlay Audio",
            "hex": "000000",
            "source": "https://developer.apple.com/design/human-interface-guidelines/airplay/overview/icons/"
        },
        {
            "title": "AirPlay Video",
            "hex": "000000",
            "source": "https://developer.apple.com/design/human-interface-guidelines/airplay/overview/icons/"
        },
        {
            "title": "Airtable",
            "hex": "18BFFF",
            "source": "https://airtable.com/press"
        },
        {
            "title": "Algolia",
            "hex": "5468FF",
            "source": "https://www.algolia.com/press/?section=brand-guidelines"
        },
        {
            "title": "Alipay",
            "hex": "00A1E9",
            "source": "https://gw.alipayobjects.com/os/rmsportal/trUJZfSrlnRCcFgfZGjD.ai"
        },
        {
            "title": "AlliedModders",
            "hex": "1578D3",
            "source": "https://forums.alliedmods.net/index.php"
        },
        {
            "title": "AlloCiné",
            "hex": "FECC00",
            "source": "http://www.allocine.fr/favicon.ico"
        },
        {
            "title": "Amazon",
            "hex": "FF9900",
            "source": "https://worldvectorlogo.com/logo/amazon-icon"
        },
        {
            "title": "Amazon Alexa",
            "hex": "00CAFF",
            "source": "https://developer.amazon.com/docs/alexa-voice-service/logo-and-brand.html"
        },
        {
            "title": "Amazon AWS",
            "hex": "232F3E",
            "source": "https://upload.wikimedia.org/wikipedia/commons/9/93/Amazon_Web_Services_Logo.svg"
        },
        {
            "title": "Amazon Lumberyard",
            "hex": "67459B",
            "source": "https://github.com/aws/lumberyard"
        },
        {
            "title": "AMD",
            "hex": "ED1C24",
            "source": "https://subscriptions.amd.com/greatpower/img/amd-logo-black.svg"
        },
        {
            "title": "American Express",
            "hex": "2E77BC",
            "source": "https://commons.wikimedia.org/wiki/File:American_Express_logo.svg"
        },
        {
            "title": "Anaconda",
            "hex": "42B029",
            "source": "https://www.anaconda.com/media-kit/"
        },
        {
            "title": "Analogue",
            "hex": "1A1A1A",
            "source": "https://www.analogue.co/"
        },
        {
            "title": "Anchor",
            "hex": "8940FA",
            "source": "https://anchor.fm/"
        },
        {
            "title": "Android",
            "hex": "3DDC84",
            "source": "https://developer.android.com/distribute/marketing-tools/brand-guidelines"
        },
        {
            "title": "AngelList",
            "hex": "000000",
            "source": "https://angel.co/logo"
        },
        {
            "title": "Angular",
            "hex": "DD0031",
            "source": "https://angular.io/assets/images/logos/angular/angular_solidBlack.svg"
        },
        {
            "title": "Angular Universal",
            "hex": "00ACC1",
            "source": "https://angular.io/presskit"
        },
        {
            "title": "Ansible",
            "hex": "EE0000",
            "source": "https://www.ansible.com/logos"
        },
        {
            "title": "Apache",
            "hex": "D22128",
            "source": "https://www.apache.org/foundation/press/kit/"
        },
        {
            "title": "Apache Airflow",
            "hex": "007A88",
            "source": "https://github.com/apache/airflow/tree/master/docs/img/logos"
        },
        {
            "title": "Apache Ant",
            "hex": "A81C7D",
            "source": "https://commons.wikimedia.org/wiki/File:Apache-Ant-logo.svg"
        },
        {
            "title": "Apache Cordova",
            "hex": "E8E8E8",
            "source": "https://cordova.apache.org/artwork/"
        },
        {
            "title": "Apache Flink",
            "hex": "E6526F",
            "source": "https://flink.apache.org/material.html"
        },
        {
            "title": "Apache Kafka",
            "hex": "000000",
            "source": "https://commons.wikimedia.org/wiki/File:Apache_kafka.svg"
        },
        {
            "title": "Apache NetBeans IDE",
            "hex": "1B6AC6",
            "source": "https://netbeans.apache.org/images/"
        },
        {
            "title": "Apache OpenOffice",
            "hex": "0E85CD",
            "source": "https://www.openoffice.org/marketing/art/galleries/logos/index.html"
        },
        {
            "title": "Apache Pulsar",
            "hex": "188FFF",
            "source": "https://pulsar.apache.org/"
        },
        {
            "title": "Apache RocketMQ",
            "hex": "D77310",
            "source": "https://rocketmq.apache.org/"
        },
        {
            "title": "Apache Spark",
            "hex": "E25A1C",
            "source": "https://spark.apache.org/images/"
        },
        {
            "title": "Apple",
            "hex": "999999",
            "source": "https://worldvectorlogo.com/logo/apple"
        },
        {
            "title": "Apple Music",
            "hex": "000000",
            "source": "https://www.apple.com/itunes/marketing-on-music/identity-guidelines.html#apple-music-icon"
        },
        {
            "title": "Apple Pay",
            "hex": "000000",
            "source": "https://developer.apple.com/apple-pay/marketing/"
        },
        {
            "title": "Apple Podcasts",
            "hex": "9933CC",
            "source": "https://www.apple.com/itunes/marketing-on-podcasts/identity-guidelines.html#apple-podcasts-icon"
        },
        {
            "title": "AppVeyor",
            "hex": "00B3E0",
            "source": "https://commons.wikimedia.org/wiki/File:Appveyor_logo.svg"
        },
        {
            "title": "ARAL",
            "hex": "0063CB",
            "source": "https://upload.wikimedia.org/wikipedia/commons/6/60/Aral_Logo.svg"
        },
        {
            "title": "Arch Linux",
            "hex": "1793D1",
            "source": "https://www.archlinux.org/art/"
        },
        {
            "title": "Archive of Our Own",
            "hex": "990000",
            "source": "https://archiveofourown.org/"
        },
        {
            "title": "Arduino",
            "hex": "00979D",
            "source": "https://cdn.arduino.cc/projecthub/img/Arduino-logo.svg"
        },
        {
            "title": "ArtStation",
            "hex": "13AFF0",
            "source": "https://www.artstation.com/about/logo"
        },
        {
            "title": "arXiv",
            "hex": "B31B1B",
            "source": "https://static.arxiv.org/static/base/0.15.2/images/arxiv-logo-web.svg"
        },
        {
            "title": "Asana",
            "hex": "273347",
            "source": "https://asana.com/styles"
        },
        {
            "title": "Asciidoctor",
            "hex": "E40046",
            "source": "https://github.com/asciidoctor/brand"
        },
        {
            "title": "asciinema",
            "hex": "D40000",
            "source": "https://github.com/asciinema/asciinema-logo"
        },
        {
            "title": "AT&T",
            "hex": "00A8E0",
            "source": "https://commons.wikimedia.org/wiki/File:AT%26T_logo_2016.svg"
        },
        {
            "title": "Atlassian",
            "hex": "0052CC",
            "source": "https://atlassian.design/guidelines/brand/logos-1"
        },
        {
            "title": "Atom",
            "hex": "66595C",
            "source": "https://commons.wikimedia.org/wiki/File:Atom_editor_logo.svg"
        },
        {
            "title": "Audi",
            "hex": "BB0A30",
            "source": "https://www.audi.com/ci/en/intro/basics/rings.html"
        },
        {
            "title": "Audible",
            "hex": "F8991C",
            "source": "https://commons.wikimedia.org/wiki/File:Audible_logo.svg"
        },
        {
            "title": "Audiomack",
            "hex": "FFA200",
            "source": "https://styleguide.audiomack.com/"
        },
        {
            "title": "Aurelia",
            "hex": "ED2B88",
            "source": "https://aurelia.io/"
        },
        {
            "title": "Auth0",
            "hex": "EB5424",
            "source": "https://styleguide.auth0.com"
        },
        {
            "title": "Authy",
            "hex": "EC1C24",
            "source": "https://authy.com/"
        },
        {
            "title": "Automatic",
            "hex": "7D8084",
            "source": "https://www.automatic.com/press"
        },
        {
            "title": "Autotask",
            "hex": "E51937",
            "source": "https://www.autotask.com/branding"
        },
        {
            "title": "Aventrix",
            "hex": "0099DD",
            "source": "https://www.aventrix.com/press"
        },
        {
            "title": "awesomeWM",
            "hex": "535D6C",
            "source": "https://awesomewm.org/"
        },
        {
            "title": "Azure Artifacts",
            "hex": "CB2E6D",
            "source": "https://azure.microsoft.com/en-us/services/devops/artifacts/"
        },
        {
            "title": "Azure DevOps",
            "hex": "0078D7",
            "source": "http://azure.com/devops"
        },
        {
            "title": "Azure Pipelines",
            "hex": "2560E0",
            "source": "https://github.com/vscode-icons/vscode-icons/pull/1741"
        },
        {
            "title": "Babel",
            "hex": "F9DC3E",
            "source": "https://babeljs.io/"
        },
        {
            "title": "Baidu",
            "hex": "2319DC",
            "source": "https://en.wikipedia.org/wiki/File:Baidu.svg"
        },
        {
            "title": "Bamboo",
            "hex": "0052CC",
            "source": "https://www.atlassian.design/guidelines/marketing/resources/logo-files"
        },
        {
            "title": "Bancontact",
            "hex": "005498",
            "source": "https://www.bancontact.com/en/promotion-material/guidelines-logo"
        },
        {
            "title": "Bandcamp",
            "hex": "408294",
            "source": "https://bandcamp.com/buttons"
        },
        {
            "title": "BandLab",
            "hex": "DC3710",
            "source": "https://blog.bandlab.com/press/"
        },
        {
            "title": "Bandsintown",
            "hex": "00CEC8",
            "source": "https://corp.bandsintown.com/media-library"
        },
        {
            "title": "Basecamp",
            "hex": "5ECC62",
            "source": "https://basecamp.com/about/press"
        },
        {
            "title": "Bath ASU",
            "hex": "00A3E0",
            "source": "https://bathasu.com/press/"
        },
        {
            "title": "Battle.net",
            "hex": "00AEFF",
            "source": "https://www.blizzard.com/en-gb/"
        },
        {
            "title": "Beats",
            "hex": "005571",
            "source": "https://www.elastic.co/brand"
        },
        {
            "title": "Beats by Dre",
            "hex": "E01F3D",
            "source": "https://www.beatsbydre.com/"
        },
        {
            "title": "Behance",
            "hex": "1769FF",
            "source": "https://www.behance.net/dev/api/brand"
        },
        {
            "title": "Big Cartel",
            "hex": "222222",
            "source": "https://www.bigcartel.com"
        },
        {
            "title": "Bing",
            "hex": "008373",
            "source": "https://commons.wikimedia.org/wiki/File:Bing_logo_(2016).svg"
        },
        {
            "title": "Bit",
            "hex": "73398D",
            "source": "https://bit.dev"
        },
        {
            "title": "Bitbucket",
            "hex": "0052CC",
            "source": "https://www.atlassian.com/company/news/press-kit"
        },
        {
            "title": "Bitcoin",
            "hex": "F7931A",
            "source": "https://bitcoin.org/en"
        },
        {
            "title": "Bitdefender",
            "hex": "ED1C24",
            "source": "https://www.bitdefender.com/funzone/logos.html"
        },
        {
            "title": "Bitly",
            "hex": "EE6123",
            "source": "https://bitly.com/pages/press"
        },
        {
            "title": "Bitrise",
            "hex": "683D87",
            "source": "https://www.bitrise.io/presskit"
        },
        {
            "title": "Blackberry",
            "hex": "000000",
            "source": "https://www.blackberry.com/"
        },
        {
            "title": "Blender",
            "hex": "F5792A",
            "source": "https://www.blender.org/about/logo/"
        },
        {
            "title": "Blogger",
            "hex": "FF5722",
            "source": "https://www.blogger.com"
        },
        {
            "title": "Bluetooth",
            "hex": "0082FC",
            "source": "https://www.bluetooth.com/develop-with-bluetooth/marketing-branding/"
        },
        {
            "title": "BMC Software",
            "hex": "FE5000",
            "source": "https://www.bmc.com/"
        },
        {
            "title": "Boeing",
            "hex": "1D439C",
            "source": "https://upload.wikimedia.org/wikipedia/commons/4/4f/Boeing_full_logo.svg"
        },
        {
            "title": "Boost",
            "hex": "F69220",
            "source": "https://www.boostmobile.com/"
        },
        {
            "title": "Bootstrap",
            "hex": "563D7C",
            "source": "http://getbootstrap.com/about"
        },
        {
            "title": "Bower",
            "hex": "EF5734",
            "source": "https://bower.io/docs/about/#brand"
        },
        {
            "title": "Box",
            "hex": "0061D5",
            "source": "https://www.box.com/en-gb/about-us/press"
        },
        {
            "title": "Brand.ai",
            "hex": "0AA0FF",
            "source": "https://brand.ai/brand-ai/style"
        },
        {
            "title": "Brandfolder",
            "hex": "40D1F5",
            "source": "https://brandfolder.com/brandfolder"
        },
        {
            "title": "Brave",
            "hex": "FB542B",
            "source": "https://brave.com/brave-branding-assets/"
        },
        {
            "title": "Breaker",
            "hex": "003DAD",
            "source": "https://www.breaker.audio/i/brand"
        },
        {
            "title": "Broadcom",
            "hex": "CC092F",
            "source": "https://en.wikipedia.org/wiki/Broadcom_Inc"
        },
        {
            "title": "Buddy",
            "hex": "1A86FD",
            "source": "https://buddy.works/about"
        },
        {
            "title": "Buffer",
            "hex": "168EEA",
            "source": "https://buffer.com/press"
        },
        {
            "title": "Bulma",
            "hex": "00D1B2",
            "source": "https://github.com/jgthms/bulma/"
        },
        {
            "title": "Buy Me A Coffee",
            "hex": "FF813F",
            "source": "https://www.buymeacoffee.com/brand"
        },
        {
            "title": "BuzzFeed",
            "hex": "EE3322",
            "source": "http://www.buzzfeed.com/press/downloads"
        },
        {
            "title": "C",
            "hex": "A8B9CC",
            "source": "https://commons.wikimedia.org/wiki/File:The_C_Programming_Language_logo.svg"
        },
        {
            "title": "C Sharp",
            "hex": "239120",
            "source": "https://upload.wikimedia.org/wikipedia/commons/0/0d/C_Sharp_wordmark.svg"
        },
        {
            "title": "C++",
            "hex": "00599C",
            "source": "https://github.com/isocpp/logos"
        },
        {
            "title": "CakePHP",
            "hex": "D33C43",
            "source": "https://cakephp.org/logos"
        },
        {
            "title": "Campaign Monitor",
            "hex": "111324",
            "source": "https://www.campaignmonitor.com/company/brand/"
        },
        {
            "title": "Canva",
            "hex": "00C4CC",
            "source": "https://www.canva.com/"
        },
        {
            "title": "Cash App",
            "hex": "00C244",
            "source": "https://cash.app/press"
        },
        {
            "title": "Cassandra",
            "hex": "1287B1",
            "source": "https://upload.wikimedia.org/wikipedia/commons/5/5e/Cassandra_logo.svg"
        },
        {
            "title": "Castorama",
            "hex": "0078D7",
            "source": "https://www.castorama.fr/"
        },
        {
            "title": "Castro",
            "hex": "00B265",
            "source": "http://supertop.co/castro/press/"
        },
        {
            "title": "Celery",
            "hex": "37814A",
            "source": "http://www.celeryproject.org/"
        },
        {
            "title": "CentOS",
            "hex": "262577",
            "source": "https://wiki.centos.org/ArtWork/Brand/Logo"
        },
        {
            "title": "CEVO",
            "hex": "1EABE2",
            "source": "https://cevo.com/"
        },
        {
            "title": "ChartMogul",
            "hex": "13324B",
            "source": "https://chartmogul.com/company/"
        },
        {
            "title": "Chase",
            "hex": "117ACA",
            "source": "https://commons.wikimedia.org/wiki/File:Chase_logo_2007.svg"
        },
        {
            "title": "Chef",
            "hex": "F09820",
            "source": "https://www.chef.io/"
        },
        {
            "title": "Circle",
            "hex": "8669AE",
            "source": "https://www.circle.com/"
        },
        {
            "title": "CircleCI",
            "hex": "343434",
            "source": "https://circleci.com/press"
        },
        {
            "title": "Cirrus CI",
            "hex": "212121",
            "source": "https://cirrus-ci.org"
        },
        {
            "title": "Cisco",
            "hex": "1BA0D7",
            "source": "https://www.cisco.com/"
        },
        {
            "title": "Citrix",
            "hex": "000000",
            "source": "https://www.citrix.com/news/media-resources.html"
        },
        {
            "title": "CiviCRM",
            "hex": "81C459",
            "source": "https://civicrm.org/trademark"
        },
        {
            "title": "Clockify",
            "hex": "03A9F4",
            "source": "https://clockify.me/"
        },
        {
            "title": "Clojure",
            "hex": "5881D8",
            "source": "https://commons.wikimedia.org/wiki/File:Clojure_logo.svg"
        },
        {
            "title": "CloudBees",
            "hex": "1997B5",
            "source": "https://www.cloudbees.com/"
        },
        {
            "title": "Cloudflare",
            "hex": "F38020",
            "source": "https://www.cloudflare.com/logo/"
        },
        {
            "title": "CMake",
            "hex": "064F8C",
            "source": "https://www.kitware.com/platforms/"
        },
        {
            "title": "Co-op",
            "hex": "00B1E7",
            "source": "http://www.co-operative.coop/corporate/press/logos/"
        },
        {
            "title": "Codacy",
            "hex": "222F29",
            "source": "https://www.codacy.com/blog/"
        },
        {
            "title": "Code Climate",
            "hex": "000000",
            "source": "https://codeclimate.com/"
        },
        {
            "title": "Codecademy",
            "hex": "1F4056",
            "source": "https://www.codecademy.com/"
        },
        {
            "title": "CodeChef",
            "hex": "5B4638",
            "source": "https://www.codechef.com/"
        },
        {
            "title": "Codecov",
            "hex": "F01F7A",
            "source": "https://codecov.io/"
        },
        {
            "title": "CodeFactor",
            "hex": "F44A6A",
            "source": "https://www.codefactor.io/"
        },
        {
            "title": "Codeforces",
            "hex": "1F8ACB",
            "source": "http://codeforces.com/"
        },
        {
            "title": "CodeIgniter",
            "hex": "EE4623",
            "source": "https://www.codeigniter.com/help/legal"
        },
        {
            "title": "CodePen",
            "hex": "000000",
            "source": "http://codepen.io"
        },
        {
            "title": "Coderwall",
            "hex": "3E8DCC",
            "source": "https://github.com/twolfson/coderwall-svg"
        },
        {
            "title": "CodeSandbox",
            "hex": "000000",
            "source": "https://codesandbox.io"
        },
        {
            "title": "Codeship",
            "hex": "3C4858",
            "source": "https://app.codeship.com/"
        },
        {
            "title": "Codewars",
            "hex": "AD2C27",
            "source": "https://www.codewars.com"
        },
        {
            "title": "Codio",
            "hex": "4574E0",
            "source": "https://codio.com"
        },
        {
            "title": "CoffeeScript",
            "hex": "2F2625",
            "source": "https://coffeescript.org/"
        },
        {
            "title": "Coinbase",
            "hex": "0667D0",
            "source": "https://www.coinbase.com/press"
        },
        {
            "title": "Common Workflow Language",
            "hex": "B5314C",
            "source": "https://github.com/common-workflow-language/logo/blob/master/CWL-Logo-nofonts.svg"
        },
        {
            "title": "Composer",
            "hex": "885630",
            "source": "https://getcomposer.org/"
        },
        {
            "title": "ComproPago",
            "hex": "00AAEF",
            "source": "https://compropago.com"
        },
        {
            "title": "Conda-Forge",
            "hex": "000000",
            "source": "https://github.com/conda-forge/conda-forge.github.io/"
        },
        {
            "title": "Conekta",
            "hex": "414959",
            "source": "https://www.conekta.io"
        },
        {
            "title": "Confluence",
            "hex": "172B4D",
            "source": "https://www.atlassian.com/company/news/press-kit"
        },
        {
            "title": "Convertio",
            "hex": "FF3333",
            "source": "https://convertio.co/"
        },
        {
            "title": "Corona Engine",
            "hex": "F96F29",
            "source": "https://coronalabs.com/"
        },
        {
            "title": "Corona Renderer",
            "hex": "E6502A",
            "source": "https://corona-renderer.com/about"
        },
        {
            "title": "Coursera",
            "hex": "2A73CC",
            "source": "https://about.coursera.org/press"
        },
        {
            "title": "Coveralls",
            "hex": "3F5767",
            "source": "https://coveralls.io/"
        },
        {
            "title": "cPanel",
            "hex": "FF6C2C",
            "source": "https://cpanel.net/company/cpanel-brand-guide/"
        },
        {
            "title": "Creative Commons",
            "hex": "EF9421",
            "source": "https://creativecommons.org/"
        },
        {
            "title": "Crehana",
            "hex": "4B22F4",
            "source": "https://www.crehana.com/"
        },
        {
            "title": "Crunchbase",
            "hex": "0288D1",
            "source": "https://www.crunchbase.com/home"
        },
        {
            "title": "Crunchyroll",
            "hex": "F47521",
            "source": "https://www.crunchyroll.com"
        },
        {
            "title": "CRYENGINE",
            "hex": "000000",
            "source": "https://www.cryengine.com/brand"
        },
        {
            "title": "CSS Wizardry",
            "hex": "F43059",
            "source": "http://csswizardry.com"
        },
        {
            "title": "CSS3",
            "hex": "1572B6",
            "source": "http://www.w3.org/html/logo/"
        },
        {
            "title": "curl",
            "hex": "073551",
            "source": "https://curl.haxx.se/logo/"
        },
        {
            "title": "D3.js",
            "hex": "F9A03C",
            "source": "https://github.com/d3/d3-logo"
        },
        {
            "title": "Dailymotion",
            "hex": "0066DC",
            "source": "http://press.dailymotion.com/?page_id=346"
        },
        {
            "title": "Dart",
            "hex": "0175C2",
            "source": "https://github.com/dart-lang/site-shared/tree/master/src/_assets/image/dart/logo"
        },
        {
            "title": "Dashlane",
            "hex": "007C97",
            "source": "https://www.dashlane.com/"
        },
        {
            "title": "Dassault Systèmes",
            "hex": "005386",
            "source": "https://www.3ds.com/statics/menu/2/assets/img/logo/3ds-dark.svg"
        },
        {
            "title": "DataCamp",
            "hex": "33AACC",
            "source": "https://www.datacamp.com/"
        },
        {
            "title": "Datadog",
            "hex": "632CA6",
            "source": "https://www.datadoghq.com/"
        },
        {
            "title": "DAZN",
            "hex": "F8F8F5",
            "source": "https://media.dazn.com/en/assets/"
        },
        {
            "title": "dblp",
            "hex": "004F9F",
            "source": "https://dblp.org/"
        },
        {
            "title": "Debian",
            "hex": "A81D33",
            "source": "https://www.debian.org/logos"
        },
        {
            "title": "deepin",
            "hex": "007CFF",
            "source": "https://commons.wikimedia.org/wiki/File:Deepin_logo.svg"
        },
        {
            "title": "Deezer",
            "hex": "FEAA2D",
            "source": "https://deezerbrand.com/"
        },
        {
            "title": "Delicious",
            "hex": "3399FF",
            "source": "https://en.wikipedia.org/wiki/Delicious_(website)"
        },
        {
            "title": "Deliveroo",
            "hex": "00CCBC",
            "source": "https://www.deliveroo.design/"
        },
        {
            "title": "Dell",
            "hex": "007DB8",
            "source": "https://datasecurity.dell.com/wp-content/themes/dell/images/logo-dell.svg"
        },
        {
            "title": "Deno",
            "hex": "000000",
            "source": "https://github.com/denoland/deno/tree/1cc02a5d9d867f1a239ee4b69f587d8afac07b02/website/images"
        },
        {
            "title": "Dependabot",
            "hex": "025E8C",
            "source": "https://dependabot.com/dependabot-logo-symbol-square-mono.svg"
        },
        {
            "title": "Designer News",
            "hex": "2D72D9",
            "source": "https://www.designernews.co"
        },
        {
            "title": "dev.to",
            "hex": "0A0A0A",
            "source": "https://dev.to/"
        },
        {
            "title": "DeviantArt",
            "hex": "05CC47",
            "source": "http://help.deviantart.com/21"
        },
        {
            "title": "devRant",
            "hex": "F99A66",
            "source": "https://devrant.com"
        },
        {
            "title": "Diaspora",
            "hex": "000000",
            "source": "https://wiki.diasporafoundation.org/Branding"
        },
        {
            "title": "Digg",
            "hex": "000000",
            "source": "https://en.wikipedia.org/wiki/Digg"
        },
        {
            "title": "DigitalOcean",
            "hex": "0080FF",
            "source": "https://www.digitalocean.com/company/logos-and-badges/"
        },
        {
            "title": "Directus",
            "hex": "263238",
            "source": "https://directus.io/resources.html"
        },
        {
            "title": "Discogs",
            "hex": "333333",
            "source": "https://www.discogs.com/brand"
        },
        {
            "title": "Discord",
            "hex": "7289DA",
            "source": "https://discordapp.com/branding"
        },
        {
            "title": "Discourse",
            "hex": "000000",
            "source": "https://www.discourse.org/"
        },
        {
            "title": "Discover",
            "hex": "FF6000",
            "source": "https://www.discovernetwork.com/en-us/business-resources/free-signage-logos"
        },
        {
            "title": "Disqus",
            "hex": "2E9FFF",
            "source": "https://disqus.com/brand"
        },
        {
            "title": "Disroot",
            "hex": "50162D",
            "source": "https://git.fosscommunity.in/disroot/assests/blob/master/d.svg"
        },
        {
            "title": "Django",
            "hex": "092E20",
            "source": "https://www.djangoproject.com/community/logos/"
        },
        {
            "title": "DLNA",
            "hex": "48A842",
            "source": "https://upload.wikimedia.org/wikipedia/de/e/eb/Digital_Living_Network_Alliance_logo.svg"
        },
        {
            "title": "Docker",
            "hex": "1488C6",
            "source": "https://www.docker.com"
        },
        {
            "title": "DocuSign",
            "hex": "FFCC22",
            "source": "https://github.com/simple-icons/simple-icons/issues/1098"
        },
        {
            "title": "Dolby",
            "hex": "000000",
            "source": "https://www.dolby.com/us/en/about/brand-identity.html"
        },
        {
            "title": "Douban",
            "hex": "007722",
            "source": "https://zh.wikipedia.org/wiki/Douban"
        },
        {
            "title": "Draugiem.lv",
            "hex": "FF6600",
            "source": "https://www.frype.com/applications/dev/docs/logos/"
        },
        {
            "title": "Dribbble",
            "hex": "EA4C89",
            "source": "https://dribbble.com/branding"
        },
        {
            "title": "Drone",
            "hex": "212121",
            "source": "https://github.com/drone/brand"
        },
        {
            "title": "Dropbox",
            "hex": "0061FF",
            "source": "https://www.dropbox.com/branding"
        },
        {
            "title": "Drupal",
            "hex": "0678BE",
            "source": "https://www.drupal.org/drupalorg/style-guide/colors"
        },
        {
            "title": "DTube",
            "hex": "FF0000",
            "source": "https://about.d.tube/mediakit.html"
        },
        {
            "title": "DuckDuckGo",
            "hex": "DE5833",
            "source": "https://duckduckgo.com/"
        },
        {
            "title": "Dunked",
            "hex": "2DA9D7",
            "source": "https://dunked.com/"
        },
        {
            "title": "Duolingo",
            "hex": "58CC02",
            "source": "https://www.duolingo.com/"
        },
        {
            "title": "Dynatrace",
            "hex": "1496FF",
            "source": "https://www.dynatrace.com/company/press-kit/"
        },
        {
            "title": "EA",
            "hex": "000000",
            "source": "https://www.ea.com"
        },
        {
            "title": "eBay",
            "hex": "E53238",
            "source": "https://go.developer.ebay.com/logos"
        },
        {
            "title": "Eclipse IDE",
            "hex": "2C2255",
            "source": "https://www.eclipse.org/artwork/"
        },
        {
            "title": "Elastic",
            "hex": "005571",
            "source": "https://www.elastic.co/brand"
        },
        {
            "title": "Elastic Cloud",
            "hex": "005571",
            "source": "https://www.elastic.co/brand"
        },
        {
            "title": "Elastic Stack",
            "hex": "005571",
            "source": "https://www.elastic.co/brand"
        },
        {
            "title": "Elasticsearch",
            "hex": "005571",
            "source": "https://www.elastic.co/brand"
        },
        {
            "title": "Electron",
            "hex": "47848F",
            "source": "https://electronjs.org/images/electron-logo.svg"
        },
        {
            "title": "elementary",
            "hex": "64BAFF",
            "source": "https://elementary.io/brand"
        },
        {
            "title": "Eleventy",
            "hex": "000000",
            "source": "https://www.11ty.io"
        },
        {
            "title": "Ello",
            "hex": "000000",
            "source": "https://ello.co"
        },
        {
            "title": "Elsevier",
            "hex": "FF6C00",
            "source": "https://www.elsevier.com"
        },
        {
            "title": "Ember.js",
            "hex": "E04E39",
            "source": "https://emberjs.com/logos/"
        },
        {
            "title": "Emby",
            "hex": "52B54B",
            "source": "https://emby.media/"
        },
        {
            "title": "Emlakjet",
            "hex": "0AE524",
            "source": "https://www.emlakjet.com/kurumsal-materyaller/"
        },
        {
            "title": "Empire Kred",
            "hex": "72BE50",
            "source": "http://www.empire.kred"
        },
        {
            "title": "Envato",
            "hex": "81B441",
            "source": "https://envato.com/"
        },
        {
            "title": "EPEL",
            "hex": "FC0000",
            "source": "https://fedoraproject.org/wiki/EPEL"
        },
        {
            "title": "Epic Games",
            "hex": "313131",
            "source": "https://www.epicgames.com/"
        },
        {
            "title": "Epson",
            "hex": "003399",
            "source": "https://global.epson.com/IR/library/"
        },
        {
            "title": "ESEA",
            "hex": "0E9648",
            "source": "https://play.esea.net/"
        },
        {
            "title": "ESLint",
            "hex": "4B32C3",
            "source": "https://eslint.org/img/logo.svg"
        },
        {
            "title": "Ethereum",
            "hex": "3C3C3D",
            "source": "https://www.ethereum.org/images/logos/Ethereum_Visual_Identity_1.0.0.pdf"
        },
        {
            "title": "Etsy",
            "hex": "F16521",
            "source": "https://www.etsy.com/uk/press"
        },
        {
            "title": "Event Store",
            "hex": "5AB552",
            "source": "https://github.com/eventstore/brand"
        },
        {
            "title": "Eventbrite",
            "hex": "F05537",
            "source": "https://www.eventbrite.com/signin/"
        },
        {
            "title": "Evernote",
            "hex": "00A82D",
            "source": "https://evernote.com/press"
        },
        {
            "title": "Everplaces",
            "hex": "FA4B32",
            "source": "https://everplaces.com"
        },
        {
            "title": "EVRY",
            "hex": "063A54",
            "source": "https://www.evry.com/en/"
        },
        {
            "title": "Exercism",
            "hex": "009CAB",
            "source": "https://github.com/exercism/website-icons/blob/master/exercism/logo-icon.svg"
        },
        {
            "title": "Experts Exchange",
            "hex": "00AAE7",
            "source": "https://www.experts-exchange.com/"
        },
        {
            "title": "Expo",
            "hex": "000000",
            "source": "http://expo.io"
        },
        {
            "title": "EyeEm",
            "hex": "000000",
            "source": "https://www.eyeem.com/"
        },
        {
            "title": "F-Droid",
            "hex": "1976D2",
            "source": "https://f-droid.org/"
        },
        {
            "title": "F-Secure",
            "hex": "00BAFF",
            "source": "https://vip.f-secure.com/en/marketing/logos"
        },
        {
            "title": "Facebook",
            "hex": "1877F2",
            "source": "https://en.facebookbrand.com/"
        },
        {
            "title": "FACEIT",
            "hex": "FF5500",
            "source": "https://corporate.faceit.com/branding/"
        },
        {
            "title": "Fandango",
            "hex": "FF7300",
            "source": "https://www.fandango.com"
        },
        {
            "title": "Fandom",
            "hex": "00D6D6",
            "source": "https://fandomdesignsystem.com/"
        },
        {
            "title": "Favro",
            "hex": "512DA8",
            "source": "https://favro.com/login"
        },
        {
            "title": "FeatHub",
            "hex": "9B9B9B",
            "source": "http://feathub.com/"
        },
        {
            "title": "Fedora",
            "hex": "294172",
            "source": "https://fedoraproject.org/wiki/Logo/UsageGuidelines"
        },
        {
            "title": "Feedly",
            "hex": "2BB24C",
            "source": "https://blog.feedly.com/wp-content/themes/feedly-2017-v1.19.3/assets/images/logos/logo.svg"
        },
        {
            "title": "Fido Alliance",
            "hex": "FFBF3B",
            "source": "https://fidoalliance.org/overview/legal/logo-usage/"
        },
        {
            "title": "Figma",
            "hex": "F24E1E",
            "source": "https://figma.com/"
        },
        {
            "title": "figshare",
            "hex": "556472",
            "source": "https://en.wikipedia.org/wiki/Figshare"
        },
        {
            "title": "FileZilla",
            "hex": "BF0000",
            "source": "https://upload.wikimedia.org/wikipedia/commons/0/01/FileZilla_logo.svg"
        },
        {
            "title": "Firebase",
            "hex": "FFCA28",
            "source": "https://firebase.google.com/brand-guidelines/"
        },
        {
            "title": "Fitbit",
            "hex": "00B0B9",
            "source": "http://www.fitbit.com/uk/home"
        },
        {
            "title": "FITE",
            "hex": "CA0404",
            "source": "https://www.fite.tv/"
        },
        {
            "title": "Fiverr",
            "hex": "1DBF73",
            "source": "https://www.fiverr.com/press-kit"
        },
        {
            "title": "Flask",
            "hex": "000000",
            "source": "http://flask.pocoo.org/community/logos/"
        },
        {
            "title": "Flattr",
            "hex": "000000",
            "source": "https://flattr.com/"
        },
        {
            "title": "Flickr",
            "hex": "0063DC",
            "source": "https://worldvectorlogo.com/logo/flickr-1"
        },
        {
            "title": "Flipboard",
            "hex": "E12828",
            "source": "https://about.flipboard.com/brand-guidelines"
        },
        {
            "title": "Floatplane",
            "hex": "00AEEF",
            "source": "https://www.floatplane.com/"
        },
        {
            "title": "Flutter",
            "hex": "02569B",
            "source": "https://flutter.dev/brand"
        },
        {
            "title": "Fnac",
            "hex": "E1A925",
            "source": "http://www.fnac.com/"
        },
        {
            "title": "Formstack",
            "hex": "21B573",
            "source": "https://www.formstack.com/brand/guidelines"
        },
        {
            "title": "Fortinet",
            "hex": "EE3124",
            "source": "http://www.fortinet.com/"
        },
        {
            "title": "Fossa",
            "hex": "90A1B8",
            "source": "https://fossa.com/press/"
        },
        {
            "title": "Fossil SCM",
            "hex": "548294",
            "source": "https://fossil-scm.org/"
        },
        {
            "title": "Foursquare",
            "hex": "F94877",
            "source": "https://foursquare.com/about/logos"
        },
        {
            "title": "Framer",
            "hex": "0055FF",
            "source": "https://framer.com"
        },
        {
            "title": "FreeBSD",
            "hex": "AB2B28",
            "source": "https://www.freebsdfoundation.org/about/project/"
        },
        {
            "title": "freeCodeCamp",
            "hex": "006400",
            "source": "https://freecodecamp.com"
        },
        {
            "title": "Freelancer",
            "hex": "29B2FE",
            "source": "https://www.freelancer.com/"
        },
        {
            "title": "Fujifilm",
            "hex": "ED1A3A",
            "source": "https://upload.wikimedia.org/wikipedia/commons/a/a1/Fujifilm_logo.svg"
        },
        {
            "title": "Fujitsu",
            "hex": "FF0000",
            "source": "https://www.fujitsu.com/global/about/brandmanagement/logo/"
        },
        {
            "title": "Fur Affinity",
            "hex": "FAAF3A",
            "source": "https://www.furaffinity.net/"
        },
        {
            "title": "Furry Network",
            "hex": "2E75B4",
            "source": "https://furrynetwork.com"
        },
        {
            "title": "Garmin",
            "hex": "007CC3",
            "source": "https://developer.garmin.com/resources/brand-guidelines/"
        },
        {
            "title": "Gatsby",
            "hex": "663399",
            "source": "https://www.gatsbyjs.org/"
        },
        {
            "title": "Gauges",
            "hex": "2FA66A",
            "source": "http://get.gaug.es/"
        },
        {
            "title": "Genius",
            "hex": "FFFF64",
            "source": "https://upload.wikimedia.org/wikipedia/en/a/ad/Genius_website_logo.svg"
        },
        {
            "title": "Gentoo",
            "hex": "54487A",
            "source": "https://wiki.gentoo.org/wiki/Project:Artwork/Artwork#Variations_of_the_.22g.22_logo"
        },
        {
            "title": "Geocaching",
            "hex": "00874D",
            "source": "https://www.geocaching.com/about/logousage.aspx"
        },
        {
            "title": "Gerrit",
            "hex": "EEEEEE",
            "source": "https://gerrit-review.googlesource.com/c/75842/"
        },
        {
            "title": "Ghost",
            "hex": "738A94",
            "source": "https://ghost.org/design"
        },
        {
            "title": "GIMP",
            "hex": "5C5543",
            "source": "https://www.gimp.org/about/linking.html#wilber-the-gimp-mascot"
        },
        {
            "title": "Git",
            "hex": "F05032",
            "source": "http://git-scm.com/downloads/logos"
        },
        {
            "title": "Gitea",
            "hex": "609926",
            "source": "https://github.com/go-gitea/gitea/tree/master/assets"
        },
        {
            "title": "GitHub",
            "hex": "181717",
            "source": "https://github.com/logos"
        },
        {
            "title": "GitLab",
            "hex": "FCA121",
            "source": "https://about.gitlab.com/press/press-kit/"
        },
        {
            "title": "Gitpod",
            "hex": "1AA6E4",
            "source": "https://www.gitpod.io/"
        },
        {
            "title": "Gitter",
            "hex": "ED1965",
            "source": "https://gitter.im/"
        },
        {
            "title": "Glassdoor",
            "hex": "0CAA41",
            "source": "https://www.glassdoor.com/press/images/"
        },
        {
            "title": "Glitch",
            "hex": "3333FF",
            "source": "https://glitch.com/about/press/"
        },
        {
            "title": "Gmail",
            "hex": "D14836",
            "source": "https://material.io/guidelines/resources/sticker-sheets-icons.html#sticker-sheets-icons-components"
        },
        {
            "title": "GNOME",
            "hex": "4A86CF",
            "source": "https://wiki.gnome.org/Engagement/BrandGuidelines"
        },
        {
            "title": "GNU",
            "hex": "A42E2B",
            "source": "https://gnu.org"
        },
        {
            "title": "GNU Bash",
            "hex": "4EAA25",
            "source": "https://github.com/odb/official-bash-logo"
        },
        {
            "title": "GNU Emacs",
            "hex": "7F5AB6",
            "source": "https://git.savannah.gnu.org/cgit/emacs.git/tree/etc/images/icons/hicolor/scalable/apps/emacs.svg"
        },
        {
            "title": "GNU IceCat",
            "hex": "002F5B",
            "source": "https://git.savannah.gnu.org/cgit/gnuzilla.git/plain/artwork/simple.svg"
        },
        {
            "title": "GNU Privacy Guard",
            "hex": "0093DD",
            "source": "https://git.gnupg.org/cgi-bin/gitweb.cgi?p=gnupg.git;a=tree;f=artwork/icons"
        },
        {
            "title": "GNU social",
            "hex": "A22430",
            "source": "https://www.gnu.org/graphics/social.html"
        },
        {
            "title": "Go",
            "hex": "00ADD8",
            "source": "https://blog.golang.org/go-brand"
        },
        {
            "title": "Godot Engine",
            "hex": "478CBF",
            "source": "https://godotengine.org/themes/godotengine/assets/download/godot_logo.svg"
        },
        {
            "title": "GOG.com",
            "hex": "86328A",
            "source": "https://www.cdprojekt.com/en/media/logotypes/"
        },
        {
            "title": "GoldenLine",
            "hex": "F1B92B",
            "source": "http://www.goldenline.pl"
        },
        {
            "title": "Goodreads",
            "hex": "663300",
            "source": "https://www.goodreads.com/about/press"
        },
        {
            "title": "Google",
            "hex": "4285F4",
            "source": "https://developers.google.com/+/branding-guidelines?hl=en"
        },
        {
            "title": "Google Ads",
            "hex": "4285F4",
            "source": "https://designguidelines.withgoogle.com/ads-branding/google-ads/logos.html#logos-brand-logo-lockups"
        },
        {
            "title": "Google Analytics",
            "hex": "FFC107",
            "source": "https://analytics.google.com"
        },
        {
            "title": "Google Assistant",
            "hex": "4285F4",
            "source": "https://assistant.google.com/"
        },
        {
            "title": "Google Chrome",
            "hex": "4285F4",
            "source": "https://blog.google/press/?product_tag=chrome"
        },
        {
            "title": "Google Cloud",
            "hex": "4285F4",
            "source": "https://cloud.google.com/"
        },
        {
            "title": "Google Drive",
            "hex": "4285F4",
            "source": "https://developers.google.com/drive/web/branding"
        },
        {
            "title": "Google Hangouts",
            "hex": "0C9D58",
            "source": "https://material.google.com/resources/sticker-sheets-icons.html#sticker-sheets-icons-components"
        },
        {
            "title": "Google Hangouts Chat",
            "hex": "00897B",
            "source": "https://chat.google.com/error/noaccess"
        },
        {
            "title": "Google Keep",
            "hex": "FFBB00",
            "source": "https://play.google.com/store/apps/details?id=com.google.android.keep"
        },
        {
<<<<<<< HEAD
            "title": "Google Lens",
            "hex": "4285F4",
            "source": "https://lens.google.com/"
=======
            "title": "Google Maps",
            "hex": "4285F4",
            "source": "https://upload.wikimedia.org/wikipedia/commons/a/a9/Google_Maps_icon.svg"
>>>>>>> ffa581d4
        },
        {
            "title": "Google Pay",
            "hex": "5F6368",
            "source": "https://developers.google.com/pay/api/web/guides/brand-guidelines"
        },
        {
            "title": "Google Play",
            "hex": "607D8B",
            "source": "https://getsello.com"
        },
        {
            "title": "Google Podcasts",
            "hex": "4285F4",
            "source": "https://developers.google.com/search/docs/data-types/podcast"
        },
        {
            "title": "Google Scholar",
            "hex": "4885ED",
            "source": "https://scholar.google.com/intl/fr/scholar/images/2x/sprite_20161020.png"
        },
        {
            "title": "Google Search Console",
            "hex": "458CF5",
            "source": "https://search.google.com/search-console"
        },
        {
            "title": "GOV.UK",
            "hex": "005EA5",
            "source": "https://github.com/alphagov/design-assets/tree/master/Icons"
        },
        {
            "title": "Gradle",
            "hex": "02303A",
            "source": "https://gradle.com/brand"
        },
        {
            "title": "Grafana",
            "hex": "F46800",
            "source": "https://grafana.com/"
        },
        {
            "title": "Graphcool",
            "hex": "27AE60",
            "source": "https://www.graph.cool"
        },
        {
            "title": "GraphQL",
            "hex": "E10098",
            "source": "http://graphql.org/"
        },
        {
            "title": "Grav",
            "hex": "221E1F",
            "source": "http://getgrav.org/media"
        },
        {
            "title": "Gravatar",
            "hex": "1E8CBE",
            "source": "https://automattic.com/press"
        },
        {
            "title": "Greenkeeper",
            "hex": "00C775",
            "source": "https://greenkeeper.io/"
        },
        {
            "title": "GreenSock",
            "hex": "88CE02",
            "source": "https://greensock.com/"
        },
        {
            "title": "Groovy",
            "hex": "4298B8",
            "source": "https://groovy-lang.org/"
        },
        {
            "title": "Groupon",
            "hex": "53A318",
            "source": "https://brandplaybook.groupon.com/guidelines/logo/"
        },
        {
            "title": "Grunt",
            "hex": "FBA919",
            "source": "https://github.com/gruntjs/gruntjs.com/tree/master/src/media"
        },
        {
            "title": "Gulp",
            "hex": "DA4648",
            "source": "https://github.com/gulpjs/artwork/blob/master/gulp.svg"
        },
        {
            "title": "Gumroad",
            "hex": "36A9AE",
            "source": "https://gumroad.com/press"
        },
        {
            "title": "Gumtree",
            "hex": "72EF36",
            "source": "https://www.gumtree.com"
        },
        {
            "title": "Gutenberg",
            "hex": "000000",
            "source": "https://github.com/WordPress/gutenberg/blob/master/docs/final-g-wapuu-black.svg"
        },
        {
            "title": "Habr",
            "hex": "77A2B6",
            "source": "https://habr.com/"
        },
        {
            "title": "Hackaday",
            "hex": "1A1A1A",
            "source": "https://hackaday.com/"
        },
        {
            "title": "HackerEarth",
            "hex": "323754",
            "source": "https://www.hackerearth.com/logo/"
        },
        {
            "title": "HackerOne",
            "hex": "494649",
            "source": "https://www.hackerone.com/branding"
        },
        {
            "title": "HackerRank",
            "hex": "2EC866",
            "source": "https://www.hackerrank.com/"
        },
        {
            "title": "HackHands",
            "hex": "00ACBD",
            "source": "https://hackhands.com/"
        },
        {
            "title": "Hackster",
            "hex": "1BACF7",
            "source": "https://drive.google.com/file/d/0B3aqzR8LzoqdT1p4ZUlWVnJ1elk/view?usp=sharing"
        },
        {
            "title": "HappyCow",
            "hex": "7C4EC4",
            "source": "https://www.happycow.net/press-kits"
        },
        {
            "title": "Hashnode",
            "hex": "2962FF",
            "source": "https://hashnode.com/media"
        },
        {
            "title": "Haskell",
            "hex": "5D4F85",
            "source": "https://commons.wikimedia.org/wiki/File:Haskell-Logo.svg"
        },
        {
            "title": "Hatena Bookmark",
            "hex": "00A4DE",
            "source": "http://hatenacorp.jp/press/resource"
        },
        {
            "title": "Haxe",
            "hex": "EA8220",
            "source": "https://haxe.org/foundation/branding.html"
        },
        {
            "title": "Helm",
            "hex": "277A9F",
            "source": "https://helm.sh"
        },
        {
            "title": "HERE",
            "hex": "48DAD0",
            "source": "https://www.here.com"
        },
        {
            "title": "Heroku",
            "hex": "430098",
            "source": "https://www.heroku.com"
        },
        {
            "title": "Hexo",
            "hex": "0E83CD",
            "source": "https://hexo.io/"
        },
        {
            "title": "Highly",
            "hex": "FF3C00",
            "source": "https://highly.co/"
        },
        {
            "title": "HipChat",
            "hex": "0052CC",
            "source": "https://www.atlassian.com/company/news/press-kit"
        },
        {
            "title": "Hitachi",
            "hex": "E60027",
            "source": "https://commons.wikimedia.org/wiki/File:Hitachi_inspire_the_next-Logo.svg"
        },
        {
            "title": "HockeyApp",
            "hex": "009EE1",
            "source": "https://hockeyapp.net/brand-guidelines/"
        },
        {
            "title": "Home Assistant",
            "hex": "41BDF5",
            "source": "https://github.com/home-assistant/home-assistant-assets"
        },
        {
            "title": "homify",
            "hex": "7DCDA3",
            "source": "http://lsg.homify.com/"
        },
        {
            "title": "Hootsuite",
            "hex": "000000",
            "source": "https://hootsuite.com/en-gb/about/media-kit"
        },
        {
            "title": "Houzz",
            "hex": "4DBC15",
            "source": "https://www.houzz.com/logoGuidelines"
        },
        {
            "title": "HP",
            "hex": "0096D6",
            "source": "https://commons.wikimedia.org/wiki/File:HP_New_Logo_2D.svg"
        },
        {
            "title": "HTML Academy",
            "hex": "302683",
            "source": "https://htmlacademy.ru/"
        },
        {
            "title": "HTML5",
            "hex": "E34F26",
            "source": "http://www.w3.org/html/logo/"
        },
        {
            "title": "Huawei",
            "hex": "FF0000",
            "source": "https://en.wikipedia.org/wiki/File:Huawei.svg"
        },
        {
            "title": "HubSpot",
            "hex": "FF7A59",
            "source": "https://www.hubspot.com/style-guide"
        },
        {
            "title": "Hulu",
            "hex": "3DBB3D",
            "source": "https://www.hulu.com/press/brand-assets/"
        },
        {
            "title": "Humble Bundle",
            "hex": "CC2929",
            "source": "https://support.humblebundle.com/hc/en-us/articles/202742060-Bundle-Logos"
        },
        {
            "title": "Hurriyetemlak",
            "hex": "E02826",
            "source": "https://ilan.hurriyetemlak.com/emlak-ilani-yayinlama-kurallari"
        },
        {
            "title": "Hypothesis",
            "hex": "BD1C2B",
            "source": "https://web.hypothes.is/"
        },
        {
            "title": "Iata",
            "hex": "004E81",
            "source": "https://upload.wikimedia.org/wikipedia/commons/f/f7/IATAlogo.svg"
        },
        {
            "title": "IBM",
            "hex": "054ADA",
            "source": "https://www.ibm.com/design/language/elements/logos/8-bar/"
        },
        {
            "title": "iCloud",
            "hex": "3693F3",
            "source": "https://www.icloud.com/"
        },
        {
            "title": "IcoMoon",
            "hex": "825794",
            "source": "https://icomoon.io/"
        },
        {
            "title": "ICON",
            "hex": "31B8BB",
            "source": "https://icon.foundation/"
        },
        {
            "title": "IconJar",
            "hex": "16A5F3",
            "source": "https://geticonjar.com/press-kit/"
        },
        {
            "title": "ICQ",
            "hex": "7EBD00",
            "source": "https://en.wikipedia.org/wiki/File:ICQ.svg"
        },
        {
            "title": "iDEAL",
            "hex": "CC0066",
            "source": "https://www.ideal.nl/cms/files/Manual_iDEAL_logo.pdf"
        },
        {
            "title": "iFixit",
            "hex": "0071CE",
            "source": "https://www.ifixit.com/"
        },
        {
            "title": "iFood",
            "hex": "EA1D2C",
            "source": "https://ifood.com.br/"
        },
        {
            "title": "IMDb",
            "hex": "E6B91E",
            "source": "http://www.imdb.com/pressroom/brand_guidelines"
        },
        {
            "title": "Imgur",
            "hex": "1BB76E",
            "source": "https://s.imgur.com/images/favicon-152.png"
        },
        {
            "title": "Indeed",
            "hex": "2164F3",
            "source": "https://www.indeed.com"
        },
        {
            "title": "InfluxDB",
            "hex": "22ADF6",
            "source": "https://www.influxdata.com/"
        },
        {
            "title": "Inkscape",
            "hex": "000000",
            "source": "https://commons.wikimedia.org/wiki/File:Inkscape_Logo.svg"
        },
        {
            "title": "Instacart",
            "hex": "43B02A",
            "source": "https://www.instacart.com/press"
        },
        {
            "title": "Instagram",
            "hex": "E4405F",
            "source": "https://www.instagram-brand.com"
        },
        {
            "title": "Instapaper",
            "hex": "1F1F1F",
            "source": "https://www.instapaper.com/"
        },
        {
            "title": "Intel",
            "hex": "0071C5",
            "source": "https://www.intel.com"
        },
        {
            "title": "IntelliJ IDEA",
            "hex": "000000",
            "source": "https://www.jetbrains.com/idea/"
        },
        {
            "title": "Intercom",
            "hex": "1F8DED",
            "source": "https://www.intercom.io"
        },
        {
            "title": "Internet Archive",
            "hex": "000000",
            "source": "https://openlibrary.org/static/images/ia-logo.svg"
        },
        {
            "title": "Internet Explorer",
            "hex": "0076D6",
            "source": "https://compass-ssl.microsoft.com/assets/c8/67/c867db4c-f328-45b8-817c-33834c70aae6.svg?n=IE.svg"
        },
        {
            "title": "InVision",
            "hex": "FF3366",
            "source": "https://projects.invisionapp.com/boards/BX4P1DY5H46R"
        },
        {
            "title": "Invoice Ninja",
            "hex": "000000",
            "source": "https://github.com/invoiceninja/invoiceninja"
        },
        {
            "title": "ioBroker",
            "hex": "3399CC",
            "source": "https://github.com/ioBroker/awesome-iobroker/blob/master/images/"
        },
        {
            "title": "Ionic",
            "hex": "3880FF",
            "source": "https://ionicframework.com/press"
        },
        {
            "title": "iOS",
            "hex": "000000",
            "source": "https://en.wikipedia.org/wiki/IOS"
        },
        {
            "title": "IPFS",
            "hex": "65C2CB",
            "source": "https://github.com/ipfs/logo"
        },
        {
            "title": "Issuu",
            "hex": "F36D5D",
            "source": "https://issuu.com/press"
        },
        {
            "title": "Itch.io",
            "hex": "FA5C5C",
            "source": "https://itch.io/press-kit"
        },
        {
            "title": "iTunes",
            "hex": "FB5BC5",
            "source": "https://upload.wikimedia.org/wikipedia/commons/d/df/ITunes_logo.svg"
        },
        {
            "title": "Jabber",
            "hex": "CC0000",
            "source": "https://commons.wikimedia.org/wiki/File:Jabber-bulb.svg"
        },
        {
            "title": "Java",
            "hex": "007396",
            "source": "https://www.oracle.com/legal/logos.html"
        },
        {
            "title": "JavaScript",
            "hex": "F7DF1E",
            "source": "https://github.com/voodootikigod/logo.js"
        },
        {
            "title": "Jekyll",
            "hex": "CC0000",
            "source": "https://github.com/jekyll/brand"
        },
        {
            "title": "Jenkins",
            "hex": "D24939",
            "source": "https://wiki.jenkins-ci.org/display/JENKINS/Logo"
        },
        {
            "title": "Jest",
            "hex": "C21325",
            "source": "https://jestjs.io/"
        },
        {
            "title": "JET",
            "hex": "FBBA00",
            "source": "https://de.wikipedia.org/wiki/Datei:JET.svg"
        },
        {
            "title": "JetBrains",
            "hex": "000000",
            "source": "https://www.jetbrains.com/company/brand/"
        },
        {
            "title": "Jinja",
            "hex": "B41717",
            "source": "https://github.com/pallets/jinja/"
        },
        {
            "title": "Jira",
            "hex": "172B4D",
            "source": "https://www.atlassian.com/company/news/press-kit"
        },
        {
            "title": "Joomla",
            "hex": "5091CD",
            "source": "https://docs.joomla.org/Joomla:Brand_Identity_Elements"
        },
        {
            "title": "jQuery",
            "hex": "0769AD",
            "source": "https://brand.jquery.org/logos/"
        },
        {
            "title": "jsDelivr",
            "hex": "E84D3D",
            "source": "https://github.com/jsdelivr/www.jsdelivr.com/blob/eff02f3a8879cf7c7296840584e1293fe04e3a76/src/public/img/logo_horizontal.svg"
        },
        {
            "title": "JSFiddle",
            "hex": "0084FF",
            "source": "https://jsfiddle.net/"
        },
        {
            "title": "JSON",
            "hex": "000000",
            "source": "https://commons.wikimedia.org/wiki/File:JSON_vector_logo.svg"
        },
        {
            "title": "Jupyter",
            "hex": "F37626",
            "source": "https://github.com/jupyter/design"
        },
        {
            "title": "Just Eat",
            "hex": "FA0029",
            "source": "https://d2vkuayfhnkplp.cloudfront.net/assets/dist/img/logos/je-logo-v3.svg"
        },
        {
            "title": "JustGiving",
            "hex": "AD29B6",
            "source": "https://justgiving.com"
        },
        {
            "title": "Kaggle",
            "hex": "20BEFF",
            "source": "https://www.kaggle.com/contact"
        },
        {
            "title": "KaiOS",
            "hex": "6F02B5",
            "source": "https://www.dropbox.com/sh/2qihtgrzllws8ki/AABmo9X1KMT6lHnvh4Em7dpWa?dl=0"
        },
        {
            "title": "Kaspersky",
            "hex": "009982",
            "source": "https://www.kaspersky.com"
        },
        {
            "title": "KeePassXC",
            "hex": "6CAC4D",
            "source": "https://github.com/keepassxreboot/keepassxc/"
        },
        {
            "title": "Kentico",
            "hex": "F05A22",
            "source": "https://brand.kentico.com"
        },
        {
            "title": "Keras",
            "hex": "D00000",
            "source": "https://keras.io/"
        },
        {
            "title": "Keybase",
            "hex": "33A0FF",
            "source": "https://github.com/keybase/client/tree/master/media/logos"
        },
        {
            "title": "KeyCDN",
            "hex": "3686BE",
            "source": "https://www.keycdn.com/logos"
        },
        {
            "title": "Khan Academy",
            "hex": "14BF96",
            "source": "https://khanacademy.zendesk.com/hc/en-us/articles/202483630-Press-room"
        },
        {
            "title": "Kibana",
            "hex": "005571",
            "source": "https://www.elastic.co/brand"
        },
        {
            "title": "Kickstarter",
            "hex": "2BDE73",
            "source": "https://www.kickstarter.com/help/brand_assets"
        },
        {
            "title": "Kik",
            "hex": "82BC23",
            "source": "http://www.kik.com/press"
        },
        {
            "title": "Kirby",
            "hex": "FF0100",
            "source": "http://getkirby.com/assets/images/logo.svg"
        },
        {
            "title": "Klout",
            "hex": "E44600",
            "source": "https://klout.com/s/developers/styleguide"
        },
        {
            "title": "Known",
            "hex": "333333",
            "source": "https://withknown.com/img/logo_k.png"
        },
        {
            "title": "Ko-fi",
            "hex": "F16061",
            "source": "https://ko-fi.com/home/about"
        },
        {
            "title": "Kodi",
            "hex": "17B2E7",
            "source": "https://kodi.tv/"
        },
        {
            "title": "Koding",
            "hex": "00B057",
            "source": "https://koding.com/About"
        },
        {
            "title": "Kotlin",
            "hex": "0095D5",
            "source": "https://resources.jetbrains.com/storage/products/kotlin/docs/kotlin_logos.zip"
        },
        {
            "title": "Krita",
            "hex": "3BABFF",
            "source": "https://krita.org/en/about/press/"
        },
        {
            "title": "Kubernetes",
            "hex": "326CE5",
            "source": "https://github.com/kubernetes/kubernetes/tree/master/logo"
        },
        {
            "title": "Kyocera",
            "hex": "ED1C24",
            "source": "https://en.wikipedia.org/wiki/Kyocera"
        },
        {
            "title": "Laravel",
            "hex": "FF2D20",
            "source": "https://github.com/laravel/art"
        },
        {
            "title": "Laravel Horizon",
            "hex": "405263",
            "source": "https://horizon.laravel.com/"
        },
        {
            "title": "Laravel Nova",
            "hex": "252D37",
            "source": "https://nova.laravel.com/"
        },
        {
            "title": "Last.fm",
            "hex": "D51007",
            "source": "http://www.last.fm/about/resources"
        },
        {
            "title": "LastPass",
            "hex": "D32D27",
            "source": "https://lastpass.com/press-room/"
        },
        {
            "title": "LaTeX",
            "hex": "008080",
            "source": "https://github.com/latex3/branding"
        },
        {
            "title": "Launchpad",
            "hex": "F8C300",
            "source": "https://help.launchpad.net/logo/submissions"
        },
        {
            "title": "LeetCode",
            "hex": "F89F1B",
            "source": "https://leetcode.com"
        },
        {
            "title": "Lenovo",
            "hex": "E2231A",
            "source": "https://www.lenovopartnernetwork.com/us/branding/"
        },
        {
            "title": "Letterboxd",
            "hex": "00D735",
            "source": "https://letterboxd.com/about/logos/"
        },
        {
            "title": "Let’s Encrypt",
            "hex": "003A70",
            "source": "https://letsencrypt.org/trademarks/"
        },
        {
            "title": "LGTM",
            "hex": "FFFFFF",
            "source": "https://lgtm.com/"
        },
        {
            "title": "Liberapay",
            "hex": "F6C915",
            "source": "https://liberapay.com/assets/liberapay/icon-v2_yellow-r.svg"
        },
        {
            "title": "LibraryThing",
            "hex": "251A15",
            "source": "https://twitter.com/LibraryThing/status/1054466649271656448"
        },
        {
            "title": "LibreOffice",
            "hex": "18A303",
            "source": "https://wiki.documentfoundation.org/Marketing/Branding"
        },
        {
            "title": "Line",
            "hex": "00C300",
            "source": "http://line.me/en/logo"
        },
        {
            "title": "LINE WEBTOON",
            "hex": "00D564",
            "source": "http://webtoons.com/"
        },
        {
            "title": "LinkedIn",
            "hex": "0077B5",
            "source": "https://brand.linkedin.com"
        },
        {
            "title": "Linode",
            "hex": "00A95C",
            "source": "https://www.linode.com/company/press/"
        },
        {
            "title": "Linux",
            "hex": "FCC624",
            "source": "http://www.linuxfoundation.org/about/about-linux"
        },
        {
            "title": "Linux Foundation",
            "hex": "009BEE",
            "source": "http://www.linuxfoundation.org/about/about-linux"
        },
        {
            "title": "Linux Mint",
            "hex": "87CF3E",
            "source": "https://commons.wikimedia.org/wiki/File:Linux_Mint_logo_without_wordmark.svg"
        },
        {
            "title": "Litecoin",
            "hex": "A6A9AA",
            "source": "https://litecoin-foundation.org/wp-content/uploads/2019/01/LC18-007-Brand-guidelines.pdf"
        },
        {
            "title": "LiveJournal",
            "hex": "00B0EA",
            "source": "http://www.livejournal.com"
        },
        {
            "title": "Livestream",
            "hex": "CF202E",
            "source": "https://livestream.com/press"
        },
        {
            "title": "LLVM",
            "hex": "262D3A",
            "source": "https://llvm.org/Logo.html"
        },
        {
            "title": "Logstash",
            "hex": "005571",
            "source": "https://www.elastic.co/brand"
        },
        {
            "title": "Loop",
            "hex": "F29400",
            "source": "https://loop.frontiersin.org/"
        },
        {
            "title": "Lua",
            "hex": "2C2D72",
            "source": "https://www.lua.org/docs.html"
        },
        {
            "title": "Lufthansa",
            "hex": "05164D",
            "source": "https://www.lufthansa.com/"
        },
        {
            "title": "Lumen",
            "hex": "E74430",
            "source": "https://lumen.laravel.com/"
        },
        {
            "title": "Lyft",
            "hex": "FF00BF",
            "source": "https://www.lyft.com/press"
        },
        {
            "title": "Macy’s",
            "hex": "E21A2C",
            "source": "http://www.macysinc.com/press-room/logo-photo-gallery/logos-macys-inc/default.aspx"
        },
        {
            "title": "Magento",
            "hex": "EE672F",
            "source": "http://magento.com"
        },
        {
            "title": "Magisk",
            "hex": "00AF9C",
            "source": "https://github.com/topjohnwu/Magisk/blob/master/app/src/main/res/drawable/ic_magisk.xml"
        },
        {
            "title": "Mail.Ru",
            "hex": "168DE2",
            "source": "https://corp.mail.ru/en/press/identity/"
        },
        {
            "title": "MailChimp",
            "hex": "FFE01B",
            "source": "http://mailchimp.com/about/brand-assets"
        },
        {
            "title": "MakerBot",
            "hex": "FF1E0D",
            "source": "http://www.makerbot.com/makerbot-press-assets"
        },
        {
            "title": "ManageIQ",
            "hex": "EF2929",
            "source": "https://www.manageiq.org/logo/"
        },
        {
            "title": "Manjaro",
            "hex": "35BF5C",
            "source": "https://commons.wikimedia.org/wiki/File:Manjaro-logo.svg"
        },
        {
            "title": "Mapbox",
            "hex": "000000",
            "source": "https://www.mapbox.com/about/press/brand-guidelines"
        },
        {
            "title": "Markdown",
            "hex": "000000",
            "source": "https://github.com/dcurtis/markdown-mark"
        },
        {
            "title": "Marketo",
            "hex": "5C4C9F",
            "source": "https://www.marketo.com/"
        },
        {
            "title": "MasterCard",
            "hex": "EB001B",
            "source": "https://brand.mastercard.com/brandcenter/mastercard-brand-mark/downloads.html"
        },
        {
            "title": "Mastodon",
            "hex": "3088D4",
            "source": "https://source.joinmastodon.org/mastodon/joinmastodon/blob/master/public/press-kit.zip"
        },
        {
            "title": "Material Design",
            "hex": "757575",
            "source": "https://material.io/design/"
        },
        {
            "title": "Material-UI",
            "hex": "0081CB",
            "source": "https://material-ui.com/"
        },
        {
            "title": "Mathworks",
            "hex": "0076A8",
            "source": "https://www.mathworks.com/brand/visual-design/mathworks-logo.html"
        },
        {
            "title": "Matrix",
            "hex": "000000",
            "source": "https://matrix.org"
        },
        {
            "title": "Mattermost",
            "hex": "0072C6",
            "source": "https://www.mattermost.org/brand-guidelines/"
        },
        {
            "title": "Matternet",
            "hex": "261C29",
            "source": "http://mttr.net"
        },
        {
            "title": "McAfee",
            "hex": "C01818",
            "source": "https://www.mcafee.com/"
        },
        {
            "title": "MDN Web Docs",
            "hex": "000000",
            "source": "https://developer.mozilla.org/"
        },
        {
            "title": "MediaFire",
            "hex": "1299F3",
            "source": "https://www.mediafire.com/press/"
        },
        {
            "title": "MediaTemple",
            "hex": "000000",
            "source": "https://mediatemple.net/company/about-us"
        },
        {
            "title": "Medium",
            "hex": "12100E",
            "source": "https://medium.design/logos-and-brand-guidelines-f1a01a733592"
        },
        {
            "title": "Meetup",
            "hex": "ED1C40",
            "source": "https://www.meetup.com/media/"
        },
        {
            "title": "MEGA",
            "hex": "D9272E",
            "source": "https://en.wikipedia.org/wiki/File:01_mega_logo.svg"
        },
        {
            "title": "Mendeley",
            "hex": "9D1620",
            "source": "https://www.mendeley.com/"
        },
        {
            "title": "Mercedes",
            "hex": "242424",
            "source": "https://www.mercedes-benz.com/"
        },
        {
            "title": "Messenger",
            "hex": "00B2FF",
            "source": "https://en.facebookbrand.com/assets/messenger/"
        },
        {
            "title": "Meteor",
            "hex": "DE4F4F",
            "source": "http://logo.meteorapp.com/"
        },
        {
            "title": "Micro.blog",
            "hex": "FD8308",
            "source": "https://twitter.com/BradEllis/status/943956921886715904"
        },
        {
            "title": "Microgenetics",
            "hex": "FF0000",
            "source": "http://microgenetics.co.uk/"
        },
        {
            "title": "Microsoft",
            "hex": "666666",
            "source": "https://ratnacahayarina.files.wordpress.com/2014/03/microsoft.pdf"
        },
        {
            "title": "Microsoft Access",
            "hex": "BA141A",
            "source": "https://www.office.com"
        },
        {
            "title": "Microsoft Azure",
            "hex": "0089D6",
            "source": "https://upload.wikimedia.org/wikipedia/commons/a/a8/Microsoft_Azure_Logo.svg"
        },
        {
            "title": "Microsoft Edge",
            "hex": "0078D7",
            "source": "https://compass-ssl.microsoft.com/assets/86/b5/86b52157-162f-4130-ab00-3db03397c46d.svg?n=edge.svg"
        },
        {
            "title": "Microsoft Excel",
            "hex": "217346",
            "source": "https://www.office.com"
        },
        {
            "title": "Microsoft Office",
            "hex": "E74025",
            "source": "https://www.office.com/"
        },
        {
            "title": "Microsoft OneDrive",
            "hex": "094AB2",
            "source": "https://msdn.microsoft.com/en-us/onedrive/dn673556.aspx"
        },
        {
            "title": "Microsoft OneNote",
            "hex": "80397B",
            "source": "https://www.office.com"
        },
        {
            "title": "Microsoft Outlook",
            "hex": "0072C6",
            "source": "https://www.office.com"
        },
        {
            "title": "Microsoft PowerPoint",
            "hex": "D24726",
            "source": "https://www.office.com"
        },
        {
            "title": "Microsoft Teams",
            "hex": "6264A7",
            "source": "https://docs.microsoft.com/media/logos/logo_MSTeams.svg"
        },
        {
            "title": "Microsoft Word",
            "hex": "2B579A",
            "source": "https://www.office.com"
        },
        {
            "title": "MicroStrategy",
            "hex": "D9232E",
            "source": "https://www.microstrategy.com/us/company/press-kit"
        },
        {
            "title": "Minds",
            "hex": "FED12F",
            "source": "https://www.minds.com/"
        },
        {
            "title": "Minetest",
            "hex": "53AC56",
            "source": "https://www.minetest.net/"
        },
        {
            "title": "Minutemailer",
            "hex": "3ABFE6",
            "source": "https://minutemailer.com/press"
        },
        {
            "title": "Mix",
            "hex": "FF8126",
            "source": "https://mix.com"
        },
        {
            "title": "Mixcloud",
            "hex": "314359",
            "source": "https://www.mixcloud.com/branding"
        },
        {
            "title": "Mixer",
            "hex": "002050",
            "source": "https://github.com/mixer/branding-kit/"
        },
        {
            "title": "Mojang",
            "hex": "DB1F29",
            "source": "https://www.mojang.com/"
        },
        {
            "title": "Monero",
            "hex": "FF6600",
            "source": "https://getmonero.org"
        },
        {
            "title": "MongoDB",
            "hex": "47A248",
            "source": "https://www.mongodb.com/pressroom"
        },
        {
            "title": "Monkey tie",
            "hex": "FFC619",
            "source": "https://www.monkey-tie.com/presse"
        },
        {
            "title": "Monogram",
            "hex": "FDB22A",
            "source": "http://monogram.me"
        },
        {
            "title": "Monster",
            "hex": "6E46AE",
            "source": "https://www.monster.com/"
        },
        {
            "title": "Monzo",
            "hex": "14233C",
            "source": "https://monzo.com/press/"
        },
        {
            "title": "Moo",
            "hex": "00945E",
            "source": "https://www.moo.com/uk/about/press.html"
        },
        {
            "title": "Mozilla",
            "hex": "000000",
            "source": "https://mozilla.ninja/our-logo"
        },
        {
            "title": "Mozilla Firefox",
            "hex": "FF7139",
            "source": "https://mozilla.design/firefox/logos-usage/"
        },
        {
            "title": "MuseScore",
            "hex": "1A70B8",
            "source": "https://musescore.org/en/about/logos-and-graphics"
        },
        {
            "title": "MX Linux",
            "hex": "000000",
            "source": "https://mxlinux.org/art/"
        },
        {
            "title": "Myspace",
            "hex": "030303",
            "source": "https://myspace.com/pressroom/assetslogos"
        },
        {
            "title": "MySQL",
            "hex": "4479A1",
            "source": "https://www.mysql.com/about/legal/logos.html"
        },
        {
            "title": "NativeScript",
            "hex": "3655FF",
            "source": "https://docs.nativescript.org/"
        },
        {
            "title": "NDR",
            "hex": "0C1754",
            "source": "https://www.ndr.de/"
        },
        {
            "title": "NEC",
            "hex": "1414A0",
            "source": "https://commons.wikimedia.org/wiki/File:NEC_logo.svg"
        },
        {
            "title": "Neo4j",
            "hex": "008CC1",
            "source": "https://neo4j.com/style-guide/"
        },
        {
            "title": "Neovim",
            "hex": "57A143",
            "source": "https://github.com/neovim/neovim.github.io/tree/master/logos"
        },
        {
            "title": "NetApp",
            "hex": "0067C5",
            "source": "http://www.netapp.com/"
        },
        {
            "title": "Netflix",
            "hex": "E50914",
            "source": "https://commons.wikimedia.org/wiki/File:Netflix_2014_logo.svg"
        },
        {
            "title": "Netlify",
            "hex": "00C7B7",
            "source": "https://www.netlify.com/press/"
        },
        {
            "title": "New York Times",
            "hex": "000000",
            "source": "https://www.nytimes.com/"
        },
        {
            "title": "Next.js",
            "hex": "000000",
            "source": "https://nextjs.org/"
        },
        {
            "title": "Nextcloud",
            "hex": "0082C9",
            "source": "https://nextcloud.com/press/"
        },
        {
            "title": "Nextdoor",
            "hex": "00B246",
            "source": "https://nextdoor.com/newsroom/"
        },
        {
            "title": "NGINX",
            "hex": "269539",
            "source": "https://www.nginx.com/"
        },
        {
            "title": "Nim",
            "hex": "FFE953",
            "source": "https://nim-lang.org"
        },
        {
            "title": "Nintendo",
            "hex": "8F8F8F",
            "source": "https://en.wikipedia.org/wiki/Nintendo#/media/File:Nintendo.svg"
        },
        {
            "title": "Nintendo 3DS",
            "hex": "D12228",
            "source": "https://www.nintendo.de/"
        },
        {
            "title": "Nintendo GameCube",
            "hex": "6A5FBB",
            "source": "https://www.nintendo.com/consumer/systems/nintendogamecube/index.jsp"
        },
        {
            "title": "Nintendo Switch",
            "hex": "E60012",
            "source": "http://www.nintendo.co.uk/"
        },
        {
            "title": "Node-RED",
            "hex": "8F0000",
            "source": "https://nodered.org/about/resources/"
        },
        {
            "title": "Node.js",
            "hex": "339933",
            "source": "https://nodejs.org/en/about/resources/"
        },
        {
            "title": "Nodemon",
            "hex": "76D04B",
            "source": "https://nodemon.io/"
        },
        {
            "title": "Nokia",
            "hex": "124191",
            "source": "https://www.nokia.com/"
        },
        {
            "title": "Notion",
            "hex": "000000",
            "source": "https://www.notion.so/"
        },
        {
            "title": "Notist",
            "hex": "333333",
            "source": "https://noti.st/"
        },
        {
            "title": "NPM",
            "hex": "CB3837",
            "source": "https://github.com/npm/logos"
        },
        {
            "title": "Nucleo",
            "hex": "766DCC",
            "source": "https://nucleoapp.com/wp-content/themes/nucleo-webapp-12/img/logo.svg"
        },
        {
            "title": "NuGet",
            "hex": "004880",
            "source": "https://github.com/NuGet/Media"
        },
        {
            "title": "Nutanix",
            "hex": "024DA1",
            "source": "https://www.nutanix.com/content/dam/nutanix/en/cmn/documents/nutanix-brandbook.pdf"
        },
        {
            "title": "Nuxt.js",
            "hex": "00C58E",
            "source": "https://nuxtjs.org/"
        },
        {
            "title": "NVIDIA",
            "hex": "76B900",
            "source": "https://www.nvidia.com/etc/designs/nvidiaGDC/clientlibs_base/images/NVIDIA-Logo.svg"
        },
        {
            "title": "OBS Studio",
            "hex": "302E31",
            "source": "https://upload.wikimedia.org/wikipedia/commons/7/78/OBS.svg"
        },
        {
            "title": "OCaml",
            "hex": "EC6813",
            "source": "http://ocaml.org/img/OCaml_Sticker.svg"
        },
        {
            "title": "Octave",
            "hex": "0790C0",
            "source": "https://www.gnu.org/software/octave/"
        },
        {
            "title": "Octopus Deploy",
            "hex": "2F93E0",
            "source": "https://octopus.com/company/brand"
        },
        {
            "title": "Oculus",
            "hex": "1C1E20",
            "source": "https://www.oculus.com/en-us/press-kit"
        },
        {
            "title": "Odnoklassniki",
            "hex": "F4731C",
            "source": "http://v.ok.ru/logo.html"
        },
        {
            "title": "Open Access",
            "hex": "F68212",
            "source": "https://commons.wikimedia.org/wiki/File:Open_Access_logo_PLoS_white.svg"
        },
        {
            "title": "Open Collective",
            "hex": "7FADF2",
            "source": "https://docs.opencollective.com/help/about#media-logo"
        },
        {
            "title": "Open Source Initiative",
            "hex": "3DA639",
            "source": "https://opensource.org/logo-usage-guidelines"
        },
        {
            "title": "OpenAPI Initiative",
            "hex": "6BA539",
            "source": "https://www.openapis.org/faq/style-guide"
        },
        {
            "title": "OpenID",
            "hex": "F78C40",
            "source": "https://openid.net/add-openid/logos/"
        },
        {
            "title": "OpenSSL",
            "hex": "721412",
            "source": "https://www.openssl.org/"
        },
        {
            "title": "OpenStreetMap",
            "hex": "7EBC6F",
            "source": "https://www.openstreetmap.org"
        },
        {
            "title": "openSUSE",
            "hex": "73BA25",
            "source": "https://en.opensuse.org/Portal:Artwork"
        },
        {
            "title": "OpenVPN",
            "hex": "EA7E20",
            "source": "https://openvpn.net/wp-content/themes/openvpn/assets/images/logo.svg"
        },
        {
            "title": "Opera",
            "hex": "FF1B2D",
            "source": "https://github.com/operasoftware/logo"
        },
        {
            "title": "Opsgenie",
            "hex": "172B4D",
            "source": "https://www.atlassian.com/company/news/press-kit"
        },
        {
            "title": "OpsLevel",
            "hex": "1890FF",
            "source": "https://www.opslevel.com/"
        },
        {
            "title": "Oracle",
            "hex": "F80000",
            "source": "https://www.oracle.com/webfolder/s/brand/identity/index.html"
        },
        {
            "title": "ORCID",
            "hex": "A6CE39",
            "source": "https://orcid.org/trademark-and-id-display-guidelines"
        },
        {
            "title": "Origin",
            "hex": "F56C2D",
            "source": "https://www.origin.com/gbr/en-us/store"
        },
        {
            "title": "OSMC",
            "hex": "17394A",
            "source": "https://github.com/osmc/osmc/tree/master/assets"
        },
        {
            "title": "Overcast",
            "hex": "FC7E0F",
            "source": "https://overcast.fm"
        },
        {
            "title": "Overleaf",
            "hex": "47A141",
            "source": "https://www.overleaf.com/for/press/media-resources"
        },
        {
            "title": "OVH",
            "hex": "123F6D",
            "source": "https://www.ovh.com/fr/news/logo-ovh.xml"
        },
        {
            "title": "Pagekit",
            "hex": "212121",
            "source": "https://pagekit.com/logo-guide"
        },
        {
            "title": "Palantir",
            "hex": "101113",
            "source": "https://github.com/palantir/conjure/blob/master/docs/media/palantir-logo.svg"
        },
        {
            "title": "Palo Alto Software",
            "hex": "83DA77",
            "source": "https://press.paloalto.com/logos"
        },
        {
            "title": "Pandora",
            "hex": "005483",
            "source": "http://blog.pandora.com/us/the-color-of-music-unveiling-a-new-pandora-look-that-reflects-your-music-experience/"
        },
        {
            "title": "Pantheon",
            "hex": "EFD01B",
            "source": "https://projects.invisionapp.com/boards/8UOJQWW2J3G5#/1145336"
        },
        {
            "title": "Parity Substrate",
            "hex": "282828",
            "source": "http://substrate.dev/"
        },
        {
            "title": "Parse.ly",
            "hex": "5BA745",
            "source": "https://www.parse.ly/"
        },
        {
            "title": "Pastebin",
            "hex": "02456C",
            "source": "https://pastebin.com/"
        },
        {
            "title": "Patreon",
            "hex": "F96854",
            "source": "https://www.patreon.com/brand/downloads"
        },
        {
            "title": "PayPal",
            "hex": "00457C",
            "source": "https://www.paypal-marketing.com/html/partner/na/portal-v2/pdf/PP_Masterbrandguidelines_v21_mm.pdf"
        },
        {
            "title": "PeerTube",
            "hex": "F1680D",
            "source": "https://github.com/Chocobozzz/PeerTube/tree/develop/client/src/assets/images"
        },
        {
            "title": "Periscope",
            "hex": "40A4C4",
            "source": "https://www.periscope.tv/press"
        },
        {
            "title": "Pexels",
            "hex": "05A081",
            "source": "https://www.pexels.com/"
        },
        {
            "title": "Photocrowd",
            "hex": "3DAD4B",
            "source": "https://www.photocrowd.com/"
        },
        {
            "title": "PHP",
            "hex": "777BB4",
            "source": "http://php.net/download-logos.php"
        },
        {
            "title": "Pi-hole",
            "hex": "F60D1A",
            "source": "https://github.com/pi-hole/web/"
        },
        {
            "title": "Picarto.TV",
            "hex": "1DA456",
            "source": "https://picarto.tv/site/press"
        },
        {
            "title": "Pinboard",
            "hex": "0000FF",
            "source": "https://commons.wikimedia.org/wiki/File:Feedbin-Icon-share-pinboard.svg"
        },
        {
            "title": "Pingdom",
            "hex": "FFF000",
            "source": "https://tools.pingdom.com"
        },
        {
            "title": "Pingup",
            "hex": "00B1AB",
            "source": "http://pingup.com/resources"
        },
        {
            "title": "Pinterest",
            "hex": "BD081C",
            "source": "https://business.pinterest.com/en/brand-guidelines"
        },
        {
            "title": "Pivotal Tracker",
            "hex": "517A9E",
            "source": "https://www.pivotaltracker.com/branding-guidelines"
        },
        {
            "title": "PJSIP",
            "hex": "F86001",
            "source": "https://www.pjsip.org/favicon.ico"
        },
        {
            "title": "PlanGrid",
            "hex": "0085DE",
            "source": "https://plangrid.com/en/"
        },
        {
            "title": "Player FM",
            "hex": "C8122A",
            "source": "https://player.fm/"
        },
        {
            "title": "Player.me",
            "hex": "C0379A",
            "source": "https://player.me/p/about-us"
        },
        {
            "title": "PlayStation",
            "hex": "003791",
            "source": "http://uk.playstation.com/media/DPBjbK0o/CECH-4202_4203%20PS3_QSG_GB_Eastern_3_web_vf1.pdf"
        },
        {
            "title": "PlayStation 3",
            "hex": "003791",
            "source": "https://commons.wikimedia.org/wiki/File:PlayStation_3_Logo_neu.svg#/media/File:PS3.svg"
        },
        {
            "title": "PlayStation 4",
            "hex": "003791",
            "source": "https://commons.wikimedia.org/wiki/File:PlayStation_4_logo_and_wordmark.svg"
        },
        {
            "title": "Plesk",
            "hex": "52BBE6",
            "source": "https://www.plesk.com/brand/"
        },
        {
            "title": "Plex",
            "hex": "E5A00D",
            "source": "http://brand.plex.tv/d/qxmJ3odkK0fj/plex-style-guide"
        },
        {
            "title": "Pluralsight",
            "hex": "F15B2A",
            "source": "https://www.pluralsight.com/newsroom/brand-assets"
        },
        {
            "title": "Plurk",
            "hex": "FF574D",
            "source": "https://www.plurk.com/brandInfo"
        },
        {
            "title": "Pocket",
            "hex": "EF3F56",
            "source": "https://getpocket.com/blog/press/"
        },
        {
            "title": "Pocket Casts",
            "hex": "F43E37",
            "source": "https://blog.pocketcasts.com/press/"
        },
        {
            "title": "PostgreSQL",
            "hex": "336791",
            "source": "https://wiki.postgresql.org/wiki/Logo"
        },
        {
            "title": "Postman",
            "hex": "FF6C37",
            "source": "https://www.getpostman.com/resources/media-assets/"
        },
        {
            "title": "Postwoman",
            "hex": "50FA7B",
            "source": "https://github.com/liyasthomas/postwoman"
        },
        {
            "title": "PowerShell",
            "hex": "5391FE",
            "source": "https://github.com/PowerShell/PowerShell"
        },
        {
            "title": "PrestaShop",
            "hex": "DF0067",
            "source": "https://www.prestashop.com/en/media-kit"
        },
        {
            "title": "Prettier",
            "hex": "F7B93E",
            "source": "https://github.com/prettier/prettier-logo/tree/master/images"
        },
        {
            "title": "Prismic",
            "hex": "484A7A",
            "source": "https://prismic.io/"
        },
        {
            "title": "Probot",
            "hex": "00B0D8",
            "source": "https://github.com/probot/probot"
        },
        {
            "title": "ProcessWire",
            "hex": "EF145F",
            "source": "https://github.com/processwire"
        },
        {
            "title": "Product Hunt",
            "hex": "DA552F",
            "source": "https://www.producthunt.com/branding"
        },
        {
            "title": "Prometheus",
            "hex": "E6522C",
            "source": "https://prometheus.io/"
        },
        {
            "title": "Proto.io",
            "hex": "34A7C1",
            "source": "https://proto.io/en/presskit"
        },
        {
            "title": "protocols.io",
            "hex": "4D9FE7",
            "source": "https://www.protocols.io/brand"
        },
        {
            "title": "ProtonMail",
            "hex": "8B89CC",
            "source": "https://protonmail.com/media-kit"
        },
        {
            "title": "Proxmox",
            "hex": "E57000",
            "source": "https://www.proxmox.com/en/news/media-kit"
        },
        {
            "title": "Publons",
            "hex": "336699",
            "source": "https://publons.com/about/logos"
        },
        {
            "title": "PureScript",
            "hex": "14161A",
            "source": "https://github.com/purescript/logo"
        },
        {
            "title": "PyPI",
            "hex": "3775A9",
            "source": "https://pypi.org/"
        },
        {
            "title": "Python",
            "hex": "3776AB",
            "source": "https://www.python.org/community/logos/"
        },
        {
            "title": "PyTorch",
            "hex": "EE4C2C",
            "source": "https://github.com/pytorch/pytorch/tree/master/docs/source/_static/img"
        },
        {
            "title": "PyUp",
            "hex": "9F55FF",
            "source": "https://pyup.io/"
        },
        {
            "title": "QEMU",
            "hex": "FF6600",
            "source": "https://wiki.qemu.org/Logo"
        },
        {
            "title": "Qgis",
            "hex": "589632",
            "source": "https://www.qgis.org/en/site/getinvolved/styleguide.html"
        },
        {
            "title": "Qi",
            "hex": "000000",
            "source": "https://www.wirelesspowerconsortium.com/knowledge-base/retail/qi-logo-guidelines-and-artwork.html"
        },
        {
            "title": "Qiita",
            "hex": "55C500",
            "source": "https://www.qiita.com"
        },
        {
            "title": "Qualcomm",
            "hex": "3253DC",
            "source": "https://www.qualcomm.com"
        },
        {
            "title": "Qualtrics",
            "hex": "00B4EF",
            "source": "https://www.qualtrics.com/brand-book/"
        },
        {
            "title": "Quantcast",
            "hex": "1E262C",
            "source": "http://branding.quantcast.com/logouse/"
        },
        {
            "title": "Quantopian",
            "hex": "C50000",
            "source": "https://www.quantopian.com"
        },
        {
            "title": "Quarkus",
            "hex": "4695EB",
            "source": "https://design.jboss.org/quarkus/"
        },
        {
            "title": "Quest",
            "hex": "FB4F14",
            "source": "https://www.quest.com/legal/trademark-information.aspx"
        },
        {
            "title": "QuickTime",
            "hex": "1C69F0",
            "source": "https://support.apple.com/quicktime"
        },
        {
            "title": "Quip",
            "hex": "F27557",
            "source": "https://quip.com/"
        },
        {
            "title": "Quora",
            "hex": "B92B27",
            "source": "https://www.quora.com"
        },
        {
            "title": "Qwiklabs",
            "hex": "F5CD0E",
            "source": "https://www.qwiklabs.com"
        },
        {
            "title": "Qzone",
            "hex": "FECE00",
            "source": "https://qzone.qq.com/"
        },
        {
            "title": "R",
            "hex": "276DC3",
            "source": "https://www.r-project.org/logo/"
        },
        {
            "title": "RabbitMQ",
            "hex": "FF6600",
            "source": "https://www.rabbitmq.com/"
        },
        {
            "title": "RadioPublic",
            "hex": "CE262F",
            "source": "https://help.radiopublic.com/hc/en-us/articles/360002546754-RadioPublic-logos"
        },
        {
            "title": "Rails",
            "hex": "CC0000",
            "source": "http://rubyonrails.org/images/rails-logo.svg"
        },
        {
            "title": "Raspberry Pi",
            "hex": "C51A4A",
            "source": "https://www.raspberrypi.org/trademark-rules"
        },
        {
            "title": "React",
            "hex": "61DAFB",
            "source": "https://facebook.github.io/react/"
        },
        {
            "title": "React Router",
            "hex": "CA4245",
            "source": "https://reacttraining.com/react-router/"
        },
        {
            "title": "ReactOS",
            "hex": "0088CC",
            "source": "https://github.com/reactos/press-media"
        },
        {
            "title": "Read the Docs",
            "hex": "8CA1AF",
            "source": "https://github.com/rtfd/readthedocs.org/blob/master/media/readthedocsbranding.ai"
        },
        {
            "title": "Realm",
            "hex": "39477F",
            "source": "https://realm.io/press"
        },
        {
            "title": "Reason",
            "hex": "DD4B39",
            "source": "https://reasonml.github.io/img/reason.svg"
        },
        {
            "title": "Reason Studios",
            "hex": "FFFFFF",
            "source": "https://www.reasonstudios.com/press"
        },
        {
            "title": "Red Hat",
            "hex": "EE0000",
            "source": "https://www.redhat.com/en/about/brand/new-brand/details"
        },
        {
            "title": "Red Hat Open Shift",
            "hex": "EE0000",
            "source": "https://www.openshift.com/"
        },
        {
            "title": "Redbubble",
            "hex": "E41321",
            "source": "https://www.redbubble.com/explore/client/4196122a442ab3f429ec802f71717465.svg"
        },
        {
            "title": "Reddit",
            "hex": "FF4500",
            "source": "https://worldvectorlogo.com/logo/reddit-2"
        },
        {
            "title": "Redis",
            "hex": "D82C20",
            "source": "https://redis.io/images/redis-logo.svg"
        },
        {
            "title": "Redux",
            "hex": "764ABC",
            "source": "https://github.com/reactjs/redux/tree/master/logo"
        },
        {
            "title": "Renren",
            "hex": "217DC6",
            "source": "https://seeklogo.com/vector-logo/184137/renren-inc"
        },
        {
            "title": "repl.it",
            "hex": "667881",
            "source": "https://repl.it/"
        },
        {
            "title": "ResearchGate",
            "hex": "00CCBB",
            "source": "https://c5.rgstatic.net/m/428059296771819/images/favicon/favicon.svg"
        },
        {
            "title": "ReverbNation",
            "hex": "E43526",
            "source": "https://www.reverbnation.com"
        },
        {
            "title": "Rhinoceros",
            "hex": "801010",
            "source": "https://www.rhino3d.com/"
        },
        {
            "title": "Riot",
            "hex": "368BD6",
            "source": "https://github.com/vector-im/logos/tree/master/riot"
        },
        {
            "title": "Ripple",
            "hex": "0085C0",
            "source": "https://www.ripple.com/media-kit/"
        },
        {
            "title": "Riseup",
            "hex": "5E9EE3",
            "source": "https://riseup.net/en/about-us/images"
        },
        {
            "title": "rollup.js",
            "hex": "EC4A3F",
            "source": "https://rollupjs.org/"
        },
        {
            "title": "Roots",
            "hex": "525DDC",
            "source": "https://roots.io/"
        },
        {
            "title": "Roundcube",
            "hex": "37BEFF",
            "source": "https://roundcube.net/images/roundcube_logo_icon.svg"
        },
        {
            "title": "RSS",
            "hex": "FFA500",
            "source": "https://en.wikipedia.org/wiki/Feed_icon"
        },
        {
            "title": "RStudio",
            "hex": "75AADB",
            "source": "https://www.rstudio.com/about/logos/"
        },
        {
            "title": "RTLZWEI",
            "hex": "00BCF6",
            "source": "https://www.rtl2.de/"
        },
        {
            "title": "Ruby",
            "hex": "CC342D",
            "source": "https://www.ruby-lang.org/en/about/logo/"
        },
        {
            "title": "RubyGems",
            "hex": "E9573F",
            "source": "https://rubygems.org/pages/about"
        },
        {
            "title": "Runkeeper",
            "hex": "2DC9D7",
            "source": "https://runkeeper.com/partnerships"
        },
        {
            "title": "Rust",
            "hex": "000000",
            "source": "https://www.rust-lang.org/"
        },
        {
            "title": "Safari",
            "hex": "000000",
            "source": "https://images.techhive.com/images/article/2014/11/safari-favorites-100530680-large.jpg"
        },
        {
            "title": "Sahibinden",
            "hex": "FFE800",
            "source": "https://www.sahibinden.com/favicon.ico"
        },
        {
            "title": "Salesforce",
            "hex": "00A1E0",
            "source": "https://www.salesforce.com/"
        },
        {
            "title": "SaltStack",
            "hex": "00EACE",
            "source": "https://www.saltstack.com/resources/brand/"
        },
        {
            "title": "Samsung",
            "hex": "1428A0",
            "source": "https://www.samsung.com/us"
        },
        {
            "title": "Samsung Pay",
            "hex": "1428A0",
            "source": "https://pay.samsung.com/developers/resource/brand"
        },
        {
            "title": "SAP",
            "hex": "008FD3",
            "source": "https://support.sap.com/content/dam/support/sap-logo.svg"
        },
        {
            "title": "Sass",
            "hex": "CC6699",
            "source": "http://sass-lang.com/styleguide/brand"
        },
        {
            "title": "Sat.1",
            "hex": "047DA3",
            "source": "https://www.prosiebensat1.com/presse/downloads/logos"
        },
        {
            "title": "Sauce Labs",
            "hex": "E2231A",
            "source": "https://saucelabs.com/"
        },
        {
            "title": "Scala",
            "hex": "DC322F",
            "source": "https://www.scala-lang.org/"
        },
        {
            "title": "Scaleway",
            "hex": "4F0599",
            "source": "https://www.scaleway.com"
        },
        {
            "title": "Scribd",
            "hex": "1A7BBA",
            "source": "https://www.scribd.com"
        },
        {
            "title": "Scrutinizer CI",
            "hex": "8A9296",
            "source": "https://scrutinizer-ci.com"
        },
        {
            "title": "Seagate",
            "hex": "72BE4F",
            "source": "https://www.seagate.com"
        },
        {
            "title": "Sega",
            "hex": "0089CF",
            "source": "https://en.wikipedia.org/wiki/Sega#/media/File:Sega_logo.svg"
        },
        {
            "title": "Sellfy",
            "hex": "21B352",
            "source": "https://sellfy.com/about/"
        },
        {
            "title": "Semaphore CI",
            "hex": "19A974",
            "source": "https://semaphoreci.com/"
        },
        {
            "title": "Sencha",
            "hex": "86BC40",
            "source": "http://design.sencha.com/"
        },
        {
            "title": "Sensu",
            "hex": "89C967",
            "source": "https://github.com/sensu/sensu-go/blob/master/dashboard/src/assets/logo/graphic/green.svg"
        },
        {
            "title": "Sentry",
            "hex": "FB4226",
            "source": "https://sentry.io/branding/"
        },
        {
            "title": "Server Fault",
            "hex": "E7282D",
            "source": "http://stackoverflow.com/company/logos"
        },
        {
            "title": "Shazam",
            "hex": "0088FF",
            "source": "https://brandfolder.com/shazam"
        },
        {
            "title": "Shell",
            "hex": "FFD500",
            "source": "https://en.wikipedia.org/wiki/File:Shell_logo.svg"
        },
        {
            "title": "Shopify",
            "hex": "7AB55C",
            "source": "https://press.shopify.com/brand"
        },
        {
            "title": "Showpad",
            "hex": "2D2E83",
            "source": "https://www.showpad.com/"
        },
        {
            "title": "Siemens",
            "hex": "009999",
            "source": "https://siemens.com/"
        },
        {
            "title": "Signal",
            "hex": "2592E9",
            "source": "https://play.google.com/store/apps/details?id=org.thoughtcrime.securesms"
        },
        {
            "title": "Simple Icons",
            "hex": "111111",
            "source": "https://simpleicons.org/"
        },
        {
            "title": "Sina Weibo",
            "hex": "E6162D",
            "source": "https://en.wikipedia.org/wiki/Sina_Weibo"
        },
        {
            "title": "SitePoint",
            "hex": "258AAF",
            "source": "http://www.sitepoint.com"
        },
        {
            "title": "Sketch",
            "hex": "F7B500",
            "source": "https://www.sketch.com/press/"
        },
        {
            "title": "Skillshare",
            "hex": "17C5CB",
            "source": "https://company-89494.frontify.com/d/Tquwc3XMiaBb/skillshare-style-guide"
        },
        {
            "title": "Skyliner",
            "hex": "2FCEA0",
            "source": "https://www.skyliner.io/help"
        },
        {
            "title": "Skype",
            "hex": "00AFF0",
            "source": "http://blogs.skype.com/?attachment_id=56273"
        },
        {
            "title": "Skype for Business",
            "hex": "00AFF0",
            "source": "https://en.wikipedia.org/wiki/Skype_for_Business_Server"
        },
        {
            "title": "Slack",
            "hex": "4A154B",
            "source": "https://slack.com/brand-guidelines"
        },
        {
            "title": "Slackware",
            "hex": "000000",
            "source": "https://en.wikipedia.org/wiki/Slackware"
        },
        {
            "title": "Slashdot",
            "hex": "026664",
            "source": "https://commons.wikimedia.org/wiki/File:Slashdot_wordmark_and_logo.svg"
        },
        {
            "title": "SlickPic",
            "hex": "FF880F",
            "source": "https://www.slickpic.com/"
        },
        {
            "title": "Slides",
            "hex": "E4637C",
            "source": "https://slides.com/about"
        },
        {
            "title": "Smashing Magazine",
            "hex": "E85C33",
            "source": "https://www.smashingmagazine.com/"
        },
        {
            "title": "SmugMug",
            "hex": "6DB944",
            "source": "https://help.smugmug.com/using-smugmug's-logo-HJulJePkEBf"
        },
        {
            "title": "Snapchat",
            "hex": "FFFC00",
            "source": "https://www.snapchat.com/brand-guidelines"
        },
        {
            "title": "Snapcraft",
            "hex": "82BEA0",
            "source": "https://github.com/snapcore/snap-store-badges"
        },
        {
            "title": "Snyk",
            "hex": "4C4A73",
            "source": "https://snyk.io/press-kit"
        },
        {
            "title": "Society6",
            "hex": "000000",
            "source": "https://blog.society6.com/app/themes/society6/dist/images/mark.svg"
        },
        {
            "title": "Socket.io",
            "hex": "010101",
            "source": "https://socket.io"
        },
        {
            "title": "Sogou",
            "hex": "FB6022",
            "source": "https://www.sogou.com/"
        },
        {
            "title": "Solus",
            "hex": "5294E2",
            "source": "https://getsol.us/branding/"
        },
        {
            "title": "SonarCloud",
            "hex": "F3702A",
            "source": "https://sonarcloud.io/about"
        },
        {
            "title": "SonarLint",
            "hex": "CC2026",
            "source": "https://github.com/SonarSource/sonarlint-website/"
        },
        {
            "title": "SonarQube",
            "hex": "4E9BCD",
            "source": "https://www.sonarqube.org/logos/"
        },
        {
            "title": "SonarSource",
            "hex": "CB3032",
            "source": "https://www.sonarsource.com/"
        },
        {
            "title": "Songkick",
            "hex": "F80046",
            "source": "http://blog.songkick.com/media-assets"
        },
        {
            "title": "SonicWall",
            "hex": "FF6600",
            "source": "https://brandfolder.com/sonicwall/sonicwall-external"
        },
        {
            "title": "Sonos",
            "hex": "000000",
            "source": "https://www.sonos.com/en-gb/home"
        },
        {
            "title": "SoundCloud",
            "hex": "FF3300",
            "source": "https://soundcloud.com/press"
        },
        {
            "title": "Source Engine",
            "hex": "F79A10",
            "source": "https://developer.valvesoftware.com/favicon.ico"
        },
        {
            "title": "SourceForge",
            "hex": "FF6600",
            "source": "https://sourceforge.net/"
        },
        {
            "title": "Sourcegraph",
            "hex": "00B4F2",
            "source": "https://github.com/sourcegraph/about"
        },
        {
            "title": "Spacemacs",
            "hex": "9266CC",
            "source": "http://spacemacs.org/"
        },
        {
            "title": "SpaceX",
            "hex": "005288",
            "source": "https://www.spacex.com/sites/all/themes/spacex2012/images/logo.svg"
        },
        {
            "title": "SparkFun",
            "hex": "E53525",
            "source": "https://www.sparkfun.com/brand_assets"
        },
        {
            "title": "SparkPost",
            "hex": "FA6423",
            "source": "https://www.sparkpost.com/"
        },
        {
            "title": "SPDX",
            "hex": "4398CC",
            "source": "https://spdx.org/Resources"
        },
        {
            "title": "Speaker Deck",
            "hex": "339966",
            "source": "https://speakerdeck.com/"
        },
        {
            "title": "Spectrum",
            "hex": "7B16FF",
            "source": "https://spectrum.chat"
        },
        {
            "title": "Spotify",
            "hex": "1ED760",
            "source": "https://developer.spotify.com/design"
        },
        {
            "title": "Spotlight",
            "hex": "352A71",
            "source": "https://www.spotlight.com/"
        },
        {
            "title": "Spreaker",
            "hex": "F5C300",
            "source": "http://www.spreaker.com/press"
        },
        {
            "title": "Spring",
            "hex": "6DB33F",
            "source": "https://spring.io/trademarks"
        },
        {
            "title": "Sprint",
            "hex": "FFCE0A",
            "source": "https://www.sprint.com/"
        },
        {
            "title": "Square",
            "hex": "3E4348",
            "source": "https://squareup.com/"
        },
        {
            "title": "Square Enix",
            "hex": "ED1C24",
            "source": "https://www.square-enix.com/"
        },
        {
            "title": "Squarespace",
            "hex": "000000",
            "source": "http://squarespace.com/brand-guidelines"
        },
        {
            "title": "Stack Exchange",
            "hex": "1E5397",
            "source": "http://stackoverflow.com/company/logos"
        },
        {
            "title": "Stack Overflow",
            "hex": "FE7A16",
            "source": "http://stackoverflow.com"
        },
        {
            "title": "Stackbit",
            "hex": "3EB0FD",
            "source": "https://www.stackbit.com/"
        },
        {
            "title": "StackPath",
            "hex": "000000",
            "source": "https://www.stackpath.com/company/logo-and-branding/"
        },
        {
            "title": "StackShare",
            "hex": "0690FA",
            "source": "https://stackshare.io/branding"
        },
        {
            "title": "Stadia",
            "hex": "CD2640",
            "source": "https://stadia.dev"
        },
        {
            "title": "Statamic",
            "hex": "1F3641",
            "source": "http://statamic.com/press"
        },
        {
            "title": "Staticman",
            "hex": "000000",
            "source": "https://staticman.net/"
        },
        {
            "title": "Statuspage",
            "hex": "172B4D",
            "source": "https://www.atlassian.com/company/news/press-kit"
        },
        {
            "title": "Steam",
            "hex": "000000",
            "source": "https://partner.steamgames.com/public/marketing/Steam_Guidelines_02102016.pdf"
        },
        {
            "title": "Steamworks",
            "hex": "1E1E1E",
            "source": "https://partner.steamgames.com/"
        },
        {
            "title": "Steem",
            "hex": "4BA2F2",
            "source": "https://steem.io/"
        },
        {
            "title": "Steemit",
            "hex": "06D6A9",
            "source": "https://steemit.com/"
        },
        {
            "title": "Steinberg",
            "hex": "C90827",
            "source": "https://www.steinberg.net/en/company/press.html"
        },
        {
            "title": "Stencyl",
            "hex": "8E1C04",
            "source": "http://www.stencyl.com/about/press/"
        },
        {
            "title": "Stitcher",
            "hex": "000000",
            "source": "https://www.stitcher.com/"
        },
        {
            "title": "Storify",
            "hex": "3A98D9",
            "source": "https://storify.com"
        },
        {
            "title": "Storybook",
            "hex": "FF4785",
            "source": "https://github.com/storybookjs/brand"
        },
        {
            "title": "Strapi",
            "hex": "2E7EEA",
            "source": "https://strapi.io/"
        },
        {
            "title": "Strava",
            "hex": "FC4C02",
            "source": "https://itunes.apple.com/us/app/strava-running-and-cycling-gps/id426826309"
        },
        {
            "title": "Stripe",
            "hex": "008CDD",
            "source": "https://stripe.com/about/resources"
        },
        {
            "title": "strongSwan",
            "hex": "E00033",
            "source": "https://www.strongswan.org/images/"
        },
        {
            "title": "StubHub",
            "hex": "003168",
            "source": "http://www.stubhub.com"
        },
        {
            "title": "styled-components",
            "hex": "DB7093",
            "source": "https://www.styled-components.com/"
        },
        {
            "title": "StyleShare",
            "hex": "212121",
            "source": "https://www.stylesha.re/"
        },
        {
            "title": "Stylus",
            "hex": "333333",
            "source": "http://stylus-lang.com/img/stylus-logo.svg"
        },
        {
            "title": "Sublime Text",
            "hex": "FF9800",
            "source": "https://www.sublimetext.com/images/logo.svg"
        },
        {
            "title": "Subversion",
            "hex": "809CC9",
            "source": "http://subversion.apache.org/logo"
        },
        {
            "title": "Super User",
            "hex": "2EACE3",
            "source": "http://stackoverflow.com/company/logos"
        },
        {
            "title": "Svelte",
            "hex": "FF3E00",
            "source": "https://github.com/sveltejs/svelte/tree/master/site/static"
        },
        {
            "title": "SVG",
            "hex": "FFB13B",
            "source": "https://www.w3.org/2009/08/svg-logos.html"
        },
        {
            "title": "SVGO",
            "hex": "14B9FF",
            "source": "https://github.com/svg/svgo"
        },
        {
            "title": "Swagger",
            "hex": "85EA2D",
            "source": "https://swagger.io/swagger/media/assets/images/swagger_logo.svg"
        },
        {
            "title": "Swarm",
            "hex": "FFA633",
            "source": "https://foursquare.com/about/logos"
        },
        {
            "title": "Swift",
            "hex": "FA7343",
            "source": "https://developer.apple.com/develop/"
        },
        {
            "title": "Symantec",
            "hex": "FDB511",
            "source": "https://commons.wikimedia.org/wiki/File:Symantec_logo10.svg"
        },
        {
            "title": "Symfony",
            "hex": "000000",
            "source": "https://symfony.com/logo"
        },
        {
            "title": "Synology",
            "hex": "B6B5B6",
            "source": "https://www.synology.com/en-global/company/branding"
        },
        {
            "title": "T-Mobile",
            "hex": "E20074",
            "source": "https://www.t-mobile.com/news/media-library?fulltext=logo"
        },
        {
            "title": "Tableau",
            "hex": "E97627",
            "source": "https://www.tableau.com/about/media-download-center"
        },
        {
            "title": "Tails",
            "hex": "56347C",
            "source": "https://tails.boum.org/contribute/how/promote/material/logo/"
        },
        {
            "title": "Tailwind CSS",
            "hex": "38B2AC",
            "source": "https://tailwindcss.com/"
        },
        {
            "title": "Tapas",
            "hex": "FFCE00",
            "source": "https://tapas.io/site/about#media"
        },
        {
            "title": "TeamViewer",
            "hex": "0E8EE9",
            "source": "https://www.teamviewer.com/resources/images/logos/teamviewer-logo-big.svg"
        },
        {
            "title": "TED",
            "hex": "E62B1E",
            "source": "https://www.ted.com/participate/organize-a-local-tedx-event/tedx-organizer-guide/branding-promotions/logo-and-design/your-tedx-logo"
        },
        {
            "title": "Teespring",
            "hex": "39ACE6",
            "source": "https://teespring.com"
        },
        {
            "title": "TELE5",
            "hex": "C2AD6F",
            "source": "https://www.tele5.de"
        },
        {
            "title": "Telegram",
            "hex": "2CA5E0",
            "source": "https://commons.wikimedia.org/wiki/File:Telegram_alternative_logo.svg"
        },
        {
            "title": "Tencent QQ",
            "hex": "EB1923",
            "source": "https://en.wikipedia.org/wiki/File:Tencent_QQ.svg#/media/File:Tencent_QQ.svg"
        },
        {
            "title": "Tencent Weibo",
            "hex": "20B8E5",
            "source": "http://t.qq.com/"
        },
        {
            "title": "TensorFlow",
            "hex": "FF6F00",
            "source": "https://www.tensorflow.org/extras/tensorflow_brand_guidelines.pdf"
        },
        {
            "title": "Teradata",
            "hex": "F37440",
            "source": "https://github.com/Teradata/teradata.github.io/"
        },
        {
            "title": "Terraform",
            "hex": "623CE4",
            "source": "https://www.hashicorp.com/brand#terraform"
        },
        {
            "title": "Tesla",
            "hex": "CC0000",
            "source": "http://www.teslamotors.com/en_GB/about"
        },
        {
            "title": "The Mighty",
            "hex": "D0072A",
            "source": "https://themighty.com/"
        },
        {
            "title": "The Movie Database",
            "hex": "01D277",
            "source": "https://www.themoviedb.org/about/logos-attribution"
        },
        {
            "title": "The Register",
            "hex": "FF0000",
            "source": "https://www.theregister.co.uk/"
        },
        {
            "title": "Tidal",
            "hex": "000000",
            "source": "https://tidal.com"
        },
        {
            "title": "Tide",
            "hex": "4050FB",
            "source": "https://www.tide.co/newsroom/"
        },
        {
            "title": "Tik Tok",
            "hex": "000000",
            "source": "https://tiktok.com"
        },
        {
            "title": "Timescale",
            "hex": "FDB515",
            "source": "https://www.timescale.com/"
        },
        {
            "title": "Tinder",
            "hex": "FF6B6B",
            "source": "http://www.gotinder.com/press"
        },
        {
            "title": "Todoist",
            "hex": "E44332",
            "source": "https://doist.com/press/"
        },
        {
            "title": "Toggl",
            "hex": "E01B22",
            "source": "https://toggl.com/media-toolkit"
        },
        {
            "title": "Tomorrowland",
            "hex": "000000",
            "source": "https://global.tomorrowland.com/"
        },
        {
            "title": "Topcoder",
            "hex": "29A8E0",
            "source": "http://topcoder.com/"
        },
        {
            "title": "Toptal",
            "hex": "3863A0",
            "source": "https://www.toptal.com/branding"
        },
        {
            "title": "Tor",
            "hex": "7E4798",
            "source": "https://github.com/TheTorProject/tor-media/tree/master/Onion%20Icon"
        },
        {
            "title": "Toshiba",
            "hex": "FF0000",
            "source": "https://commons.wikimedia.org/wiki/File:Toshiba_logo.svg"
        },
        {
            "title": "TrainerRoad",
            "hex": "E12726",
            "source": "https://www.trainerroad.com/"
        },
        {
            "title": "Trakt",
            "hex": "ED1C24",
            "source": "https://trakt.tv"
        },
        {
            "title": "Transport for Ireland",
            "hex": "00B274",
            "source": "https://www.transportforireland.ie/"
        },
        {
            "title": "Travis CI",
            "hex": "3EAAAF",
            "source": "https://travis-ci.com/logo"
        },
        {
            "title": "Treehouse",
            "hex": "5FCF80",
            "source": "https://teamtreehouse.com/about"
        },
        {
            "title": "Trello",
            "hex": "0079BF",
            "source": "https://trello.com/about/branding"
        },
        {
            "title": "Trend Micro",
            "hex": "D71921",
            "source": "https://www.trendmicro.com/"
        },
        {
            "title": "TripAdvisor",
            "hex": "00AF87",
            "source": "https://tripadvisor.mediaroom.com/download/TripAdvisor_Logo_Guidelines_5_15_17.pdf"
        },
        {
            "title": "Trulia",
            "hex": "53B50A",
            "source": "http://www.trulia.com"
        },
        {
            "title": "Trustpilot",
            "hex": "00B67A",
            "source": "https://support.trustpilot.com/hc/en-us/articles/206289947-Trustpilot-Brand-Assets-Style-Guide"
        },
        {
            "title": "Tumblr",
            "hex": "36465D",
            "source": "https://www.tumblr.com/logo"
        },
        {
            "title": "Turkish Airlines",
            "hex": "C70A0C",
            "source": "https://www.turkishairlines.com/tr-int/basin-odasi/logo-arsivi/index.html"
        },
        {
            "title": "Twilio",
            "hex": "F22F46",
            "source": "https://www.twilio.com/company/brand"
        },
        {
            "title": "Twitch",
            "hex": "6441A4",
            "source": "http://www.twitch.tv/p/brand-assets"
        },
        {
            "title": "Twitter",
            "hex": "1DA1F2",
            "source": "https://brand.twitter.com"
        },
        {
            "title": "Twoo",
            "hex": "FF7102",
            "source": "http://www.twoo.com/about/press"
        },
        {
            "title": "TypeScript",
            "hex": "007ACC",
            "source": "https://github.com/remojansen/logo.ts"
        },
        {
            "title": "TYPO3",
            "hex": "FF8700",
            "source": "https://typo3.com/fileadmin/assets/typo3logos/typo3_bullet_01.svg"
        },
        {
            "title": "Uber",
            "hex": "000000",
            "source": "https://www.uber.com/media/"
        },
        {
            "title": "Uber Eats",
            "hex": "5FB709",
            "source": "https://about.ubereats.com/en/logo/"
        },
        {
            "title": "Ubisoft",
            "hex": "000000",
            "source": "https://www.ubisoft.com/en-US/company/overview.aspx"
        },
        {
            "title": "uBlock Origin",
            "hex": "800000",
            "source": "https://github.com/gorhill/uBlock/blob/master/src/img/ublock.svg"
        },
        {
            "title": "Ubuntu",
            "hex": "E95420",
            "source": "https://design.ubuntu.com/brand/ubuntu-logo/"
        },
        {
            "title": "Udacity",
            "hex": "01B3E3",
            "source": "https://www.udacity.com"
        },
        {
            "title": "Udemy",
            "hex": "EC5252",
            "source": "https://about.udemy.com/newbrand/"
        },
        {
            "title": "UIkit",
            "hex": "2396F3",
            "source": "https://getuikit.com"
        },
        {
            "title": "Umbraco",
            "hex": "00BEC1",
            "source": "https://umbraco.com/"
        },
        {
            "title": "Unicode",
            "hex": "5455FE",
            "source": "https://en.wikipedia.org/wiki/Unicode"
        },
        {
            "title": "Unity",
            "hex": "000000",
            "source": "https://unity.com/"
        },
        {
            "title": "Unreal Engine",
            "hex": "313131",
            "source": "https://www.unrealengine.com/en-US/branding"
        },
        {
            "title": "Unsplash",
            "hex": "000000",
            "source": "https://unsplash.com/"
        },
        {
            "title": "Untappd",
            "hex": "FFC000",
            "source": "https://untappd.com/"
        },
        {
            "title": "Upwork",
            "hex": "6FDA44",
            "source": "https://www.upwork.com/press/"
        },
        {
            "title": "V",
            "hex": "5D87BF",
            "source": "https://github.com/vlang/v-logo"
        },
        {
            "title": "V8",
            "hex": "4B8BF5",
            "source": "https://v8.dev/logo"
        },
        {
            "title": "Vagrant",
            "hex": "1563FF",
            "source": "https://www.hashicorp.com/brand#vagrant"
        },
        {
            "title": "Valve",
            "hex": "F74843",
            "source": "https://www.valvesoftware.com/"
        },
        {
            "title": "Veeam",
            "hex": "00B336",
            "source": "https://www.veeam.com/newsroom/veeam-graphics.html"
        },
        {
            "title": "Venmo",
            "hex": "3D95CE",
            "source": "https://venmo.com/about/brand/"
        },
        {
            "title": "Verizon",
            "hex": "CD040B",
            "source": "https://www.verizondigitalmedia.com/about/logo-usage/"
        },
        {
            "title": "Viadeo",
            "hex": "F88D2D",
            "source": "http://corporate.viadeo.com/en/media/resources"
        },
        {
            "title": "Viber",
            "hex": "665CAC",
            "source": "https://www.viber.com/brand-center/"
        },
        {
            "title": "Vim",
            "hex": "019733",
            "source": "https://commons.wikimedia.org/wiki/File:Vimlogo.svg"
        },
        {
            "title": "Vimeo",
            "hex": "1AB7EA",
            "source": "https://vimeo.com/about/brand_guidelines"
        },
        {
            "title": "Vine",
            "hex": "11B48A",
            "source": "https://vine.co/logo"
        },
        {
            "title": "Virb",
            "hex": "0093DA",
            "source": "http://virb.com/about"
        },
        {
            "title": "Visa",
            "hex": "142787",
            "source": "https://commons.wikimedia.org/wiki/File:Visa_2014_logo_detail.svg"
        },
        {
            "title": "Visual Studio",
            "hex": "5C2D91",
            "source": "https://visualstudio.microsoft.com/"
        },
        {
            "title": "Visual Studio Code",
            "hex": "007ACC",
            "source": "https://commons.wikimedia.org/wiki/File:Visual_Studio_Code_1.35_icon.svg"
        },
        {
            "title": "VK",
            "hex": "4680C2",
            "source": "https://vk.com/brand"
        },
        {
            "title": "VLC media player",
            "hex": "FF8800",
            "source": "http://git.videolan.org/?p=vlc.git;a=tree;f=extras/package/macosx/asset_sources"
        },
        {
            "title": "VMware",
            "hex": "607078",
            "source": "https://myvmware.workspaceair.com/"
        },
        {
            "title": "Vodafone",
            "hex": "E60000",
            "source": "https://web.vodafone.com.eg/"
        },
        {
            "title": "Volkswagen",
            "hex": "151F5D",
            "source": "https://www.volkswagen.ie/"
        },
        {
            "title": "VSCO",
            "hex": "000000",
            "source": "https://vsco.co/about/press/vsco-releases-redesigned-mobile-app"
        },
        {
            "title": "Vue.js",
            "hex": "4FC08D",
            "source": "https://github.com/vuejs/art"
        },
        {
            "title": "W3C",
            "hex": "005A9C",
            "source": "https://www.w3.org/Consortium/Legal/logo-usage-20000308"
        },
        {
            "title": "Wattpad",
            "hex": "F68D12",
            "source": "https://www.wattpad.com/press/#assets"
        },
        {
            "title": "Waze",
            "hex": "333665",
            "source": "https://www.waze.com/"
        },
        {
            "title": "Wear OS",
            "hex": "4285F4",
            "source": "https://wearos.google.com/"
        },
        {
            "title": "Weasyl",
            "hex": "990000",
            "source": "https://www.weasyl.com/"
        },
        {
            "title": "WebAssembly",
            "hex": "654FF0",
            "source": "https://webassembly.org/"
        },
        {
            "title": "WebAuthn",
            "hex": "3423A6",
            "source": "https://github.com/apowers313/webauthn-logos"
        },
        {
            "title": "webcomponents.org",
            "hex": "29ABE2",
            "source": "https://www.webcomponents.org/"
        },
        {
            "title": "Webmin",
            "hex": "7DA0D0",
            "source": "https://github.com/webmin/webmin"
        },
        {
            "title": "Webpack",
            "hex": "8DD6F9",
            "source": "https://webpack.js.org/branding/"
        },
        {
            "title": "WebStorm",
            "hex": "000000",
            "source": "https://www.jetbrains.com/company/brand/logos/"
        },
        {
            "title": "WeChat",
            "hex": "7BB32E",
            "source": "https://worldvectorlogo.com/logo/wechat-3"
        },
        {
            "title": "WhatsApp",
            "hex": "25D366",
            "source": "https://www.whatsappbrand.com"
        },
        {
            "title": "When I Work",
            "hex": "51A33D",
            "source": "https://wheniwork.com/"
        },
        {
            "title": "WhiteSource",
            "hex": "161D4E",
            "source": "https://www.whitesourcesoftware.com/whitesource-media-kit/"
        },
        {
            "title": "Wii",
            "hex": "8B8B8B",
            "source": "https://de.wikipedia.org/wiki/Datei:WiiU.svg"
        },
        {
            "title": "Wii U",
            "hex": "8B8B8B",
            "source": "https://de.wikipedia.org/wiki/Datei:WiiU.svg"
        },
        {
            "title": "Wikipedia",
            "hex": "000000",
            "source": "https://en.wikipedia.org/wiki/Logo_of_Wikipedia"
        },
        {
            "title": "Windows",
            "hex": "0078D6",
            "source": "https://commons.wikimedia.org/wiki/File:Windows_10_Logo.svg"
        },
        {
            "title": "Wire",
            "hex": "000000",
            "source": "http://brand.wire.com"
        },
        {
            "title": "WireGuard",
            "hex": "88171A",
            "source": "https://www.wireguard.com/img/wireguard.svg"
        },
        {
            "title": "Wish",
            "hex": "2FB7EC",
            "source": "https://wish.com/"
        },
        {
            "title": "Wix",
            "hex": "FAAD4D",
            "source": "http://www.wix.com/about/design-assets"
        },
        {
            "title": "Wolfram",
            "hex": "DD1100",
            "source": "http://company.wolfram.com/press-center/wolfram-corporate/"
        },
        {
            "title": "Wolfram Language",
            "hex": "DD1100",
            "source": "http://company.wolfram.com/press-center/language/"
        },
        {
            "title": "Wolfram Mathematica",
            "hex": "DD1100",
            "source": "http://company.wolfram.com/press-center/mathematica/"
        },
        {
            "title": "WordPress",
            "hex": "21759B",
            "source": "https://wordpress.org/about/logos"
        },
        {
            "title": "Workplace",
            "hex": "20252D",
            "source": "https://en.facebookbrand.com/"
        },
        {
            "title": "WP Engine",
            "hex": "40BAC8",
            "source": "https://wpengine.com/"
        },
        {
            "title": "write.as",
            "hex": "5BC4EE",
            "source": "https://write.as/brand"
        },
        {
            "title": "X-Pack",
            "hex": "005571",
            "source": "https://www.elastic.co/brand"
        },
        {
            "title": "X.Org",
            "hex": "F28834",
            "source": "https://upload.wikimedia.org/wikipedia/commons/9/90/X.Org_Logo.svg"
        },
        {
            "title": "Xamarin",
            "hex": "3498DB",
            "source": "https://github.com/dotnet/swag/tree/master/xamarin"
        },
        {
            "title": "Xbox",
            "hex": "107C10",
            "source": "http://mspartner-public.sharepoint.com/XBOX%20Games/Xbox%20logo's%20+%20Guidelines/Xbox%20Live/Xbox_Live_Guidelines_10-4-13.pdf"
        },
        {
            "title": "Xcode",
            "hex": "1575F9",
            "source": "https://developer.apple.com/develop/"
        },
        {
            "title": "XDA Developers",
            "hex": "F59812",
            "source": "https://www.xda-developers.com/"
        },
        {
            "title": "Xero",
            "hex": "13B5EA",
            "source": "https://www.xero.com/uk/about/media/downloads"
        },
        {
            "title": "XFCE",
            "hex": "2284F2",
            "source": "https://www.xfce.org/download#artwork"
        },
        {
            "title": "Xiaomi",
            "hex": "FA6709",
            "source": "https://www.mi.com/global"
        },
        {
            "title": "Xing",
            "hex": "006567",
            "source": "https://dev.xing.com/logo_rules"
        },
        {
            "title": "XMPP",
            "hex": "002B5C",
            "source": "https://commons.wikimedia.org/wiki/File:XMPP_logo.svg"
        },
        {
            "title": "XRP",
            "hex": "25A768",
            "source": "https://xrpl.org/"
        },
        {
            "title": "XSplit",
            "hex": "0095DE",
            "source": "https://www.xsplit.com/presskit"
        },
        {
            "title": "Y Combinator",
            "hex": "F0652F",
            "source": "https://www.ycombinator.com/press/"
        },
        {
            "title": "Yahoo!",
            "hex": "6001D2",
            "source": "https://yahoo.com/"
        },
        {
            "title": "Yamaha Corporation",
            "hex": "4B1E78",
            "source": "https://www.yamaha.com/en/"
        },
        {
            "title": "Yamaha Motor Corporation",
            "hex": "E60012",
            "source": "https://en.wikipedia.org/wiki/Yamaha_Motor_Company"
        },
        {
            "title": "Yammer",
            "hex": "0072C6",
            "source": "https://developer.yammer.com/docs/branding-guide"
        },
        {
            "title": "Yandex",
            "hex": "FF0000",
            "source": "https://yandex.com/company/general_info/logotype_rules"
        },
        {
            "title": "Yarn",
            "hex": "2C8EBB",
            "source": "https://github.com/yarnpkg/assets"
        },
        {
            "title": "Yelp",
            "hex": "D32323",
            "source": "http://www.yelp.com/brand"
        },
        {
            "title": "YouTube",
            "hex": "FF0000",
            "source": "https://www.youtube.com/yt/about/brand-resources/#logos-icons-colors"
        },
        {
            "title": "Z-Wave",
            "hex": "1B365D",
            "source": "https://www.z-wave.com/"
        },
        {
            "title": "Zalando",
            "hex": "FF6900",
            "source": "https://www.zalando.co.uk/"
        },
        {
            "title": "Zapier",
            "hex": "FF4A00",
            "source": "https://zapier.com/about/brand"
        },
        {
            "title": "ZDF",
            "hex": "FA7D19",
            "source": "https://www.zdf.de/"
        },
        {
            "title": "Zeit",
            "hex": "000000",
            "source": "https://zeit.co/design/brand"
        },
        {
            "title": "Zend",
            "hex": "0679EA",
            "source": "https://www.zend.com/"
        },
        {
            "title": "Zend Framework",
            "hex": "68B604",
            "source": "https://framework.zend.com/"
        },
        {
            "title": "Zendesk",
            "hex": "03363D",
            "source": "https://www.zendesk.com/company/brand-assets/#logo"
        },
        {
            "title": "ZeroMQ",
            "hex": "DF0000",
            "source": "https://github.com/zeromq/zeromq.org/blob/master/static/safari-pinned-tab.svg"
        },
        {
            "title": "Zerply",
            "hex": "9DBC7A",
            "source": "https://zerply.com/about/resources"
        },
        {
            "title": "Zhihu",
            "hex": "0084FF",
            "source": "https://www.zhihu.com/"
        },
        {
            "title": "Zillow",
            "hex": "0074E4",
            "source": "http://zillow.mediaroom.com/logos"
        },
        {
            "title": "Zingat",
            "hex": "009CFB",
            "source": "https://www.zingat.com/kurumsal-logolar"
        },
        {
            "title": "Zoom",
            "hex": "2D8CFF",
            "source": "https://zoom.us/brandguidelines"
        },
        {
            "title": "Zorin",
            "hex": "0CC1F3",
            "source": "https://zorinos.com/press/"
        },
        {
            "title": "Zulip",
            "hex": "52C2AF",
            "source": "https://github.com/zulip/zulip/"
        }
    ]
}<|MERGE_RESOLUTION|>--- conflicted
+++ resolved
@@ -1771,15 +1771,14 @@
             "source": "https://play.google.com/store/apps/details?id=com.google.android.keep"
         },
         {
-<<<<<<< HEAD
             "title": "Google Lens",
             "hex": "4285F4",
             "source": "https://lens.google.com/"
-=======
+        },
+        {
             "title": "Google Maps",
             "hex": "4285F4",
             "source": "https://upload.wikimedia.org/wikipedia/commons/a/a9/Google_Maps_icon.svg"
->>>>>>> ffa581d4
         },
         {
             "title": "Google Pay",
