{
    "icons": [
        {
            "title": ".ENV",
            "hex": "ECD53F",
            "source": "https://github.com/motdotla/dotenv/tree/40e75440337d1de2345dc8326d6108331f583fd8",
            "aliases": {
                "aka": [
                    "Dotenv"
                ]
            }
        },
        {
            "title": ".NET",
            "hex": "512BD4",
            "source": "https://github.com/dotnet/brand/tree/defe0408e765b48223a434a0d9a94213edc062f8"
        },
        {
            "title": "/e/",
            "hex": "000000",
            "source": "https://gitlab.e.foundation/e/cloud/my-spot/-/blob/4e5430a17ba4ce77d4cb188222e47924f032b197/searx/static/themes/eelo/img/logo.svg"
        },
        {
            "title": "1001Tracklists",
            "hex": "40AEF0",
            "source": "https://www.1001tracklists.com"
        },
        {
            "title": "1Password",
            "hex": "1A285F",
            "source": "https://1password.com"
        },
        {
            "title": "3M",
            "hex": "FF0000",
            "source": "https://www.3m.com"
        },
        {
            "title": "42",
            "hex": "000000",
            "source": "https://www.42.fr"
        },
        {
            "title": "4chan",
            "hex": "006600",
            "source": "https://www.4chan.org"
        },
        {
            "title": "4D",
            "hex": "004088",
            "source": "https://www.4d.com"
        },
        {
            "title": "500px",
            "hex": "0099E5",
            "source": "https://about.500px.com/press"
        },
        {
            "title": "A-Frame",
            "hex": "EF2D5E",
            "source": "https://aframe.io/docs/"
        },
        {
            "title": "ABB RobotStudio",
            "hex": "FF9E0F",
            "source": "https://new.abb.com/products/robotics/en/robotstudio/downloads"
        },
        {
            "title": "Abbott",
            "hex": "008FC7",
            "source": "https://commons.wikimedia.org/wiki/File:Logo_Abbott_Laboratories.svg"
        },
        {
            "title": "Abbvie",
            "hex": "071D49",
            "source": "https://www.abbvie.com"
        },
        {
            "title": "Ableton Live",
            "hex": "000000",
            "source": "https://www.ableton.com/en/legal/branding-trademark-guidelines/"
        },
        {
            "title": "About.me",
            "hex": "00A98F",
            "source": "https://about.me/assets"
        },
        {
            "title": "Abstract",
            "hex": "191A1B",
            "source": "https://www.abstract.com/about/"
        },
        {
            "title": "Academia",
            "hex": "41454A",
            "source": "https://www.academia.edu"
        },
        {
            "title": "Accenture",
            "hex": "A100FF",
            "source": "https://www.accenture.com"
        },
        {
            "title": "Acclaim",
            "hex": "26689A",
            "source": "https://www.youracclaim.com"
        },
        {
            "title": "Accusoft",
            "hex": "A9225C",
            "source": "https://company-39138.frontify.com/d/7EKFm12NQSa8/accusoft-corporation-style-guide#/style-guide/logo"
        },
        {
            "title": "Acer",
            "hex": "83B81A",
            "source": "https://www.acer.com/ac/en/GB/content/home"
        },
        {
            "title": "ACM",
            "hex": "0085CA",
            "source": "https://identitystandards.acm.org"
        },
        {
            "title": "ActiGraph",
            "hex": "0B2C4A",
            "source": "https://www.actigraphcorp.com"
        },
        {
            "title": "Activision",
            "hex": "000000",
            "source": "https://www.activision.com"
        },
        {
            "title": "Acura",
            "hex": "000000",
            "source": "https://www.acura.com",
            "guidelines": "https://www.honda.com/privacy/terms-and-conditions"
        },
        {
            "title": "Adafruit",
            "hex": "000000",
            "source": "https://www.adafruit.com"
        },
        {
            "title": "AdBlock",
            "hex": "F40D12",
            "source": "https://getadblock.com"
        },
        {
            "title": "Adblock Plus",
            "hex": "C70D2C",
            "source": "https://adblockplus.org"
        },
        {
            "title": "AddThis",
            "hex": "FF6550",
            "source": "https://www.addthis.com"
        },
        {
            "title": "AdGuard",
            "hex": "68BC71",
            "source": "https://adguard.com/en/media-materials.html"
        },
        {
            "title": "Adidas",
            "hex": "000000",
            "source": "https://www.adidas.com"
        },
        {
            "title": "Adminer",
            "hex": "34567C",
            "source": "https://www.adminer.org"
        },
        {
            "title": "Adobe",
            "hex": "FF0000",
            "source": "https://www.adobe.com"
        },
        {
            "title": "Adobe Acrobat Reader",
            "hex": "EC1C24",
            "source": "https://acrobat.adobe.com"
        },
        {
            "title": "Adobe After Effects",
            "hex": "9999FF",
            "source": "https://www.adobe.com/products/aftereffects.html"
        },
        {
            "title": "Adobe Audition",
            "hex": "9999FF",
            "source": "https://www.adobe.com/creativecloud/video.html"
        },
        {
            "title": "Adobe Creative Cloud",
            "hex": "DA1F26",
            "source": "https://www.adobe.com/creativecloud/plans.html"
        },
        {
            "title": "Adobe Dreamweaver",
            "hex": "FF61F6",
            "source": "https://www.adobe.com/products/dreamweaver.html"
        },
        {
            "title": "Adobe Fonts",
            "hex": "000B1D",
            "source": "https://www.adobe.com/creativecloud/services.html"
        },
        {
            "title": "Adobe Illustrator",
            "hex": "FF9A00",
            "source": "https://www.adobe.com/products/illustrator.html"
        },
        {
            "title": "Adobe InDesign",
            "hex": "FF3366",
            "source": "https://www.adobe.com/products/indesign.html"
        },
        {
            "title": "Adobe Lightroom",
            "hex": "31A8FF",
            "source": "https://www.adobe.com/products/photoshop-lightroom.html"
        },
        {
            "title": "Adobe Lightroom Classic",
            "hex": "31A8FF",
            "source": "https://www.adobe.com/products/photoshop-lightroom-classic.html"
        },
        {
            "title": "Adobe Photoshop",
            "hex": "31A8FF",
            "source": "https://www.adobe.com/products/photoshop.html"
        },
        {
            "title": "Adobe Premiere Pro",
            "hex": "9999FF",
            "source": "https://www.adobe.com/ie/products/premiere.html"
        },
        {
            "title": "Adobe XD",
            "hex": "FF61F6",
            "source": "https://commons.wikimedia.org/wiki/File:Adobe_XD_CC_icon.svg"
        },
        {
            "title": "AdonisJS",
            "hex": "5A45FF",
            "source": "https://adonisjs.com",
            "guidelines": "https://www.notion.so/adonisjs/Welcome-to-the-AdonisJS-Brand-Assets-Guidelines-a042a6d0be7640c6bc78eb32e1bbaaa1"
        },
        {
            "title": "ADP",
            "hex": "D0271D",
            "source": "https://www.adp.com",
            "guidelines": "https://www.adp.com/legal.aspx"
        },
        {
            "title": "Adyen",
            "hex": "0ABF53",
            "source": "https://www.adyen.com/press-and-media/presskit",
            "guidelines": "https://www.adyen.com/press-and-media/presskit"
        },
        {
            "title": "Aer Lingus",
            "hex": "006272",
            "source": "https://www.aerlingus.com"
        },
        {
            "title": "Aeroflot",
            "hex": "02458D",
            "source": "https://www.aeroflot.ru/ru-en/information/onboard/press"
        },
        {
            "title": "Aeroméxico",
            "hex": "0B2343",
            "source": "https://www.aeromexico.com"
        },
        {
            "title": "Aerospike",
            "hex": "C41E25",
            "source": "https://pages.aerospike.com/rs/aerospike/images/Acid_Whitepaper.pdf"
        },
        {
            "title": "AEW",
            "aliases": {
                "aka": [
                    "All Elite Wrestling"
                ]
            },
            "hex": "000000",
            "source": "https://commons.wikimedia.org/wiki/File:AEW_Logo_(simplified).svg"
        },
        {
            "title": "AFFiNE",
            "hex": "1E96EB",
            "source": "https://affine.pro"
        },
        {
            "title": "Affinity",
            "hex": "222324",
            "source": "https://affinity.serif.com"
        },
        {
            "title": "Affinity Designer",
            "hex": "1B72BE",
            "source": "https://affinity.serif.com/en-gb/designer/"
        },
        {
            "title": "Affinity Photo",
            "hex": "7E4DD2",
            "source": "https://affinity.serif.com/en-gb/photo/"
        },
        {
            "title": "Affinity Publisher",
            "hex": "C9284D",
            "source": "https://affinity.serif.com/en-gb/publisher/"
        },
        {
            "title": "Agora",
            "hex": "099DFD",
            "source": "https://github.com/AgoraIO/Docs/blob/c77b7131e351dbbb99158228971dc4e53de336b1/static/img/agora.svg"
        },
        {
            "title": "AI Dungeon",
            "hex": "000000",
            "source": "https://commons.wikimedia.org/wiki/File:AI_Dungeon_Logo.png"
        },
        {
            "title": "AIB",
            "hex": "7F2B7B",
            "source": "https://aib.ie",
            "aliases": {
                "aka": [
                    "Allied Irish Banks"
                ]
            }
        },
        {
            "title": "AIOHTTP",
            "hex": "2C5BB4",
            "source": "https://github.com/aio-libs/aiohttp/blob/fb5fe72b1bca3b899af579d376f5fe45745410e4/docs/aiohttp-plain.svg"
        },
        {
            "title": "Aiqfome",
            "hex": "7A1FA2",
            "source": "https://aiqfome.com"
        },
        {
            "title": "Air Canada",
            "hex": "F01428",
            "source": "https://www.aircanada.com"
        },
        {
            "title": "Air China",
            "hex": "E30E17",
            "source": "https://www.airchina.com.cn/en/investor_relations/"
        },
        {
            "title": "Air France",
            "hex": "002157",
            "source": "https://www.airfrance.fr"
        },
        {
            "title": "Air India",
            "hex": "D9000D",
            "source": "https://www.airindia.com"
        },
        {
            "title": "AirAsia",
            "hex": "FF0000",
            "source": "https://www.airasia.com/shop"
        },
        {
            "title": "Airbnb",
            "hex": "FF5A5F",
            "source": "https://www.airbnb.com"
        },
        {
            "title": "Airbus",
            "hex": "00205B",
            "source": "https://brand.airbus.com/brand-elements/logo.html"
        },
        {
            "title": "Airbyte",
            "hex": "615EFF",
            "source": "https://airbyte.com"
        },
        {
            "title": "Aircall",
            "hex": "00B388",
            "source": "https://aircall.io"
        },
        {
            "title": "AirPlay Audio",
            "hex": "000000",
            "source": "https://developer.apple.com/design/human-interface-guidelines/airplay/overview/icons/"
        },
        {
            "title": "AirPlay Video",
            "hex": "000000",
            "source": "https://developer.apple.com/design/human-interface-guidelines/airplay/overview/icons/"
        },
        {
            "title": "Airtable",
            "hex": "18BFFF",
            "source": "https://airtable.com/press"
        },
        {
            "title": "Ajv",
            "hex": "23C8D2",
            "source": "https://github.com/ajv-validator/ajv/blob/95b15b683dfb60f63c5129b0426629b968d53af8/docs/.vuepress/public/img/ajv.svg"
        },
        {
            "title": "Akamai",
            "hex": "0096D6",
            "source": "https://www.akamai.com"
        },
        {
            "title": "Alacritty",
            "hex": "F46D01",
            "source": "https://github.com/alacritty/alacritty/blob/6d8db6b9dfadd6164c4be7a053f25db8ef6b7998/extra/logo/alacritty-simple.svg"
        },
        {
            "title": "Albert Heijn",
            "hex": "04ACE6",
            "source": "https://www.ah.nl"
        },
        {
            "title": "Alchemy",
            "hex": "0C0C0E",
            "source": "https://www.alchemy.com"
        },
        {
            "title": "Aldi Nord",
            "hex": "2490D7",
            "source": "https://commons.wikimedia.org/wiki/File:Aldi_Nord_201x_logo.svg"
        },
        {
            "title": "Aldi Süd",
            "hex": "00005F",
            "source": "https://www.aldi-sued.de"
        },
        {
            "title": "Alfa Romeo",
            "hex": "981E32",
            "source": "https://www.fcaci.com/x/Alfa"
        },
        {
            "title": "Alfred",
            "hex": "5C1F87",
            "source": "https://www.alfredapp.com"
        },
        {
            "title": "Algolia",
            "hex": "003DFF",
            "source": "https://algolia.frontify.com/d/1AZwVNcFZiu7/style-guide"
        },
        {
            "title": "Algorand",
            "hex": "000000",
            "source": "https://www.algorand.com/about/media-kit"
        },
        {
            "title": "Alibaba Cloud",
            "hex": "FF6A00",
            "source": "https://www.alibabagroup.com/en/ir/reports"
        },
        {
            "title": "Alibaba.com",
            "hex": "FF6A00",
            "source": "https://www.alibabagroup.com/en/ir/reports"
        },
        {
            "title": "AliExpress",
            "hex": "FF4747",
            "source": "https://www.alibabagroup.com/en/ir/reports"
        },
        {
            "title": "Alipay",
            "hex": "00A1E9",
            "source": "https://gw.alipayobjects.com/os/rmsportal/trUJZfSrlnRCcFgfZGjD.ai"
        },
        {
            "title": "Allegro",
            "hex": "FF5A00",
            "source": "https://allegro.pl"
        },
        {
            "title": "AlliedModders",
            "hex": "1578D3",
            "source": "https://forums.alliedmods.net"
        },
        {
            "title": "AlloCiné",
            "hex": "FECC00",
            "source": "https://www.allocine.fr"
        },
        {
            "title": "AllTrails",
            "hex": "428813",
            "source": "https://www.alltrails.com"
        },
        {
            "title": "Alpine Linux",
            "hex": "0D597F",
            "source": "https://alpinelinux.org"
        },
        {
            "title": "Alpine.js",
            "hex": "8BC0D0",
            "source": "https://github.com/simple-icons/simple-icons/issues/5583#issuecomment-832770167"
        },
        {
            "title": "Altium Designer",
            "hex": "A5915F",
            "source": "https://www.altium.com/altium-designer/"
        },
        {
            "title": "Alwaysdata",
            "hex": "E9568E",
            "source": "https://www.alwaysdata.com"
        },
        {
            "title": "Amazon",
            "hex": "FF9900",
            "source": "https://worldvectorlogo.com/logo/amazon-icon",
            "guidelines": "https://worldvectorlogo.com/terms-of-use"
        },
        {
            "title": "Amazon Alexa",
            "hex": "00CAFF",
            "source": "https://developer.amazon.com/docs/alexa-voice-service/logo-and-brand.html"
        },
        {
            "title": "Amazon API Gateway",
            "hex": "FF4F8B",
            "source": "https://aws.amazon.com/architecture/icons/",
            "guidelines": "https://aws.amazon.com/architecture/icons/",
            "aliases": {
                "aka": [
                    "AWS API Gateway"
                ]
            }
        },
        {
            "title": "Amazon AWS",
            "hex": "232F3E",
            "source": "https://upload.wikimedia.org/wikipedia/commons/9/93/Amazon_Web_Services_Logo.svg",
            "aliases": {
                "aka": [
                    "AWS"
                ]
            }
        },
        {
            "title": "Amazon CloudWatch",
            "hex": "FF4F8B",
            "source": "https://aws.amazon.com/architecture/icons/",
            "guidelines": "https://aws.amazon.com/architecture/icons/",
            "aliases": {
                "aka": [
                    "AWS CloudWatch"
                ]
            }
        },
        {
            "title": "Amazon DynamoDB",
            "hex": "4053D6",
            "source": "https://aws.amazon.com/architecture/icons/",
            "guidelines": "https://aws.amazon.com/architecture/icons/",
            "aliases": {
                "aka": [
                    "AWS DynamoDB"
                ]
            }
        },
        {
            "title": "Amazon EC2",
            "hex": "FF9900",
            "source": "https://aws.amazon.com/architecture/icons/",
            "guidelines": "https://aws.amazon.com/architecture/icons/",
            "aliases": {
                "aka": [
                    "Amazon Elastic Compute Cloud",
                    "AWS EC2",
                    "AWS Elastic Compute Cloud"
                ]
            }
        },
        {
            "title": "Amazon ECS",
            "hex": "FF9900",
            "source": "https://aws.amazon.com/architecture/icons/",
            "guidelines": "https://aws.amazon.com/architecture/icons/",
            "aliases": {
                "aka": [
                    "Amazon Elastic Container Service",
                    "AWS ECS",
                    "AWS Elastic Container Service"
                ]
            }
        },
        {
            "title": "Amazon EKS",
            "hex": "FF9900",
            "source": "https://aws.amazon.com/architecture/icons/",
            "guidelines": "https://aws.amazon.com/architecture/icons/",
            "aliases": {
                "aka": [
                    "Amazon Elastic Kubernetes Service",
                    "AWS EKS",
                    "AWS Elastic Kubernetes Service"
                ]
            }
        },
        {
            "title": "Amazon Fire TV",
            "hex": "FC4C02",
            "source": "https://www.amazon.com/gp/help/customer/display.html?nodeId=201348270"
        },
        {
            "title": "Amazon Games",
            "hex": "FF9900",
            "source": "https://www.amazongames.com"
        },
        {
            "title": "Amazon Lumberyard",
            "hex": "66459B",
            "source": "https://aws.amazon.com/architecture/icons/",
            "guidelines": "https://aws.amazon.com/architecture/icons/"
        },
        {
            "title": "Amazon Luna",
            "hex": "9146FF",
            "source": "https://luna.amazon.com"
        },
        {
            "title": "Amazon Pay",
            "hex": "FF9900",
            "source": "https://pay.amazon.com"
        },
        {
            "title": "Amazon Prime",
            "hex": "00A8E1",
            "source": "https://www.amazon.com/b?node=17277626011"
        },
        {
            "title": "Amazon RDS",
            "hex": "527FFF",
            "source": "https://aws.amazon.com/architecture/icons/",
            "guidelines": "https://aws.amazon.com/architecture/icons/",
            "aliases": {
                "aka": [
                    "AWS RDS"
                ]
            }
        },
        {
            "title": "Amazon Redshift",
            "hex": "8C4FFF",
            "source": "https://aws.amazon.com/architecture/icons/",
            "guidelines": "https://aws.amazon.com/architecture/icons/"
        },
        {
            "title": "Amazon S3",
            "hex": "569A31",
            "source": "https://aws.amazon.com/architecture/icons/",
            "guidelines": "https://aws.amazon.com/architecture/icons/",
            "aliases": {
                "aka": [
                    "AWS S3"
                ]
            }
        },
        {
            "title": "Amazon SQS",
            "hex": "FF4F8B",
            "source": "https://aws.amazon.com/architecture/icons/",
            "guidelines": "https://aws.amazon.com/architecture/icons/",
            "aliases": {
                "aka": [
                    "Amazon Simple Queue Service",
                    "AWS SQS",
                    "AWS Simple Queue Service"
                ]
            }
        },
        {
            "title": "AMD",
            "hex": "ED1C24",
            "source": "https://www.amd.com"
        },
        {
            "title": "Ameba",
            "hex": "2D8C3C",
            "source": "https://ameblo.jp",
            "aliases": {
                "aka": [
                    "Ameba Blog",
                    "Ameblo"
                ],
                "loc": {
                    "ja-JP": "アメブロ"
                }
            }
        },
        {
            "title": "American Airlines",
            "hex": "0078D2",
            "source": "https://en.wikipedia.org/wiki/File:American_Airlines_logo_2013.svg"
        },
        {
            "title": "American Express",
            "hex": "2E77BC",
            "source": "https://commons.wikimedia.org/wiki/File:American_Express_logo.svg"
        },
        {
            "title": "AMG",
            "hex": "000000",
            "source": "https://www.mercedes-amg.com/etc/clientlibs/amg/amg.base/assets/images/svg/amg-logo.svg"
        },
        {
            "title": "AMP",
            "hex": "005AF0",
            "source": "https://amp.dev"
        },
        {
            "title": "Amul",
            "hex": "ED1D24",
            "source": "https://amul.com/classic/products/horeca.php"
        },
        {
            "title": "ANA",
            "hex": "13448F",
            "source": "https://www.ana.co.jp/en/eur/the-ana-experience/brand/"
        },
        {
            "title": "Anaconda",
            "hex": "44A833",
            "source": "https://www.anaconda.com"
        },
        {
            "title": "Analogue",
            "hex": "1A1A1A",
            "source": "https://www.analogue.co"
        },
        {
            "title": "Anchor",
            "hex": "5000B9",
            "source": "https://anchor.fm"
        },
        {
            "title": "Andela",
            "hex": "173B3F",
            "source": "https://andela.com/press/",
            "guidelines": "https://andela.com/press/"
        },
        {
            "title": "Android",
            "hex": "3DDC84",
            "source": "https://thepartnermarketinghub.withgoogle.com/brands/android/visual-identity/visual-identity/logo-lock-ups/"
        },
        {
            "title": "Android Auto",
            "hex": "3DDC84",
            "source": "https://thepartnermarketinghub.withgoogle.com/brands/android-auto/"
        },
        {
            "title": "Android Studio",
            "hex": "3DDC84",
            "source": "https://developer.android.com/studio/"
        },
        {
            "title": "AngelList",
            "hex": "000000",
            "source": "https://angel.co/logo"
        },
        {
            "title": "Angular",
            "hex": "DD0031",
            "source": "https://angular.io/assets/images/logos/angular/angular_solidBlack.svg"
        },
        {
            "title": "Angular Universal",
            "hex": "00ACC1",
            "source": "https://angular.io/presskit"
        },
        {
            "title": "AngularJS",
            "hex": "E23237",
            "source": "https://angularjs.org"
        },
        {
            "title": "AniList",
            "hex": "02A9FF",
            "source": "https://anilist.co/img/icons/icon.svg"
        },
        {
            "title": "Ansible",
            "hex": "EE0000",
            "source": "https://www.ansible.com/logos"
        },
        {
            "title": "Answer",
            "hex": "0033FF",
            "source": "https://answer.dev"
        },
        {
            "title": "Ansys",
            "hex": "FFB71B",
            "source": "https://www.ansys.com/about-ansys/brand"
        },
        {
            "title": "Ant Design",
            "hex": "0170FE",
            "source": "https://ant.design/components/icon/"
        },
        {
            "title": "Anta",
            "hex": "D70010",
            "source": "https://www.anta.com"
        },
        {
            "title": "Antena 3",
            "hex": "FF7328",
            "source": "https://www.antena3.com"
        },
        {
            "title": "AnyDesk",
            "hex": "EF443B",
            "source": "https://anydesk.com"
        },
        {
            "title": "AOL",
            "hex": "3399FF",
            "source": "https://www.aol.com",
            "guidelines": "https://styleguide.aol.com"
        },
        {
            "title": "Apache",
            "hex": "D22128",
            "source": "https://www.apache.org/foundation/press/kit/"
        },
        {
            "title": "Apache Airflow",
            "hex": "017CEE",
            "source": "https://apache.org/logos/"
        },
        {
            "title": "Apache Ant",
            "hex": "A81C7D",
            "source": "https://apache.org/logos/"
        },
        {
            "title": "Apache Cassandra",
            "hex": "1287B1",
            "source": "https://upload.wikimedia.org/wikipedia/commons/5/5e/Cassandra_logo.svg"
        },
        {
            "title": "Apache CloudStack",
            "hex": "2AA5DC",
            "source": "https://cloudstack.apache.org/trademark-guidelines.html"
        },
        {
            "title": "Apache Cordova",
            "hex": "E8E8E8",
            "source": "https://cordova.apache.org/artwork/"
        },
        {
            "title": "Apache CouchDB",
            "hex": "E42528",
            "source": "https://apache.org/logos/#couchdb"
        },
        {
            "title": "Apache Druid",
            "hex": "29F1FB",
            "source": "https://apache.org/logos/"
        },
        {
            "title": "Apache ECharts",
            "hex": "AA344D",
            "source": "https://apache.org/logos/"
        },
        {
            "title": "Apache Flink",
            "hex": "E6526F",
            "source": "https://apache.org/logos/"
        },
        {
            "title": "Apache Groovy",
            "hex": "4298B8",
            "source": "https://groovy-lang.org"
        },
        {
            "title": "Apache Hadoop",
            "hex": "66CCFF",
            "source": "https://apache.org/logos/#hadoop"
        },
        {
            "title": "Apache Hive",
            "hex": "FDEE21",
            "source": "https://apache.org/logos/"
        },
        {
            "title": "Apache JMeter",
            "hex": "D22128",
            "source": "https://apache.org/logos/"
        },
        {
            "title": "Apache Kafka",
            "hex": "231F20",
            "source": "https://apache.org/logos/"
        },
        {
            "title": "Apache Kylin",
            "hex": "F09D13",
            "source": "https://apache.org/logos/"
        },
        {
            "title": "Apache Maven",
            "hex": "C71A36",
            "source": "https://apache.org/logos/"
        },
        {
            "title": "Apache NetBeans IDE",
            "hex": "1B6AC6",
            "source": "https://apache.org/logos/"
        },
        {
            "title": "Apache OpenOffice",
            "hex": "0E85CD",
            "source": "https://apache.org/logos"
        },
        {
            "title": "Apache Parquet",
            "hex": "50ABF1",
            "source": "https://apache.org/logos/"
        },
        {
            "title": "Apache Pulsar",
            "hex": "188FFF",
            "source": "https://apache.org/logos/"
        },
        {
            "title": "Apache RocketMQ",
            "hex": "D77310",
            "source": "https://apache.org/logos/"
        },
        {
            "title": "Apache Solr",
            "hex": "D9411E",
            "source": "https://apache.org/logos/"
        },
        {
            "title": "Apache Spark",
            "hex": "E25A1C",
            "source": "https://apache.org/logos/"
        },
        {
            "title": "Apache Storm",
            "hex": "225593",
            "source": "https://apache.org/logos",
            "guidelines": "https://www.apache.org/foundation/marks"
        },
        {
            "title": "Apache Tomcat",
            "hex": "F8DC75",
            "source": "https://apache.org/logos/"
        },
        {
            "title": "Aparat",
            "hex": "ED145B",
            "source": "https://www.aparat.com/logo"
        },
        {
            "title": "Apollo GraphQL",
            "hex": "311C87",
            "source": "https://github.com/apollographql/space-kit/blob/9a42083746a49c9a734563f427c13233e42adcc9/logos/mark.svg"
        },
        {
            "title": "Apostrophe",
            "hex": "6236FF",
            "source": "https://github.com/apostrophecms/apostrophe/blob/a7fcc6b13831302e27f79a6fcaaf58e3a40517df/logo.svg"
        },
        {
            "title": "App Store",
            "hex": "0D96F6",
            "source": "https://developer.apple.com/app-store/"
        },
        {
            "title": "Appian",
            "hex": "2322F0",
            "source": "https://appian.com",
            "guidelines": "https://assets.appian.com/uploads/assets/Appian_BrandGuidelines_Newsroom.pdf"
        },
        {
            "title": "Apple",
            "hex": "000000",
            "source": "https://www.apple.com"
        },
        {
            "title": "Apple Arcade",
            "hex": "000000",
            "source": "https://www.apple.com/apple-arcade/"
        },
        {
            "title": "Apple Music",
            "hex": "FA243C",
            "source": "https://www.apple.com/itunes/marketing-on-music/identity-guidelines.html#apple-music-icon"
        },
        {
            "title": "Apple News",
            "hex": "FD415E",
            "source": "https://www.apple.com/apple-news/"
        },
        {
            "title": "Apple Pay",
            "hex": "000000",
            "source": "https://developer.apple.com/apple-pay/marketing/"
        },
        {
            "title": "Apple Podcasts",
            "hex": "9933CC",
            "source": "https://www.apple.com/itunes/marketing-on-podcasts/identity-guidelines.html#apple-podcasts-icon"
        },
        {
            "title": "Apple TV",
            "hex": "000000",
            "source": "https://commons.wikimedia.org/wiki/File:AppleTV.svg"
        },
        {
            "title": "AppSignal",
            "hex": "21375A",
            "source": "https://appsignal.com"
        },
        {
            "title": "Appsmith",
            "hex": "2A2F3D",
            "source": "https://www.appsmith.com"
        },
        {
            "title": "AppVeyor",
            "hex": "00B3E0",
            "source": "https://commons.wikimedia.org/wiki/File:Appveyor_logo.svg"
        },
        {
            "title": "Appwrite",
            "hex": "F02E65",
            "source": "https://github.com/appwrite/appwrite/blob/c961382fb7a59ce908b4982a572e02e6e0feacd5/public/images/appwrite.svg"
        },
        {
            "title": "Aqua",
            "hex": "1904DA",
            "source": "https://www.aquasec.com/brand/",
            "guidelines": "https://www.aquasec.com/brand/"
        },
        {
            "title": "ARAL",
            "hex": "0063CB",
            "source": "https://upload.wikimedia.org/wikipedia/commons/6/60/Aral_Logo.svg"
        },
        {
            "title": "ArangoDB",
            "hex": "DDE072",
            "source": "https://www.arangodb.com",
            "guidelines": "https://www.arangodb.com/resources/logos"
        },
        {
            "title": "ArcGIS",
            "hex": "2C7AC3",
            "source": "https://www.esri.com/en-us/arcgis/products/arcgis-pro/overview"
        },
        {
            "title": "Arch Linux",
            "hex": "1793D1",
            "source": "https://www.archlinux.org/art/",
            "guidelines": "https://wiki.archlinux.org/index.php/DeveloperWiki:TrademarkPolicy#Logo_Usage_Guidelines"
        },
        {
            "title": "Archicad",
            "hex": "2D50A5",
            "source": "https://graphisoft.com/contact-us/press-relations#/documents/archicad-logo-98604"
        },
        {
            "title": "Archive of Our Own",
            "hex": "990000",
            "source": "https://archiveofourown.org"
        },
        {
            "title": "Ardour",
            "hex": "C61C3E",
            "source": "https://github.com/Ardour/ardour/tree/d39f064756c88197adfe13fe695b86bd8cb3bb81/tools/misc_resources"
        },
        {
            "title": "Arduino",
            "hex": "00979D",
            "source": "https://cdn.arduino.cc/projecthub/img/Arduino-logo.svg"
        },
        {
            "title": "Argo",
            "hex": "EF7B4D",
            "source": "https://cncf-branding.netlify.app/projects/argo/"
        },
        {
            "title": "Argos",
            "hex": "DA291C",
            "source": "https://www.argos.co.uk"
        },
        {
            "title": "Ariakit",
            "hex": "007ACC",
            "source": "https://github.com/ariakit/ariakit/blob/a739913ab1c3919c4353f0e0e3573ec6eda99549/logo/icon.svg"
        },
        {
            "title": "ARK Ecosystem",
            "hex": "C9292C",
            "source": "https://ark.io/press-kit"
        },
        {
            "title": "Arlo",
            "hex": "49B48A",
            "source": "https://www.arlo.com"
        },
        {
            "title": "Arm",
            "hex": "0091BD",
            "source": "https://www.arm.com",
            "guidelines": "https://www.arm.com/company/policies/trademarks/guidelines-corporate-logo"
        },
        {
            "title": "Ars Technica",
            "hex": "FF4E00",
            "source": "https://arstechnica.com"
        },
        {
            "title": "Artifact Hub",
            "hex": "417598",
            "source": "https://raw.githubusercontent.com/artifacthub/hub/87a1fed/web/public/static/media/logo/artifacthub-brand-white.svg"
        },
        {
            "title": "Artix Linux",
            "hex": "10A0CC",
            "source": "https://gitea.artixlinux.org/artix/artwork/src/commit/256432e3d06b3e9024bfd6912768e80281ea3746/icons/logo-gray.svg"
        },
        {
            "title": "ArtStation",
            "hex": "13AFF0",
            "source": "https://www.artstation.com/about/logo"
        },
        {
            "title": "arXiv",
            "hex": "B31B1B",
            "source": "https://arxiv.org",
            "guidelines": "https://arxiv.org/about/brand"
        },
        {
            "title": "Asana",
            "hex": "F06A6A",
            "source": "https://asana.com/styles",
            "guidelines": "https://asana.com/brand"
        },
        {
            "title": "Asciidoctor",
            "hex": "E40046",
            "source": "https://github.com/asciidoctor/brand/blob/b9cf5e276616f4770c4f1227e646e7daee0cbf24/logo/logo-fill-bw.svg"
        },
        {
            "title": "asciinema",
            "hex": "D40000",
            "source": "https://github.com/asciinema/asciinema-logo/tree/1c743621830c0d8c92fd0076b4f15f75b4cf79f4"
        },
        {
            "title": "ASDA",
            "hex": "68A51C",
            "source": "https://www.asda.com"
        },
        {
            "title": "Aseprite",
            "hex": "7D929E",
            "source": "https://www.aseprite.org"
        },
        {
            "title": "Ask Ubuntu",
            "hex": "DC461D",
            "source": "https://askubuntu.com",
            "guidelines": "https://stackoverflow.com/legal/trademark-guidance"
        },
        {
            "title": "ASKfm",
            "hex": "DB3552",
            "source": "https://ask.fm"
        },
        {
            "title": "AssemblyScript",
            "hex": "007AAC",
            "source": "https://www.assemblyscript.org"
        },
        {
            "title": "Aston Martin",
            "hex": "000000",
            "source": "https://www.astonmartin.com"
        },
        {
            "title": "Astro",
            "hex": "FF5D01",
            "source": "https://github.com/withastro/astro/blob/09144e8e88fbb79a75a2283aca8bf6eba6dc45f0/assets/brand/logo-white.svg",
            "license": {
                "type": "MIT"
            }
        },
        {
            "title": "ASUS",
            "hex": "000000",
            "source": "https://www.asus.com"
        },
        {
            "title": "AT&T",
            "hex": "009FDB",
            "source": "https://www.att.com"
        },
        {
            "title": "Atari",
            "hex": "E4202E",
            "source": "https://atarivcs.com"
        },
        {
            "title": "Atlassian",
            "hex": "0052CC",
            "source": "https://www.atlassian.com/company/news/press-kit"
        },
        {
            "title": "Atom",
            "hex": "66595C",
            "source": "https://commons.wikimedia.org/wiki/File:Atom_editor_logo.svg"
        },
        {
            "title": "Auchan",
            "hex": "D6180B",
            "source": "https://www.auchan.fr"
        },
        {
            "title": "Audacity",
            "hex": "0000CC",
            "source": "https://github.com/audacity/audacity/blob/c818449c69193f5311b430fbf600d8d6cbe49047/images/audacity.svg"
        },
        {
            "title": "Audi",
            "hex": "BB0A30",
            "source": "https://www.audi.com/ci/en/intro/basics/rings.html"
        },
        {
            "title": "Audible",
            "hex": "F8991C",
            "source": "https://commons.wikimedia.org/wiki/File:Audible_logo.svg"
        },
        {
            "title": "Audio-Technica",
            "hex": "000000",
            "source": "https://wikipedia.org/wiki/File:Audio-technica.svg"
        },
        {
            "title": "Audioboom",
            "hex": "007CE2",
            "source": "https://audioboom.com/about/brand-guidelines"
        },
        {
            "title": "Audiomack",
            "hex": "FFA200",
            "source": "https://styleguide.audiomack.com"
        },
        {
            "title": "Aurelia",
            "hex": "ED2B88",
            "source": "https://aurelia.io"
        },
        {
            "title": "Auth0",
            "hex": "EB5424",
            "source": "https://styleguide.auth0.com"
        },
        {
            "title": "Authelia",
            "hex": "113155",
            "source": "https://github.com/authelia/authelia/blob/8316cd4eb7a6f0778c8f480c61ad76a88416fc3a/docs/static/images/branding/logo.svg"
        },
        {
            "title": "Authy",
            "hex": "EC1C24",
            "source": "https://authy.com"
        },
        {
            "title": "Autodesk",
            "hex": "000000",
            "source": "https://brand.autodesk.com",
            "guidelines": "https://brand.autodesk.com/brand-system/logo/"
        },
        {
            "title": "AutoHotkey",
            "hex": "334455",
            "source": "https://www.autohotkey.com"
        },
        {
            "title": "Automattic",
            "hex": "3499CD",
            "source": "https://automattic.com/press/brand-materials/"
        },
        {
            "title": "Autoprefixer",
            "hex": "DD3735",
            "source": "https://github.com/postcss/autoprefixer/blob/1341747bc8142a147342f55eea5ed4286a3ca318/logo.svg"
        },
        {
            "title": "avajs",
            "hex": "4B4B77",
            "source": "https://github.com/avajs/ava/blob/6f8e30c94626238a5b26deadac319089fa43d333/media/logo.svg"
        },
        {
            "title": "Avast",
            "hex": "FF7800",
            "source": "https://www.avast.com",
            "guidelines": "https://press.avast.com/media-materials"
        },
        {
            "title": "Awesome Lists",
            "hex": "FC60A8",
            "source": "https://github.com/sindresorhus/awesome/tree/52b6dbacde01c2595f2133a5378cb8d2f89906fa/media"
        },
        {
            "title": "awesomeWM",
            "hex": "535D6C",
            "source": "https://awesomewm.org"
        },
        {
            "title": "AWS Amplify",
            "hex": "FF9900",
            "source": "https://aws.amazon.com/architecture/icons/",
            "guidelines": "https://aws.amazon.com/architecture/icons/"
        },
        {
            "title": "AWS Fargate",
            "hex": "FF9900",
            "source": "https://aws.amazon.com/architecture/icons/",
            "guidelines": "https://aws.amazon.com/architecture/icons/"
        },
        {
            "title": "AWS Lambda",
            "hex": "FF9900",
            "source": "https://aws.amazon.com/architecture/icons/",
            "guidelines": "https://aws.amazon.com/architecture/icons/"
        },
        {
            "title": "Axios",
            "hex": "5A29E4",
            "source": "https://github.com/axios/axios-docs/blob/ba35d67160f94419c1b0292831cd1a4b378adb42/assets/logo.svg"
        },
        {
            "title": "Azure Artifacts",
            "hex": "CB2E6D",
            "source": "https://azure.microsoft.com/en-us/services/devops/artifacts/"
        },
        {
            "title": "Azure Data Explorer",
            "hex": "0078D4",
            "source": "https://azure.microsoft.com/en-us/pricing/details/data-explorer/"
        },
        {
            "title": "Azure DevOps",
            "hex": "0078D7",
            "source": "https://azure.microsoft.com/products/devops/"
        },
        {
            "title": "Azure Functions",
            "hex": "0062AD",
            "source": "https://azure.microsoft.com/en-us/services/functions"
        },
        {
            "title": "Azure Pipelines",
            "hex": "2560E0",
            "source": "https://github.com/vscode-icons/vscode-icons/blob/dc7872262c9b059c574bd16fc4cfedbb6bdf156e/icons/file_type_azurepipelines.svg"
        },
        {
            "title": "B&R Automation",
            "hex": "FF8800",
            "source": "https://www.br-automation.com"
        },
        {
            "title": "Babel",
            "hex": "F9DC3E",
            "source": "https://github.com/babel/website/blob/93330158b6ecca1ab88d3be8dbf661f5c2da6c76/website/static/img/babel-black.svg"
        },
        {
            "title": "Babylon.js",
            "hex": "BB464B",
            "source": "https://github.com/BabylonJS/Brand-Toolkit/blob/8583d4d9bf252a233fa480fa02ac6f367d5207a1/babylon_logo/monochrome/babylon_logo_monochrome_dark.svg"
        },
        {
            "title": "Backblaze",
            "hex": "E21E29",
            "source": "https://www.backblaze.com/company/news.html",
            "guidelines": "https://www.backblaze.com/company/news.html"
        },
        {
            "title": "Backbone.js",
            "hex": "0071B5",
            "source": "https://upload.wikimedia.org/wikipedia/commons/2/20/Backbone.js_logo.svg",
            "license": {
                "type": "MIT",
                "url": "https://github.com/jashkenas/backbone/blob/master/LICENSE"
            }
        },
        {
            "title": "Backendless",
            "hex": "FFFFFF",
            "source": "https://backendless.com"
        },
        {
            "title": "Backstage",
            "hex": "9BF0E1",
            "source": "https://github.com/backstage/backstage/blob/862f2517188849dd7467d059edeb8692e6933c35/microsite/static/logo_assets/svg/Icon_Teal.svg",
            "guidelines": "https://backstage.io/logo_assets/Backstage_Identity_Assets_Overview.pdf"
        },
        {
            "title": "Badgr",
            "hex": "282C4C",
            "source": "https://info.badgr.com"
        },
        {
            "title": "Badoo",
            "hex": "783BF9",
            "source": "https://badoo.com/team/press/"
        },
        {
            "title": "Baidu",
            "hex": "2932E1",
            "source": "https://www.baidu.com"
        },
        {
            "title": "Bamboo",
            "hex": "0052CC",
            "source": "https://www.atlassian.design/guidelines/marketing/resources/logo-files"
        },
        {
            "title": "Bandcamp",
            "hex": "408294",
            "source": "https://bandcamp.com/buttons"
        },
        {
            "title": "BandLab",
            "hex": "F12C18",
            "source": "https://blog.bandlab.com/press/"
        },
        {
            "title": "Bandsintown",
            "hex": "00CEC8",
            "source": "https://corp.bandsintown.com/media-library"
        },
        {
            "title": "Bank of America",
            "hex": "012169",
            "source": "https://www.bankofamerica.com"
        },
        {
            "title": "Barclays",
            "hex": "00AEEF",
            "source": "https://home.barclays"
        },
        {
            "title": "Baremetrics",
            "hex": "6078FF",
            "source": "https://baremetrics.com"
        },
        {
            "title": "Basecamp",
            "hex": "1D2D35",
            "source": "https://basecamp.com/about/press"
        },
        {
            "title": "Bastyon",
            "hex": "00A4FF",
            "source": "https://github.com/pocketnetteam/pocketnet.gui/blob/978201dca0d63bc87c4c66513a67f085f2f51d83/img/logo.svg",
            "aliases": {
                "aka": [
                    "pocketnet"
                ]
            }
        },
        {
            "title": "Bata",
            "hex": "DD282E",
            "source": "https://www.bata.com"
        },
        {
            "title": "Bath ASU",
            "hex": "00A3E0",
            "source": "https://bathasu.com/press/"
        },
        {
            "title": "Battle.net",
            "hex": "148EFF",
            "source": "https://eu.shop.battle.net/en-gb"
        },
        {
            "title": "BBC",
            "hex": "000000",
            "source": "https://www.bbc.co.uk",
            "guidelines": "https://www.bbc.co.uk/branding/logo-use"
        },
        {
            "title": "BBC iPlayer",
            "hex": "FF4C98",
            "source": "https://www.bbc.co.uk/iplayer"
        },
        {
            "title": "Beatport",
            "hex": "01FF95",
            "source": "https://brand.beatport.com",
            "guidelines": "https://support.beatport.com/hc/en-us/articles/200353255-Beatport-Logos-and-Images"
        },
        {
            "title": "Beats",
            "hex": "005571",
            "source": "https://www.elastic.co/brand"
        },
        {
            "title": "Beats by Dre",
            "hex": "E01F3D",
            "source": "https://www.beatsbydre.com"
        },
        {
            "title": "Behance",
            "hex": "1769FF",
            "source": "https://www.behance.net/dev/api/brand"
        },
        {
            "title": "Beijing Subway",
            "hex": "004A9D",
            "source": "https://zh.wikipedia.org/wiki/File:Beijing_Subway_Logo.svg"
        },
        {
            "title": "BEM",
            "hex": "000000",
            "source": "https://en.bem.info"
        },
        {
            "title": "Bentley",
            "hex": "333333",
            "source": "https://en.wikipedia.org/wiki/File:Bentley_logo_2.svg"
        },
        {
            "title": "Bento",
            "hex": "768CFF",
            "source": "https://bento.me"
        },
        {
            "title": "Betfair",
            "hex": "FFB80B",
            "source": "https://partnerships.betfair.com"
        },
        {
            "title": "Big Cartel",
            "hex": "222222",
            "source": "https://www.bigcartel.com"
        },
        {
            "title": "bigbasket",
            "hex": "A5CD39",
            "source": "https://www.bigbasket.com"
        },
        {
            "title": "BigBlueButton",
            "hex": "283274",
            "source": "https://github.com/bigbluebutton/bbb-app-rooms/blob/0fcf9636a3ba683296326f46354265917c4f0ea4/app/assets/images/icon.svg",
            "guidelines": "https://bigbluebutton.org/trademark/"
        },
        {
            "title": "BigCommerce",
            "hex": "121118",
            "source": "https://www.bigcommerce.co.uk/press/media-kit/"
        },
        {
            "title": "Bilibili",
            "hex": "00A1D6",
            "source": "https://www.bilibili.com"
        },
        {
            "title": "Billboard",
            "hex": "000000",
            "source": "https://www.billboard.com"
        },
        {
            "title": "BIM",
            "hex": "EB1928",
            "source": "https://upload.wikimedia.org/wikipedia/commons/2/2d/Bim_%28company%29_logo.svg"
        },
        {
            "title": "Binance",
            "hex": "F0B90B",
            "source": "https://binance.com"
        },
        {
            "title": "Bio Link",
            "hex": "000000",
            "source": "https://bio.link"
        },
        {
            "title": "Bit",
            "hex": "73398D",
            "source": "https://bit.dev"
        },
        {
            "title": "Bitbucket",
            "hex": "0052CC",
            "source": "https://www.atlassian.com/company/news/press-kit"
        },
        {
            "title": "Bitcoin",
            "hex": "F7931A",
            "source": "https://bitcoin.org/en"
        },
        {
            "title": "Bitcoin Cash",
            "hex": "0AC18E",
            "source": "https://www.bitcoincash.org/graphics/"
        },
        {
            "title": "Bitcoin SV",
            "hex": "EAB300",
            "source": "https://bitcoinsv.com"
        },
        {
            "title": "Bitdefender",
            "hex": "ED1C24",
            "source": "https://www.bitdefender.com/funzone/logos.html"
        },
        {
            "title": "Bitly",
            "hex": "EE6123",
            "source": "https://bitly.com/pages/press"
        },
        {
            "title": "Bitrise",
            "hex": "683D87",
            "source": "https://www.bitrise.io/presskit"
        },
        {
            "title": "Bitwarden",
            "hex": "175DDC",
            "source": "https://github.com/bitwarden/brand/blob/6182cd64321d810c6f6255db08c2a17804d2b724/icons/icon.svg"
        },
        {
            "title": "Bitwig",
            "hex": "FF5A00",
            "source": "https://www.bitwig.com"
        },
        {
            "title": "Blackberry",
            "hex": "000000",
            "source": "https://www.blackberry.com"
        },
        {
            "title": "Blazemeter",
            "hex": "CA2133",
            "source": "https://www.blazemeter.com"
        },
        {
            "title": "Blazor",
            "hex": "512BD4",
            "source": "https://dotnet.microsoft.com/apps/aspnet/web-apps/blazor"
        },
        {
            "title": "Blender",
            "hex": "F5792A",
            "source": "https://www.blender.org/about/logo/"
        },
        {
            "title": "Blockchain.com",
            "hex": "121D33",
            "source": "https://www.blockchain.com",
            "guidelines": "https://www.blockchain.com/en/press"
        },
        {
            "title": "Blogger",
            "hex": "FF5722",
            "source": "https://www.blogger.com"
        },
        {
            "title": "Bloglovin",
            "hex": "000000",
            "source": "https://www.bloglovin.com/widgets"
        },
        {
            "title": "Blueprint",
            "hex": "137CBD",
            "source": "https://blueprintjs.com"
        },
        {
            "title": "Bluetooth",
            "hex": "0082FC",
            "source": "https://www.bluetooth.com/develop-with-bluetooth/marketing-branding/"
        },
        {
            "title": "BMC Software",
            "hex": "FE5000",
            "source": "https://www.bmc.com"
        },
        {
            "title": "BMW",
            "hex": "0066B1",
            "source": "https://www.bmw.de"
        },
        {
            "title": "BoardGameGeek",
            "hex": "FF5100",
            "source": "https://boardgamegeek.com"
        },
        {
            "title": "Boehringer Ingelheim",
            "hex": "003366",
            "source": "https://cd.boehringer-ingelheim.com"
        },
        {
            "title": "Boeing",
            "hex": "1D439C",
            "source": "https://commons.wikimedia.org/wiki/File:Boeing_full_logo.svg"
        },
        {
            "title": "Bookalope",
            "hex": "DC2829",
            "source": "https://bookalope.net"
        },
        {
            "title": "BookBub",
            "hex": "F44336",
            "source": "https://insights.bookbub.com/bookbub-follow-bookmark-buttons-for-authors-websites/"
        },
        {
            "title": "Bookmeter",
            "hex": "64BC4B",
            "source": "https://bookmeter.com"
        },
        {
            "title": "BookMyShow",
            "hex": "C4242B",
            "source": "https://in.bookmyshow.com"
        },
        {
            "title": "BookStack",
            "hex": "0288D1",
            "source": "https://www.bookstackapp.com"
        },
        {
            "title": "Boost",
            "hex": "F7901E",
            "source": "https://www.boostmobile.com"
        },
        {
            "title": "Boots",
            "hex": "05054B",
            "source": "https://www.boots-uk.com/css/images/Boots_logo.svg"
        },
        {
            "title": "Bootstrap",
            "hex": "7952B3",
            "source": "https://getbootstrap.com/about"
        },
        {
            "title": "BorgBackup",
            "hex": "00DD00",
            "source": "https://www.borgbackup.org"
        },
        {
            "title": "Bosch",
            "hex": "EA0016",
            "source": "https://www.bosch.de"
        },
        {
            "title": "Bose",
            "hex": "000000",
            "source": "https://developer.bose.com/sites/default/files/Bose%20AR%20Design%20Guidelines%20v1.0.pdf"
        },
        {
            "title": "Botble CMS",
            "hex": "205081",
            "source": "https://botble.com"
        },
        {
            "title": "boulanger",
            "hex": "FD5300",
            "source": "https://www.boulanger.com"
        },
        {
            "title": "Bower",
            "hex": "EF5734",
            "source": "https://bower.io/docs/about/#brand"
        },
        {
            "title": "Box",
            "hex": "0061D5",
            "source": "https://www.box.com/en-gb/about-us/press"
        },
        {
            "title": "Boxy SVG",
            "hex": "3584E3",
            "source": "https://boxy-svg.com/ideas/7/redesign-the-app-icon#comment-1875"
        },
        {
            "title": "Brandfolder",
            "hex": "40D1F5",
            "source": "https://brandfolder.com/brandfolder"
        },
        {
            "title": "Brave",
            "hex": "FB542B",
            "source": "https://brave.com/brave-branding-assets/"
        },
        {
            "title": "Breaker",
            "hex": "003DAD",
            "source": "https://www.breaker.audio/i/brand"
        },
        {
            "title": "British Airways",
            "hex": "2E5C99",
            "source": "https://www.britishairways.com/travel/home/public/en_ie/"
        },
        {
            "title": "Broadcom",
            "hex": "E31837",
            "source": "https://www.broadcom.com/support",
            "license": {
                "type": "custom",
                "url": "https://logorequest.broadcom.com/Home.aspx"
            }
        },
        {
            "title": "BT",
            "hex": "6400AA",
            "source": "https://www.bt.com"
        },
        {
            "title": "Buddy",
            "hex": "1A86FD",
            "source": "https://buddy.works/about"
        },
        {
            "title": "Budibase",
            "hex": "000000",
            "source": "https://github.com/Budibase/budibase/blob/6137ffd9a278ecb3e4dbb42af804c9652741699e/packages/builder/assets/bb-emblem.svg"
        },
        {
            "title": "Buefy",
            "hex": "7957D5",
            "source": "https://github.com/buefy/buefy/blob/a9a724efca0b531e6a64ab734889b00bf4507a9d/static/img/icons/safari-pinned-tab.svg"
        },
        {
            "title": "Buffer",
            "hex": "231F20",
            "source": "https://buffer.com/press"
        },
        {
            "title": "Bugatti",
            "hex": "BE0030",
            "source": "https://www.bugatti.com"
        },
        {
            "title": "Bugcrowd",
            "hex": "F26822",
            "source": "https://www.bugcrowd.com/about/press-kit/"
        },
        {
            "title": "Bugsnag",
            "hex": "4949E4",
            "source": "https://www.bugsnag.com/newsroom"
        },
        {
            "title": "Buildkite",
            "hex": "14CC80",
            "source": "https://buildkite.com/brand-assets"
        },
        {
            "title": "Bukalapak",
            "hex": "E31E52",
            "source": "https://assets.bukalapak.com/sigil/bukalapak-logo-icon.svg",
            "guidelines": "https://brand.bukalapak.design/brand-elements#logo-overview"
        },
        {
            "title": "Bulma",
            "hex": "00D1B2",
            "source": "https://github.com/jgthms/bulma/tree/b0ed28b0e63fdfe54ef802ad155c889241fb6ae1"
        },
        {
            "title": "Bun",
            "hex": "000000",
            "source": "https://bun.sh"
        },
        {
            "title": "bunq",
            "hex": "3394D7",
            "source": "https://www.bunq.com/press/"
        },
        {
            "title": "Burger King",
            "hex": "D62300",
            "source": "https://www.bk.com",
            "guidelines": "https://www.bk.com/trademarks"
        },
        {
            "title": "Burton",
            "hex": "000000",
            "source": "https://brand.burton.com/logo/",
            "guidelines": "https://brand.burton.com/logo/"
        },
        {
            "title": "Buy Me A Coffee",
            "hex": "FFDD00",
            "source": "https://www.buymeacoffee.com/brand"
        },
        {
            "title": "BuzzFeed",
            "hex": "EE3322",
            "source": "https://www.buzzfeed.com/press/assets"
        },
        {
            "title": "BVG",
            "hex": "F0D722",
            "source": "https://www.bvg.de",
            "aliases": {
                "aka": [
                    "Berliner Verkehrsbetriebe"
                ]
            }
        },
        {
            "title": "Byju's",
            "hex": "813588",
            "source": "https://byjus.com/byjus-the-learning-app/"
        },
        {
            "title": "byte",
            "hex": "551DEF",
            "source": "https://byte.co/byte"
        },
        {
            "title": "ByteDance",
            "hex": "3C8CFF",
            "source": "https://www.bytedance.com"
        },
        {
            "title": "C",
            "hex": "A8B9CC",
            "source": "https://commons.wikimedia.org/wiki/File:The_C_Programming_Language_logo.svg"
        },
        {
            "title": "C Sharp",
            "hex": "239120",
            "source": "https://upload.wikimedia.org/wikipedia/commons/0/0d/C_Sharp_wordmark.svg"
        },
        {
            "title": "C++",
            "hex": "00599C",
            "source": "https://github.com/isocpp/logos/tree/64ef037049f87ac74875dbe72695e59118b52186"
        },
        {
            "title": "Cachet",
            "hex": "7ED321",
            "source": "https://cachethq.io/press"
        },
        {
            "title": "Caddy",
            "hex": "1F88C0",
            "source": "https://caddyserver.com"
        },
        {
            "title": "Cadillac",
            "hex": "000000",
            "source": "https://www.cadillac.com",
            "guidelines": "https://www.gm.com/copyright-trademark"
        },
        {
            "title": "CafePress",
            "hex": "58A616",
            "source": "https://en.wikipedia.org/wiki/CafePress#/media/File:CafePress_logo.svg"
        },
        {
            "title": "Caffeine",
            "hex": "0000FF",
            "source": "https://www.caffeine.tv",
            "guidelines": "https://www.caffeine.tv/newsroom.html"
        },
        {
            "title": "Cairo Graphics",
            "hex": "F39914",
            "source": "https://github.com/freedesktop/cairo/blob/44f808fce9f437e14f2b0ef4e1583def8ab578ae/doc/tutorial/slides/cairo-title.svg"
        },
        {
            "title": "Cairo Metro",
            "hex": "C10C0C",
            "source": "https://en.wikipedia.org/wiki/File:Cairo_metro_logo2012.svg"
        },
        {
            "title": "CakePHP",
            "hex": "D33C43",
            "source": "https://cakephp.org/logos"
        },
        {
            "title": "Campaign Monitor",
            "hex": "111324",
            "source": "https://www.campaignmonitor.com/company/brand/"
        },
        {
            "title": "Canonical",
            "hex": "77216F",
            "source": "https://design.ubuntu.com/downloads/",
            "guidelines": "https://design.ubuntu.com/brand/canonical-logo/",
            "license": {
                "type": "CC-BY-SA-3.0"
            }
        },
        {
            "title": "Canva",
            "hex": "00C4CC",
            "source": "https://www.canva.com"
        },
        {
            "title": "Capacitor",
            "hex": "119EFF",
            "source": "https://github.com/ionic-team/ionicons-site/blob/b0c97018d737b763301154231b34e1b882c0c84d/docs/ionicons/svg/logo-capacitor.svg"
        },
        {
            "title": "Car Throttle",
            "hex": "FF9C42",
            "source": "https://www.carthrottle.com"
        },
        {
            "title": "Cardano",
            "hex": "0133AD",
            "source": "https://cardano.org/brand-assets/"
        },
        {
            "title": "Carrefour",
            "hex": "004E9F",
            "source": "https://upload.wikimedia.org/wikipedia/commons/5/5b/Carrefour_logo.svg"
        },
        {
            "title": "Carto",
            "hex": "EB1510",
            "source": "https://carto.com/brand/"
        },
        {
            "title": "Cash App",
            "hex": "00C244",
            "source": "https://cash.app/press"
        },
        {
            "title": "Castbox",
            "hex": "F55B23",
            "source": "https://castbox.fm/newsroom/"
        },
        {
            "title": "Castorama",
            "hex": "0078D7",
            "source": "https://www.castorama.fr"
        },
        {
            "title": "Castro",
            "hex": "00B265",
            "source": "https://supertop.co/castro/press/"
        },
        {
            "title": "Caterpillar",
            "hex": "FFCD11",
            "source": "https://commons.wikimedia.org/wiki/File:Caterpillar_logo.svg"
        },
        {
            "title": "CBS",
            "hex": "033963",
            "source": "https://www.cbs.com"
        },
        {
            "title": "CD Projekt",
            "hex": "DC0D15",
            "source": "https://www.cdprojekt.com/en/media/logotypes/"
        },
        {
            "title": "Celery",
            "hex": "37814A",
            "source": "https://github.com/celery/celery/blob/4d77ddddb10797011dc10dd2e4e1e7a7467b8431/docs/images/favicon.ico"
        },
        {
            "title": "CentOS",
            "hex": "262577",
            "source": "https://wiki.centos.org/ArtWork/Brand/Logo"
        },
        {
            "title": "Ceph",
            "hex": "EF5C55",
            "source": "https://github.com/ceph/ceph/blob/b106a03dcddaee80493825e85bc5e399ab4d8746/src/pybind/mgr/dashboard/frontend/src/assets/Ceph_Logo.svg"
        },
        {
            "title": "Cesium",
            "hex": "6CADDF",
            "source": "https://cesium.com/press/"
        },
        {
            "title": "Chai",
            "hex": "A30701",
            "source": "https://github.com/simple-icons/simple-icons/issues/4983#issuecomment-796736373"
        },
        {
            "title": "Chainguard",
            "hex": "4445E7",
            "source": "https://www.chainguard.dev"
        },
        {
            "title": "Chainlink",
            "hex": "375BD2",
            "source": "https://chain.link/brand-assets"
        },
        {
            "title": "Chakra UI",
            "hex": "319795",
            "source": "https://github.com/chakra-ui/chakra-ui/blob/327e1624d22936abb43068e1f57054e43c9c6819/logo/logomark-colored.svg"
        },
        {
            "title": "Channel 4",
            "hex": "AAFF89",
            "source": "https://www.channel4.com"
        },
        {
            "title": "Chart.js",
            "hex": "FF6384",
            "source": "https://www.chartjs.org"
        },
        {
            "title": "ChartMogul",
            "hex": "13324B",
            "source": "https://chartmogul.com/company/"
        },
        {
            "title": "Chase",
            "hex": "117ACA",
            "source": "https://commons.wikimedia.org/wiki/File:Chase_logo_2007.svg"
        },
        {
            "title": "ChatBot",
            "hex": "0066FF",
            "source": "https://chatbot.design",
            "guidelines": "https://chatbot.design"
        },
        {
            "title": "CheckiO",
            "hex": "008DB6",
            "source": "https://py.checkio.org/blog/"
        },
        {
            "title": "Checkmarx",
            "hex": "54B848",
            "source": "https://www.checkmarx.com/resources/datasheets/"
        },
        {
            "title": "Checkmk",
            "hex": "15D1A0",
            "source": "https://checkmk.com"
        },
        {
            "title": "Chef",
            "hex": "F09820",
            "source": "https://www.chef.io"
        },
        {
            "title": "Chemex",
            "hex": "4D2B1A",
            "source": "https://vtlogo.com/chemex-coffeemaker-vector-logo-svg/"
        },
        {
            "title": "Chevrolet",
            "hex": "CD9834",
            "source": "https://www.chevrolet.com/content/dam/chevrolet/na/us/english/index/shopping-tools/download-catalog/02-pdf/2019-chevrolet-corvette-catalog.pdf"
        },
        {
            "title": "Chia Network",
            "hex": "5ECE71",
            "source": "https://www.chia.net/branding/",
            "guidelines": "https://www.chia.net/wp-content/uploads/2022/08/Guidelines-for-Using-Chia-Network.pdf",
            "license": {
                "type": "custom",
                "url": "https://www.chia.net/wp-content/uploads/2022/08/Chia-Trademark-Policy.pdf"
            }
        },
        {
            "title": "China Eastern Airlines",
            "hex": "1A2477",
            "source": "https://uk.ceair.com/newCMS/uk/en/content/en_Footer/Support/201904/t20190404_5763.html"
        },
        {
            "title": "China Southern Airlines",
            "hex": "008BCB",
            "source": "https://www.csair.com/en/about/investor/yejibaogao/2020/"
        },
        {
            "title": "Chocolatey",
            "hex": "80B5E3",
            "source": "https://chocolatey.org/media-kit"
        },
        {
            "title": "Chromecast",
            "hex": "999999",
            "source": "https://www.google.com/intl/en_us/chromecast/built-in/",
            "aliases": {
                "aka": [
                    "Google Cast"
                ]
            }
        },
        {
            "title": "Chrysler",
            "hex": "000000",
            "source": "https://www.stellantis.com/en/brands/chrysler"
        },
        {
            "title": "Chupa Chups",
            "hex": "CF103E",
            "source": "https://www.chupachups.co.uk"
        },
        {
            "title": "Cilium",
            "hex": "F8C517",
            "source": "https://github.com/cilium/cilium/blob/774a91f0e7497d9c9085234005ec81f1065c3783/Documentation/images/logo-solo.svg"
        },
        {
            "title": "Cinema 4D",
            "hex": "011A6A",
            "source": "https://www.maxon.net/en/about-maxon/branding"
        },
        {
            "title": "Circle",
            "hex": "8669AE",
            "source": "https://www.circle.com"
        },
        {
            "title": "CircleCI",
            "hex": "343434",
            "source": "https://circleci.com/press"
        },
        {
            "title": "CircuitVerse",
            "hex": "42B883",
            "source": "https://circuitverse.org"
        },
        {
            "title": "Cirrus CI",
            "hex": "4051B5",
            "source": "https://cirrus-ci.org"
        },
        {
            "title": "Cisco",
            "hex": "1BA0D7",
            "source": "https://www.cisco.com"
        },
        {
            "title": "Citrix",
            "hex": "452170",
            "source": "https://brand.citrix.com"
        },
        {
            "title": "Citroën",
            "hex": "6E6E6E",
            "source": "https://citroen.pcaci.co.uk/logo.php"
        },
        {
            "title": "CiviCRM",
            "hex": "81C459",
            "source": "https://civicrm.org/trademark"
        },
        {
            "title": "Civo",
            "hex": "239DFF",
            "source": "https://www.civo.com/brand-assets",
            "guidelines": "https://www.civo.com/brand-assets"
        },
        {
            "title": "CKEditor 4",
            "hex": "0287D0",
            "source": "https://github.com/ckeditor/ckeditor4/blob/7d8305ce4d12683853a563b9d6ea54e0d4686a2f/samples/img/logo.svg"
        },
        {
            "title": "Claris",
            "hex": "000000",
            "source": "https://www.claris.com"
        },
        {
            "title": "ClickHouse",
            "hex": "FFCC01",
            "source": "https://github.com/ClickHouse/ClickHouse/blob/12bd453a43819176d25ecf247033f6cb1af54beb/website/images/logo-clickhouse.svg"
        },
        {
            "title": "ClickUp",
            "hex": "7B68EE",
            "source": "https://clickup.com/brand"
        },
        {
            "title": "CLion",
            "hex": "000000",
            "source": "https://www.jetbrains.com/company/brand/logos/",
            "guidelines": "https://www.jetbrains.com/company/brand/"
        },
        {
            "title": "Cliqz",
            "hex": "00AEF0",
            "source": "https://cliqz.com/design"
        },
        {
            "title": "Clockify",
            "hex": "03A9F4",
            "source": "https://clockify.me/brand-assets"
        },
        {
            "title": "Clojure",
            "hex": "5881D8",
            "source": "https://commons.wikimedia.org/wiki/File:Clojure_logo.svg"
        },
        {
            "title": "Cloud 66",
            "hex": "3C72B9",
            "source": "https://www.cloud66.com"
        },
        {
            "title": "Cloud Foundry",
            "hex": "0C9ED5",
            "source": "https://www.cloudfoundry.org",
            "guidelines": "https://www.cloudfoundry.org/logo/"
        },
        {
            "title": "CloudBees",
            "hex": "1997B5",
            "source": "https://www.cloudbees.com"
        },
        {
            "title": "CloudCannon",
            "hex": "407AFC",
            "source": "https://cloudcannon.com"
        },
        {
            "title": "Cloudera",
            "hex": "F96702",
            "source": "https://www.cloudera.com"
        },
        {
            "title": "Cloudflare",
            "hex": "F38020",
            "source": "https://www.cloudflare.com/logo/",
            "guidelines": "https://www.cloudflare.com/trademark/"
        },
        {
            "title": "Cloudflare Pages",
            "hex": "F38020",
            "source": "https://pages.cloudflare.com",
            "guidelines": "https://www.cloudflare.com/trademark/"
        },
        {
            "title": "Cloudsmith",
            "hex": "2A6FE1",
            "source": "https://cloudsmith.com/company/brand/",
            "guidelines": "https://cloudsmith.com/company/brand/"
        },
        {
            "title": "Cloudways",
            "hex": "2C39BD",
            "source": "https://www.cloudways.com/en/media-kit.php"
        },
        {
            "title": "Clubhouse",
            "hex": "6515DD",
            "source": "https://brand.clubhouse.io",
            "guidelines": "https://brand.clubhouse.io"
        },
        {
            "title": "Clyp",
            "hex": "3CBDB1",
            "source": "https://clyp.it"
        },
        {
            "title": "CMake",
            "hex": "064F8C",
            "source": "https://www.kitware.com/platforms/"
        },
        {
            "title": "CNCF",
            "hex": "231F20",
            "source": "https://github.com/cncf/artwork/blob/d2ed716cc0769e6c65d2e58f9a503fca02b60a56/examples/other.md#cncf-logos",
            "guidelines": "https://www.cncf.io/brand-guidelines/"
        },
        {
            "title": "CNN",
            "hex": "CC0000",
            "source": "https://edition.cnn.com"
        },
        {
            "title": "Co-op",
            "hex": "00B1E7",
            "source": "https://www.co-operative.coop/media/assets"
        },
        {
            "title": "Coca Cola",
            "hex": "D00013",
            "source": "https://upload.wikimedia.org/wikipedia/commons/c/ce/Coca-Cola_logo.svg"
        },
        {
            "title": "Cockpit",
            "hex": "0066CC",
            "source": "https://github.com/cockpit-project/cockpit-project.github.io/blob/b851b3477d90017961ac9b252401c9a6cb6239f1/images/site/cockpit-logo.svg"
        },
        {
            "title": "Cockroach Labs",
            "hex": "6933FF",
            "source": "https://www.cockroachlabs.com"
        },
        {
            "title": "CocoaPods",
            "hex": "EE3322",
            "source": "https://github.com/CocoaPods/shared_resources/tree/3125baf19976bd240c86459645f45b68d2facd10",
            "license": {
                "type": "CC-BY-NC-4.0"
            }
        },
        {
            "title": "Cocos",
            "hex": "55C2E1",
            "source": "https://www.cocos.com/en/"
        },
        {
            "title": "Coda",
            "hex": "F46A54",
            "source": "https://coda.io"
        },
        {
            "title": "Codacy",
            "hex": "222F29",
            "source": "https://www.codacy.com/blog/"
        },
        {
            "title": "Code Climate",
            "hex": "000000",
            "source": "https://codeclimate.com/github/codeclimate/python-test-reporter/badges/"
        },
        {
            "title": "Code Review",
            "hex": "485A62",
            "source": "https://codereview.stackexchange.com",
            "guidelines": "https://stackoverflow.com/legal/trademark-guidance"
        },
        {
            "title": "Codeberg",
            "hex": "2185D0",
            "source": "https://codeberg.org"
        },
        {
            "title": "Codecademy",
            "hex": "1F4056",
            "source": "https://www.codecademy.com"
        },
        {
            "title": "CodeceptJS",
            "hex": "F6E05E",
            "source": "https://github.com/codeceptjs/codeceptjs.github.io/blob/c7917445b9a70a9daacf20986c403c3299f5c960/favicon/safari-pinned-tab.svg"
        },
        {
            "title": "CodeChef",
            "hex": "5B4638",
            "source": "https://www.codechef.com"
        },
        {
            "title": "Codecov",
            "hex": "F01F7A",
            "source": "https://codecov.io"
        },
        {
            "title": "CodeFactor",
            "hex": "F44A6A",
            "source": "https://www.codefactor.io"
        },
        {
            "title": "Codeforces",
            "hex": "1F8ACB",
            "source": "https://codeforces.com"
        },
        {
            "title": "CodeIgniter",
            "hex": "EF4223",
            "source": "https://www.codeigniter.com/help/legal"
        },
        {
            "title": "Codemagic",
            "hex": "F45E3F",
            "source": "https://codemagic.io"
        },
        {
            "title": "CodeMirror",
            "hex": "D30707",
            "source": "https://github.com/codemirror/CodeMirror/blob/6e7aa65a8bfb64837ae9d082b674b2f5ee056d2c/doc/logo.svg"
        },
        {
            "title": "CodeNewbie",
            "hex": "9013FE",
            "source": "https://community.codenewbie.org"
        },
        {
            "title": "CodePen",
            "hex": "000000",
            "source": "https://blog.codepen.io/documentation/brand-assets/logos/"
        },
        {
            "title": "CodeProject",
            "hex": "FF9900",
            "source": "https://www.codeproject.com"
        },
        {
            "title": "CodersRank",
            "hex": "67A4AC",
            "source": "https://codersrank.io"
        },
        {
            "title": "Coderwall",
            "hex": "3E8DCC",
            "source": "https://github.com/twolfson/coderwall-svg/tree/e87fb90eab5e401210a174f9418b5af0a246758e"
        },
        {
            "title": "CodeSandbox",
            "hex": "151515",
            "source": "https://codesandbox.io/CodeSandbox-Press-Kit.zip"
        },
        {
            "title": "Codeship",
            "hex": "004466",
            "source": "https://app.codeship.com"
        },
        {
            "title": "CodeSignal",
            "hex": "1062FB",
            "source": "https://codesignal.com"
        },
        {
            "title": "CodeStream",
            "hex": "008C99",
            "source": "https://www.codestream.com"
        },
        {
            "title": "Codewars",
            "hex": "B1361E",
            "source": "https://github.com/codewars/branding/tree/1ff0d44db52ac4a5e3a1c43277dc35f228eb6983"
        },
        {
            "title": "Coding Ninjas",
            "hex": "DD6620",
            "source": "https://www.codingninjas.com/press-release"
        },
        {
            "title": "CodinGame",
            "hex": "F2BB13",
            "source": "https://www.codingame.com/work/press/press-kit/"
        },
        {
            "title": "Codio",
            "hex": "4574E0",
            "source": "https://codio.com"
        },
        {
            "title": "CoffeeScript",
            "hex": "2F2625",
            "source": "https://coffeescript.org"
        },
        {
            "title": "Cognizant",
            "hex": "1A4CA1",
            "source": "https://www.cognizant.com"
        },
        {
            "title": "Coil",
            "hex": "000000",
            "source": "https://coil.com/press/brand-guidelines",
            "guidelines": "https://coil.com/press/brand-guidelines"
        },
        {
            "title": "Coinbase",
            "hex": "0052FF",
            "source": "https://www.coinbase.com/press"
        },
        {
            "title": "CoinMarketCap",
            "hex": "17181B",
            "source": "https://www.coinmarketcap.com"
        },
        {
            "title": "Commerzbank",
            "hex": "FFCC33",
            "source": "https://commons.wikimedia.org/wiki/Category:Commerzbank_logos"
        },
        {
            "title": "commitlint",
            "hex": "000000",
            "source": "https://github.com/conventional-changelog/commitlint/blob/0b177635472214faac5a5800ced970bf4d2e6012/docs/assets/icon.svg"
        },
        {
            "title": "Commodore",
            "hex": "1E2A4E",
            "source": "https://commodore.inc"
        },
        {
            "title": "Common Workflow Language",
            "hex": "B5314C",
            "source": "https://github.com/common-workflow-language/logo/blob/54b1624bc88df6730fa7b6c928a05fc9c939e47e/CWL-Logo-nofonts.svg"
        },
        {
            "title": "Compiler Explorer",
            "hex": "67C52A",
            "source": "https://github.com/compiler-explorer/infra/blob/8d362efe7ddc24e6a625f7db671d0a6e7600e3c9/logo/icon/CompilerExplorer%20Logo%20Icon%20SVG.svg"
        },
        {
            "title": "Composer",
            "hex": "885630",
            "source": "https://getcomposer.org"
        },
        {
            "title": "Comsol",
            "hex": "368CCB",
            "source": "https://cdn.comsol.com/company/comsol-brand-guide-November2019.pdf"
        },
        {
            "title": "Conan",
            "hex": "6699CB",
            "source": "https://conan.io"
        },
        {
            "title": "Concourse",
            "hex": "3398DC",
            "source": "https://concourse-ci.org"
        },
        {
            "title": "Conda-Forge",
            "hex": "000000",
            "source": "https://github.com/conda-forge/conda-forge.github.io/tree/0fc7dac2b989f3601dcc1be8a9f92c5b617c291e"
        },
        {
            "title": "Conekta",
            "hex": "0A1837",
            "source": "https://www.conekta.com"
        },
        {
            "title": "Confluence",
            "hex": "172B4D",
            "source": "https://www.atlassian.com/company/news/press-kit"
        },
        {
            "title": "Construct 3",
            "hex": "00FFDA",
            "source": "https://www.construct.net",
            "guidelines": "https://www.construct.net"
        },
        {
            "title": "Consul",
            "hex": "F24C53",
            "source": "https://www.hashicorp.com/brand",
            "guidelines": "https://www.hashicorp.com/brand"
        },
        {
            "title": "Contactless Payment",
            "hex": "000000",
            "source": "https://en.wikipedia.org/wiki/Contactless_payment"
        },
        {
            "title": "containerd",
            "hex": "575757",
            "source": "https://cncf-branding.netlify.app/projects/containerd/"
        },
        {
            "title": "Contao",
            "hex": "F47C00",
            "source": "https://contao.org",
            "guidelines": "https://contao.org/en/media"
        },
        {
            "title": "Contentful",
            "hex": "2478CC",
            "source": "https://press.contentful.com/media_kits"
        },
        {
            "title": "Conventional Commits",
            "hex": "FE5196",
            "source": "https://www.conventionalcommits.org",
            "license": {
                "type": "MIT"
            }
        },
        {
            "title": "Convertio",
            "hex": "FF3333",
            "source": "https://convertio.co"
        },
        {
            "title": "Cookiecutter",
            "hex": "D4AA00",
            "source": "https://github.com/cookiecutter/cookiecutter/blob/52dd18513bbab7f0fbfcb2938c9644d9092247cf/logo/cookiecutter-logo.svg"
        },
        {
            "title": "Cora",
            "hex": "E61845",
            "source": "https://www.cora.fr"
        },
        {
            "title": "Corona Engine",
            "hex": "F96F29",
            "source": "https://coronalabs.com",
            "guidelines": "https://coronalabs.com/presskit.pdf"
        },
        {
            "title": "Corona Renderer",
            "hex": "E6502A",
            "source": "https://corona-renderer.com/about"
        },
        {
            "title": "Corsair",
            "hex": "000000",
            "source": "https://www.corsair.com",
            "guidelines": "https://www.corsair.com/press"
        },
        {
            "title": "Couchbase",
            "hex": "EA2328",
            "source": "https://www.couchbase.com"
        },
        {
            "title": "Counter-Strike",
            "hex": "000000",
            "source": "https://en.wikipedia.org/wiki/File:CS-GO_Logo.svg"
        },
        {
            "title": "CountingWorks PRO",
            "hex": "2E3084",
            "source": "https://www.countingworks.com/blog"
        },
        {
            "title": "Coursera",
            "hex": "0056D2",
            "source": "https://about.coursera.org/press"
        },
        {
            "title": "Coveralls",
            "hex": "3F5767",
            "source": "https://coveralls.io"
        },
        {
            "title": "cPanel",
            "hex": "FF6C2C",
            "source": "https://cpanel.net/company/cpanel-brand-guide/"
        },
        {
            "title": "Craft CMS",
            "hex": "E5422B",
            "source": "https://craftcms.com/brand-resources"
        },
        {
            "title": "CrateDB",
            "hex": "009DC7",
            "source": "https://github.com/crate/crate-docs-theme/blob/cbd734b3617489ca937f35e30f37f3f6c1870e1f/src/crate/theme/rtd/crate/static/images/crate-logo.svg"
        },
        {
            "title": "Crayon",
            "hex": "FF6A4C",
            "source": "https://www.crayon.com"
        },
        {
            "title": "Create React App",
            "hex": "09D3AC",
            "source": "https://github.com/facebook/create-react-app/blob/9d0369b1fe3260e620b08effcf85f1edefc5d1ea/docusaurus/website/static/img/logo.svg"
        },
        {
            "title": "Creative Commons",
            "hex": "EF9421",
            "source": "https://creativecommons.org"
        },
        {
            "title": "Creative Technology",
            "hex": "000000",
            "source": "https://creative.com"
        },
        {
            "title": "Credly",
            "hex": "FF6B00",
            "source": "https://cdn.credly.com/assets/structure/logo-78b59f8114817c758ca965ed8f1a58a76a39b6fd70d031f771a9bbc581fcde65.svg"
        },
        {
            "title": "Crehana",
            "hex": "4B22F4",
            "source": "https://www.crehana.com"
        },
        {
            "title": "Critical Role",
            "hex": "000000",
            "source": "https://critrole.com"
        },
        {
            "title": "Crowdin",
            "hex": "2E3340",
            "source": "https://support.crowdin.com/using-logo/"
        },
        {
            "title": "Crowdsource",
            "hex": "4285F4",
            "source": "https://crowdsource.google.com/about/"
        },
        {
            "title": "Crunchbase",
            "hex": "0288D1",
            "source": "https://www.crunchbase.com/home"
        },
        {
            "title": "Crunchyroll",
            "hex": "F47521",
            "source": "https://www.crunchyroll.com"
        },
        {
            "title": "CRYENGINE",
            "hex": "000000",
            "source": "https://www.cryengine.com/brand"
        },
        {
            "title": "Crystal",
            "hex": "000000",
            "source": "https://crystal-lang.org/media/"
        },
        {
            "title": "CSS Modules",
            "hex": "000000",
            "source": "https://github.com/css-modules/logos/blob/32e4717062e4328ed861fa92d5d9cfd47859362f/css-modules-logo.svg"
        },
        {
            "title": "CSS Wizardry",
            "hex": "F43059",
            "source": "https://csswizardry.com"
        },
        {
            "title": "CSS3",
            "hex": "1572B6",
            "source": "https://www.w3.org/html/logo/"
        },
        {
            "title": "CTS",
            "hex": "E53236",
            "source": "https://commons.wikimedia.org/wiki/File:Logo_Compagnie_des_transports_strasbourgeois.svg",
            "aliases": {
                "aka": [
                    "Compagnie des Transports Strasbourgeois"
                ]
            }
        },
        {
            "title": "Cucumber",
            "hex": "23D96C",
            "source": "https://cucumber.io"
        },
        {
            "title": "Cultura",
            "hex": "1D2C54",
            "source": "https://www.cultura.com"
        },
        {
            "title": "curl",
            "hex": "073551",
            "source": "https://curl.haxx.se/logo/"
        },
        {
            "title": "CurseForge",
            "hex": "F16436",
            "source": "https://www.curseforge.com"
        },
        {
            "title": "Cycling '74",
            "hex": "111111",
            "source": "https://cycling74.com"
        },
        {
            "title": "Cypress",
            "hex": "17202C",
            "source": "https://cypress.io"
        },
        {
            "title": "Cytoscape.js",
            "hex": "F7DF1E",
            "source": "https://github.com/cytoscape/cytoscape.js/blob/97c27700feefe2f7b79fca248763049e9a0b38c6/documentation/img/cytoscape-logo.svg"
        },
        {
            "title": "D",
            "hex": "B03931",
            "source": "https://github.com/dlang/dlang.org/blob/6d0e2e5f6a8249031cfd010e389b99ff014cd320/images/dlogo.svg"
        },
        {
            "title": "D-EDGE",
            "hex": "432975",
            "source": "https://github.com/d-edge/JoinUs/blob/4d8b5cf7145db26649fe9f1587194e44dbbe3565/d-edge.svg"
        },
        {
            "title": "D-Wave Systems",
            "hex": "008CD7",
            "source": "https://www.dwavesys.com"
        },
        {
            "title": "D3.js",
            "hex": "F9A03C",
            "source": "https://github.com/d3/d3-logo/tree/6d9c471aa852033501d00ca63fe73d9f8be82d1d"
        },
        {
            "title": "Dacia",
            "hex": "646B52",
            "source": "https://commons.wikimedia.org/wiki/File:Dacia-Logo-2021.svg"
        },
        {
            "title": "DAF",
            "hex": "00529B",
            "source": "https://www.daf.com/en"
        },
        {
            "title": "Dailymotion",
            "hex": "0D0D0D",
            "source": "https://about.dailymotion.com/en/press/"
        },
        {
            "title": "Daimler",
            "hex": "E6E6E6",
            "source": "https://designnavigator.daimler.com/Daimler_Corporate_Logotype_Black_DTP",
            "guidelines": "https://designnavigator.daimler.com/Daimler_Corporate_Logotype"
        },
        {
            "title": "DaisyUI",
            "hex": "5A0EF8",
            "source": "https://raw.githubusercontent.com/saadeghi/files/main/daisyui/logo-4.svg"
        },
        {
            "title": "Dapr",
            "hex": "0D2192",
            "source": "https://raw.githubusercontent.com/dapr/dapr/18575823c74318c811d6cd6f57ffac76d5debe93/img/dapr_logo.svg"
        },
        {
            "title": "Dark Reader",
            "hex": "141E24",
            "source": "https://github.com/simple-icons/simple-icons/pull/3348#issuecomment-667090608"
        },
        {
            "title": "Dart",
            "hex": "0175C2",
            "source": "https://github.com/dart-lang/site-shared/tree/18458ff440afd3d06f04e5cb871c4c5eda29c9d5/src/_assets/image/dart/logo"
        },
        {
            "title": "Darty",
            "hex": "EB1B23",
            "source": "https://www.darty.com"
        },
        {
            "title": "Das Erste",
            "hex": "001A4B",
            "source": "https://en.wikipedia.org/wiki/Das_Erste"
        },
        {
            "title": "Dash",
            "hex": "008DE4",
            "source": "https://www.dash.org/brand-assets/",
            "guidelines": "https://www.dash.org/brand-guidelines/"
        },
        {
            "title": "Dashlane",
            "hex": "0E353D",
            "source": "https://brandfolder.com/dashlane/brandkitpartners"
        },
        {
            "title": "Dask",
            "hex": "FC6E6B",
            "source": "https://github.com/dask/dask/blob/67e648922512615f94f8a90726423e721d0e3eb2/docs/source/images/dask_icon_black.svg"
        },
        {
            "title": "Dassault Systèmes",
            "hex": "005386",
            "source": "https://www.3ds.com"
        },
        {
            "title": "data.ai",
            "hex": "000000",
            "source": "https://www.data.ai/en/about/press/"
        },
        {
            "title": "Databricks",
            "hex": "FF3621",
            "source": "https://www.databricks.com",
            "guidelines": "https://brand.databricks.com/Styleguide/Guide/"
        },
        {
            "title": "DataCamp",
            "hex": "03EF62",
            "source": "https://www.datacamp.com"
        },
        {
            "title": "Datadog",
            "hex": "632CA6",
            "source": "https://www.datadoghq.com/about/resources",
            "guidelines": "https://www.datadoghq.com/about/resources/"
        },
        {
            "title": "DataGrip",
            "hex": "000000",
            "source": "https://www.jetbrains.com/company/brand/logos/",
            "guidelines": "https://www.jetbrains.com/company/brand/"
        },
        {
            "title": "Dataiku",
            "hex": "2AB1AC",
            "source": "https://www.dataiku.com/company/media-kit/"
        },
        {
            "title": "DataStax",
            "hex": "3A3A42",
            "source": "https://www.datastax.com/brand-resources",
            "guidelines": "https://www.datastax.com/brand-resources"
        },
        {
            "title": "Dataverse",
            "hex": "088142",
            "source": "https://docs.microsoft.com/en-us/power-platform/guidance/icons",
            "guidelines": "https://docs.microsoft.com/en-us/power-platform/guidance/icons",
            "license": {
                "type": "custom",
                "url": "https://docs.microsoft.com/en-us/power-platform/guidance/icons"
            }
        },
        {
            "title": "DatoCMS",
            "hex": "FF7751",
            "source": "https://www.datocms.com/company/brand-assets",
            "guidelines": "https://www.datocms.com/company/brand-assets"
        },
        {
            "title": "Datto",
            "hex": "199ED9",
            "source": "https://www.datto.com/brand/logos",
            "guidelines": "https://www.datto.com/brand"
        },
        {
            "title": "DAZN",
            "hex": "F8F8F5",
            "source": "https://media.dazn.com/en/assets/"
        },
        {
            "title": "dblp",
            "hex": "004F9F",
            "source": "https://dblp.org"
        },
        {
            "title": "dbt",
            "hex": "FF694B",
            "source": "https://github.com/fishtown-analytics/dbt-styleguide/blob/a2895e005457eda531880dfde62f31959d42f18b/_includes/icons/logo.svg"
        },
        {
            "title": "DC Entertainment",
            "hex": "0078F0",
            "source": "https://www.readdc.com"
        },
        {
            "title": "De'Longhi",
            "hex": "072240",
            "source": "https://www.delonghi.com"
        },
        {
            "title": "Debian",
            "hex": "A81D33",
            "source": "https://www.debian.org/logos",
            "guidelines": "https://www.debian.org/logos/",
            "license": {
                "type": "CC-BY-SA-3.0"
            }
        },
        {
            "title": "deepin",
            "hex": "007CFF",
            "source": "https://commons.wikimedia.org/wiki/File:Deepin_logo.svg"
        },
        {
            "title": "Deepnote",
            "hex": "3793EF",
            "source": "https://deepnote.com"
        },
        {
            "title": "Deezer",
            "hex": "FEAA2D",
            "source": "https://deezerbrand.com",
            "guidelines": "https://deezerbrand.com"
        },
        {
            "title": "del.icio.us",
            "slug": "delicious",
            "hex": "0000FF",
            "source": "https://del.icio.us",
            "aliases": {
                "aka": [
                    "Delicious"
                ]
            }
        },
        {
            "title": "Deliveroo",
            "hex": "00CCBC",
            "source": "https://deliveroo.com"
        },
        {
            "title": "Dell",
            "hex": "007DB8",
            "source": "https://www.dell.com",
            "guidelines": "https://brand.delltechnologies.com/logos/"
        },
        {
            "title": "Delphi",
            "hex": "EE1F35",
            "source": "https://www.embarcadero.com/news/logo"
        },
        {
            "title": "Delta",
            "hex": "003366",
            "source": "https://news.delta.com/delta-air-lines-logos-brand-guidelines"
        },
        {
            "title": "Deno",
            "hex": "000000",
            "source": "https://github.com/denoland/dotland/blob/f1ba74327b401b47de678f30d768ff9bf54494b6/public/logo.svg",
            "license": {
                "type": "MIT"
            }
        },
        {
            "title": "Dependabot",
            "hex": "025E8C",
            "source": "https://dependabot.com"
        },
        {
            "title": "Der Spiegel",
            "hex": "E64415",
            "source": "https://www.spiegel.de"
        },
        {
            "title": "Designer News",
            "hex": "2D72D9",
            "source": "https://www.designernews.co"
        },
        {
            "title": "Deutsche Bahn",
            "hex": "F01414",
            "source": "https://www.bahn.de"
        },
        {
            "title": "Deutsche Bank",
            "hex": "0018A8",
            "source": "https://www.db.com"
        },
        {
            "title": "dev.to",
            "hex": "0A0A0A",
            "source": "https://dev.to"
        },
        {
            "title": "DevExpress",
            "hex": "FF7200",
            "source": "https://www.devexpress.com/aboutus/"
        },
        {
            "title": "DeviantArt",
            "hex": "05CC47",
            "source": "https://help.deviantart.com/21"
        },
        {
            "title": "Devpost",
            "hex": "003E54",
            "source": "https://github.com/challengepost/supportcenter/blob/e40066cde2ed25dc14c0541edb746ff8c6933114/images/devpost-icon-rgb.svg"
        },
        {
            "title": "devRant",
            "hex": "F99A66",
            "source": "https://devrant.com"
        },
        {
            "title": "Dgraph",
            "hex": "E50695",
            "source": "https://dgraph.io"
        },
        {
            "title": "DHL",
            "hex": "FFCC00",
            "source": "https://www.dpdhl-brands.com/dhl/en/guides/design-basics/logo-and-claim.html",
            "guidelines": "https://www.dpdhl-brands.com/dhl/en/guides/design-basics/logo-and-claim.html"
        },
        {
            "title": "diagrams.net",
            "hex": "F08705",
            "source": "https://github.com/jgraph/drawio/blob/4743eba8d5eaa497dc003df7bf7295b695c59bea/src/main/webapp/images/drawlogo.svg",
            "aliases": {
                "aka": [
                    "draw.io"
                ]
            }
        },
        {
            "title": "Dialogflow",
            "hex": "FF9800",
            "source": "https://dialogflow.cloud.google.com"
        },
        {
            "title": "Diaspora",
            "hex": "000000",
            "source": "https://wiki.diasporafoundation.org/Branding"
        },
        {
            "title": "Digg",
            "hex": "000000",
            "source": "https://digg.com"
        },
        {
            "title": "Digi-Key Electronics",
            "hex": "CC0000",
            "source": "https://www.digikey.com"
        },
        {
            "title": "DigitalOcean",
            "hex": "0080FF",
            "source": "https://www.digitalocean.com/press/",
            "guidelines": "https://www.digitalocean.com/press/"
        },
        {
            "title": "Dior",
            "hex": "000000",
            "source": "https://www.dior.com"
        },
        {
            "title": "Directus",
            "hex": "263238",
            "source": "https://directus.io"
        },
        {
            "title": "Discogs",
            "hex": "333333",
            "source": "https://www.discogs.com/brand"
        },
        {
            "title": "Discord",
            "hex": "5865F2",
            "source": "https://discord.com/branding",
            "guidelines": "https://discord.com/branding"
        },
        {
            "title": "Discourse",
            "hex": "000000",
            "source": "https://www.discourse.org"
        },
        {
            "title": "Discover",
            "hex": "FF6000",
            "source": "https://www.discovernetwork.com/en-us/business-resources/free-signage-logos"
        },
        {
            "title": "Disqus",
            "hex": "2E9FFF",
            "source": "https://disqus.com/brand"
        },
        {
            "title": "Disroot",
            "hex": "50162D",
            "source": "https://disroot.org/en"
        },
        {
            "title": "Django",
            "hex": "092E20",
            "source": "https://www.djangoproject.com/community/logos/"
        },
        {
            "title": "Dlib",
            "hex": "008000",
            "source": "https://github.com/davisking/dlib/blob/8a2c7442074339ac9ffceff6ef5a49e0114222b9/docs/docs/dlib-logo-and-icons.svg"
        },
        {
            "title": "DLNA",
            "hex": "48A842",
            "source": "https://upload.wikimedia.org/wikipedia/de/e/eb/Digital_Living_Network_Alliance_logo.svg"
        },
        {
            "title": "dm",
            "hex": "002878",
            "source": "https://www.dm.de"
        },
        {
            "title": "Docker",
            "hex": "2496ED",
            "source": "https://www.docker.com/company/newsroom/media-resources"
        },
        {
            "title": "Docs.rs",
            "hex": "000000",
            "source": "https://docs.rs"
        },
        {
            "title": "DocuSign",
            "hex": "FFCC22",
            "source": "https://www.docusign.com/sites/all/themes/custom/docusign/favicons/mstile-310x310.png"
        },
        {
            "title": "Dogecoin",
            "hex": "C2A633",
            "source": "https://cryptologos.cc/dogecoin"
        },
        {
            "title": "DOI",
            "hex": "FAB70C",
            "source": "https://www.doi.org/images/logos/header_logo_cropped.svg",
            "guidelines": "https://www.doi.org/resources/130718-trademark-policy.pdf"
        },
        {
            "title": "Dolby",
            "hex": "000000",
            "source": "https://www.dolby.com/us/en/about/brand-identity.html"
        },
        {
            "title": "DoorDash",
            "hex": "FF3008",
            "source": "https://www.doordash.com/about/"
        },
        {
            "title": "Douban",
            "hex": "2D963D",
            "source": "https://www.douban.com/about",
            "license": {
                "type": "custom",
                "url": "https://www.douban.com/about/legal#info_data"
            }
        },
        {
            "title": "Douban Read",
            "hex": "389EAC",
            "source": "https://read.douban.com",
            "license": {
                "type": "custom",
                "url": "https://www.douban.com/about/legal#info_data"
            }
        },
        {
            "title": "Dovecot",
            "hex": "54BCAB",
            "source": "https://commons.wikimedia.org/wiki/File:Dovecot_logo.svg"
        },
        {
            "title": "DPD",
            "hex": "DC0032",
            "source": "https://www.dpd.com"
        },
        {
            "title": "Dragonframe",
            "hex": "D4911E",
            "source": "https://dragonframe.com"
        },
        {
            "title": "Draugiem.lv",
            "hex": "FF6600",
            "source": "https://www.frype.com/applications/dev/docs/logos/"
        },
        {
            "title": "Dribbble",
            "hex": "EA4C89",
            "source": "https://dribbble.com/branding"
        },
        {
            "title": "Drone",
            "hex": "212121",
            "source": "https://github.com/drone/brand/tree/f3ba7a1ad3c35abfe9571ea9c3ea93dff9912955"
        },
        {
            "title": "Drooble",
            "hex": "19C4BE",
            "source": "https://blog.drooble.com/press/"
        },
        {
            "title": "Dropbox",
            "hex": "0061FF",
            "source": "https://www.dropbox.com/branding"
        },
        {
            "title": "Drupal",
            "hex": "0678BE",
            "source": "https://www.drupal.org/about/media-kit/logos"
        },
        {
            "title": "DS Automobiles",
            "hex": "1D1717",
            "source": "https://www.stellantis.com/en/brands/ds"
        },
        {
            "title": "DTS",
            "hex": "F98B2B",
            "source": "https://xperi.com/brands/dts/",
            "guidelines": "https://xperi.com/terms-conditions/"
        },
        {
            "title": "DTube",
            "hex": "F01A30",
            "source": "https://about.d.tube/mediakit.html"
        },
        {
            "title": "Ducati",
            "hex": "CC0000",
            "source": "https://brandlogos.net/ducati-logo-vector-svg-92931.html"
        },
        {
            "title": "DuckDB",
            "hex": "FFF000",
            "source": "https://duckdb.org"
        },
        {
            "title": "DuckDuckGo",
            "hex": "DE5833",
            "source": "https://duckduckgo.com"
        },
        {
            "title": "Dungeons & Dragons",
            "hex": "ED1C24",
            "source": "https://dnd.wizards.com/articles/features/basicrules",
            "guidelines": "https://dnd.wizards.com/articles/features/fan-site-kit",
            "aliases": {
                "aka": [
                    "D&D"
                ]
            }
        },
        {
            "title": "Dunked",
            "hex": "2DA9D7",
            "source": "https://dunked.com"
        },
        {
            "title": "Duolingo",
            "hex": "58CC02",
            "source": "https://www.duolingo.com"
        },
        {
            "title": "DVC",
            "aliases": {
                "aka": [
                    "Data Version Control"
                ]
            },
            "hex": "13ADC7",
            "source": "https://iterative.ai/brand/",
            "guidelines": "https://iterative.ai/brand/"
        },
        {
            "title": "dwm",
            "hex": "1177AA",
            "source": "https://dwm.suckless.org"
        },
        {
            "title": "Dynamics 365",
            "hex": "0B53CE",
            "source": "https://docs.microsoft.com/en-us/dynamics365/get-started/icons",
            "guidelines": "https://docs.microsoft.com/en-us/dynamics365/get-started/icons",
            "license": {
                "type": "custom",
                "url": "https://docs.microsoft.com/en-us/dynamics365/get-started/icons"
            }
        },
        {
            "title": "Dynatrace",
            "hex": "1496FF",
            "source": "https://www.dynatrace.com/company/press-kit/"
        },
        {
            "title": "E.Leclerc",
            "hex": "0066CC",
            "source": "https://www.e.leclerc/assets/images/sue-logo.svg"
        },
        {
            "title": "E3",
            "hex": "E73D2F",
            "source": "https://commons.wikimedia.org/wiki/File:E3_Logo.svg",
            "aliases": {
                "aka": [
                    "Electronic Entertainment Expo"
                ]
            }
        },
        {
            "title": "EA",
            "hex": "000000",
            "source": "https://www.ea.com"
        },
        {
            "title": "Eagle",
            "hex": "0072EF",
            "source": "https://en.eagle.cool"
        },
        {
            "title": "easyJet",
            "hex": "FF6600",
            "source": "https://www.easyjet.com"
        },
        {
            "title": "eBay",
            "hex": "E53238",
            "source": "https://go.developer.ebay.com/logos"
        },
        {
            "title": "EBOX",
            "hex": "BE2323",
            "source": "https://www.ebox.ca"
        },
        {
            "title": "Eclipse Adoptium",
            "hex": "FF1464",
            "source": "https://www.eclipse.org/org/artwork/",
            "guidelines": "https://www.eclipse.org/legal/logo_guidelines.php"
        },
        {
            "title": "Eclipse Che",
            "hex": "525C86",
            "source": "https://www.eclipse.org/che/"
        },
        {
            "title": "Eclipse IDE",
            "hex": "2C2255",
            "source": "https://www.eclipse.org/artwork/"
        },
        {
            "title": "Eclipse Jetty",
            "hex": "FC390E",
            "source": "https://github.com/eclipse/jetty.project/blob/dab26c601d08d350cd830c1007bb196c5196f0f6/logos/jetty-avatar.svg"
        },
        {
            "title": "Eclipse Mosquitto",
            "hex": "3C5280",
            "source": "https://github.com/eclipse/mosquitto/blob/75fc908bba90d4bd06e85efc1c4ed77952ec842c/logo/mosquitto-logo-only.svg"
        },
        {
            "title": "Eclipse Vert.x",
            "hex": "782A90",
            "source": "https://github.com/vert-x3/.github/blob/1ad6612d87f35665e50a00fc32eb9c542556385d/workflow-templates/vertx-favicon.svg"
        },
        {
            "title": "EDEKA",
            "hex": "1B66B3",
            "source": "https://www.edeka.de"
        },
        {
            "title": "EditorConfig",
            "hex": "FEFEFE",
            "source": "https://editorconfig.org"
        },
        {
            "title": "edX",
            "hex": "02262B",
            "source": "https://www.edx.org"
        },
        {
            "title": "egghead",
            "hex": "FCFBFA",
            "source": "https://egghead.io"
        },
        {
            "title": "Egnyte",
            "hex": "00968F",
            "source": "https://www.egnyte.com/presskit.html"
        },
        {
            "title": "Eight Sleep",
            "hex": "262729",
            "source": "https://www.eightsleep.com/press/"
        },
        {
            "title": "El Jueves",
            "hex": "BE312E",
            "source": "https://www.eljueves.es"
        },
        {
            "title": "Elastic",
            "hex": "005571",
            "source": "https://www.elastic.co/brand"
        },
        {
            "title": "Elastic Cloud",
            "hex": "005571",
            "source": "https://www.elastic.co/brand"
        },
        {
            "title": "Elastic Stack",
            "hex": "005571",
            "source": "https://www.elastic.co/brand"
        },
        {
            "title": "Elasticsearch",
            "hex": "005571",
            "source": "https://www.elastic.co/brand"
        },
        {
            "title": "Elavon",
            "hex": "0C2074",
            "source": "https://www.elavon.com"
        },
        {
            "title": "Electron",
            "hex": "47848F",
            "source": "https://www.electronjs.org"
        },
        {
            "title": "Electron Fiddle",
            "hex": "E79537",
            "source": "https://github.com/electron/fiddle/blob/19360ade76354240630e5660469b082128e1e57e/assets/icons/fiddle.svg"
        },
        {
            "title": "electron-builder",
            "hex": "FFFFFF",
            "source": "https://www.electron.build"
        },
        {
            "title": "Element",
            "hex": "0DBD8B",
            "source": "https://element.io"
        },
        {
            "title": "elementary",
            "hex": "64BAFF",
            "source": "https://elementary.io/brand"
        },
        {
            "title": "Elementor",
            "hex": "92003B",
            "source": "https://elementor.com/logos/",
            "guidelines": "https://elementor.com/logos/"
        },
        {
            "title": "Eleventy",
            "hex": "000000",
            "source": "https://www.11ty.io"
        },
        {
            "title": "Elgato",
            "hex": "101010",
            "source": "https://www.elgato.com/en/media-room"
        },
        {
            "title": "Elixir",
            "hex": "4B275F",
            "source": "https://github.com/elixir-lang/elixir-lang.github.com/tree/031746384ee23b9be19298c92a9699c56cc05845/images/logo"
        },
        {
            "title": "Ello",
            "hex": "000000",
            "source": "https://ello.co"
        },
        {
            "title": "Elm",
            "hex": "1293D8",
            "source": "https://github.com/elm/foundation.elm-lang.org/blob/2d097b317d8af2aaeab49284830260a32d817305/assets/elm_logo.svg"
        },
        {
            "title": "Elsevier",
            "hex": "FF6C00",
            "source": "https://www.elsevier.com"
        },
        {
            "title": "Embarcadero",
            "hex": "ED1F35",
            "source": "https://www.embarcadero.com/news/logo"
        },
        {
            "title": "Ember.js",
            "hex": "E04E39",
            "source": "https://emberjs.com/logos/",
            "guidelines": "https://emberjs.com/logos/"
        },
        {
            "title": "Emby",
            "hex": "52B54B",
            "source": "https://emby.media"
        },
        {
            "title": "Emirates",
            "hex": "D71921",
            "source": "https://www.emirates.com/ie/english/"
        },
        {
            "title": "Emlakjet",
            "hex": "0AE524",
            "source": "https://www.emlakjet.com/kurumsal-materyaller/"
        },
        {
            "title": "Empire Kred",
            "hex": "72BE50",
            "source": "https://www.empire.kred"
        },
        {
            "title": "Engadget",
            "hex": "000000",
            "source": "https://www.engadget.com",
            "guidelines": "https://o.aolcdn.com/engadget/brand-kit/eng-logo-guidelines.pdf"
        },
        {
            "title": "Enpass",
            "hex": "0D47A1",
            "source": "https://www.enpass.io/press/"
        },
        {
            "title": "EnterpriseDB",
            "hex": "FF3E00",
            "source": "https://www.enterprisedb.com"
        },
        {
            "title": "Envato",
            "hex": "81B441",
            "source": "https://envato.com"
        },
        {
            "title": "Envoy Proxy",
            "hex": "AC6199",
            "source": "https://d33wubrfki0l68.cloudfront.net/6f16455dae972425b77c7e31642269b375ec250e/3bd11/img/envoy-logo.svg"
        },
        {
            "title": "EPEL",
            "hex": "FC0000",
            "source": "https://fedoraproject.org/wiki/EPEL"
        },
        {
            "title": "Epic Games",
            "hex": "313131",
            "source": "https://dev.epicgames.com/docs/services/en-US/EpicAccountServices/DesignGuidelines/index.html#epicgamesbrandguidelines",
            "guidelines": "https://dev.epicgames.com/docs/services/en-US/EpicAccountServices/DesignGuidelines/index.html#epicgamesbrandguidelines"
        },
        {
            "title": "Epson",
            "hex": "003399",
            "source": "https://global.epson.com/IR/library/"
        },
        {
            "title": "Equinix Metal",
            "hex": "ED2224",
            "source": "https://metal.equinix.com"
        },
        {
            "title": "Erlang",
            "hex": "A90533",
            "source": "https://github.com/erlang/erlide_eclipse/blob/99d1d61fde8e32ef1630ca0e1b05a6822b3d6489/meta/media/erlang-logo.svg"
        },
        {
            "title": "esbuild",
            "hex": "FFCF00",
            "source": "https://github.com/evanw/esbuild/blob/ac542f913908d7326b65eb2e01f0559ed135a40e/images/logo.svg"
        },
        {
            "title": "ESEA",
            "hex": "0E9648",
            "source": "https://play.esea.net"
        },
        {
            "title": "ESLGaming",
            "hex": "FFFF09",
            "source": "https://brand.eslgaming.com",
            "guidelines": "https://brand.eslgaming.com"
        },
        {
            "title": "ESLint",
            "hex": "4B32C3",
            "source": "https://eslint.org"
        },
        {
            "title": "ESPHome",
            "hex": "000000",
            "source": "https://esphome.io"
        },
        {
            "title": "Espressif",
            "hex": "E7352C",
            "source": "https://www.espressif.com"
        },
        {
            "title": "ESRI",
            "hex": "000000",
            "source": "https://www.esri.com/en-us/arcgis/products/arcgis-pro/overview"
        },
        {
            "title": "etcd",
            "hex": "419EDA",
            "source": "https://cncf-branding.netlify.app/projects/etcd/"
        },
        {
            "title": "Ethereum",
            "hex": "3C3C3D",
            "source": "https://ethereum.org/en/assets/"
        },
        {
            "title": "Ethiopian Airlines",
            "hex": "648B1A",
            "source": "https://corporate.ethiopianairlines.com/media/Ethiopian-Factsheet"
        },
        {
            "title": "Etihad Airways",
            "hex": "BD8B13",
            "source": "https://www.etihad.com/en-ie/manage/duty-free"
        },
        {
            "title": "Etsy",
            "hex": "F16521",
            "source": "https://www.etsy.com/uk/press"
        },
        {
            "title": "Event Store",
            "hex": "5AB552",
            "source": "https://github.com/EventStore/Brand/tree/319d6f8dadc2881062917ea5a6dafa675775ea85"
        },
        {
            "title": "Eventbrite",
            "hex": "F05537",
            "source": "https://www.eventbrite.com/signin/"
        },
        {
            "title": "Evernote",
            "hex": "00A82D",
            "source": "https://evernote.com/about-us",
            "guidelines": "https://evernote.com/about-us"
        },
        {
            "title": "Exercism",
            "hex": "009CAB",
            "source": "https://github.com/exercism/website-icons/blob/2ad12baa465acfaa74efc5da27a6a12f8b05e3d0/exercism/logo-icon.svg",
            "license": {
                "type": "CC-BY-3.0"
            }
        },
        {
            "title": "Exordo",
            "hex": "DAA449",
            "source": "https://www.exordo.com"
        },
        {
            "title": "Exoscale",
            "hex": "DA291C",
            "source": "https://www.exoscale.com/press/",
            "guidelines": "https://www.exoscale.com/press/"
        },
        {
            "title": "Expensify",
            "hex": "0185FF",
            "source": "https://use.expensify.com/press-kit",
            "guidelines": "https://use.expensify.com/press-kit"
        },
        {
            "title": "Experts Exchange",
            "hex": "00AAE7",
            "source": "https://www.experts-exchange.com"
        },
        {
            "title": "Expo",
            "hex": "000020",
            "source": "https://expo.io/brand/"
        },
        {
            "title": "Express",
            "hex": "000000",
            "source": "https://github.com/openjs-foundation/artwork/blob/ac43961d1157f973c54f210cf5e0c9c45e3d3f10/projects/express/express-icon-black.svg"
        },
        {
            "title": "ExpressVPN",
            "hex": "DA3940",
            "source": "https://www.expressvpn.com/press",
            "guidelines": "https://www.expressvpn.com/press"
        },
        {
            "title": "EyeEm",
            "hex": "000000",
            "source": "https://www.eyeem.com"
        },
        {
            "title": "F-Droid",
            "hex": "1976D2",
            "source": "https://f-droid.org"
        },
        {
            "title": "F-Secure",
            "hex": "00BAFF",
            "source": "https://vip.f-secure.com/en/marketing/logos"
        },
        {
            "title": "F1",
            "hex": "E10600",
            "source": "https://www.formula1.com"
        },
        {
            "title": "F5",
            "hex": "E4002B",
            "source": "https://www.f5.com/company/news/press-kit"
        },
        {
            "title": "Facebook",
            "hex": "1877F2",
            "source": "https://en.facebookbrand.com"
        },
        {
            "title": "Facebook Gaming",
            "hex": "005FED",
            "source": "https://www.facebook.com/fbgaminghome/"
        },
        {
            "title": "Facebook Live",
            "hex": "ED4242",
            "source": "https://en.facebookbrand.com"
        },
        {
            "title": "FACEIT",
            "hex": "FF5500",
            "source": "https://corporate.faceit.com/branding/"
        },
        {
            "title": "Facepunch",
            "hex": "EC1C24",
            "source": "https://facepunch.com/img/brand/default-light.svg"
        },
        {
            "title": "Falcon",
            "hex": "F0AD4E",
            "source": "https://falconframework.org"
        },
        {
            "title": "FamPay",
            "hex": "FFAD00",
            "source": "https://fampay.in"
        },
        {
            "title": "Fandango",
            "hex": "FF7300",
            "source": "https://www.fandango.com"
        },
        {
            "title": "Fandom",
            "hex": "FA005A",
            "source": "https://fandomdesignsystem.com"
        },
        {
            "title": "Fanfou",
            "hex": "00CCFF",
            "source": "https://fanfou.com"
        },
        {
            "title": "Fantom",
            "hex": "0928FF",
            "source": "https://fantom.foundation"
        },
        {
            "title": "FARFETCH",
            "hex": "000000",
            "source": "https://www.farfetch.com"
        },
        {
            "title": "FastAPI",
            "hex": "009688",
            "source": "https://github.com/tiangolo/fastapi/blob/6205935323ded4767438ee81623892621b353415/docs/en/docs/img/icon-white.svg"
        },
        {
            "title": "Fastify",
            "hex": "000000",
            "source": "https://github.com/fastify/graphics/blob/91e8a3d4754807de3b69440f66c72a737a5fde94/fastify-1000px-square-02.svg"
        },
        {
            "title": "Fastlane",
            "hex": "00F200",
            "source": "https://github.com/fastlane/fastlane.tools/blob/19ff41a6c0f27510a7a7879e6944809d40ab382e/assets/img/logo-mobile.svg"
        },
        {
            "title": "Fastly",
            "hex": "FF282D",
            "source": "https://assets.fastly.com/style-guide/docs/"
        },
        {
            "title": "Fathom",
            "hex": "9187FF",
            "source": "https://usefathom.com/brand"
        },
        {
            "title": "Fauna",
            "hex": "3A1AB6",
            "source": "https://fauna.com"
        },
        {
            "title": "Favro",
            "hex": "512DA8",
            "source": "https://favro.com/login"
        },
        {
            "title": "FeatHub",
            "hex": "9B9B9B",
            "source": "https://feathub.com"
        },
        {
            "title": "FedEx",
            "hex": "4D148C",
            "source": "https://newsroom.fedex.com"
        },
        {
            "title": "Fedora",
            "hex": "51A2DA",
            "source": "https://docs.fedoraproject.org/en-US/project/brand/",
            "guidelines": "https://fedoraproject.org/wiki/Legal:Trademark_guidelines",
            "license": {
                "type": "custom",
                "url": "https://docs.fedoraproject.org/en-US/project/brand/"
            }
        },
        {
            "title": "Feedly",
            "hex": "2BB24C",
            "source": "https://blog.feedly.com"
        },
        {
            "title": "Ferrari",
            "hex": "D40000",
            "source": "https://www.ferrari.com"
        },
        {
            "title": "Ferrari N.V.",
            "slug": "ferrarinv",
            "hex": "EB2E2C",
            "source": "https://corporate.ferrari.com"
        },
        {
            "title": "FerretDB",
            "hex": "042133",
            "source": "https://github.com/FerretDB/FerretDB/blob/1176606075dfe52225ce0cd1bbd0cd06128f8599/website/static/img/logo.svg"
        },
        {
            "title": "FFmpeg",
            "hex": "007808",
            "source": "https://commons.wikimedia.org/wiki/File:FFmpeg_Logo_new.svg"
        },
        {
            "title": "Fi",
            "hex": "00B899",
            "source": "https://fi.money",
            "aliases": {
                "aka": [
                    "Fi.Money",
                    "epiFi"
                ]
            }
        },
        {
            "title": "Fiat",
            "hex": "941711",
            "source": "https://www.fcaci.com/x/FIATv15"
        },
        {
            "title": "Fido Alliance",
            "hex": "FFBF3B",
            "source": "https://fidoalliance.org/overview/legal/logo-usage/",
            "guidelines": "https://fidoalliance.org/overview/legal/fido-trademark-and-service-mark-usage-agreement-for-websites/"
        },
        {
            "title": "FIFA",
            "hex": "326295",
            "source": "https://en.wikipedia.org/wiki/FIFA"
        },
        {
            "title": "Fig",
            "hex": "000000",
            "source": "https://fig.io/icons/fig.svg"
        },
        {
            "title": "Figma",
            "hex": "F24E1E",
            "source": "https://www.figma.com/using-the-figma-brand/",
            "guidelines": "https://www.figma.com/using-the-figma-brand/"
        },
        {
            "title": "figshare",
            "hex": "556472",
            "source": "https://en.wikipedia.org/wiki/Figshare"
        },
        {
            "title": "Fila",
            "hex": "03234C",
            "source": "https://en.wikipedia.org/wiki/Fila_(company)"
        },
        {
            "title": "Files",
            "hex": "4285F4",
            "source": "https://files.google.com"
        },
        {
            "title": "FileZilla",
            "hex": "BF0000",
            "source": "https://commons.wikimedia.org/wiki/File:FileZilla_logo.svg"
        },
        {
            "title": "Fing",
            "hex": "009AEE",
            "source": "https://www.fing.com"
        },
        {
            "title": "Firebase",
            "hex": "FFCA28",
            "source": "https://firebase.google.com/brand-guidelines/",
            "guidelines": "https://firebase.google.com/brand-guidelines/"
        },
        {
            "title": "Firefly III",
            "hex": "CD5029",
            "source": "https://docs.firefly-iii.org/firefly-iii/more-information/logo"
        },
        {
            "title": "Firefox",
            "hex": "FF7139",
            "source": "https://mozilla.design/firefox/logos-usage/",
            "guidelines": "https://mozilla.design/firefox/logos-usage/"
        },
        {
            "title": "Firefox Browser",
            "hex": "FF7139",
            "source": "https://mozilla.design/firefox/logos-usage/"
        },
        {
            "title": "Fireship",
            "hex": "EB844E",
            "source": "https://github.com/fireship-io/fireship.io/blob/987da97305a5968b99347aa748f928a4667336f8/hugo/layouts/partials/svg/logo.svg"
        },
        {
            "title": "Firewalla",
            "hex": "C8332D",
            "source": "https://github.com/firewalla/firewalla/blob/97f7463fe07b85b979a8f0738fdf14c1af0249a8/extension/diag/static/firewalla.svg"
        },
        {
            "title": "FIRST",
            "hex": "0066B3",
            "source": "https://www.firstinspires.org/brand",
            "guidelines": "https://www.firstinspires.org/brand"
        },
        {
            "title": "Fitbit",
            "hex": "00B0B9",
            "source": "https://www.fitbit.com/uk/home"
        },
        {
            "title": "FITE",
            "hex": "CA0404",
            "source": "https://www.fite.tv"
        },
        {
            "title": "FiveM",
            "hex": "F40552",
            "source": "https://fivem.net"
        },
        {
            "title": "Fiverr",
            "hex": "1DBF73",
            "source": "https://www.fiverr.com/press-kit"
        },
        {
            "title": "Flask",
            "hex": "000000",
            "source": "https://github.com/pallets/flask/blob/e6e75e55470a0682ee8370e6d68062e515a248b9/artwork/logo-full.svg",
            "license": {
                "type": "custom",
                "url": "https://github.com/pallets/flask/blob/master/artwork/LICENSE.rst"
            }
        },
        {
            "title": "Flat",
            "hex": "3481FE",
            "source": "https://github.com/netless-io/flat/blob/525b2247f36e96ae2f9e6a39b4fe0967152305f2/desktop/renderer-app/src/assets/image/logo.svg"
        },
        {
            "title": "Flathub",
            "hex": "000000",
            "source": "https://flathub.org"
        },
        {
            "title": "Flatpak",
            "hex": "4A90D9",
            "source": "https://flatpak.org/press",
            "guidelines": "https://flatpak.org/press"
        },
        {
            "title": "Flattr",
            "hex": "000000",
            "source": "https://flattr.com"
        },
        {
            "title": "Flickr",
            "hex": "0063DC",
            "source": "https://www.flickr.com"
        },
        {
            "title": "Flipboard",
            "hex": "E12828",
            "source": "https://about.flipboard.com/brand-guidelines"
        },
        {
            "title": "Flipkart",
            "hex": "2874F0",
            "source": "https://www.flipkart.com"
        },
        {
            "title": "Floatplane",
            "hex": "00AEEF",
            "source": "https://www.floatplane.com"
        },
        {
            "title": "Flood",
            "hex": "4285F4",
            "source": "https://flood.io"
        },
        {
            "title": "Fluent Bit",
            "hex": "49BDA5",
            "source": "https://github.com/fluent/fluent-bit/blob/cdb35721d06242d66a729656282831ccd1589ca2/snap/fluent-bit.svg"
        },
        {
            "title": "Fluentd",
            "hex": "0E83C8",
            "source": "https://docs.fluentd.org/quickstart/logo",
            "license": {
                "type": "Apache-2.0"
            }
        },
        {
            "title": "Flutter",
            "hex": "02569B",
            "source": "https://flutter.dev/brand",
            "guidelines": "https://flutter.dev/brand"
        },
        {
            "title": "Fluxus",
            "hex": "FFFFFF",
            "source": "https://github.com/YieldingFluxus/fluxuswebsite/blob/651d798b8753786dcc51644c3b048a4f399db166/public/icon-svg.svg"
        },
        {
            "title": "Flyway",
            "hex": "CC0200",
            "source": "https://github.com/flyway/flywaydb.org/blob/8a7923cb9ead016442d4c5caf2e8ba5a9bfad5cf/assets/logo/flyway-logo.png"
        },
        {
            "title": "FMOD",
            "hex": "000000",
            "source": "https://www.fmod.com/attribution",
            "guidelines": "https://www.fmod.com/attribution"
        },
        {
            "title": "Fnac",
            "hex": "E1A925",
            "source": "https://www.fnac.com"
        },
        {
            "title": "Folium",
            "hex": "77B829",
            "source": "https://python-visualization.github.io/folium/"
        },
        {
            "title": "Fonoma",
            "hex": "02B78F",
            "source": "https://en.fonoma.com"
        },
        {
            "title": "Font Awesome",
            "hex": "528DD7",
            "source": "https://fontawesome.com/v5.15/icons/font-awesome-flag"
        },
        {
            "title": "FontBase",
            "hex": "3D03A7",
            "source": "https://fontba.se"
        },
        {
            "title": "FontForge",
            "hex": "F2712B",
            "source": "https://fontforge.org"
        },
        {
            "title": "foodpanda",
            "hex": "D70F64",
            "source": "https://www.foodpanda.com"
        },
        {
            "title": "Ford",
            "hex": "00274E",
            "source": "https://secure.ford.com/brochures/"
        },
        {
            "title": "Forestry",
            "hex": "343A40",
            "source": "https://forestry.io"
        },
        {
            "title": "Forgejo",
            "hex": "FB923C",
            "source": "https://codeberg.org/forgejo/meta/raw/branch/readme/branding/logo/forgejo-monochrome.svg",
            "guidelines": "https://codeberg.org/forgejo/meta/src/branch/readme/branding/README.md#logo",
            "license": {
                "type": "CC-BY-SA-4.0",
                "url": "https://codeberg.org/forgejo/meta/src/branch/readme/branding/logo/forgejo-logo-license-exemption.txt"
            }
        },
        {
            "title": "Formstack",
            "hex": "21B573",
            "source": "https://www.formstack.com/brand/guidelines"
        },
        {
            "title": "Fortinet",
            "hex": "EE3124",
            "source": "https://www.fortinet.com"
        },
        {
            "title": "Fortran",
            "hex": "734F96",
            "source": "https://github.com/fortran-lang/fortran-lang.org/blob/5469465d08d3fcbf16d048e651ca5c9ba050839c/assets/img/fortran-logo.svg"
        },
        {
            "title": "Fossa",
            "hex": "289E6D",
            "source": "https://fossa.com/press/"
        },
        {
            "title": "Fossil SCM",
            "hex": "548294",
            "source": "https://fossil-scm.org"
        },
        {
            "title": "Foursquare",
            "hex": "3333FF",
            "source": "https://foursquare.com/brand/",
            "guidelines": "https://foursquare.com/brand/"
        },
        {
            "title": "Foursquare City Guide",
            "hex": "F94877",
            "source": "https://foursquare.com/about/logos"
        },
        {
            "title": "FOX",
            "hex": "000000",
            "source": "https://www.fox.com"
        },
        {
            "title": "Foxtel",
            "hex": "EB5205",
            "source": "https://www.foxtel.com.au"
        },
        {
            "title": "Fozzy",
            "hex": "F15B29",
            "source": "https://fozzy.com/partners.shtml?tab=materials"
        },
        {
            "title": "Framer",
            "hex": "0055FF",
            "source": "https://framer.com"
        },
        {
            "title": "Framework7",
            "hex": "EE350F",
            "source": "https://github.com/framework7io/framework7-website/blob/2a1e32290c795c2070ffc7019ba7276614e00de0/public/i/logo.svg"
        },
        {
            "title": "Franprix",
            "hex": "EC6237",
            "source": "https://www.franprix.fr"
        },
        {
            "title": "Fraunhofer-Gesellschaft",
            "hex": "179C7D",
            "source": "https://www.fraunhofer.de"
        },
        {
            "title": "FreeBSD",
            "hex": "AB2B28",
            "source": "https://www.freebsdfoundation.org/about/project/"
        },
        {
            "title": "freeCodeCamp",
            "hex": "0A0A23",
            "source": "https://design-style-guide.freecodecamp.org",
            "guidelines": "https://design-style-guide.freecodecamp.org",
            "license": {
                "type": "CC-BY-SA-4.0",
                "url": "https://github.com/freeCodeCamp/design-style-guide/blob/cc950c311c61574b6ecbd9e724b6631026e14bfa/LICENSE"
            }
        },
        {
            "title": "freedesktop.org",
            "hex": "3B80AE",
            "source": "https://commons.wikimedia.org/wiki/File:Freedesktop-logo.svg"
        },
        {
            "title": "Freelancer",
            "hex": "29B2FE",
            "source": "https://www.freelancer.com"
        },
        {
            "title": "FreeNAS",
            "hex": "343434",
            "source": "https://github.com/freenas/webui/blob/fd668f4c5920fe864fd98fa98e20fd333336c609/src/assets/images/logo.svg"
        },
        {
            "title": "Freepik",
            "hex": "1273EB",
            "source": "https://commons.wikimedia.org/wiki/File:Freepik.svg"
        },
        {
            "title": "Frontend Mentor",
            "hex": "3F54A3",
            "source": "https://www.frontendmentor.io"
        },
        {
            "title": "Frontify",
            "hex": "2D3232",
            "source": "https://brand.frontify.com/d/7WQZazaZFkMz/brand-guidelines-1#/visual/logo"
        },
        {
            "title": "Fuga Cloud",
            "hex": "242F4B",
            "source": "https://fuga.cloud",
            "guidelines": "https://fuga.cloud/media/"
        },
        {
            "title": "Fujifilm",
            "hex": "FB0020",
            "source": "https://www.fujifilm.com",
            "guidelines": "https://www.fujifilm.com/us/en/terms"
        },
        {
            "title": "Fujitsu",
            "hex": "FF0000",
            "source": "https://www.fujitsu.com/global/about/brandmanagement/logo/"
        },
        {
            "title": "Funimation",
            "hex": "5B0BB5",
            "source": "https://www.funimation.com",
            "guidelines": "https://brandpad.io/funimationstyleguide"
        },
        {
            "title": "Fur Affinity",
            "hex": "36566F",
            "source": "https://www.furaffinity.net"
        },
        {
            "title": "Furry Network",
            "hex": "2E75B4",
            "source": "https://furrynetwork.com"
        },
        {
            "title": "FutureLearn",
            "hex": "DE00A5",
            "source": "https://www.futurelearn.com"
        },
        {
            "title": "G2",
            "hex": "FF492C",
            "source": "https://www.g2.com",
            "guidelines": "https://company.g2.com/brand-resources"
        },
        {
            "title": "G2A",
            "hex": "F05F00",
            "source": "https://www.g2a.co/documents/",
            "guidelines": "https://www.g2a.co/documents/"
        },
        {
            "title": "Game & Watch",
            "hex": "000000",
            "source": "https://upload.wikimedia.org/wikipedia/commons/4/41/Game_and_watch_logo.svg"
        },
        {
            "title": "Game Developer",
            "hex": "E60012",
            "source": "https://www.gamedeveloper.com",
            "aliases": {
                "aka": [
                    "Gamasutra"
                ]
            }
        },
        {
            "title": "Game Jolt",
            "hex": "CCFF00",
            "source": "https://gamejolt.com/about",
            "guidelines": "https://gamejolt.com/about"
        },
        {
            "title": "Garmin",
            "hex": "000000",
            "source": "https://creative.garmin.com/styleguide/logo/",
            "guidelines": "https://creative.garmin.com/styleguide/brand/"
        },
        {
            "title": "Gatling",
            "hex": "FF9E2A",
            "source": "https://gatling.io"
        },
        {
            "title": "Gatsby",
            "hex": "663399",
            "source": "https://www.gatsbyjs.com/guidelines/logo",
            "guidelines": "https://www.gatsbyjs.com/guidelines/logo"
        },
        {
            "title": "GDAL",
            "hex": "5CAE58",
            "source": "https://www.osgeo.org/projects/gdal/"
        },
        {
            "title": "Géant",
            "hex": "DD1F26",
            "source": "https://www.geantcasino.fr"
        },
        {
            "title": "GeeksforGeeks",
            "hex": "2F8D46",
            "source": "https://www.geeksforgeeks.org"
        },
        {
            "title": "General Electric",
            "hex": "0870D8",
            "source": "https://www.ge.com/brand/"
        },
        {
            "title": "General Motors",
            "hex": "0170CE",
            "source": "https://www.gm.com"
        },
        {
            "title": "Genius",
            "hex": "FFFF64",
            "source": "https://genius.com"
        },
        {
            "title": "Gentoo",
            "hex": "54487A",
            "source": "https://wiki.gentoo.org/wiki/Project:Artwork/Artwork#Variations_of_the_.22g.22_logo",
            "guidelines": "https://www.gentoo.org/inside-gentoo/foundation/name-logo-guidelines.html",
            "license": {
                "type": "CC-BY-SA-2.5"
            }
        },
        {
            "title": "Geocaching",
            "hex": "00874D",
            "source": "https://www.geocaching.com/about/logousage.aspx",
            "guidelines": "https://www.geocaching.com/about/logousage.aspx"
        },
        {
            "title": "Gerrit",
            "hex": "EEEEEE",
            "source": "https://gerrit-review.googlesource.com/c/75842/"
        },
        {
            "title": "Ghost",
            "hex": "15171A",
            "source": "https://github.com/TryGhost/Admin/blob/e3e1fa3353767c3729b1658ad42cc35f883470c5/public/assets/icons/icon.svg",
            "guidelines": "https://ghost.org/docs/logos/"
        },
        {
            "title": "Ghostery",
            "hex": "00AEF0",
            "source": "https://www.ghostery.com",
            "guidelines": "https://www.ghostery.com/press/"
        },
        {
            "title": "GIMP",
            "hex": "5C5543",
            "source": "https://www.gimp.org/about/linking.html#wilber-the-gimp-mascot",
            "license": {
                "type": "CC-BY-SA-3.0"
            }
        },
        {
            "title": "GIPHY",
            "hex": "FF6666",
            "source": "https://support.giphy.com/hc/en-us/articles/360022283772-GIPHY-Brand-Guidelines",
            "guidelines": "https://support.giphy.com/hc/en-us/articles/360022283772-GIPHY-Brand-Guidelines"
        },
        {
            "title": "Git",
            "hex": "F05032",
            "source": "https://git-scm.com/downloads/logos",
            "license": {
                "type": "CC-BY-3.0"
            }
        },
        {
            "title": "Git Extensions",
            "hex": "212121",
            "source": "https://github.com/gitextensions/gitextensions/blob/273a0f6fd3e07858f837cdc19d50827871e32319/Logo/Artwork/git-extensions-logo.svg"
        },
        {
            "title": "Git LFS",
            "hex": "F64935",
            "source": "https://git-lfs.github.com"
        },
        {
            "title": "GitBook",
            "hex": "3884FF",
            "source": "https://github.com/GitbookIO/styleguide/blob/c958388dab901defa3e22978ca01272295627e05/icons/Logo.svg"
        },
        {
            "title": "Gitea",
            "hex": "609926",
            "source": "https://github.com/go-gitea/gitea/blob/e0c753e770a64cda5e3900aa1da3d7e1f3263c9a/assets/logo.svg"
        },
        {
            "title": "Gitee",
            "hex": "C71D23",
            "source": "https://gitee.com/about_us"
        },
        {
            "title": "GitHub",
            "hex": "181717",
            "source": "https://github.com/logos",
            "guidelines": "https://github.com/logos"
        },
        {
            "title": "GitHub Actions",
            "hex": "2088FF",
            "source": "https://github.com/features/actions"
        },
        {
            "title": "GitHub Pages",
            "hex": "222222",
            "source": "https://pages.github.com"
        },
        {
            "title": "GitHub Sponsors",
            "hex": "EA4AAA",
            "source": "https://github.com/sponsors"
        },
        {
            "title": "gitignore.io",
            "hex": "204ECF",
            "source": "https://docs.gitignore.io/design/logo"
        },
        {
            "title": "GitKraken",
            "hex": "179287",
            "source": "https://www.gitkraken.com"
        },
        {
            "title": "GitLab",
            "hex": "FC6D26",
            "source": "https://about.gitlab.com/press/press-kit/",
            "guidelines": "https://about.gitlab.com/handbook/marketing/corporate-marketing/brand-activation/trademark-guidelines/"
        },
        {
            "title": "Gitpod",
            "hex": "FFAE33",
            "source": "https://www.gitpod.io"
        },
        {
            "title": "Gitter",
            "hex": "ED1965",
            "source": "https://gitter.im"
        },
        {
            "title": "Glassdoor",
            "hex": "0CAA41",
            "source": "https://www.glassdoor.com/about-us/press/media-assets/",
            "guidelines": "https://www.glassdoor.com/about-us/press/media-assets/"
        },
        {
            "title": "Glitch",
            "hex": "3333FF",
            "source": "https://glitch.com/about/press/"
        },
        {
            "title": "Globus",
            "hex": "CA6201",
            "source": "https://www.globus.de"
        },
        {
            "title": "Gmail",
            "hex": "EA4335",
            "source": "https://fonts.gstatic.com/s/i/productlogos/gmail_2020q4/v8/192px.svg"
        },
        {
            "title": "GNOME",
            "hex": "4A86CF",
            "source": "https://wiki.gnome.org/Engagement/BrandGuidelines",
            "guidelines": "https://gitlab.gnome.org/Teams/Design/brand/-/blob/master/brand-book.pdf"
        },
        {
            "title": "GNOME Terminal",
            "hex": "241F31",
            "source": "https://gitlab.gnome.org/GNOME/gnome-terminal/-/blob/9c32e039bfb7902c136dc7aed3308e027325776c/data/icons/hicolor_apps_scalable_org.gnome.Terminal.svg",
            "guidelines": "https://gitlab.gnome.org/Teams/Design/brand/-/blob/master/brand-book.pdf"
        },
        {
            "title": "GNU",
            "hex": "A42E2B",
            "source": "https://gnu.org",
            "license": {
                "type": "CC-BY-SA-2.0"
            }
        },
        {
            "title": "GNU Bash",
            "hex": "4EAA25",
            "source": "https://github.com/odb/official-bash-logo/tree/61eff022f2dad3c7468f5deb4f06652d15f2c143",
            "guidelines": "https://github.com/odb/official-bash-logo",
            "license": {
                "type": "MIT"
            }
        },
        {
            "title": "GNU Emacs",
            "hex": "7F5AB6",
            "source": "https://git.savannah.gnu.org/cgit/emacs.git/tree/etc/images/icons/hicolor/scalable/apps/emacs.svg",
            "license": {
                "type": "GPL-2.0-or-later"
            }
        },
        {
            "title": "GNU IceCat",
            "hex": "002F5B",
            "source": "https://git.savannah.gnu.org/cgit/gnuzilla.git/plain/artwork/simple.svg"
        },
        {
            "title": "GNU Privacy Guard",
            "hex": "0093DD",
            "source": "https://git.gnupg.org/cgi-bin/gitweb.cgi?p=gnupg.git;a=tree;f=artwork/icons",
            "license": {
                "type": "GPL-3.0-or-later"
            }
        },
        {
            "title": "GNU social",
            "hex": "A22430",
            "source": "https://www.gnu.org/graphics/social.html",
            "license": {
                "type": "CC0-1.0"
            }
        },
        {
            "title": "Go",
            "hex": "00ADD8",
            "source": "https://blog.golang.org/go-brand",
            "guidelines": "https://blog.golang.org/go-brand"
        },
        {
            "title": "GoCD",
            "hex": "94399E",
            "source": "https://www.gocd.org",
            "guidelines": "https://www.gocd.org"
        },
        {
            "title": "GoDaddy",
            "hex": "1BDBDB",
            "source": "https://godaddy.design/the-go/",
            "guidelines": "https://godaddy.design/the-go/"
        },
        {
            "title": "Godot Engine",
            "hex": "478CBF",
            "source": "https://godotengine.org/press",
            "guidelines": "https://godotengine.org/press",
            "license": {
                "type": "CC-BY-4.0"
            }
        },
        {
            "title": "GoFundMe",
            "hex": "00B964",
            "source": "https://www.gofundme.com"
        },
        {
            "title": "GOG.com",
            "hex": "86328A",
            "source": "https://www.cdprojekt.com/en/media/logotypes/"
        },
        {
            "title": "GoLand",
            "hex": "000000",
            "source": "https://www.jetbrains.com/company/brand/#logos-and-icons-jetbrains-logos",
            "guidelines": "https://www.jetbrains.com/company/brand/#brand-guidelines"
        },
        {
            "title": "GoldenLine",
            "hex": "FFE005",
            "source": "https://www.goldenline.pl"
        },
        {
            "title": "Goodreads",
            "hex": "372213",
            "source": "https://www.goodreads.com/about/press"
        },
        {
            "title": "Google",
            "hex": "4285F4",
            "source": "https://partnermarketinghub.withgoogle.com",
            "guidelines": "https://about.google/brand-resource-center/brand-elements/"
        },
        {
            "title": "Google AdMob",
            "hex": "EA4335",
            "source": "https://commons.wikimedia.org/wiki/File:Google_AdMob_logo.svg"
        },
        {
            "title": "Google Ads",
            "hex": "4285F4",
            "source": "https://ads.google.com/home/"
        },
        {
            "title": "Google AdSense",
            "hex": "4285F4",
            "source": "https://www.google.com/adsense/"
        },
        {
            "title": "Google Analytics",
            "hex": "E37400",
            "source": "https://marketingplatform.google.com/intl/en_uk/about/analytics/"
        },
        {
            "title": "Google Apps Script",
            "hex": "4285F4",
            "source": "https://github.com/simple-icons/simple-icons/issues/3556#issuecomment-800482267"
        },
        {
            "title": "Google Assistant",
            "hex": "4285F4",
            "source": "https://assistant.google.com"
        },
        {
            "title": "Google Calendar",
            "hex": "4285F4",
            "source": "https://fonts.gstatic.com/s/i/productlogos/calendar_2020q4/v8/192px.svg"
        },
        {
            "title": "Google Cardboard",
            "hex": "FF7143",
            "source": "https://arvr.google.com/cardboard/images/header/vr-home.svg"
        },
        {
            "title": "Google Chat",
            "hex": "00AC47",
            "source": "https://chat.google.com"
        },
        {
            "title": "Google Chrome",
            "hex": "4285F4",
            "source": "https://www.google.com/chrome/"
        },
        {
            "title": "Google Classroom",
            "hex": "0F9D58",
            "source": "https://classroom.google.com"
        },
        {
            "title": "Google Cloud",
            "hex": "4285F4",
            "source": "https://cloud.google.com"
        },
        {
            "title": "Google Colab",
            "hex": "F9AB00",
            "source": "https://colab.research.google.com"
        },
        {
            "title": "Google Container Optimized OS",
            "hex": "4285F4",
            "source": "https://cloud.google.com/icons",
            "guidelines": "https://cloud.google.com/terms/"
        },
        {
            "title": "Google Domains",
            "hex": "4285F4",
            "source": "https://domains.google"
        },
        {
            "title": "Google Drive",
            "hex": "4285F4",
            "source": "https://developers.google.com/drive/web/branding"
        },
        {
            "title": "Google Earth",
            "hex": "4285F4",
            "source": "https://earth.google.com/web/"
        },
        {
            "title": "Google Fit",
            "hex": "4285F4",
            "source": "https://partnermarketinghub.withgoogle.com/brands/google-fit/"
        },
        {
            "title": "Google Fonts",
            "hex": "4285F4",
            "source": "https://fonts.google.com"
        },
        {
            "title": "Google Hangouts",
            "hex": "0C9D58",
            "source": "https://upload.wikimedia.org/wikipedia/commons/e/ee/Hangouts_icon.svg"
        },
        {
            "title": "Google Home",
            "hex": "4285F4",
            "source": "https://home.google.com/welcome/"
        },
        {
            "title": "Google Keep",
            "hex": "FFBB00",
            "source": "https://about.google/brand-resource-center/logos-list/"
        },
        {
            "title": "Google Lens",
            "hex": "4285F4",
            "source": "https://lens.google.com"
        },
        {
            "title": "Google Maps",
            "hex": "4285F4",
            "source": "https://upload.wikimedia.org/wikipedia/commons/a/a9/Google_Maps_icon.svg"
        },
        {
            "title": "Google Marketing Platform",
            "hex": "4285F4",
            "source": "https://about.google/brand-resource-center/logos-list/"
        },
        {
            "title": "Google Meet",
            "hex": "00897B",
            "source": "https://about.google/brand-resource-center/logos-list/"
        },
        {
            "title": "Google Messages",
            "hex": "1A73E8",
            "source": "https://messages.google.com"
        },
        {
            "title": "Google My Business",
            "hex": "4285F4",
            "source": "https://business.google.com"
        },
        {
            "title": "Google Nearby",
            "hex": "4285F4",
            "source": "https://developers.google.com/nearby/developer-guidelines"
        },
        {
            "title": "Google News",
            "hex": "174EA6",
            "source": "https://partnermarketinghub.withgoogle.com/brands/google-news/",
            "guidelines": "https://partnermarketinghub.withgoogle.com/brands/google-news/legal-and-trademarks/legal-requirements/"
        },
        {
            "title": "Google Optimize",
            "hex": "B366F6",
            "source": "https://marketingplatform.google.com/about/optimize/"
        },
        {
            "title": "Google Pay",
            "hex": "4285F4",
            "source": "https://pay.google.com/intl/en_us/about/"
        },
        {
            "title": "Google Photos",
            "hex": "4285F4",
            "source": "https://partnermarketinghub.withgoogle.com/brands/google-photos/visual-identity/visual-identity/icon/",
            "guidelines": "https://partnermarketinghub.withgoogle.com/brands/google-photos/visual-identity/visual-identity/icon/"
        },
        {
            "title": "Google Play",
            "hex": "414141",
            "source": "https://partnermarketinghub.withgoogle.com/brands/google-play/visual-identity/primary-logos/",
            "guidelines": "https://partnermarketinghub.withgoogle.com/brands/google-play/visual-identity/primary-logos/"
        },
        {
            "title": "Google Podcasts",
            "hex": "4285F4",
            "source": "https://developers.google.com/search/docs/data-types/podcast"
        },
        {
            "title": "Google Scholar",
            "hex": "4285F4",
            "source": "https://commons.wikimedia.org/wiki/File:Google_Scholar_logo.svg"
        },
        {
            "title": "Google Search Console",
            "hex": "458CF5",
            "source": "https://search.google.com/search-console"
        },
        {
            "title": "Google Sheets",
            "hex": "34A853",
            "source": "https://sheets.google.com"
        },
        {
            "title": "Google Street View",
            "hex": "FEC111",
            "source": "https://developers.google.com/streetview/ready/branding",
            "guidelines": "https://developers.google.com/streetview/ready/branding"
        },
        {
            "title": "Google Tag Manager",
            "hex": "246FDB",
            "source": "https://tagmanager.google.com/#/home"
        },
        {
            "title": "Google Translate",
            "hex": "4285F4",
            "source": "https://commons.wikimedia.org/wiki/File:Google_Translate_logo.svg"
        },
        {
            "title": "GoToMeeting",
            "hex": "F68D2E",
            "source": "https://www.gotomeeting.com",
            "aliases": {
                "dup": [
                    {
                        "title": "GoToWebinar",
                        "hex": "00C0F3",
                        "source": "https://www.gotomeeting.com/en-ie/webinar"
                    }
                ]
            }
        },
        {
            "title": "Grab",
            "hex": "00B14F",
            "source": "https://en.wikipedia.org/wiki/File:Grab_(application)_logo.svg"
        },
        {
            "title": "Gradle",
            "hex": "02303A",
            "source": "https://gradle.com/brand",
            "guidelines": "https://gradle.com/brand"
        },
        {
            "title": "Grafana",
            "hex": "F46800",
            "source": "https://grafana.com"
        },
        {
            "title": "Grammarly",
            "hex": "15C39A",
            "source": "https://www.grammarly.com/media-assets"
        },
        {
            "title": "Grand Frais",
            "hex": "ED2D2F",
            "source": "https://www.grandfrais.com"
        },
        {
            "title": "GraphQL",
            "hex": "E10098",
            "source": "https://graphql.org/brand",
            "guidelines": "https://graphql.org/brand"
        },
        {
            "title": "Grav",
            "hex": "221E1F",
            "source": "https://getgrav.org/media"
        },
        {
            "title": "Gravatar",
            "hex": "1E8CBE",
            "source": "https://automattic.com/press/brand-materials/"
        },
        {
            "title": "Graylog",
            "hex": "FF3633",
            "source": "https://www.graylog.org"
        },
        {
            "title": "Greenhouse",
            "hex": "24A47F",
            "source": "https://brand.greenhouse.io/brand-portal/p/6",
            "guidelines": "https://brand.greenhouse.io/brand-portal/p/5"
        },
        {
            "title": "GreenSock",
            "hex": "88CE02",
            "source": "https://greensock.com"
        },
        {
            "title": "Grid.ai",
            "hex": "78FF96",
            "source": "https://github.com/gridai/logos/blob/1e12c83b77abdc22a41566cab232f4db40223895/GridAI-icons/icon-white-48.svg"
        },
        {
            "title": "Gridsome",
            "hex": "00A672",
            "source": "https://gridsome.org/logo/"
        },
        {
            "title": "GroupMe",
            "hex": "00AFF0",
            "source": "https://groupme.com"
        },
        {
            "title": "Groupon",
            "hex": "53A318",
            "source": "https://about.groupon.com/press/",
            "guidelines": "https://about.groupon.com/press/"
        },
        {
            "title": "Grubhub",
            "hex": "F63440",
            "source": "https://www.grubhub.com"
        },
        {
            "title": "Grunt",
            "hex": "FAA918",
            "source": "https://github.com/gruntjs/gruntjs.com/blob/70f43898d9ce8e6cc862ad72bf8a7aee5ca199a9/src/media/grunt-logo-no-wordmark.svg",
            "guidelines": "https://github.com/gruntjs/grunt-docs/blob/main/Grunt-Brand-Guide.md"
        },
        {
            "title": "GSK",
            "hex": "F36633",
            "source": "https://www.gskbrandhub.com",
            "aliases": {
                "aka": [
                    "GlaxoSmithKline"
                ]
            }
        },
        {
            "title": "GStreamer",
            "hex": "FF3131",
            "source": "https://gstreamer.freedesktop.org/artwork"
        },
        {
            "title": "GTK",
            "hex": "7FE719",
            "source": "https://commons.wikimedia.org/wiki/File:GTK_logo.svg",
            "guidelines": "https://foundation.gnome.org/logo-and-trademarks/"
        },
        {
            "title": "Guangzhou Metro",
            "hex": "C51935",
            "source": "https://commons.wikimedia.org/wiki/File:Guangzhou_Metro_logo.svg"
        },
        {
            "title": "Guilded",
            "hex": "F5C400",
            "source": "https://www.guilded.gg/brand",
            "guidelines": "https://www.guilded.gg/brand"
        },
        {
            "title": "gulp",
            "hex": "CF4647",
            "source": "https://github.com/gulpjs/artwork/blob/4e14158817ac88e9a5c02b3b307e6f630fe222fb/gulp-white-text.svg",
            "guidelines": "https://github.com/gulpjs/artwork",
            "license": {
                "type": "CC0-1.0"
            }
        },
        {
            "title": "Gumroad",
            "hex": "FF90E8",
            "source": "https://gumroad.com"
        },
        {
            "title": "Gumtree",
            "hex": "72EF36",
            "source": "https://www.gumtree.com"
        },
        {
            "title": "Gunicorn",
            "hex": "499848",
            "source": "https://github.com/benoitc/gunicorn/blob/ff58e0c6da83d5520916bc4cc109a529258d76e1/docs/logo/gunicorn.svg"
        },
        {
            "title": "Gurobi",
            "hex": "EE3524",
            "source": "https://cdn.gurobi.com/wp-content/uploads/2021/02/Gurobi-Optimization_Corporate-Brochure.pdf"
        },
        {
            "title": "Gutenberg",
            "hex": "000000",
            "source": "https://github.com/WordPress/gutenberg/blob/7829913ae117dfb561d14c600eea7b281afd6556/docs/final-g-wapuu-black.svg"
        },
        {
            "title": "H3",
            "hex": "1E54B7",
            "source": "https://github.com/uber/h3/blob/71e09dc002b211887c6db525609a449058233a71/website/static/images/h3Logo-color.svg"
        },
        {
            "title": "Habr",
            "hex": "65A3BE",
            "source": "https://kiosk.habr.com"
        },
        {
            "title": "Hack Club",
            "hex": "EC3750",
            "source": "https://hackclub.com/brand"
        },
        {
            "title": "Hack The Box",
            "hex": "9FEF00",
            "source": "https://www.hackthebox.eu/docs/Hack_The_Box_Brand_Assets_Guide.pdf",
            "guidelines": "https://www.hackthebox.eu/docs/Hack_The_Box_Brand_Assets_Guide.pdf"
        },
        {
            "title": "Hackaday",
            "hex": "1A1A1A",
            "source": "https://hackaday.com"
        },
        {
            "title": "Hacker Noon",
            "hex": "00FE00",
            "source": "https://sponsor.hackernoon.com/#brandasauthor"
        },
        {
            "title": "HackerEarth",
            "hex": "2C3454",
            "source": "https://www.hackerearth.com/logo/"
        },
        {
            "title": "HackerOne",
            "hex": "494649",
            "source": "https://www.hackerone.com/branding"
        },
        {
            "title": "HackerRank",
            "hex": "00EA64",
            "source": "https://www.hackerrank.com/about-us/"
        },
        {
            "title": "Hackster",
            "hex": "2E9FE6",
            "source": "https://www.hackster.io/branding#logos",
            "guidelines": "https://www.hackster.io/branding"
        },
        {
            "title": "Handlebars.js",
            "hex": "000000",
            "source": "https://raw.githubusercontent.com/handlebars-lang/docs/master/src/.vuepress/public/icons/handlebarsjs-icon.svg"
        },
        {
            "title": "Handshake",
            "hex": "FF2F1C",
            "source": "https://joinhandshake.com/career-centers/marketing-toolkit/",
            "guidelines": "https://joinhandshake.com/career-centers/marketing-toolkit/"
        },
        {
            "title": "Handshake",
            "slug": "handshake_protocol",
            "hex": "000000",
            "source": "https://handshake.org"
        },
        {
            "title": "HappyCow",
            "hex": "7C4EC4",
            "source": "https://www.happycow.net/press-kits"
        },
        {
            "title": "Harbor",
            "hex": "60B932",
            "source": "https://branding.cncf.io/projects/harbor/"
        },
        {
            "title": "HarmonyOS",
            "hex": "000000",
            "source": "https://www.harmonyos.com",
            "aliases": {
                "aka": [
                    "HMOS"
                ]
            }
        },
        {
            "title": "Hashnode",
            "hex": "2962FF",
            "source": "https://hashnode.com/media"
        },
        {
            "title": "Haskell",
            "hex": "5D4F85",
            "source": "https://wiki.haskell.org/Thompson-Wheeler_logo"
        },
        {
            "title": "Hasura",
            "hex": "1EB4D4",
            "source": "https://github.com/hasura/graphql-engine/blob/5850423aa60594c06320c3ef600117c31963e910/assets/brand/hasura_icon_blue.svg"
        },
        {
            "title": "Hatena Bookmark",
            "hex": "00A4DE",
            "source": "https://hatenacorp.jp/press/resource"
        },
        {
            "title": "haveibeenpwned",
            "hex": "2A6379",
            "source": "https://haveibeenpwned.com"
        },
        {
            "title": "Haxe",
            "hex": "EA8220",
            "source": "https://haxe.org/foundation/branding.html",
            "guidelines": "https://haxe.org/foundation/branding.html"
        },
        {
            "title": "HBO",
            "hex": "000000",
            "source": "https://www.hbo.com"
        },
        {
            "title": "HCL",
            "hex": "006BB6",
            "source": "https://www.hcl.com/brand-guidelines",
            "guidelines": "https://www.hcl.com/brand-guidelines"
        },
        {
            "title": "Headless UI",
            "hex": "66E3FF",
            "source": "https://headlessui.dev"
        },
        {
            "title": "Headspace",
            "hex": "F47D31",
            "source": "https://www.headspace.com/press-and-media"
        },
        {
            "title": "hearthis.at",
            "hex": "000000",
            "source": "https://hearthis.at"
        },
        {
            "title": "Hedera",
            "hex": "222222",
            "source": "https://hederabrandcentral.frontify.com/d/Tmocz52AXpLj/brand-assets#/brand-assets/brand-identity/our-hbar-logomark",
            "guidelines": "https://hederabrandcentral.frontify.com/d/Tmocz52AXpLj/brand-assets#/brand-assets/brand-identity"
        },
        {
            "title": "HelloFresh",
            "hex": "99CC33",
            "source": "https://www.hellofresh.com/landing/student"
        },
        {
            "title": "Helly Hansen",
            "hex": "DA2128",
            "source": "https://www.hellyhansen.com"
        },
        {
            "title": "Helm",
            "hex": "0F1689",
            "source": "https://helm.sh"
        },
        {
            "title": "Help Scout",
            "hex": "1292EE",
            "source": "https://www.helpscout.com"
        },
        {
            "title": "HelpDesk",
            "hex": "2FC774",
            "source": "https://helpdesk.design",
            "guidelines": "https://helpdesk.design"
        },
        {
            "title": "HERE",
            "hex": "00AFAA",
            "source": "https://www.here.com/company/media-assets"
        },
        {
            "title": "Heroku",
            "hex": "430098",
            "source": "https://brand.heroku.com",
            "guidelines": "https://brand.heroku.com"
        },
        {
            "title": "Hetzner",
            "hex": "D50C2D",
            "source": "https://www.hetzner.com"
        },
        {
            "title": "Hexo",
            "hex": "0E83CD",
            "source": "https://hexo.io"
        },
        {
            "title": "HEY",
            "hex": "5522FA",
            "source": "https://hey.com"
        },
        {
            "title": "Hi Bob",
            "hex": "E42C51",
            "source": "https://www.hibob.com",
            "aliases": {
                "aka": [
                    "Bob"
                ]
            }
        },
        {
            "title": "Hibernate",
            "hex": "59666C",
            "source": "https://hibernate.org"
        },
        {
            "title": "Hilton",
            "hex": "124D97",
            "source": "https://newsroom.hilton.com/hhr/page/logos"
        },
        {
            "title": "Hitachi",
            "hex": "E60027",
            "source": "https://commons.wikimedia.org/wiki/File:Hitachi_inspire_the_next-Logo.svg"
        },
        {
            "title": "Hive",
            "hex": "FF7A00",
            "source": "https://www.hivehome.com"
        },
        {
            "title": "Hive",
            "slug": "hive_blockchain",
            "hex": "E31337",
            "source": "https://hive.io/brand/"
        },
        {
            "title": "Home Assistant",
            "hex": "41BDF5",
            "source": "https://github.com/home-assistant/assets/blob/1e19f0dca208f0876b274c68345fcf989de7377a/logo/logo-small.png",
            "license": {
                "type": "CC-BY-NC-SA-4.0"
            }
        },
        {
            "title": "Home Assistant Community Store",
            "hex": "41BDF5",
            "source": "https://hacs.xyz"
        },
        {
            "title": "HomeAdvisor",
            "hex": "F68315",
            "source": "https://www.homeadvisor.com"
        },
        {
            "title": "Homebrew",
            "hex": "FBB040",
            "source": "https://github.com/Homebrew/brew.sh/blob/2e576aaca83e62dda41a188597bb4bd20e75e385/assets/img/homebrew.svg"
        },
        {
            "title": "Homebridge",
            "hex": "491F59",
            "source": "https://github.com/homebridge/branding/blob/6ef3a1685e79f79a2ecdcc83824e53775ec0475d/logos/homebridge-silhouette-round-black.svg"
        },
        {
            "title": "homify",
            "hex": "7DCDA3",
            "source": "https://www.homify.com"
        },
        {
            "title": "Honda",
            "hex": "E40521",
            "source": "https://www.honda.ie"
        },
        {
            "title": "Honey",
            "hex": "FF6801",
            "source": "https://www.joinhoney.com"
        },
        {
            "title": "Hootsuite",
            "hex": "143059",
            "source": "https://hootsuite.widencollective.com/portals/bafpk5oo/MediaKitAssets/c/b9e3a7bb-aca7-48d7-90ed-cff5898aafd0",
            "guidelines": "https://hootsuite.widencollective.com/portals/bafpk5oo/MediaKitAssets"
        },
        {
            "title": "Hoppscotch",
            "hex": "31C48D",
            "source": "https://github.com/hoppscotch/hoppscotch/blob/77862cdf9bd902a4ea64bd8b2301ed2206820649/static/images/ufo_logo.svg"
        },
        {
            "title": "Hotels.com",
            "hex": "D32F2F",
            "source": "https://en.wikipedia.org/wiki/File:Hotels.com_logo.svg"
        },
        {
            "title": "Hotjar",
            "hex": "FD3A5C",
            "source": "https://www.hotjar.com"
        },
        {
            "title": "Hotwire",
            "hex": "FFE801",
            "source": "https://hotwired.dev"
        },
        {
            "title": "Houdini",
            "hex": "FF4713",
            "source": "https://www.sidefx.com/products/houdini/"
        },
        {
            "title": "Houzz",
            "hex": "4DBC15",
            "source": "https://www.houzz.com/logoGuidelines",
            "guidelines": "https://www.houzz.com/logoGuidelines"
        },
        {
            "title": "HP",
            "hex": "0096D6",
            "source": "https://brandcentral.ext.hp.com/login"
        },
        {
            "title": "HSBC",
            "hex": "DB0011",
            "source": "https://www.hsbc.com",
            "guidelines": "https://www.hsbc.com/terms-and-conditions"
        },
        {
            "title": "HTML Academy",
            "hex": "302683",
            "source": "https://htmlacademy.ru"
        },
        {
            "title": "HTML5",
            "hex": "E34F26",
            "source": "https://www.w3.org/html/logo/"
        },
        {
            "title": "HTTPie",
            "hex": "73DC8C",
            "source": "https://github.com/httpie/httpie/blob/d262181bede5241a6b692c3245a77e2eb02bc262/docs/httpie-logo.svg"
        },
        {
            "title": "Huawei",
            "hex": "FF0000",
            "source": "https://e.huawei.com/ph/material/partner/0a72728b864949c48b22106454352483",
            "guidelines": "https://e.huawei.com/ph/material/partner/0a72728b864949c48b22106454352483"
        },
        {
            "title": "HubSpot",
            "hex": "FF7A59",
            "source": "https://www.hubspot.com/style-guide",
            "guidelines": "https://www.hubspot.com/style-guide"
        },
        {
            "title": "Hugo",
            "hex": "FF4088",
            "source": "https://gohugo.io"
        },
        {
            "title": "Hulu",
            "hex": "1CE783",
            "source": "https://thisis.hulu.com",
            "guidelines": "https://thisis.hulu.com"
        },
        {
            "title": "Humble Bundle",
            "hex": "CC2929",
            "source": "https://support.humblebundle.com/hc/en-us/articles/202742060-Bundle-Logos"
        },
        {
            "title": "Hungry Jack's",
            "hex": "D0021B",
            "source": "https://www.hungryjacks.com.au"
        },
        {
            "title": "Hurriyetemlak",
            "hex": "E02826",
            "source": "https://ilan.hurriyetemlak.com/emlak-ilani-yayinlama-kurallari"
        },
        {
            "title": "Husqvarna",
            "hex": "273A60",
            "source": "https://www.husqvarna.com/uk/catalogues/"
        },
        {
            "title": "Hyper",
            "hex": "000000",
            "source": "https://hyper.is"
        },
        {
            "title": "Hyperledger",
            "hex": "2F3134",
            "source": "https://www.hyperledger.org"
        },
        {
            "title": "Hypothesis",
            "hex": "BD1C2B",
            "source": "https://web.hypothes.is/brand/"
        },
        {
            "title": "Hyundai",
            "hex": "002C5F",
            "source": "https://en.wikipedia.org/wiki/File:Hyundai_Motor_Company_logo.svg",
            "guidelines": "https://www.hyundai.pl/fileadmin/user_upload/media/logo/201607_HYU_Guideline_ENG_small.pdf"
        },
        {
            "title": "i18next",
            "hex": "26A69A",
            "source": "https://github.com/i18next/i18next-gitbook/blob/32efcfd9c59ae55cc63a60e633dbc1651c7950ad/assets/img/logo.svg"
        },
        {
            "title": "Iata",
            "hex": "004E81",
            "source": "https://upload.wikimedia.org/wikipedia/commons/f/f7/IATAlogo.svg"
        },
        {
            "title": "iBeacon",
            "hex": "3D7EBB",
            "source": "https://developer.apple.com/ibeacon/"
        },
        {
            "title": "IBM",
            "hex": "052FAD",
            "source": "https://www.ibm.com/design/language/ibm-logos/8-bar/",
            "guidelines": "https://www.ibm.com/design/language/ibm-logos/8-bar/"
        },
        {
            "title": "IBM Cloud",
            "hex": "1261FE",
            "source": "https://www.ibm.com/brand/systems/cloud/brand/logo"
        },
        {
            "title": "IBM Watson",
            "hex": "BE95FF",
            "source": "https://www.ibm.com/brand/systems/watson/brand/"
        },
        {
            "title": "Iced",
            "hex": "3645FF",
            "source": "https://iced.rs"
        },
        {
            "title": "Iceland",
            "hex": "CC092F",
            "source": "https://www.iceland.co.uk"
        },
        {
            "title": "Icinga",
            "hex": "06062C",
            "source": "https://github.com/Icinga/icingaweb2/blob/293021b2000e9d459387153ca5690f97e0184aaa/public/img/icinga-logo-compact.svg"
        },
        {
            "title": "iCloud",
            "hex": "3693F3",
            "source": "https://commons.wikimedia.org/wiki/File:ICloud_logo.svg"
        },
        {
            "title": "IcoMoon",
            "hex": "825794",
            "source": "https://icomoon.io"
        },
        {
            "title": "ICON",
            "hex": "31B8BB",
            "source": "https://icon.foundation/contents/resrce/media"
        },
        {
            "title": "Iconfinder",
            "hex": "1A1B1F",
            "source": "https://www.iconfinder.com/p/about"
        },
        {
            "title": "Iconify",
            "hex": "1769AA",
            "source": "https://iconify.design"
        },
        {
            "title": "IconJar",
            "hex": "16A5F3",
            "source": "https://geticonjar.com"
        },
        {
            "title": "Icons8",
            "hex": "1FB141",
            "source": "https://icons8.com"
        },
        {
            "title": "ICQ",
            "hex": "24FF00",
            "source": "https://commons.wikimedia.org/wiki/File:ICQNewlogo.svg"
        },
        {
            "title": "IEEE",
            "hex": "00629B",
            "source": "https://brand-experience.ieee.org/templates-tools-resources/resources/master-brand-and-logos/",
            "guidelines": "https://brand-experience.ieee.org/guidelines/brand-identity/"
        },
        {
            "title": "iFixit",
            "hex": "0071CE",
            "source": "https://www.ifixit.com",
            "guidelines": "https://www.ifixit.com/Info/Media"
        },
        {
            "title": "iFood",
            "hex": "EA1D2C",
            "source": "https://ifood.com.br"
        },
        {
            "title": "IFTTT",
            "hex": "000000",
            "source": "https://ifttt.com/discover/brand-guidelines",
            "guidelines": "https://ifttt.com/discover/brand-guidelines"
        },
        {
            "title": "iHeartRadio",
            "hex": "C6002B",
            "source": "https://brand.iheart.com/logo",
            "guidelines": "https://brand.iheart.com/logo"
        },
        {
            "title": "IKEA",
            "hex": "0058A3",
            "source": "https://www.ikea.com"
        },
        {
            "title": "Île-de-France Mobilités",
            "hex": "67B4E7",
            "source": "https://www.iledefrance-mobilites.fr"
        },
        {
            "title": "ImageJ",
            "hex": "00D8E0",
            "source": "https://github.com/imagej/imagej/blob/0667395bcac20e5d7a371ac9f468522c74367d59/logo/inkscape_image_logo_src.svg"
        },
        {
            "title": "IMDb",
            "hex": "F5C518",
            "source": "https://brand.imdb.com/imdb",
            "guidelines": "https://brand.imdb.com/imdb"
        },
        {
            "title": "Imgur",
            "hex": "1BB76E",
            "source": "https://imgurinc.com/press",
            "guidelines": "https://help.imgur.com/hc/en-us/articles/202062878-Trademark-Use-Policy"
        },
        {
            "title": "Immer",
            "hex": "00E7C3",
            "source": "https://github.com/immerjs/immer/blob/7a5382899bc8b0bf5e21972a1c7db63f53e1d697/website/static/img/immer-logo.svg"
        },
        {
            "title": "Immich",
            "hex": "4250AF",
            "source": "https://github.com/immich-app/immich/blob/bba4c4418279b7dc87e0f4a0b346a4e81057a631/design/immich-logo.svg"
        },
        {
            "title": "Imou",
            "hex": "E89313",
            "source": "https://www.imoulife.com/support/download/userManual"
        },
        {
            "title": "Indeed",
            "hex": "003A9B",
            "source": "https://indeed.design/resources"
        },
        {
            "title": "Inertia",
            "hex": "9553E9",
            "source": "https://inertiajs.com"
        },
        {
            "title": "Infiniti",
            "hex": "000000",
            "source": "https://www.infinitiusa.com"
        },
        {
            "title": "InfluxDB",
            "hex": "22ADF6",
            "source": "https://influxdata.github.io/branding/logo/downloads/",
            "guidelines": "https://influxdata.github.io/branding/logo/usage/"
        },
        {
            "title": "Informatica",
            "hex": "FF4D00",
            "source": "https://www.informatica.com"
        },
        {
            "title": "Infosys",
            "hex": "007CC3",
            "source": "https://www.infosys.com/newsroom/journalist-resources/infosyslogo.html"
        },
        {
            "title": "Infracost",
            "hex": "DB44B8",
            "source": "https://www.infracost.io/img/logo.svg"
        },
        {
            "title": "Ingress",
            "hex": "783CBD",
            "source": "https://ingress.com/assets/fonts/ingress_icons.woff"
        },
        {
            "title": "Inkdrop",
            "hex": "7A78D7",
            "source": "https://site-cdn.inkdrop.app/site/icons/inkdrop-icon.svg"
        },
        {
            "title": "Inkscape",
            "hex": "000000",
            "source": "https://inkscape.org/gallery/=inkscape-branding/inkscape-brand-assets/",
            "license": {
                "type": "CC-BY-SA-3.0"
            }
        },
        {
            "title": "Insomnia",
            "hex": "4000BF",
            "source": "https://insomnia.rest"
        },
        {
            "title": "Instacart",
            "hex": "43B02A",
            "source": "https://www.instacart.com/press"
        },
        {
            "title": "Instagram",
            "hex": "E4405F",
            "source": "https://en.facebookbrand.com/instagram/",
            "guidelines": "https://en.facebookbrand.com/instagram/"
        },
        {
            "title": "Instapaper",
            "hex": "1F1F1F",
            "source": "https://www.instapaper.com"
        },
        {
            "title": "Instatus",
            "hex": "4EE3C2",
            "source": "https://www.instatus.com"
        },
        {
            "title": "Instructables",
            "hex": "FABF15",
            "source": "https://www.instructables.com/community/Official-Instructables-Logos-1/"
        },
        {
            "title": "Instructure",
            "hex": "2A7BA0",
            "source": "https://www.instructure.com/about/brand-guide/download-logos",
            "guidelines": "https://www.instructure.com/canvas/resources/noram-guides/instructure-brand-guide-2022"
        },
        {
            "title": "Integromat",
            "hex": "2F8CBB",
            "source": "https://www.integromat.com"
        },
        {
            "title": "Intel",
            "hex": "0071C5",
            "source": "https://www.intel.com/content/www/us/en/newsroom/resources/press-kits-intel-overview.html"
        },
        {
            "title": "IntelliJ IDEA",
            "hex": "000000",
            "source": "https://www.jetbrains.com/idea/",
            "guidelines": "https://www.jetbrains.com/company/brand/"
        },
        {
            "title": "Interaction Design Foundation",
            "hex": "2B2B2B",
            "source": "https://www.interaction-design.org"
        },
        {
            "title": "InteractJS",
            "hex": "2599ED",
            "source": "https://github.com/taye/interact.js/blob/603c34d4b34dece8a260381e2e5991b810d6d739/img/ijs-icon.svg"
        },
        {
            "title": "Intercom",
            "hex": "6AFDEF",
            "source": "https://www.intercom.com/press",
            "guidelines": "https://www.intercom.com/press"
        },
        {
            "title": "Intermarche",
            "hex": "E2001A",
            "source": "https://www.intermarche.com"
        },
        {
            "title": "Internet Archive",
            "hex": "666666",
            "source": "https://archive.org"
        },
        {
            "title": "Internet Explorer",
            "hex": "0076D6",
            "source": "https://compass-ssl.microsoft.com/assets/c8/67/c867db4c-f328-45b8-817c-33834c70aae6.svg?n=IE.svg"
        },
        {
            "title": "Intigriti",
            "hex": "161A36",
            "source": "https://www.intigriti.com"
        },
        {
            "title": "InVision",
            "hex": "FF3366",
            "source": "https://www.invisionapp.com/news",
            "guidelines": "https://in.invisionapp.com/boards/FH3LW3S7XSD/"
        },
        {
            "title": "Invoice Ninja",
            "hex": "000000",
            "source": "https://github.com/invoiceninja/invoiceninja/blob/2bdb26dd06123a0426cc7a8da77fc8fce7e5a222/public/images/round_logo.png"
        },
        {
            "title": "ioBroker",
            "hex": "3399CC",
            "source": "https://github.com/ioBroker/awesome-iobroker/blob/6ba42e9fcda7c88356e2f8c98f435ce7b02d4e37/images/awesome-iobroker.svg"
        },
        {
            "title": "Ionic",
            "hex": "3880FF",
            "source": "https://ionicframework.com/press"
        },
        {
            "title": "Ionos",
            "hex": "003D8F",
            "source": "https://www.ionos.de"
        },
        {
            "title": "iOS",
            "hex": "000000",
            "source": "https://en.wikipedia.org/wiki/IOS"
        },
        {
            "title": "IOTA",
            "hex": "131F37",
            "source": "https://www.iota.org/connect/brand",
            "guidelines": "https://www.iota.org/connect/brand",
            "license": {
                "type": "CC-BY-SA-4.0"
            }
        },
        {
            "title": "IPFS",
            "hex": "65C2CB",
            "source": "https://github.com/ipfs-inactive/logo/tree/73169b495332415b174ac2f37ec27c4b2ee8da83",
            "license": {
                "type": "CC-BY-SA-3.0"
            }
        },
        {
            "title": "Issuu",
            "hex": "F36D5D",
            "source": "https://issuu.com/press",
            "guidelines": "https://issuu.com/press"
        },
        {
            "title": "Istio",
            "hex": "466BB0",
            "source": "https://github.com/istio/istio/blob/5a047251817eb2523af297607b7614120812e47a/logo/istio-bluelogo-whitebackground-unframed.svg"
        },
        {
            "title": "Itch.io",
            "hex": "FA5C5C",
            "source": "https://itch.io/press-kit",
            "guidelines": "https://itch.io/press-kit"
        },
        {
            "title": "iTerm2",
            "hex": "000000",
            "source": "https://github.com/gnachman/iTerm2/blob/6a857f3f5872eb1465ddc0dd83412015991e79ae/images/AppIcon/iTermIcon.sketch"
        },
        {
            "title": "iTunes",
            "hex": "FB5BC5",
            "source": "https://upload.wikimedia.org/wikipedia/commons/d/df/ITunes_logo.svg"
        },
        {
            "title": "ITVx",
            "hex": "DEEB52",
            "source": "https://www.itvmedia.co.uk"
        },
        {
            "title": "IVECO",
            "hex": "004994",
            "source": "https://www.iveco.com/germany/Pages/Home-page.aspx"
        },
        {
            "title": "Jabber",
            "hex": "CC0000",
            "source": "https://commons.wikimedia.org/wiki/File:Jabber-bulb.svg",
            "guidelines": "https://www.jabber.org/faq.html#logo",
            "license": {
                "type": "CC-BY-2.5"
            }
        },
        {
            "title": "Jaguar",
            "hex": "FFFFFF",
            "source": "https://media.jaguar.com/en/press-kit"
        },
        {
            "title": "Jamboard",
            "hex": "F37C20",
            "source": "https://cdn2.hubspot.net/hubfs/159104/ECS/Jamboard/Approved%20Jamboard%20Brand%20Book.pdf",
            "guidelines": "https://cdn2.hubspot.net/hubfs/159104/ECS/Jamboard/Approved%20Jamboard%20Brand%20Book.pdf"
        },
        {
            "title": "Jameson",
            "hex": "004027",
            "source": "https://www.jamesonwhiskey.com"
        },
        {
            "title": "Jamstack",
            "hex": "F0047F",
            "source": "https://github.com/jamstack/jamstack.org/tree/9e761f6b77ad11e8dc6d3a953e61e53f1d99a1e6/src/site/img/logo"
        },
        {
            "title": "Jasmine",
            "hex": "8A4182",
            "source": "https://github.com/jasmine/jasmine/blob/8991b1bba39b5b7e89fc5eeb07ae271a684cb1a4/images/jasmine-horizontal.svg"
        },
        {
            "title": "JavaScript",
            "hex": "F7DF1E",
            "source": "https://github.com/voodootikigod/logo.js/tree/1544bdeed6d618a6cfe4f0650d04ab8d9cfa76d9",
            "license": {
                "type": "MIT"
            }
        },
        {
            "title": "JBL",
            "hex": "FF3300",
            "source": "https://www.jbl.com"
        },
        {
            "title": "JCB",
            "hex": "0B4EA2",
            "source": "https://www.global.jcb/en/about-us/brand-concept/"
        },
        {
            "title": "Jeep",
            "hex": "000000",
            "source": "https://www.fcaci.com/x/JEEPv15",
            "guidelines": "https://www.fcaci.com/x/JEEPv15"
        },
        {
            "title": "Jekyll",
            "hex": "CC0000",
            "source": "https://github.com/jekyll/brand/blob/8302ad3ecf045054a095020729a8d2cc7005faf8/jekyll-logo-black.svg",
            "guidelines": "https://github.com/jekyll/brand",
            "license": {
                "type": "CC-BY-4.0"
            }
        },
        {
            "title": "Jellyfin",
            "hex": "00A4DC",
            "source": "https://jellyfin.org/docs/general/contributing/branding.html",
            "guidelines": "https://jellyfin.org/docs/general/contributing/branding.html"
        },
        {
            "title": "Jenkins",
            "hex": "D24939",
            "source": "https://get.jenkins.io/art/",
            "guidelines": "https://www.jenkins.io/press/",
            "license": {
                "type": "CC-BY-SA-3.0"
            }
        },
        {
            "title": "Jenkins X",
            "hex": "73C3D5",
            "source": "https://github.com/cdfoundation/artwork/tree/358a7db882463b68f59ae9bc669b8f97c4539ffd"
        },
        {
            "title": "Jest",
            "hex": "C21325",
            "source": "https://jestjs.io"
        },
        {
            "title": "JET",
            "hex": "FBBA00",
            "source": "https://de.wikipedia.org/wiki/Datei:JET.svg"
        },
        {
            "title": "JetBrains",
            "hex": "000000",
            "source": "https://www.jetbrains.com/company/brand/logos/",
            "guidelines": "https://www.jetbrains.com/company/brand/"
        },
        {
            "title": "Jetpack Compose",
            "hex": "4285F4",
            "source": "https://developer.android.com/jetpack/compose/"
        },
        {
            "title": "JFrog",
            "hex": "41BF47",
            "source": "https://jfrog.com/brand-guidelines/",
            "guidelines": "https://jfrog.com/brand-guidelines/"
        },
        {
            "title": "JFrog Bintray",
            "hex": "43A047",
            "source": "https://bintray.com"
        },
        {
            "title": "JFrog Pipelines",
            "hex": "40BE46",
            "source": "https://jfrog.com/pipelines/",
            "guidelines": "https://jfrog.com/brand-guidelines/"
        },
        {
            "title": "Jinja",
            "hex": "B41717",
            "source": "https://github.com/pallets/jinja/blob/1c240154865a7b6034033027e3c2ca8a2fa53fc2/artwork/jinjalogo.svg"
        },
        {
            "title": "Jira",
            "hex": "0052CC",
            "source": "https://atlassian.design/resources/logo-library",
            "guidelines": "https://atlassian.design/foundations/logos/"
        },
        {
            "title": "Jira Software",
            "hex": "0052CC",
            "source": "https://www.atlassian.com/company/news/press-kit",
            "guidelines": "https://atlassian.design/foundations/logos/"
        },
        {
            "title": "Jitsi",
            "hex": "97979A",
            "source": "https://github.com/jitsi/jitsi-meet/blob/f8a41aea9c32796646c0fea11064775a4e5c3523/images/watermark.svg"
        },
        {
            "title": "John Deere",
            "hex": "367C2B",
            "source": "https://en.wikipedia.org/wiki/File:John_Deere_logo.svg",
            "guidelines": "https://johndeere.widencollective.com/portals/arrshkzc/MyPortalFeb23,2021"
        },
        {
            "title": "Joomla",
            "hex": "5091CD",
            "source": "https://docs.joomla.org/Joomla:Brand_Identity_Elements/Official_Logo",
            "guidelines": "https://docs.joomla.org/Joomla:Brand_Identity_Elements"
        },
        {
            "title": "Joplin",
            "hex": "1071D3",
            "source": "https://github.com/laurent22/joplin/blob/45e35576bd8b1bb0ffe958309cc1ab3736cc266b/Assets/JoplinLetter.svg"
        },
        {
            "title": "Jordan",
            "hex": "000000",
            "source": "https://www.nike.com/jordan"
        },
        {
            "title": "JPEG",
            "hex": "8A8A8A",
            "source": "https://jpeg.org/contact.html",
            "license": {
                "type": "CC-BY-ND-4.0"
            }
        },
        {
            "title": "jQuery",
            "hex": "0769AD",
            "source": "https://brand.jquery.org/logos/",
            "guidelines": "https://brand.jquery.org/logos/"
        },
        {
            "title": "JR Group",
            "hex": "000000",
            "source": "https://www.jrhokkaido.co.jp"
        },
        {
            "title": "jsDelivr",
            "hex": "E84D3D",
            "source": "https://github.com/jsdelivr/www.jsdelivr.com/blob/eff02f3a8879cf7c7296840584e1293fe04e3a76/src/public/img/logo_horizontal.svg"
        },
        {
            "title": "JSFiddle",
            "hex": "0084FF",
            "source": "https://jsfiddle.net"
        },
        {
            "title": "JSON",
            "hex": "000000",
            "source": "https://commons.wikimedia.org/wiki/File:JSON_vector_logo.svg"
        },
        {
            "title": "JSON Web Tokens",
            "hex": "000000",
            "source": "https://jwt.io"
        },
        {
            "title": "JSS",
            "hex": "F7DF1E",
            "source": "https://cssinjs.org"
        },
        {
<<<<<<< HEAD
            "title": "JUCE",
            "hex": "8DC63F",
            "source": "https://juce.com"
=======
            "title": "Juejin",
            "hex": "007FFF",
            "source": "https://juejin.cn"
>>>>>>> fee77706
        },
        {
            "title": "JUKE",
            "hex": "6CD74A",
            "source": "https://juke.nl"
        },
        {
            "title": "Julia",
            "hex": "9558B2",
            "source": "https://github.com/JuliaLang/julia-logo-graphics/blob/b5551ca7946b4a25746c045c15fbb8806610f8d0/images/julia-dots.svg"
        },
        {
            "title": "Juniper Networks",
            "hex": "84B135",
            "source": "https://www.juniper.net/us/en/company/press-center/images/image-library/logos/",
            "guidelines": "https://www.juniper.net/us/en/company/press-center/images/image-library/logos/"
        },
        {
            "title": "JUnit5",
            "hex": "25A162",
            "source": "https://raw.githubusercontent.com/junit-team/junit5/86465f4f491219ad0c0cf9c64eddca7b0edeb86f/assets/img/junit5-logo.svg"
        },
        {
            "title": "Jupyter",
            "hex": "F37626",
            "source": "https://github.com/jupyter/design/blob/80716ee75dd7b2a6ec6abcd89922d020483589b1/logos/Logo%20Mark/logomark-whitebody-whitemoons/logomark-whitebody-whitemoons.svg",
            "guidelines": "https://github.com/jupyter/design"
        },
        {
            "title": "Just Eat",
            "hex": "F36D00",
            "source": "https://www.justeattakeaway.com/media/media-kit/"
        },
        {
            "title": "JustGiving",
            "hex": "AD29B6",
            "source": "https://justgiving.com"
        },
        {
            "title": "K3s",
            "hex": "FFC61C",
            "source": "https://k3s.io"
        },
        {
            "title": "k6",
            "hex": "7D64FF",
            "source": "https://commons.wikimedia.org/wiki/File:K6-logo.svg",
            "aliases": {
                "aka": [
                    "Grafana k6"
                ]
            }
        },
        {
            "title": "Kaggle",
            "hex": "20BEFF",
            "source": "https://www.kaggle.com/brand-guidelines",
            "guidelines": "https://www.kaggle.com/brand-guidelines"
        },
        {
            "title": "Kahoot!",
            "hex": "46178F",
            "source": "https://kahoot.com/library/kahoot-logo/",
            "guidelines": "https://kahoot.com/library/kahoot-logo/"
        },
        {
            "title": "KaiOS",
            "hex": "6F02B5",
            "source": "https://www.kaiostech.com/company/press-room"
        },
        {
            "title": "Kakao",
            "hex": "FFCD00",
            "source": "https://www.kakaocorp.com/kakao/introduce/ci"
        },
        {
            "title": "KakaoTalk",
            "hex": "FFCD00",
            "source": "https://commons.wikimedia.org/wiki/File:KakaoTalk_logo.svg"
        },
        {
            "title": "Kali Linux",
            "hex": "557C94",
            "source": "https://www.kali.org/docs/policy/trademark/",
            "guidelines": "https://www.kali.org/docs/policy/trademark/"
        },
        {
            "title": "Kamailio",
            "hex": "506365",
            "source": "https://www.kamailio.org/pub/kamailio-logos/current"
        },
        {
            "title": "Kaniko",
            "hex": "FFA600",
            "source": "https://github.com/GoogleContainerTools/kaniko/blob/cf5ca26aa4e2f7bf0de56efdf3b4e86b0ff74ed0/logo/Kaniko-Logo-Monochrome.svg"
        },
        {
            "title": "Karlsruher Verkehrsverbund",
            "hex": "9B2321",
            "source": "https://commons.wikimedia.org/wiki/File:KVV_2010.svg"
        },
        {
            "title": "Kasa Smart",
            "hex": "4ACBD6",
            "source": "https://www.tp-link.com/us/support/download/hs200/"
        },
        {
            "title": "KashFlow",
            "hex": "E5426E",
            "source": "https://www.kashflow.com"
        },
        {
            "title": "Kaspersky",
            "hex": "006D5C",
            "source": "https://www.kaspersky.com"
        },
        {
            "title": "Katacoda",
            "hex": "F48220",
            "source": "https://katacoda.com/press-kit"
        },
        {
            "title": "Katana",
            "hex": "000000",
            "source": "https://www.foundry.com/products/katana"
        },
        {
            "title": "Kaufland",
            "hex": "E10915",
            "source": "https://www.kaufland.com/etc.clientlibs/kaufland/clientlibs/clientlib-klsite/resources/frontend/img/kl-logo-small-e825b661c5.svg"
        },
        {
            "title": "KDE",
            "hex": "1D99F3",
            "source": "https://kde.org/stuff/clipart/"
        },
        {
            "title": "Kdenlive",
            "hex": "527EB2",
            "source": "https://kdenlive.org/en/logo/",
            "guidelines": "https://kdenlive.org/en/logo/"
        },
        {
            "title": "Keep a Changelog",
            "hex": "E05735",
            "source": "https://keepachangelog.com"
        },
        {
            "title": "KeePassXC",
            "hex": "6CAC4D",
            "source": "https://github.com/keepassxreboot/keepassxc/tree/3fdafc6d25e85050976e0cc645db579086db3f45"
        },
        {
            "title": "Kentico",
            "hex": "F05A22",
            "source": "https://www.kentico.com"
        },
        {
            "title": "Keras",
            "hex": "D00000",
            "source": "https://keras.io"
        },
        {
            "title": "Keybase",
            "hex": "33A0FF",
            "source": "https://github.com/keybase/client/tree/a144e0ce38ee9e495cc5acbcd4ef859f5534d820/media/logos"
        },
        {
            "title": "KeyCDN",
            "hex": "047AED",
            "source": "https://www.keycdn.com/logos"
        },
        {
            "title": "Keystone",
            "hex": "166BFF",
            "source": "https://keystonejs.com"
        },
        {
            "title": "KFC",
            "hex": "F40027",
            "source": "https://global.kfc.com/asset-library/",
            "aliases": {
                "aka": [
                    "Kentucky Fried Chicken"
                ]
            }
        },
        {
            "title": "Khan Academy",
            "hex": "14BF96",
            "source": "https://khanacademy.zendesk.com/hc/en-us/articles/202483630-Press-room",
            "guidelines": "https://support.khanacademy.org/hc/en-us/articles/202263034-Trademark-and-Brand-Usage-Policy"
        },
        {
            "title": "Khronos Group",
            "hex": "CC3333",
            "source": "https://www.khronos.org/legal/trademarks/",
            "guidelines": "https://www.khronos.org/legal/trademarks/"
        },
        {
            "title": "Kia",
            "hex": "05141F",
            "source": "https://www.kia.com"
        },
        {
            "title": "Kibana",
            "hex": "005571",
            "source": "https://www.elastic.co/brand"
        },
        {
            "title": "KiCad",
            "hex": "314CB0",
            "source": "https://www.kicad.org/about/kicad/",
            "license": {
                "type": "GPL-3.0-or-later"
            }
        },
        {
            "title": "Kickstarter",
            "hex": "05CE78",
            "source": "https://www.kickstarter.com/help/brand_assets"
        },
        {
            "title": "Kik",
            "hex": "82BC23",
            "source": "https://www.kik.com/news/"
        },
        {
            "title": "Kingston Technology",
            "aliases": {
                "aka": [
                    "Kingston"
                ]
            },
            "hex": "000000",
            "source": "https://www.kingston.com"
        },
        {
            "title": "KinoPoisk",
            "hex": "FF6600",
            "source": "https://www.kinopoisk.ru",
            "aliases": {
                "loc": {
                    "ru-RU": "КиноПоиск"
                }
            }
        },
        {
            "title": "Kinsta",
            "hex": "5333ED",
            "source": "https://kinsta.com/press"
        },
        {
            "title": "Kirby",
            "hex": "000000",
            "source": "https://getkirby.com/press"
        },
        {
            "title": "Kitsu",
            "hex": "FD755C",
            "source": "https://kitsu.io"
        },
        {
            "title": "Klarna",
            "hex": "FFB3C7",
            "source": "https://klarna.design"
        },
        {
            "title": "KLM",
            "hex": "00A1DE",
            "source": "https://www.klm.com"
        },
        {
            "title": "Klook",
            "hex": "FF5722",
            "source": "https://www.klook.com/en-GB/newsroom/"
        },
        {
            "title": "Knative",
            "hex": "0865AD",
            "source": "https://github.com/knative/community/blob/fb49068c9b7619685248247d29e48eb3d96f3ac2/icons/logo.svg",
            "guidelines": "https://github.com/knative/community/blob/main/BRANDING.MD"
        },
        {
            "title": "KnowledgeBase",
            "hex": "9146FF",
            "source": "https://www.knowledgebase.com/design",
            "guidelines": "https://www.knowledgebase.com/design"
        },
        {
            "title": "Known",
            "hex": "333333",
            "source": "https://github.com/idno/known/tree/22c4935b57a61d94d2508651128b4f828f864989/gfx/logos"
        },
        {
            "title": "Ko-fi",
            "hex": "FF5E5B",
            "source": "https://more.ko-fi.com/brand-assets",
            "guidelines": "https://more.ko-fi.com/brand-assets"
        },
        {
            "title": "Koa",
            "hex": "33333D",
            "source": "https://koajs.com"
        },
        {
            "title": "Koc",
            "hex": "F9423A",
            "source": "https://www.koc.com.tr/en"
        },
        {
            "title": "Kodak",
            "hex": "ED0000",
            "source": "https://www.kodak.com",
            "guidelines": "https://www.kodak.com/en/company/page/site-terms"
        },
        {
            "title": "Kodi",
            "hex": "17B2E7",
            "source": "https://kodi.tv"
        },
        {
            "title": "Kofax",
            "hex": "00558C",
            "source": "https://www.kofax.com"
        },
        {
            "title": "Komoot",
            "hex": "6AA127",
            "source": "https://newsroom.komoot.com/media_kits/219423/",
            "guidelines": "https://newsroom.komoot.com/media_kits/219423/"
        },
        {
            "title": "Konami",
            "hex": "B60014",
            "source": "https://commons.wikimedia.org/wiki/File:Konami_4th_logo_2.svg"
        },
        {
            "title": "Kong",
            "hex": "003459",
            "source": "https://konghq.com/brand-assets/",
            "guidelines": "https://konghq.com/brand/"
        },
        {
            "title": "Kongregate",
            "hex": "990000",
            "source": "https://www.kongregate.com/pages/logos-and-branding"
        },
        {
            "title": "Konva",
            "hex": "0D83CD",
            "source": "https://github.com/konvajs/konvajs.github.io/blob/2cfe67461dfe32076ba56c88a75fe8e99d068130/icon.png"
        },
        {
            "title": "Kotlin",
            "hex": "7F52FF",
            "source": "https://www.jetbrains.com/company/brand/logos/",
            "guidelines": "https://www.jetbrains.com/company/brand/"
        },
        {
            "title": "Koyeb",
            "hex": "121212",
            "source": "https://www.koyeb.com"
        },
        {
            "title": "Krita",
            "hex": "3BABFF",
            "source": "https://krita.org/en/about/press/"
        },
        {
            "title": "KTM",
            "hex": "FF6600",
            "source": "https://ktm.com"
        },
        {
            "title": "Kuaishou",
            "hex": "FF4906",
            "source": "https://www.kuaishou.com/official/material-lib",
            "guidelines": "https://www.kuaishou.com/official/material-lib"
        },
        {
            "title": "Kubernetes",
            "hex": "326CE5",
            "source": "https://github.com/kubernetes/kubernetes/tree/cac53883f4714452f3084a22e4be20d042a9df33/logo"
        },
        {
            "title": "Kubuntu",
            "hex": "0079C1",
            "source": "https://kubuntu.org"
        },
        {
            "title": "Kuma",
            "hex": "290B53",
            "source": "https://cncf-branding.netlify.app/projects/kuma/"
        },
        {
            "title": "Kuula",
            "hex": "4092B4",
            "source": "https://kuula.co"
        },
        {
            "title": "Kyocera",
            "hex": "DF0522",
            "source": "https://uk.kyocera.com"
        },
        {
            "title": "LabVIEW",
            "hex": "FFDB00",
            "source": "https://forums.ni.com/t5/NI-Partner-Network/New-Partner-Co-Marketing-Style-Guide/ba-p/3786987",
            "guidelines": "https://forums.ni.com/t5/NI-Partner-Network/New-Partner-Co-Marketing-Style-Guide/ba-p/3786987"
        },
        {
            "title": "Lada",
            "hex": "ED6B21",
            "source": "https://www.lada.ru/priora/sedan/accessories.html"
        },
        {
            "title": "Lamborghini",
            "hex": "DDB320",
            "source": "https://en.wikipedia.org/wiki/File:Lamborghini_Logo.svg"
        },
        {
            "title": "Land Rover",
            "hex": "005A2B",
            "source": "https://media.landrover.com/en/press-kit"
        },
        {
            "title": "Lapce",
            "hex": "3B82F6",
            "source": "https://github.com/lapce/lapce/blob/95c4cf2d87083e348c0b621d0be0ea17f79ed703/extra/images/logo.svg"
        },
        {
            "title": "Laragon",
            "hex": "0E83CD",
            "source": "https://laragon.org"
        },
        {
            "title": "Laravel",
            "hex": "FF2D20",
            "source": "https://github.com/laravel/art/tree/5a8325b064634b900f25dbb6f1cafd888b2d2211"
        },
        {
            "title": "Laravel Horizon",
            "hex": "405263",
            "source": "https://github.com/laravel/horizon/blob/79ed572422d0ff789e9673a6dd9579026f14233a/public/img/horizon.svg"
        },
        {
            "title": "Laravel Nova",
            "hex": "252D37",
            "source": "https://nova.laravel.com"
        },
        {
            "title": "Last.fm",
            "hex": "D51007",
            "source": "https://commons.wikimedia.org/wiki/File:Lastfm_logo.svg"
        },
        {
            "title": "LastPass",
            "hex": "D32D27",
            "source": "https://lastpass.com/press-room/",
            "guidelines": "https://lastpass.com/press-room/"
        },
        {
            "title": "LaTeX",
            "hex": "008080",
            "source": "https://github.com/latex3/branding/tree/9def6b5f6075567d62b67424e11dbe6d4d5245b4"
        },
        {
            "title": "Launchpad",
            "hex": "F8C300",
            "source": "https://help.launchpad.net/logo/submissions",
            "guidelines": "https://help.launchpad.net/Legal",
            "license": {
                "type": "CC-BY-ND-2.0"
            }
        },
        {
            "title": "Lazarus",
            "hex": "000000",
            "source": "https://sourceforge.net/projects/lazarus/"
        },
        {
            "title": "LBRY",
            "hex": "2F9176",
            "source": "https://lbry.com/press-kit",
            "guidelines": "https://lbry.com/faq/acceptable-use-policy"
        },
        {
            "title": "Leader Price",
            "hex": "E50005",
            "source": "https://www.leaderprice.fr"
        },
        {
            "title": "Leaflet",
            "hex": "199900",
            "source": "https://github.com/Leaflet/Leaflet/blob/d843c3b88486713827d7e860b58bdba75bfbd5a2/src/images/logo.svg"
        },
        {
            "title": "Leanpub",
            "hex": "FFFFFF",
            "source": "https://leanpub.com/press",
            "guidelines": "https://leanpub.com/press"
        },
        {
            "title": "LeetCode",
            "hex": "FFA116",
            "source": "https://leetcode.com/store"
        },
        {
            "title": "Legacy Games",
            "hex": "144B9E",
            "source": "https://legacygames.com"
        },
        {
            "title": "Leica",
            "hex": "E20612",
            "source": "https://leica-camera.com",
            "guidelines": "https://leica-camera.com/en-US/legal-notices"
        },
        {
            "title": "Lemmy",
            "hex": "FFFFFF",
            "source": "https://join-lemmy.org"
        },
        {
            "title": "Lenovo",
            "hex": "E2231A",
            "source": "https://news.lenovo.com/press-kits/"
        },
        {
            "title": "Lens",
            "hex": "3D90CE",
            "source": "https://github.com/lensapp/lens/blob/3cc12d9599b655a366e7a34c356d2a84654b2466/docs/img/lens-logo-icon.svg"
        },
        {
            "title": "Leptos",
            "hex": "EF3939",
            "source": "https://github.com/leptos-rs/leptos/blob/6fac92cb6298f1bfa72464de47e33e47b5e5857d/logos/Simple_Icon.svg"
        },
        {
            "title": "Lerna",
            "hex": "9333EA",
            "source": "https://github.com/lerna/logo/blob/fb18db535d71aacc6ffb0f6b75a0c3bd9e353543/lerna.svg"
        },
        {
            "title": "Leroy Merlin",
            "hex": "78BE20",
            "source": "https://www.leroymerlin.fr"
        },
        {
            "title": "Less",
            "hex": "1D365D",
            "source": "https://github.com/less/logo/blob/c9c10c328cfc00071e92443934b35e389310abf8/less_logo.ai"
        },
        {
            "title": "Let's Encrypt",
            "hex": "003A70",
            "source": "https://letsencrypt.org/trademarks/",
            "guidelines": "https://letsencrypt.org/trademarks/",
            "license": {
                "type": "CC-BY-NC-4.0"
            }
        },
        {
            "title": "Letterboxd",
            "hex": "202830",
            "source": "https://letterboxd.com/about/brand/",
            "guidelines": "https://letterboxd.com/about/brand/"
        },
        {
            "title": "levels.fyi",
            "hex": "788B95",
            "source": "https://www.levels.fyi/press/"
        },
        {
            "title": "LG",
            "hex": "A50034",
            "source": "https://en.wikipedia.org/wiki/LG_Corporation",
            "guidelines": "https://www.lg.com/global/about-lg-brand-identity"
        },
        {
            "title": "LGTM",
            "hex": "FFFFFF",
            "source": "https://lgtm.com"
        },
        {
            "title": "Libera.Chat",
            "hex": "FF55DD",
            "source": "https://libera.chat"
        },
        {
            "title": "Liberapay",
            "hex": "F6C915",
            "source": "https://en.liberapay.com/about/logos",
            "guidelines": "https://en.liberapay.com/about/logos",
            "license": {
                "type": "CC0-1.0"
            }
        },
        {
            "title": "Libraries.io",
            "hex": "337AB7",
            "source": "https://github.com/librariesio/libraries.io/blob/9ab0f659bb7fe137c15cf676612b6811f501a0bd/public/safari-pinned-tab.svg"
        },
        {
            "title": "LibraryThing",
            "hex": "251A15",
            "source": "https://twitter.com/LibraryThing/status/1054466649271656448"
        },
        {
            "title": "LibreOffice",
            "hex": "18A303",
            "source": "https://wiki.documentfoundation.org/Marketing/Branding",
            "guidelines": "https://wiki.documentfoundation.org/Marketing/Branding"
        },
        {
            "title": "libuv",
            "hex": "403C3D",
            "source": "https://github.com/libuv/libuv/blob/e4087dedf837f415056a45a838f639a3d9dc3ced/img/logos.svg"
        },
        {
            "title": "Lichess",
            "hex": "000000",
            "source": "https://lichess.org/about"
        },
        {
            "title": "Lidl",
            "hex": "0050AA",
            "source": "https://www.lidl.de"
        },
        {
            "title": "LIFX",
            "hex": "000000",
            "source": "https://www.lifx.com/pages/press-enquiries",
            "guidelines": "https://www.dropbox.com/sh/i9khucz3ucy0q5v/AACrbtcpEIS0PdP84RdkhoAFa/Guides"
        },
        {
            "title": "Lighthouse",
            "hex": "F44B21",
            "source": "https://github.com/GoogleChrome/lighthouse/blob/80d2e6c1948f232ec4f1bdeabc8bc632fc5d0bfd/assets/lh_favicon.svg"
        },
        {
            "title": "Lightning",
            "hex": "792EE5",
            "source": "https://github.com/Lightning-AI/lightning/blob/a584196abf820179adb0758ef67ddae91c44e7bc/docs/source/_static/images/icon.svg"
        },
        {
            "title": "LINE",
            "hex": "00C300",
            "source": "https://line.me/en/logo",
            "guidelines": "https://line.me/en/logo"
        },
        {
            "title": "LineageOS",
            "hex": "167C80",
            "source": "https://www.lineageos.org",
            "guidelines": "https://docs.google.com/presentation/d/1VmxFrVqkjtNMjZbAcrC4egp8C_So7gjJR3KuxdJfJDo/edit?usp=sharing"
        },
        {
            "title": "Linear",
            "hex": "5E6AD2",
            "source": "https://linear.app"
        },
        {
            "title": "LinkedIn",
            "hex": "0A66C2",
            "source": "https://brand.linkedin.com",
            "guidelines": "https://brand.linkedin.com/policies"
        },
        {
            "title": "Linkerd",
            "hex": "2BEDA7",
            "source": "https://cncf-branding.netlify.app/projects/linkerd/"
        },
        {
            "title": "Linkfire",
            "hex": "FF3850",
            "source": "https://www.linkfire.com"
        },
        {
            "title": "Linktree",
            "hex": "43E55E",
            "source": "https://linktr.ee"
        },
        {
            "title": "Linux",
            "hex": "FCC624",
            "source": "https://www.linuxfoundation.org/the-linux-mark/"
        },
        {
            "title": "Linux Containers",
            "hex": "333333",
            "source": "https://github.com/lxc/linuxcontainers.org/blob/29d3299ddf8718099b6de1464570fbbadbaabecb/static/img/containers.svg"
        },
        {
            "title": "Linux Foundation",
            "hex": "003366",
            "source": "https://www.linuxfoundation.org/en/about/brand/",
            "guidelines": "https://www.linuxfoundation.org/en/about/brand/"
        },
        {
            "title": "Linux Mint",
            "hex": "87CF3E",
            "source": "https://commons.wikimedia.org/wiki/File:Linux_Mint_logo_without_wordmark.svg"
        },
        {
            "title": "Lion Air",
            "hex": "ED3237",
            "source": "https://lionairthai.com/en/"
        },
        {
            "title": "Liquibase",
            "hex": "2962FF",
            "source": "https://www.liquibase.com/brand",
            "guidelines": "https://www.liquibase.com/brand"
        },
        {
            "title": "Lit",
            "hex": "324FFF",
            "source": "https://github.com/lit/lit.dev/blob/5e59bdb00b7a261d6fdcd6a4ae529e17f6146ed3/packages/lit-dev-content/site/images/flame-favicon.svg"
        },
        {
            "title": "Litecoin",
            "hex": "A6A9AA",
            "source": "https://litecoin-foundation.org/litecoin-branding-guidelines/",
            "guidelines": "https://litecoin-foundation.org/litecoin-branding-guidelines/"
        },
        {
            "title": "LITIENGINE",
            "hex": "00A5BC",
            "source": "https://litiengine.com"
        },
        {
            "title": "LiveChat",
            "hex": "FF5100",
            "source": "https://livechat.design",
            "guidelines": "https://livechat.design"
        },
        {
            "title": "LiveJournal",
            "hex": "00B0EA",
            "source": "https://www.livejournal.com"
        },
        {
            "title": "Livewire",
            "hex": "4E56A6",
            "source": "https://laravel-livewire.com"
        },
        {
            "title": "LLVM",
            "hex": "262D3A",
            "source": "https://llvm.org/Logo.html"
        },
        {
            "title": "LMMS",
            "hex": "10B146",
            "source": "https://lmms.io/branding"
        },
        {
            "title": "Lodash",
            "hex": "3492FF",
            "source": "https://github.com/lodash/lodash.com/blob/c8d41c62b446f08905fd94802db4da8da05d3e92/assets/img/lodash.svg"
        },
        {
            "title": "Logitech",
            "hex": "00B8FC",
            "source": "https://www.logitech.com/en-us/pr/library"
        },
        {
            "title": "LogMeIn",
            "hex": "45B6F2",
            "source": "https://www.logmein.com/legal/trademark",
            "guidelines": "https://www.logmein.com/legal/trademark"
        },
        {
            "title": "Logseq",
            "hex": "85C8C8",
            "source": "https://github.com/logseq/logseq/blob/c4d15ec8487c9fb6b6f41780fc1abddab89491e4/resources/icon.png"
        },
        {
            "title": "Logstash",
            "hex": "005571",
            "source": "https://www.elastic.co/brand",
            "guidelines": "https://www.elastic.co/brand"
        },
        {
            "title": "Looker",
            "hex": "4285F4",
            "source": "https://looker.com"
        },
        {
            "title": "Loom",
            "hex": "625DF5",
            "source": "https://www.loom.com/press"
        },
        {
            "title": "Loop",
            "hex": "F29400",
            "source": "https://loop.frontiersin.org"
        },
        {
            "title": "LoopBack",
            "hex": "3F5DFF",
            "source": "https://loopback.io/resources"
        },
        {
            "title": "Lospec",
            "hex": "EAEAEA",
            "source": "https://lospec.com/brand",
            "guidelines": "https://lospec.com/brand"
        },
        {
            "title": "LOT Polish Airlines",
            "hex": "11397E",
            "source": "https://www.lot.com/us/en/kaleidoscope-inflight-magazine"
        },
        {
            "title": "LTspice",
            "hex": "900028",
            "source": "https://www.analog.com/media/en/news-marketing-collateral/solutions-bulletins-brochures/ltspice-keyboard-shortcuts.pdf",
            "guidelines": "https://www.analog.com/en/about-adi/legal-and-risk-oversight/intellectual-property/trademark-notice.html"
        },
        {
            "title": "Lua",
            "hex": "2C2D72",
            "source": "https://www.lua.org/images/",
            "guidelines": "https://www.lua.org/images/"
        },
        {
            "title": "Lubuntu",
            "hex": "0068C8",
            "source": "https://lubuntu.net"
        },
        {
            "title": "Ludwig",
            "hex": "FFFFFF",
            "source": "https://github.com/ludwig-ai/ludwig-docs/blob/8d8abb2117a93af2622a6545943c773b27153e1b/docs/images/ludwig_icon.svg"
        },
        {
            "title": "Lufthansa",
            "hex": "05164D",
            "source": "https://www.lufthansa.com"
        },
        {
            "title": "Lumen",
            "hex": "E74430",
            "source": "https://lumen.laravel.com"
        },
        {
            "title": "Lunacy",
            "hex": "179DE3",
            "source": "https://icons8.com/lunacy"
        },
        {
            "title": "Lydia",
            "hex": "0180FF",
            "source": "https://lydia-app.com/en/info/press.html",
            "guidelines": "https://lydia-app.com/en/info/press.html"
        },
        {
            "title": "Lyft",
            "hex": "FF00BF",
            "source": "https://www.lyft.com/press"
        },
        {
            "title": "MAAS",
            "hex": "E95420",
            "source": "https://design.ubuntu.com/downloads/",
            "license": {
                "type": "CC-BY-SA-3.0"
            }
        },
        {
            "title": "macOS",
            "hex": "000000",
            "source": "https://commons.wikimedia.org/wiki/File:MacOS_wordmark_(2017).svg"
        },
        {
            "title": "MacPaw",
            "hex": "000000",
            "source": "https://macpaw.com"
        },
        {
            "title": "Macy's",
            "hex": "E21A2C",
            "source": "https://www.macysinc.com/news-media/media-assets"
        },
        {
            "title": "Magasins U",
            "hex": "E71B34",
            "source": "https://www.magasins-u.com"
        },
        {
            "title": "Magento",
            "hex": "EE672F",
            "source": "https://magento.com"
        },
        {
            "title": "Magisk",
            "hex": "00AF9C",
            "source": "https://github.com/topjohnwu/Magisk/blob/23ad611566b557f26d268920692b25aa89fc0070/app/src/main/res/drawable/ic_magisk.xml"
        },
        {
            "title": "mail.com",
            "hex": "004788",
            "source": "https://www.mail.com",
            "guidelines": "https://www.mail.com/company/terms/"
        },
        {
            "title": "Mail.Ru",
            "hex": "005FF9",
            "source": "https://my.mail.ru"
        },
        {
            "title": "MailChimp",
            "hex": "FFE01B",
            "source": "https://mailchimp.com/about/brand-assets",
            "guidelines": "https://mailchimp.com/about/brand-assets"
        },
        {
            "title": "Mailgun",
            "hex": "F06B66",
            "source": "https://mailgun.com"
        },
        {
            "title": "Major League Hacking",
            "hex": "265A8F",
            "source": "https://mlh.io/brand-guidelines",
            "guidelines": "https://mlh.io/brand-guidelines"
        },
        {
            "title": "MakerBot",
            "hex": "FF1E0D",
            "source": "https://www.makerbot.com/makerbot-press-assets"
        },
        {
            "title": "Mamba UI",
            "hex": "6D28D9",
            "source": "https://github.com/Microwawe/mamba-ui/blob/b4ca2eba570c451886e5822d7ba12a8d78015bba/src/assets/svg/logo.svg"
        },
        {
            "title": "MAMP",
            "hex": "02749C",
            "source": "https://www.mamp.info/en/mamp/mac/"
        },
        {
            "title": "MAN",
            "hex": "E40045",
            "source": "https://www.corporate.man.eu"
        },
        {
            "title": "ManageIQ",
            "hex": "EF2929",
            "source": "https://www.manageiq.org/logo/"
        },
        {
            "title": "Manjaro",
            "hex": "35BF5C",
            "source": "https://manjaro.org"
        },
        {
            "title": "Mapbox",
            "hex": "000000",
            "source": "https://www.mapbox.com/about/press/brand-guidelines",
            "guidelines": "https://www.mapbox.com/about/press/brand-guidelines"
        },
        {
            "title": "MapLibre",
            "hex": "396CB2",
            "source": "https://github.com/maplibre/maplibre-gl-js-docs/blob/e916a4cdd671890126f88b26b2b16c04220dc4b0/docs/pages/assets/favicon/maplibregl-favicon.svg"
        },
        {
            "title": "MariaDB",
            "hex": "003545",
            "source": "https://mariadb.com/about-us/logos/",
            "guidelines": "https://mariadb.com/about-us/logos/"
        },
        {
            "title": "MariaDB Foundation",
            "hex": "1F305F",
            "source": "https://mariadb.org"
        },
        {
            "title": "Markdown",
            "hex": "000000",
            "source": "https://github.com/dcurtis/markdown-mark/tree/360a3657fef7f6ad0b303296a95ad52985caa0d3",
            "guidelines": "https://github.com/dcurtis/markdown-mark",
            "license": {
                "type": "CC0-1.0"
            }
        },
        {
            "title": "Marketo",
            "hex": "5C4C9F",
            "source": "https://www.marketo.com"
        },
        {
            "title": "Marko",
            "hex": "2596BE",
            "source": "https://github.com/marko-js/website/blob/c03b8229e8fe8e01fde6c0772bc1cb0ceae9be05/src/logos/marko.svg"
        },
        {
            "title": "Marriott",
            "hex": "A70023",
            "source": "https://marriott-hotels.marriott.com"
        },
        {
            "title": "Maserati",
            "hex": "0C2340",
            "source": "https://www.stellantis.com/en/brands/maserati"
        },
        {
            "title": "MasterCard",
            "hex": "EB001B",
            "source": "https://brand.mastercard.com/brandcenter/mastercard-brand-mark/downloads.html",
            "guidelines": "https://brand.mastercard.com/brandcenter/mastercard-brand-mark.html"
        },
        {
            "title": "mastercomfig",
            "hex": "009688",
            "source": "https://github.com/mastercomfig/mastercomfig.github.io/blob/d910ce7e868a6ef32106e36996c3473d78da2ce3/img/mastercomfig_logo.svg"
        },
        {
            "title": "Mastodon",
            "hex": "6364FF",
            "source": "https://github.com/mastodon/mastodon/blob/7ccf7a73f1c47a8c03712c39f7c591e837cf6d08/app/javascript/images/logo-symbol-icon.svg"
        },
        {
            "title": "Material Design",
            "hex": "757575",
            "source": "https://material.io/design/"
        },
        {
            "title": "Material Design Icons",
            "hex": "2196F3",
            "source": "https://materialdesignicons.com/icon/vector-square",
            "license": {
                "type": "Apache-2.0"
            }
        },
        {
            "title": "Matomo",
            "hex": "3152A0",
            "source": "https://matomo.org/media/"
        },
        {
            "title": "Matrix",
            "hex": "000000",
            "source": "https://matrix.org"
        },
        {
            "title": "Matter.js",
            "hex": "4B5562",
            "source": "https://brm.io/matter-js"
        },
        {
            "title": "Mattermost",
            "hex": "0058CC",
            "source": "https://www.mattermost.org/brand-guidelines/",
            "guidelines": "https://www.mattermost.org/brand-guidelines/"
        },
        {
            "title": "Matternet",
            "hex": "261C29",
            "source": "https://mttr.net"
        },
        {
            "title": "Mautic",
            "hex": "4E5E9E",
            "source": "https://www.mautic.org/about/logos-and-graphics"
        },
        {
            "title": "Max",
            "hex": "525252",
            "source": "https://cycling74.com"
        },
        {
            "title": "Max-Planck-Gesellschaft",
            "hex": "006C66",
            "source": "https://www.mpg.de"
        },
        {
            "title": "Maytag",
            "hex": "002E5F",
            "source": "https://www.maytagcommerciallaundry.com/mclstorefront/c/-/p/MYR40PD"
        },
        {
            "title": "Mazda",
            "hex": "101010",
            "source": "https://www.mazda.com/en/about/profile/library/"
        },
        {
            "title": "McAfee",
            "hex": "C01818",
            "source": "https://www.mcafee.com/enterprise/en-us/about/newsroom/product-images.html"
        },
        {
            "title": "McDonald's",
            "hex": "FBC817",
            "source": "https://www.mcdonalds.com/gb/en-gb/newsroom.html"
        },
        {
            "title": "McLaren",
            "hex": "FF0000",
            "source": "https://cars.mclaren.com"
        },
        {
            "title": "mdBook",
            "hex": "000000",
            "source": "https://github.com/rust-lang/mdBook/blob/cdfa5ad9909e2cba8390688f3f0686fb70cb4bef/src/theme/favicon.svg"
        },
        {
            "title": "MDN Web Docs",
            "hex": "000000",
            "source": "https://github.com/mdn/yari/blob/77e6cda02f7013219e9da27a00b9424085e60fdb/client/src/assets/mdn-logo.svg"
        },
        {
            "title": "MDX",
            "hex": "1B1F24",
            "source": "https://github.com/mdx-js/mdx/blob/b8a76c95deb14f7297bafdac1aa3eddd2b0fbb8f/docs/_static/icon.svg"
        },
        {
            "title": "MediaFire",
            "hex": "1299F3",
            "source": "https://www.mediafire.com/developers/brand_assets/mediafire_brand_assets/",
            "guidelines": "https://www.mediafire.com/developers/brand_assets/mediafire_brand_assets/"
        },
        {
            "title": "MediaMarkt",
            "hex": "DF0000",
            "source": "https://www.mediamarkt.de"
        },
        {
            "title": "MediaTek",
            "hex": "EC9430",
            "source": "https://corp.mediatek.com/news-events/press-library"
        },
        {
            "title": "MediaTemple",
            "hex": "000000",
            "source": "https://mediatemple.net"
        },
        {
            "title": "MediBang Paint",
            "hex": "00DBDE",
            "source": "https://medibangpaint.com"
        },
        {
            "title": "Medium",
            "hex": "000000",
            "source": "https://medium.design/logos-and-brand-guidelines-f1a01a733592",
            "guidelines": "https://medium.design/logos-and-brand-guidelines-f1a01a733592"
        },
        {
            "title": "Meetup",
            "hex": "ED1C40",
            "source": "https://www.meetup.com/media/"
        },
        {
            "title": "MEGA",
            "hex": "D9272E",
            "source": "https://mega.io/corporate"
        },
        {
            "title": "Mendeley",
            "hex": "9D1620",
            "source": "https://www.mendeley.com"
        },
        {
            "title": "Mercado Pago",
            "hex": "00B1EA",
            "source": "https://www.mercadopago.com"
        },
        {
            "title": "Mercedes",
            "hex": "242424",
            "source": "https://www.mercedes-benz.com"
        },
        {
            "title": "Merck",
            "hex": "007A73",
            "source": "https://www.merck.com"
        },
        {
            "title": "Mercurial",
            "hex": "999999",
            "source": "https://www.mercurial-scm.org/hg-logo/",
            "guidelines": "https://www.mercurial-scm.org/hg-logo/",
            "license": {
                "type": "GPL-2.0-or-later"
            }
        },
        {
            "title": "Messenger",
            "hex": "00B2FF",
            "source": "https://en.facebookbrand.com/facebookapp/assets/messenger/",
            "guidelines": "https://en.facebookbrand.com/facebookapp/assets/messenger/"
        },
        {
            "title": "Meta",
            "hex": "0467DF",
            "source": "https://www.meta.com",
            "guidelines": "https://www.facebook.com/brand/resources/meta/company-brand"
        },
        {
            "title": "Metabase",
            "hex": "509EE3",
            "source": "https://www.metabase.com"
        },
        {
            "title": "MetaFilter",
            "hex": "065A8F",
            "source": "https://www.metafilter.com/apple-touch-icon.png"
        },
        {
            "title": "Meteor",
            "hex": "DE4F4F",
            "source": "https://logo.meteorapp.com"
        },
        {
            "title": "Metro",
            "hex": "EF4242",
            "source": "https://facebook.github.io/metro/"
        },
        {
            "title": "Metro de la Ciudad de México",
            "hex": "F77E1C",
            "source": "https://es.wikipedia.org/wiki/Archivo:Metro_de_la_Ciudad_de_M%C3%A9xico_(logo)_version_2019.svg"
        },
        {
            "title": "Metro de Madrid",
            "hex": "255E9C",
            "source": "https://commons.wikimedia.org/wiki/File:MetroMadridLogo.svg"
        },
        {
            "title": "Métro de Paris",
            "hex": "003E95",
            "source": "https://www.ratp.fr"
        },
        {
            "title": "MeWe",
            "hex": "17377F",
            "source": "https://mewe.com"
        },
        {
            "title": "MG",
            "aliases": {
                "aka": [
                    "Morris Garages"
                ]
            },
            "hex": "FF0000",
            "source": "https://www.mg.co.uk/themes/custom/mg/assets/images/svg/mg-logo-desktop.svg",
            "guidelines": "https://www.mg.co.uk/terms-and-conditions"
        },
        {
            "title": "Micro Editor",
            "hex": "2E3192",
            "source": "https://github.com/zyedidia/micro/blob/48645907ec55798b75723019dad75dba51bd97d7/assets/micro-logo-mark.svg"
        },
        {
            "title": "micro:bit",
            "hex": "00ED00",
            "source": "https://microbit.org"
        },
        {
            "title": "Micro.blog",
            "hex": "FF8800",
            "source": "https://help.micro.blog"
        },
        {
            "title": "Microgenetics",
            "hex": "FF0000",
            "source": "https://microgenetics.co.uk"
        },
        {
            "title": "MicroPython",
            "hex": "2B2728",
            "source": "https://commons.wikimedia.org/wiki/File:MicroPython_new_logo.svg"
        },
        {
            "title": "Microsoft",
            "hex": "5E5E5E",
            "source": "https://developer.microsoft.com"
        },
        {
            "title": "Microsoft Academic",
            "hex": "2D9FD9",
            "source": "https://academic.microsoft.com"
        },
        {
            "title": "Microsoft Access",
            "hex": "A4373A",
            "source": "https://developer.microsoft.com/en-us/fluentui#/styles/web/colors/products",
            "guidelines": "https://www.microsoft.com/en-us/legal/intellectualproperty/trademarks",
            "license": {
                "type": "custom",
                "url": "https://aka.ms/fluentui-assets-license"
            }
        },
        {
            "title": "Microsoft Azure",
            "hex": "0078D4",
            "source": "https://github.com/microsoft/vscode-azureresourcegroups/blob/0a06362e82170fd7f8dc2496286825b1a69cc42b/resources/azure.svg"
        },
        {
            "title": "Microsoft Bing",
            "hex": "258FFA",
            "source": "https://www.bing.com/covid/"
        },
        {
            "title": "Microsoft Edge",
            "hex": "0078D7",
            "source": "https://support.microsoft.com/en-us/help/17171/microsoft-edge-get-to-know"
        },
        {
            "title": "Microsoft Excel",
            "hex": "217346",
            "source": "https://developer.microsoft.com/en-us/fluentui#/styles/web/colors/products",
            "guidelines": "https://www.microsoft.com/en-us/legal/intellectualproperty/trademarks",
            "license": {
                "type": "custom",
                "url": "https://aka.ms/fluentui-assets-license"
            }
        },
        {
            "title": "Microsoft Exchange",
            "hex": "0078D4",
            "source": "https://developer.microsoft.com/en-us/fluentui#/styles/web/colors/products",
            "guidelines": "https://www.microsoft.com/en-us/legal/intellectualproperty/trademarks",
            "license": {
                "type": "custom",
                "url": "https://aka.ms/fluentui-assets-license"
            }
        },
        {
            "title": "Microsoft Office",
            "hex": "D83B01",
            "source": "https://developer.microsoft.com/en-us/microsoft-365"
        },
        {
            "title": "Microsoft OneDrive",
            "hex": "0078D4",
            "source": "https://developer.microsoft.com/en-us/fluentui#/styles/web/colors/products",
            "guidelines": "https://www.microsoft.com/en-us/legal/intellectualproperty/trademarks",
            "license": {
                "type": "custom",
                "url": "https://aka.ms/fluentui-assets-license"
            }
        },
        {
            "title": "Microsoft OneNote",
            "hex": "7719AA",
            "source": "https://developer.microsoft.com/en-us/fluentui#/styles/web/colors/products",
            "guidelines": "https://www.microsoft.com/en-us/legal/intellectualproperty/trademarks",
            "license": {
                "type": "custom",
                "url": "https://aka.ms/fluentui-assets-license"
            }
        },
        {
            "title": "Microsoft Outlook",
            "hex": "0078D4",
            "source": "https://developer.microsoft.com/en-us/outlook/docs"
        },
        {
            "title": "Microsoft PowerPoint",
            "hex": "B7472A",
            "source": "https://developer.microsoft.com/en-us/fluentui#/styles/web/colors/products",
            "guidelines": "https://www.microsoft.com/en-us/legal/intellectualproperty/trademarks",
            "license": {
                "type": "custom",
                "url": "https://aka.ms/fluentui-assets-license"
            }
        },
        {
            "title": "Microsoft SharePoint",
            "hex": "0078D4",
            "source": "https://developer.microsoft.com/en-us/fluentui#/styles/web/colors/products",
            "guidelines": "https://www.microsoft.com/en-us/legal/intellectualproperty/trademarks",
            "license": {
                "type": "custom",
                "url": "https://aka.ms/fluentui-assets-license"
            }
        },
        {
            "title": "Microsoft SQL Server",
            "hex": "CC2927",
            "source": "https://de.wikipedia.org/wiki/Datei:Microsoft_SQL_Server_Logo.svg"
        },
        {
            "title": "Microsoft Teams",
            "hex": "6264A7",
            "source": "https://developer.microsoft.com/en-us/fluentui#/styles/web/colors/products",
            "guidelines": "https://www.microsoft.com/en-us/legal/intellectualproperty/trademarks",
            "license": {
                "type": "custom",
                "url": "https://aka.ms/fluentui-assets-license"
            }
        },
        {
            "title": "Microsoft Translator",
            "hex": "057B00",
            "source": "https://translator.microsoft.com"
        },
        {
            "title": "Microsoft Visio",
            "hex": "3955A3",
            "source": "https://developer.microsoft.com/en-us/fluentui#/styles/web/colors/products",
            "guidelines": "https://www.microsoft.com/en-us/legal/intellectualproperty/trademarks",
            "license": {
                "type": "custom",
                "url": "https://aka.ms/fluentui-assets-license"
            }
        },
        {
            "title": "Microsoft Word",
            "hex": "2B579A",
            "source": "https://developer.microsoft.com/en-us/fluentui#/styles/web/colors/products",
            "guidelines": "https://www.microsoft.com/en-us/legal/intellectualproperty/trademarks",
            "license": {
                "type": "custom",
                "url": "https://aka.ms/fluentui-assets-license"
            }
        },
        {
            "title": "Microstation",
            "hex": "62BB47",
            "source": "https://www.bentley.com/software/microstation"
        },
        {
            "title": "MicroStrategy",
            "hex": "D9232E",
            "source": "https://www.microstrategy.com/en/company/press-kit",
            "guidelines": "https://www.microstrategy.com/en/company/press-kit"
        },
        {
            "title": "MIDI",
            "hex": "000000",
            "source": "https://en.wikipedia.org/wiki/MIDI"
        },
        {
            "title": "Mikrotik",
            "hex": "293239",
            "source": "https://mikrotik.com/aboutus"
        },
        {
            "title": "Minds",
            "hex": "FED12F",
            "source": "https://www.minds.com/branding",
            "license": {
                "type": "CC-BY-SA-4.0"
            }
        },
        {
            "title": "Minecraft",
            "hex": "62B47A",
            "source": "https://education.minecraft.net/press/"
        },
        {
            "title": "Minetest",
            "hex": "53AC56",
            "source": "https://www.minetest.net"
        },
        {
            "title": "Mini",
            "hex": "000000",
            "source": "https://mini.co.uk"
        },
        {
            "title": "Minutemailer",
            "hex": "30B980",
            "source": "https://minutemailer.com"
        },
        {
            "title": "Miro",
            "hex": "050038",
            "source": "https://miro.com"
        },
        {
            "title": "Misskey",
            "hex": "A1CA03",
            "source": "https://misskey-hub.net/appendix/assets.html",
            "license": {
                "type": "CC-BY-NC-SA-4.0"
            }
        },
        {
            "title": "Mitsubishi",
            "hex": "E60012",
            "source": "https://www.mitsubishi.com"
        },
        {
            "title": "Mix",
            "hex": "FF8126",
            "source": "https://mix.com"
        },
        {
            "title": "Mixcloud",
            "hex": "5000FF",
            "source": "https://www.mixcloud.com/about",
            "guidelines": "https://www.mixcloud.com/about"
        },
        {
            "title": "MLB",
            "hex": "041E42",
            "source": "https://www.mlb.com",
            "aliases": {
                "aka": [
                    "Major League Baseball"
                ]
            }
        },
        {
            "title": "MLflow",
            "hex": "0194E2",
            "source": "https://github.com/mlflow/mlflow/blob/855881f93703b15ffe643003fb4d7c84f0ec2502/assets/icon.svg"
        },
        {
            "title": "MobX",
            "hex": "FF9955",
            "source": "https://github.com/mobxjs/mobx/blob/248e25e37af31c2e71ff452bc662a85816fa40d8/docs/assets/mobservable.svg"
        },
        {
            "title": "MobX-State-Tree",
            "hex": "FF7102",
            "source": "https://github.com/mobxjs/mobx-state-tree/blob/666dabd60a7fb87faf83d177c14f516481b5f141/website/static/img/mobx-state-tree-logo.svg"
        },
        {
            "title": "Mocha",
            "hex": "8D6748",
            "source": "https://mochajs.org"
        },
        {
            "title": "Modin",
            "hex": "001729",
            "source": "https://modin.org"
        },
        {
            "title": "Modrinth",
            "hex": "00AF5C",
            "source": "https://github.com/modrinth/art/blob/d5ab4f965b0b4cea7201967483885ecd8d04a562/Branding/Favicon/favicon.svg"
        },
        {
            "title": "MODX",
            "hex": "102C53",
            "source": "https://docs.modx.com"
        },
        {
            "title": "Mojang Studios",
            "hex": "EF323D",
            "source": "https://www.minecraft.net"
        },
        {
            "title": "Moleculer",
            "hex": "3CAFCE",
            "source": "https://moleculer.services"
        },
        {
            "title": "Momenteo",
            "hex": "5A6AB1",
            "source": "https://www.momenteo.com/media"
        },
        {
            "title": "Monero",
            "hex": "FF6600",
            "source": "https://www.getmonero.org/press-kit/"
        },
        {
            "title": "MoneyGram",
            "hex": "FF6600",
            "source": "https://moneygram.com"
        },
        {
            "title": "MongoDB",
            "hex": "47A248",
            "source": "https://www.mongodb.com/pressroom"
        },
        {
            "title": "Mongoose",
            "hex": "880000",
            "source": "https://github.com/Automattic/mongoose/blob/7971a4dbd55888f0b005e65b06024109af8352f7/docs/images/mongoose.svg"
        },
        {
            "title": "Mongoose",
            "hex": "F04D35",
            "slug": "mongoosedotws",
            "source": "https://mongoose.ws"
        },
        {
            "title": "Monica",
            "hex": "2C2B29",
            "source": "https://github.com/monicahq/monica/blob/d7886cc6fd11388a95b7504e1a5363ecc7ad9a59/public/img/monica.svg"
        },
        {
            "title": "monkey tie",
            "hex": "1A52C2",
            "source": "https://www.monkey-tie.com"
        },
        {
            "title": "Monkeytype",
            "hex": "E2B714",
            "source": "https://github.com/monkeytypegame/monkeytype/blob/20a08d27ead851bbfd5ac557b4ea444ea8bddd79/frontend/static/html/top.html",
            "license": {
                "type": "GPL-3.0-only",
                "url": "https://github.com/monkeytypegame/monkeytype/blob/20a08d27ead851bbfd5ac557b4ea444ea8bddd79/LICENSE"
            }
        },
        {
            "title": "MonoGame",
            "hex": "E73C00",
            "source": "https://www.monogame.net"
        },
        {
            "title": "Monoprix",
            "hex": "FB1911",
            "source": "https://www.monoprix.fr"
        },
        {
            "title": "Monster",
            "hex": "6D4C9F",
            "source": "https://www.monster.com/press/"
        },
        {
            "title": "Monzo",
            "hex": "14233C",
            "source": "https://monzo.com/press/"
        },
        {
            "title": "Moo",
            "hex": "00945E",
            "source": "https://www.moo.com/uk/about/press"
        },
        {
            "title": "Moonrepo",
            "hex": "6F53F3",
            "source": "https://moonrepo.dev"
        },
        {
            "title": "Morrisons",
            "hex": "007531",
            "source": "https://groceries.morrisons.com"
        },
        {
            "title": "Moscow Metro",
            "hex": "D9232E",
            "source": "https://mosmetro.ru"
        },
        {
            "title": "Motorola",
            "hex": "E1140A",
            "source": "https://motorola-global-portal-de.custhelp.com"
        },
        {
            "title": "Mozilla",
            "hex": "000000",
            "source": "https://mozilla.design/mozilla/",
            "guidelines": "https://mozilla.design/mozilla/"
        },
        {
            "title": "MQTT",
            "hex": "660066",
            "source": "https://mqtt.org"
        },
        {
            "title": "MSI",
            "aliases": {
                "aka": [
                    "Micro-Star International"
                ]
            },
            "hex": "FF0000",
            "source": "https://www.msi.com/page/brochure"
        },
        {
            "title": "MSI Business",
            "hex": "9A8555",
            "source": "https://www.msi.com/Business-Productivity"
        },
        {
            "title": "MTA",
            "hex": "0039A6",
            "source": "https://mta.info"
        },
        {
            "title": "MTR",
            "hex": "AC2E45",
            "source": "https://commons.wikimedia.org/wiki/File:MTR_(logo_with_text).svg"
        },
        {
            "title": "MUBI",
            "hex": "000000",
            "source": "https://mubi.com"
        },
        {
            "title": "MUI",
            "aliases": {
                "aka": [
                    "Material-UI"
                ]
            },
            "hex": "007FFF",
            "source": "https://github.com/mui-org/material-ui/blob/353cecb5391571163eb6bd8cbf36d2dd299aaf56/docs/src/icons/SvgMuiLogo.tsx"
        },
        {
            "title": "Mulesoft",
            "hex": "00A0DF",
            "source": "https://www.mulesoft.com/brand",
            "guidelines": "https://www.mulesoft.com/brand"
        },
        {
            "title": "Müller",
            "hex": "F46519",
            "source": "https://www.mueller.de"
        },
        {
            "title": "Multisim",
            "hex": "57B685",
            "source": "https://www.multisim.com",
            "guidelines": "https://www.ni.com/en-us/about-ni/legal.html"
        },
        {
            "title": "Mumble",
            "hex": "FFFFFF",
            "source": "https://github.com/mumble-voip/mumble/blob/d40a19eb88cda61084da245a1b6cb8f32ef1b6e4/icons/mumble_small.svg",
            "guidelines": "https://github.com/mumble-voip/mumble/blob/d40a19eb88cda61084da245a1b6cb8f32ef1b6e4/LICENSE"
        },
        {
            "title": "MuseScore",
            "hex": "1A70B8",
            "source": "https://musescore.org/en/about/logos-and-graphics"
        },
        {
            "title": "MusicBrainz",
            "hex": "BA478F",
            "source": "https://metabrainz.org/projects"
        },
        {
            "title": "MX Linux",
            "hex": "000000",
            "source": "https://mxlinux.org/art/",
            "license": {
                "type": "GPL-3.0-only"
            }
        },
        {
            "title": "MyAnimeList",
            "hex": "2E51A2",
            "source": "https://myanimelist.net/forum/?topicid=1575618"
        },
        {
            "title": "MYOB",
            "hex": "6100A5",
            "source": "https://myob-identikit.frontify.com/d/JK2D4WFOdAwV/for-developers"
        },
        {
            "title": "Myspace",
            "hex": "030303",
            "source": "https://myspace.com"
        },
        {
            "title": "MySQL",
            "hex": "4479A1",
            "source": "https://www.mysql.com/about/legal/logos.html",
            "guidelines": "https://www.mysql.com/about/legal/logos.html"
        },
        {
            "title": "N26",
            "hex": "48AC98",
            "source": "https://n26.com"
        },
        {
            "title": "Namebase",
            "hex": "0068FF",
            "source": "https://www.namebase.io"
        },
        {
            "title": "Namecheap",
            "hex": "DE3723",
            "source": "https://www.namecheap.com"
        },
        {
            "title": "Nano",
            "hex": "4A90E2",
            "source": "https://nano.org/resources",
            "guidelines": "https://nano.org/resources"
        },
        {
            "title": "NASA",
            "hex": "E03C31",
            "source": "https://commons.wikimedia.org/wiki/File:NASA_Worm_logo.svg",
            "guidelines": "https://www.nasa.gov/multimedia/guidelines/index.html"
        },
        {
            "title": "National Grid",
            "hex": "00148C",
            "source": "https://www.nationalgrid.com"
        },
        {
            "title": "NativeScript",
            "hex": "65ADF1",
            "source": "https://docs.nativescript.org"
        },
        {
            "title": "Naver",
            "hex": "03C75A",
            "source": "https://developers.naver.com/docs/login/bi/bi.md",
            "guidelines": "https://developers.naver.com/docs/login/bi/bi.md",
            "aliases": {
                "loc": {
                    "ko-KR": "네이버",
                    "ja-JP": "ネイバー"
                }
            }
        },
        {
            "title": "NBA",
            "hex": "253B73",
            "source": "https://nba.com"
        },
        {
            "title": "NBB",
            "hex": "FF7100",
            "source": "https://presse.notebooksbilliger.de/presskits/style-guide"
        },
        {
            "title": "NDR",
            "hex": "0C1754",
            "source": "https://www.ndr.de"
        },
        {
            "title": "NEC",
            "hex": "1414A0",
            "source": "https://commons.wikimedia.org/wiki/File:NEC_logo.svg"
        },
        {
            "title": "Neo4j",
            "hex": "4581C3",
            "source": "https://neo4j.com/brand/#logo",
            "guidelines": "https://neo4j.com/brand/#logo"
        },
        {
            "title": "Neovim",
            "hex": "57A143",
            "source": "https://neovim.io",
            "license": {
                "type": "CC-BY-SA-3.0"
            }
        },
        {
            "title": "NestJS",
            "hex": "E0234E",
            "source": "https://nestjs.com"
        },
        {
            "title": "NetApp",
            "hex": "0067C5",
            "source": "https://www.netapp.com",
            "guidelines": "https://www.netapp.com/company/legal/trademark-guidelines/"
        },
        {
            "title": "NetBSD",
            "hex": "FF6600",
            "source": "https://www.netbsd.org",
            "guidelines": "https://www.netbsd.org/about/disclaimer.html"
        },
        {
            "title": "Netflix",
            "hex": "E50914",
            "source": "https://brand.netflix.com/en/assets/brand-symbol",
            "guidelines": "https://brand.netflix.com/en/assets/brand-symbol"
        },
        {
            "title": "Netlify",
            "hex": "00C7B7",
            "source": "https://www.netlify.com/press/",
            "guidelines": "https://www.netlify.com/press/",
            "aliases": {
                "dup": [
                    {
                        "title": "Netlify CMS",
                        "hex": "C9FA4B",
                        "source": "https://www.netlifycms.org"
                    }
                ]
            }
        },
        {
            "title": "Nette",
            "hex": "3484D2",
            "source": "https://nette.org/en/logo",
            "guidelines": "https://nette.org/en/logo"
        },
        {
            "title": "Netto",
            "hex": "FFE500",
            "source": "https://www.netto-online.de/INTERSHOP/static/WFS/Plus-NettoDE-Site/-/-/de_DE/css/images/netto-logo.svg"
        },
        {
            "title": "Neutralinojs",
            "hex": "F89901",
            "source": "https://github.com/neutralinojs/design-guide/blob/52a7232598ff22cddd810a3079e09a2cc2892609/logo/neutralinojs_logo_vector.svg"
        },
        {
            "title": "New Balance",
            "hex": "CF0A2C",
            "source": "https://www.newbalance.com"
        },
        {
            "title": "New Japan Pro-Wrestling",
            "hex": "FF160B",
            "source": "https://en.wikipedia.org/wiki/File:NJPW_World_Logo.svg",
            "aliases": {
                "aka": [
                    "NJPW"
                ],
                "dup": [
                    {
                        "title": "NJPW World",
                        "hex": "B79C65",
                        "source": "https://njpwworld.com"
                    }
                ],
                "loc": {
                    "ja-JP": "新日本プロレスリング"
                }
            }
        },
        {
            "title": "New Relic",
            "hex": "1CE783",
            "source": "https://newrelic.com/about/media-assets",
            "guidelines": "https://newrelic.com/about/media-assets#guidelines"
        },
        {
            "title": "New York Times",
            "hex": "000000",
            "source": "https://www.nytimes.com"
        },
        {
            "title": "Newegg",
            "hex": "E05E00",
            "source": "https://www.newegg.com"
        },
        {
            "title": "Next.js",
            "hex": "000000",
            "source": "https://nextjs.org"
        },
        {
            "title": "NextBillion.ai",
            "hex": "8D5A9E",
            "source": "https://nextbillion.ai"
        },
        {
            "title": "Nextcloud",
            "hex": "0082C9",
            "source": "https://nextcloud.com/press/",
            "guidelines": "https://nextcloud.com/trademarks/"
        },
        {
            "title": "Nextdoor",
            "hex": "8ED500",
            "source": "https://about.nextdoor.com/us-media/"
        },
        {
            "title": "Nextra",
            "hex": "000000",
            "source": "https://nextra.site",
            "guidelines": "https://nextra.site/about#design-assets"
        },
        {
            "title": "NFC",
            "hex": "002E5F",
            "source": "https://nfc-forum.org/our-work/nfc-branding/n-mark/guidelines-and-brand-assets/",
            "guidelines": "https://nfc-forum.org/our-work/nfc-branding/n-mark/guidelines-and-brand-assets/"
        },
        {
            "title": "NGINX",
            "hex": "009639",
            "source": "https://www.nginx.com/press/",
            "guidelines": "https://www.nginx.com/press/"
        },
        {
            "title": "Nginx Proxy Manager",
            "hex": "F15833",
            "source": "https://github.com/NginxProxyManager/nginx-proxy-manager/blob/2a06384a4aa597777931d38cef49cf89540392e6/docs/.vuepress/public/logo.svg"
        },
        {
            "title": "ngrok",
            "hex": "1F1E37",
            "source": "https://ngrok.com"
        },
        {
            "title": "niconico",
            "hex": "231815",
            "source": "https://www.nicovideo.jp"
        },
        {
            "title": "Nike",
            "hex": "111111",
            "source": "https://www.nike.com"
        },
        {
            "title": "Nikon",
            "hex": "FFE100",
            "source": "https://www.nikon.com",
            "guidelines": "https://www.nikon.com/usage/group-info"
        },
        {
            "title": "Nim",
            "hex": "FFE953",
            "source": "https://nim-lang.org"
        },
        {
            "title": "Nintendo",
            "hex": "8F8F8F",
            "source": "https://en.wikipedia.org/wiki/Nintendo#/media/File:Nintendo.svg"
        },
        {
            "title": "Nintendo 3DS",
            "hex": "D12228",
            "source": "https://www.nintendo.de"
        },
        {
            "title": "Nintendo GameCube",
            "hex": "6A5FBB",
            "source": "https://www.nintendo.com/consumer/systems/nintendogamecube/index.jsp"
        },
        {
            "title": "Nintendo Network",
            "hex": "FF7D00",
            "source": "https://id.nintendo.net/login"
        },
        {
            "title": "Nintendo Switch",
            "hex": "E60012",
            "source": "https://www.nintendo.com/switch/"
        },
        {
            "title": "Nissan",
            "hex": "C3002F",
            "source": "https://www.nissan.ie"
        },
        {
            "title": "NixOS",
            "hex": "5277C3",
            "source": "https://github.com/NixOS/nixos-homepage/tree/58cfdb770aba28b73446a1b3ee65a5cec4f0d44f/logo"
        },
        {
            "title": "Node-RED",
            "hex": "8F0000",
            "source": "https://nodered.org/about/resources/"
        },
        {
            "title": "Node.js",
            "hex": "339933",
            "source": "https://nodejs.org/en/about/resources/",
            "guidelines": "https://nodejs.org/en/about/resources/"
        },
        {
            "title": "Nodemon",
            "hex": "76D04B",
            "source": "https://nodemon.io"
        },
        {
            "title": "Nokia",
            "hex": "005AFF",
            "source": "https://www.nokia.com"
        },
        {
            "title": "Norco",
            "hex": "00FF00",
            "source": "https://www.norco.com"
        },
        {
            "title": "NordVPN",
            "hex": "4687FF",
            "source": "https://nordvpn.com/press-area/",
            "guidelines": "https://nordvpn.com/press-area/"
        },
        {
            "title": "Normalize.css",
            "hex": "E3695F",
            "source": "https://github.com/necolas/normalize.css/blob/3a60304f90870c6087d226f53e02a7523c907a35/logo.svg"
        },
        {
            "title": "Norwegian",
            "hex": "D81939",
            "source": "https://www.norwegian.com/ie/travel-info/on-board/in-flight-entertainment/magazine/"
        },
        {
            "title": "Notepad++",
            "hex": "90E59A",
            "source": "https://github.com/notepad-plus-plus/notepad-plus-plus/blob/1f2c63cce173e3e1dc5922637c81a851693e2856/PowerEditor/misc/chameleon/chameleon-pencil.eps"
        },
        {
            "title": "Notion",
            "hex": "000000",
            "source": "https://www.notion.so"
        },
        {
            "title": "Notist",
            "hex": "333333",
            "source": "https://noti.st"
        },
        {
            "title": "Noun Project",
            "hex": "000000",
            "source": "https://www.lingoapp.com/6/s/oJkq3W/?v=3"
        },
        {
            "title": "Novu",
            "hex": "000000",
            "source": "https://handbook.novu.co/logos-assets"
        },
        {
            "title": "NOW",
            "hex": "001211",
            "source": "https://www.nowtv.com"
        },
        {
            "title": "npm",
            "hex": "CB3837",
            "source": "https://www.npmjs.com",
            "guidelines": "https://www.npmjs.com/policies/trademark"
        },
        {
            "title": "Nrwl",
            "hex": "96D7E8",
            "source": "https://nrwl.io/assets/nrwl-logo-white.svg"
        },
        {
            "title": "Nubank",
            "hex": "820AD1",
            "source": "https://nubank.com.br/en/press/"
        },
        {
            "title": "Nucleo",
            "hex": "252B2D",
            "source": "https://nucleoapp.com"
        },
        {
            "title": "NuGet",
            "hex": "004880",
            "source": "https://github.com/NuGet/Media/blob/89f7c87245e52e8ce91d94c0a47f44c6576e3a0d/Images/MainLogo/Vector/nuget.svg"
        },
        {
            "title": "Nuke",
            "hex": "000000",
            "source": "https://www.foundry.com/products/nuke"
        },
        {
            "title": "Numba",
            "hex": "00A3E0",
            "source": "https://github.com/numba/numba/blob/0db8a2bcd0f53c0d0ad8a798432fb3f37f14af27/docs/_static/numba-blue-icon-rgb.svg"
        },
        {
            "title": "NumPy",
            "hex": "013243",
            "source": "https://numpy.org/press-kit/",
            "guidelines": "https://github.com/numpy/numpy/blob/main/branding/logo/logoguidelines.md"
        },
        {
            "title": "Nunjucks",
            "hex": "1C4913",
            "source": "https://github.com/mozilla/nunjucks/blob/fd500902d7c88672470c87170796de52fc0f791a/docs/img/favicon.png"
        },
        {
            "title": "Nutanix",
            "hex": "024DA1",
            "source": "https://www.nutanix.com/content/dam/nutanix/en/cmn/documents/nutanix-brandbook.pdf"
        },
        {
            "title": "Nuxt.js",
            "hex": "00DC82",
            "source": "https://nuxt.com/design-kit",
            "guidelines": "https://nuxt.com/design-kit"
        },
        {
            "title": "NVIDIA",
            "hex": "76B900",
            "source": "https://www.nvidia.com/etc/designs/nvidiaGDC/clientlibs_base/images/NVIDIA-Logo.svg"
        },
        {
            "title": "Nx",
            "hex": "143055",
            "source": "https://nx.dev"
        },
        {
            "title": "NXP",
            "hex": "000000",
            "source": "https://www.nxp.com/company/about-nxp/newsroom:NEWSROOM",
            "guidelines": "https://www.nxp.com/company/about-nxp/newsroom:NEWSROOM"
        },
        {
            "title": "NZXT",
            "hex": "000000",
            "source": "https://nzxt.com",
            "guidelines": "https://nzxt.com/about/brand-guidelines"
        },
        {
            "title": "O'Reilly",
            "hex": "D3002D",
            "source": "https://www.oreilly.com/about/logos/",
            "guidelines": "https://www.oreilly.com/about/logos/"
        },
        {
            "title": "OBS Studio",
            "hex": "302E31",
            "source": "https://upload.wikimedia.org/wikipedia/commons/7/78/OBS.svg"
        },
        {
            "title": "Observable",
            "hex": "353E58",
            "source": "https://observablehq.com"
        },
        {
            "title": "Obsidian",
            "hex": "7C3AED",
            "source": "https://obsidian.md"
        },
        {
            "title": "OCaml",
            "hex": "EC6813",
            "source": "https://ocaml.org/img/OCaml_Sticker.svg",
            "guidelines": "https://ocaml.org/docs/logos.html",
            "license": {
                "type": "Unlicense"
            }
        },
        {
            "title": "Octane Render",
            "hex": "000000",
            "source": "https://render.otoy.com/forum/viewtopic.php?f=9&t=359",
            "aliases": {
                "aka": [
                    "otoy"
                ]
            }
        },
        {
            "title": "Octave",
            "hex": "0790C0",
            "source": "https://www.gnu.org/software/octave/"
        },
        {
            "title": "OctoPrint",
            "hex": "13C100",
            "source": "https://github.com/OctoPrint/OctoPrint/blob/53b9b6185781c07e8c4744a6e28462e96448f249/src/octoprint/static/img/mask.svg"
        },
        {
            "title": "Octopus Deploy",
            "hex": "2F93E0",
            "source": "https://octopus.com/company/brand",
            "guidelines": "https://octopus.com/company/brand"
        },
        {
            "title": "Oculus",
            "hex": "1C1E20",
            "source": "https://en.facebookbrand.com/oculus/assets/oculus?audience=oculus-landing",
            "guidelines": "https://en.facebookbrand.com/oculus/"
        },
        {
            "title": "Odnoklassniki",
            "hex": "EE8208",
            "source": "https://insideok.ru/brandbook"
        },
        {
            "title": "Odysee",
            "hex": "EF1970",
            "source": "https://odysee.com/@OdyseeHelp:b/odyseepresskit:b"
        },
        {
            "title": "Oh Dear",
            "hex": "FFFFFF",
            "source": "https://ohdear.app/logos"
        },
        {
            "title": "okcupid",
            "hex": "0500BE",
            "source": "https://okcupid.com/press"
        },
        {
            "title": "Okta",
            "hex": "007DC1",
            "source": "https://www.okta.com/press-room/media-assets/",
            "guidelines": "https://www.okta.com/terms-of-use-for-okta-content/"
        },
        {
            "title": "OnePlus",
            "hex": "F5010C",
            "source": "https://www.oneplus.com/ca_en/brand/asset"
        },
        {
            "title": "OnlyFans",
            "hex": "00AFF0",
            "source": "https://onlyfans.com/brand",
            "guidelines": "https://onlyfans.com/brand"
        },
        {
            "title": "ONLYOFFICE",
            "hex": "444444",
            "source": "https://www.onlyoffice.com/en/press-downloads.aspx"
        },
        {
            "title": "ONNX",
            "hex": "005CED",
            "source": "https://github.com/onnx/onnx.github.io/blob/382e7036b616ce1555499ac41730245a2478513c/images/ONNX-ICON.svg"
        },
        {
            "title": "OnStar",
            "hex": "003D7D",
            "source": "https://www.onstar.com"
        },
        {
            "title": "Opel",
            "hex": "F7FF14",
            "source": "https://www.stellantis.com/en/brands/opel"
        },
        {
            "title": "Open Access",
            "hex": "F68212",
            "source": "https://commons.wikimedia.org/wiki/File:Open_Access_logo_PLoS_white.svg"
        },
        {
            "title": "Open Badges",
            "hex": "073B5A",
            "source": "https://backpack.openbadges.org"
        },
        {
            "title": "Open Bug Bounty",
            "hex": "F67909",
            "source": "https://www.openbugbounty.org"
        },
        {
            "title": "Open Collective",
            "hex": "7FADF2",
            "source": "https://docs.opencollective.com/help/about#media-logo"
        },
        {
            "title": "Open Containers Initiative",
            "hex": "262261",
            "source": "https://github.com/opencontainers/artwork/tree/d8ccfe94471a0236b1d4a3f0f90862c4fe5486ce/oci/icon"
        },
        {
            "title": "Open Source Initiative",
            "hex": "3DA639",
            "source": "https://opensource.org/logo-usage-guidelines",
            "guidelines": "https://opensource.org/logo-usage-guidelines"
        },
        {
            "title": "OpenAI",
            "hex": "412991",
            "source": "https://openai.com"
        },
        {
            "title": "OpenAI Gym",
            "hex": "0081A5",
            "source": "https://gym.openai.com"
        },
        {
            "title": "OpenAPI Initiative",
            "hex": "6BA539",
            "source": "https://www.openapis.org/faq/style-guide",
            "guidelines": "https://www.openapis.org/faq/style-guide"
        },
        {
            "title": "OpenBSD",
            "hex": "F2CA30",
            "source": "https://en.wikipedia.org/wiki/OpenBSD"
        },
        {
            "title": "OpenCV",
            "hex": "5C3EE8",
            "source": "https://opencv.org/resources/media-kit/",
            "guidelines": "https://opencv.org/resources/media-kit/"
        },
        {
            "title": "OpenFaaS",
            "hex": "3B5EE9",
            "source": "https://docs.openfaas.com"
        },
        {
            "title": "OpenGL",
            "hex": "5586A4",
            "source": "https://www.khronos.org/legal/trademarks/"
        },
        {
            "title": "OpenID",
            "hex": "F78C40",
            "source": "https://openid.net/add-openid/logos/"
        },
        {
            "title": "OpenJDK",
            "hex": "FFFFFF",
            "source": "https://hg.openjdk.java.net/duke/duke/file/ca00f100dafc/vector/Agent.svg#l1"
        },
        {
            "title": "Openlayers",
            "hex": "1F6B75",
            "source": "https://github.com/openlayers/openlayers.github.io/blob/5b93e18b8d302eb49a812fb96abb529895ceb7a2/assets/logo.svg"
        },
        {
            "title": "OpenMined",
            "hex": "ED986C",
            "source": "https://www.openmined.org",
            "guidelines": "https://www.openmined.org"
        },
        {
            "title": "OpenNebula",
            "hex": "0097C2",
            "source": "https://opennebula.io/docs/"
        },
        {
            "title": "OpenProject",
            "hex": "0770B8",
            "source": "https://www.openproject.org/press/"
        },
        {
            "title": "OpenSCAD",
            "hex": "F9D72C",
            "source": "https://commons.wikimedia.org/wiki/File:Openscad.svg"
        },
        {
            "title": "OpenSea",
            "hex": "2081E2",
            "source": "https://docs.opensea.io"
        },
        {
            "title": "OpenSearch",
            "hex": "005EB8",
            "source": "https://opensearch.org/brand.html",
            "guidelines": "https://opensearch.org/brand.html"
        },
        {
            "title": "OpenSSL",
            "hex": "721412",
            "source": "https://www.openssl.org"
        },
        {
            "title": "OpenStack",
            "hex": "ED1944",
            "source": "https://www.openstack.org/brand/openstack-logo/",
            "guidelines": "https://www.openstack.org/brand/openstack-logo/"
        },
        {
            "title": "OpenStreetMap",
            "hex": "7EBC6F",
            "source": "https://www.openstreetmap.org",
            "guidelines": "https://wiki.osmfoundation.org/wiki/Trademark_Policy"
        },
        {
            "title": "openSUSE",
            "hex": "73BA25",
            "source": "https://github.com/openSUSE/artwork/blob/33e94aa76837c09f03d1712705949b71a246a53b/logos/buttons/button-colour.svg",
            "guidelines": "https://en.opensuse.org/Portal:Artwork"
        },
        {
            "title": "OpenTelemetry",
            "hex": "000000",
            "source": "https://cncf-branding.netlify.app/projects/opentelemetry/",
            "guidelines": "https://cncf-branding.netlify.app/projects/opentelemetry/",
            "license": {
                "type": "CC-BY-4.0",
                "url": "https://www.linuxfoundation.org/trademark-usage/"
            },
            "aliases": {
                "aka": [
                    "OTel"
                ]
            }
        },
        {
            "title": "Openverse",
            "hex": "FFE033",
            "source": "https://github.com/WordPress/openverse/blob/5db2545d6b73ec4aa5e908822683ee9d18af301d/brand/icon.svg",
            "guidelines": "https://www.figma.com/file/GIIQ4sDbaToCfFQyKMvzr8/Openverse-Design-Library?node-id=312%3A487"
        },
        {
            "title": "OpenVPN",
            "hex": "EA7E20",
            "source": "https://openvpn.net/wp-content/themes/openvpn/assets/images/logo.svg",
            "guidelines": "https://openvpn.net/terms/"
        },
        {
            "title": "OpenWrt",
            "hex": "00B5E2",
            "source": "https://openwrt.org/docs/guide-graphic-designer/openwrt-logo",
            "guidelines": "https://openwrt.org/docs/guide-graphic-designer/openwrt-logo"
        },
        {
            "title": "OpenZeppelin",
            "hex": "4E5EE4",
            "source": "https://openzeppelin.com"
        },
        {
            "title": "OpenZFS",
            "hex": "2A667F",
            "source": "https://commons.wikimedia.org/wiki/File:OpenZFS_logo.svg"
        },
        {
            "title": "Opera",
            "hex": "FF1B2D",
            "source": "https://brand.opera.com/1472-2/opera-logos/",
            "guidelines": "https://brand.opera.com"
        },
        {
            "title": "OPNSense",
            "hex": "D94F00",
            "source": "https://opnsense.org/about/legal-notices/",
            "guidelines": "https://opnsense.org/about/legal-notices/"
        },
        {
            "title": "Opsgenie",
            "hex": "172B4D",
            "source": "https://www.atlassian.com/company/news/press-kit"
        },
        {
            "title": "OpsLevel",
            "hex": "1890FF",
            "source": "https://www.opslevel.com"
        },
        {
            "title": "Oracle",
            "hex": "F80000",
            "source": "https://www.oracle.com/opn/index.html",
            "guidelines": "https://www.oracle.com/legal/logos.html"
        },
        {
            "title": "ORCID",
            "hex": "A6CE39",
            "source": "https://orcid.figshare.com/articles/figure/ORCID_iD_icon_graphics/5008697",
            "guidelines": "https://info.orcid.org/brand-guidelines/"
        },
        {
            "title": "Org",
            "hex": "77AA99",
            "source": "https://orgmode.org"
        },
        {
            "title": "Origin",
            "hex": "F56C2D",
            "source": "https://www.origin.com/gbr/en-us/store"
        },
        {
            "title": "Osano",
            "hex": "7764FA",
            "source": "https://www.osano.com/company/assets"
        },
        {
            "title": "OSGeo",
            "hex": "5CAE58",
            "source": "https://www.osgeo.org"
        },
        {
            "title": "Oshkosh",
            "hex": "E6830F",
            "source": "https://oshkoshdefense.com/media/photos/",
            "license": {
                "type": "CC-BY-SA-4.0"
            }
        },
        {
            "title": "OSMC",
            "hex": "17394A",
            "source": "https://github.com/osmc/website/tree/e7d0d8002660c979ae5119e28d1c69c893ac9f76/content/themes/osmc/assets/img/logo"
        },
        {
            "title": "osu!",
            "hex": "FF66AA",
            "source": "https://osu.ppy.sh/wiki/vi/Brand_identity_guidelines",
            "guidelines": "https://osu.ppy.sh/wiki/vi/Brand_identity_guidelines"
        },
        {
            "title": "Otto",
            "hex": "D4021D",
            "source": "https://www.ottogroup.com/en/presse/material.php"
        },
        {
            "title": "Overcast",
            "hex": "FC7E0F",
            "source": "https://overcast.fm"
        },
        {
            "title": "Overleaf",
            "hex": "47A141",
            "source": "https://www.overleaf.com/for/press/media-resources"
        },
        {
            "title": "OVH",
            "hex": "123F6D",
            "source": "https://www.ovh.com/ca/en/newsroom/"
        },
        {
            "title": "OWASP",
            "hex": "000000",
            "source": "https://github.com/OWASP/www-event-2020-07-virtual/blob/eefbef6c1afdd1dee2af11e7f44ad005b25ad48c/assets/images/logo.svg"
        },
        {
            "title": "ownCloud",
            "hex": "041E42",
            "source": "https://owncloud.com"
        },
        {
            "title": "Oxygen",
            "hex": "3A209E",
            "source": "https://oxygenbuilder.com",
            "guidelines": "https://oxygenbuilder.com/trademark-policy/"
        },
        {
            "title": "OYO",
            "hex": "EE2E24",
            "source": "https://www.oyorooms.com"
        },
        {
            "title": "p5.js",
            "hex": "ED225D",
            "source": "https://p5js.org"
        },
        {
            "title": "Packagist",
            "hex": "F28D1A",
            "source": "https://github.com/composer/packagist/issues/1147#issuecomment-747951608",
            "license": {
                "type": "MIT"
            }
        },
        {
            "title": "Packer",
            "hex": "02A8EF",
            "source": "https://www.hashicorp.com/brand",
            "guidelines": "https://www.hashicorp.com/brand"
        },
        {
            "title": "PaddlePaddle",
            "hex": "0062B0",
            "source": "https://www.paddlepaddle.org.cn/en"
        },
        {
            "title": "Paddy Power",
            "hex": "004833",
            "source": "https://www.paddypower.com"
        },
        {
            "title": "Pagekit",
            "hex": "212121",
            "source": "https://pagekit.com/logo-guide",
            "guidelines": "https://pagekit.com/logo-guide"
        },
        {
            "title": "PagerDuty",
            "hex": "06AC38",
            "source": "https://www.pagerduty.com/brand/",
            "guidelines": "https://www.pagerduty.com/brand/"
        },
        {
            "title": "PageSpeed Insights",
            "hex": "4285F4",
            "source": "https://developers.google.com/web/fundamentals/performance/speed-tools/"
        },
        {
            "title": "PagSeguro",
            "hex": "FFC801",
            "source": "https://pagseguro.uol.com.br"
        },
        {
            "title": "Palantir",
            "hex": "101113",
            "source": "https://github.com/palantir/conjure/blob/1b0d450dc52c4822b4c9d1da8c61ad7f78855fe5/docs/media/palantir-logo.svg"
        },
        {
            "title": "Palo Alto Software",
            "hex": "83DA77",
            "source": "https://www.paloalto.com"
        },
        {
            "title": "pandas",
            "hex": "150458",
            "source": "https://pandas.pydata.org/about/citing.html",
            "guidelines": "https://pandas.pydata.org/about/citing.html"
        },
        {
            "title": "Pandora",
            "hex": "224099",
            "source": "https://www.pandoraforbrands.com"
        },
        {
            "title": "Pantheon",
            "hex": "FFDC28",
            "source": "https://projects.invisionapp.com/boards/8UOJQWW2J3G5#/1145336",
            "guidelines": "https://projects.invisionapp.com/boards/8UOJQWW2J3G5#/1145336"
        },
        {
            "title": "Paperspace",
            "hex": "000000",
            "source": "https://docs.paperspace.com/img/ps-logo-light.svg"
        },
        {
            "title": "Parity Substrate",
            "hex": "282828",
            "source": "https://substrate.dev"
        },
        {
            "title": "Parse.ly",
            "hex": "5BA745",
            "source": "https://www.parse.ly/press-kit",
            "guidelines": "https://www.parse.ly/press-kit"
        },
        {
            "title": "Passport",
            "hex": "34E27A",
            "source": "https://www.passportjs.org"
        },
        {
            "title": "Pastebin",
            "hex": "02456C",
            "source": "https://pastebin.com"
        },
        {
            "title": "Patreon",
            "hex": "FF424D",
            "source": "https://www.patreon.com/brand/downloads",
            "guidelines": "https://www.patreon.com/brand/downloads"
        },
        {
            "title": "Payload CMS",
            "hex": "000000",
            "source": "https://payloadcms.com"
        },
        {
            "title": "Payoneer",
            "hex": "FF4800",
            "source": "https://www.payoneer.com"
        },
        {
            "title": "PayPal",
            "hex": "00457C",
            "source": "https://www.paypal.com"
        },
        {
            "title": "Paytm",
            "hex": "20336B",
            "source": "https://paytm.com"
        },
        {
            "title": "PCGamingWiki",
            "hex": "556DB3",
            "source": "https://www.pcgamingwiki.com/wiki/Home"
        },
        {
            "title": "Peak Design",
            "hex": "1C1B1C",
            "source": "https://www.peakdesign.com"
        },
        {
            "title": "PeerTube",
            "hex": "F1680D",
            "source": "https://joinpeertube.org"
        },
        {
            "title": "Pegasus Airlines",
            "hex": "FDC43E",
            "source": "https://www.flypgs.com/en/about-pegasus/flypgscom-magazine"
        },
        {
            "title": "Pelican",
            "hex": "14A0C4",
            "source": "https://blog.getpelican.com/pages/gratitude.html",
            "license": {
                "type": "CC-BY-4.0"
            }
        },
        {
            "title": "Peloton",
            "hex": "181A1D",
            "source": "https://press.onepeloton.com/#logos"
        },
        {
            "title": "Penny",
            "hex": "CD1414",
            "source": "https://www.penny.de"
        },
        {
            "title": "Penpot",
            "hex": "000000",
            "source": "https://penpot.app"
        },
        {
            "title": "Pepsi",
            "hex": "2151A1",
            "source": "https://gillettepepsicola.com/promotions-media/media-kit/",
            "guidelines": "https://gillettepepsicola.com/promotions-media/media-kit/"
        },
        {
            "title": "Percy",
            "hex": "9E66BF",
            "source": "https://percy.io"
        },
        {
            "title": "Perforce",
            "hex": "404040",
            "source": "https://www.perforce.com"
        },
        {
            "title": "Perl",
            "hex": "39457E",
            "source": "https://github.com/tpf/marketing-materials/blob/6765c6fd71bc5b123d6c1a77b86e08cdd6376078/images/onion-logo/tpf-logo-onion.svg"
        },
        {
            "title": "Persistent",
            "hex": "FD5F07",
            "source": "https://www.persistent.com/company-overview/branding-guidelines/#nav-persistent-logo",
            "guidelines": "https://www.persistent.com/company-overview/branding-guidelines/#nav-persistent-logo"
        },
        {
            "title": "Personio",
            "hex": "FFFFFF",
            "source": "https://www.personio.com"
        },
        {
            "title": "Pets at Home",
            "hex": "4BA840",
            "source": "https://petsathome.com"
        },
        {
            "title": "Peugeot",
            "hex": "000000",
            "source": "https://www.peugeot.co.uk"
        },
        {
            "title": "Pexels",
            "hex": "05A081",
            "source": "https://www.pexels.com"
        },
        {
            "title": "pfSense",
            "hex": "212121",
            "source": "https://www.pfsense.org"
        },
        {
            "title": "Phabricator",
            "hex": "4A5F88",
            "source": "https://github.com/phacility/phabricator/blob/0a3093ef9c1898913196564435346e4daa9d2538/webroot/rsrc/image/logo/light-eye.png",
            "guidelines": "https://phacility.com/trademarks/"
        },
        {
            "title": "Philips Hue",
            "hex": "0065D3",
            "source": "https://www.philips-hue.com/en-us/support/faq"
        },
        {
            "title": "PhonePe",
            "hex": "5F259F",
            "source": "https://www.phonepe.com/press/"
        },
        {
            "title": "Photobucket",
            "hex": "0672CB",
            "source": "https://photobucket.com"
        },
        {
            "title": "Photocrowd",
            "hex": "3DAD4B",
            "source": "https://www.photocrowd.com"
        },
        {
            "title": "Photopea",
            "hex": "18A497",
            "source": "https://github.com/photopea/photopea/blob/d5c532e8ad8ece246e2ea8646aac7df768407c64/logo.svg"
        },
        {
            "title": "PHP",
            "hex": "777BB4",
            "source": "https://php.net/download-logos.php",
            "license": {
                "type": "CC-BY-SA-4.0"
            }
        },
        {
            "title": "phpMyAdmin",
            "hex": "6C78AF",
            "source": "https://github.com/phpmyadmin/data/blob/b7d3bdb9bb973beff4726541b87d3a4c8a950b4b/brand/phpMyAdmin-Logo-Symbol.svg"
        },
        {
            "title": "PhpStorm",
            "hex": "000000",
            "source": "https://www.jetbrains.com/company/brand/logos/",
            "guidelines": "https://www.jetbrains.com/company/brand/"
        },
        {
            "title": "Pi-hole",
            "hex": "96060C",
            "source": "https://docs.pi-hole.net",
            "guidelines": "https://pi-hole.net/trademark-rules-and-brand-guidelines/"
        },
        {
            "title": "Picard Surgelés",
            "hex": "2D4999",
            "source": "https://www.picard.fr"
        },
        {
            "title": "Picarto.TV",
            "hex": "1DA456",
            "source": "https://picarto.tv/site/press"
        },
        {
            "title": "Picnic",
            "hex": "E1171E",
            "source": "https://picnic.app/nl/feestdagen/"
        },
        {
            "title": "PicPay",
            "hex": "21C25E",
            "source": "https://www.picpay.com/site/sobre-nos"
        },
        {
            "title": "Pimcore",
            "hex": "6428B4",
            "source": "https://pimcore.com/en/media-kit",
            "guidelines": "https://pimcore.com/en/media-kit"
        },
        {
            "title": "Pinboard",
            "hex": "0000FF",
            "source": "https://commons.wikimedia.org/wiki/File:Feedbin-Icon-share-pinboard.svg"
        },
        {
            "title": "Pingdom",
            "hex": "FFF000",
            "source": "https://www.pingdom.com/resources/brand-assets/",
            "guidelines": "https://www.pingdom.com/resources/brand-assets/"
        },
        {
            "title": "Pinterest",
            "hex": "BD081C",
            "source": "https://business.pinterest.com/en/brand-guidelines",
            "guidelines": "https://business.pinterest.com/en/brand-guidelines"
        },
        {
            "title": "Pioneer DJ",
            "hex": "1A1928",
            "source": "https://www.pioneerdj.com"
        },
        {
            "title": "Pivotal Tracker",
            "hex": "517A9E",
            "source": "https://www.pivotaltracker.com/branding-guidelines",
            "guidelines": "https://www.pivotaltracker.com/branding-guidelines"
        },
        {
            "title": "Piwigo",
            "hex": "FF7700",
            "source": "https://github.com/Piwigo/piwigodotorg/blob/6edb840c16257314caec770a9a51f67ef81836e4/images/piwigo.org.svg"
        },
        {
            "title": "Pix",
            "hex": "77B6A8",
            "source": "https://www.bcb.gov.br/estabilidadefinanceira/pix",
            "guidelines": "https://www.bcb.gov.br/content/estabilidadefinanceira/pix/Regulamento_Pix/I_manual_uso_marca_pix.pdf"
        },
        {
            "title": "Pixabay",
            "hex": "2EC66D",
            "source": "https://pixabay.com/service/about/"
        },
        {
            "title": "pixiv",
            "hex": "0096FA",
            "source": "https://policies.pixiv.net/en.html#brand",
            "guidelines": "https://policies.pixiv.net/en.html#brand"
        },
        {
            "title": "pkgsrc",
            "hex": "FF6600",
            "source": "https://pkgsrc.org"
        },
        {
            "title": "Planet",
            "hex": "009DB1",
            "source": "https://www.planet.com/explorer/"
        },
        {
            "title": "PlanetScale",
            "hex": "000000",
            "source": "https://planetscale.com"
        },
        {
            "title": "PlanGrid",
            "hex": "0085DE",
            "source": "https://app.plangrid.com"
        },
        {
            "title": "Platform.sh",
            "hex": "1A182A",
            "source": "https://platform.sh/logos/"
        },
        {
            "title": "Platzi",
            "hex": "98CA3F",
            "source": "https://github.com/PlatziDev/oss/blob/932bd83d43e061e1c38fbc116db31aa6d0145be6/static/logo.svg"
        },
        {
            "title": "Plausible Analytics",
            "hex": "5850EC",
            "source": "https://github.com/plausible/docs/blob/be5c935484e075f1e0caf3c9b3351ddd62348139/static/img/logo.svg"
        },
        {
            "title": "PlayCanvas",
            "hex": "E05F2C",
            "source": "https://playcanvas.com"
        },
        {
            "title": "Player FM",
            "hex": "C8122A",
            "source": "https://player.fm"
        },
        {
            "title": "Player.me",
            "hex": "C0379A",
            "source": "https://player.me/p/about-us"
        },
        {
            "title": "PlayStation",
            "hex": "003791",
            "source": "https://www.playstation.com/en-us/"
        },
        {
            "title": "PlayStation 2",
            "hex": "003791",
            "source": "https://commons.wikimedia.org/wiki/File:PlayStation_2_logo.svg"
        },
        {
            "title": "PlayStation 3",
            "hex": "003791",
            "source": "https://commons.wikimedia.org/wiki/File:PlayStation_3_Logo_neu.svg#/media/File:PS3.svg"
        },
        {
            "title": "PlayStation 4",
            "hex": "003791",
            "source": "https://commons.wikimedia.org/wiki/File:PlayStation_4_logo_and_wordmark.svg"
        },
        {
            "title": "PlayStation 5",
            "hex": "003791",
            "source": "https://www.playstation.com/en-us/ps5/"
        },
        {
            "title": "PlayStation Vita",
            "hex": "003791",
            "source": "https://commons.wikimedia.org/wiki/File:PlayStation_Vita_logo.svg"
        },
        {
            "title": "Playwright",
            "hex": "2EAD33",
            "source": "https://github.com/microsoft/playwright.dev/blob/768c59464e5b3270db26fa6a839d022a7e0dd064/static/img/playwright-logo.svg"
        },
        {
            "title": "Pleroma",
            "hex": "FBA457",
            "source": "https://pleroma.social"
        },
        {
            "title": "Plesk",
            "hex": "52BBE6",
            "source": "https://www.plesk.com/brand/",
            "guidelines": "https://www.plesk.com/brand/"
        },
        {
            "title": "Plex",
            "hex": "EBAF00",
            "source": "https://brand.plex.tv",
            "guidelines": "https://brand.plex.tv"
        },
        {
            "title": "Plotly",
            "hex": "3F4F75",
            "source": "https://plotly.com"
        },
        {
            "title": "Pluralsight",
            "hex": "F15B2A",
            "source": "https://www.pluralsight.com/newsroom/brand-assets"
        },
        {
            "title": "Plurk",
            "hex": "FF574D",
            "source": "https://www.plurk.com/brandInfo",
            "guidelines": "https://www.plurk.com/brandInfo"
        },
        {
            "title": "Plus Codes",
            "hex": "4285F4",
            "source": "https://maps.google.com/pluscodes/"
        },
        {
            "title": "PM2",
            "hex": "2B037A",
            "source": "https://pm2.keymetrics.io"
        },
        {
            "title": "pnpm",
            "hex": "F69220",
            "source": "https://pnpm.io/logos"
        },
        {
            "title": "Pocket",
            "hex": "EF3F56",
            "source": "https://blog.getpocket.com/press/"
        },
        {
            "title": "Pocket Casts",
            "hex": "F43E37",
            "source": "https://blog.pocketcasts.com/press/"
        },
        {
            "title": "PocketBase",
            "hex": "B8DBE4",
            "source": "https://github.com/pocketbase/pocketbase/blob/4b64e0910b7dc527ff3de8cdacec074e40449e2e/ui/dist/images/logo.svg"
        },
        {
            "title": "Podcast Addict",
            "hex": "F4842D",
            "source": "https://podcastaddict.com"
        },
        {
            "title": "Podman",
            "hex": "892CA0",
            "source": "https://podman.io"
        },
        {
            "title": "Poe",
            "hex": "5D5CDE",
            "source": "https://poe.com"
        },
        {
            "title": "Poetry",
            "hex": "60A5FA",
            "source": "https://python-poetry.org"
        },
        {
            "title": "Pointy",
            "hex": "009DE0",
            "source": "https://www.pointy.com/ie/vend"
        },
        {
            "title": "Pokémon",
            "hex": "FFCB05",
            "source": "https://commons.wikimedia.org/wiki/File:International_Pok%C3%A9mon_logo.svg"
        },
        {
            "title": "Polars",
            "hex": "CD792C",
            "source": "https://pola.rs"
        },
        {
            "title": "Polkadot",
            "hex": "E6007A",
            "source": "https://polkadot.network/brand-assets/",
            "guidelines": "https://polkadot.network/brand-assets/"
        },
        {
            "title": "Poly",
            "hex": "EB3C00",
            "source": "https://www.poly.com"
        },
        {
            "title": "Polymer Project",
            "hex": "FF4470",
            "source": "https://github.com/Polymer/polymer-project.org/blob/3d3e967446858b49a7796676714865ac9b2a5275/app/images/logos/p-logo.svg"
        },
        {
            "title": "Polywork",
            "hex": "543DE0",
            "source": "https://www.polywork.com"
        },
        {
            "title": "Pop!_OS",
            "hex": "48B9C7",
            "source": "https://pop.system76.com"
        },
        {
            "title": "Porsche",
            "hex": "B12B28",
            "source": "https://www.porsche.com"
        },
        {
            "title": "Portainer",
            "hex": "13BEF9",
            "source": "https://www.portainer.io"
        },
        {
            "title": "PostCSS",
            "hex": "DD3A0A",
            "source": "https://postcss.org"
        },
        {
            "title": "PostgreSQL",
            "hex": "4169E1",
            "source": "https://wiki.postgresql.org/wiki/Logo",
            "guidelines": "https://www.postgresql.org/about/policies/trademarks/"
        },
        {
            "title": "PostHog",
            "hex": "000000",
            "source": "https://posthog.com/handbook/company/brand-assets",
            "guidelines": "https://posthog.com/handbook/company/brand-assets"
        },
        {
            "title": "Postman",
            "hex": "FF6C37",
            "source": "https://www.getpostman.com/resources/media-assets/"
        },
        {
            "title": "Postmates",
            "hex": "FFDF18",
            "source": "https://postmates.com/press-and-media"
        },
        {
            "title": "Power Apps",
            "hex": "742774",
            "source": "https://docs.microsoft.com/en-us/power-platform/guidance/icons",
            "guidelines": "https://docs.microsoft.com/en-us/power-platform/guidance/icons",
            "license": {
                "type": "custom",
                "url": "https://docs.microsoft.com/en-us/power-platform/guidance/icons"
            }
        },
        {
            "title": "Power Automate",
            "hex": "0066FF",
            "source": "https://docs.microsoft.com/en-us/power-platform/guidance/icons",
            "guidelines": "https://docs.microsoft.com/en-us/power-platform/guidance/icons",
            "aliases": {
                "aka": [
                    "Microsoft Flow"
                ]
            },
            "license": {
                "type": "custom",
                "url": "https://docs.microsoft.com/en-us/power-platform/guidance/icons"
            }
        },
        {
            "title": "Power BI",
            "hex": "F2C811",
            "source": "https://docs.microsoft.com/en-us/power-platform/guidance/icons",
            "guidelines": "https://docs.microsoft.com/en-us/power-platform/guidance/icons",
            "license": {
                "type": "custom",
                "url": "https://docs.microsoft.com/en-us/power-platform/guidance/icons"
            }
        },
        {
            "title": "Power Fx",
            "hex": "7F2157",
            "source": "https://docs.microsoft.com/en-us/power-platform/guidance/icons",
            "guidelines": "https://docs.microsoft.com/en-us/power-platform/guidance/icons",
            "license": {
                "type": "custom",
                "url": "https://docs.microsoft.com/en-us/power-platform/guidance/icons"
            }
        },
        {
            "title": "Power Pages",
            "hex": "A493E7",
            "source": "https://docs.microsoft.com/en-us/power-platform/guidance/icons",
            "guidelines": "https://docs.microsoft.com/en-us/power-platform/guidance/icons",
            "aliases": {
                "aka": [
                    "Power Apps Portals"
                ]
            },
            "license": {
                "type": "custom",
                "url": "https://docs.microsoft.com/en-us/power-platform/guidance/icons"
            }
        },
        {
            "title": "Power Virtual Agents",
            "hex": "0B556A",
            "source": "https://docs.microsoft.com/en-us/power-platform/guidance/icons",
            "guidelines": "https://docs.microsoft.com/en-us/power-platform/guidance/icons",
            "license": {
                "type": "custom",
                "url": "https://docs.microsoft.com/en-us/power-platform/guidance/icons"
            }
        },
        {
            "title": "POWERS",
            "hex": "E74536",
            "source": "https://www.powerswhiskey.com"
        },
        {
            "title": "PowerShell",
            "hex": "5391FE",
            "source": "https://github.com/PowerShell/PowerShell/tree/11d7587f9b934cf27013d318886f97fb95c811cf"
        },
        {
            "title": "pr.co",
            "hex": "0080FF",
            "source": "https://news.pr.co/media_kits"
        },
        {
            "title": "pre-commit",
            "hex": "FAB040",
            "source": "https://github.com/pre-commit/pre-commit.com/blob/f263cdbcf46f97e1bd6229f2ab6d27bf8290ca88/logo.svg"
        },
        {
            "title": "Preact",
            "hex": "673AB8",
            "source": "https://preactjs.com"
        },
        {
            "title": "Prefect",
            "hex": "024DFD",
            "source": "https://www.prefect.io/newsroom/logos/"
        },
        {
            "title": "Premier League",
            "hex": "360D3A",
            "source": "https://www.premierleague.com"
        },
        {
            "title": "PrestaShop",
            "hex": "DF0067",
            "source": "https://www.prestashop.com/en/media-kit"
        },
        {
            "title": "Presto",
            "hex": "5890FF",
            "source": "https://github.com/prestodb/presto/blob/414ab2a6bbdcca6479c2615b048920adac34dd20/presto-docs/src/main/resources/logo/web/fb/dark-blue/Presto_FB_Lockups_DARKBLUE_BG-14.svg"
        },
        {
            "title": "Prettier",
            "hex": "F7B93E",
            "source": "https://github.com/prettier/prettier-logo/blob/06997b307e0608ebee2044dafa0b9429d6b5a103/images/prettier-icon-clean-centred.svg"
        },
        {
            "title": "Pretzel",
            "hex": "1BB3A4",
            "source": "https://www.pretzel.rocks"
        },
        {
            "title": "Prevention",
            "hex": "44C1C5",
            "source": "https://prevention.com"
        },
        {
            "title": "Prezi",
            "hex": "3181FF",
            "source": "https://prezi.com/press/kit/"
        },
        {
            "title": "Prime",
            "hex": "00A8E1",
            "source": "https://www.amazon.com/b?node=17277626011",
            "guidelines": "https://www.amazon.com/b?node=17277626011"
        },
        {
            "title": "Prime Video",
            "hex": "1F2E3E",
            "source": "https://videodirect.amazon.com/home/help?topicId=GT7W7GJBTDJW6Z8W#G8T2JFQZXPMHJLRZ",
            "guidelines": "https://videodirect.amazon.com/home/help?topicId=GT7W7GJBTDJW6Z8W#G8T2JFQZXPMHJLRZ"
        },
        {
            "title": "Printables",
            "hex": "FA6831",
            "source": "https://printables.com"
        },
        {
            "title": "Prisma",
            "hex": "2D3748",
            "source": "https://github.com/prisma/presskit/tree/4bcb64181f266723439d955d60afa1c55fefa715"
        },
        {
            "title": "Prismic",
            "hex": "5163BA",
            "source": "https://prismic.io"
        },
        {
            "title": "Private Internet Access",
            "hex": "4BB749",
            "source": "https://www.privateinternetaccess.com/pages/press"
        },
        {
            "title": "Pro Tools",
            "hex": "7ACB10",
            "source": "https://cdn-www.avid.com/Content/fonts/avidmoon.ttf"
        },
        {
            "title": "Probot",
            "hex": "00B0D8",
            "source": "https://github.com/probot/probot/blob/5d29945dd2116618d63aba9d7a4460b940a85f5d/static/robot.svg"
        },
        {
            "title": "Processing Foundation",
            "hex": "006699",
            "source": "https://processingfoundation.org"
        },
        {
            "title": "ProcessWire",
            "hex": "2480E6",
            "source": "https://processwire.com"
        },
        {
            "title": "Product Hunt",
            "hex": "DA552F",
            "source": "https://www.producthunt.com/branding",
            "guidelines": "https://www.producthunt.com/branding"
        },
        {
            "title": "Progate",
            "hex": "380953",
            "source": "https://progate.com"
        },
        {
            "title": "Progress",
            "hex": "5CE500",
            "source": "https://www.progress.com",
            "guidelines": "https://www.progress.com/legal/trademarks/trademarks-use-policy"
        },
        {
            "title": "Prometheus",
            "hex": "E6522C",
            "source": "https://prometheus.io"
        },
        {
            "title": "ProSieben",
            "hex": "E6000F",
            "source": "https://www.prosieben.de"
        },
        {
            "title": "Proto.io",
            "hex": "34A7C1",
            "source": "https://proto.io/en/presskit"
        },
        {
            "title": "protocols.io",
            "hex": "4D9FE7",
            "source": "https://www.protocols.io/brand",
            "guidelines": "https://www.protocols.io/brand"
        },
        {
            "title": "Proton",
            "hex": "6D4AFF",
            "source": "https://proton.me/media/kit"
        },
        {
            "title": "Proton Calendar",
            "hex": "50B0E9",
            "source": "https://proton.me/media/kit"
        },
        {
            "title": "Proton Drive",
            "hex": "EB508D",
            "source": "https://proton.me/media/kit"
        },
        {
            "title": "ProtonDB",
            "hex": "F50057",
            "source": "https://www.protondb.com"
        },
        {
            "title": "ProtonMail",
            "hex": "6D4AFF",
            "source": "https://proton.me/media/kit"
        },
        {
            "title": "ProtonVPN",
            "hex": "66DEB1",
            "source": "https://proton.me/media/kit"
        },
        {
            "title": "Protractor",
            "hex": "ED163A",
            "source": "https://github.com/angular/protractor/blob/4bc80d1a459542d883ea9200e4e1f48d265d0fda/logo.svg"
        },
        {
            "title": "Proxmox",
            "hex": "E57000",
            "source": "https://www.proxmox.com/en/news/media-kit",
            "guidelines": "https://www.proxmox.com/en/news/media-kit"
        },
        {
            "title": "Pterodactyl",
            "hex": "10539F",
            "source": "https://github.com/pterodactyl/panel/blob/eaf46429f2a001469fb5f18f7891ce8e5be7f049/public/favicons/favicon-96x96.png"
        },
        {
            "title": "PUBG",
            "hex": "FEAB02",
            "source": "https://www.pubgmobile.com/en/event/brandassets/"
        },
        {
            "title": "Publons",
            "hex": "336699",
            "source": "https://publons.com/about/the-publons-logo",
            "guidelines": "https://publons.com/about/the-publons-logo"
        },
        {
            "title": "PubMed",
            "hex": "326599",
            "source": "https://pubmed.ncbi.nlm.nih.gov"
        },
        {
            "title": "Pug",
            "hex": "A86454",
            "source": "https://github.com/pugjs/pug-logo/blob/61429fc45b5a411b83bdb5c99a61084d3054d1e6/SVG/pug-final-logo_-mono-64.svg"
        },
        {
            "title": "Pulumi",
            "hex": "8A3391",
            "source": "https://www.pulumi.com",
            "guidelines": "https://www.pulumi.com/brand/"
        },
        {
            "title": "Puma",
            "hex": "242B2F",
            "source": "https://us.puma.com"
        },
        {
            "title": "Puppet",
            "hex": "FFAE1A",
            "source": "https://puppet.com/company/press-room/"
        },
        {
            "title": "Puppeteer",
            "hex": "40B5A4",
            "source": "https://pptr.dev"
        },
        {
            "title": "PureScript",
            "hex": "14161A",
            "source": "https://github.com/purescript/logo/tree/1e7a57affdaeaf88ff594c08bd2b5a78fe2ed13c",
            "license": {
                "type": "CC-BY-4.0"
            }
        },
        {
            "title": "PurgeCSS",
            "hex": "14161A",
            "source": "https://github.com/FullHuman/purgecss/blob/4e2bf58e218119cc9faf9faa615d62a059bf9d9a/docs/.vuepress/public/safari-pinned-tab.svg"
        },
        {
            "title": "Purism",
            "hex": "2D2D2D",
            "source": "https://puri.sm/pr/images/"
        },
        {
            "title": "Pusher",
            "hex": "300D4F",
            "source": "https://pusher.com"
        },
        {
            "title": "PWA",
            "hex": "5A0FC8",
            "source": "https://github.com/webmaxru/progressive-web-apps-logo/blob/77744cd5c0a4d484bb3d082c6ac458c44202da03/pwalogo-white.svg",
            "guidelines": "https://github.com/webmaxru/progressive-web-apps-logo#readme",
            "aliases": {
                "aka": [
                    "Progressive Web Application"
                ]
            }
        },
        {
            "title": "PyCharm",
            "hex": "000000",
            "source": "https://www.jetbrains.com/company/brand/logos/",
            "guidelines": "https://www.jetbrains.com/company/brand/"
        },
        {
            "title": "Pydantic",
            "hex": "E92063",
            "source": "https://github.com/pydantic/pydantic/blob/94c748001a32992a587694b999fb1f3d2f1fc1fe/docs/logo-white.svg"
        },
        {
            "title": "PyG",
            "hex": "3C2179",
            "source": "https://github.com/pyg-team/pyg_sphinx_theme/blob/4f696513b4b4adf2ba3874574a10a8e8718672fe/pyg_sphinx_theme/static/img/pyg_logo.svg",
            "aliases": {
                "aka": [
                    "PyTorch Geometric"
                ]
            }
        },
        {
            "title": "PyPI",
            "hex": "3775A9",
            "source": "https://pypi.org"
        },
        {
            "title": "PyPy",
            "hex": "193440",
            "source": "https://www.pypy.org/images/pypy-logo.svg"
        },
        {
            "title": "PyScaffold",
            "hex": "005CA0",
            "source": "https://github.com/pyscaffold/pyscaffold/blob/3f72bf7894fc73b34af06a90bb5d43aae410ce5d/docs/gfx/logo.svg"
        },
        {
            "title": "PySyft",
            "hex": "F1BF7A",
            "source": "https://github.com/OpenMined/openmined-website/blob/db5c223657c8c49ab1ee8db2841fe802f73af31c/src/containers/app/components/repo-icon/assets/syft.svg"
        },
        {
            "title": "Pytest",
            "hex": "0A9EDC",
            "source": "https://github.com/pytest-dev/design/blob/081f06cd2d6cd742e68f593560a2e8c1802feb7c/pytest_logo/pytest_logo.svg"
        },
        {
            "title": "Python",
            "hex": "3776AB",
            "source": "https://www.python.org/community/logos/",
            "guidelines": "https://www.python.org/community/logos/"
        },
        {
            "title": "PyTorch",
            "hex": "EE4C2C",
            "source": "https://github.com/pytorch/pytorch.github.io/blob/8f083bd12192ca12d5e1c1f3d236f4831d823d8f/assets/images/logo.svg",
            "guidelines": "https://github.com/pytorch/pytorch.github.io/blob/381117ec296f002b2de475402ef29cca6c55e209/assets/brand-guidelines/PyTorch-Brand-Guidelines.pdf"
        },
        {
            "title": "PyUp",
            "hex": "9F55FF",
            "source": "https://pyup.io"
        },
        {
            "title": "Qantas",
            "hex": "E40000",
            "source": "https://freight.qantas.com"
        },
        {
            "title": "Qatar Airways",
            "hex": "5C0D34",
            "source": "https://www.qatarairways.com/en/press-kit.html"
        },
        {
            "title": "QEMU",
            "hex": "FF6600",
            "source": "https://wiki.qemu.org/Logo"
        },
        {
            "title": "Qgis",
            "hex": "589632",
            "source": "https://www.qgis.org/en/site/getinvolved/styleguide.html",
            "guidelines": "https://www.qgis.org/en/site/getinvolved/styleguide.html"
        },
        {
            "title": "Qi",
            "hex": "000000",
            "source": "https://www.wirelesspowerconsortium.com/knowledge-base/retail/qi-logo-guidelines-and-artwork.html",
            "guidelines": "https://www.wirelesspowerconsortium.com/knowledge-base/retail/qi-logo-guidelines-and-artwork.html"
        },
        {
            "title": "Qiita",
            "hex": "55C500",
            "source": "https://help.qiita.com/ja/articles/others-brand-guideline",
            "guidelines": "https://help.qiita.com/ja/articles/others-brand-guideline"
        },
        {
            "title": "Qiskit",
            "hex": "6929C4",
            "source": "https://qiskit.org"
        },
        {
            "title": "QIWI",
            "hex": "FF8C00",
            "source": "https://qiwi.com"
        },
        {
            "title": "QMK",
            "hex": "333333",
            "source": "https://github.com/qmk/qmk.fm/blob/d6f7b646aa03f2941bb3977ba13a07ca351f20ae/assets/images/badge-dark.svg"
        },
        {
            "title": "Qt",
            "hex": "41CD52",
            "source": "https://qt-brandbook.webflow.io/design",
            "guidelines": "https://qt-brandbook.webflow.io/design"
        },
        {
            "title": "Qualcomm",
            "hex": "3253DC",
            "source": "https://www.qualcomm.com"
        },
        {
            "title": "Qualtrics",
            "hex": "00B4EF",
            "source": "https://www.qualtrics.com/brand-book/",
            "guidelines": "https://www.qualtrics.com/brand-book/"
        },
        {
            "title": "Qualys",
            "hex": "ED2E26",
            "source": "https://www.qualys.com",
            "guidelines": "https://www.qualys.com/docs/qualys-logo-guidelines.pdf"
        },
        {
            "title": "Quantcast",
            "hex": "000000",
            "source": "https://www.quantcast.com"
        },
        {
            "title": "QuantConnect",
            "hex": "F5AE29",
            "source": "https://www.quantconnect.com/docs/home/home"
        },
        {
            "title": "Quarkus",
            "hex": "4695EB",
            "source": "https://design.jboss.org/quarkus/"
        },
        {
            "title": "Quasar",
            "hex": "1976D2",
            "source": "https://github.com/quasarframework/quasar-art/blob/cbbbb4b0b7ec7181dfc2d1b29a1ce025e71575bc/src/quasar-logo.svg",
            "license": {
                "type": "CC-BY-4.0"
            }
        },
        {
            "title": "Qubes OS",
            "hex": "3874D8",
            "source": "https://github.com/QubesOS/qubes-attachment/blob/ed7e552eb8a5fca4e099361d137793d3551b3968/icons/qubes-logo-home.svg"
        },
        {
            "title": "Quest",
            "hex": "FB4F14",
            "source": "https://brand.quest.com",
            "guidelines": "https://brand.quest.com"
        },
        {
            "title": "QuickBooks",
            "hex": "2CA01C",
            "source": "https://designsystem.quickbooks.com/visual-assets/logos/",
            "guidelines": "https://designsystem.quickbooks.com/visual-assets/logos/"
        },
        {
            "title": "QuickLook",
            "hex": "22A2E3",
            "source": "https://github.com/QL-Win/QuickLook/tree/f726841d99bbceafd5399e5777b4dba302bf1e51"
        },
        {
            "title": "QuickTime",
            "hex": "1C69F0",
            "source": "https://support.apple.com/quicktime"
        },
        {
            "title": "Quip",
            "hex": "F27557",
            "source": "https://quip.com"
        },
        {
            "title": "Quora",
            "hex": "B92B27",
            "source": "https://www.quora.com"
        },
        {
            "title": "Qwant",
            "hex": "5C97FF",
            "source": "https://about.qwant.com"
        },
        {
            "title": "Qwiklabs",
            "hex": "F5CD0E",
            "source": "https://www.qwiklabs.com"
        },
        {
            "title": "Qzone",
            "hex": "FECE00",
            "source": "https://qzone.qq.com"
        },
        {
            "title": "R",
            "hex": "276DC3",
            "source": "https://www.r-project.org/logo/",
            "license": {
                "type": "CC-BY-SA-4.0"
            }
        },
        {
            "title": "R3",
            "hex": "EC1D24",
            "source": "https://www.r3.com",
            "guidelines": "https://www.r3.com/contact-press-media/"
        },
        {
            "title": "RabbitMQ",
            "hex": "FF6600",
            "source": "https://www.rabbitmq.com",
            "guidelines": "https://www.rabbitmq.com/trademark-guidelines.html"
        },
        {
            "title": "Racket",
            "hex": "9F1D20",
            "source": "https://racket-lang.org"
        },
        {
            "title": "Radar",
            "hex": "007AFF",
            "source": "https://radar.io"
        },
        {
            "title": "RadioPublic",
            "hex": "CE262F",
            "source": "https://help.radiopublic.com/hc/en-us/articles/360002546754-RadioPublic-logos"
        },
        {
            "title": "Railway",
            "hex": "0B0D0E",
            "source": "https://railway.app"
        },
        {
            "title": "Rainmeter",
            "hex": "19519B",
            "source": "https://github.com/rainmeter/rainmeter-www/blob/867fd905fda8d1b1083730adcb7f49f1775cb5b0/source/img/logo_blue.ai"
        },
        {
            "title": "Rakuten",
            "hex": "BF0000",
            "source": "https://global.rakuten.com/corp/assets/img/site-icons/rakuten-black.svg",
            "guidelines": "https://global.rakuten.com/corp/news/media/"
        },
        {
            "title": "Ram",
            "hex": "000000",
            "source": "https://www.fcaci.com/x/RAMv15",
            "guidelines": "https://www.fcaci.com/x/RAMv15"
        },
        {
            "title": "Rancher",
            "hex": "0075A8",
            "source": "https://rancher.com/brand-guidelines/",
            "guidelines": "https://rancher.com/brand-guidelines/"
        },
        {
            "title": "Rarible",
            "hex": "FEDA03",
            "source": "https://rarible.com"
        },
        {
            "title": "Rasa",
            "hex": "5A17EE",
            "source": "https://rasa.com"
        },
        {
            "title": "Raspberry Pi",
            "hex": "A22846",
            "source": "https://www.raspberrypi.org/trademark-rules",
            "guidelines": "https://www.raspberrypi.org/trademark-rules"
        },
        {
            "title": "Ravelry",
            "hex": "EE6E62",
            "source": "https://www.ravelry.com/help/logos",
            "guidelines": "https://www.ravelry.com/help/logos"
        },
        {
            "title": "Ray",
            "hex": "028CF0",
            "source": "https://github.com/ray-project/ray/blob/6522935291caa120e83697c6c9b3a450617c9283/dashboard/client/src/logo.svg"
        },
        {
            "title": "Razer",
            "hex": "00FF00",
            "source": "https://press.razer.com"
        },
        {
            "title": "Razorpay",
            "hex": "0C2451",
            "source": "https://razorpay.com/newsroom/brand-assets/",
            "guidelines": "https://razorpay.com/newsroom/brand-assets/"
        },
        {
            "title": "React",
            "hex": "61DAFB",
            "source": "https://github.com/facebook/create-react-app/blob/282c03f9525fdf8061ffa1ec50dce89296d916bd/test/fixtures/relative-paths/src/logo.svg",
            "aliases": {
                "dup": [
                    {
                        "title": "React Native",
                        "source": "https://reactnative.dev"
                    }
                ]
            }
        },
        {
            "title": "React Hook Form",
            "hex": "EC5990",
            "source": "https://github.com/react-hook-form/documentation/blob/d049ffe923336ce7a5bf58990c54c07f39ab2429/src/images/Logo.svg"
        },
        {
            "title": "React Query",
            "hex": "FF4154",
            "source": "https://github.com/tannerlinsley/react-query/blob/9b5d18cd47a4c1454d6c8dd0f38280641c1dd5dd/docs/src/images/emblem-light.svg"
        },
        {
            "title": "React Router",
            "hex": "CA4245",
            "source": "https://github.com/ReactTraining/react-router/blob/c94bcd8cef0c811f80b02777ec26fee3618f8e86/website/static/safari-pinned-tab.svg"
        },
        {
            "title": "React Table",
            "hex": "FF4154",
            "source": "https://github.com/tannerlinsley/react-table/blob/8c77b4ad97353a0b1f0746be5b919868862a9dcc/docs/src/images/emblem-light.svg"
        },
        {
            "title": "ReactiveX",
            "hex": "B7178C",
            "source": "https://github.com/ReactiveX/rxjs/blob/ee6ababb9fa75f068ac2122e956ff4e449604c59/resources/CI-CD/logo/svg/RxJs_Logo_Black.svg",
            "aliases": {
                "dup": [
                    {
                        "title": "RxJS",
                        "hex": "D81B60"
                    }
                ]
            }
        },
        {
            "title": "ReactOS",
            "hex": "0088CC",
            "source": "https://github.com/reactos/press-media/tree/48089e09e0c7e828f1eb81e5ea0d8da85ec41dc3"
        },
        {
            "title": "Read the Docs",
            "hex": "8CA1AF",
            "source": "https://github.com/readthedocs/readthedocs.org/blob/2dc9706c4fe7fa6d4410ed0e5aedca8d4796fe0f/media/readthedocsbranding.ai"
        },
        {
            "title": "read.cv",
            "hex": "111111",
            "source": "https://read.cv/support/vcY96F2GqbvLOdKkWl0I"
        },
        {
            "title": "ReadMe",
            "hex": "018EF5",
            "source": "https://readme.com"
        },
        {
            "title": "Realm",
            "hex": "39477F",
            "source": "https://realm.io"
        },
        {
            "title": "Reason",
            "hex": "DD4B39",
            "source": "https://reasonml.github.io/img/reason.svg"
        },
        {
            "title": "Reason Studios",
            "hex": "FFFFFF",
            "source": "https://www.reasonstudios.com/press",
            "guidelines": "https://www.reasonstudios.com/press"
        },
        {
            "title": "Recoil",
            "hex": "3578E5",
            "source": "https://recoiljs.org"
        },
        {
            "title": "Red",
            "hex": "B32629",
            "source": "https://www.red-lang.org"
        },
        {
            "title": "Red Hat",
            "hex": "EE0000",
            "source": "https://www.redhat.com/en/about/brand/new-brand/details"
        },
        {
            "title": "Red Hat Open Shift",
            "hex": "EE0000",
            "source": "https://www.openshift.com"
        },
        {
            "title": "Redbubble",
            "hex": "E41321",
            "source": "https://www.redbubble.com/explore/client/4196122a442ab3f429ec802f71717465.svg"
        },
        {
            "title": "Reddit",
            "hex": "FF4500",
            "source": "https://www.redditinc.com/brand",
            "guidelines": "https://www.redditinc.com/brand"
        },
        {
            "title": "Redis",
            "hex": "DC382D",
            "source": "https://www.redislabs.com/brand-guidelines/",
            "guidelines": "https://www.redislabs.com/brand-guidelines/"
        },
        {
            "title": "Redmine",
            "hex": "B32024",
            "source": "https://www.redmine.org/projects/redmine/wiki/logo",
            "license": {
                "type": "CC-BY-SA-2.5",
                "url": "https://github.com/edavis10/redmine_logo/blob/2afe855c4e9cd955b648972d09cc20d76dabbf4c/COPYRIGHT"
            }
        },
        {
            "title": "Redox",
            "hex": "000000",
            "source": "https://github.com/redox-os/assets/blob/4935a777cd7aa44323d3c263b1e0bb4ae864a027/logos/redox/vectorized_logo.svg"
        },
        {
            "title": "Redux",
            "hex": "764ABC",
            "source": "https://github.com/reduxjs/redux/tree/8ad084251a5b3e4617157fc52795b6284e68bc1e/logo"
        },
        {
            "title": "Redux-Saga",
            "hex": "999999",
            "source": "https://github.com/redux-saga/redux-saga/blob/9d2164946f402e594a0dfe453c6d20fb6f14858f/logo/3840/Redux-Saga-Logo.png"
        },
        {
            "title": "RedwoodJS",
            "hex": "BF4722",
            "source": "https://redwoodjs.com/logos/",
            "guidelines": "https://redwoodjs.com/logos/"
        },
        {
            "title": "Reebok",
            "hex": "E41D1B",
            "source": "https://www.reebok.com/us"
        },
        {
            "title": "Relay",
            "hex": "F26B00",
            "source": "https://relay.dev"
        },
        {
            "title": "Reliance Industries Limited",
            "hex": "D1AB66",
            "source": "https://www.ril.com/getattachment/7c210e67-5b0e-4965-b1a2-2ee83e19cee9/Morgan-Stanley-Eighteenth-Annual-India-Summit,-31.aspx"
        },
        {
            "title": "Remix",
            "hex": "000000",
            "source": "https://drive.google.com/drive/u/0/folders/1pbHnJqg8Y1ATs0Oi8gARH7wccJGv4I2c"
        },
        {
            "title": "Ren'Py",
            "hex": "FF7F7F",
            "source": "https://renpy.org"
        },
        {
            "title": "Renault",
            "hex": "FFCC33",
            "source": "https://en.media.groupe.renault.com/news/renault-news-march-2021-5f28-989c5.html"
        },
        {
            "title": "Render",
            "hex": "46E3B7",
            "source": "https://render.com"
        },
        {
            "title": "RenovateBot",
            "hex": "1A1F6C",
            "source": "https://avatars1.githubusercontent.com/u/38656520"
        },
        {
            "title": "Renren",
            "hex": "217DC6",
            "source": "https://seeklogo.com/vector-logo/184137/renren-inc"
        },
        {
            "title": "Replit",
            "hex": "F26207",
            "source": "https://repl.it"
        },
        {
            "title": "Republic of Gamers",
            "aliases": {
                "aka": [
                    "ASUS ROG",
                    "ROG"
                ]
            },
            "hex": "FF0029",
            "source": "https://rog.asus.com"
        },
        {
            "title": "ReScript",
            "hex": "E6484F",
            "source": "https://rescript-lang.org/brand"
        },
        {
            "title": "RescueTime",
            "hex": "161A3B",
            "source": "https://www.rescuetime.com/press"
        },
        {
            "title": "ResearchGate",
            "hex": "00CCBB",
            "source": "https://c5.rgstatic.net/m/428059296771819/images/favicon/favicon.svg"
        },
        {
            "title": "ReSharper",
            "hex": "000000",
            "source": "https://www.jetbrains.com/company/brand/logos/",
            "guidelines": "https://www.jetbrains.com/company/brand/"
        },
        {
            "title": "Resurrection Remix OS",
            "hex": "000000",
            "source": "https://avatars.githubusercontent.com/u/4931972"
        },
        {
            "title": "RetroArch",
            "hex": "000000",
            "source": "https://github.com/libretro/RetroArch/blob/b01aabf7d1f025999ad0f7812e6e6816d011e631/media/retroarch.svg"
        },
        {
            "title": "RetroPie",
            "hex": "CC0000",
            "source": "https://github.com/RetroPie/RetroPie-Docs/blob/c4e882bd2c9d740c591ff346e07a4a4cb536ca93/images/logo.svg"
        },
        {
            "title": "ReVanced",
            "hex": "9ED5FF",
            "source": "https://revanced.app"
        },
        {
            "title": "reveal.js",
            "hex": "F2E142",
            "source": "https://revealjs.com"
        },
        {
            "title": "ReverbNation",
            "hex": "E43526",
            "source": "https://www.reverbnation.com"
        },
        {
            "title": "Revolt.chat",
            "hex": "FF4655",
            "source": "https://app.revolt.chat/assets/badges/revolt_r.svg",
            "aliases": {
                "aka": [
                    "revolt"
                ]
            }
        },
        {
            "title": "Revolut",
            "hex": "0075EB",
            "source": "https://www.revolut.com"
        },
        {
            "title": "Revue",
            "hex": "E15718",
            "source": "https://www.getrevue.co"
        },
        {
            "title": "REWE",
            "hex": "CC071E",
            "source": "https://www.rewe.de"
        },
        {
            "title": "Rezgo",
            "hex": "F76C00",
            "source": "https://www.rezgo.com"
        },
        {
            "title": "Rhinoceros",
            "hex": "801010",
            "source": "https://github.com/mcneel/compute.rhino3d/blob/2204d998ff0397a1c6a18dd2312a96508ad48bdb/README.md"
        },
        {
            "title": "Rider",
            "hex": "000000",
            "source": "https://www.jetbrains.com/company/brand/logos/",
            "guidelines": "https://www.jetbrains.com/company/brand/"
        },
        {
            "title": "Rimac Automobili",
            "hex": "0A222E",
            "source": "https://www.rimac-automobili.com/media/",
            "guidelines": "https://www.rimac-automobili.com/media/"
        },
        {
            "title": "Ring",
            "hex": "1C9AD6",
            "source": "https://store.ring.com/press"
        },
        {
            "title": "Riot Games",
            "hex": "D32936",
            "source": "https://www.riotgames.com/en/press"
        },
        {
            "title": "Ripple",
            "hex": "0085C0",
            "source": "https://www.ripple.com/media-kit/",
            "guidelines": "https://brand.ripple.com/article/brand-policy"
        },
        {
            "title": "RISC-V",
            "hex": "283272",
            "source": "https://riscv.org/risc-v-logo/",
            "guidelines": "https://riscv.org/about/risc-v-branding-guidelines/"
        },
        {
            "title": "Riseup",
            "hex": "FF0000",
            "source": "https://riseup.net/en/about-us/images"
        },
        {
            "title": "roadmap.sh",
            "hex": "000000",
            "source": "https://roadmap.sh"
        },
        {
            "title": "Roam Research",
            "hex": "343A40",
            "source": "https://roamresearch.com/#/app/help/page/Vu1MmjinS"
        },
        {
            "title": "Roblox",
            "hex": "000000",
            "source": "https://blog.roblox.com/wp-content/themes/roblox/img/Roblox_Logo_White.svg",
            "guidelines": "https://en.help.roblox.com/hc/en-us/articles/115001708126-Roblox-Name-and-Logo-Community-Usage-Guidelines"
        },
        {
            "title": "Roblox Studio",
            "hex": "00A2FF",
            "source": "https://create.roblox.com/assets/common/studio_white.svg"
        },
        {
            "title": "Robot Framework",
            "hex": "000000",
            "source": "https://github.com/robotframework/visual-identity/tree/fadf8cda9f79ea31987a214f0047cca9626327b7",
            "guidelines": "https://github.com/robotframework/visual-identity/blob/master/robot-framework-brand-guidelines.pdf",
            "license": {
                "type": "CC-BY-NC-SA-4.0"
            }
        },
        {
            "title": "Rocket.Chat",
            "hex": "F5455C",
            "source": "https://rocket.chat/press",
            "guidelines": "https://docs.rocket.chat/guides/brand-and-visual-guidelines/logo"
        },
        {
            "title": "RocksDB",
            "hex": "2A2A2A",
            "source": "https://github.com/facebook/rocksdb/blob/9ed96703d11a1cf4af0e1c1db0e4a6057a8e5d42/docs/static/logo.svg",
            "license": {
                "type": "CC-BY-4.0"
            }
        },
        {
            "title": "Rocky Linux",
            "hex": "10B981",
            "source": "https://github.com/rocky-linux/branding/blob/94e97dd30b87d909cc4f6a6838a2926f77f9ac47/logo/src/icon-black.svg",
            "license": {
                "type": "CC-BY-SA-4.0"
            }
        },
        {
            "title": "Roku",
            "hex": "662D91",
            "source": "https://www.roku.com",
            "guidelines": "https://docs.roku.com/published/trademarkguidelines/en/ca"
        },
        {
            "title": "Rolls-Royce",
            "hex": "281432",
            "source": "https://www.rolls-roycemotorcars.com"
        },
        {
            "title": "rollup.js",
            "hex": "EC4A3F",
            "source": "https://rollupjs.org"
        },
        {
            "title": "Rome",
            "hex": "27272A",
            "source": "https://github.com/rome/tools/blob/261c3f3bdc21439777f78b6551f707cce0c8d04a/assets/SVG/logomark_black.svg",
            "guidelines": "https://github.com/rome/tools/tree/main/assets",
            "license": {
                "type": "CC-BY-NC-SA-4.0"
            }
        },
        {
            "title": "Roots",
            "hex": "525DDC",
            "source": "https://roots.io/about/brand/",
            "guidelines": "https://roots.io/about/brand/"
        },
        {
            "title": "Roots Bedrock",
            "hex": "525DDC",
            "source": "https://roots.io/about/brand/"
        },
        {
            "title": "Roots Sage",
            "hex": "525DDC",
            "source": "https://roots.io/about/brand/"
        },
        {
            "title": "ROS",
            "hex": "22314E",
            "source": "https://www.ros.org/press-kit/",
            "guidelines": "https://www.ros.org/press-kit/"
        },
        {
            "title": "Rossmann",
            "hex": "C3002D",
            "source": "https://www.rossmann.de"
        },
        {
            "title": "Rotary International",
            "hex": "F7A81B",
            "source": "https://www.rotary.org/en",
            "guidelines": "https://my.rotary.org/en/rotary-identity-guidelines"
        },
        {
            "title": "Rotten Tomatoes",
            "hex": "FA320A",
            "source": "https://commons.wikimedia.org/wiki/File:Rottentomatoesalternativelogo.svg"
        },
        {
            "title": "Roundcube",
            "hex": "37BEFF",
            "source": "https://roundcube.net"
        },
        {
            "title": "RSocket",
            "hex": "EF0092",
            "source": "https://rsocket.io/img/r-socket-pink.svg"
        },
        {
            "title": "RSS",
            "hex": "FFA500",
            "source": "https://en.wikipedia.org/wiki/Feed_icon"
        },
        {
            "title": "RStudio",
            "hex": "75AADB",
            "source": "https://www.rstudio.com/about/logos/",
            "guidelines": "https://www.rstudio.com/about/logos/"
        },
        {
            "title": "RTÉ",
            "hex": "00A7B3",
            "source": "https://www.rte.ie/archives/"
        },
        {
            "title": "RTL",
            "hex": "E9113B",
            "source": "https://commons.wikimedia.org/wiki/File:RTL_Cornerlogo.svg"
        },
        {
            "title": "RTLZWEI",
            "hex": "00BCF6",
            "source": "https://www.rtl2.de"
        },
        {
            "title": "RuboCop",
            "hex": "000000",
            "source": "https://github.com/rubocop-semver/rubocop-ruby2_0/blob/5302f93058f7b739a73a7a6c11c566a2b196b96e/docs/images/logo/rubocop-light.svg",
            "license": {
                "type": "CC-BY-NC-4.0"
            }
        },
        {
            "title": "Ruby",
            "hex": "CC342D",
            "source": "https://www.ruby-lang.org/en/about/logo/",
            "license": {
                "type": "CC-BY-SA-2.5"
            }
        },
        {
            "title": "Ruby on Rails",
            "hex": "CC0000",
            "source": "https://rubyonrails.org",
            "guidelines": "https://rubyonrails.org/trademarks/"
        },
        {
            "title": "Ruby Sinatra",
            "hex": "000000",
            "source": "https://github.com/sinatra/resources/tree/64c22f9b4bf2e52b5c0c875ba16671f295689efb/logo"
        },
        {
            "title": "RubyGems",
            "hex": "E9573F",
            "source": "https://rubygems.org/pages/about"
        },
        {
            "title": "Ruff",
            "hex": "FCC21B",
            "source": "https://github.com/charliermarsh/ruff/blob/e04ef423344837c916e75a7b09ea674711a104e0/assets/badge/v1.json"
        },
        {
            "title": "Rundeck",
            "hex": "F73F39",
            "source": "https://github.com/rundeck/docs/blob/a1c98b682eb6e82b60de0daa876133f390630821/docs/.vuepress/public/images/rundeck-logo.svg"
        },
        {
            "title": "Runkeeper",
            "hex": "001E62",
            "source": "https://runkeeper.com/cms/press-kit",
            "guidelines": "https://runkeeper.com/cms/press-kit"
        },
        {
            "title": "RunKit",
            "hex": "491757",
            "source": "https://www.npmjs.com/package/@runkit/brand"
        },
        {
            "title": "Rust",
            "hex": "000000",
            "source": "https://www.rust-lang.org",
            "guidelines": "https://www.rust-lang.org/policies/media-guide",
            "license": {
                "type": "CC-BY-SA-4.0"
            }
        },
        {
            "title": "RxDB",
            "hex": "8D1F89",
            "source": "https://github.com/pubkey/rxdb/blob/0c554dbcf7a4e6c48cd581ec1e3b130a4b5ab7d6/docs/files/logo/logo.svg"
        },
        {
            "title": "Ryanair",
            "hex": "073590",
            "source": "https://corporate.ryanair.com/media-centre/stock-images-gallery/#album-container-3"
        },
        {
            "title": "S7 Airlines",
            "hex": "C4D600",
            "source": "https://www.s7.ru/en/info/s7-airlines/brand/",
            "guidelines": "https://www.s7.ru/en/info/s7-airlines/brand/"
        },
        {
            "title": "Sabanci",
            "hex": "004B93",
            "source": "https://www.sabanci.com/en"
        },
        {
            "title": "Safari",
            "hex": "000000",
            "source": "https://images.techhive.com/images/article/2014/11/safari-favorites-100530680-large.jpg"
        },
        {
            "title": "Sahibinden",
            "hex": "FFE800",
            "source": "https://www.sahibinden.com/favicon.ico"
        },
        {
            "title": "Sailfish OS",
            "hex": "053766",
            "source": "https://sailfishos.org"
        },
        {
            "title": "Salesforce",
            "hex": "00A1E0",
            "source": "https://brand.salesforce.com/content/logo-guidelines",
            "guidelines": "https://brand.salesforce.com/content/logo-guidelines"
        },
        {
            "title": "Salt Project",
            "hex": "57BCAD",
            "source": "https://saltproject.io",
            "guidelines": "https://gitlab.com/saltstack/open/salt-branding-guide/-/blob/37bbc3a8577be2f44895310c092439472491a8f4/README.md",
            "license": {
                "type": "Apache-2.0"
            }
        },
        {
            "title": "Samsung",
            "hex": "1428A0",
            "source": "https://www.samsung.com/us/about-us/brand-identity/logo/",
            "guidelines": "https://www.samsung.com/us/about-us/brand-identity/logo/"
        },
        {
            "title": "Samsung Pay",
            "hex": "1428A0",
            "source": "https://pay.samsung.com/developers/resource/brand",
            "guidelines": "https://pay.samsung.com/developers/resource/brand"
        },
        {
            "title": "San Francisco Municipal Railway",
            "hex": "BA0C2F",
            "source": "https://www.actransit.org/wp-content/uploads/HSP_CC-sched.pdf"
        },
        {
            "title": "SanDisk",
            "hex": "ED1C24",
            "source": "https://kb.sandisk.com"
        },
        {
            "title": "Sanity",
            "hex": "F03E2F",
            "source": "https://github.com/sanity-io/logos/blob/6934d28ae0b5f63b0386810997b8be61ec7009b5/src/sanityMonogram.tsx",
            "license": {
                "type": "MIT",
                "url": "https://github.com/sanity-io/logos/blob/6934d28ae0b5f63b0386810997b8be61ec7009b5/LICENSE"
            }
        },
        {
            "title": "São Paulo Metro",
            "hex": "004382",
            "source": "https://upload.wikimedia.org/wikipedia/commons/d/da/Sao_Paulo_Metro_Logo.svg"
        },
        {
            "title": "SAP",
            "hex": "0FAAFF",
            "source": "https://www.sap.com"
        },
        {
            "title": "Sass",
            "hex": "CC6699",
            "source": "https://sass-lang.com/styleguide/brand",
            "guidelines": "https://sass-lang.com/styleguide/brand",
            "license": {
                "type": "CC-BY-NC-SA-3.0"
            }
        },
        {
            "title": "Sat.1",
            "slug": "sat1",
            "hex": "047DA3",
            "source": "https://www.prosiebensat1.com/presse/downloads/logos"
        },
        {
            "title": "Saturn",
            "hex": "EB680B",
            "source": "https://www.saturn.de"
        },
        {
            "title": "Sauce Labs",
            "hex": "3DDC91",
            "source": "https://saucelabs.com"
        },
        {
            "title": "Scala",
            "hex": "DC322F",
            "source": "https://www.scala-lang.org"
        },
        {
            "title": "Scaleway",
            "hex": "4F0599",
            "source": "https://www.scaleway.com/en/design-resources/",
            "guidelines": "https://www.scaleway.com/en/design-resources/"
        },
        {
            "title": "Scania",
            "hex": "041E42",
            "source": "https://digitaldesign.scania.com/resources/brand/logotype",
            "guidelines": "https://digitaldesign.scania.com/resources/brand/logotype"
        },
        {
            "title": "Schneider Electric",
            "hex": "3DCD58",
            "source": "https://www.se.com/us/en/assets/739/media/202250/SE_logo-LIO-white_header.svg"
        },
        {
            "title": "scikit-learn",
            "hex": "F7931E",
            "source": "https://github.com/scikit-learn/scikit-learn/blob/c5ef2e985c13119001aa697e446ebb3dbcb326e5/doc/logos/scikit-learn-logo.svg"
        },
        {
            "title": "SciPy",
            "hex": "8CAAE6",
            "source": "https://github.com/scikit-image/skimage-branding/blob/eafb65cbc3a700e3d9c8ba2ba15788fcc8703984/logo/scipy.svg"
        },
        {
            "title": "Scopus",
            "hex": "E9711C",
            "source": "https://www.scopus.com"
        },
        {
            "title": "SCP Foundation",
            "hex": "FFFFFF",
            "source": "https://scp-wiki.wikidot.com"
        },
        {
            "title": "Scratch",
            "hex": "4D97FF",
            "source": "https://github.com/LLK/scratch-link/blob/027e3754ba6db976495e905023d5ac5e730dccfc/Assets/Windows/SVG/Windows%20Tray%20400x400.svg"
        },
        {
            "title": "Screencastify",
            "hex": "FF8282",
            "source": "https://www.screencastify.com"
        },
        {
            "title": "Scribd",
            "hex": "1E7B85",
            "source": "https://brand.scribd.com/d/oFZcsq7FVpSh/about-scribd#/media-press-kit/downloads",
            "guidelines": "https://brand.scribd.com/d/oFZcsq7FVpSh/about-scribd#/marketing-visual-guidelines/our-logo/our-logomark"
        },
        {
            "title": "Scrimba",
            "hex": "2B283A",
            "source": "https://scrimba.com"
        },
        {
            "title": "ScrollReveal",
            "hex": "FFCB36",
            "source": "https://scrollrevealjs.org"
        },
        {
            "title": "Scrum Alliance",
            "hex": "009FDA",
            "source": "https://www.scrumalliance.org/ScrumRedesignDEVSite/media/ScrumAllianceMedia/Files%20and%20PDFs/Infographics/S_BrandGuidelines_2018_rev.pdf",
            "guidelines": "https://www.scrumalliance.org/ScrumRedesignDEVSite/media/ScrumAllianceMedia/Files%20and%20PDFs/Infographics/S_BrandGuidelines_2018_rev.pdf"
        },
        {
            "title": "Scrutinizer CI",
            "hex": "8A9296",
            "source": "https://scrutinizer-ci.com"
        },
        {
            "title": "Seagate",
            "hex": "6EBE49",
            "source": "https://branding.seagate.com/productpage/3fc51aba-c35a-4eff-a833-a258b0440bd2"
        },
        {
            "title": "SEAT",
            "hex": "33302E",
            "source": "https://www.seat.es"
        },
        {
            "title": "SecurityScorecard",
            "hex": "7033FD",
            "source": "https://securityscorecard.com"
        },
        {
            "title": "Sefaria",
            "hex": "212E50",
            "source": "https://github.com/Sefaria/Sefaria-Project/blob/c141b2b3491660ed563df9f4b1a2e4c071e88688/static/img/logo/samekh.svg"
        },
        {
            "title": "Sega",
            "hex": "0089CF",
            "source": "https://en.wikipedia.org/wiki/Sega#/media/File:Sega_logo.svg"
        },
        {
            "title": "Selenium",
            "hex": "43B02A",
            "source": "https://github.com/SeleniumHQ/heroku-selenium/blob/2f66891ba030d3aa1f36ab1748c52ba4fb4e057d/selenium-green.svg"
        },
        {
            "title": "Sellfy",
            "hex": "21B352",
            "source": "https://sellfy.com/about/"
        },
        {
            "title": "Semantic Scholar",
            "hex": "1857B6",
            "source": "https://www.semanticscholar.org/about"
        },
        {
            "title": "Semantic UI React",
            "hex": "35BDB2",
            "source": "https://react.semantic-ui.com"
        },
        {
            "title": "Semantic Web",
            "hex": "005A9C",
            "source": "https://www.w3.org/2007/10/sw-logos.html"
        },
        {
            "title": "semantic-release",
            "hex": "494949",
            "source": "https://github.com/semantic-release/semantic-release/blob/85bc213f04445a9bb8f19e5d45d6ecd7acccf841/media/semantic-release-logo.svg"
        },
        {
            "title": "Semaphore CI",
            "hex": "19A974",
            "source": "https://semaphoreci.com"
        },
        {
            "title": "SemVer",
            "hex": "3F4551",
            "source": "https://github.com/semver/semver.org/blob/b6983849e38911195a24357809187c2f50af0d40/assets/500x500(light).jpg"
        },
        {
            "title": "Sencha",
            "hex": "86BC40",
            "source": "https://design.sencha.com",
            "guidelines": "https://design.sencha.com/productlogo.html"
        },
        {
            "title": "Sendinblue",
            "hex": "0092FF",
            "source": "https://get.sendinblue.com/assets/logos/"
        },
        {
            "title": "Sennheiser",
            "hex": "000000",
            "source": "https://sennheiser.com"
        },
        {
            "title": "Sensu",
            "hex": "89C967",
            "source": "https://github.com/sensu/web/blob/c823738c11e576d6b2e5d4ca2d216dbd472c0b11/src/assets/logo/graphic/green.svg"
        },
        {
            "title": "Sentry",
            "hex": "362D59",
            "source": "https://sentry.io/branding/"
        },
        {
            "title": "SEPA",
            "hex": "2350A9",
            "source": "https://www.europeanpaymentscouncil.eu/document-library/other/sepa-logo-vector-format",
            "guidelines": "https://www.europeanpaymentscouncil.eu/document-library/other/sepa-logo-visual-identity-guidelines"
        },
        {
            "title": "Sequelize",
            "hex": "52B0E7",
            "source": "https://github.com/sequelize/website/blob/e6a482fa58a839b15ace80e3c8901ed2887be45e/static/img/logo-simple.svg"
        },
        {
            "title": "Server Fault",
            "hex": "E7282D",
            "source": "https://stackoverflow.com/company/logos",
            "guidelines": "https://stackoverflow.com/legal/trademark-guidance"
        },
        {
            "title": "Serverless",
            "hex": "FD5750",
            "source": "https://serverless.com"
        },
        {
            "title": "Sessionize",
            "hex": "1AB394",
            "source": "https://sessionize.com/brand"
        },
        {
            "title": "Setapp",
            "hex": "E6C3A5",
            "source": "https://setapp.com"
        },
        {
            "title": "SFML",
            "hex": "8CC445",
            "source": "https://www.sfml-dev.org/download/goodies/"
        },
        {
            "title": "Shadow",
            "hex": "0A0C0D",
            "source": "https://shadow.tech"
        },
        {
            "title": "Shanghai Metro",
            "hex": "EC1C24",
            "source": "https://en.wikipedia.org/wiki/File:Shanghai_Metro_Full_Logo.svg"
        },
        {
            "title": "ShareX",
            "hex": "2885F1",
            "source": "https://getsharex.com/brand-assets"
        },
        {
            "title": "sharp",
            "hex": "99CC00",
            "source": "https://github.com/lovell/sharp/blob/315f519e1dd9adca0678e94a5ed0492cb5e0aae4/docs/image/sharp-logo-mono.svg"
        },
        {
            "title": "Shazam",
            "hex": "0088FF",
            "source": "https://www.shazam.com"
        },
        {
            "title": "Shell",
            "hex": "FFD500",
            "source": "https://en.wikipedia.org/wiki/File:Shell_logo.svg"
        },
        {
            "title": "Shelly",
            "hex": "4495D1",
            "source": "https://shelly.cloud"
        },
        {
            "title": "Shenzhen Metro",
            "hex": "009943",
            "source": "https://en.wikipedia.org/wiki/File:Shenzhen_Metro_Corporation_logo_full.svg"
        },
        {
            "title": "Shields.io",
            "hex": "000000",
            "source": "https://shields.io"
        },
        {
            "title": "Shikimori",
            "hex": "343434",
            "source": "https://shikimori.one"
        },
        {
            "title": "Shopee",
            "hex": "EE4D2D",
            "source": "https://shopee.com"
        },
        {
            "title": "Shopify",
            "hex": "7AB55C",
            "source": "https://www.shopify.com/brand-assets",
            "guidelines": "https://www.shopify.com/brand-assets"
        },
        {
            "title": "Shopware",
            "hex": "189EFF",
            "source": "https://www.shopware.com/en/press/press-material/"
        },
        {
            "title": "Shotcut",
            "hex": "115C77",
            "source": "https://shotcut.com/media/"
        },
        {
            "title": "Showpad",
            "hex": "2D2E83",
            "source": "https://www.showpad.com"
        },
        {
            "title": "Showtime",
            "hex": "B10000",
            "source": "https://commons.wikimedia.org/wiki/File:Showtime.svg"
        },
        {
            "title": "Shutterstock",
            "hex": "EE2B24",
            "source": "https://www.shutterstock.com/press/media",
            "guidelines": "https://www.shutterstock.com/press/media"
        },
        {
            "title": "Siemens",
            "hex": "009999",
            "source": "https://siemens.com"
        },
        {
            "title": "Signal",
            "hex": "3A76F0",
            "source": "https://github.com/signalapp/Signal-Desktop/blob/9db8765b6cf270195e45a7f251374d4e53d54c95/images/signal-logo.svg"
        },
        {
            "title": "Similarweb",
            "hex": "092540",
            "source": "https://www.similarweb.com"
        },
        {
            "title": "Simkl",
            "hex": "000000",
            "source": "https://simkl.com"
        },
        {
            "title": "Simple Analytics",
            "hex": "FF4F64",
            "source": "https://simpleanalytics.com",
            "guidelines": "https://simpleanalytics.com/press"
        },
        {
            "title": "Simple Icons",
            "hex": "111111",
            "source": "https://simpleicons.org",
            "license": {
                "type": "CC0-1.0"
            }
        },
        {
            "title": "Simplenote",
            "hex": "3361CC",
            "source": "https://en.wikipedia.org/wiki/File:Simplenote_logo.svg"
        },
        {
            "title": "Sina Weibo",
            "hex": "E6162D",
            "source": "https://en.wikipedia.org/wiki/Sina_Weibo"
        },
        {
            "title": "SingleStore",
            "hex": "AA00FF",
            "source": "https://www.singlestore.com/brand/"
        },
        {
            "title": "Sitecore",
            "hex": "EB1F1F",
            "source": "https://www.sitecore.com"
        },
        {
            "title": "SitePoint",
            "hex": "258AAF",
            "source": "https://www.sitepoint.com"
        },
        {
            "title": "Sketch",
            "hex": "F7B500",
            "source": "https://www.sketch.com/about-us/#press",
            "guidelines": "https://www.sketch.com/about-us/#press"
        },
        {
            "title": "Sketchfab",
            "hex": "1CAAD9",
            "source": "https://sketchfab.com/press"
        },
        {
            "title": "SketchUp",
            "hex": "005F9E",
            "source": "https://www.sketchup.com/themes/sketchup_www_terra/images/SketchUp-Horizontal-RGB.svg"
        },
        {
            "title": "Skillshare",
            "hex": "00FF84",
            "source": "https://www.skillshare.com"
        },
        {
            "title": "ŠKODA",
            "hex": "4BA82E",
            "source": "https://en.wikipedia.org/wiki/File:Skoda_Auto_logo_(2011).svg"
        },
        {
            "title": "Sky",
            "hex": "0072C9",
            "source": "https://www.skysports.com"
        },
        {
            "title": "Skynet",
            "hex": "00C65E",
            "source": "https://support.siasky.net/key-concepts/skynet-brand-guidelines",
            "guidelines": "https://support.siasky.net/key-concepts/skynet-brand-guidelines"
        },
        {
            "title": "Skypack",
            "hex": "3167FF",
            "source": "https://skypack.dev"
        },
        {
            "title": "Skype",
            "hex": "00AFF0",
            "source": "https://blogs.skype.com/?attachment_id=56273"
        },
        {
            "title": "Skype for Business",
            "hex": "00AFF0",
            "source": "https://en.wikipedia.org/wiki/Skype_for_Business_Server"
        },
        {
            "title": "Skyrock",
            "hex": "009AFF",
            "source": "https://www.svgrepo.com/svg/54507/skyrock-logo"
        },
        {
            "title": "Slack",
            "hex": "4A154B",
            "source": "https://slack.com/brand-guidelines",
            "guidelines": "https://slack.com/brand-guidelines"
        },
        {
            "title": "Slackware",
            "hex": "000000",
            "source": "https://en.wikipedia.org/wiki/Slackware"
        },
        {
            "title": "Slashdot",
            "hex": "026664",
            "source": "https://commons.wikimedia.org/wiki/File:Slashdot_wordmark_and_logo.svg"
        },
        {
            "title": "SlickPic",
            "hex": "FF880F",
            "source": "https://www.slickpic.com"
        },
        {
            "title": "Slides",
            "hex": "E4637C",
            "source": "https://slides.com/about"
        },
        {
            "title": "SlideShare",
            "hex": "008ED2",
            "source": "https://www.slideshare.net/ss/creators/"
        },
        {
            "title": "smart",
            "hex": "FABC0C",
            "source": "https://www.smart.com/gb/en/models/eq-fortwo-coupe"
        },
        {
            "title": "SmartThings",
            "hex": "15BFFF",
            "source": "https://www.smartthings.com/press-kit",
            "guidelines": "https://www.smartthings.com/press-kit"
        },
        {
            "title": "smash.gg",
            "hex": "CB333B",
            "source": "https://help.smash.gg/en/articles/1716774-smash-gg-brand-guidelines",
            "guidelines": "https://help.smash.gg/en/articles/1716774-smash-gg-brand-guidelines"
        },
        {
            "title": "Smashing Magazine",
            "hex": "E85C33",
            "source": "https://www.smashingmagazine.com"
        },
        {
            "title": "SMRT",
            "hex": "EE2E24",
            "source": "https://commons.wikimedia.org/wiki/File:SMRT_Corporation.svg"
        },
        {
            "title": "SmugMug",
            "hex": "6DB944",
            "source": "https://help.smugmug.com/using-smugmug's-logo-HJulJePkEBf"
        },
        {
            "title": "Snapchat",
            "hex": "FFFC00",
            "source": "https://www.snapchat.com/brand-guidelines",
            "guidelines": "https://www.snapchat.com/brand-guidelines"
        },
        {
            "title": "Snapcraft",
            "hex": "82BEA0",
            "source": "https://github.com/snapcore/snap-store-badges/tree/eda2cb0495ef7f4d479e231079967c9d27f2bc70",
            "license": {
                "type": "CC-BY-ND-2.0"
            }
        },
        {
            "title": "SNCF",
            "hex": "CA0939",
            "source": "https://www.sncf.com",
            "guidelines": "https://www.sncf.com/fr/groupe/marques/sncf/identite"
        },
        {
            "title": "Snowflake",
            "hex": "29B5E8",
            "source": "https://www.snowflake.com/brand-guidelines/",
            "guidelines": "https://www.snowflake.com/brand-guidelines/"
        },
        {
            "title": "Snowpack",
            "hex": "2E5E82",
            "source": "https://www.snowpack.dev"
        },
        {
            "title": "Snyk",
            "hex": "4C4A73",
            "source": "https://snyk.io/press-kit"
        },
        {
            "title": "Social Blade",
            "hex": "B3382C",
            "source": "https://socialblade.com/info/media"
        },
        {
            "title": "Society6",
            "hex": "000000",
            "source": "https://blog.society6.com/app/themes/society6/dist/images/mark.svg"
        },
        {
            "title": "Socket.io",
            "hex": "010101",
            "source": "https://socket.io"
        },
        {
            "title": "Sogou",
            "hex": "FB6022",
            "source": "https://www.sogou.com"
        },
        {
            "title": "Solid",
            "hex": "2C4F7C",
            "source": "https://www.solidjs.com/media"
        },
        {
            "title": "Solidity",
            "hex": "363636",
            "source": "https://docs.soliditylang.org/en/v0.8.6/brand-guide.html",
            "guidelines": "https://docs.soliditylang.org/en/v0.8.6/brand-guide.html",
            "license": {
                "type": "CC-BY-4.0"
            }
        },
        {
            "title": "Sololearn",
            "hex": "149EF2",
            "source": "https://www.sololearn.com",
            "aliases": {
                "aka": [
                    "SoloLearn"
                ]
            }
        },
        {
            "title": "Solus",
            "hex": "5294E2",
            "source": "https://getsol.us/branding/"
        },
        {
            "title": "Sonar",
            "hex": "FD3456",
            "source": "https://www.sonarsource.com"
        },
        {
            "title": "SonarCloud",
            "hex": "F3702A",
            "source": "https://sonarcloud.io/about"
        },
        {
            "title": "SonarLint",
            "hex": "CB2029",
            "source": "https://www.sonarlint.org/logos/",
            "guidelines": "https://www.sonarlint.org/logos/"
        },
        {
            "title": "SonarQube",
            "hex": "4E9BCD",
            "source": "https://www.sonarqube.org/logos/",
            "guidelines": "https://www.sonarqube.org/logos/"
        },
        {
            "title": "SonarSource",
            "hex": "CB3032",
            "source": "https://www.sonarsource.com/logos/",
            "guidelines": "https://www.sonarsource.com/logos/"
        },
        {
            "title": "Songkick",
            "hex": "F80046",
            "source": "https://www.songkick.com/style-guide/design",
            "guidelines": "https://www.songkick.com/style-guide/design"
        },
        {
            "title": "Songoda",
            "hex": "FC494A",
            "source": "https://songoda.com/branding",
            "guidelines": "https://songoda.com/branding"
        },
        {
            "title": "SonicWall",
            "hex": "FF791A",
            "source": "https://brandfolder.com/sonicwall/sonicwall-external"
        },
        {
            "title": "Sonos",
            "hex": "000000",
            "source": "https://www.sonos.com/en-gb/home"
        },
        {
            "title": "Sony",
            "hex": "FFFFFF",
            "source": "https://www.sony.com"
        },
        {
            "title": "Soundcharts",
            "hex": "0C1528",
            "source": "https://soundcharts.com/img/soundcharts-logo.svg"
        },
        {
            "title": "SoundCloud",
            "hex": "FF3300",
            "source": "https://soundcloud.com/press"
        },
        {
            "title": "Source Engine",
            "hex": "F79A10",
            "source": "https://developer.valvesoftware.com/favicon.ico"
        },
        {
            "title": "SourceForge",
            "hex": "FF6600",
            "source": "https://sourceforge.net"
        },
        {
            "title": "Sourcegraph",
            "hex": "00CBEC",
            "source": "https://about.sourcegraph.com/handbook/marketing/brand/brand_guidelines",
            "guidelines": "https://about.sourcegraph.com/handbook/marketing/brand/brand_guidelines"
        },
        {
            "title": "SourceHut",
            "hex": "000000",
            "source": "https://sourcehut.org/logo/",
            "guidelines": "https://sourcehut.org/logo/",
            "license": {
                "type": "CC0-1.0",
                "url": "https://sourcehut.org/logo/"
            }
        },
        {
            "title": "Sourcetree",
            "hex": "0052CC",
            "source": "https://atlassian.design/resources/logo-library",
            "guidelines": "https://atlassian.design/foundations/logos/"
        },
        {
            "title": "Southwest Airlines",
            "hex": "304CB2",
            "source": "https://www.southwest.com"
        },
        {
            "title": "Spacemacs",
            "hex": "9266CC",
            "source": "https://spacemacs.org",
            "license": {
                "type": "CC-BY-SA-4.0"
            }
        },
        {
            "title": "SpaceX",
            "hex": "000000",
            "source": "https://www.spacex.com"
        },
        {
            "title": "spaCy",
            "hex": "09A3D5",
            "source": "https://github.com/explosion/spaCy/blob/c17980e535a8009b14ee4d1f818db207d9c07e55/website/src/images/logo.svg"
        },
        {
            "title": "Spark AR",
            "hex": "FF5C83",
            "source": "https://sparkar.facebook.com"
        },
        {
            "title": "Sparkasse",
            "hex": "FF0000",
            "source": "https://www.sparkasse.de",
            "guidelines": "https://www.sparkasse.de/nutzungshinweise.html"
        },
        {
            "title": "SparkFun",
            "hex": "E53525",
            "source": "https://www.sparkfun.com/brand_assets",
            "guidelines": "https://www.sparkfun.com/brand_assets"
        },
        {
            "title": "SparkPost",
            "hex": "FA6423",
            "source": "https://www.sparkpost.com/press-kit/",
            "guidelines": "https://www.sparkpost.com/press-kit/"
        },
        {
            "title": "SPDX",
            "hex": "4398CC",
            "source": "https://spdx.org/Resources"
        },
        {
            "title": "Speaker Deck",
            "hex": "009287",
            "source": "https://speakerdeck.com"
        },
        {
            "title": "Spectrum",
            "hex": "7B16FF",
            "source": "https://spectrum.chat"
        },
        {
            "title": "Speedtest",
            "hex": "141526",
            "source": "https://www.speedtest.net"
        },
        {
            "title": "SpeedyPage",
            "hex": "1C71F9",
            "source": "https://speedypage.com"
        },
        {
            "title": "Sphere Online Judge",
            "slug": "spoj",
            "aliases": {
                "aka": [
                    "SPOJ"
                ]
            },
            "hex": "337AB7",
            "source": "https://www.spoj.com"
        },
        {
            "title": "Spinnaker",
            "hex": "139BB4",
            "source": "https://github.com/spinnaker/spinnaker.github.io/tree/0cdd37af7541293a810494a1bb4d7df9ef553d60/assets/images"
        },
        {
            "title": "Spinrilla",
            "hex": "460856",
            "source": "https://spinrilla.com"
        },
        {
            "title": "Splunk",
            "hex": "000000",
            "source": "https://www.splunk.com"
        },
        {
            "title": "Spond",
            "hex": "EE4353",
            "source": "https://spond.com"
        },
        {
            "title": "Spotify",
            "hex": "1DB954",
            "source": "https://developer.spotify.com/documentation/general/design-and-branding/#using-our-logo",
            "guidelines": "https://developer.spotify.com/documentation/general/design-and-branding/#using-our-logo"
        },
        {
            "title": "Spotlight",
            "hex": "352A71",
            "source": "https://www.spotlight.com"
        },
        {
            "title": "Spreadshirt",
            "hex": "00B2A5",
            "source": "https://www.spreadshirt.ie",
            "aliases": {
                "dup": [
                    {
                        "title": "Spreadshop",
                        "hex": "FF9343",
                        "source": "https://www.spreadshop.com"
                    }
                ]
            }
        },
        {
            "title": "Spreaker",
            "hex": "F5C300",
            "source": "https://www.spreaker.com"
        },
        {
            "title": "Spring",
            "hex": "6DB33F",
            "source": "https://spring.io/trademarks"
        },
        {
            "title": "Spring",
            "slug": "spring_creators",
            "hex": "000000",
            "source": "https://www.spri.ng"
        },
        {
            "title": "Spring Boot",
            "hex": "6DB33F",
            "source": "https://spring.io/projects"
        },
        {
            "title": "Spring Security",
            "hex": "6DB33F",
            "source": "https://spring.io/projects"
        },
        {
            "title": "Spyder IDE",
            "hex": "FF0000",
            "source": "https://www.spyder-ide.org"
        },
        {
            "title": "SQLite",
            "hex": "003B57",
            "source": "https://github.com/sqlite/sqlite/blob/43e862723ec680542ca6f608f9963c0993dd7324/art/sqlite370.eps"
        },
        {
            "title": "Square",
            "hex": "3E4348",
            "source": "https://squareup.com"
        },
        {
            "title": "Square Enix",
            "hex": "ED1C24",
            "source": "https://www.square-enix.com"
        },
        {
            "title": "Squarespace",
            "hex": "000000",
            "source": "https://www.squarespace.com/logo-guidelines",
            "guidelines": "https://www.squarespace.com/brand-guidelines"
        },
        {
            "title": "SSRN",
            "hex": "154881",
            "source": "https://www.ssrn.com"
        },
        {
            "title": "Stack Exchange",
            "hex": "1E5397",
            "source": "https://stackoverflow.com/company/logos",
            "guidelines": "https://stackoverflow.com/legal/trademark-guidance"
        },
        {
            "title": "Stack Overflow",
            "hex": "F58025",
            "source": "https://stackoverflow.design/brand/logo/",
            "guidelines": "https://stackoverflow.com/legal/trademark-guidance"
        },
        {
            "title": "Stackbit",
            "hex": "207BEA",
            "source": "https://www.stackbit.com/branding-guidelines/",
            "guidelines": "https://www.stackbit.com/branding-guidelines/"
        },
        {
            "title": "StackBlitz",
            "hex": "1269D3",
            "source": "https://stackblitz.com"
        },
        {
            "title": "StackEdit",
            "hex": "606060",
            "source": "https://github.com/benweet/stackedit/blob/46383b5b6a54b65b8720d786ed0a0518b9ad652d/src/assets/iconStackedit.svg"
        },
        {
            "title": "StackHawk",
            "hex": "00CBC6",
            "source": "https://www.stackhawk.com/press/"
        },
        {
            "title": "StackPath",
            "hex": "000000",
            "source": "https://www.stackpath.com/company/logo-and-branding/",
            "guidelines": "https://www.stackpath.com/company/logo-and-branding/"
        },
        {
            "title": "StackShare",
            "hex": "0690FA",
            "source": "https://stackshare.io/branding"
        },
        {
            "title": "Stadia",
            "hex": "CD2640",
            "source": "https://stadia.google.com/home"
        },
        {
            "title": "Staffbase",
            "hex": "00A4FD",
            "source": "https://staffbase.com/en/about/press-assets/"
        },
        {
            "title": "Standard Resume",
            "hex": "2A3FFB",
            "source": "https://standardresume.co/press"
        },
        {
            "title": "StandardJS",
            "hex": "F3DF49",
            "source": "https://github.com/standard/standard/blob/6516bf87f127b7968c34cac0100d48d6c455a891/sticker.svg"
        },
        {
            "title": "Star Trek",
            "hex": "FFE200",
            "source": "https://intl.startrek.com"
        },
        {
            "title": "Starbucks",
            "hex": "006241",
            "source": "https://starbucks.com",
            "guidelines": "https://creative.starbucks.com"
        },
        {
            "title": "Stardock",
            "hex": "004B8D",
            "source": "https://www.stardock.com/press/stardock%20branding/"
        },
        {
            "title": "Starling Bank",
            "hex": "6935D3",
            "source": "https://www.starlingbank.com/media/",
            "guidelines": "https://www.starlingbank.com/docs/brand/starling-bank-brand-guidelines.pdf"
        },
        {
            "title": "Starship",
            "hex": "DD0B78",
            "source": "https://starship.rs"
        },
        {
            "title": "STARZ",
            "hex": "000000",
            "source": "https://www.starz.com/guides/starzlibrary/"
        },
        {
            "title": "Statamic",
            "hex": "FF269E",
            "source": "https://statamic.com/branding",
            "guidelines": "https://statamic.com/branding"
        },
        {
            "title": "Statuspage",
            "hex": "172B4D",
            "source": "https://www.atlassian.com/company/news/press-kit"
        },
        {
            "title": "Statuspal",
            "hex": "4934BF",
            "source": "https://statuspal.io"
        },
        {
            "title": "Steam",
            "hex": "000000",
            "source": "https://partner.steamgames.com/doc/marketing/branding",
            "guidelines": "https://partner.steamgames.com/doc/marketing/branding"
        },
        {
            "title": "Steam Deck",
            "hex": "1A9FFF",
            "source": "https://partner.steamgames.com/doc/marketing/branding",
            "guidelines": "https://partner.steamgames.com/doc/marketing/branding"
        },
        {
            "title": "SteamDB",
            "hex": "000000",
            "source": "https://steamdb.info"
        },
        {
            "title": "Steamworks",
            "hex": "1E1E1E",
            "source": "https://partner.steamgames.com"
        },
        {
            "title": "Steelseries",
            "hex": "FF5200",
            "source": "https://techblog.steelseries.com/ux-guide/index.html"
        },
        {
            "title": "Steem",
            "hex": "171FC9",
            "source": "https://steem.com/brand/"
        },
        {
            "title": "Steemit",
            "hex": "06D6A9",
            "source": "https://steemit.com"
        },
        {
            "title": "Steinberg",
            "hex": "C90827",
            "source": "https://new.steinberg.net/press/"
        },
        {
            "title": "Stellar",
            "hex": "7D00FF",
            "source": "https://www.stellar.org/press"
        },
        {
            "title": "Stencyl",
            "hex": "8E1C04",
            "source": "https://www.stencyl.com/about/press/"
        },
        {
            "title": "Stimulus",
            "hex": "77E8B9",
            "source": "https://stimulus.hotwire.dev"
        },
        {
            "title": "Stitcher",
            "hex": "000000",
            "source": "https://partners.stitcher.com"
        },
        {
            "title": "STMicroelectronics",
            "hex": "03234B",
            "source": "https://www.st.com"
        },
        {
            "title": "StopStalk",
            "hex": "536DFE",
            "source": "https://github.com/stopstalk/media-resources/blob/265b728c26ba597b957e72134a3b49a10dc0c91d/stopstalk-small-black.svg",
            "license": {
                "type": "MIT"
            }
        },
        {
            "title": "Storyblok",
            "hex": "09B3AF",
            "source": "https://www.storyblok.com/press",
            "guidelines": "https://www.storyblok.com/press"
        },
        {
            "title": "Storybook",
            "hex": "FF4785",
            "source": "https://github.com/storybookjs/brand/tree/6f4d67f65f8275c53c310a73a8da6c6e96c8488c",
            "license": {
                "type": "MIT"
            }
        },
        {
            "title": "Strapi",
            "hex": "2F2E8B",
            "source": "https://strapi.io/newsroom"
        },
        {
            "title": "Strava",
            "hex": "FC4C02",
            "source": "https://itunes.apple.com/us/app/strava-running-and-cycling-gps/id426826309"
        },
        {
            "title": "Streamlit",
            "hex": "FF4B4B",
            "source": "https://www.streamlit.io/brand",
            "guidelines": "https://www.streamlit.io/brand"
        },
        {
            "title": "Stripe",
            "hex": "008CDD",
            "source": "https://stripe.com/about/resources"
        },
        {
            "title": "strongSwan",
            "hex": "E00033",
            "source": "https://www.strongswan.org/images/"
        },
        {
            "title": "StubHub",
            "hex": "003168",
            "source": "https://www.stubhub.com"
        },
        {
            "title": "Studio 3T",
            "hex": "17AF66",
            "source": "https://studio3t.com"
        },
        {
            "title": "styled-components",
            "hex": "DB7093",
            "source": "https://www.styled-components.com"
        },
        {
            "title": "stylelint",
            "hex": "263238",
            "source": "https://github.com/stylelint/stylelint/blob/1f7bbb2d189b3e27b42de25f2948e3e5eec1b759/identity/stylelint-icon-black.svg"
        },
        {
            "title": "StyleShare",
            "hex": "212121",
            "source": "https://www.stylesha.re"
        },
        {
            "title": "Stylus",
            "hex": "333333",
            "source": "https://github.com/stylus/stylus-lang.com/blob/c833bf697e39e1174c7c6e679e0e5a23d0baeb90/img/stylus-logo.svg"
        },
        {
            "title": "Subaru",
            "hex": "013C74",
            "source": "https://commons.wikimedia.org/wiki/File:Subaru_logo.svg"
        },
        {
            "title": "Sublime Text",
            "hex": "FF9800",
            "source": "https://www.sublimetext.com"
        },
        {
            "title": "Substack",
            "hex": "FF6719",
            "source": "https://on.substack.com"
        },
        {
            "title": "Subtitle Edit",
            "hex": "CC2424",
            "source": "https://github.com/SubtitleEdit/subtitleedit/issues/61#issuecomment-1442100888"
        },
        {
            "title": "Subversion",
            "hex": "809CC9",
            "source": "https://subversion.apache.org/logo"
        },
        {
            "title": "suckless",
            "hex": "1177AA",
            "source": "https://suckless.org"
        },
        {
            "title": "Sumo Logic",
            "hex": "000099",
            "source": "https://sites.google.com/sumologic.com/sumo-logic-brand/home",
            "guidelines": "https://sites.google.com/sumologic.com/sumo-logic-brand/home"
        },
        {
            "title": "Supabase",
            "hex": "3FCF8E",
            "source": "https://github.com/supabase/supabase/blob/4031a7549f5d46da7bc79c01d56be4177dc7c114/packages/common/assets/images/supabase-logo-wordmark--light.svg"
        },
        {
            "title": "Super User",
            "hex": "38A1CE",
            "source": "https://stackoverflow.design/brand/logo/",
            "guidelines": "https://stackoverflow.com/legal/trademark-guidance"
        },
        {
            "title": "Supercrease",
            "hex": "000000",
            "source": "https://supercrease.com/wp-content/themes/super-crease/assets/svgs/super-crease.svg"
        },
        {
            "title": "Supermicro",
            "hex": "151F6D",
            "source": "https://www.supermicro.com/manuals/supermicro_logo_guidelines.pdf"
        },
        {
            "title": "SurrealDB",
            "hex": "FF00A0",
            "source": "https://surrealdb.com/media"
        },
        {
            "title": "SurveyMonkey",
            "hex": "00BF6F",
            "source": "https://www.surveymonkey.com/mp/brandassets/",
            "guidelines": "https://www.surveymonkey.com/mp/brandassets/"
        },
        {
            "title": "SUSE",
            "hex": "0C322C",
            "source": "https://brand.suse.com",
            "guidelines": "https://brand.suse.com"
        },
        {
            "title": "Suzuki",
            "hex": "E30613",
            "source": "https://www.suzuki.ie"
        },
        {
            "title": "Svelte",
            "hex": "FF3E00",
            "source": "https://github.com/sveltejs/branding/blob/c4dfca6743572087a6aef0e109ffe3d95596e86a/svelte-logo.svg",
            "aliases": {
                "dup": [
                    {
                        "title": "Sapper",
                        "hex": "159497",
                        "source": "https://sapper.svelte.dev"
                    }
                ]
            }
        },
        {
            "title": "SVG",
            "hex": "FFB13B",
            "source": "https://www.w3.org/2009/08/svg-logos.html",
            "guidelines": "https://www.w3.org/2009/08/svg-logos.html",
            "license": {
                "type": "CC-BY-SA-4.0"
            }
        },
        {
            "title": "SVGO",
            "hex": "3E7FC1",
            "source": "https://github.com/svg/svgo/blob/93a5db197ca32990131bf41becf2e002bb0841bf/logo/isotype.svg"
        },
        {
            "title": "Swagger",
            "hex": "85EA2D",
            "source": "https://swagger.io/swagger/media/assets/images/swagger_logo.svg"
        },
        {
            "title": "Swarm",
            "hex": "FFA633",
            "source": "https://foursquare.com/about/logos"
        },
        {
            "title": "SWC",
            "hex": "FFFFFF",
            "source": "https://github.com/swc-project/logo/blob/f26cac1b4a490e3bdf128d3b084bb57f4fab1aac/svg/swc_black.svg"
        },
        {
            "title": "Swift",
            "hex": "F05138",
            "source": "https://developer.apple.com/swift/resources/",
            "guidelines": "https://developer.apple.com/swift/resources/"
        },
        {
            "title": "Swiggy",
            "hex": "FC8019",
            "source": "https://www.swiggy.com"
        },
        {
            "title": "Swiper",
            "hex": "6332F6",
            "source": "https://swiperjs.com"
        },
        {
            "title": "Symantec",
            "hex": "FDB511",
            "source": "https://commons.wikimedia.org/wiki/File:Symantec_logo10.svg"
        },
        {
            "title": "Symbolab",
            "hex": "DB3F59",
            "source": "https://www.symbolab.com"
        },
        {
            "title": "Symfony",
            "hex": "000000",
            "source": "https://symfony.com/logo",
            "guidelines": "https://symfony.com/trademark"
        },
        {
            "title": "Symphony",
            "hex": "0098FF",
            "source": "https://symphony.com"
        },
        {
            "title": "SymPy",
            "hex": "3B5526",
            "source": "https://github.com/sympy/sympy.github.com/blob/e606a6dc2ee90b1ddaa9c36be6c92392ab300f72/media/sympy-notailtext.svg"
        },
        {
            "title": "Synology",
            "hex": "B5B5B6",
            "source": "https://www.synology.com/en-global/company/branding",
            "guidelines": "https://www.synology.com/en-global/company/branding"
        },
        {
            "title": "System76",
            "hex": "585048",
            "source": "https://github.com/system76/brand/blob/7a31740b54f929b62a165baa61dfb0b5164261e8/System76%20branding/system76-logo_secondary.svg"
        },
        {
            "title": "T-Mobile",
            "hex": "E20074",
            "source": "https://tmap.t-mobile.com/portals/pro74u7a/EXTBrandPortal",
            "guidelines": "https://tmap.t-mobile.com/portals/pro74u7a/EXTBrandPortal"
        },
        {
            "title": "Tableau",
            "hex": "E97627",
            "source": "https://www.tableau.com/about/media-download-center"
        },
        {
            "title": "TableCheck",
            "hex": "7935D2",
            "source": "https://www.tablecheck.com/join"
        },
        {
            "title": "Taco Bell",
            "hex": "38096C",
            "source": "https://www.tacobell.com"
        },
        {
            "title": "tado°",
            "hex": "FFA900",
            "source": "https://www.tado.com/gb-en/press-assets"
        },
        {
            "title": "Taichi Graphics",
            "hex": "000000",
            "source": "https://taichi.graphics"
        },
        {
            "title": "Taichi Lang",
            "hex": "000000",
            "source": "https://docs.taichi-lang.org/blog"
        },
        {
            "title": "Tails",
            "hex": "56347C",
            "source": "https://tails.boum.org/contribute/how/promote/material/logo/"
        },
        {
            "title": "Tailwind CSS",
            "hex": "06B6D4",
            "source": "https://tailwindcss.com/brand",
            "guidelines": "https://tailwindcss.com/brand"
        },
        {
            "title": "Talend",
            "hex": "FF6D70",
            "source": "https://www.talend.com/blog/"
        },
        {
            "title": "Talenthouse",
            "hex": "FFFFFF",
            "source": "https://www.talenthouse.com"
        },
        {
            "title": "Tamiya",
            "hex": "000000",
            "source": "https://commons.wikimedia.org/wiki/File:TAMIYA_Logo.svg"
        },
        {
            "title": "Tampermonkey",
            "hex": "00485B",
            "source": "https://commons.wikimedia.org/wiki/File:Tampermonkey_logo.svg"
        },
        {
            "title": "Taobao",
            "hex": "E94F20",
            "source": "https://www.alibabagroup.com/en/ir/reports"
        },
        {
            "title": "Tapas",
            "hex": "FFCE00",
            "source": "https://tapas.io/site/about#media"
        },
        {
            "title": "Target",
            "hex": "CC0000",
            "source": "https://www.target.com"
        },
        {
            "title": "Task",
            "hex": "29BEB0",
            "source": "https://github.com/go-task/task/blob/367c0b38a6787bebf6ee5af864be1574ad40b24a/docs/Logo_mono.svg"
        },
        {
            "title": "Tasmota",
            "hex": "1FA3EC",
            "source": "https://tasmota.github.io/docs/"
        },
        {
            "title": "Tata",
            "hex": "486AAE",
            "source": "https://www.tatasteel.com/media/media-kit/logos-usage-guidelines/",
            "guidelines": "https://www.tatasteel.com/media/media-kit/logos-usage-guidelines/"
        },
        {
            "title": "Tauri",
            "hex": "FFC131",
            "source": "https://github.com/tauri-apps/tauri/blob/093f85dc2b90a6dd0f48d941f6e88daec311250a/app-icon.png",
            "license": {
                "type": "CC-BY-NC-ND-4.0",
                "url": "https://github.com/tauri-apps/tauri"
            }
        },
        {
            "title": "TaxBuzz",
            "hex": "ED8B0B",
            "source": "https://www.taxbuzz.com"
        },
        {
            "title": "TeamCity",
            "hex": "000000",
            "source": "https://www.jetbrains.com/company/brand/logos/",
            "guidelines": "https://www.jetbrains.com/company/brand/"
        },
        {
            "title": "TeamSpeak",
            "hex": "4B69B6",
            "source": "https://teamspeak.com"
        },
        {
            "title": "TeamViewer",
            "hex": "004680",
            "source": "https://www.teamviewer.com/en-us/"
        },
        {
            "title": "TED",
            "hex": "E62B1E",
            "source": "https://www.ted.com/participate/organize-a-local-tedx-event/tedx-organizer-guide/branding-promotions/logo-and-design/your-tedx-logo"
        },
        {
            "title": "Teespring",
            "hex": "ED2761",
            "source": "https://teespring.com"
        },
        {
            "title": "Tekton",
            "hex": "FD495C",
            "source": "https://github.com/cdfoundation/artwork/blob/3e748ca9cf9c3136a4a571f7655271b568c16a64/tekton/icon/black/tekton-icon-black.svg",
            "guidelines": "https://github.com/cdfoundation/artwork/blob/main/tekton/tekton_brand_guide.pdf"
        },
        {
            "title": "TELE5",
            "hex": "C2AD6F",
            "source": "https://www.tele5.de"
        },
        {
            "title": "Telegram",
            "hex": "26A5E4",
            "source": "https://telegram.org"
        },
        {
            "title": "Telegraph",
            "hex": "FAFAFA",
            "source": "https://telegra.ph"
        },
        {
            "title": "Temporal",
            "hex": "000000",
            "source": "https://github.com/temporalio/temporaldotio/blob/b6b5f3ed1fda818d5d6c07e27ec15d51a61f2267/public/images/icons/temporal-no-text.svg"
        },
        {
            "title": "Tencent QQ",
            "hex": "EB1923",
            "source": "https://en.wikipedia.org/wiki/File:Tencent_QQ.svg#/media/File:Tencent_QQ.svg"
        },
        {
            "title": "TensorFlow",
            "hex": "FF6F00",
            "source": "https://www.tensorflow.org/extras/tensorflow_brand_guidelines.pdf"
        },
        {
            "title": "Teradata",
            "hex": "F37440",
            "source": "https://github.com/Teradata/teradata.github.io/tree/0b5124f0c652d7ba006a487c8b4b21bd61150ab2"
        },
        {
            "title": "teratail",
            "hex": "F4C51C",
            "source": "https://teratail.com"
        },
        {
            "title": "Termius",
            "hex": "000000",
            "source": "https://termius.com/brand-resources",
            "guidelines": "https://termius.com/terms-of-use"
        },
        {
            "title": "Terraform",
            "hex": "7B42BC",
            "source": "https://www.hashicorp.com/brand",
            "guidelines": "https://www.hashicorp.com/brand"
        },
        {
            "title": "Tesco",
            "hex": "00539F",
            "source": "https://www.tesco.com"
        },
        {
            "title": "Tesla",
            "hex": "CC0000",
            "source": "https://www.tesla.com/tesla-gallery"
        },
        {
            "title": "TestCafe",
            "hex": "36B6E5",
            "source": "https://github.com/DevExpress/testcafe/blob/dd174b6682b5f2675ac90e305d3d893c36a1d814/media/logos/svg/TestCafe-logo-600.svg"
        },
        {
            "title": "Testin",
            "hex": "007DD7",
            "source": "https://www.testin.cn"
        },
        {
            "title": "Testing Library",
            "hex": "E33332",
            "source": "https://testing-library.com"
        },
        {
            "title": "TestRail",
            "hex": "65C179",
            "source": "https://www.testrail.com"
        },
        {
            "title": "Tether",
            "hex": "50AF95",
            "aliases": {
                "aka": [
                    "USDt"
                ]
            },
            "source": "https://tether.to/branding/",
            "guidelines": "https://tether.to/branding/"
        },
        {
            "title": "Textpattern",
            "hex": "FFDA44",
            "source": "https://textpattern.com"
        },
        {
            "title": "TGA",
            "hex": "0014FF",
            "source": "https://thegameawards.com/about",
            "aliases": {
                "aka": [
                    "The Game Awards"
                ]
            }
        },
        {
            "title": "The Algorithms",
            "hex": "00BCB4",
            "source": "https://github.com/TheAlgorithms/website/blob/f4e439578c88fed3b21c70898605238602975d2d/public/logo_t.svg"
        },
        {
            "title": "The Conversation",
            "hex": "D8352A",
            "source": "https://theconversation.com/republishing-guidelines"
        },
        {
            "title": "The Irish Times",
            "hex": "000000",
            "source": "https://www.irishtimes.com"
        },
        {
            "title": "The Mighty",
            "hex": "D0072A",
            "source": "https://themighty.com"
        },
        {
            "title": "The Models Resource",
            "hex": "3A75BD",
            "source": "https://www.models-resource.com"
        },
        {
            "title": "The Movie Database",
            "aliases": {
                "aka": [
                    "TMDB"
                ]
            },
            "hex": "01B4E4",
            "source": "https://www.themoviedb.org/about/logos-attribution"
        },
        {
            "title": "The North Face",
            "hex": "000000",
            "source": "https://www.thenorthface.com"
        },
        {
            "title": "The Register",
            "hex": "FF0000",
            "source": "https://www.theregister.co.uk"
        },
        {
            "title": "The Sounds Resource",
            "hex": "39BE6B",
            "source": "https://www.sounds-resource.com"
        },
        {
            "title": "The Spriters Resource",
            "hex": "BE3939",
            "source": "https://www.spriters-resource.com"
        },
        {
            "title": "The Washington Post",
            "hex": "231F20",
            "source": "https://www.washingtonpost.com/brand-studio/archive/"
        },
        {
            "title": "Thingiverse",
            "hex": "248BFB",
            "source": "https://www.thingiverse.com"
        },
        {
            "title": "ThinkPad",
            "hex": "EE2624",
            "source": "https://www.lenovo.com/us/en/thinkpad"
        },
        {
            "title": "Threadless",
            "hex": "0099FF",
            "source": "https://www.threadless.com/about-us/"
        },
        {
            "title": "Threads",
            "hex": "000000",
            "source": "https://commons.wikimedia.org/wiki/File:Threads_(app)_logo.svg"
        },
        {
            "title": "Three.js",
            "hex": "000000",
            "source": "https://github.com/mrdoob/three.js/blob/a567b810cfcb7f6a03e4faea99f03c53081da477/files/icon.svg"
        },
        {
            "title": "Threema",
            "hex": "3FE669",
            "source": "https://threema.ch/en/press"
        },
        {
            "title": "Thumbtack",
            "hex": "009FD9",
            "source": "https://www.thumbtack.com/press/media-resources/"
        },
        {
            "title": "Thunderbird",
            "hex": "0A84FF",
            "source": "https://github.com/thundernest/thunderbird-website/blob/d7446f3eee14b38f02ee60da7d4b4fb8c9ef20e3/media/svg/logo.svg"
        },
        {
            "title": "Thymeleaf",
            "hex": "005F0F",
            "source": "https://github.com/thymeleaf/thymeleaf-org/blob/0427d4d4c6f08d3a1fbed3bc90ceeebcf094b532/artwork/thymeleaf%202016/thymeleaf.svg"
        },
        {
            "title": "Ticketmaster",
            "hex": "026CDF",
            "source": "https://design.ticketmaster.com/brand/overview/"
        },
        {
            "title": "Tidal",
            "hex": "000000",
            "source": "https://tidal.com"
        },
        {
            "title": "TiddlyWiki",
            "hex": "111111",
            "source": "https://tiddlywiki.com"
        },
        {
            "title": "Tide",
            "hex": "4050FB",
            "source": "https://www.tide.co/newsroom/"
        },
        {
            "title": "Tidyverse",
            "hex": "1A162D",
            "source": "https://github.com/rstudio/hex-stickers/blob/69528093ef59f541e5a4798dbcb00e60267e8870/SVG/tidyverse.svg"
        },
        {
            "title": "TietoEVRY",
            "hex": "063752",
            "source": "https://www.tietoevry.com/en/about-us/our-company/"
        },
        {
            "title": "TikTok",
            "hex": "000000",
            "source": "https://tiktok.com"
        },
        {
            "title": "Tile",
            "hex": "000000",
            "source": "https://www.thetileapp.com"
        },
        {
            "title": "Timescale",
            "hex": "FDB515",
            "source": "https://www.timescale.com"
        },
        {
            "title": "Tinder",
            "hex": "FF6B6B",
            "source": "https://www.gotinder.com/press"
        },
        {
            "title": "TinyLetter",
            "hex": "ED1C24",
            "source": "https://tinyletter.com/site/press/"
        },
        {
            "title": "Tistory",
            "hex": "000000",
            "source": "https://tistory.com",
            "aliases": {
                "loc": {
                    "ko-KR": "티스토리"
                }
            }
        },
        {
            "title": "tmux",
            "hex": "1BB91F",
            "source": "https://github.com/tmux/tmux/tree/f04cc3997629823f0e304d4e4184e2ec93c703f0/logo"
        },
        {
            "title": "TNT",
            "hex": "FF6600",
            "source": "https://commons.wikimedia.org/wiki/File:TNT_Express_Logo.svg"
        },
        {
            "title": "Todoist",
            "hex": "E44332",
            "source": "https://doist.com/press/"
        },
        {
            "title": "Toggl",
            "hex": "FFDE91",
            "source": "https://toggl.com/track/media-toolkit"
        },
        {
            "title": "Toggl Track",
            "hex": "E57CD8",
            "source": "https://toggl.com/track/media-toolkit"
        },
        {
            "title": "Tokyo Metro",
            "hex": "149DD3",
            "source": "https://en.wikipedia.org/wiki/File:TokyoMetro.svg"
        },
        {
            "title": "TOML",
            "hex": "9C4121",
            "source": "https://github.com/toml-lang/toml/blob/625f62b55c5acdfb9924c78e1d0bf4cf0be23d91/logos/toml.svg"
        },
        {
            "title": "Tomorrowland",
            "hex": "000000",
            "source": "https://global.tomorrowland.com"
        },
        {
            "title": "Topcoder",
            "hex": "29A7DF",
            "source": "https://www.topcoder.com/thrive/articles/How%20to%20use%20the%20Topcoder%20GUI%20KIT",
            "guidelines": "https://www.topcoder.com/thrive/articles/How%20to%20use%20the%20Topcoder%20GUI%20KIT"
        },
        {
            "title": "Toptal",
            "hex": "3863A0",
            "source": "https://www.toptal.com/branding"
        },
        {
            "title": "Tor Browser",
            "hex": "7D4698",
            "source": "https://styleguide.torproject.org/brand-assets/"
        },
        {
            "title": "Tor Project",
            "hex": "7E4798",
            "source": "https://styleguide.torproject.org/brand-assets/"
        },
        {
            "title": "Toshiba",
            "hex": "FF0000",
            "source": "https://commons.wikimedia.org/wiki/File:Toshiba_logo.svg"
        },
        {
            "title": "Toyota",
            "hex": "EB0A1E",
            "source": "https://www.toyota.com/brandguidelines/logo/",
            "guidelines": "https://www.toyota.com/brandguidelines/"
        },
        {
            "title": "TP-Link",
            "hex": "4ACBD6",
            "source": "https://www.tp-link.com"
        },
        {
            "title": "tqdm",
            "hex": "FFC107",
            "source": "https://github.com/tqdm/img/blob/0dd23d9336af67976f88f9988ea660cde78c54d4/logo.svg"
        },
        {
            "title": "Traefik Mesh",
            "hex": "9D0FB0",
            "source": "https://github.com/traefik/mesh/blob/ef03c40b78c08931d47fdad0be10d1986f4e21bc/docs/content/assets/img/traefik-mesh-logo.svg"
        },
        {
            "title": "Traefik Proxy",
            "hex": "24A1C1",
            "source": "https://traefik.io/traefik/"
        },
        {
            "title": "Trailforks",
            "hex": "FFCD00",
            "source": "https://www.trailforks.com/about/graphics/",
            "guidelines": "https://www.trailforks.com/about/graphics/"
        },
        {
            "title": "TrainerRoad",
            "hex": "DA291C",
            "source": "https://www.trainerroad.com/press/",
            "guidelines": "https://www.trainerroad.com/press/"
        },
        {
            "title": "Trakt",
            "hex": "ED1C24",
            "source": "https://trakt.tv"
        },
        {
            "title": "Transport for Ireland",
            "hex": "00B274",
            "source": "https://www.transportforireland.ie"
        },
        {
            "title": "Transport for London",
            "hex": "113B92",
            "source": "https://tfl.gov.uk"
        },
        {
            "title": "Travis CI",
            "hex": "3EAAAF",
            "source": "https://travis-ci.com/logo"
        },
        {
            "title": "Treehouse",
            "hex": "5FCF80",
            "source": "https://teamtreehouse.com/about"
        },
        {
            "title": "Trello",
            "hex": "0052CC",
            "source": "https://atlassian.design/resources/logo-library",
            "guidelines": "https://atlassian.design/foundations/logos/"
        },
        {
            "title": "Trend Micro",
            "hex": "D71921",
            "source": "https://www.trendmicro.com"
        },
        {
            "title": "Treyarch",
            "hex": "000000",
            "source": "https://upload.wikimedia.org/wikipedia/en/7/7a/Treyarch_logo.svg"
        },
        {
            "title": "Trilium",
            "hex": "000000",
            "source": "https://github.com/zadam/trilium/blob/05d2f4fe96f49c5bc7f3a02a9e47fc352ce5971d/images/icon.svg"
        },
        {
            "title": "Triller",
            "hex": "FF0089",
            "source": "https://triller.co/static/media/illustrations/logo-full-white.svg"
        },
        {
            "title": "Trino",
            "hex": "DD00A1",
            "source": "https://github.com/trinodb/docs.trino.io/blob/653a46f6bdc64b5f67302dc9ab8a0c432ca25e70/352/_static/trino.svg"
        },
        {
            "title": "Trip.com",
            "hex": "287DFA",
            "source": "https://careers.trip.com"
        },
        {
            "title": "Tripadvisor",
            "hex": "34E0A1",
            "source": "https://tripadvisor.mediaroom.com/logo-guidelines"
        },
        {
            "title": "Trivy",
            "hex": "1904DA",
            "source": "https://www.aquasec.com/brand/",
            "guidelines": "https://www.aquasec.com/brand/"
        },
        {
            "title": "Trove",
            "hex": "2D004B",
            "source": "https://trove.nla.gov.au/about/who-we-are/our-logo",
            "guidelines": "https://trove.nla.gov.au/about/who-we-are/trove-brand-guidelines"
        },
        {
            "title": "tRPC",
            "hex": "2596BE",
            "source": "https://github.com/trpc/trpc/blob/e0df4a2d5b498dd953a65901e04915c6e3f7ecc5/www/static/img/logo-no-text.svg"
        },
        {
            "title": "TrueNAS",
            "hex": "0095D5",
            "source": "https://www.truenas.com"
        },
        {
            "title": "trulia",
            "hex": "0A0B09",
            "source": "https://www.trulia.com/newsroom/media/brand-logos/",
            "guidelines": "https://www.trulia.com/newsroom/media/brand-logos/"
        },
        {
            "title": "Trusted Shops",
            "hex": "FFDC0F",
            "source": "https://brand.trustedshops.com/d/dorIFVeUmcN9/corporate-design"
        },
        {
            "title": "Trustpilot",
            "hex": "00B67A",
            "source": "https://support.trustpilot.com/hc/en-us/articles/206289947-Trustpilot-Brand-Assets-Style-Guide"
        },
        {
            "title": "Try It Online",
            "hex": "303030",
            "source": "https://tio.run"
        },
        {
            "title": "TryHackMe",
            "hex": "212C42",
            "source": "https://tryhackme.com/about"
        },
        {
            "title": "ts-node",
            "hex": "3178C6",
            "source": "https://typestrong.org/ts-node/"
        },
        {
            "title": "Tubi",
            "hex": "000000",
            "source": "https://corporate.tubitv.com/press-releases/"
        },
        {
            "title": "TUI",
            "hex": "D40E14",
            "source": "https://www.design.tui/brand/logos/",
            "guidelines": "https://www.design.tui/brand/"
        },
        {
            "title": "Tumblr",
            "hex": "36465D",
            "source": "https://www.tumblr.com/logo"
        },
        {
            "title": "TuneIn",
            "hex": "14D8CC",
            "source": "https://cms.tunein.com/press/"
        },
        {
            "title": "Turbo",
            "hex": "5CD8E5",
            "source": "https://turbo.hotwired.dev"
        },
        {
            "title": "Turborepo",
            "hex": "EF4444",
            "source": "https://github.com/vercel/turborepo/blob/7312e316629a2138f895a90c9704045891be817b/docs/public/logo-light.svg"
        },
        {
            "title": "TurboSquid",
            "hex": "FF8135",
            "source": "https://www.brand.turbosquid.com/turbosquidicons",
            "guidelines": "https://www.brand.turbosquid.com"
        },
        {
            "title": "Turkish Airlines",
            "hex": "C70A0C",
            "source": "https://www.turkishairlines.com/tr-int/basin-odasi/logo-arsivi/index.html"
        },
        {
            "title": "Tutanota",
            "hex": "840010",
            "source": "https://github.com/tutao/tutanota/blob/8ff5f0e7d78834ac8fcb0f2357c394b757ea4793/resources/images/logo-solo-red.svg"
        },
        {
            "title": "TV Time",
            "hex": "FFD400",
            "source": "https://www.tvtime.com"
        },
        {
            "title": "Twilio",
            "hex": "F22F46",
            "source": "https://www.twilio.com/company/brand"
        },
        {
            "title": "Twitch",
            "hex": "9146FF",
            "source": "https://brand.twitch.tv"
        },
        {
            "title": "Twitter",
            "hex": "1D9BF0",
            "source": "https://brand.twitter.com",
            "guidelines": "https://about.twitter.com/en/who-we-are/brand-toolkit"
        },
        {
            "title": "Twoo",
            "hex": "FF7102",
            "source": "https://www.twoo.com/about/press"
        },
        {
            "title": "Typeform",
            "hex": "262627",
            "source": "https://www.typeform.com"
        },
        {
            "title": "TypeScript",
            "hex": "3178C6",
            "source": "https://www.typescriptlang.org/branding",
            "guidelines": "https://www.typescriptlang.org/branding"
        },
        {
            "title": "TYPO3",
            "hex": "FF8700",
            "source": "https://typo3.com/fileadmin/assets/typo3logos/typo3_bullet_01.svg"
        },
        {
            "title": "Uber",
            "hex": "000000",
            "source": "https://www.uber.com/media/"
        },
        {
            "title": "Uber Eats",
            "hex": "06C167",
            "source": "https://www.ubereats.com"
        },
        {
            "title": "Ubiquiti",
            "hex": "0559C9",
            "source": "https://www.ui.com"
        },
        {
            "title": "Ubisoft",
            "hex": "000000",
            "source": "https://www.ubisoft.com/en-US/company/overview.aspx"
        },
        {
            "title": "uBlock Origin",
            "hex": "800000",
            "source": "https://github.com/gorhill/uBlock/blob/59aa235952a9289cfe72e4fb9f8a7d8f4c80be9a/src/img/ublock.svg"
        },
        {
            "title": "Ubuntu",
            "hex": "E95420",
            "source": "https://design.ubuntu.com/downloads/",
            "guidelines": "https://design.ubuntu.com/brand/ubuntu-logo/"
        },
        {
            "title": "Udacity",
            "hex": "02B3E4",
            "source": "https://www.udacity.com"
        },
        {
            "title": "Udemy",
            "hex": "A435F0",
            "source": "https://www.udemy.com/ourbrand/"
        },
        {
            "title": "UFC",
            "hex": "D20A0A",
            "source": "https://www.ufc.com"
        },
        {
            "title": "UIkit",
            "hex": "2396F3",
            "source": "https://getuikit.com"
        },
        {
            "title": "Ulule",
            "hex": "18A5D6",
            "source": "https://ulule.frontify.com/d/EX3dK8qsXgqh/branding-guidelines"
        },
        {
            "title": "Umbraco",
            "hex": "3544B1",
            "source": "https://umbraco.com"
        },
        {
            "title": "UML",
            "hex": "FABD14",
            "source": "https://www.uml.org",
            "aliases": {
                "aka": [
                    "Unified Modelling Language"
                ]
            }
        },
        {
            "title": "Unacademy",
            "hex": "08BD80",
            "source": "https://unacademy.com"
        },
        {
            "title": "Under Armour",
            "hex": "1D1D1D",
            "source": "https://www.underarmour.com/en-us/"
        },
        {
            "title": "Underscore.js",
            "hex": "0371B5",
            "source": "https://github.com/jashkenas/underscore/blob/f098f61ff84931dea69c276b3674a62b6ae4def7/docs/images/underscore.png"
        },
        {
            "title": "Undertale",
            "hex": "E71D29",
            "source": "https://undertale.com"
        },
        {
            "title": "Unicode",
            "hex": "5455FE",
            "source": "https://en.wikipedia.org/wiki/Unicode"
        },
        {
            "title": "Unilever",
            "hex": "1F36C7",
            "source": "https://www.unilever.co.uk/about/who-we-are/our-logo/"
        },
        {
            "title": "United Airlines",
            "hex": "002244",
            "source": "https://en.wikipedia.org/wiki/File:United_Airlines_Logo.svg"
        },
        {
            "title": "Unity",
            "hex": "FFFFFF",
            "source": "https://brand.unity.com",
            "guidelines": "https://brand.unity.com"
        },
        {
            "title": "Unlicense",
            "hex": "808080",
            "source": "https://commons.wikimedia.org/wiki/File:PD-icon.svg"
        },
        {
            "title": "UnoCSS",
            "hex": "333333",
            "source": "https://github.com/unocss/unocss/blob/fc2ed5bb6019b45565ff5293d4b650522f1b79b4/playground/public/icon.svg"
        },
        {
            "title": "Unraid",
            "hex": "F15A2C",
            "source": "https://unraid.net"
        },
        {
            "title": "Unreal Engine",
            "hex": "0E1128",
            "source": "https://www.unrealengine.com/en-US/branding",
            "guidelines": "https://www.unrealengine.com/en-US/branding"
        },
        {
            "title": "Unsplash",
            "hex": "000000",
            "source": "https://unsplash.com"
        },
        {
            "title": "Untangle",
            "hex": "68BD49",
            "source": "https://www.untangle.com/company-overview/",
            "guidelines": "https://www.untangle.com/company-overview/"
        },
        {
            "title": "Untappd",
            "hex": "FFC000",
            "source": "https://untappd.com"
        },
        {
            "title": "UpCloud",
            "hex": "7B00FF",
            "source": "https://upcloud.com/brand-assets/",
            "guidelines": "https://upcloud.com/brand-assets/"
        },
        {
            "title": "UpLabs",
            "hex": "3930D8",
            "source": "https://www.uplabs.com"
        },
        {
            "title": "Uploaded",
            "hex": "0E70CB",
            "source": "https://www.uploaded.net"
        },
        {
            "title": "UPS",
            "hex": "150400",
            "source": "https://www.ups.com"
        },
        {
            "title": "Upstash",
            "hex": "00E9A3",
            "source": "https://upstash.com"
        },
        {
            "title": "Uptime Kuma",
            "hex": "5CDD8B",
            "source": "https://uptime.kuma.pet"
        },
        {
            "title": "Uptobox",
            "hex": "5CE1E6",
            "source": "https://uptoboxpremium.org"
        },
        {
            "title": "Upwork",
            "hex": "6FDA44",
            "source": "https://www.upwork.com/press/"
        },
        {
            "title": "USPS",
            "hex": "333366",
            "source": "https://www.usps.com"
        },
        {
            "title": "V",
            "hex": "5D87BF",
            "source": "https://github.com/vlang/v-logo/tree/62dd9fe256f64190b53a306310c4a4cc27398d0f",
            "license": {
                "type": "MIT"
            }
        },
        {
            "title": "V2EX",
            "hex": "1F1F1F",
            "source": "https://www.v2ex.com"
        },
        {
            "title": "V8",
            "hex": "4B8BF5",
            "source": "https://v8.dev/logo"
        },
        {
            "title": "Vaadin",
            "hex": "00B4F0",
            "source": "https://vaadin.com/trademark",
            "guidelines": "https://vaadin.com/trademark"
        },
        {
            "title": "Vagrant",
            "hex": "1868F2",
            "source": "https://www.hashicorp.com/brand",
            "guidelines": "https://www.hashicorp.com/brand"
        },
        {
            "title": "Vala",
            "hex": "7239B3",
            "source": "https://commons.wikimedia.org/wiki/File:Vala_Logo.svg",
            "license": {
                "type": "MIT",
                "url": "https://commons.wikimedia.org/wiki/File:Vala_Logo.svg"
            }
        },
        {
            "title": "Valorant",
            "hex": "FA4454",
            "source": "https://commons.wikimedia.org/wiki/File:Valorant_logo_-_black_color_version.svg"
        },
        {
            "title": "Valve",
            "hex": "F74843",
            "source": "https://www.valvesoftware.com"
        },
        {
            "title": "Vapor",
            "hex": "0D0D0D",
            "source": "https://vapor.codes"
        },
        {
            "title": "Vault",
            "hex": "000000",
            "source": "https://www.hashicorp.com/brand",
            "guidelines": "https://www.hashicorp.com/brand"
        },
        {
            "title": "Vauxhall",
            "hex": "EB001E",
            "source": "https://www.stellantis.com/en/brands/vauxhall"
        },
        {
            "title": "vBulletin",
            "hex": "184D66",
            "source": "https://commons.wikimedia.org/wiki/File:VBulletin.svg"
        },
        {
            "title": "Vector Logo Zone",
            "hex": "184D66",
            "source": "https://www.vectorlogo.zone"
        },
        {
            "title": "Vectorworks",
            "hex": "000000",
            "source": "https://www.vectorworks.net/en-US"
        },
        {
            "title": "Veeam",
            "hex": "00B336",
            "source": "https://www.veeam.com/newsroom/veeam-graphics.html"
        },
        {
            "title": "Veepee",
            "hex": "EC008C",
            "source": "https://www.veepee.fr"
        },
        {
            "title": "Vega",
            "hex": "2450B2",
            "source": "https://github.com/vega/logos/blob/af32bc29f0c09c8de826aaafb037935fb69e960a/assets/VG_Black.svg",
            "guidelines": "https://github.com/vega/logos",
            "license": {
                "type": "BSD-3-Clause"
            }
        },
        {
            "title": "Velog",
            "hex": "20C997",
            "source": "https://github.com/velopert/velog-client/blob/8fbbb371f4b4525b6747e54d0c608900ea8bf03e/src/static/svg/velog-icon.svg"
        },
        {
            "title": "Venmo",
            "hex": "3D95CE",
            "source": "https://venmo.com/about/brand/"
        },
        {
            "title": "Vercel",
            "hex": "000000",
            "source": "https://vercel.com/design"
        },
        {
            "title": "Verdaccio",
            "hex": "4B5E40",
            "source": "https://verdaccio.org/docs/en/logo"
        },
        {
            "title": "Veritas",
            "hex": "B1181E",
            "source": "https://my.veritas.com/cs/groups/partner/documents/styleguide/mdaw/mdq5/~edisp/tus3cpeapp3855186572.pdf"
        },
        {
            "title": "Verizon",
            "hex": "CD040B",
            "source": "https://www.verizondigitalmedia.com/about/logo-usage/"
        },
        {
            "title": "VEXXHOST",
            "hex": "2A1659",
            "source": "https://vexxhost.com"
        },
        {
            "title": "vFairs",
            "hex": "EF4678",
            "source": "https://www.vfairs.com"
        },
        {
            "title": "Viadeo",
            "hex": "F07355",
            "source": "https://viadeo.journaldunet.com"
        },
        {
            "title": "Viber",
            "hex": "7360F2",
            "source": "https://www.viber.com/brand-center/"
        },
        {
            "title": "Vim",
            "hex": "019733",
            "source": "https://commons.wikimedia.org/wiki/File:Vimlogo.svg"
        },
        {
            "title": "Vimeo",
            "hex": "1AB7EA",
            "source": "https://vimeo.com/about/brand_guidelines"
        },
        {
            "title": "Vimeo Livestream",
            "hex": "0A0A20",
            "source": "https://livestream.com"
        },
        {
            "title": "Virgin",
            "aliases": {
                "aka": [
                    "Virgin Group"
                ]
            },
            "hex": "E10A0A",
            "source": "https://www.virgin.com/img/virgin-logo-square.svg"
        },
        {
            "title": "Virgin Media",
            "hex": "ED1A37",
            "source": "https://en.wikipedia.org/wiki/Virgin_Media#/media/File:Virgin_Media.svg"
        },
        {
            "title": "VirtualBox",
            "hex": "183A61",
            "source": "https://commons.wikimedia.org/wiki/File:Virtualbox_logo.png"
        },
        {
            "title": "VirusTotal",
            "hex": "394EFF",
            "source": "https://www.virustotal.com"
        },
        {
            "title": "Visa",
            "hex": "1A1F71",
            "source": "https://merchantsignageeu.visa.com/product.asp?dptID=696"
        },
        {
            "title": "Visual Basic",
            "hex": "512BD4",
            "source": "https://aka.ms/fluentui-icons",
            "guidelines": "https://aka.ms/fluentui-assets-license"
        },
        {
            "title": "Visual Studio",
            "hex": "5C2D91",
            "source": "https://visualstudio.microsoft.com"
        },
        {
            "title": "Visual Studio Code",
            "hex": "007ACC",
            "source": "https://commons.wikimedia.org/wiki/File:Visual_Studio_Code_1.35_icon.svg"
        },
        {
            "title": "Vite",
            "hex": "646CFF",
            "source": "https://vitejs.dev"
        },
        {
            "title": "Vitess",
            "hex": "F16728",
            "source": "https://cncf-branding.netlify.app/projects/vitess/"
        },
        {
            "title": "Vitest",
            "hex": "6E9F18",
            "source": "https://vitest.dev"
        },
        {
            "title": "Viva Wallet",
            "hex": "1F263A",
            "source": "https://www.vivawallet.com/gb_en/press-center-gb"
        },
        {
            "title": "Vivaldi",
            "hex": "EF3939",
            "source": "https://vivaldi.com/press/"
        },
        {
            "title": "Vivino",
            "hex": "AA1329",
            "source": "https://www.vivino.com/press"
        },
        {
            "title": "VK",
            "hex": "0077FF",
            "source": "https://vk.com/brand",
            "guidelines": "https://vk.com/brand"
        },
        {
            "title": "VLC media player",
            "hex": "FF8800",
            "source": "https://git.videolan.org/?p=vlc.git;a=tree;f=extras/package/macosx/asset_sources"
        },
        {
            "title": "VMware",
            "hex": "607078",
            "source": "https://myvmware.workspaceair.com"
        },
        {
            "title": "Vodafone",
            "hex": "E60000",
            "source": "https://web.vodafone.com.eg"
        },
        {
            "title": "VoIP.ms",
            "hex": "E1382D",
            "source": "https://voip.ms"
        },
        {
            "title": "Volkswagen",
            "hex": "151F5D",
            "source": "https://www.volkswagen.ie"
        },
        {
            "title": "Volvo",
            "hex": "003057",
            "source": "https://www.media.volvocars.com/global/en-gb/logos"
        },
        {
            "title": "Vonage",
            "hex": "FFFFFF",
            "source": "https://www.vonage.com"
        },
        {
            "title": "Vowpal Wabbit",
            "hex": "FF81F9",
            "source": "https://github.com/VowpalWabbit/vowpal_wabbit/blob/1da1aa4bb4f2dfb5e1a6083c14b429b30eba372d/logo_assets/vowpal-wabbits-icon.svg"
        },
        {
            "title": "VOX",
            "hex": "DA074A",
            "source": "https://commons.wikimedia.org/wiki/File:VOX_Logo_2013.svg"
        },
        {
            "title": "VSCO",
            "hex": "000000",
            "source": "https://vscopress.co/media-kit"
        },
        {
            "title": "VSCodium",
            "hex": "2F80ED",
            "source": "https://vscodium.com"
        },
        {
            "title": "VTEX",
            "hex": "ED125F",
            "source": "https://vtex.com"
        },
        {
            "title": "Vue.js",
            "hex": "4FC08D",
            "source": "https://github.com/vuejs/art/tree/d840546f0779f0639ba3fe1cb78e7b04d8127eab",
            "guidelines": "https://github.com/vuejs/art/blob/master/README.md",
            "license": {
                "type": "CC-BY-NC-SA-4.0"
            }
        },
        {
            "title": "Vuetify",
            "hex": "1867C0",
            "source": "https://vuetifyjs.com"
        },
        {
            "title": "Vulkan",
            "hex": "AC162C",
            "source": "https://www.khronos.org/legal/trademarks/"
        },
        {
            "title": "Vultr",
            "hex": "007BFC",
            "source": "https://www.vultr.com/company/brand-assets/"
        },
        {
            "title": "W3C",
            "hex": "005A9C",
            "source": "https://www.w3.org/Consortium/Legal/logo-usage-20000308",
            "license": {
                "type": "custom",
                "url": "https://www.w3.org/Consortium/Legal/2002/trademark-license-20021231"
            }
        },
        {
            "title": "Wacom",
            "hex": "000000",
            "source": "https://support.wacom.com/hc/en-us"
        },
        {
            "title": "Wagtail",
            "hex": "43B1B0",
            "source": "https://github.com/wagtail/wagtail/blob/e3e46e23b780aa2b1b521de081cb81872f77466d/wagtail/admin/static_src/wagtailadmin/images/wagtail-logo.svg"
        },
        {
            "title": "Wails",
            "hex": "DF0000",
            "source": "https://wails.io"
        },
        {
            "title": "WakaTime",
            "hex": "000000",
            "source": "https://wakatime.com/legal/logos-and-trademark-usage",
            "guidelines": "https://wakatime.com/legal/logos-and-trademark-usage"
        },
        {
            "title": "WALKMAN",
            "hex": "000000",
            "source": "https://en.wikipedia.org/wiki/File:Walkman_logo.svg"
        },
        {
            "title": "Wallabag",
            "hex": "3F6184",
            "source": "https://github.com/wallabag/logo/blob/f670395da2d85c3bbcb8dcfa8d2a339d8af5abb0/_default/icon/svg/logo-icon-black-no-bg.svg"
        },
        {
            "title": "WalletConnect",
            "hex": "3B99FC",
            "source": "https://walletconnect.com/brand"
        },
        {
            "title": "Walmart",
            "hex": "0071CE",
            "source": "https://corporate.walmart.com",
            "guidelines": "https://one.walmart.com/content/people-experience/associate-brand-center.html"
        },
        {
            "title": "Wantedly",
            "hex": "21BDDB",
            "source": "https://wantedlyinc.com/ja/brand_assets",
            "guidelines": "https://wantedlyinc.com/ja/brand_assets"
        },
        {
            "title": "Wappalyzer",
            "hex": "32067C",
            "source": "https://www.wappalyzer.com"
        },
        {
            "title": "Warner Bros.",
            "slug": "warnerbros",
            "hex": "004DB4",
            "source": "https://www.warnerbros.com"
        },
        {
            "title": "Warp",
            "hex": "01A4FF",
            "source": "https://warp.dev"
        },
        {
            "title": "Wasabi",
            "hex": "01CD3E",
            "source": "https://wasabi.com"
        },
        {
            "title": "wasmCloud",
            "hex": "00BC8E",
            "source": "https://github.com/wasmCloud/branding/tree/0827503c63f55471a0c709e97d609f56d716be40",
            "guidelines": "https://github.com/wasmCloud/branding/"
        },
        {
            "title": "Wasmer",
            "hex": "4946DD",
            "source": "https://github.com/wasmerio/wasmer.io/blob/0d425f5b4ace56496e75278e304f54492c46adde/public/images/icon.svg"
        },
        {
            "title": "Wattpad",
            "hex": "FF500A",
            "source": "https://company.wattpad.com/brandguideline",
            "guidelines": "https://company.wattpad.com/brandguideline"
        },
        {
            "title": "Wayland",
            "hex": "FFBC00",
            "source": "https://gitlab.freedesktop.org/wayland/weston/-/blob/77ede00a938b8137bd638ce67b6f58cb52b1d1b0/data/wayland.svg",
            "license": {
                "type": "MIT"
            }
        },
        {
            "title": "Waze",
            "hex": "33CCFF",
            "source": "https://www.waze.com"
        },
        {
            "title": "Wear OS",
            "hex": "4285F4",
            "source": "https://partnermarketinghub.withgoogle.com/#/brands/"
        },
        {
            "title": "Weasyl",
            "hex": "990000",
            "source": "https://www.weasyl.com"
        },
        {
            "title": "Web3.js",
            "hex": "F16822",
            "source": "https://github.com/ChainSafe/web3.js/blob/fdbda4958cbdbaebe8ed5ea59183582b07fac254/assets/logo/web3js.svg"
        },
        {
            "title": "WebAssembly",
            "hex": "654FF0",
            "source": "https://webassembly.org"
        },
        {
            "title": "WebAuthn",
            "hex": "3423A6",
            "source": "https://github.com/webauthn-open-source/webauthn-logos/tree/b21be672811eb4a5caadaba41044970cae299a55",
            "guidelines": "https://github.com/webauthn-open-source/webauthn-logos"
        },
        {
            "title": "webcomponents.org",
            "hex": "29ABE2",
            "source": "https://www.webcomponents.org"
        },
        {
            "title": "WebdriverIO",
            "hex": "EA5906",
            "source": "https://webdriver.io/docs/api/"
        },
        {
            "title": "Webflow",
            "hex": "4353FF",
            "source": "https://webflow.com"
        },
        {
            "title": "WebGL",
            "hex": "990000",
            "source": "https://www.khronos.org/legal/trademarks/",
            "guidelines": "https://www.khronos.org/legal/trademarks/"
        },
        {
            "title": "webhint",
            "hex": "4700A3",
            "source": "https://github.com/webhintio/webhint.io/blob/5c9f10a33a6d68e1f0d2b1eff0829685b9123433/src/webhint-theme/source/images/webhint-logo.svg"
        },
        {
            "title": "Weblate",
            "hex": "2ECCAA",
            "source": "https://github.com/WeblateOrg/graphics/blob/669e4f910abd9ec36fda172d2ea6f2f424a32ace/logo/weblate-black.svg",
            "license": {
                "type": "GPL-3.0-only"
            }
        },
        {
            "title": "Webmin",
            "hex": "7DA0D0",
            "source": "https://github.com/webmin/webmin/blob/84d2d3d17f638a43939220f78b83bfefbae37f76/images/webmin-blue.svg"
        },
        {
            "title": "WebMoney",
            "hex": "036CB5",
            "source": "https://www.webmoney.ru/rus/developers/logos.shtml"
        },
        {
            "title": "Webpack",
            "hex": "8DD6F9",
            "source": "https://webpack.js.org/branding/"
        },
        {
            "title": "WebRTC",
            "hex": "333333",
            "source": "https://webrtc.org"
        },
        {
            "title": "WebStorm",
            "hex": "000000",
            "source": "https://www.jetbrains.com/company/brand/logos/",
            "guidelines": "https://www.jetbrains.com/company/brand/"
        },
        {
            "title": "WEBTOON",
            "hex": "00D564",
            "source": "https://webtoons.com"
        },
        {
            "title": "webtrees",
            "hex": "2694E8",
            "source": "https://webtrees.net",
            "guidelines": "https://wtwi.jprodina.cz/index.php?title=Logo_webtrees"
        },
        {
            "title": "WeChat",
            "hex": "07C160",
            "source": "https://wechat.design/standard/download/brand",
            "guidelines": "https://wechat.design/standard/download/brand"
        },
        {
            "title": "WeGame",
            "hex": "FAAB00",
            "source": "https://www.wegame.com.cn"
        },
        {
            "title": "Weights & Biases",
            "hex": "FFBE00",
            "source": "https://wandb.ai"
        },
        {
            "title": "Welcome to the Jungle",
            "aliases": {
                "aka": [
                    "WTTJ"
                ]
            },
            "hex": "FFCD00",
            "source": "https://www.welcometothejungle.com"
        },
        {
            "title": "WEMO",
            "hex": "72D44C",
            "source": "https://commons.wikimedia.org/wiki/File:WeMoApp.svg"
        },
        {
            "title": "Western Digital",
            "aliases": {
                "aka": [
                    "WD"
                ]
            },
            "hex": "000000",
            "source": "https://www.westerndigital.com"
        },
        {
            "title": "WeTransfer",
            "hex": "409FFF",
            "source": "https://wetransfer.com"
        },
        {
            "title": "WhatsApp",
            "hex": "25D366",
            "source": "https://www.facebook.com/brand/resources/whatsapp/whatsapp-brand",
            "guidelines": "https://www.facebook.com/brand/resources/whatsapp/whatsapp-brand"
        },
        {
            "title": "When I Work",
            "hex": "51A33D",
            "source": "https://wheniwork.com"
        },
        {
            "title": "WhiteSource",
            "hex": "161D4E",
            "source": "https://www.whitesourcesoftware.com/whitesource-media-kit/"
        },
        {
            "title": "Wii",
            "hex": "8B8B8B",
            "source": "https://commons.wikimedia.org/wiki/File:Wii.svg"
        },
        {
            "title": "Wii U",
            "hex": "8B8B8B",
            "source": "https://commons.wikipedia.org/wiki/File:WiiU.svg"
        },
        {
            "title": "wiki.gg",
            "hex": "FF1985",
            "source": "https://commons.wiki.gg/wiki/Category:Wiki.gg_logos"
        },
        {
            "title": "Wiki.js",
            "hex": "1976D2",
            "source": "https://cdn.js.wiki/images/wikijs-butterfly-mono.svg"
        },
        {
            "title": "Wikidata",
            "hex": "006699",
            "source": "https://commons.wikimedia.org/wiki/File:Wikidata-logo-en.svg"
        },
        {
            "title": "Wikimedia Commons",
            "hex": "006699",
            "source": "https://commons.wikimedia.org/wiki/File:Commons-logo.svg"
        },
        {
            "title": "Wikipedia",
            "hex": "000000",
            "source": "https://commons.wikimedia.org/wiki/File:Wikipedia-logo-v2.svg"
        },
        {
            "title": "Wikiquote",
            "hex": "006699",
            "source": "https://commons.wikimedia.org/wiki/File:Wikiquote-logo.svg"
        },
        {
            "title": "Wikivoyage",
            "hex": "006699",
            "source": "https://commons.wikimedia.org/wiki/File:Wikivoyage-Logo-v3-en.svg"
        },
        {
            "title": "Winamp",
            "hex": "F93821",
            "source": "https://www.winamp.com"
        },
        {
            "title": "Windi CSS",
            "hex": "48B0F1",
            "source": "https://github.com/windicss/docs/blob/d7a01df515c4fa30dbb33ede7c46392e21fbf2cb/public/assets/logo.svg"
        },
        {
            "title": "Windows",
            "hex": "0078D4",
            "source": "https://commons.wikimedia.org/wiki/File:Windows_logo_-_2021_(Black).svg",
            "guidelines": "https://query.prod.cms.rt.microsoft.com/cms/api/am/binary/RE1voQq"
        },
        {
            "title": "Windows 10",
            "hex": "0078D6",
            "source": "https://commons.wikimedia.org/wiki/File:Windows_10_Logo.svg"
        },
        {
            "title": "Windows 11",
            "hex": "0078D4",
            "source": "https://commons.wikimedia.org/wiki/File:Windows_logo_-_2021_(Black).svg",
            "guidelines": "https://query.prod.cms.rt.microsoft.com/cms/api/am/binary/RE1voQq"
        },
        {
            "title": "Windows 95",
            "hex": "008080",
            "source": "https://en.wikipedia.org/wiki/Windows_95"
        },
        {
            "title": "Windows Terminal",
            "hex": "4D4D4D",
            "source": "https://github.com/microsoft/terminal/blob/a90289548f8548bf5c370a4b141b4b815c22616b/res/terminal/Terminal_HC.svg"
        },
        {
            "title": "Windows XP",
            "hex": "003399",
            "source": "https://commons.wikimedia.org/wiki/File:Windows_logo_-_2002%E2%80%932012_(Multicolored).svg"
        },
        {
            "title": "Winmate",
            "hex": "C11920",
            "source": "https://www.winmate.com/NewsAndEvents/Publications"
        },
        {
            "title": "Wipro",
            "hex": "341C53",
            "source": "https://www.wipro.com/content/dam/nexus/en/service-lines/applications/latest-thinking/state-of-cybersecurity-report-2019.pdf"
        },
        {
            "title": "Wire",
            "hex": "000000",
            "source": "https://brand.wire.com",
            "guidelines": "https://brand.wire.com"
        },
        {
            "title": "WireGuard",
            "hex": "88171A",
            "source": "https://www.wireguard.com"
        },
        {
            "title": "Wireshark",
            "hex": "1679A7",
            "source": "https://gitlab.com/wanduow/wireshark/-/blob/cd5539b0f76975474869984a9d2f0fce29d5c21e/image/wsicon.svg"
        },
        {
            "title": "Wise",
            "hex": "9FE870",
            "source": "https://wise.design/foundations/logo",
            "guidelines": "https://wise.design/foundations/logo"
        },
        {
            "title": "Wish",
            "hex": "2FB7EC",
            "source": "https://wish.com"
        },
        {
            "title": "Wistia",
            "hex": "54BBFF",
            "source": "https://wistia.com/about/assets",
            "guidelines": "https://wistia.com/about/assets"
        },
        {
            "title": "Wix",
            "hex": "0C6EFC",
            "source": "https://www.wix.com/about/design-assets"
        },
        {
            "title": "Wizz Air",
            "hex": "C6007E",
            "source": "https://wizzair.com/en-gb/information-and-services/about-us/press-office/logos"
        },
        {
            "title": "Wolfram",
            "hex": "DD1100",
            "source": "https://company.wolfram.com/press-center/wolfram-corporate/"
        },
        {
            "title": "Wolfram Language",
            "hex": "DD1100",
            "source": "https://company.wolfram.com/press-center/language/"
        },
        {
            "title": "Wolfram Mathematica",
            "hex": "DD1100",
            "source": "https://company.wolfram.com/press-center/mathematica/"
        },
        {
            "title": "Woo",
            "hex": "96588A",
            "source": "https://woocommerce.com/style-guide/",
            "guidelines": "https://woocommerce.com/trademark-guidelines/"
        },
        {
            "title": "WooCommerce",
            "hex": "96588A",
            "source": "https://woocommerce.com/style-guide/",
            "guidelines": "https://woocommerce.com/trademark-guidelines/"
        },
        {
            "title": "WordPress",
            "hex": "21759B",
            "source": "https://wordpress.org/about/logos"
        },
        {
            "title": "Workplace",
            "hex": "4326C4",
            "source": "https://en.facebookbrand.com",
            "guidelines": "https://en.facebookbrand.com"
        },
        {
            "title": "World Health Organization",
            "hex": "0093D5",
            "source": "https://www.who.int"
        },
        {
            "title": "WP Engine",
            "hex": "0ECAD4",
            "source": "https://wpengine.com/brand-assets/"
        },
        {
            "title": "WP Rocket",
            "hex": "F56640",
            "source": "https://wp-rocket.me"
        },
        {
            "title": "WPExplorer",
            "hex": "2563EB",
            "source": "https://wpexplorer.com"
        },
        {
            "title": "write.as",
            "hex": "5BC4EE",
            "source": "https://write.as/brand",
            "guidelines": "https://write.as/brand"
        },
        {
            "title": "WWE",
            "hex": "000000",
            "source": "https://commons.wikimedia.org/wiki/File:WWE_Network_logo.svg"
        },
        {
            "title": "Wwise",
            "hex": "00549F",
            "source": "https://www.audiokinetic.com/resources/credits/",
            "guidelines": "https://www.audiokinetic.com/resources/credits/"
        },
        {
            "title": "X.Org",
            "hex": "F28834",
            "source": "https://upload.wikimedia.org/wikipedia/commons/9/90/X.Org_Logo.svg"
        },
        {
            "title": "Xamarin",
            "hex": "3498DB",
            "source": "https://github.com/dotnet-foundation/swag/tree/0d21c59a604f348f509d772c12a99b888ed9f21f/xamarin"
        },
        {
            "title": "XAML",
            "hex": "0C54C2",
            "source": "https://github.com/microsoft/microsoft-ui-xaml/issues/1185#issuecomment-529731046"
        },
        {
            "title": "XAMPP",
            "hex": "FB7A24",
            "source": "https://www.apachefriends.org/en/"
        },
        {
            "title": "Xbox",
            "hex": "107C10",
            "source": "https://www.xbox.com/en-US/consoles"
        },
        {
            "title": "Xcode",
            "hex": "147EFB",
            "source": "https://developer.apple.com/develop/"
        },
        {
            "title": "XDA Developers",
            "hex": "EA7100",
            "source": "https://www.xda-developers.com"
        },
        {
            "title": "Xero",
            "hex": "13B5EA",
            "source": "https://www.xero.com/uk/about/media/downloads"
        },
        {
            "title": "XFCE",
            "hex": "2284F2",
            "source": "https://www.xfce.org/download#artwork"
        },
        {
            "title": "Xiaomi",
            "hex": "FF6900",
            "source": "https://www.mi.com/global"
        },
        {
            "title": "Xilinx",
            "hex": "E01F27",
            "source": "https://www.xilinx.com"
        },
        {
            "title": "Xing",
            "hex": "006567",
            "source": "https://dev.xing.com/logo_rules"
        },
        {
            "title": "XMPP",
            "hex": "002B5C",
            "source": "https://github.com/xsf/xmpp.org/tree/00c49187e353c1a156c95562dafaf129e688fbad/content/icons"
        },
        {
            "title": "XO",
            "hex": "5ED9C7",
            "source": "https://github.com/xojs/xo/tree/f9c7db99255d009b3c81535ced021c3f6ade57b4"
        },
        {
            "title": "XRP",
            "hex": "25A768",
            "source": "https://xrpl.org"
        },
        {
            "title": "XSplit",
            "hex": "0095DE",
            "source": "https://www.xsplit.com/presskit"
        },
        {
            "title": "XState",
            "hex": "2C3E50",
            "source": "https://github.com/davidkpiano/xstate/blob/544df7f00e2ef49603b5e5ff2f0d183ff6bd5e7c/docs/.vuepress/public/logo.svg"
        },
        {
            "title": "Y Combinator",
            "hex": "F0652F",
            "source": "https://www.ycombinator.com/press/"
        },
        {
            "title": "Yahoo!",
            "hex": "6001D2",
            "source": "https://yahoo.com"
        },
        {
            "title": "Yale",
            "hex": "FFD900",
            "source": "https://yalehome.com"
        },
        {
            "title": "Yamaha Corporation",
            "hex": "4B1E78",
            "source": "https://www.yamaha.com/en/"
        },
        {
            "title": "Yamaha Motor Corporation",
            "hex": "E60012",
            "source": "https://en.wikipedia.org/wiki/Yamaha_Motor_Company"
        },
        {
            "title": "YAML",
            "hex": "CB171E",
            "source": "https://commons.wikimedia.org/wiki/File:Official_YAML_Logo.svg"
        },
        {
            "title": "Yammer",
            "hex": "106EBE",
            "source": "https://developer.microsoft.com/en-us/fluentui#/styles/web/colors/products"
        },
        {
            "title": "Yarn",
            "hex": "2C8EBB",
            "source": "https://github.com/yarnpkg/assets/tree/76d30ca2aebed5b73ea8131d972218fb860bd32d"
        },
        {
            "title": "Yelp",
            "hex": "D32323",
            "source": "https://www.yelp.com/styleguide/icons"
        },
        {
            "title": "Yoast",
            "hex": "A4286A",
            "source": "https://yoast.com/media/logo/"
        },
        {
            "title": "YOLO",
            "hex": "00FFFF",
            "source": "https://pjreddie.com/darknet/yolo/"
        },
        {
            "title": "YourTravel.TV",
            "hex": "F79025",
            "source": "https://yourtravel.tv"
        },
        {
            "title": "YouTube",
            "hex": "FF0000",
            "source": "https://www.youtube.com/howyoutubeworks/resources/brand-resources/#logos-icons-and-colors",
            "guidelines": "https://www.youtube.com/howyoutubeworks/resources/brand-resources/#logos-icons-and-colors"
        },
        {
            "title": "YouTube Gaming",
            "hex": "FF0000",
            "source": "https://gaming.youtube.com"
        },
        {
            "title": "YouTube Music",
            "hex": "FF0000",
            "source": "https://partnermarketinghub.withgoogle.com/#/brands/"
        },
        {
            "title": "YouTube Studio",
            "hex": "FF0000",
            "source": "https://www.youtube.com"
        },
        {
            "title": "YouTube TV",
            "hex": "FF0000",
            "source": "https://partnermarketinghub.withgoogle.com/#/brands/"
        },
        {
            "title": "Yubico",
            "hex": "84BD00",
            "source": "https://www.yubico.com/wp-content/themes/coronado/img/icon.svg"
        },
        {
            "title": "Z-Wave",
            "hex": "1B365D",
            "source": "https://www.z-wave.com"
        },
        {
            "title": "Żabka",
            "hex": "006420",
            "source": "https://www.zabka.pl"
        },
        {
            "title": "Zalando",
            "hex": "FF6900",
            "source": "https://www.zalando.co.uk"
        },
        {
            "title": "Zalo",
            "hex": "0068FF",
            "source": "https://zalo.me"
        },
        {
            "title": "Zapier",
            "hex": "FF4A00",
            "source": "https://zapier.com/about/brand"
        },
        {
            "title": "Zara",
            "hex": "000000",
            "source": "https://www.zara.com"
        },
        {
            "title": "Zazzle",
            "hex": "212121",
            "source": "https://www.zazzle.com/logo",
            "guidelines": "https://www.zazzle.com/logo"
        },
        {
            "title": "Zcash",
            "aliases": {
                "aka": [
                    "ZEC"
                ]
            },
            "hex": "F4B728",
            "source": "https://z.cash/press/",
            "guidelines": "https://www.zfnd.org/about/trademark-policy/"
        },
        {
            "title": "ZDF",
            "hex": "FA7D19",
            "source": "https://www.zdf.de"
        },
        {
            "title": "Zebra Technologies",
            "hex": "000000",
            "source": "https://www.zebra.com"
        },
        {
            "title": "Zelle",
            "hex": "6D1ED4",
            "source": "https://www.zellepay.com"
        },
        {
            "title": "Zend",
            "hex": "0679EA",
            "source": "https://www.zend.com"
        },
        {
            "title": "Zend Framework",
            "hex": "68B604",
            "source": "https://framework.zend.com"
        },
        {
            "title": "Zendesk",
            "hex": "03363D",
            "source": "https://brandland.zendesk.com"
        },
        {
            "title": "Zenn",
            "hex": "3EA8FF",
            "source": "https://zenn.dev/mediakit"
        },
        {
            "title": "Zenodo",
            "hex": "1682D4",
            "source": "https://about.zenodo.org",
            "guidelines": "https://about.zenodo.org"
        },
        {
            "title": "Zerodha",
            "hex": "387ED1",
            "source": "https://zerodha.com"
        },
        {
            "title": "ZeroMQ",
            "hex": "DF0000",
            "source": "https://github.com/zeromq/zeromq.org/blob/00f635314a0b0b801d411c7efef314dfd9625404/static/safari-pinned-tab.svg"
        },
        {
            "title": "Zerply",
            "hex": "7BBB6E",
            "source": "https://zerply.com/about/resources"
        },
        {
            "title": "Zettlr",
            "hex": "1CB27E",
            "source": "https://www.zettlr.com",
            "guidelines": "https://www.zettlr.com/press"
        },
        {
            "title": "Zhihu",
            "hex": "0084FF",
            "source": "https://www.zhihu.com"
        },
        {
            "title": "Zig",
            "hex": "F7A41D",
            "source": "https://github.com/ziglang/logo/tree/608770bf7303613c18a8c3faf284516fa31072f0",
            "license": {
                "type": "CC-BY-SA-4.0"
            }
        },
        {
            "title": "Zigbee",
            "hex": "EB0443",
            "source": "https://zigbeealliance.org/solution/zigbee/"
        },
        {
            "title": "Zilch",
            "hex": "00D287",
            "source": "https://www.zilch.com"
        },
        {
            "title": "Zillow",
            "hex": "006AFF",
            "source": "https://www.zillow.com"
        },
        {
            "title": "ZincSearch",
            "hex": "5BA37F",
            "source": "https://zincsearch.com"
        },
        {
            "title": "Zingat",
            "hex": "009CFB",
            "source": "https://www.zingat.com/kurumsal-logolar"
        },
        {
            "title": "Zoho",
            "hex": "C8202B",
            "source": "https://www.zoho.com/branding/"
        },
        {
            "title": "Zoiper",
            "hex": "F47920",
            "source": "https://www.zoiper.com/en/products"
        },
        {
            "title": "Zomato",
            "hex": "E23744",
            "source": "https://www.zomato.com/business/apps"
        },
        {
            "title": "Zoom",
            "hex": "2D8CFF",
            "source": "https://zoom.us/brandguidelines"
        },
        {
            "title": "Zorin",
            "hex": "0CC1F3",
            "source": "https://zorinos.com/press/"
        },
        {
            "title": "Zotero",
            "hex": "CC2936",
            "source": "https://www.zotero.org/support/brand"
        },
        {
            "title": "Zulip",
            "hex": "FFFFFF",
            "source": "https://github.com/zulip/zulip/blob/df9e40491dc77b658d943cff36a816d46e32ce1b/static/images/logo/zulip-org-logo.svg"
        },
        {
            "title": "Zyte",
            "hex": "B02CCE",
            "source": "https://www.zyte.com"
        }
    ]
}<|MERGE_RESOLUTION|>--- conflicted
+++ resolved
@@ -6188,15 +6188,14 @@
             "source": "https://cssinjs.org"
         },
         {
-<<<<<<< HEAD
             "title": "JUCE",
             "hex": "8DC63F",
             "source": "https://juce.com"
-=======
+        },
+        {
             "title": "Juejin",
             "hex": "007FFF",
             "source": "https://juejin.cn"
->>>>>>> fee77706
         },
         {
             "title": "JUKE",
