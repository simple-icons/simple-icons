{
    "icons": [
        {
            "title": ".NET",
            "hex": "5C2D91",
            "source": "https://docs.microsoft.com/en-us/dotnet/images/hub/net.svg"
        },
        {
            "title": "1Password",
            "hex": "0094F5",
            "source": "https://1password.com/press/"
        },
        {
            "title": "500px",
            "hex": "0099E5",
            "source": "https://about.500px.com/press"
        },
        {
            "title": "About.me",
            "hex": "00A98F",
            "source": "https://about.me/assets"
        },
        {
            "title": "ABB RobotStudio",
            "hex": "FF9E0F",
            "source": "https://new.abb.com/products/robotics/en/robotstudio/downloads"
        },
        {
            "title": "Abstract",
            "hex": "191A1B",
            "source": "https://www.abstract.com/about/"
        },
        {
            "title": "Academia",
            "hex": "41454A",
            "source": "https://www.academia.edu/"
        },
        {
            "title": "ACM",
            "hex": "0085CA",
            "source": "http://identitystandards.acm.org/"
        },
        {
            "title": "ActiGraph",
            "hex": "0B2C4A",
            "source": "http://www.actigraphcorp.com/"
        },
        {
            "title": "Activision",
            "hex": "000000",
            "source": "https://www.activision.com/"
        },
        {
            "title": "Accusoft",
            "hex": "FF7E4A",
            "source": "https://company-39138.frontify.com/d/7EKFm12NQSa8/accusoft-corporation-style-guide#/style-guide/logo"
        },
        {
            "title": "AddThis",
            "hex": "FF6550",
            "source": "http://www.addthis.com/"
        },
        {
            "title": "AdGuard",
            "hex": "66B574",
            "source": "https://adguard.com/en/contribute.html"
        },
        {
            "title": "Adobe",
            "hex": "FF0000",
            "source": "https://www.adobe.com/"
        },
        {
            "title": "Adobe Acrobat Reader",
            "hex": "EE3F24",
            "source": "https://wwwimages2.adobe.com/etc/clientlibs/beagle/ace/source/font/aceui-fonts.svg"
        },
        {
            "title": "Adobe After Effects",
            "hex": "D291FF",
            "source": "https://wwwimages2.adobe.com/etc/clientlibs/beagle/ace/source/font/aceui-fonts.svg"
        },
        {
            "title": "Adobe Audition",
            "hex": "00E4BB",
            "source": "https://helpx.adobe.com/content/dam/help/mnemonics/au_cc_app_RGB.svg"
        },
        {
            "title": "Adobe Dreamweaver",
            "hex": "35FA00",
            "source": "https://wwwimages2.adobe.com/etc/clientlibs/beagle/ace/source/font/aceui-fonts.svg"
        },
        {
            "title": "Adobe Illustrator",
            "hex": "FF7C00",
            "source": "https://wwwimages2.adobe.com/etc/clientlibs/beagle/ace/source/font/aceui-fonts.svg"
        },
        {
            "title": "Adobe InDesign",
            "hex": "FD3F93",
            "source": "https://wwwimages2.adobe.com/etc/clientlibs/beagle/ace/source/font/aceui-fonts.svg"
        },
        {
            "title": "Adobe Lightroom CC",
            "hex": "3DF0F0",
            "source": "https://www.adobe.com/products/photoshop-lightroom.html"
        },
        {
            "title": "Adobe Lightroom Classic",
            "hex": "ADD5EC",
            "source": "https://www.adobe.com/products/photoshop-lightroom-classic.html"
        },
        {
            "title": "Adobe PhoneGap",
            "hex": "27A1C5",
            "source": "https://phonegap.com/about/logos/"
        },
        {
            "title": "Adobe Photoshop",
            "hex": "00C8FF",
            "source": "https://wwwimages2.adobe.com/etc/clientlibs/beagle/ace/source/font/aceui-fonts.svg"
        },
        {
            "title": "Adobe Premiere",
            "hex": "EA77FF",
            "source": "https://helpx.adobe.com/content/dam/help/mnemonics/pr_cc_app_RGB.svg"
        },
        {
            "title": "Adobe Typekit",
            "hex": "87EC00",
            "source": "https://helpx.adobe.com/content/dam/help/mnemonics/tk_appicon_RGB.svg"
        },
        {
            "title": "Adobe XD",
            "hex": "FF2BC2",
            "source": "https://www.adobe.com/products/xd.html"
        },
        {
            "title": "Airbnb",
            "hex": "FF5A5F",
            "source": "https://www.airbnb.com"
        },
        {
            "title": "AirPlay Audio",
            "hex": "000000",
            "source": "https://developer.apple.com/design/human-interface-guidelines/airplay/overview/icons/"
        },
        {
            "title": "AirPlay Video",
            "hex": "000000",
            "source": "https://developer.apple.com/design/human-interface-guidelines/airplay/overview/icons/"
        },
        {
            "title": "Airtable",
            "hex": "18BFFF",
            "source": "https://airtable.com/press"
        },
        {
            "title": "Algolia",
            "hex": "5468FF",
            "source": "https://www.algolia.com/press/?section=brand-guidelines"
        },
        {
            "title": "Alipay",
            "hex": "00A1E9",
            "source": "https://gw.alipayobjects.com/os/rmsportal/trUJZfSrlnRCcFgfZGjD.ai"
        },
        {
            "title": "AlliedModders",
            "hex": "1578D3",
            "source": "https://forums.alliedmods.net/index.php"
        },
        {
            "title": "AlloCiné",
            "hex": "FECC00",
            "source": "http://www.allocine.fr/favicon.ico"
        },
        {
            "title": "Amazon",
            "hex": "FF9900",
            "source": "https://worldvectorlogo.com/logo/amazon-icon"
        },
        {
            "title": "Amazon Alexa",
            "hex": "00CAFF",
            "source": "https://developer.amazon.com/docs/alexa-voice-service/logo-and-brand.html"
        },
        {
            "title": "Amazon AWS",
            "hex": "232F3E",
            "source": "https://upload.wikimedia.org/wikipedia/commons/9/93/Amazon_Web_Services_Logo.svg"
        },
        {
            "title": "AMD",
            "hex": "ED1C24",
            "source": "https://subscriptions.amd.com/greatpower/img/amd-logo-black.svg"
        },
        {
            "title": "American Express",
            "hex": "2E77BC",
            "source": "https://commons.wikimedia.org/wiki/File:American_Express_logo.svg"
        },
        {
            "title": "Anaconda",
            "hex": "42B029",
            "source": "https://www.anaconda.com/media-kit/"
        },
        {
            "title": "Analogue",
            "hex": "1A1A1A",
            "source": "https://www.analogue.co/"
        },
        {
            "title": "Anchor",
            "hex": "8940FA",
            "source": "https://anchor.fm/"
        },
        {
            "title": "Android",
            "hex": "3DDC84",
            "source": "https://developer.android.com/distribute/marketing-tools/brand-guidelines"
        },
        {
            "title": "AngelList",
            "hex": "000000",
            "source": "https://angel.co/logo"
        },
        {
            "title": "Angular",
            "hex": "DD0031",
            "source": "https://angular.io/assets/images/logos/angular/angular_solidBlack.svg"
        },
        {
            "title": "Angular Universal",
            "hex": "00ACC1",
            "source": "https://angular.io/presskit"
        },
        {
            "title": "Ansible",
            "hex": "EE0000",
            "source": "https://www.ansible.com/logos"
        },
        {
            "title": "Apache",
            "hex": "D22128",
            "source": "https://www.apache.org/foundation/press/kit/"
        },
        {
            "title": "Apache Airflow",
            "hex": "007A88",
            "source": "https://github.com/apache/airflow/tree/master/docs/img/logos"
        },
        {
            "title": "Apache Cordova",
            "hex": "E8E8E8",
            "source": "https://cordova.apache.org/artwork/"
        },
        {
            "title": "Apache Flink",
            "hex": "E6526F",
            "source": "https://flink.apache.org/material.html"
        },
        {
            "title": "Apache Kafka",
            "hex": "000000",
            "source": "https://commons.wikimedia.org/wiki/File:Apache_kafka.svg"
        },
        {
            "title": "Apache OpenOffice",
            "hex": "0E85CD",
            "source": "https://www.openoffice.org/marketing/art/galleries/logos/index.html"
        },
        {
            "title": "Apache NetBeans IDE",
            "hex": "1B6AC6",
            "source": "https://netbeans.apache.org/images/"
        },
        {
            "title": "Apache RocketMQ",
            "hex": "D77310",
            "source": "https://rocketmq.apache.org/"
        },
        {
            "title": "Apache Spark",
            "hex": "E25A1C",
            "source": "https://spark.apache.org/images/"
        },
        {
            "title": "Apple",
            "hex": "999999",
            "source": "https://worldvectorlogo.com/logo/apple"
        },
        {
            "title": "Apple Music",
            "hex": "000000",
            "source": "https://www.apple.com/itunes/marketing-on-music/identity-guidelines.html#apple-music-icon"
        },
        {
            "title": "Apple Pay",
            "hex": "000000",
            "source": "https://developer.apple.com/apple-pay/marketing/"
        },
        {
            "title": "Apple Podcasts",
            "hex": "9933CC",
            "source": "https://www.apple.com/itunes/marketing-on-podcasts/identity-guidelines.html#apple-podcasts-icon"
        },
        {
            "title": "AppVeyor",
            "hex": "00B3E0",
            "source": "https://commons.wikimedia.org/wiki/File:Appveyor_logo.svg"
        },
        {
            "title": "ARAL",
            "hex": "0063CB",
            "source": "https://upload.wikimedia.org/wikipedia/commons/6/60/Aral_Logo.svg"
        },
        {
            "title": "Arch Linux",
            "hex": "1793D1",
            "source": "https://www.archlinux.org/art/"
        },
        {
            "title": "Archive of Our Own",
            "hex": "990000",
            "source": "https://archiveofourown.org/"
        },
        {
            "title": "Arduino",
            "hex": "00979D",
            "source": "https://cdn.arduino.cc/projecthub/img/Arduino-logo.svg"
        },
        {
            "title": "ArtStation",
            "hex": "13AFF0",
            "source": "https://www.artstation.com/about/logo"
        },
        {
            "title": "arXiv",
            "hex": "B31B1B",
            "source": "https://static.arxiv.org/static/base/0.15.2/images/arxiv-logo-web.svg"
        },
        {
            "title": "Asana",
            "hex": "273347",
            "source": "https://asana.com/styles"
        },
        {
            "title": "Asciidoctor",
            "hex": "E40046",
            "source": "https://github.com/asciidoctor/brand"
        },
        {
            "title": "asciinema",
            "hex": "D40000",
            "source": "https://github.com/asciinema/asciinema-logo"
        },
        {
            "title": "Atlassian",
            "hex": "0052CC",
            "source": "https://atlassian.design/guidelines/brand/logos-1"
        },
        {
            "title": "Atom",
            "hex": "66595C",
            "source": "https://commons.wikimedia.org/wiki/File:Atom_editor_logo.svg"
        },
        {
            "title": "AT&T",
            "hex": "00A8E0",
            "source": "https://commons.wikimedia.org/wiki/File:AT%26T_logo_2016.svg"
        },
        {
            "title": "Audi",
            "hex": "BB0A30",
            "source": "https://www.audi.com/ci/en/intro/basics/rings.html"
        },
        {
            "title": "Audible",
            "hex": "F8991C",
            "source": "https://commons.wikimedia.org/wiki/File:Audible_logo.svg"
        },
        {
            "title": "Audiomack",
            "hex": "FFA200",
            "source": "https://styleguide.audiomack.com/"
        },
        {
            "title": "Aurelia",
            "hex": "ED2B88",
            "source": "https://aurelia.io/"
        },
        {
            "title": "Auth0",
            "hex": "EB5424",
            "source": "https://styleguide.auth0.com"
        },
        {
            "title": "Authy",
            "hex": "EC1C24",
            "source": "https://authy.com/"
        },
        {
            "title": "Automatic",
            "hex": "7D8084",
            "source": "https://www.automatic.com/press"
        },
        {
            "title": "Autotask",
            "hex": "E51937",
            "source": "https://www.autotask.com/branding"
        },
        {
            "title": "Aventrix",
            "hex": "0099DD",
            "source": "https://www.aventrix.com/press"
        },
        {
            "title": "awesomeWM",
            "hex": "535D6C",
            "source": "https://awesomewm.org/"
        },
        {
            "title": "Azure Artifacts",
            "hex": "CB2E6D",
            "source": "https://azure.microsoft.com/en-us/services/devops/artifacts/"
        },
        {
            "title": "Azure DevOps",
            "hex": "0078D7",
            "source": "http://azure.com/devops"
        },
        {
            "title": "Azure Pipelines",
            "hex": "2560E0",
            "source": "https://github.com/vscode-icons/vscode-icons/pull/1741"
        },
        {
            "title": "Babel",
            "hex": "F9DC3E",
            "source": "https://babeljs.io/"
        },
        {
            "title": "Baidu",
            "hex": "2319DC",
            "source": "https://en.wikipedia.org/wiki/File:Baidu.svg"
        },
        {
            "title": "Bamboo",
            "hex": "0052CC",
            "source": "https://www.atlassian.design/guidelines/marketing/resources/logo-files"
        },
        {
            "title": "Bancontact",
            "hex": "005498",
            "source": "https://www.bancontact.com/en/promotion-material/guidelines-logo"
        },
        {
            "title": "Bandcamp",
            "hex": "408294",
            "source": "https://bandcamp.com/buttons"
        },
        {
            "title": "BandLab",
            "hex": "DC3710",
            "source": "https://blog.bandlab.com/press/"
        },
        {
            "title": "Basecamp",
            "hex": "5ECC62",
            "source": "https://basecamp.com/about/press"
        },
        {
            "title": "Bath ASU",
            "hex": "00A3E0",
            "source": "https://bathasu.com/press/"
        },
        {
            "title": "Battle.net",
            "hex": "00AEFF",
            "source": "https://www.blizzard.com/en-gb/"
        },
        {
            "title": "Beats",
            "hex": "005571",
            "source": "https://www.elastic.co/brand"
        },
        {
            "title": "Beats by Dre",
            "hex": "E01F3D",
            "source": "https://www.beatsbydre.com/"
        },
        {
            "title": "Behance",
            "hex": "1769FF",
            "source": "https://www.behance.net/dev/api/brand"
        },
        {
            "title": "Big Cartel",
            "hex": "222222",
            "source": "https://www.bigcartel.com"
        },
        {
            "title": "Bing",
            "hex": "008373",
            "source": "https://commons.wikimedia.org/wiki/File:Bing_logo_(2016).svg"
        },
        {
            "title": "Bit",
            "hex": "73398D",
            "source": "https://bit.dev"
        },
        {
            "title": "Bitbucket",
            "hex": "0052CC",
            "source": "https://www.atlassian.com/company/news/press-kit"
        },
        {
            "title": "Bitcoin",
            "hex": "F7931A",
            "source": "https://bitcoin.org/en"
        },
        {
            "title": "Bitdefender",
            "hex": "ED1C24",
            "source": "https://www.bitdefender.com/funzone/logos.html"
        },
        {
            "title": "Bitly",
            "hex": "EE6123",
            "source": "https://bitly.com/pages/press"
        },
        {
            "title": "Bitrise",
            "hex": "683D87",
            "source": "https://www.bitrise.io/presskit"
        },
        {
            "title": "Blackberry",
            "hex": "000000",
            "source": "https://www.blackberry.com/"
        },
        {
            "title": "Blender",
            "hex": "F5792A",
            "source": "https://www.blender.org/about/logo/"
        },
        {
            "title": "Blogger",
            "hex": "FF5722",
            "source": "https://www.blogger.com"
        },
        {
            "title": "BMC Software",
            "hex": "FE5000",
            "source": "https://www.bmc.com/"
        },
        {
            "title": "Boeing",
            "hex": "1D439C",
            "source": "https://upload.wikimedia.org/wikipedia/commons/4/4f/Boeing_full_logo.svg"
        },
        {
            "title": "Boost",
            "hex": "F69220",
            "source": "https://www.boostmobile.com/"
        },
        {
            "title": "Bootstrap",
            "hex": "563D7C",
            "source": "http://getbootstrap.com/about"
        },
        {
            "title": "Bower",
            "hex": "EF5734",
            "source": "https://bower.io/docs/about/#brand"
        },
        {
            "title": "Box",
            "hex": "0061D5",
            "source": "https://www.box.com/en-gb/about-us/press"
        },
        {
            "title": "Brand.ai",
            "hex": "0AA0FF",
            "source": "https://brand.ai/brand-ai/style"
        },
        {
            "title": "Brandfolder",
            "hex": "40D1F5",
            "source": "https://brandfolder.com/brandfolder"
        },
        {
            "title": "Brave",
            "hex": "FB542B",
            "source": "https://brave.com/brave-branding-assets/"
        },
        {
            "title": "Breaker",
            "hex": "003DAD",
            "source": "https://www.breaker.audio/i/brand"
        },
        {
            "title": "Broadcom",
            "hex": "CC092F",
            "source": "https://en.wikipedia.org/wiki/Broadcom_Inc"
        },
        {
            "title": "Buddy",
            "hex": "1A86FD",
            "source": "https://buddy.works/about"
        },
        {
            "title": "Buffer",
            "hex": "168EEA",
            "source": "https://buffer.com/press"
        },
        {
            "title": "Buy Me A Coffee",
            "hex": "FF813F",
            "source": "https://www.buymeacoffee.com/brand"
        },
        {
            "title": "BuzzFeed",
            "hex": "EE3322",
            "source": "http://www.buzzfeed.com/press/downloads"
        },
        {
            "title": "C",
            "hex": "A8B9CC",
            "source": "https://commons.wikimedia.org/wiki/File:The_C_Programming_Language_logo.svg"
        },
        {
            "title": "CakePHP",
            "hex": "D33C43",
            "source": "https://cakephp.org/logos"
        },
        {
            "title": "Campaign Monitor",
            "hex": "111324",
            "source": "https://www.campaignmonitor.com/company/brand/"
        },
        {
            "title": "Canva",
            "hex": "00C4CC",
            "source": "https://www.canva.com/"
        },
        {
            "title": "Cash App",
            "hex": "00C244",
            "source": "https://cash.app/press"
        },
        {
            "title": "Castorama",
            "hex": "0078D7",
            "source": "https://www.castorama.fr/"
        },
        {
            "title": "Castro",
            "hex": "00B265",
            "source": "http://supertop.co/castro/press/"
        },
        {
            "title": "Cassandra",
            "hex": "1287B1",
            "source": "https://upload.wikimedia.org/wikipedia/commons/5/5e/Cassandra_logo.svg"
        },
        {
            "title": "Celery",
            "hex": "37814A",
            "source": "http://www.celeryproject.org/"
        },
        {
            "title": "CentOS",
            "hex": "262577",
            "source": "https://wiki.centos.org/ArtWork/Brand/Logo"
        },
        {
            "title": "CEVO",
            "hex": "1EABE2",
            "source": "https://cevo.com/"
        },
        {
            "title": "Chase",
            "hex": "117ACA",
            "source": "https://commons.wikimedia.org/wiki/File:Chase_logo_2007.svg"
        },
        {
            "title": "Chef",
            "hex": "F09820",
            "source": "https://www.chef.io/"
        },
        {
            "title": "Circle",
            "hex": "8669AE",
            "source": "https://www.circle.com/"
        },
        {
            "title": "CircleCI",
            "hex": "343434",
            "source": "https://circleci.com/press"
        },
        {
            "title": "Cirrus CI",
            "hex": "212121",
            "source": "https://cirrus-ci.org"
        },
        {
            "title": "Cisco",
            "hex": "1BA0D7",
            "source": "https://www.cisco.com/"
        },
        {
            "title": "CiviCRM",
            "hex": "81C459",
            "source": "https://civicrm.org/trademark"
        },
        {
            "title": "Clockify",
            "hex": "03A9F4",
            "source": "https://clockify.me/"
        },
        {
            "title": "Clojure",
            "hex": "5881D8",
            "source": "https://commons.wikimedia.org/wiki/File:Clojure_logo.svg"
        },
        {
            "title": "CloudBees",
            "hex": "1997B5",
            "source": "https://www.cloudbees.com/"
        },
        {
            "title": "Cloudflare",
            "hex": "F38020",
            "source": "https://www.cloudflare.com/logo/"
        },
        {
            "title": "CMake",
            "hex": "064F8C",
            "source": "https://www.kitware.com/platforms/"
        },
        {
            "title": "Codacy",
            "hex": "222F29",
            "source": "https://www.codacy.com/blog/"
        },
        {
            "title": "Codecademy",
            "hex": "1F4056",
            "source": "https://www.codecademy.com/"
        },
        {
            "title": "CodeChef",
            "hex": "5B4638",
            "source": "https://www.codechef.com/"
        },
        {
            "title": "Code Climate",
            "hex": "000000",
            "source": "https://codeclimate.com/"
        },
        {
            "title": "Codecov",
            "hex": "F01F7A",
            "source": "https://codecov.io/"
        },
        {
            "title": "CodeFactor",
            "hex": "F44A6A",
            "source": "https://www.codefactor.io/"
        },
        {
            "title": "Codeforces",
            "hex": "1F8ACB",
            "source": "http://codeforces.com/"
        },
        {
            "title": "CodeIgniter",
            "hex": "EE4623",
            "source": "https://www.codeigniter.com/help/legal"
        },
        {
            "title": "CodePen",
            "hex": "000000",
            "source": "http://codepen.io"
        },
        {
            "title": "Coderwall",
            "hex": "3E8DCC",
            "source": "https://github.com/twolfson/coderwall-svg"
        },
        {
            "title": "CodeSandbox",
            "hex": "000000",
            "source": "https://codesandbox.io"
        },
        {
            "title": "Codeship",
            "hex": "3C4858",
            "source": "https://app.codeship.com/"
        },
        {
            "title": "Codewars",
            "hex": "AD2C27",
            "source": "https://www.codewars.com"
        },
        {
            "title": "Codio",
            "hex": "4574E0",
            "source": "https://codio.com"
        },
        {
            "title": "CoffeeScript",
            "hex": "2F2625",
            "source": "https://coffeescript.org/"
        },
        {
            "title": "Coinbase",
            "hex": "0667D0",
            "source": "https://www.coinbase.com/press"
        },
        {
            "title": "Composer",
            "hex": "885630",
            "source": "https://getcomposer.org/"
        },
        {
            "title": "ComproPago",
            "hex": "00AAEF",
            "source": "https://compropago.com"
        },
        {
            "title": "Conekta",
            "hex": "414959",
            "source": "https://www.conekta.io"
        },
        {
            "title": "Confluence",
            "hex": "172B4D",
            "source": "https://www.atlassian.com/company/news/press-kit"
        },
        {
            "title": "Conda-Forge",
            "hex": "000000",
            "source": "https://github.com/conda-forge/conda-forge.github.io/"
        },
        {
            "title": "Convertio",
            "hex": "FF3333",
            "source": "https://convertio.co/"
        },
        {
            "title": "Co-op",
            "hex": "00B1E7",
            "source": "http://www.co-operative.coop/corporate/press/logos/"
        },
        {
            "title": "Corona Engine",
            "hex": "F96F29",
            "source": "https://coronalabs.com/"
        },
        {
            "title": "Corona Renderer",
            "hex": "E6502A",
            "source": "https://corona-renderer.com/about"
        },
        {
            "title": "Coursera",
            "hex": "2A73CC",
            "source": "https://about.coursera.org/press"
        },
        {
            "title": "Coveralls",
            "hex": "3F5767",
            "source": "https://coveralls.io/"
        },
        {
            "title": "cPanel",
            "hex": "FF6C2C",
            "source": "https://cpanel.net/company/cpanel-brand-guide/"
        },
        {
            "title": "Adobe Creative Cloud",
            "hex": "D41818",
            "source": "https://www.adobe.io/apis/creativecloud/creativesdk/docs/websdk/adobe-creative-sdk-for-web_master/branding-guidelines.html"
        },
        {
            "title": "Creative Commons",
            "hex": "EF9421",
            "source": "https://creativecommons.org/"
        },
        {
            "title": "Crehana",
            "hex": "4B22F4",
            "source": "https://www.crehana.com/"
        },
        {
            "title": "Crunchbase",
            "hex": "0288D1",
            "source": "https://www.crunchbase.com/home"
        },
        {
            "title": "Crunchyroll",
            "hex": "F47521",
            "source": "https://www.crunchyroll.com"
        },
        {
            "title": "CRYENGINE",
            "hex": "000000",
            "source": "https://www.cryengine.com/brand"
        },
        {
            "title": "CSS3",
            "hex": "1572B6",
            "source": "http://www.w3.org/html/logo/"
        },
        {
            "title": "CSS Wizardry",
            "hex": "F43059",
            "source": "http://csswizardry.com"
        },
        {
            "title": "Common Workflow Language",
            "hex": "B5314C",
            "source": "https://github.com/common-workflow-language/logo/blob/master/CWL-Logo-nofonts.svg"
        },
        {
            "title": "C Sharp",
            "hex": "239120",
            "source": "https://upload.wikimedia.org/wikipedia/commons/0/0d/C_Sharp_wordmark.svg"
        },
        {
            "title": "curl",
            "hex": "073551",
            "source": "https://curl.haxx.se/logo/"
        },
        {
            "title": "C++",
            "hex": "00599C",
            "source": "https://github.com/isocpp/logos"
        },
        {
            "title": "D3.js",
            "hex": "F9A03C",
            "source": "https://github.com/d3/d3-logo"
        },
        {
            "title": "Dailymotion",
            "hex": "0066DC",
            "source": "http://press.dailymotion.com/?page_id=346"
        },
        {
            "title": "Dart",
            "hex": "0175C2",
            "source": "https://github.com/dart-lang/site-shared/tree/master/src/_assets/image/dart/logo"
        },
        {
            "title": "Dashlane",
            "hex": "007C97",
            "source": "https://www.dashlane.com/"
        },
        {
            "title": "Dassault Systèmes",
            "hex": "005386",
            "source": "https://www.3ds.com/statics/menu/2/assets/img/logo/3ds-dark.svg"
        },
        {
            "title": "DataCamp",
            "hex": "33AACC",
            "source": "https://www.datacamp.com/"
        },
        {
            "title": "Datadog",
            "hex": "632CA6",
            "source": "https://www.datadoghq.com/"
        },
        {
            "title": "DAZN",
            "hex": "F8F8F5",
            "source": "https://media.dazn.com/en/assets/"
        },
        {
            "title": "dblp",
            "hex": "004F9F",
            "source": "https://dblp.org/"
        },
        {
            "title": "Debian",
            "hex": "A81D33",
            "source": "https://www.debian.org/logos"
        },
        {
            "title": "deepin",
            "hex": "007CFF",
            "source": "https://commons.wikimedia.org/wiki/File:Deepin_logo.svg"
        },
        {
            "title": "Deezer",
            "hex": "FEAA2D",
            "source": "https://deezerbrand.com/"
        },
        {
            "title": "Delicious",
            "hex": "3399FF",
            "source": "https://en.wikipedia.org/wiki/Delicious_(website)"
        },
        {
            "title": "Deliveroo",
            "hex": "00CCBC",
            "source": "https://www.deliveroo.design/"
        },
        {
            "title": "Dell",
            "hex": "007DB8",
            "source": "https://datasecurity.dell.com/wp-content/themes/dell/images/logo-dell.svg"
        },
        {
            "title": "Deno",
            "hex": "000000",
            "source": "https://github.com/denoland/deno/tree/1cc02a5d9d867f1a239ee4b69f587d8afac07b02/website/images"
        },
        {
            "title": "Dependabot",
            "hex": "025E8C",
            "source": "https://dependabot.com/dependabot-logo-symbol-square-mono.svg"
        },
        {
            "title": "Designer News",
            "hex": "2D72D9",
            "source": "https://www.designernews.co"
        },
        {
            "title": "DeviantArt",
            "hex": "05CC47",
            "source": "http://help.deviantart.com/21"
        },
        {
            "title": "devRant",
            "hex": "F99A66",
            "source": "https://devrant.com"
        },
        {
            "title": "dev.to",
            "hex": "0A0A0A",
            "source": "https://dev.to/"
        },
        {
            "title": "Diaspora",
            "hex": "000000",
            "source": "https://wiki.diasporafoundation.org/Branding"
        },
        {
            "title": "Digg",
            "hex": "000000",
            "source": "https://en.wikipedia.org/wiki/Digg"
        },
        {
            "title": "DigitalOcean",
            "hex": "0080FF",
            "source": "https://www.digitalocean.com/company/logos-and-badges/"
        },
        {
            "title": "Directus",
            "hex": "263238",
            "source": "https://directus.io/resources.html"
        },
        {
            "title": "Discord",
            "hex": "7289DA",
            "source": "https://discordapp.com/branding"
        },
        {
            "title": "Discourse",
            "hex": "000000",
            "source": "https://www.discourse.org/"
        },
        {
            "title": "Discover",
            "hex": "FF6000",
            "source": "https://www.discovernetwork.com/en-us/business-resources/free-signage-logos"
        },
        {
            "title": "Disroot",
            "hex": "50162D",
            "source": "https://git.fosscommunity.in/disroot/assests/blob/master/d.svg"
        },
        {
            "title": "Disqus",
            "hex": "2E9FFF",
            "source": "https://disqus.com/brand"
        },
        {
            "title": "Django",
            "hex": "092E20",
            "source": "https://www.djangoproject.com/community/logos/"
        },
        {
            "title": "DLNA",
            "hex": "48A842",
            "source": "https://upload.wikimedia.org/wikipedia/de/e/eb/Digital_Living_Network_Alliance_logo.svg"
        },
        {
            "title": "Docker",
            "hex": "1488C6",
            "source": "https://www.docker.com"
        },
        {
            "title": "DocuSign",
            "hex": "FFCC22",
            "source": "https://github.com/simple-icons/simple-icons/issues/1098"
        },
        {
            "title": "Dolby",
            "hex": "000000",
            "source": "https://www.dolby.com/us/en/about/brand-identity.html"
        },
        {
            "title": "Draugiem.lv",
            "hex": "FF6600",
            "source": "https://www.frype.com/applications/dev/docs/logos/"
        },
        {
            "title": "Dribbble",
            "hex": "EA4C89",
            "source": "https://dribbble.com/branding"
        },
        {
            "title": "Drone",
            "hex": "212121",
            "source": "https://github.com/drone/brand"
        },
        {
            "title": "Dropbox",
            "hex": "0061FF",
            "source": "https://www.dropbox.com/branding"
        },
        {
            "title": "Drupal",
            "hex": "0678BE",
            "source": "https://www.drupal.org/drupalorg/style-guide/colors"
        },
        {
            "title": "DTube",
            "hex": "FF0000",
            "source": "https://about.d.tube/mediakit.html"
        },
        {
            "title": "DuckDuckGo",
            "hex": "DE5833",
            "source": "https://duckduckgo.com/"
        },
        {
            "title": "Dunked",
            "hex": "2DA9D7",
            "source": "https://dunked.com/"
        },
        {
            "title": "Duolingo",
            "hex": "58CC02",
            "source": "https://www.duolingo.com/"
        },
        {
            "title": "Dynatrace",
            "hex": "1496FF",
            "source": "https://www.dynatrace.com/company/press-kit/"
        },
        {
            "title": "EA",
            "hex": "000000",
            "source": "https://www.ea.com"
        },
        {
            "title": "eBay",
            "hex": "E53238",
            "source": "https://go.developer.ebay.com/logos"
        },
        {
            "title": "EVRY",
            "hex": "063A54",
            "source": "https://www.evry.com/en/"
        },
        {
            "title": "Exercism",
            "hex": "009CAB",
            "source": "https://github.com/exercism/website-icons/blob/master/exercism/logo-icon.svg"
        },
        {
            "title": "Eclipse IDE",
            "hex": "2C2255",
            "source": "https://www.eclipse.org/artwork/"
        },
        {
            "title": "Elastic",
            "hex": "005571",
            "source": "https://www.elastic.co/brand"
        },
        {
            "title": "Elastic Cloud",
            "hex": "005571",
            "source": "https://www.elastic.co/brand"
        },
        {
            "title": "Elasticsearch",
            "hex": "005571",
            "source": "https://www.elastic.co/brand"
        },
        {
            "title": "Elastic Stack",
            "hex": "005571",
            "source": "https://www.elastic.co/brand"
        },
        {
            "title": "Electron",
            "hex": "47848F",
            "source": "https://electronjs.org/images/electron-logo.svg"
        },
        {
            "title": "elementary",
            "hex": "64BAFF",
            "source": "https://elementary.io/brand"
        },
        {
            "title": "Eleventy",
            "hex": "000000",
            "source": "https://www.11ty.io"
        },
        {
            "title": "Ello",
            "hex": "000000",
            "source": "https://ello.co"
        },
        {
            "title": "Elsevier",
            "hex": "FF6C00",
            "source": "https://www.elsevier.com"
        },
        {
            "title": "Ember.js",
            "hex": "E04E39",
            "source": "https://emberjs.com/logos/"
        },
        {
            "title": "Emlakjet",
            "hex": "0AE524",
            "source": "https://www.emlakjet.com/kurumsal-materyaller/"
        },
        {
            "title": "Empire Kred",
            "hex": "72BE50",
            "source": "http://www.empire.kred"
        },
        {
            "title": "Envato",
            "hex": "81B441",
            "source": "https://envato.com/"
        },
        {
            "title": "EPEL",
            "hex": "FC0000",
            "source": "https://fedoraproject.org/wiki/EPEL"
        },
        {
            "title": "Epic Games",
            "hex": "313131",
            "source": "https://www.epicgames.com/"
        },
        {
            "title": "Epson",
            "hex": "003399",
            "source": "https://global.epson.com/IR/library/"
        },
        {
            "title": "ESEA",
            "hex": "0E9648",
            "source": "https://play.esea.net/"
        },
        {
            "title": "ESLint",
            "hex": "4B32C3",
            "source": "https://eslint.org/img/logo.svg"
        },
        {
            "title": "Ethereum",
            "hex": "3C3C3D",
            "source": "https://www.ethereum.org/images/logos/Ethereum_Visual_Identity_1.0.0.pdf"
        },
        {
            "title": "Etsy",
            "hex": "F16521",
            "source": "https://www.etsy.com/uk/press"
        },
        {
            "title": "Eventbrite",
            "hex": "F05537",
            "source": "https://www.eventbrite.com/signin/"
        },
        {
            "title": "Event Store",
            "hex": "5AB552",
            "source": "https://github.com/eventstore/brand"
        },
        {
            "title": "Evernote",
            "hex": "00A82D",
            "source": "https://evernote.com/press"
        },
        {
            "title": "Everplaces",
            "hex": "FA4B32",
            "source": "https://everplaces.com"
        },
        {
            "title": "Experts Exchange",
            "hex": "00AAE7",
            "source": "https://www.experts-exchange.com/"
        },
        {
            "title": "Expo",
            "hex": "000000",
            "source": "http://expo.io"
        },
        {
            "title": "EyeEm",
            "hex": "000000",
            "source": "https://www.eyeem.com/"
        },
        {
            "title": "F-Droid",
            "hex": "1976D2",
            "source": "https://f-droid.org/"
        },
        {
            "title": "F-Secure",
            "hex": "00BAFF",
            "source": "https://vip.f-secure.com/en/marketing/logos"
        },
        {
            "title": "Facebook",
            "hex": "1877F2",
            "source": "https://en.facebookbrand.com/"
        },
        {
            "title": "FACEIT",
            "hex": "FF5500",
            "source": "https://corporate.faceit.com/branding/"
        },
        {
            "title": "Fandango",
            "hex": "FF7300",
            "source": "https://www.fandango.com"
        },
        {
            "title": "Fandom",
            "hex": "00D6D6",
            "source": "https://fandomdesignsystem.com/"
        },
        {
            "title": "Favro",
            "hex": "512DA8",
            "source": "https://favro.com/login"
        },
        {
            "title": "FeatHub",
            "hex": "9B9B9B",
            "source": "http://feathub.com/"
        },
        {
            "title": "Fedora",
            "hex": "294172",
            "source": "https://fedoraproject.org/wiki/Logo/UsageGuidelines"
        },
        {
            "title": "Feedly",
            "hex": "2BB24C",
            "source": "https://blog.feedly.com/wp-content/themes/feedly-2017-v1.19.3/assets/images/logos/logo.svg"
        },
        {
            "title": "Fido Alliance",
            "hex": "FFBF3B",
            "source": "https://fidoalliance.org/overview/legal/logo-usage/"
        },
        {
            "title": "figshare",
            "hex": "556472",
            "source": "https://en.wikipedia.org/wiki/Figshare"
        },
        {
            "title": "FileZilla",
            "hex": "BF0000",
            "source": "https://upload.wikimedia.org/wikipedia/commons/0/01/FileZilla_logo.svg"
        },
        {
            "title": "Firebase",
            "hex": "FFCA28",
            "source": "https://firebase.google.com/brand-guidelines/"
        },
        {
            "title": "Fitbit",
            "hex": "00B0B9",
            "source": "http://www.fitbit.com/uk/home"
        },
        {
            "title": "FITE",
            "hex": "CA0404",
            "source": "https://www.fite.tv/"
        },
        {
            "title": "Fiverr",
            "hex": "1DBF73",
            "source": "https://www.fiverr.com/press-kit"
        },
        {
            "title": "Flask",
            "hex": "000000",
            "source": "http://flask.pocoo.org/community/logos/"
        },
        {
            "title": "Flattr",
            "hex": "000000",
            "source": "https://flattr.com/"
        },
        {
            "title": "Flickr",
            "hex": "0063DC",
            "source": "https://worldvectorlogo.com/logo/flickr-1"
        },
        {
            "title": "Flipboard",
            "hex": "E12828",
            "source": "https://about.flipboard.com/brand-guidelines"
        },
        {
            "title": "Floatplane",
            "hex": "00AEEF",
            "source": "https://www.floatplane.com/"
        },
        {
            "title": "Flutter",
            "hex": "02569B",
            "source": "https://flutter.dev/brand"
        },
        {
            "title": "Fnac",
            "hex": "E1A925",
            "source": "http://www.fnac.com/"
        },
        {
            "title": "Formstack",
            "hex": "21B573",
            "source": "https://www.formstack.com/brand/guidelines"
        },
        {
            "title": "Fossa",
            "hex": "90A1B8",
            "source": "https://fossa.com/press/"
        },
        {
            "title": "Fossil SCM",
            "hex": "548294",
            "source": "https://fossil-scm.org/"
        },
        {
            "title": "Foursquare",
            "hex": "F94877",
            "source": "https://foursquare.com/about/logos"
        },
        {
            "title": "Figma",
            "hex": "F24E1E",
            "source": "https://figma.com/"
        },
        {
            "title": "Framer",
            "hex": "0055FF",
            "source": "https://framer.com"
        },
        {
            "title": "FreeBSD",
            "hex": "AB2B28",
            "source": "https://www.freebsdfoundation.org/about/project/"
        },
        {
            "title": "freeCodeCamp",
            "hex": "006400",
            "source": "https://freecodecamp.com"
        },
        {
            "title": "Freelancer",
            "hex": "29B2FE",
            "source": "https://www.freelancer.com/"
        },
        {
            "title": "Fujifilm",
            "hex": "ED1A3A",
            "source": "https://upload.wikimedia.org/wikipedia/commons/a/a1/Fujifilm_logo.svg"
        },
        {
            "title": "Fujitsu",
            "hex": "FF0000",
            "source": "https://www.fujitsu.com/global/about/brandmanagement/logo/"
        },
        {
            "title": "Fur Affinity",
            "hex": "FAAF3A",
            "source": "https://www.furaffinity.net/"
        },
        {
            "title": "Furry Network",
            "hex": "2E75B4",
            "source": "https://furrynetwork.com"
        },
        {
            "title": "Garmin",
            "hex": "007CC3",
            "source": "https://developer.garmin.com/resources/brand-guidelines/"
        },
        {
            "title": "Gatsby",
            "hex": "663399",
            "source": "https://www.gatsbyjs.org/"
        },
        {
            "title": "Gauges",
            "hex": "2FA66A",
            "source": "http://get.gaug.es/"
        },
        {
            "title": "Genius",
            "hex": "FFFF64",
            "source": "https://upload.wikimedia.org/wikipedia/en/a/ad/Genius_website_logo.svg"
        },
        {
            "title": "Gentoo",
            "hex": "54487A",
            "source": "https://wiki.gentoo.org/wiki/Project:Artwork/Artwork#Variations_of_the_.22g.22_logo"
        },
        {
            "title": "Geocaching",
            "hex": "00874D",
            "source": "https://www.geocaching.com/about/logousage.aspx"
        },
        {
            "title": "Gerrit",
            "hex": "EEEEEE",
            "source": "https://gerrit-review.googlesource.com/c/75842/"
        },
        {
            "title": "Ghost",
            "hex": "738A94",
            "source": "https://ghost.org/design"
        },
        {
            "title": "GIMP",
            "hex": "5C5543",
            "source": "https://www.gimp.org/about/linking.html#wilber-the-gimp-mascot"
        },
        {
            "title": "Git",
            "hex": "F05032",
            "source": "http://git-scm.com/downloads/logos"
        },
        {
            "title": "Gitea",
            "hex": "609926",
            "source": "https://github.com/go-gitea/gitea/tree/master/assets"
        },
        {
            "title": "GitHub",
            "hex": "181717",
            "source": "https://github.com/logos"
        },
        {
            "title": "GitLab",
            "hex": "FCA121",
            "source": "https://about.gitlab.com/press/press-kit/"
        },
        {
            "title": "Gitpod",
            "hex": "1AA6E4",
            "source": "https://www.gitpod.io/"
        },
        {
            "title": "Gitter",
            "hex": "ED1965",
            "source": "https://gitter.im/"
        },
        {
            "title": "Glassdoor",
            "hex": "0CAA41",
            "source": "https://www.glassdoor.com/press/images/"
        },
        {
            "title": "Glitch",
            "hex": "3333FF",
            "source": "https://glitch.com/about/press/"
        },
        {
            "title": "Gmail",
            "hex": "D14836",
            "source": "https://material.io/guidelines/resources/sticker-sheets-icons.html#sticker-sheets-icons-components"
        },
        {
            "title": "GNOME",
            "hex": "4A86CF",
            "source": "https://wiki.gnome.org/Engagement/BrandGuidelines"
        },
        {
            "title": "GNU",
            "hex": "A42E2B",
            "source": "https://gnu.org"
        },
        {
            "title": "GNU Bash",
            "hex": "4EAA25",
            "source": "https://github.com/odb/official-bash-logo"
        },
        {
            "title": "GNU Emacs",
            "hex": "7F5AB6",
            "source": "https://git.savannah.gnu.org/cgit/emacs.git/tree/etc/images/icons/hicolor/scalable/apps/emacs.svg"
        },
        {
            "title": "GNU IceCat",
            "hex": "002F5B",
            "source": "https://git.savannah.gnu.org/cgit/gnuzilla.git/plain/artwork/simple.svg"
        },
        {
            "title": "GNU Privacy Guard",
            "hex": "0093DD",
            "source": "https://git.gnupg.org/cgi-bin/gitweb.cgi?p=gnupg.git;a=tree;f=artwork/icons"
        },
        {
            "title": "GNU social",
            "hex": "A22430",
            "source": "https://www.gnu.org/graphics/social.html"
        },
        {
            "title": "Godot Engine",
            "hex": "478CBF",
            "source": "https://godotengine.org/themes/godotengine/assets/download/godot_logo.svg"
        },
        {
            "title": "GOG.com",
            "hex": "86328A",
            "source": "https://www.cdprojekt.com/en/media/logotypes/"
        },
        {
            "title": "GoldenLine",
            "hex": "F1B92B",
            "source": "http://www.goldenline.pl"
        },
        {
            "title": "Goodreads",
            "hex": "663300",
            "source": "https://www.goodreads.com/about/press"
        },
        {
            "title": "Go",
            "hex": "00ADD8",
            "source": "https://blog.golang.org/go-brand"
        },
        {
            "title": "Google",
            "hex": "4285F4",
            "source": "https://developers.google.com/+/branding-guidelines?hl=en"
        },
        {
            "title": "Google Ads",
            "hex": "4285F4",
            "source": "https://designguidelines.withgoogle.com/ads-branding/google-ads/logos.html#logos-brand-logo-lockups"
        },
        {
            "title": "Google Chrome",
            "hex": "4285F4",
            "source": "https://blog.google/press/?product_tag=chrome"
        },
        {
            "title": "Google Cloud",
            "hex": "4285F4",
            "source": "https://cloud.google.com/"
        },
        {
            "title": "Google Analytics",
            "hex": "FFC107",
            "source": "https://analytics.google.com"
        },
        {
            "title": "Google Drive",
            "hex": "4285F4",
            "source": "https://developers.google.com/drive/web/branding"
        },
        {
            "title": "Google Hangouts",
            "hex": "0C9D58",
            "source": "https://material.google.com/resources/sticker-sheets-icons.html#sticker-sheets-icons-components"
        },
        {
            "title": "Google Hangouts Chat",
            "hex": "00897B",
            "source": "https://chat.google.com/error/noaccess"
        },
        {
            "title": "Google Keep",
            "hex": "FFBB00",
            "source": "https://play.google.com/store/apps/details?id=com.google.android.keep"
        },
        {
            "title": "Google Pay",
            "hex": "5F6368",
            "source": "https://developers.google.com/pay/api/web/guides/brand-guidelines"
        },
        {
            "title": "Google Play",
            "hex": "607D8B",
            "source": "https://getsello.com"
        },
        {
            "title": "Google Podcasts",
            "hex": "4285F4",
            "source": "https://developers.google.com/search/docs/data-types/podcast"
        },
        {
            "title": "Google Scholar",
            "hex": "4885ED",
            "source": "https://scholar.google.com/intl/fr/scholar/images/2x/sprite_20161020.png"
        },
        {
<<<<<<< HEAD
            "title": "Google Tag Manager",
            "hex": "4285F4",
            "source": "https://iconify.design/icon-sets/logos/google-tag-manager.html"
=======
            "title": "Google Search Console",
            "hex": "458CF5",
            "source": "https://search.google.com/search-console"
>>>>>>> 0ad866da
        },
        {
            "title": "GOV.UK",
            "hex": "005EA5",
            "source": "https://github.com/alphagov/design-assets/tree/master/Icons"
        },
        {
            "title": "Gradle",
            "hex": "02303A",
            "source": "https://gradle.com/brand"
        },
        {
            "title": "Grafana",
            "hex": "F46800",
            "source": "https://grafana.com/"
        },
        {
            "title": "Graphcool",
            "hex": "27AE60",
            "source": "https://www.graph.cool"
        },
        {
            "title": "GraphQL",
            "hex": "E10098",
            "source": "http://graphql.org/"
        },
        {
            "title": "Grav",
            "hex": "221E1F",
            "source": "http://getgrav.org/media"
        },
        {
            "title": "Gravatar",
            "hex": "1E8CBE",
            "source": "https://automattic.com/press"
        },
        {
            "title": "Greenkeeper",
            "hex": "00C775",
            "source": "https://greenkeeper.io/"
        },
        {
            "title": "GreenSock",
            "hex": "88CE02",
            "source": "https://greensock.com/"
        },
        {
            "title": "Groovy",
            "hex": "4298B8",
            "source": "https://groovy-lang.org/"
        },
        {
            "title": "Groupon",
            "hex": "53A318",
            "source": "https://brandplaybook.groupon.com/guidelines/logo/"
        },
        {
            "title": "Gulp",
            "hex": "DA4648",
            "source": "https://github.com/gulpjs/artwork/blob/master/gulp.svg"
        },
        {
            "title": "Gumroad",
            "hex": "36A9AE",
            "source": "https://gumroad.com/press"
        },
        {
            "title": "Gumtree",
            "hex": "72EF36",
            "source": "https://www.gumtree.com"
        },
        {
            "title": "Gutenberg",
            "hex": "000000",
            "source": "https://github.com/WordPress/gutenberg/blob/master/docs/final-g-wapuu-black.svg"
        },
        {
            "title": "Habr",
            "hex": "77A2B6",
            "source": "https://habr.com/"
        },
        {
            "title": "Hackaday",
            "hex": "1A1A1A",
            "source": "https://hackaday.com/"
        },
        {
            "title": "HackerEarth",
            "hex": "323754",
            "source": "https://www.hackerearth.com/logo/"
        },
        {
            "title": "HackerOne",
            "hex": "494649",
            "source": "https://www.hackerone.com/branding"
        },
        {
            "title": "HackerRank",
            "hex": "2EC866",
            "source": "https://www.hackerrank.com/"
        },
        {
            "title": "HackHands",
            "hex": "00ACBD",
            "source": "https://hackhands.com/"
        },
        {
            "title": "Hackster",
            "hex": "1BACF7",
            "source": "https://drive.google.com/file/d/0B3aqzR8LzoqdT1p4ZUlWVnJ1elk/view?usp=sharing"
        },
        {
            "title": "HappyCow",
            "hex": "7C4EC4",
            "source": "https://www.happycow.net/press-kits"
        },
        {
            "title": "Hashnode",
            "hex": "2962FF",
            "source": "https://hashnode.com/media"
        },
        {
            "title": "Haskell",
            "hex": "5D4F85",
            "source": "https://commons.wikimedia.org/wiki/File:Haskell-Logo.svg"
        },
        {
            "title": "Hatena Bookmark",
            "hex": "00A4DE",
            "source": "http://hatenacorp.jp/press/resource"
        },
        {
            "title": "Haxe",
            "hex": "EA8220",
            "source": "https://haxe.org/foundation/branding.html"
        },
        {
            "title": "Helm",
            "hex": "277A9F",
            "source": "https://helm.sh"
        },
        {
            "title": "HERE",
            "hex": "48DAD0",
            "source": "https://www.here.com"
        },
        {
            "title": "Heroku",
            "hex": "430098",
            "source": "https://www.heroku.com"
        },
        {
            "title": "Hexo",
            "hex": "0E83CD",
            "source": "https://hexo.io/"
        },
        {
            "title": "Highly",
            "hex": "FF3C00",
            "source": "https://highly.co/"
        },
        {
            "title": "HipChat",
            "hex": "0052CC",
            "source": "https://www.atlassian.com/company/news/press-kit"
        },
        {
            "title": "Hitachi",
            "hex": "E60027",
            "source": "https://commons.wikimedia.org/wiki/File:Hitachi_inspire_the_next-Logo.svg"
        },
        {
            "title": "HockeyApp",
            "hex": "009EE1",
            "source": "https://hockeyapp.net/brand-guidelines/"
        },
        {
            "title": "Home Assistant",
            "hex": "41BDF5",
            "source": "https://github.com/home-assistant/home-assistant-assets"
        },
        {
            "title": "homify",
            "hex": "7DCDA3",
            "source": "http://lsg.homify.com/"
        },
        {
            "title": "Hootsuite",
            "hex": "000000",
            "source": "https://hootsuite.com/en-gb/about/media-kit"
        },
        {
            "title": "Houzz",
            "hex": "4DBC15",
            "source": "https://www.houzz.com/logoGuidelines"
        },
        {
            "title": "HP",
            "hex": "0096D6",
            "source": "https://commons.wikimedia.org/wiki/File:HP_New_Logo_2D.svg"
        },
        {
            "title": "HTML5",
            "hex": "E34F26",
            "source": "http://www.w3.org/html/logo/"
        },
        {
            "title": "HTML Academy",
            "hex": "302683",
            "source": "https://htmlacademy.ru/"
        },
        {
            "title": "Huawei",
            "hex": "FF0000",
            "source": "https://en.wikipedia.org/wiki/File:Huawei.svg"
        },
        {
            "title": "HubSpot",
            "hex": "FF7A59",
            "source": "https://www.hubspot.com/style-guide"
        },
        {
            "title": "Hulu",
            "hex": "3DBB3D",
            "source": "https://www.hulu.com/press/brand-assets/"
        },
        {
            "title": "Humble Bundle",
            "hex": "CC2929",
            "source": "https://support.humblebundle.com/hc/en-us/articles/202742060-Bundle-Logos"
        },
        {
            "title": "Hurriyetemlak",
            "hex": "E02826",
            "source": "https://ilan.hurriyetemlak.com/emlak-ilani-yayinlama-kurallari"
        },
        {
            "title": "Hypothesis",
            "hex": "BD1C2B",
            "source": "https://web.hypothes.is/"
        },
        {
            "title": "Iata",
            "hex": "004E81",
            "source": "https://upload.wikimedia.org/wikipedia/commons/f/f7/IATAlogo.svg"
        },
        {
            "title": "IBM",
            "hex": "054ADA",
            "source": "https://www.ibm.com/design/language/elements/logos/8-bar/"
        },
        {
            "title": "iCloud",
            "hex": "3693F3",
            "source": "https://www.icloud.com/"
        },
        {
            "title": "IcoMoon",
            "hex": "825794",
            "source": "https://icomoon.io/"
        },
        {
            "title": "ICON",
            "hex": "31B8BB",
            "source": "https://icon.foundation/"
        },
        {
            "title": "IconJar",
            "hex": "16A5F3",
            "source": "https://geticonjar.com/press-kit/"
        },
        {
            "title": "ICQ",
            "hex": "7EBD00",
            "source": "https://en.wikipedia.org/wiki/File:ICQ.svg"
        },
        {
            "title": "iDEAL",
            "hex": "CC0066",
            "source": "https://www.ideal.nl/cms/files/Manual_iDEAL_logo.pdf"
        },
        {
            "title": "iFixit",
            "hex": "0071CE",
            "source": "https://www.ifixit.com/"
        },
        {
            "title": "iFood",
            "hex": "EA1D2C",
            "source": "https://ifood.com.br/"
        },
        {
            "title": "IMDb",
            "hex": "E6B91E",
            "source": "http://www.imdb.com/pressroom/brand_guidelines"
        },
        {
            "title": "Imgur",
            "hex": "1BB76E",
            "source": "https://s.imgur.com/images/favicon-152.png"
        },
        {
            "title": "Indeed",
            "hex": "2164F3",
            "source": "https://www.indeed.com"
        },
        {
            "title": "InfluxDB",
            "hex": "22ADF6",
            "source": "https://www.influxdata.com/"
        },
        {
            "title": "Inkscape",
            "hex": "000000",
            "source": "https://commons.wikimedia.org/wiki/File:Inkscape_Logo.svg"
        },
        {
            "title": "Instacart",
            "hex": "43B02A",
            "source": "https://www.instacart.com/press"
        },
        {
            "title": "Instagram",
            "hex": "E4405F",
            "source": "https://www.instagram-brand.com"
        },
        {
            "title": "Instapaper",
            "hex": "1F1F1F",
            "source": "https://www.instapaper.com/"
        },
        {
            "title": "Intel",
            "hex": "0071C5",
            "source": "https://www.intel.com"
        },
        {
            "title": "IntelliJ IDEA",
            "hex": "000000",
            "source": "https://www.jetbrains.com/idea/"
        },
        {
            "title": "Intercom",
            "hex": "1F8DED",
            "source": "https://www.intercom.io"
        },
        {
            "title": "Internet Archive",
            "hex": "000000",
            "source": "https://openlibrary.org/static/images/ia-logo.svg"
        },
        {
            "title": "Internet Explorer",
            "hex": "0076D6",
            "source": "https://compass-ssl.microsoft.com/assets/c8/67/c867db4c-f328-45b8-817c-33834c70aae6.svg?n=IE.svg"
        },
        {
            "title": "InVision",
            "hex": "FF3366",
            "source": "https://projects.invisionapp.com/boards/BX4P1DY5H46R"
        },
        {
            "title": "Invoice Ninja",
            "hex": "000000",
            "source": "https://github.com/invoiceninja/invoiceninja"
        },
        {
            "title": "Ionic",
            "hex": "3880FF",
            "source": "https://ionicframework.com/press"
        },
        {
            "title": "iOS",
            "hex": "000000",
            "source": "https://en.wikipedia.org/wiki/IOS"
        },
        {
            "title": "IPFS",
            "hex": "65C2CB",
            "source": "https://github.com/ipfs/logo"
        },
        {
            "title": "Issuu",
            "hex": "F36D5D",
            "source": "https://issuu.com/press"
        },
        {
            "title": "Itch.io",
            "hex": "FA5C5C",
            "source": "https://itch.io/press-kit"
        },
        {
            "title": "iTunes",
            "hex": "FB5BC5",
            "source": "https://upload.wikimedia.org/wikipedia/commons/d/df/ITunes_logo.svg"
        },
        {
            "title": "Jabber",
            "hex": "CC0000",
            "source": "https://commons.wikimedia.org/wiki/File:Jabber-bulb.svg"
        },
        {
            "title": "Java",
            "hex": "007396",
            "source": "https://www.oracle.com/legal/logos.html"
        },
        {
            "title": "JavaScript",
            "hex": "F7DF1E",
            "source": "https://github.com/voodootikigod/logo.js"
        },
        {
            "title": "Jekyll",
            "hex": "CC0000",
            "source": "https://github.com/jekyll/brand"
        },
        {
            "title": "Jenkins",
            "hex": "D24939",
            "source": "https://wiki.jenkins-ci.org/display/JENKINS/Logo"
        },
        {
            "title": "Jest",
            "hex": "C21325",
            "source": "https://jestjs.io/"
        },
        {
            "title": "JET",
            "hex": "FBBA00",
            "source": "https://de.wikipedia.org/wiki/Datei:JET.svg"
        },
        {
            "title": "JetBrains",
            "hex": "000000",
            "source": "https://www.jetbrains.com/company/brand/"
        },
        {
            "title": "Jinja",
            "hex": "B41717",
            "source": "https://github.com/pallets/jinja/"
        },
        {
            "title": "Jira",
            "hex": "172B4D",
            "source": "https://www.atlassian.com/company/news/press-kit"
        },
        {
            "title": "Joomla",
            "hex": "5091CD",
            "source": "https://docs.joomla.org/Joomla:Brand_Identity_Elements"
        },
        {
            "title": "jQuery",
            "hex": "0769AD",
            "source": "https://brand.jquery.org/logos/"
        },
        {
            "title": "jsDelivr",
            "hex": "E84D3D",
            "source": "https://github.com/jsdelivr/www.jsdelivr.com/blob/eff02f3a8879cf7c7296840584e1293fe04e3a76/src/public/img/logo_horizontal.svg"
        },
        {
            "title": "JSFiddle",
            "hex": "0084FF",
            "source": "https://jsfiddle.net/"
        },
        {
            "title": "JSON",
            "hex": "000000",
            "source": "https://commons.wikimedia.org/wiki/File:JSON_vector_logo.svg"
        },
        {
            "title": "Jupyter",
            "hex": "F37626",
            "source": "https://github.com/jupyter/design"
        },
        {
            "title": "JustGiving",
            "hex": "AD29B6",
            "source": "https://justgiving.com"
        },
        {
            "title": "Kaggle",
            "hex": "20BEFF",
            "source": "https://www.kaggle.com/contact"
        },
        {
            "title": "KaiOS",
            "hex": "6F02B5",
            "source": "https://www.dropbox.com/sh/2qihtgrzllws8ki/AABmo9X1KMT6lHnvh4Em7dpWa?dl=0"
        },
        {
            "title": "Kaspersky",
            "hex": "009982",
            "source": "https://www.kaspersky.com"
        },
        {
            "title": "Kentico",
            "hex": "F05A22",
            "source": "https://brand.kentico.com"
        },
        {
            "title": "Keras",
            "hex": "D00000",
            "source": "https://keras.io/"
        },
        {
            "title": "Keybase",
            "hex": "33A0FF",
            "source": "https://github.com/keybase/client/tree/master/media/logos"
        },
        {
            "title": "KeyCDN",
            "hex": "3686BE",
            "source": "https://www.keycdn.com/logos"
        },
        {
            "title": "Khan Academy",
            "hex": "14BF96",
            "source": "https://khanacademy.zendesk.com/hc/en-us/articles/202483630-Press-room"
        },
        {
            "title": "Kibana",
            "hex": "005571",
            "source": "https://www.elastic.co/brand"
        },
        {
            "title": "Kickstarter",
            "hex": "2BDE73",
            "source": "https://www.kickstarter.com/help/brand_assets"
        },
        {
            "title": "Kik",
            "hex": "82BC23",
            "source": "http://www.kik.com/press"
        },
        {
            "title": "Kirby",
            "hex": "FF0100",
            "source": "http://getkirby.com/assets/images/logo.svg"
        },
        {
            "title": "Klout",
            "hex": "E44600",
            "source": "https://klout.com/s/developers/styleguide"
        },
        {
            "title": "Known",
            "hex": "333333",
            "source": "https://withknown.com/img/logo_k.png"
        },
        {
            "title": "Kodi",
            "hex": "17B2E7",
            "source": "https://kodi.tv/"
        },
        {
            "title": "Koding",
            "hex": "00B057",
            "source": "https://koding.com/About"
        },
        {
            "title": "Kotlin",
            "hex": "0095D5",
            "source": "https://resources.jetbrains.com/storage/products/kotlin/docs/kotlin_logos.zip"
        },
        {
            "title": "Ko-fi",
            "hex": "F16061",
            "source": "https://ko-fi.com/home/about"
        },
        {
            "title": "Krita",
            "hex": "3BABFF",
            "source": "https://krita.org/en/about/press/"
        },
        {
            "title": "Kubernetes",
            "hex": "326CE5",
            "source": "https://github.com/kubernetes/kubernetes/tree/master/logo"
        },
        {
            "title": "Laravel",
            "hex": "FF2D20",
            "source": "https://github.com/laravel/art"
        },
        {
            "title": "Laravel Horizon",
            "hex": "405263",
            "source": "https://horizon.laravel.com/"
        },
        {
            "title": "Laravel Nova",
            "hex": "252D37",
            "source": "https://nova.laravel.com/"
        },
        {
            "title": "LastPass",
            "hex": "D32D27",
            "source": "https://lastpass.com/press-room/"
        },
        {
            "title": "Last.fm",
            "hex": "D51007",
            "source": "http://www.last.fm/about/resources"
        },
        {
            "title": "LaTeX",
            "hex": "008080",
            "source": "https://github.com/latex3/branding"
        },
        {
            "title": "Launchpad",
            "hex": "F8C300",
            "source": "https://help.launchpad.net/logo/submissions"
        },
        {
            "title": "LeetCode",
            "hex": "F89F1B",
            "source": "https://leetcode.com"
        },
        {
            "title": "Lenovo",
            "hex": "E2231A",
            "source": "https://www.lenovopartnernetwork.com/us/branding/"
        },
        {
            "title": "Let’s Encrypt",
            "hex": "003A70",
            "source": "https://letsencrypt.org/trademarks/"
        },
        {
            "title": "Letterboxd",
            "hex": "00D735",
            "source": "https://letterboxd.com/about/logos/"
        },
        {
            "title": "LGTM",
            "hex": "FFFFFF",
            "source": "https://lgtm.com/"
        },
        {
            "title": "LibraryThing",
            "hex": "251A15",
            "source": "https://twitter.com/LibraryThing/status/1054466649271656448"
        },
        {
            "title": "LibreOffice",
            "hex": "18A303",
            "source": "https://wiki.documentfoundation.org/Marketing/Branding"
        },
        {
            "title": "Liberapay",
            "hex": "F6C915",
            "source": "https://liberapay.com/assets/liberapay/icon-v2_yellow-r.svg"
        },
        {
            "title": "Line",
            "hex": "00C300",
            "source": "http://line.me/en/logo"
        },
        {
            "title": "LINE WEBTOON",
            "hex": "00D564",
            "source": "http://webtoons.com/"
        },
        {
            "title": "LinkedIn",
            "hex": "0077B5",
            "source": "https://brand.linkedin.com"
        },
        {
            "title": "Linode",
            "hex": "00A95C",
            "source": "https://www.linode.com/company/press/"
        },
        {
            "title": "Linux",
            "hex": "FCC624",
            "source": "http://www.linuxfoundation.org/about/about-linux"
        },
        {
            "title": "Linux Foundation",
            "hex": "009BEE",
            "source": "http://www.linuxfoundation.org/about/about-linux"
        },
        {
            "title": "Litecoin",
            "hex": "A6A9AA",
            "source": "https://litecoin-foundation.org/wp-content/uploads/2019/01/LC18-007-Brand-guidelines.pdf"
        },
        {
            "title": "LiveJournal",
            "hex": "00B0EA",
            "source": "http://www.livejournal.com"
        },
        {
            "title": "Livestream",
            "hex": "CF202E",
            "source": "https://livestream.com/press"
        },
        {
            "title": "LLVM",
            "hex": "262D3A",
            "source": "https://llvm.org/Logo.html"
        },
        {
            "title": "Logstash",
            "hex": "005571",
            "source": "https://www.elastic.co/brand"
        },
        {
            "title": "Loop",
            "hex": "F29400",
            "source": "https://loop.frontiersin.org/"
        },
        {
            "title": "Lua",
            "hex": "2C2D72",
            "source": "https://www.lua.org/docs.html"
        },
        {
            "title": "Lufthansa",
            "hex": "05164D",
            "source": "https://www.lufthansa.com/"
        },
        {
            "title": "Lumen",
            "hex": "E74430",
            "source": "https://lumen.laravel.com/"
        },
        {
            "title": "Lyft",
            "hex": "FF00BF",
            "source": "https://www.lyft.com/press"
        },
        {
            "title": "Macy’s",
            "hex": "E21A2C",
            "source": "http://www.macysinc.com/press-room/logo-photo-gallery/logos-macys-inc/default.aspx"
        },
        {
            "title": "Magento",
            "hex": "EE672F",
            "source": "http://magento.com"
        },
        {
            "title": "Magisk",
            "hex": "00AF9C",
            "source": "https://github.com/topjohnwu/Magisk/blob/master/app/src/main/res/drawable/ic_magisk.xml"
        },
        {
            "title": "MailChimp",
            "hex": "FFE01B",
            "source": "http://mailchimp.com/about/brand-assets"
        },
        {
            "title": "Mail.Ru",
            "hex": "168DE2",
            "source": "https://corp.mail.ru/en/press/identity/"
        },
        {
            "title": "MakerBot",
            "hex": "FF1E0D",
            "source": "http://www.makerbot.com/makerbot-press-assets"
        },
        {
            "title": "ManageIQ",
            "hex": "EF2929",
            "source": "https://www.manageiq.org/logo/"
        },
        {
            "title": "Manjaro",
            "hex": "35BF5C",
            "source": "https://commons.wikimedia.org/wiki/File:Manjaro-logo.svg"
        },
        {
            "title": "Mapbox",
            "hex": "000000",
            "source": "https://www.mapbox.com/about/press/brand-guidelines"
        },
        {
            "title": "Markdown",
            "hex": "000000",
            "source": "https://github.com/dcurtis/markdown-mark"
        },
        {
            "title": "Marketo",
            "hex": "5C4C9F",
            "source": "https://www.marketo.com/"
        },
        {
            "title": "MasterCard",
            "hex": "EB001B",
            "source": "https://brand.mastercard.com/brandcenter/mastercard-brand-mark/downloads.html"
        },
        {
            "title": "Mastodon",
            "hex": "3088D4",
            "source": "https://source.joinmastodon.org/mastodon/joinmastodon/blob/master/public/press-kit.zip"
        },
        {
            "title": "Material Design",
            "hex": "757575",
            "source": "https://material.io/design/"
        },
        {
            "title": "Material-UI",
            "hex": "0081CB",
            "source": "https://material-ui.com/"
        },
        {
            "title": "Mathworks",
            "hex": "0076A8",
            "source": "https://www.mathworks.com/brand/visual-design/mathworks-logo.html"
        },
        {
            "title": "Matrix",
            "hex": "000000",
            "source": "https://matrix.org"
        },
        {
            "title": "Mattermost",
            "hex": "0072C6",
            "source": "https://www.mattermost.org/brand-guidelines/"
        },
        {
            "title": "Matternet",
            "hex": "261C29",
            "source": "http://mttr.net"
        },
        {
            "title": "McAfee",
            "hex": "C01818",
            "source": "https://www.mcafee.com/"
        },
        {
            "title": "MDN Web Docs",
            "hex": "000000",
            "source": "https://developer.mozilla.org/"
        },
        {
            "title": "MediaFire",
            "hex": "1299F3",
            "source": "https://www.mediafire.com/press/"
        },
        {
            "title": "MediaTemple",
            "hex": "000000",
            "source": "https://mediatemple.net/company/about-us"
        },
        {
            "title": "Medium",
            "hex": "12100E",
            "source": "https://medium.design/logos-and-brand-guidelines-f1a01a733592"
        },
        {
            "title": "Meetup",
            "hex": "ED1C40",
            "source": "https://www.meetup.com/media/"
        },
        {
            "title": "MEGA",
            "hex": "D9272E",
            "source": "https://en.wikipedia.org/wiki/File:01_mega_logo.svg"
        },
        {
            "title": "Mendeley",
            "hex": "9D1620",
            "source": "https://www.mendeley.com/"
        },
        {
            "title": "Mercedes",
            "hex": "242424",
            "source": "https://www.mercedes-benz.com/"
        },
        {
            "title": "Messenger",
            "hex": "00B2FF",
            "source": "https://en.facebookbrand.com/assets/messenger/"
        },
        {
            "title": "Meteor",
            "hex": "DE4F4F",
            "source": "http://logo.meteorapp.com/"
        },
        {
            "title": "Micro.blog",
            "hex": "FD8308",
            "source": "https://twitter.com/BradEllis/status/943956921886715904"
        },
        {
            "title": "Microgenetics",
            "hex": "FF0000",
            "source": "http://microgenetics.co.uk/"
        },
        {
            "title": "Microsoft",
            "hex": "666666",
            "source": "https://ratnacahayarina.files.wordpress.com/2014/03/microsoft.pdf"
        },
        {
            "title": "Microsoft Access",
            "hex": "BA141A",
            "source": "https://www.office.com"
        },
        {
            "title": "Microsoft Azure",
            "hex": "0089D6",
            "source": "https://upload.wikimedia.org/wikipedia/commons/a/a8/Microsoft_Azure_Logo.svg"
        },
        {
            "title": "Microsoft Edge",
            "hex": "0078D7",
            "source": "https://compass-ssl.microsoft.com/assets/86/b5/86b52157-162f-4130-ab00-3db03397c46d.svg?n=edge.svg"
        },
        {
            "title": "Microsoft Excel",
            "hex": "217346",
            "source": "https://www.office.com"
        },
        {
            "title": "Microsoft Office",
            "hex": "E74025",
            "source": "https://www.office.com/"
        },
        {
            "title": "Microsoft OneDrive",
            "hex": "094AB2",
            "source": "https://msdn.microsoft.com/en-us/onedrive/dn673556.aspx"
        },
        {
            "title": "Microsoft OneNote",
            "hex": "80397B",
            "source": "https://www.office.com"
        },
        {
            "title": "Microsoft Outlook",
            "hex": "0072C6",
            "source": "https://www.office.com"
        },
        {
            "title": "Microsoft PowerPoint",
            "hex": "D24726",
            "source": "https://www.office.com"
        },
        {
            "title": "Microsoft Word",
            "hex": "2B579A",
            "source": "https://www.office.com"
        },
        {
            "title": "Microsoft Teams",
            "hex": "6264A7",
            "source": "https://docs.microsoft.com/media/logos/logo_MSTeams.svg"
        },
        {
            "title": "MicroStrategy",
            "hex": "D9232E",
            "source": "https://www.microstrategy.com/us/company/press-kit"
        },
        {
            "title": "Minds",
            "hex": "FED12F",
            "source": "https://www.minds.com/"
        },
        {
            "title": "Minetest",
            "hex": "53AC56",
            "source": "https://www.minetest.net/"
        },
        {
            "title": "Linux Mint",
            "hex": "87CF3E",
            "source": "https://commons.wikimedia.org/wiki/File:Linux_Mint_logo_without_wordmark.svg"
        },
        {
            "title": "Minutemailer",
            "hex": "3ABFE6",
            "source": "https://minutemailer.com/press"
        },
        {
            "title": "Mix",
            "hex": "FF8126",
            "source": "https://mix.com"
        },
        {
            "title": "Mixcloud",
            "hex": "314359",
            "source": "https://www.mixcloud.com/branding"
        },
        {
            "title": "Mixer",
            "hex": "002050",
            "source": "https://github.com/mixer/branding-kit/"
        },
        {
            "title": "Mojang",
            "hex": "DB1F29",
            "source": "https://www.mojang.com/"
        },
        {
            "title": "Monero",
            "hex": "FF6600",
            "source": "https://getmonero.org"
        },
        {
            "title": "MongoDB",
            "hex": "47A248",
            "source": "https://www.mongodb.com/pressroom"
        },
        {
            "title": "Monkey tie",
            "hex": "FFC619",
            "source": "https://www.monkey-tie.com/presse"
        },
        {
            "title": "Monogram",
            "hex": "FDB22A",
            "source": "http://monogram.me"
        },
        {
            "title": "Monster",
            "hex": "6E46AE",
            "source": "https://www.monster.com/"
        },
        {
            "title": "Monzo",
            "hex": "14233C",
            "source": "https://monzo.com/press/"
        },
        {
            "title": "Moo",
            "hex": "00945E",
            "source": "https://www.moo.com/uk/about/press.html"
        },
        {
            "title": "Mozilla",
            "hex": "000000",
            "source": "https://mozilla.ninja/our-logo"
        },
        {
            "title": "Mozilla Firefox",
            "hex": "FF7139",
            "source": "https://mozilla.design/firefox/logos-usage/"
        },
        {
            "title": "MuseScore",
            "hex": "1A70B8",
            "source": "https://musescore.org/en/about/logos-and-graphics"
        },
        {
            "title": "MX Linux",
            "hex": "000000",
            "source": "https://mxlinux.org/art/"
        },
        {
            "title": "Myspace",
            "hex": "030303",
            "source": "https://myspace.com/pressroom/assetslogos"
        },
        {
            "title": "MySQL",
            "hex": "4479A1",
            "source": "https://www.mysql.com/about/legal/logos.html"
        },
        {
            "title": "NativeScript",
            "hex": "3655FF",
            "source": "https://docs.nativescript.org/"
        },
        {
            "title": "NDR",
            "hex": "0C1754",
            "source": "https://www.ndr.de/"
        },
        {
            "title": "NEC",
            "hex": "1414A0",
            "source": "https://commons.wikimedia.org/wiki/File:NEC_logo.svg"
        },
        {
            "title": "Neo4j",
            "hex": "008CC1",
            "source": "https://neo4j.com/style-guide/"
        },
        {
            "title": "Neovim",
            "hex": "57A143",
            "source": "https://github.com/neovim/neovim.github.io/tree/master/logos"
        },
        {
            "title": "Netflix",
            "hex": "E50914",
            "source": "https://commons.wikimedia.org/wiki/File:Netflix_2014_logo.svg"
        },
        {
            "title": "Netlify",
            "hex": "00C7B7",
            "source": "https://www.netlify.com/press/"
        },
        {
            "title": "New York Times",
            "hex": "000000",
            "source": "https://www.nytimes.com/"
        },
        {
            "title": "Next.js",
            "hex": "000000",
            "source": "https://nextjs.org/"
        },
        {
            "title": "Nextcloud",
            "hex": "0082C9",
            "source": "https://nextcloud.com/press/"
        },
        {
            "title": "Nextdoor",
            "hex": "00B246",
            "source": "https://nextdoor.com/newsroom/"
        },
        {
            "title": "NGINX",
            "hex": "269539",
            "source": "https://www.nginx.com/"
        },
        {
            "title": "Nim",
            "hex": "FFE953",
            "source": "https://nim-lang.org"
        },
        {
            "title": "Nintendo",
            "hex": "8F8F8F",
            "source": "https://en.wikipedia.org/wiki/Nintendo#/media/File:Nintendo.svg"
        },
        {
            "title": "Nintendo 3DS",
            "hex": "D12228",
            "source": "https://www.nintendo.de/"
        },
        {
            "title": "Nintendo GameCube",
            "hex": "6A5FBB",
            "source": "https://www.nintendo.com/consumer/systems/nintendogamecube/index.jsp"
        },
        {
            "title": "Nintendo Switch",
            "hex": "E60012",
            "source": "http://www.nintendo.co.uk/"
        },
        {
            "title": "Node.js",
            "hex": "339933",
            "source": "https://nodejs.org/en/about/resources/"
        },
        {
            "title": "Nodemon",
            "hex": "76D04B",
            "source": "https://nodemon.io/"
        },
        {
            "title": "Nokia",
            "hex": "124191",
            "source": "https://www.nokia.com/"
        },
        {
            "title": "Node-RED",
            "hex": "8F0000",
            "source": "https://nodered.org/about/resources/"
        },
        {
            "title": "Notion",
            "hex": "000000",
            "source": "https://www.notion.so/"
        },
        {
            "title": "Notist",
            "hex": "333333",
            "source": "https://noti.st/"
        },
        {
            "title": "NPM",
            "hex": "CB3837",
            "source": "https://github.com/npm/logos"
        },
        {
            "title": "Nucleo",
            "hex": "766DCC",
            "source": "https://nucleoapp.com/wp-content/themes/nucleo-webapp-12/img/logo.svg"
        },
        {
            "title": "NuGet",
            "hex": "004880",
            "source": "https://github.com/NuGet/Media"
        },
        {
            "title": "Nutanix",
            "hex": "024DA1",
            "source": "https://www.nutanix.com/content/dam/nutanix/en/cmn/documents/nutanix-brandbook.pdf"
        },
        {
            "title": "Nuxt.js",
            "hex": "00C58E",
            "source": "https://nuxtjs.org/"
        },
        {
            "title": "NVIDIA",
            "hex": "76B900",
            "source": "https://www.nvidia.com/etc/designs/nvidiaGDC/clientlibs_base/images/NVIDIA-Logo.svg"
        },
        {
            "title": "OBS Studio",
            "hex": "302E31",
            "source": "https://upload.wikimedia.org/wikipedia/commons/7/78/OBS.svg"
        },
        {
            "title": "OCaml",
            "hex": "EC6813",
            "source": "http://ocaml.org/img/OCaml_Sticker.svg"
        },
        {
            "title": "Octave",
            "hex": "0790C0",
            "source": "https://www.gnu.org/software/octave/"
        },
        {
            "title": "Octopus Deploy",
            "hex": "2F93E0",
            "source": "https://octopus.com/company/brand"
        },
        {
            "title": "Oculus",
            "hex": "1C1E20",
            "source": "https://www.oculus.com/en-us/press-kit"
        },
        {
            "title": "Odnoklassniki",
            "hex": "F4731C",
            "source": "http://v.ok.ru/logo.html"
        },
        {
            "title": "Open Access",
            "hex": "F68212",
            "source": "https://commons.wikimedia.org/wiki/File:Open_Access_logo_PLoS_white.svg"
        },
        {
            "title": "OpenAPI Initiative",
            "hex": "6BA539",
            "source": "https://www.openapis.org/faq/style-guide"
        },
        {
            "title": "Open Collective",
            "hex": "7FADF2",
            "source": "https://docs.opencollective.com/help/about#media-logo"
        },
        {
            "title": "OpenID",
            "hex": "F78C40",
            "source": "https://openid.net/add-openid/logos/"
        },
        {
            "title": "OpenSSL",
            "hex": "721412",
            "source": "https://www.openssl.org/"
        },
        {
            "title": "OpenStreetMap",
            "hex": "7EBC6F",
            "source": "https://www.openstreetmap.org"
        },
        {
            "title": "openSUSE",
            "hex": "73BA25",
            "source": "https://en.opensuse.org/Portal:Artwork"
        },
        {
            "title": "OpenVPN",
            "hex": "EA7E20",
            "source": "https://openvpn.net/wp-content/themes/openvpn/assets/images/logo.svg"
        },
        {
            "title": "Opera",
            "hex": "FF1B2D",
            "source": "https://github.com/operasoftware/logo"
        },
        {
            "title": "Opsgenie",
            "hex": "172B4D",
            "source": "https://www.atlassian.com/company/news/press-kit"
        },
        {
            "title": "Oracle",
            "hex": "F80000",
            "source": "https://www.oracle.com/webfolder/s/brand/identity/index.html"
        },
        {
            "title": "ORCID",
            "hex": "A6CE39",
            "source": "https://orcid.org/trademark-and-id-display-guidelines"
        },
        {
            "title": "Origin",
            "hex": "F56C2D",
            "source": "https://www.origin.com/gbr/en-us/store"
        },
        {
            "title": "Open Source Initiative",
            "hex": "3DA639",
            "source": "https://opensource.org/logo-usage-guidelines"
        },
        {
            "title": "OSMC",
            "hex": "17394A",
            "source": "https://github.com/osmc/osmc/tree/master/assets"
        },
        {
            "title": "Overcast",
            "hex": "FC7E0F",
            "source": "https://overcast.fm"
        },
        {
            "title": "Overleaf",
            "hex": "47A141",
            "source": "https://www.overleaf.com/for/press/media-resources"
        },
        {
            "title": "OVH",
            "hex": "123F6D",
            "source": "https://www.ovh.com/fr/news/logo-ovh.xml"
        },
        {
            "title": "Pagekit",
            "hex": "212121",
            "source": "https://pagekit.com/logo-guide"
        },
        {
            "title": "Palantir",
            "hex": "101113",
            "source": "https://github.com/palantir/conjure/blob/master/docs/media/palantir-logo.svg"
        },
        {
            "title": "Palo Alto Software",
            "hex": "83DA77",
            "source": "https://press.paloalto.com/logos"
        },
        {
            "title": "Pandora",
            "hex": "005483",
            "source": "http://blog.pandora.com/us/the-color-of-music-unveiling-a-new-pandora-look-that-reflects-your-music-experience/"
        },
        {
            "title": "Pantheon",
            "hex": "EFD01B",
            "source": "https://projects.invisionapp.com/boards/8UOJQWW2J3G5#/1145336"
        },
        {
            "title": "Parse.ly",
            "hex": "5BA745",
            "source": "https://www.parse.ly/"
        },
        {
            "title": "Pastebin",
            "hex": "02456C",
            "source": "https://pastebin.com/"
        },
        {
            "title": "Patreon",
            "hex": "F96854",
            "source": "https://www.patreon.com/brand/downloads"
        },
        {
            "title": "PayPal",
            "hex": "00457C",
            "source": "https://www.paypal-marketing.com/html/partner/na/portal-v2/pdf/PP_Masterbrandguidelines_v21_mm.pdf"
        },
        {
            "title": "PeerTube",
            "hex": "F1680D",
            "source": "https://github.com/Chocobozzz/PeerTube/tree/develop/client/src/assets/images"
        },
        {
            "title": "Periscope",
            "hex": "40A4C4",
            "source": "https://www.periscope.tv/press"
        },
        {
            "title": "Pexels",
            "hex": "05A081",
            "source": "https://www.pexels.com/"
        },
        {
            "title": "Photocrowd",
            "hex": "3DAD4B",
            "source": "https://www.photocrowd.com/"
        },
        {
            "title": "PHP",
            "hex": "777BB4",
            "source": "http://php.net/download-logos.php"
        },
        {
            "title": "Picarto.TV",
            "hex": "1DA456",
            "source": "https://picarto.tv/site/press"
        },
        {
            "title": "Pinboard",
            "hex": "0000FF",
            "source": "https://commons.wikimedia.org/wiki/File:Feedbin-Icon-share-pinboard.svg"
        },
        {
            "title": "Pingdom",
            "hex": "FFF000",
            "source": "https://tools.pingdom.com"
        },
        {
            "title": "Pingup",
            "hex": "00B1AB",
            "source": "http://pingup.com/resources"
        },
        {
            "title": "Pinterest",
            "hex": "BD081C",
            "source": "https://business.pinterest.com/en/brand-guidelines"
        },
        {
            "title": "Pivotal Tracker",
            "hex": "517A9E",
            "source": "https://www.pivotaltracker.com/branding-guidelines"
        },
        {
            "title": "Pi-hole",
            "hex": "F60D1A",
            "source": "https://github.com/pi-hole/web/"
        },
        {
            "title": "PJSIP",
            "hex": "F86001",
            "source": "https://www.pjsip.org/favicon.ico"
        },
        {
            "title": "PlanGrid",
            "hex": "0085DE",
            "source": "https://plangrid.com/en/"
        },
        {
            "title": "Player.me",
            "hex": "C0379A",
            "source": "https://player.me/p/about-us"
        },
        {
            "title": "Player FM",
            "hex": "C8122A",
            "source": "https://player.fm/"
        },
        {
            "title": "PlayStation",
            "hex": "003791",
            "source": "http://uk.playstation.com/media/DPBjbK0o/CECH-4202_4203%20PS3_QSG_GB_Eastern_3_web_vf1.pdf"
        },
        {
            "title": "PlayStation 3",
            "hex": "003791",
            "source": "https://commons.wikimedia.org/wiki/File:PlayStation_3_Logo_neu.svg#/media/File:PS3.svg"
        },
        {
            "title": "PlayStation 4",
            "hex": "003791",
            "source": "https://commons.wikimedia.org/wiki/File:PlayStation_4_logo_and_wordmark.svg"
        },
        {
            "title": "Plesk",
            "hex": "52BBE6",
            "source": "https://www.plesk.com/brand/"
        },
        {
            "title": "Plex",
            "hex": "E5A00D",
            "source": "http://brand.plex.tv/d/qxmJ3odkK0fj/plex-style-guide"
        },
        {
            "title": "Pluralsight",
            "hex": "F15B2A",
            "source": "https://www.pluralsight.com/newsroom/brand-assets"
        },
        {
            "title": "Plurk",
            "hex": "FF574D",
            "source": "https://www.plurk.com/brandInfo"
        },
        {
            "title": "Pocket",
            "hex": "EF3F56",
            "source": "https://getpocket.com/blog/press/"
        },
        {
            "title": "Pocket Casts",
            "hex": "F43E37",
            "source": "https://blog.pocketcasts.com/press/"
        },
        {
            "title": "PostgreSQL",
            "hex": "336791",
            "source": "https://wiki.postgresql.org/wiki/Logo"
        },
        {
            "title": "Postman",
            "hex": "FF6C37",
            "source": "https://www.getpostman.com/resources/media-assets/"
        },
        {
            "title": "Postwoman",
            "hex": "50FA7B",
            "source": "https://github.com/liyasthomas/postwoman"
        },
        {
            "title": "PowerShell",
            "hex": "5391FE",
            "source": "https://github.com/PowerShell/PowerShell"
        },
        {
            "title": "PrestaShop",
            "hex": "DF0067",
            "source": "https://www.prestashop.com/en/media-kit"
        },
        {
            "title": "Prettier",
            "hex": "F7B93E",
            "source": "https://github.com/prettier/prettier-logo/tree/master/images"
        },
        {
            "title": "Prismic",
            "hex": "484A7A",
            "source": "https://prismic.io/"
        },
        {
            "title": "Probot",
            "hex": "00B0D8",
            "source": "https://github.com/probot/probot"
        },
        {
            "title": "ProcessWire",
            "hex": "EF145F",
            "source": "https://github.com/processwire"
        },
        {
            "title": "Product Hunt",
            "hex": "DA552F",
            "source": "https://www.producthunt.com/branding"
        },
        {
            "title": "Prometheus",
            "hex": "E6522C",
            "source": "https://prometheus.io/"
        },
        {
            "title": "Proto.io",
            "hex": "34A7C1",
            "source": "https://proto.io/en/presskit"
        },
        {
            "title": "ProtonMail",
            "hex": "8B89CC",
            "source": "https://protonmail.com/media-kit"
        },
        {
            "title": "Proxmox",
            "hex": "E57000",
            "source": "https://www.proxmox.com/en/news/media-kit"
        },
        {
            "title": "Publons",
            "hex": "336699",
            "source": "https://publons.com/about/logos"
        },
        {
            "title": "PureScript",
            "hex": "14161A",
            "source": "https://github.com/purescript/logo"
        },
        {
            "title": "PyPI",
            "hex": "3775A9",
            "source": "https://pypi.org/"
        },
        {
            "title": "Python",
            "hex": "3776AB",
            "source": "https://www.python.org/community/logos/"
        },
        {
            "title": "PyTorch",
            "hex": "EE4C2C",
            "source": "https://github.com/pytorch/pytorch/tree/master/docs/source/_static/img"
        },
        {
            "title": "PyUp",
            "hex": "9F55FF",
            "source": "https://pyup.io/"
        },
        {
            "title": "QEMU",
            "hex": "FF6600",
            "source": "https://wiki.qemu.org/Logo"
        },
        {
            "title": "Qgis",
            "hex": "589632",
            "source": "https://www.qgis.org/en/site/getinvolved/styleguide.html"
        },
        {
            "title": "Qiita",
            "hex": "55C500",
            "source": "https://www.qiita.com"
        },
        {
            "title": "Qualcomm",
            "hex": "3253DC",
            "source": "https://www.qualcomm.com"
        },
        {
            "title": "Quantopian",
            "hex": "C50000",
            "source": "https://www.quantopian.com"
        },
        {
            "title": "Quantcast",
            "hex": "1E262C",
            "source": "http://branding.quantcast.com/logouse/"
        },
        {
            "title": "Quarkus",
            "hex": "4695EB",
            "source": "https://design.jboss.org/quarkus/"
        },
        {
            "title": "QuickTime",
            "hex": "1C69F0",
            "source": "https://support.apple.com/quicktime"
        },
        {
            "title": "Quip",
            "hex": "F27557",
            "source": "https://quip.com/"
        },
        {
            "title": "Quora",
            "hex": "B92B27",
            "source": "https://www.quora.com"
        },
        {
            "title": "Qwiklabs",
            "hex": "F5CD0E",
            "source": "https://www.qwiklabs.com"
        },
        {
            "title": "Qzone",
            "hex": "FECE00",
            "source": "https://qzone.qq.com/"
        },
        {
            "title": "R",
            "hex": "276DC3",
            "source": "https://www.r-project.org/logo/"
        },
        {
            "title": "RabbitMQ",
            "hex": "FF6600",
            "source": "https://www.rabbitmq.com/"
        },
        {
            "title": "RadioPublic",
            "hex": "CE262F",
            "source": "https://help.radiopublic.com/hc/en-us/articles/360002546754-RadioPublic-logos"
        },
        {
            "title": "Rails",
            "hex": "CC0000",
            "source": "http://rubyonrails.org/images/rails-logo.svg"
        },
        {
            "title": "Raspberry Pi",
            "hex": "C51A4A",
            "source": "https://www.raspberrypi.org/trademark-rules"
        },
        {
            "title": "React",
            "hex": "61DAFB",
            "source": "https://facebook.github.io/react/"
        },
        {
            "title": "ReactOS",
            "hex": "0088CC",
            "source": "https://github.com/reactos/press-media"
        },
        {
            "title": "React Router",
            "hex": "CA4245",
            "source": "https://reacttraining.com/react-router/"
        },
        {
            "title": "Read the Docs",
            "hex": "8CA1AF",
            "source": "https://github.com/rtfd/readthedocs.org/blob/master/media/readthedocsbranding.ai"
        },
        {
            "title": "Realm",
            "hex": "39477F",
            "source": "https://realm.io/press"
        },
        {
            "title": "Reason",
            "hex": "DD4B39",
            "source": "https://reasonml.github.io/img/reason.svg"
        },
        {
            "title": "Reason Studios",
            "hex": "FFFFFF",
            "source": "https://www.reasonstudios.com/press"
        },
        {
            "title": "Redbubble",
            "hex": "E41321",
            "source": "https://www.redbubble.com/explore/client/4196122a442ab3f429ec802f71717465.svg"
        },
        {
            "title": "Reddit",
            "hex": "FF4500",
            "source": "https://worldvectorlogo.com/logo/reddit-2"
        },
        {
            "title": "Red Hat",
            "hex": "EE0000",
            "source": "https://www.redhat.com/en/about/brand/new-brand/details"
        },
        {
            "title": "Red Hat Open Shift",
            "hex": "EE0000",
            "source": "https://www.openshift.com/"
        },
        {
            "title": "Redis",
            "hex": "D82C20",
            "source": "https://redis.io/images/redis-logo.svg"
        },
        {
            "title": "Redux",
            "hex": "764ABC",
            "source": "https://github.com/reactjs/redux/tree/master/logo"
        },
        {
            "title": "Renren",
            "hex": "217DC6",
            "source": "https://seeklogo.com/vector-logo/184137/renren-inc"
        },
        {
            "title": "repl.it",
            "hex": "667881",
            "source": "https://repl.it/"
        },
        {
            "title": "ResearchGate",
            "hex": "00CCBB",
            "source": "https://c5.rgstatic.net/m/428059296771819/images/favicon/favicon.svg"
        },
        {
            "title": "ReverbNation",
            "hex": "E43526",
            "source": "https://www.reverbnation.com"
        },
        {
            "title": "Riot",
            "hex": "368BD6",
            "source": "https://github.com/vector-im/logos/tree/master/riot"
        },
        {
            "title": "Ripple",
            "hex": "0085C0",
            "source": "https://www.ripple.com/media-kit/"
        },
        {
            "title": "Riseup",
            "hex": "5E9EE3",
            "source": "https://riseup.net/en/about-us/images"
        },
        {
            "title": "rollup.js",
            "hex": "EC4A3F",
            "source": "https://rollupjs.org/"
        },
        {
            "title": "Roots",
            "hex": "525DDC",
            "source": "https://roots.io/"
        },
        {
            "title": "Roundcube",
            "hex": "37BEFF",
            "source": "https://roundcube.net/images/roundcube_logo_icon.svg"
        },
        {
            "title": "RSS",
            "hex": "FFA500",
            "source": "https://en.wikipedia.org/wiki/Feed_icon"
        },
        {
            "title": "RStudio",
            "hex": "75AADB",
            "source": "https://www.rstudio.com/about/logos/"
        },
        {
            "title": "RTLZWEI",
            "hex": "00BCF6",
            "source": "https://www.rtl2.de/"
        },
        {
            "title": "Ruby",
            "hex": "CC342D",
            "source": "https://www.ruby-lang.org/en/about/logo/"
        },
        {
            "title": "RubyGems",
            "hex": "E9573F",
            "source": "https://rubygems.org/pages/about"
        },
        {
            "title": "Runkeeper",
            "hex": "2DC9D7",
            "source": "https://runkeeper.com/partnerships"
        },
        {
            "title": "Rust",
            "hex": "000000",
            "source": "https://www.rust-lang.org/"
        },
        {
            "title": "Safari",
            "hex": "000000",
            "source": "https://images.techhive.com/images/article/2014/11/safari-favorites-100530680-large.jpg"
        },
        {
            "title": "Sahibinden",
            "hex": "FFE800",
            "source": "https://www.sahibinden.com/favicon.ico"
        },
        {
            "title": "Salesforce",
            "hex": "00A1E0",
            "source": "https://www.salesforce.com/"
        },
        {
            "title": "SaltStack",
            "hex": "00EACE",
            "source": "https://www.saltstack.com/resources/brand/"
        },
        {
            "title": "Samsung",
            "hex": "1428A0",
            "source": "https://www.samsung.com/us"
        },
        {
            "title": "Samsung Pay",
            "hex": "1428A0",
            "source": "https://pay.samsung.com/developers/resource/brand"
        },
        {
            "title": "SAP",
            "hex": "008FD3",
            "source": "https://support.sap.com/content/dam/support/sap-logo.svg"
        },
        {
            "title": "Sass",
            "hex": "CC6699",
            "source": "http://sass-lang.com/styleguide/brand"
        },
        {
            "title": "Sat.1",
            "hex": "047DA3",
            "source": "https://www.prosiebensat1.com/presse/downloads/logos"
        },
        {
            "title": "Sauce Labs",
            "hex": "E2231A",
            "source": "https://saucelabs.com/"
        },
        {
            "title": "Scala",
            "hex": "DC322F",
            "source": "https://www.scala-lang.org/"
        },
        {
            "title": "Scaleway",
            "hex": "4F0599",
            "source": "https://www.scaleway.com"
        },
        {
            "title": "Scribd",
            "hex": "1A7BBA",
            "source": "https://www.scribd.com"
        },
        {
            "title": "Scrutinizer CI",
            "hex": "8A9296",
            "source": "https://scrutinizer-ci.com"
        },
        {
            "title": "Seagate",
            "hex": "72BE4F",
            "source": "https://www.seagate.com"
        },
        {
            "title": "Sega",
            "hex": "0089CF",
            "source": "https://en.wikipedia.org/wiki/Sega#/media/File:Sega_logo.svg"
        },
        {
            "title": "Sellfy",
            "hex": "21B352",
            "source": "https://sellfy.com/about/"
        },
        {
            "title": "Semaphore CI",
            "hex": "19A974",
            "source": "https://semaphoreci.com/"
        },
        {
            "title": "Sencha",
            "hex": "86BC40",
            "source": "http://design.sencha.com/"
        },
        {
            "title": "Sensu",
            "hex": "89C967",
            "source": "https://github.com/sensu/sensu-go/blob/master/dashboard/src/assets/logo/graphic/green.svg"
        },
        {
            "title": "Sentry",
            "hex": "FB4226",
            "source": "https://sentry.io/branding/"
        },
        {
            "title": "Server Fault",
            "hex": "E7282D",
            "source": "http://stackoverflow.com/company/logos"
        },
        {
            "title": "Shazam",
            "hex": "0088FF",
            "source": "https://brandfolder.com/shazam"
        },
        {
            "title": "Shell",
            "hex": "FFD500",
            "source": "https://en.wikipedia.org/wiki/File:Shell_logo.svg"
        },
        {
            "title": "Shopify",
            "hex": "7AB55C",
            "source": "https://press.shopify.com/brand"
        },
        {
            "title": "Showpad",
            "hex": "2D2E83",
            "source": "https://www.showpad.com/"
        },
        {
            "title": "Siemens",
            "hex": "009999",
            "source": "https://siemens.com/"
        },
        {
            "title": "Signal",
            "hex": "2592E9",
            "source": "https://play.google.com/store/apps/details?id=org.thoughtcrime.securesms"
        },
        {
            "title": "Simple Icons",
            "hex": "111111",
            "source": "https://simpleicons.org/"
        },
        {
            "title": "Sina Weibo",
            "hex": "E6162D",
            "source": "https://en.wikipedia.org/wiki/Sina_Weibo"
        },
        {
            "title": "SitePoint",
            "hex": "258AAF",
            "source": "http://www.sitepoint.com"
        },
        {
            "title": "Sketch",
            "hex": "F7B500",
            "source": "https://www.sketch.com/press/"
        },
        {
            "title": "Skillshare",
            "hex": "17C5CB",
            "source": "https://company-89494.frontify.com/d/Tquwc3XMiaBb/skillshare-style-guide"
        },
        {
            "title": "Skyliner",
            "hex": "2FCEA0",
            "source": "https://www.skyliner.io/help"
        },
        {
            "title": "Skype",
            "hex": "00AFF0",
            "source": "http://blogs.skype.com/?attachment_id=56273"
        },
        {
            "title": "Slack",
            "hex": "4A154B",
            "source": "https://slack.com/brand-guidelines"
        },
        {
            "title": "Slashdot",
            "hex": "026664",
            "source": "https://commons.wikimedia.org/wiki/File:Slashdot_wordmark_and_logo.svg"
        },
        {
            "title": "SlickPic",
            "hex": "FF880F",
            "source": "https://www.slickpic.com/"
        },
        {
            "title": "Slides",
            "hex": "E4637C",
            "source": "https://slides.com/about"
        },
        {
            "title": "Smashing Magazine",
            "hex": "E85C33",
            "source": "https://www.smashingmagazine.com/"
        },
        {
            "title": "SmugMug",
            "hex": "6DB944",
            "source": "https://help.smugmug.com/using-smugmug's-logo-HJulJePkEBf"
        },
        {
            "title": "Snapchat",
            "hex": "FFFC00",
            "source": "https://www.snapchat.com/brand-guidelines"
        },
        {
            "title": "Snapcraft",
            "hex": "82BEA0",
            "source": "https://github.com/snapcore/snap-store-badges"
        },
        {
            "title": "Snyk",
            "hex": "4C4A73",
            "source": "https://snyk.io/press-kit"
        },
        {
            "title": "Society6",
            "hex": "000000",
            "source": "https://blog.society6.com/app/themes/society6/dist/images/mark.svg"
        },
        {
            "title": "Socket.io",
            "hex": "010101",
            "source": "https://socket.io"
        },
        {
            "title": "Sogou",
            "hex": "FB6022",
            "source": "https://www.sogou.com/"
        },
        {
            "title": "Solus",
            "hex": "5294E2",
            "source": "https://getsol.us/branding/"
        },
        {
            "title": "SonarCloud",
            "hex": "F3702A",
            "source": "https://sonarcloud.io/about"
        },
        {
            "title": "SonarLint",
            "hex": "CC2026",
            "source": "https://github.com/SonarSource/sonarlint-website/"
        },
        {
            "title": "SonarQube",
            "hex": "4E9BCD",
            "source": "https://www.sonarqube.org/logos/"
        },
        {
            "title": "SonarSource",
            "hex": "CB3032",
            "source": "https://www.sonarsource.com/"
        },
        {
            "title": "Songkick",
            "hex": "F80046",
            "source": "http://blog.songkick.com/media-assets"
        },
        {
            "title": "SonicWall",
            "hex": "FF6600",
            "source": "https://brandfolder.com/sonicwall/sonicwall-external"
        },
        {
            "title": "Sonos",
            "hex": "000000",
            "source": "https://www.sonos.com/en-gb/home"
        },
        {
            "title": "SoundCloud",
            "hex": "FF3300",
            "source": "https://soundcloud.com/press"
        },
        {
            "title": "Source Engine",
            "hex": "F79A10",
            "source": "https://developer.valvesoftware.com/favicon.ico"
        },
        {
            "title": "SourceForge",
            "hex": "535353",
            "source": "https://sourceforge.net/"
        },
        {
            "title": "Sourcegraph",
            "hex": "00B4F2",
            "source": "https://github.com/sourcegraph/about"
        },
        {
            "title": "Spacemacs",
            "hex": "9266CC",
            "source": "http://spacemacs.org/"
        },
        {
            "title": "SpaceX",
            "hex": "005288",
            "source": "https://www.spacex.com/sites/all/themes/spacex2012/images/logo.svg"
        },
        {
            "title": "SparkFun",
            "hex": "E53525",
            "source": "https://www.sparkfun.com/brand_assets"
        },
        {
            "title": "SparkPost",
            "hex": "FA6423",
            "source": "https://www.sparkpost.com/"
        },
        {
            "title": "SPDX",
            "hex": "4398CC",
            "source": "https://spdx.org/Resources"
        },
        {
            "title": "Spectrum",
            "hex": "7B16FF",
            "source": "https://spectrum.chat"
        },
        {
            "title": "Speaker Deck",
            "hex": "339966",
            "source": "https://speakerdeck.com/"
        },
        {
            "title": "Spotify",
            "hex": "1ED760",
            "source": "https://developer.spotify.com/design"
        },
        {
            "title": "Spotlight",
            "hex": "352A71",
            "source": "https://www.spotlight.com/"
        },
        {
            "title": "Spreaker",
            "hex": "F5C300",
            "source": "http://www.spreaker.com/press"
        },
        {
            "title": "Spring",
            "hex": "6DB33F",
            "source": "https://spring.io/trademarks"
        },
        {
            "title": "Sprint",
            "hex": "FFCE0A",
            "source": "https://www.sprint.com/"
        },
        {
            "title": "Square",
            "hex": "3E4348",
            "source": "https://squareup.com/"
        },
        {
            "title": "Square Enix",
            "hex": "ED1C24",
            "source": "https://www.square-enix.com/"
        },
        {
            "title": "Squarespace",
            "hex": "000000",
            "source": "http://squarespace.com/brand-guidelines"
        },
        {
            "title": "Stackbit",
            "hex": "3EB0FD",
            "source": "https://www.stackbit.com/"
        },
        {
            "title": "Stack Exchange",
            "hex": "1E5397",
            "source": "http://stackoverflow.com/company/logos"
        },
        {
            "title": "Stack Overflow",
            "hex": "FE7A16",
            "source": "http://stackoverflow.com"
        },
        {
            "title": "StackPath",
            "hex": "000000",
            "source": "https://www.stackpath.com/company/logo-and-branding/"
        },
        {
            "title": "StackShare",
            "hex": "0690FA",
            "source": "https://stackshare.io/branding"
        },
        {
            "title": "Stadia",
            "hex": "CD2640",
            "source": "https://stadia.dev"
        },
        {
            "title": "Statamic",
            "hex": "1F3641",
            "source": "http://statamic.com/press"
        },
        {
            "title": "Statuspage",
            "hex": "172B4D",
            "source": "https://www.atlassian.com/company/news/press-kit"
        },
        {
            "title": "Staticman",
            "hex": "000000",
            "source": "https://staticman.net/"
        },
        {
            "title": "Steam",
            "hex": "000000",
            "source": "https://partner.steamgames.com/public/marketing/Steam_Guidelines_02102016.pdf"
        },
        {
            "title": "Steamworks",
            "hex": "1E1E1E",
            "source": "https://partner.steamgames.com/"
        },
        {
            "title": "Steem",
            "hex": "4BA2F2",
            "source": "https://steem.io/"
        },
        {
            "title": "Steemit",
            "hex": "06D6A9",
            "source": "https://steemit.com/"
        },
        {
            "title": "Steinberg",
            "hex": "C90827",
            "source": "https://www.steinberg.net/en/company/press.html"
        },
        {
            "title": "Stencyl",
            "hex": "8E1C04",
            "source": "http://www.stencyl.com/about/press/"
        },
        {
            "title": "Stitcher",
            "hex": "000000",
            "source": "https://www.stitcher.com/"
        },
        {
            "title": "Storify",
            "hex": "3A98D9",
            "source": "https://storify.com"
        },
        {
            "title": "Storybook",
            "hex": "FF4785",
            "source": "https://github.com/storybookjs/brand"
        },
        {
            "title": "Strapi",
            "hex": "2E7EEA",
            "source": "https://strapi.io/"
        },
        {
            "title": "Strava",
            "hex": "FC4C02",
            "source": "https://itunes.apple.com/us/app/strava-running-and-cycling-gps/id426826309"
        },
        {
            "title": "Stripe",
            "hex": "008CDD",
            "source": "https://stripe.com/about/resources"
        },
        {
            "title": "strongSwan",
            "hex": "E00033",
            "source": "https://www.strongswan.org/images/"
        },
        {
            "title": "StubHub",
            "hex": "003168",
            "source": "http://www.stubhub.com"
        },
        {
            "title": "styled-components",
            "hex": "DB7093",
            "source": "https://www.styled-components.com/"
        },
        {
            "title": "StyleShare",
            "hex": "212121",
            "source": "https://www.stylesha.re/"
        },
        {
            "title": "Stylus",
            "hex": "333333",
            "source": "http://stylus-lang.com/img/stylus-logo.svg"
        },
        {
            "title": "Sublime Text",
            "hex": "FF9800",
            "source": "https://www.sublimetext.com/images/logo.svg"
        },
        {
            "title": "Subversion",
            "hex": "809CC9",
            "source": "http://subversion.apache.org/logo"
        },
        {
            "title": "Super User",
            "hex": "2EACE3",
            "source": "http://stackoverflow.com/company/logos"
        },
        {
            "title": "Svelte",
            "hex": "FF3E00",
            "source": "https://github.com/sveltejs/svelte/tree/master/site/static"
        },
        {
            "title": "SVG",
            "hex": "FFB13B",
            "source": "https://www.w3.org/2009/08/svg-logos.html"
        },
        {
            "title": "SVGO",
            "hex": "14B9FF",
            "source": "https://github.com/svg/svgo"
        },
        {
            "title": "Swagger",
            "hex": "85EA2D",
            "source": "https://swagger.io/swagger/media/assets/images/swagger_logo.svg"
        },
        {
            "title": "Swarm",
            "hex": "FFA633",
            "source": "https://foursquare.com/about/logos"
        },
        {
            "title": "Swift",
            "hex": "FA7343",
            "source": "https://developer.apple.com/develop/"
        },
        {
            "title": "Symantec",
            "hex": "FDB511",
            "source": "https://commons.wikimedia.org/wiki/File:Symantec_logo10.svg"
        },
        {
            "title": "Symfony",
            "hex": "000000",
            "source": "https://symfony.com/logo"
        },
        {
            "title": "Synology",
            "hex": "B6B5B6",
            "source": "https://www.synology.com/en-global/company/branding"
        },
        {
            "title": "Tableau",
            "hex": "E97627",
            "source": "https://www.tableau.com/about/media-download-center"
        },
        {
            "title": "Tails",
            "hex": "56347C",
            "source": "https://tails.boum.org/contribute/how/promote/material/logo/"
        },
        {
            "title": "Tailwind CSS",
            "hex": "38B2AC",
            "source": "https://tailwindcss.com/"
        },
        {
            "title": "Tapas",
            "hex": "FFCE00",
            "source": "https://tapas.io/site/about#media"
        },
        {
            "title": "TeamViewer",
            "hex": "0E8EE9",
            "source": "https://www.teamviewer.com/resources/images/logos/teamviewer-logo-big.svg"
        },
        {
            "title": "TED",
            "hex": "E62B1E",
            "source": "https://www.ted.com/participate/organize-a-local-tedx-event/tedx-organizer-guide/branding-promotions/logo-and-design/your-tedx-logo"
        },
        {
            "title": "Teespring",
            "hex": "39ACE6",
            "source": "https://teespring.com"
        },
        {
            "title": "TELE5",
            "hex": "C2AD6F",
            "source": "https://www.tele5.de"
        },
        {
            "title": "Telegram",
            "hex": "2CA5E0",
            "source": "https://commons.wikimedia.org/wiki/File:Telegram_alternative_logo.svg"
        },
        {
            "title": "Tencent QQ",
            "hex": "EB1923",
            "source": "https://en.wikipedia.org/wiki/File:Tencent_QQ.svg#/media/File:Tencent_QQ.svg"
        },
        {
            "title": "Tencent Weibo",
            "hex": "20B8E5",
            "source": "http://t.qq.com/"
        },
        {
            "title": "TensorFlow",
            "hex": "FF6F00",
            "source": "https://www.tensorflow.org/extras/tensorflow_brand_guidelines.pdf"
        },
        {
            "title": "Teradata",
            "hex": "F37440",
            "source": "https://github.com/Teradata/teradata.github.io/"
        },
        {
            "title": "Tesla",
            "hex": "CC0000",
            "source": "http://www.teslamotors.com/en_GB/about"
        },
        {
            "title": "Terraform",
            "hex": "623CE4",
            "source": "https://www.hashicorp.com/brand#terraform"
        },
        {
            "title": "The Mighty",
            "hex": "D0072A",
            "source": "https://themighty.com/"
        },
        {
            "title": "The Movie Database",
            "hex": "01D277",
            "source": "https://www.themoviedb.org/about/logos-attribution"
        },
        {
            "title": "Tidal",
            "hex": "000000",
            "source": "https://tidal.com"
        },
        {
            "title": "Tik Tok",
            "hex": "000000",
            "source": "https://tiktok.com"
        },
        {
            "title": "Timescale",
            "hex": "FDB515",
            "source": "https://www.timescale.com/"
        },
        {
            "title": "Tinder",
            "hex": "FF6B6B",
            "source": "http://www.gotinder.com/press"
        },
        {
            "title": "T-Mobile",
            "hex": "E20074",
            "source": "https://www.t-mobile.com/news/media-library?fulltext=logo"
        },
        {
            "title": "Todoist",
            "hex": "E44332",
            "source": "https://doist.com/press/"
        },
        {
            "title": "Toggl",
            "hex": "E01B22",
            "source": "https://toggl.com/media-toolkit"
        },
        {
            "title": "Tomorrowland",
            "hex": "000000",
            "source": "https://global.tomorrowland.com/"
        },
        {
            "title": "Topcoder",
            "hex": "29A8E0",
            "source": "http://topcoder.com/"
        },
        {
            "title": "Toptal",
            "hex": "3863A0",
            "source": "https://www.toptal.com/branding"
        },
        {
            "title": "Tor",
            "hex": "7E4798",
            "source": "https://github.com/TheTorProject/tor-media/tree/master/Onion%20Icon"
        },
        {
            "title": "Toshiba",
            "hex": "FF0000",
            "source": "https://commons.wikimedia.org/wiki/File:Toshiba_logo.svg"
        },
        {
            "title": "TrainerRoad",
            "hex": "E12726",
            "source": "https://www.trainerroad.com/"
        },
        {
            "title": "Trakt",
            "hex": "ED1C24",
            "source": "https://trakt.tv"
        },
        {
            "title": "Travis CI",
            "hex": "3EAAAF",
            "source": "https://travis-ci.com/logo"
        },
        {
            "title": "Treehouse",
            "hex": "5FCF80",
            "source": "https://teamtreehouse.com/about"
        },
        {
            "title": "Trello",
            "hex": "0079BF",
            "source": "https://trello.com/about/branding"
        },
        {
            "title": "Trend Micro",
            "hex": "D71921",
            "source": "https://www.trendmicro.com/"
        },
        {
            "title": "TripAdvisor",
            "hex": "00AF87",
            "source": "https://tripadvisor.mediaroom.com/download/TripAdvisor_Logo_Guidelines_5_15_17.pdf"
        },
        {
            "title": "Trulia",
            "hex": "53B50A",
            "source": "http://www.trulia.com"
        },
        {
            "title": "Trustpilot",
            "hex": "00B67A",
            "source": "https://support.trustpilot.com/hc/en-us/articles/206289947-Trustpilot-Brand-Assets-Style-Guide"
        },
        {
            "title": "Tumblr",
            "hex": "36465D",
            "source": "https://www.tumblr.com/logo"
        },
        {
            "title": "Turkish Airlines",
            "hex": "C70A0C",
            "source": "https://www.turkishairlines.com/tr-int/basin-odasi/logo-arsivi/index.html"
        },
        {
            "title": "Twilio",
            "hex": "F22F46",
            "source": "https://www.twilio.com/company/brand"
        },
        {
            "title": "Twitch",
            "hex": "6441A4",
            "source": "http://www.twitch.tv/p/brand-assets"
        },
        {
            "title": "Twitter",
            "hex": "1DA1F2",
            "source": "https://brand.twitter.com"
        },
        {
            "title": "Twoo",
            "hex": "FF7102",
            "source": "http://www.twoo.com/about/press"
        },
        {
            "title": "TypeScript",
            "hex": "007ACC",
            "source": "https://github.com/remojansen/logo.ts"
        },
        {
            "title": "TYPO3",
            "hex": "FF8700",
            "source": "https://typo3.com/fileadmin/assets/typo3logos/typo3_bullet_01.svg"
        },
        {
            "title": "Uber",
            "hex": "000000",
            "source": "https://www.uber.com/media/"
        },
        {
            "title": "Uber Eats",
            "hex": "5FB709",
            "source": "https://about.ubereats.com/en/logo/"
        },
        {
            "title": "Ubisoft",
            "hex": "000000",
            "source": "https://www.ubisoft.com/en-US/company/overview.aspx"
        },
        {
            "title": "uBlock Origin",
            "hex": "800000",
            "source": "https://github.com/gorhill/uBlock/blob/master/src/img/ublock.svg"
        },
        {
            "title": "Ubuntu",
            "hex": "E95420",
            "source": "https://design.ubuntu.com/brand/ubuntu-logo/"
        },
        {
            "title": "Udacity",
            "hex": "01B3E3",
            "source": "https://www.udacity.com"
        },
        {
            "title": "Udemy",
            "hex": "EC5252",
            "source": "https://about.udemy.com/newbrand/"
        },
        {
            "title": "UIkit",
            "hex": "2396F3",
            "source": "https://getuikit.com"
        },
        {
            "title": "Umbraco",
            "hex": "00BEC1",
            "source": "https://umbraco.com/"
        },
        {
            "title": "Unicode",
            "hex": "5455FE",
            "source": "https://en.wikipedia.org/wiki/Unicode"
        },
        {
            "title": "Unity",
            "hex": "000000",
            "source": "https://unity.com/"
        },
        {
            "title": "Unreal Engine",
            "hex": "313131",
            "source": "https://www.unrealengine.com/en-US/branding"
        },
        {
            "title": "Unsplash",
            "hex": "000000",
            "source": "https://unsplash.com/"
        },
        {
            "title": "Untappd",
            "hex": "FFC000",
            "source": "https://untappd.com/"
        },
        {
            "title": "Upwork",
            "hex": "6FDA44",
            "source": "https://www.upwork.com/press/"
        },
        {
            "title": "V",
            "hex": "5D87BF",
            "source": "https://github.com/vlang/v-logo"
        },
        {
            "title": "V8",
            "hex": "4B8BF5",
            "source": "https://v8.dev/logo"
        },
        {
            "title": "Vagrant",
            "hex": "1563FF",
            "source": "https://www.hashicorp.com/brand#vagrant"
        },
        {
            "title": "Valve",
            "hex": "F74843",
            "source": "https://www.valvesoftware.com/"
        },
        {
            "title": "Veeam",
            "hex": "00B336",
            "source": "https://www.veeam.com/newsroom/veeam-graphics.html"
        },
        {
            "title": "Venmo",
            "hex": "3D95CE",
            "source": "https://venmo.com/about/brand/"
        },
        {
            "title": "Verizon",
            "hex": "CD040B",
            "source": "https://www.verizondigitalmedia.com/about/logo-usage/"
        },
        {
            "title": "Viadeo",
            "hex": "F88D2D",
            "source": "http://corporate.viadeo.com/en/media/resources"
        },
        {
            "title": "Viber",
            "hex": "665CAC",
            "source": "https://www.viber.com/brand-center/"
        },
        {
            "title": "Vim",
            "hex": "019733",
            "source": "https://commons.wikimedia.org/wiki/File:Vimlogo.svg"
        },
        {
            "title": "Vimeo",
            "hex": "1AB7EA",
            "source": "https://vimeo.com/about/brand_guidelines"
        },
        {
            "title": "Vine",
            "hex": "11B48A",
            "source": "https://vine.co/logo"
        },
        {
            "title": "Virb",
            "hex": "0093DA",
            "source": "http://virb.com/about"
        },
        {
            "title": "Visa",
            "hex": "142787",
            "source": "https://commons.wikimedia.org/wiki/File:Visa_2014_logo_detail.svg"
        },
        {
            "title": "Visual Studio",
            "hex": "5C2D91",
            "source": "https://visualstudio.microsoft.com/"
        },
        {
            "title": "Visual Studio Code",
            "hex": "007ACC",
            "source": "https://commons.wikimedia.org/wiki/File:Visual_Studio_Code_1.35_icon.svg"
        },
        {
            "title": "VK",
            "hex": "4680C2",
            "source": "https://vk.com/brand"
        },
        {
            "title": "VLC media player",
            "hex": "FF8800",
            "source": "http://git.videolan.org/?p=vlc.git;a=tree;f=extras/package/macosx/asset_sources"
        },
        {
            "title": "Vodafone",
            "hex": "E60000",
            "source": "https://web.vodafone.com.eg/"
        },
        {
            "title": "Volkswagen",
            "hex": "151F5D",
            "source": "https://www.volkswagen.ie/"
        },
        {
            "title": "VSCO",
            "hex": "000000",
            "source": "https://vsco.co/about/press/vsco-releases-redesigned-mobile-app"
        },
        {
            "title": "Vue.js",
            "hex": "4FC08D",
            "source": "https://github.com/vuejs/art"
        },
        {
            "title": "W3C",
            "hex": "005A9C",
            "source": "https://www.w3.org/Consortium/Legal/logo-usage-20000308"
        },
        {
            "title": "Wattpad",
            "hex": "F68D12",
            "source": "https://www.wattpad.com/press/#assets"
        },
        {
            "title": "Waze",
            "hex": "333665",
            "source": "https://www.waze.com/"
        },
        {
            "title": "Weasyl",
            "hex": "990000",
            "source": "https://www.weasyl.com/"
        },
        {
            "title": "WebAuthn",
            "hex": "3423A6",
            "source": "https://github.com/apowers313/webauthn-logos"
        },
        {
            "title": "WebAssembly",
            "hex": "654FF0",
            "source": "https://webassembly.org/"
        },
        {
            "title": "Webpack",
            "hex": "8DD6F9",
            "source": "https://webpack.js.org/branding/"
        },
        {
            "title": "webcomponents.org",
            "hex": "29ABE2",
            "source": "https://www.webcomponents.org/"
        },
        {
            "title": "Webmin",
            "hex": "7DA0D0",
            "source": "https://github.com/webmin/webmin"
        },
        {
            "title": "WebStorm",
            "hex": "000000",
            "source": "https://www.jetbrains.com/company/brand/logos/"
        },
        {
            "title": "WeChat",
            "hex": "7BB32E",
            "source": "https://worldvectorlogo.com/logo/wechat-3"
        },
        {
            "title": "WhatsApp",
            "hex": "25D366",
            "source": "https://www.whatsappbrand.com"
        },
        {
            "title": "When I Work",
            "hex": "51A33D",
            "source": "https://wheniwork.com/"
        },
        {
            "title": "WhiteSource",
            "hex": "161D4E",
            "source": "https://www.whitesourcesoftware.com/whitesource-media-kit/"
        },
        {
            "title": "Wii",
            "hex": "8B8B8B",
            "source": "https://de.wikipedia.org/wiki/Datei:WiiU.svg"
        },
        {
            "title": "Wii U",
            "hex": "8B8B8B",
            "source": "https://de.wikipedia.org/wiki/Datei:WiiU.svg"
        },
        {
            "title": "Wikipedia",
            "hex": "000000",
            "source": "https://en.wikipedia.org/wiki/Logo_of_Wikipedia"
        },
        {
            "title": "Windows",
            "hex": "0078D6",
            "source": "https://commons.wikimedia.org/wiki/File:Windows_10_Logo.svg"
        },
        {
            "title": "Wire",
            "hex": "000000",
            "source": "http://brand.wire.com"
        },
        {
            "title": "WireGuard",
            "hex": "88171A",
            "source": "https://www.wireguard.com/img/wireguard.svg"
        },
        {
            "title": "Wish",
            "hex": "2FB7EC",
            "source": "https://wish.com/"
        },
        {
            "title": "Wix",
            "hex": "FAAD4D",
            "source": "http://www.wix.com/about/design-assets"
        },
        {
            "title": "Wolfram",
            "hex": "DD1100",
            "source": "http://company.wolfram.com/press-center/wolfram-corporate/"
        },
        {
            "title": "Wolfram Language",
            "hex": "DD1100",
            "source": "http://company.wolfram.com/press-center/language/"
        },
        {
            "title": "Wolfram Mathematica",
            "hex": "DD1100",
            "source": "http://company.wolfram.com/press-center/mathematica/"
        },
        {
            "title": "WordPress",
            "hex": "21759B",
            "source": "https://wordpress.org/about/logos"
        },
        {
            "title": "Workplace",
            "hex": "20252D",
            "source": "https://en.facebookbrand.com/"
        },
        {
            "title": "WP Engine",
            "hex": "40BAC8",
            "source": "https://wpengine.com/"
        },
        {
            "title": "write.as",
            "hex": "5BC4EE",
            "source": "https://write.as/brand"
        },
        {
            "title": "Xamarin",
            "hex": "4393D4",
            "source": "https://dotnet.microsoft.com/apps/xamarin"
        },
        {
            "title": "Xbox",
            "hex": "107C10",
            "source": "http://mspartner-public.sharepoint.com/XBOX%20Games/Xbox%20logo's%20+%20Guidelines/Xbox%20Live/Xbox_Live_Guidelines_10-4-13.pdf"
        },
        {
            "title": "Xcode",
            "hex": "1575F9",
            "source": "https://developer.apple.com/develop/"
        },
        {
            "title": "XDA Developers",
            "hex": "F59812",
            "source": "https://www.xda-developers.com/"
        },
        {
            "title": "X.Org",
            "hex": "F28834",
            "source": "https://upload.wikimedia.org/wikipedia/commons/9/90/X.Org_Logo.svg"
        },
        {
            "title": "Xero",
            "hex": "13B5EA",
            "source": "https://www.xero.com/uk/about/media/downloads"
        },
        {
            "title": "XFCE",
            "hex": "2284F2",
            "source": "https://www.xfce.org/download#artwork"
        },
        {
            "title": "Xiaomi",
            "hex": "FA6709",
            "source": "https://www.mi.com/global"
        },
        {
            "title": "Xing",
            "hex": "006567",
            "source": "https://dev.xing.com/logo_rules"
        },
        {
            "title": "XMPP",
            "hex": "002B5C",
            "source": "https://commons.wikimedia.org/wiki/File:XMPP_logo.svg"
        },
        {
            "title": "X-Pack",
            "hex": "005571",
            "source": "https://www.elastic.co/brand"
        },
        {
            "title": "XRP",
            "hex": "25A768",
            "source": "https://xrpl.org/"
        },
        {
            "title": "XSplit",
            "hex": "0095DE",
            "source": "https://www.xsplit.com/presskit"
        },
        {
            "title": "Y Combinator",
            "hex": "F0652F",
            "source": "https://www.ycombinator.com/press/"
        },
        {
            "title": "Yahoo!",
            "hex": "6001D2",
            "source": "https://yahoo.com/"
        },
        {
            "title": "Yamaha Corporation",
            "hex": "4B1E78",
            "source": "https://www.yamaha.com/en/"
        },
        {
            "title": "Yamaha Motor Corporation",
            "hex": "E60012",
            "source": "https://en.wikipedia.org/wiki/Yamaha_Motor_Company"
        },
        {
            "title": "Yammer",
            "hex": "0072C6",
            "source": "https://developer.yammer.com/docs/branding-guide"
        },
        {
            "title": "Yandex",
            "hex": "FF0000",
            "source": "https://yandex.com/company/general_info/logotype_rules"
        },
        {
            "title": "Yarn",
            "hex": "2C8EBB",
            "source": "https://github.com/yarnpkg/assets"
        },
        {
            "title": "Yelp",
            "hex": "D32323",
            "source": "http://www.yelp.com/brand"
        },
        {
            "title": "YouTube",
            "hex": "FF0000",
            "source": "https://www.youtube.com/yt/about/brand-resources/#logos-icons-colors"
        },
        {
            "title": "Zalando",
            "hex": "FF6900",
            "source": "https://www.zalando.co.uk/"
        },
        {
            "title": "Zapier",
            "hex": "FF4A00",
            "source": "https://zapier.com/about/brand"
        },
        {
            "title": "ZDF",
            "hex": "FA7D19",
            "source": "https://www.zdf.de/"
        },
        {
            "title": "Zeit",
            "hex": "000000",
            "source": "https://zeit.co/design/brand"
        },
        {
            "title": "Zend",
            "hex": "0679EA",
            "source": "https://www.zend.com/"
        },
        {
            "title": "Zend Framework",
            "hex": "68B604",
            "source": "https://framework.zend.com/"
        },
        {
            "title": "Zendesk",
            "hex": "03363D",
            "source": "https://www.zendesk.com/company/brand-assets/#logo"
        },
        {
            "title": "ZeroMQ",
            "hex": "DF0000",
            "source": "https://github.com/zeromq/zeromq.org/blob/master/static/safari-pinned-tab.svg"
        },
        {
            "title": "Zerply",
            "hex": "9DBC7A",
            "source": "https://zerply.com/about/resources"
        },
        {
            "title": "Zhihu",
            "hex": "0084FF",
            "source": "https://www.zhihu.com/"
        },
        {
            "title": "Zillow",
            "hex": "0074E4",
            "source": "http://zillow.mediaroom.com/logos"
        },
        {
            "title": "Zingat",
            "hex": "009CFB",
            "source": "https://www.zingat.com/kurumsal-logolar"
        },
        {
            "title": "Zoom",
            "hex": "2D8CFF",
            "source": "https://zoom.us/brandguidelines"
        },
        {
            "title": "Zorin",
            "hex": "0CC1F3",
            "source": "https://zorinos.com/press/"
        },
        {
            "title": "Zulip",
            "hex": "52C2AF",
            "source": "https://github.com/zulip/zulip/"
        },
        {
            "title": "Z-Wave",
            "hex": "1B365D",
            "source": "https://www.z-wave.com/"
        }
    ]
}<|MERGE_RESOLUTION|>--- conflicted
+++ resolved
@@ -1726,15 +1726,14 @@
             "source": "https://scholar.google.com/intl/fr/scholar/images/2x/sprite_20161020.png"
         },
         {
-<<<<<<< HEAD
             "title": "Google Tag Manager",
             "hex": "4285F4",
             "source": "https://iconify.design/icon-sets/logos/google-tag-manager.html"
-=======
+        },
+        {
             "title": "Google Search Console",
             "hex": "458CF5",
             "source": "https://search.google.com/search-console"
->>>>>>> 0ad866da
         },
         {
             "title": "GOV.UK",
