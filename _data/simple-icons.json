{
    "icons": [
        {
            "title": ".NET",
            "slug": "dot-net",
            "hex": "512BD4",
            "source": "https://github.com/dotnet/brand/"
        },
        {
            "title": "1001Tracklists",
            "hex": "40AEF0",
            "source": "https://www.1001tracklists.com/"
        },
        {
            "title": "1Password",
            "hex": "0094F5",
            "source": "https://1password.com/press/"
        },
        {
            "title": "3M",
            "hex": "FF0000",
            "source": "https://www.3m.com/"
        },
        {
            "title": "42",
            "hex": "000000",
            "source": "https://www.42.fr/"
        },
        {
            "title": "4D",
            "hex": "004088",
            "source": "https://www.4d.com/"
        },
        {
            "title": "500px",
            "hex": "0099E5",
            "source": "https://about.500px.com/press"
        },
        {
            "title": "A-Frame",
            "slug": "a-frame",
            "hex": "EF2D5E",
            "source": "https://aframe.io/docs/"
        },
        {
            "title": "ABB RobotStudio",
            "hex": "FF9E0F",
            "source": "https://new.abb.com/products/robotics/en/robotstudio/downloads"
        },
        {
            "title": "Abbvie",
            "hex": "071D49",
            "source": "https://www.abbvie.com/"
        },
        {
            "title": "Ableton Live",
            "hex": "000000",
            "source": "https://www.ableton.com/en/legal/branding-trademark-guidelines/"
        },
        {
            "title": "About.me",
            "slug": "about-dot-me",
            "hex": "00A98F",
            "source": "https://about.me/assets"
        },
        {
            "title": "Abstract",
            "hex": "191A1B",
            "source": "https://www.abstract.com/about/"
        },
        {
            "title": "Academia",
            "hex": "41454A",
            "source": "https://www.academia.edu/"
        },
        {
            "title": "Accenture",
            "hex": "A100FF",
            "source": "https://www.accenture.com/"
        },
        {
            "title": "Acclaim",
            "hex": "26689A",
            "source": "https://www.youracclaim.com/"
        },
        {
            "title": "Accusoft",
            "hex": "A9225C",
            "source": "https://company-39138.frontify.com/d/7EKFm12NQSa8/accusoft-corporation-style-guide#/style-guide/logo"
        },
        {
            "title": "Acer",
            "hex": "83B81A",
            "source": "https://www.acer.com/ac/en/GB/content/home"
        },
        {
            "title": "ACM",
            "hex": "0085CA",
            "source": "http://identitystandards.acm.org/"
        },
        {
            "title": "ActiGraph",
            "hex": "0B2C4A",
            "source": "http://www.actigraphcorp.com/"
        },
        {
            "title": "Activision",
            "hex": "000000",
            "source": "https://www.activision.com/"
        },
        {
            "title": "Adafruit",
            "hex": "000000",
            "source": "https://www.adafruit.com/"
        },
        {
            "title": "AdBlock",
            "hex": "F40D12",
            "source": "https://getadblock.com/"
        },
        {
            "title": "Adblock Plus",
            "hex": "C70D2C",
            "source": "https://adblockplus.org/"
        },
        {
            "title": "AddThis",
            "hex": "FF6550",
            "source": "http://www.addthis.com/"
        },
        {
            "title": "AdGuard",
            "hex": "68BC71",
            "source": "https://adguard.com/en/media-materials.html"
        },
        {
            "title": "Adobe",
            "hex": "FF0000",
            "source": "https://www.adobe.com/"
        },
        {
            "title": "Adobe Acrobat Reader",
            "hex": "EC1C24",
            "source": "https://acrobat.adobe.com/"
        },
        {
            "title": "Adobe After Effects",
            "hex": "9999FF",
            "source": "https://www.adobe.com/products/aftereffects.html"
        },
        {
            "title": "Adobe Audition",
            "hex": "9999FF",
            "source": "https://www.adobe.com/creativecloud/video.html"
        },
        {
            "title": "Adobe Creative Cloud",
            "hex": "DA1F26",
            "source": "https://www.adobe.com/creativecloud/plans.html"
        },
        {
            "title": "Adobe Dreamweaver",
            "hex": "FF61F6",
            "source": "https://www.adobe.com/products/dreamweaver.html"
        },
        {
            "title": "Adobe Fonts",
            "hex": "000B1D",
            "source": "https://www.adobe.com/creativecloud/services.html"
        },
        {
            "title": "Adobe Illustrator",
            "hex": "FF9A00",
            "source": "https://www.adobe.com/products/illustrator.html"
        },
        {
            "title": "Adobe InDesign",
            "hex": "FF3366",
            "source": "https://www.adobe.com/products/indesign.html"
        },
        {
            "title": "Adobe Lightroom",
            "hex": "31A8FF",
            "source": "https://www.adobe.com/products/photoshop-lightroom.html"
        },
        {
            "title": "Adobe Lightroom Classic",
            "hex": "31A8FF",
            "source": "https://www.adobe.com/products/photoshop-lightroom-classic.html"
        },
        {
            "title": "Adobe PhoneGap",
            "hex": "27A1C5",
            "source": "https://phonegap.com/about/logos/"
        },
        {
            "title": "Adobe Photoshop",
            "hex": "31A8FF",
            "source": "https://www.adobe.com/products/photoshop.html"
        },
        {
            "title": "Adobe Premiere Pro",
            "hex": "9999FF",
            "source": "https://www.adobe.com/ie/products/premiere.html"
        },
        {
            "title": "Adobe XD",
            "hex": "FF61F6",
            "source": "https://www.adobe.com/products/xd.html"
        },
        {
            "title": "AdonisJS",
            "hex": "220052",
            "source": "https://adonisjs.com/"
        },
        {
            "title": "Aer Lingus",
            "hex": "006272",
            "source": "https://www.aerlingus.com/"
        },
        {
            "title": "Aeroflot",
            "hex": "02458D",
            "source": "https://www.aeroflot.ru/ru-en/information/onboard/press"
        },
        {
            "title": "Aeroméxico",
            "hex": "0B2343",
            "source": "https://www.aeromexico.com/"
        },
        {
            "title": "Aerospike",
            "hex": "C41E25",
            "source": "http://pages.aerospike.com/rs/aerospike/images/Acid_Whitepaper.pdf"
        },
        {
            "title": "Affinity",
            "hex": "222324",
            "source": "https://affinity.serif.com/"
        },
        {
            "title": "Affinity Designer",
            "hex": "1B72BE",
            "source": "https://affinity.serif.com/en-gb/designer/"
        },
        {
            "title": "Affinity Photo",
            "hex": "7E4DD2",
            "source": "https://affinity.serif.com/en-gb/photo/"
        },
        {
            "title": "Affinity Publisher",
            "hex": "C9284D",
            "source": "https://affinity.serif.com/en-gb/publisher/"
        },
        {
            "title": "AI Dungeon",
            "hex": "000000",
            "source": "https://commons.wikimedia.org/wiki/File:AI_Dungeon_Logo.png"
        },
        {
            "title": "AIOHTTP",
            "hex": "2C5BB4",
            "source": "https://github.com/aio-libs/aiohttp/blob/fb5fe72b1bca3b899af579d376f5fe45745410e4/docs/aiohttp-plain.svg"
        },
        {
            "title": "Aiqfome",
            "hex": "7A1FA2",
            "source": "https://aiqfome.com"
        },
        {
            "title": "Air Canada",
            "hex": "F01428",
            "source": "https://www.aircanada.com/"
        },
        {
            "title": "Air China",
            "hex": "E30E17",
            "source": "http://www.airchina.com.cn/en/investor_relations/"
        },
        {
            "title": "Air France",
            "hex": "002157",
            "source": "https://www.airfrance.fr/"
        },
        {
            "title": "AirAsia",
            "hex": "FF0000",
            "source": "https://www.airasia.com/shop"
        },
        {
            "title": "Airbnb",
            "hex": "FF5A5F",
            "source": "https://www.airbnb.com"
        },
        {
            "title": "Airbus",
            "hex": "00205B",
            "source": "https://brand.airbus.com/brand-elements/logo.html"
        },
        {
            "title": "Aircall",
            "hex": "00B388",
            "source": "https://aircall.io/"
        },
        {
            "title": "AirPlay Audio",
            "hex": "000000",
            "source": "https://developer.apple.com/design/human-interface-guidelines/airplay/overview/icons/"
        },
        {
            "title": "AirPlay Video",
            "hex": "000000",
            "source": "https://developer.apple.com/design/human-interface-guidelines/airplay/overview/icons/"
        },
        {
            "title": "Airtable",
            "hex": "18BFFF",
            "source": "https://airtable.com/press"
        },
        {
            "title": "Alacritty",
            "hex": "F46D01",
            "source": "https://github.com/alacritty/alacritty/blob/6d8db6b9dfadd6164c4be7a053f25db8ef6b7998/extra/logo/alacritty-simple.svg"
        },
        {
            "title": "Alfa Romeo",
            "hex": "981E32",
            "source": "http://www.fcaci.com/x/Alfa"
        },
        {
            "title": "Algolia",
            "hex": "5468FF",
            "source": "https://www.algolia.com/press/?section=brand-guidelines"
        },
        {
            "title": "Alibaba Cloud",
            "hex": "FF6A00",
            "source": "https://www.alibabagroup.com/en/ir/reports"
        },
        {
            "title": "Alibaba.com",
            "slug": "alibaba-dot-com",
            "hex": "FF6A00",
            "source": "https://www.alibabagroup.com/en/ir/reports"
        },
        {
            "title": "AliExpress",
            "hex": "FF4747",
            "source": "https://www.alibabagroup.com/en/ir/reports"
        },
        {
            "title": "Alipay",
            "hex": "00A1E9",
            "source": "https://gw.alipayobjects.com/os/rmsportal/trUJZfSrlnRCcFgfZGjD.ai"
        },
        {
            "title": "Alitalia",
            "hex": "006643",
            "source": "https://www.alitalia.com/it_it/fly-alitalia/in-flight/ulisse-magazine.html"
        },
        {
            "title": "AlliedModders",
            "hex": "1578D3",
            "source": "https://forums.alliedmods.net/"
        },
        {
            "title": "AlloCiné",
            "hex": "FECC00",
            "source": "http://www.allocine.fr/"
        },
        {
            "title": "AllTrails",
            "hex": "428813",
            "source": "https://www.alltrails.com/"
        },
        {
            "title": "Alpine Linux",
            "hex": "0D597F",
            "source": "https://alpinelinux.org/"
        },
        {
            "title": "Alpine.js",
            "hex": "8BC0D0",
            "source": "https://github.com/simple-icons/simple-icons/issues/5583#issuecomment-832770167"
        },
        {
            "title": "Altium Designer",
            "hex": "A5915F",
            "source": "https://www.altium.com/altium-designer/"
        },
        {
            "title": "Amazon",
            "hex": "FF9900",
            "source": "https://worldvectorlogo.com/logo/amazon-icon"
        },
        {
            "title": "Amazon Alexa",
            "hex": "00CAFF",
            "source": "https://developer.amazon.com/docs/alexa-voice-service/logo-and-brand.html"
        },
        {
            "title": "Amazon AWS",
            "hex": "232F3E",
            "source": "https://upload.wikimedia.org/wikipedia/commons/9/93/Amazon_Web_Services_Logo.svg"
        },
        {
            "title": "Amazon DynamoDB",
            "hex": "4053D6",
            "source": "https://aws.amazon.com/architecture/icons/"
        },
        {
            "title": "Amazon Fire TV",
            "hex": "FC4C02",
            "source": "https://www.amazon.com/gp/help/customer/display.html?nodeId=201348270"
        },
        {
            "title": "Amazon Lumberyard",
            "hex": "66459B",
            "source": "https://aws.amazon.com/lumberyard/support"
        },
        {
            "title": "Amazon Pay",
            "hex": "FF9900",
            "source": "https://pay.amazon.com/"
        },
        {
            "title": "Amazon Prime",
            "hex": "00A8E1",
            "source": "https://www.amazon.com/b?node=17277626011"
        },
        {
            "title": "Amazon S3",
            "hex": "569A31",
            "source": "https://aws.amazon.com/architecture/icons/"
        },
        {
            "title": "AMD",
            "hex": "ED1C24",
            "source": "https://www.amd.com/"
        },
        {
            "title": "American Airlines",
            "hex": "0078D2",
            "source": "https://en.wikipedia.org/wiki/File:American_Airlines_logo_2013.svg"
        },
        {
            "title": "American Express",
            "hex": "2E77BC",
            "source": "https://commons.wikimedia.org/wiki/File:American_Express_logo.svg"
        },
        {
            "title": "AMP",
            "hex": "005AF0",
            "source": "https://amp.dev/"
        },
        {
            "title": "Amul",
            "hex": "ED1D24",
            "source": "https://amul.com/classic/products/horeca.php"
        },
        {
            "title": "ANA",
            "hex": "13448F",
            "source": "https://www.ana.co.jp/en/eur/the-ana-experience/brand/"
        },
        {
            "title": "Anaconda",
            "hex": "44A833",
            "source": "https://www.anaconda.com"
        },
        {
            "title": "Analogue",
            "hex": "1A1A1A",
            "source": "https://www.analogue.co/"
        },
        {
            "title": "Anchor",
            "hex": "5000B9",
            "source": "https://anchor.fm/"
        },
        {
            "title": "Andela",
            "hex": "3359DF",
            "source": "https://andela.com/press/"
        },
        {
            "title": "Android",
            "hex": "3DDC84",
            "source": "https://thepartnermarketinghub.withgoogle.com/brands/android/visual-identity/visual-identity/logo-lock-ups/"
        },
        {
            "title": "Android Auto",
            "hex": "3DDC84",
            "source": "https://thepartnermarketinghub.withgoogle.com/brands/android-auto/"
        },
        {
            "title": "Android Studio",
            "hex": "3DDC84",
            "source": "https://developer.android.com/studio/"
        },
        {
            "title": "AngelList",
            "hex": "000000",
            "source": "https://angel.co/logo"
        },
        {
            "title": "Angular",
            "hex": "DD0031",
            "source": "https://angular.io/assets/images/logos/angular/angular_solidBlack.svg"
        },
        {
            "title": "Angular Universal",
            "hex": "00ACC1",
            "source": "https://angular.io/presskit"
        },
        {
            "title": "AngularJS",
            "hex": "E23237",
            "source": "https://angularjs.org/"
        },
        {
            "title": "AniList",
            "hex": "02A9FF",
            "source": "https://anilist.co/img/icons/icon.svg"
        },
        {
            "title": "Ansible",
            "hex": "EE0000",
            "source": "https://www.ansible.com/logos"
        },
        {
            "title": "Ansys",
            "hex": "FFB71B",
            "source": "https://www.ansys.com/about-ansys/brand"
        },
        {
            "title": "Ant Design",
            "hex": "0170FE",
            "source": "https://ant.design/components/icon/"
        },
        {
            "title": "Antena 3",
            "hex": "FF7328",
            "source": "https://www.antena3.com/"
        },
        {
            "title": "AnyDesk",
            "hex": "EF443B",
            "source": "https://anydesk.com/"
        },
        {
            "title": "AOL",
            "hex": "3399FF",
            "source": "https://www.aol.com/",
            "guidelines": "https://styleguide.aol.com/"
        },
        {
            "title": "Apache",
            "hex": "D22128",
            "source": "https://www.apache.org/foundation/press/kit/"
        },
        {
            "title": "Apache Airflow",
            "hex": "017CEE",
            "source": "https://apache.org/logos/"
        },
        {
            "title": "Apache Ant",
            "hex": "A81C7D",
            "source": "https://apache.org/logos/"
        },
        {
            "title": "Apache Cassandra",
            "hex": "1287B1",
            "source": "https://upload.wikimedia.org/wikipedia/commons/5/5e/Cassandra_logo.svg"
        },
        {
            "title": "Apache CloudStack",
            "hex": "2AA5DC",
            "source": "http://cloudstack.apache.org/trademark-guidelines.html"
        },
        {
            "title": "Apache Cordova",
            "hex": "E8E8E8",
            "source": "https://cordova.apache.org/artwork/"
        },
        {
            "title": "Apache Druid",
            "hex": "29F1FB",
            "source": "https://apache.org/logos/"
        },
        {
            "title": "Apache ECharts",
            "hex": "AA344D",
            "source": "https://apache.org/logos/"
        },
        {
            "title": "Apache Flink",
            "hex": "E6526F",
            "source": "https://apache.org/logos/"
        },
        {
            "title": "Apache Groovy",
            "hex": "4298B8",
            "source": "https://groovy-lang.org/"
        },
        {
            "title": "Apache Hive",
            "hex": "FDEE21",
            "source": "https://apache.org/logos/"
        },
        {
            "title": "Apache JMeter",
            "hex": "D22128",
            "source": "https://apache.org/logos/"
        },
        {
            "title": "Apache Kafka",
            "hex": "231F20",
            "source": "https://apache.org/logos/"
        },
        {
            "title": "Apache Kylin",
            "hex": "F09D13",
            "source": "https://apache.org/logos/"
        },
        {
            "title": "Apache Maven",
            "hex": "C71A36",
            "source": "https://apache.org/logos/"
        },
        {
            "title": "Apache NetBeans IDE",
            "hex": "1B6AC6",
            "source": "https://apache.org/logos/"
        },
        {
            "title": "Apache OpenOffice",
            "hex": "0E85CD",
            "source": "https://apache.org/logos"
        },
        {
            "title": "Apache Pulsar",
            "hex": "188FFF",
            "source": "https://apache.org/logos/"
        },
        {
            "title": "Apache RocketMQ",
            "hex": "D77310",
            "source": "https://apache.org/logos/"
        },
        {
            "title": "Apache Solr",
            "hex": "D9411E",
            "source": "https://apache.org/logos/"
        },
        {
            "title": "Apache Spark",
            "hex": "E25A1C",
            "source": "https://apache.org/logos/"
        },
        {
            "title": "Apache Tomcat",
            "hex": "F8DC75",
            "source": "https://apache.org/logos/"
        },
        {
            "title": "Aparat",
            "hex": "ED145B",
            "source": "https://www.aparat.com/logo"
        },
        {
            "title": "Apollo GraphQL",
            "hex": "311C87",
            "source": "https://github.com/apollographql/space-kit/blob/9a42083746a49c9a734563f427c13233e42adcc9/logos/mark.svg"
        },
        {
            "title": "Apostrophe",
            "hex": "6236FF",
            "source": "https://github.com/apostrophecms/apostrophe/blob/a7fcc6b13831302e27f79a6fcaaf58e3a40517df/logo.svg"
        },
        {
            "title": "App Store",
            "hex": "0D96F6",
            "source": "https://developer.apple.com/app-store/"
        },
        {
            "title": "Apple",
            "hex": "000000",
            "source": "https://www.apple.com"
        },
        {
            "title": "Apple Arcade",
            "hex": "000000",
            "source": "https://www.apple.com/apple-arcade/"
        },
        {
            "title": "Apple Music",
            "hex": "FA243C",
            "source": "https://www.apple.com/itunes/marketing-on-music/identity-guidelines.html#apple-music-icon"
        },
        {
            "title": "Apple Pay",
            "hex": "000000",
            "source": "https://developer.apple.com/apple-pay/marketing/"
        },
        {
            "title": "Apple Podcasts",
            "hex": "9933CC",
            "source": "https://www.apple.com/itunes/marketing-on-podcasts/identity-guidelines.html#apple-podcasts-icon"
        },
        {
            "title": "Apple TV",
            "hex": "000000",
            "source": "https://commons.wikimedia.org/wiki/File:AppleTV.svg"
        },
        {
            "title": "AppSignal",
            "hex": "21375A",
            "source": "https://appsignal.com/"
        },
        {
            "title": "AppVeyor",
            "hex": "00B3E0",
            "source": "https://commons.wikimedia.org/wiki/File:Appveyor_logo.svg"
        },
        {
            "title": "ARAL",
            "hex": "0063CB",
            "source": "https://upload.wikimedia.org/wikipedia/commons/6/60/Aral_Logo.svg"
        },
        {
            "title": "ArangoDB",
            "hex": "DDE072",
            "source": "https://www.arangodb.com",
            "guidelines": "https://www.arangodb.com/resources/logos"
        },
        {
            "title": "Arch Linux",
            "hex": "1793D1",
            "source": "https://www.archlinux.org/art/",
            "guidelines": "https://wiki.archlinux.org/index.php/DeveloperWiki:TrademarkPolicy#Logo_Usage_Guidelines"
        },
        {
            "title": "Archicad",
            "hex": "2D50A5",
            "source": "https://graphisoft.com/contact-us/press-relations#/documents/archicad-logo-98604"
        },
        {
            "title": "Archive of Our Own",
            "hex": "990000",
            "source": "https://archiveofourown.org/"
        },
        {
            "title": "Ardour",
            "hex": "C61C3E",
            "source": "https://github.com/Ardour/ardour/tree/master/tools/misc_resources/"
        },
        {
            "title": "Arduino",
            "hex": "00979D",
            "source": "https://cdn.arduino.cc/projecthub/img/Arduino-logo.svg"
        },
        {
            "title": "ARK Ecosystem",
            "hex": "C9292C",
            "source": "https://ark.io/press-kit"
        },
        {
            "title": "Arlo",
            "hex": "49B48A",
            "source": "https://www.arlo.com/"
        },
        {
            "title": "Artix Linux",
            "hex": "10A0CC",
            "source": "https://gitea.artixlinux.org/artix/artwork/src/commit/256432e3d06b3e9024bfd6912768e80281ea3746/icons/logo-gray.svg"
        },
        {
            "title": "ArtStation",
            "hex": "13AFF0",
            "source": "https://www.artstation.com/about/logo"
        },
        {
            "title": "arXiv",
            "hex": "B31B1B",
            "source": "https://static.arxiv.org/static/base/0.15.2/images/arxiv-logo-web.svg"
        },
        {
            "title": "Asana",
            "hex": "273347",
            "source": "https://asana.com/styles"
        },
        {
            "title": "Asciidoctor",
            "hex": "E40046",
            "source": "https://github.com/asciidoctor/brand/blob/b9cf5e276616f4770c4f1227e646e7daee0cbf24/logo/logo-fill-bw.svg"
        },
        {
            "title": "asciinema",
            "hex": "D40000",
            "source": "https://github.com/asciinema/asciinema-logo"
        },
        {
            "title": "Aseprite",
            "hex": "7D929E",
            "source": "https://www.aseprite.org/"
        },
        {
            "title": "Ask Ubuntu",
            "hex": "DC461D",
            "source": "https://askubuntu.com/",
            "guidelines": "https://stackoverflow.com/legal/trademark-guidance"
        },
        {
            "title": "ASKfm",
            "hex": "DB3552",
            "source": "https://ask.fm/"
        },
        {
            "title": "AssemblyScript",
            "hex": "007AAC",
            "source": "https://www.assemblyscript.org/"
        },
        {
            "title": "ASUS",
            "hex": "000000",
            "source": "https://www.asus.com/"
        },
        {
            "title": "AT&T",
            "slug": "at-and-t",
            "hex": "009FDB",
            "source": "https://www.att.com"
        },
        {
            "title": "Atari",
            "hex": "E4202E",
            "source": "https://atarivcs.com/"
        },
        {
            "title": "Atlassian",
            "hex": "0052CC",
            "source": "https://www.atlassian.com/company/news/press-kit"
        },
        {
            "title": "Atom",
            "hex": "66595C",
            "source": "https://commons.wikimedia.org/wiki/File:Atom_editor_logo.svg"
        },
        {
            "title": "Audacity",
            "hex": "0000CC",
            "source": "https://github.com/audacity/audacity/blob/c818449c69193f5311b430fbf600d8d6cbe49047/images/audacity.svg"
        },
        {
            "title": "Audi",
            "hex": "BB0A30",
            "source": "https://www.audi.com/ci/en/intro/basics/rings.html"
        },
        {
            "title": "Audible",
            "hex": "F8991C",
            "source": "https://commons.wikimedia.org/wiki/File:Audible_logo.svg"
        },
        {
            "title": "Audio-Technica",
            "slug": "audio-technica",
            "hex": "000000",
            "source": "https://wikipedia.org/wiki/File:Audio-technica.svg"
        },
        {
            "title": "Audioboom",
            "hex": "007CE2",
            "source": "https://audioboom.com/about/brand-guidelines"
        },
        {
            "title": "Audiomack",
            "hex": "FFA200",
            "source": "https://styleguide.audiomack.com/"
        },
        {
            "title": "Aurelia",
            "hex": "ED2B88",
            "source": "https://aurelia.io/"
        },
        {
            "title": "Auth0",
            "hex": "EB5424",
            "source": "https://styleguide.auth0.com"
        },
        {
            "title": "Authy",
            "hex": "EC1C24",
            "source": "https://authy.com/"
        },
        {
            "title": "Autodesk",
            "hex": "0696D7",
            "source": "https://www.autodesk.com"
        },
        {
            "title": "AutoHotkey",
            "hex": "334455",
            "source": "https://www.autohotkey.com/"
        },
        {
            "title": "Automatic",
            "hex": "7D8084",
            "source": "https://www.automatic.com/press"
        },
        {
            "title": "Automattic",
            "hex": "3499CD",
            "source": "https://automattic.com/press/brand-materials/"
        },
        {
            "title": "Autotask",
            "hex": "E51937",
            "source": "https://www.autotask.com/branding"
        },
        {
            "title": "Aventrix",
            "hex": "0099DD",
            "source": "https://www.aventrix.com/press"
        },
        {
            "title": "Awesome Lists",
            "hex": "FC60A8",
            "source": "https://github.com/sindresorhus/awesome/tree/master/media"
        },
        {
            "title": "awesomeWM",
            "hex": "535D6C",
            "source": "https://awesomewm.org/"
        },
        {
            "title": "AWS Amplify",
            "hex": "FF9900",
            "source": "https://docs.amplify.aws/"
        },
        {
            "title": "Azure Artifacts",
            "hex": "CB2E6D",
            "source": "https://azure.microsoft.com/en-us/services/devops/artifacts/"
        },
        {
            "title": "Azure Data Explorer",
            "hex": "0078D4",
            "source": "https://azure.microsoft.com/en-us/pricing/details/data-explorer/"
        },
        {
            "title": "Azure DevOps",
            "hex": "0078D7",
            "source": "http://azure.com/devops"
        },
        {
            "title": "Azure Functions",
            "hex": "0062AD",
            "source": "https://azure.microsoft.com/en-us/services/functions"
        },
        {
            "title": "Azure Pipelines",
            "hex": "2560E0",
            "source": "https://github.com/vscode-icons/vscode-icons/blob/dc7872262c9b059c574bd16fc4cfedbb6bdf156e/icons/file_type_azurepipelines.svg"
        },
        {
            "title": "B&R Automation",
            "slug": "b-and-rautomation",
            "hex": "FF8800",
            "source": "https://www.br-automation.com/"
        },
        {
            "title": "Babel",
            "hex": "F9DC3E",
            "source": "https://github.com/babel/website/blob/93330158b6ecca1ab88d3be8dbf661f5c2da6c76/website/static/img/babel-black.svg"
        },
        {
            "title": "Badgr",
            "hex": "282C4C",
            "source": "https://info.badgr.com/"
        },
        {
            "title": "Badoo",
            "hex": "783BF9",
            "source": "https://badoo.com/team/press/"
        },
        {
            "title": "Baidu",
            "hex": "2932E1",
            "source": "https://www.baidu.com"
        },
        {
            "title": "Bamboo",
            "hex": "0052CC",
            "source": "https://www.atlassian.design/guidelines/marketing/resources/logo-files"
        },
        {
            "title": "Bancontact",
            "hex": "005498",
            "source": "https://www.bancontact.com/en/promotion-material/guidelines-logo"
        },
        {
            "title": "Bandcamp",
            "hex": "408294",
            "source": "https://bandcamp.com/buttons"
        },
        {
            "title": "BandLab",
            "hex": "DC3710",
            "source": "https://blog.bandlab.com/press/"
        },
        {
            "title": "Bandsintown",
            "hex": "00CEC8",
            "source": "https://corp.bandsintown.com/media-library"
        },
        {
            "title": "Bank of America",
            "hex": "012169",
            "source": "https://www.bankofamerica.com/"
        },
        {
            "title": "Barclays",
            "hex": "00AEEF",
            "source": "https://home.barclays/"
        },
        {
            "title": "Baremetrics",
            "hex": "6078FF",
            "source": "https://baremetrics.com/"
        },
        {
            "title": "Basecamp",
            "hex": "1D2D35",
            "source": "https://basecamp.com/about/press"
        },
        {
            "title": "Bata",
            "hex": "DD282E",
            "source": "https://www.bata.com/"
        },
        {
            "title": "Bath ASU",
            "hex": "00A3E0",
            "source": "https://bathasu.com/press/"
        },
        {
            "title": "Battle.net",
            "slug": "battle-dot-net",
            "hex": "00AEFF",
            "source": "https://www.blizzard.com/en-gb/"
        },
        {
            "title": "BBC",
            "hex": "000000",
            "source": "https://commons.wikimedia.org/wiki/File:BBC.svg",
            "guidelines": "https://www.bbc.co.uk/branding/logo-use"
        },
        {
            "title": "BBC iPlayer",
            "hex": "F54997",
            "source": "https://www.bbc.co.uk/iplayer"
        },
        {
            "title": "Beatport",
            "hex": "A8E00F",
            "source": "https://support.beatport.com/hc/en-us/articles/200353255-Beatport-Logos-and-Images"
        },
        {
            "title": "Beats",
            "hex": "005571",
            "source": "https://www.elastic.co/brand"
        },
        {
            "title": "Beats by Dre",
            "hex": "E01F3D",
            "source": "https://www.beatsbydre.com/"
        },
        {
            "title": "Behance",
            "hex": "1769FF",
            "source": "https://www.behance.net/dev/api/brand"
        },
        {
            "title": "Beijing Subway",
            "hex": "004A9D",
            "source": "https://zh.wikipedia.org/wiki/File:Beijing_Subway_Logo.svg"
        },
        {
            "title": "Bentley",
            "hex": "333333",
            "source": "https://en.wikipedia.org/wiki/File:Bentley_logo_2.svg"
        },
        {
            "title": "Betfair",
            "hex": "FFB80B",
            "source": "https://partnerships.betfair.com/"
        },
        {
            "title": "Big Cartel",
            "hex": "222222",
            "source": "https://www.bigcartel.com"
        },
        {
            "title": "bigbasket",
            "hex": "A5CD39",
            "source": "https://www.bigbasket.com/"
        },
        {
            "title": "BigCommerce",
            "hex": "121118",
            "source": "https://www.bigcommerce.co.uk/press/media-kit/"
        },
        {
            "title": "Bilibili",
            "hex": "00A1D6",
            "source": "https://www.bilibili.com/"
        },
        {
            "title": "Bing",
            "hex": "258FFA",
            "source": "https://www.bing.com/covid/"
        },
        {
            "title": "Bit",
            "hex": "73398D",
            "source": "https://bit.dev"
        },
        {
            "title": "Bitbucket",
            "hex": "0052CC",
            "source": "https://www.atlassian.com/company/news/press-kit"
        },
        {
            "title": "Bitcoin",
            "hex": "F7931A",
            "source": "https://bitcoin.org/en"
        },
        {
            "title": "Bitcoin Cash",
            "hex": "0AC18E",
            "source": "https://www.bitcoincash.org/graphics/"
        },
        {
            "title": "Bitcoin SV",
            "hex": "EAB300",
            "source": "https://bitcoinsv.com/"
        },
        {
            "title": "Bitdefender",
            "hex": "ED1C24",
            "source": "https://www.bitdefender.com/funzone/logos.html"
        },
        {
            "title": "Bitly",
            "hex": "EE6123",
            "source": "https://bitly.com/pages/press"
        },
        {
            "title": "Bitrise",
            "hex": "683D87",
            "source": "https://www.bitrise.io/presskit"
        },
        {
            "title": "Bitwarden",
            "hex": "175DDC",
            "source": "https://github.com/bitwarden/brand/blob/6182cd64321d810c6f6255db08c2a17804d2b724/icons/icon.svg"
        },
        {
            "title": "Bitwig",
            "hex": "FF5A00",
            "source": "https://www.bitwig.com/"
        },
        {
            "title": "Blackberry",
            "hex": "000000",
            "source": "https://www.blackberry.com/"
        },
        {
            "title": "Blazemeter",
            "hex": "CA2133",
            "source": "https://www.blazemeter.com/"
        },
        {
            "title": "Blazor",
            "hex": "512BD4",
            "source": "https://dotnet.microsoft.com/apps/aspnet/web-apps/blazor"
        },
        {
            "title": "Blender",
            "hex": "F5792A",
            "source": "https://www.blender.org/about/logo/"
        },
        {
            "title": "Blockchain.com",
            "slug": "blockchain-dot-com",
            "hex": "121D33",
            "source": "https://www.blockchain.com/",
            "guidelines": "https://www.blockchain.com/en/press"
        },
        {
            "title": "Blogger",
            "hex": "FF5722",
            "source": "https://www.blogger.com"
        },
        {
            "title": "Bloglovin",
            "hex": "000000",
            "source": "https://www.bloglovin.com/widgets"
        },
        {
            "title": "Blueprint",
            "hex": "137CBD",
            "source": "https://blueprintjs.com"
        },
        {
            "title": "Bluetooth",
            "hex": "0082FC",
            "source": "https://www.bluetooth.com/develop-with-bluetooth/marketing-branding/"
        },
        {
            "title": "BMC Software",
            "hex": "FE5000",
            "source": "https://www.bmc.com/"
        },
        {
            "title": "BMW",
            "hex": "0066B1",
            "source": "https://www.bmw.de/"
        },
        {
            "title": "Boeing",
            "hex": "1D439C",
            "source": "https://commons.wikimedia.org/wiki/File:Boeing_full_logo.svg"
        },
        {
            "title": "BookBub",
            "hex": "F44336",
            "source": "https://insights.bookbub.com/bookbub-follow-bookmark-buttons-for-authors-websites/"
        },
        {
            "title": "Bookmeter",
            "hex": "64BC4B",
            "source": "https://bookmeter.com/"
        },
        {
            "title": "BookStack",
            "hex": "0288D1",
            "source": "https://www.bookstackapp.com/"
        },
        {
            "title": "Boost",
            "hex": "F7901E",
            "source": "https://www.boostmobile.com/"
        },
        {
            "title": "Bootstrap",
            "hex": "7952B3",
            "source": "http://getbootstrap.com/about"
        },
        {
            "title": "Bosch",
            "hex": "EA0016",
            "source": "https://www.bosch.de/"
        },
        {
            "title": "Bose",
            "hex": "000000",
            "source": "https://developer.bose.com/sites/default/files/Bose%20AR%20Design%20Guidelines%20v1.0.pdf"
        },
        {
            "title": "Bower",
            "hex": "EF5734",
            "source": "https://bower.io/docs/about/#brand"
        },
        {
            "title": "Box",
            "hex": "0061D5",
            "source": "https://www.box.com/en-gb/about-us/press"
        },
        {
            "title": "Brand.ai",
            "slug": "brand-dot-ai",
            "hex": "0AA0FF",
            "source": "https://brand.ai/brand-ai/style"
        },
        {
            "title": "Brandfolder",
            "hex": "40D1F5",
            "source": "https://brandfolder.com/brandfolder"
        },
        {
            "title": "Brave",
            "hex": "FB542B",
            "source": "https://brave.com/brave-branding-assets/"
        },
        {
            "title": "Breaker",
            "hex": "003DAD",
            "source": "https://www.breaker.audio/i/brand"
        },
        {
            "title": "British Airways",
            "hex": "2E5C99",
            "source": "https://www.britishairways.com/travel/home/public/en_ie/"
        },
        {
            "title": "Broadcom",
            "hex": "CC092F",
            "source": "https://en.wikipedia.org/wiki/Broadcom_Inc"
        },
        {
            "title": "BT",
            "hex": "6400AA",
            "source": "https://www.bt.com/"
        },
        {
            "title": "Buddy",
            "hex": "1A86FD",
            "source": "https://buddy.works/about"
        },
        {
            "title": "Buefy",
            "hex": "7957D5",
            "source": "https://github.com/buefy/buefy/blob/a9a724efca0b531e6a64ab734889b00bf4507a9d/static/img/icons/safari-pinned-tab.svg"
        },
        {
            "title": "Buffer",
            "hex": "231F20",
            "source": "https://buffer.com/press"
        },
        {
            "title": "Bugatti",
            "hex": "BE0030",
            "source": "https://www.bugatti.com/"
        },
        {
            "title": "Bugcrowd",
            "hex": "F26822",
            "source": "https://www.bugcrowd.com/about/press-kit/"
        },
        {
            "title": "Bugsnag",
            "hex": "4949E4",
            "source": "https://www.bugsnag.com/newsroom"
        },
        {
            "title": "Buildkite",
            "hex": "14CC80",
            "source": "https://buildkite.com/brand-assets"
        },
        {
            "title": "Bulma",
            "hex": "00D1B2",
            "source": "https://github.com/jgthms/bulma/"
        },
        {
            "title": "bunq",
            "hex": "3394D7",
            "source": "https://www.bunq.com/press/"
        },
        {
            "title": "Buy Me A Coffee",
            "hex": "FFDD00",
            "source": "https://www.buymeacoffee.com/brand"
        },
        {
            "title": "BuzzFeed",
            "hex": "EE3322",
            "source": "https://www.buzzfeed.com/press/assets"
        },
        {
            "title": "byte",
            "hex": "551DEF",
            "source": "https://byte.co/byte"
        },
        {
            "title": "C",
            "hex": "A8B9CC",
            "source": "https://commons.wikimedia.org/wiki/File:The_C_Programming_Language_logo.svg"
        },
        {
            "title": "C Sharp",
            "hex": "239120",
            "source": "https://upload.wikimedia.org/wikipedia/commons/0/0d/C_Sharp_wordmark.svg"
        },
        {
            "title": "C++",
            "hex": "00599C",
            "source": "https://github.com/isocpp/logos"
        },
        {
            "title": "Cachet",
            "hex": "7ED321",
            "source": "https://cachethq.io/press"
        },
        {
            "title": "Cairo Metro",
            "hex": "C10C0C",
            "source": "https://en.wikipedia.org/wiki/File:Cairo_metro_logo2012.svg"
        },
        {
            "title": "CakePHP",
            "hex": "D33C43",
            "source": "https://cakephp.org/logos"
        },
        {
            "title": "Campaign Monitor",
            "hex": "111324",
            "source": "https://www.campaignmonitor.com/company/brand/"
        },
        {
            "title": "Canonical",
            "hex": "77216F",
            "source": "https://design.ubuntu.com/downloads/"
        },
        {
            "title": "Canva",
            "hex": "00C4CC",
            "source": "https://www.canva.com/"
        },
        {
            "title": "Capacitor",
            "hex": "119EFF",
            "source": "https://github.com/ionic-team/ionicons-site/blob/b0c97018d737b763301154231b34e1b882c0c84d/docs/ionicons/svg/logo-capacitor.svg"
        },
        {
            "title": "Car Throttle",
            "hex": "FF9C42",
            "source": "https://www.carthrottle.com/"
        },
        {
            "title": "Carto",
            "hex": "EB1510",
            "source": "https://carto.com/brand/"
        },
        {
            "title": "Cash App",
            "hex": "00C244",
            "source": "https://cash.app/press"
        },
        {
            "title": "Castbox",
            "hex": "F55B23",
            "source": "https://castbox.fm/newsroom/"
        },
        {
            "title": "Castorama",
            "hex": "0078D7",
            "source": "https://www.castorama.fr/"
        },
        {
            "title": "Castro",
            "hex": "00B265",
            "source": "http://supertop.co/castro/press/"
        },
        {
            "title": "Caterpillar",
            "hex": "FFCD11",
            "source": "https://commons.wikimedia.org/wiki/File:Caterpillar_logo.svg"
        },
        {
            "title": "CBS",
            "hex": "033963",
            "source": "https://www.cbs.com/"
        },
        {
            "title": "CD Projekt",
            "hex": "DC0D15",
            "source": "https://www.cdprojekt.com/en/media/logotypes/"
        },
        {
            "title": "Celery",
            "hex": "37814A",
            "source": "https://github.com/celery/celery/blob/4d77ddddb10797011dc10dd2e4e1e7a7467b8431/docs/images/favicon.ico"
        },
        {
            "title": "CentOS",
            "hex": "262577",
            "source": "https://wiki.centos.org/ArtWork/Brand/Logo"
        },
        {
            "title": "Ceph",
            "hex": "EF5C55",
            "source": "https://github.com/ceph/ceph/blob/b106a03dcddaee80493825e85bc5e399ab4d8746/src/pybind/mgr/dashboard/frontend/src/assets/Ceph_Logo.svg"
        },
        {
            "title": "Cesium",
            "hex": "6CADDF",
            "source": "https://cesium.com/press/"
        },
        {
            "title": "CEVO",
            "hex": "1EABE2",
            "source": "https://cevo.com/"
        },
        {
            "title": "Chai",
            "hex": "A30701",
            "source": "https://github.com/simple-icons/simple-icons/issues/4983#issuecomment-796736373"
        },
        {
            "title": "Chainlink",
            "hex": "375BD2",
            "source": "https://chain.link/brand-assets"
        },
        {
            "title": "Chakra UI",
            "hex": "319795",
            "source": "https://github.com/chakra-ui/chakra-ui/blob/327e1624d22936abb43068e1f57054e43c9c6819/logo/logomark-colored.svg"
        },
        {
            "title": "Chart.js",
            "slug": "chart-dot-js",
            "hex": "FF6384",
            "source": "https://www.chartjs.org/"
        },
        {
            "title": "ChartMogul",
            "hex": "13324B",
            "source": "https://chartmogul.com/company/"
        },
        {
            "title": "Chase",
            "hex": "117ACA",
            "source": "https://commons.wikimedia.org/wiki/File:Chase_logo_2007.svg"
        },
        {
            "title": "ChatBot",
            "hex": "FFD000",
            "source": "https://chatbot.design/"
        },
        {
            "title": "CheckiO",
            "hex": "008DB6",
            "source": "https://py.checkio.org/blog/"
        },
        {
            "title": "Checkmarx",
            "hex": "54B848",
            "source": "https://www.checkmarx.com/resources/datasheets/"
        },
        {
            "title": "Chef",
            "hex": "F09820",
            "source": "https://www.chef.io/"
        },
        {
            "title": "Chevrolet",
            "hex": "CD9834",
            "source": "https://www.chevrolet.com/content/dam/chevrolet/na/us/english/index/shopping-tools/download-catalog/02-pdf/2019-chevrolet-corvette-catalog.pdf"
        },
        {
            "title": "China Eastern Airlines",
            "hex": "1A2477",
            "source": "https://uk.ceair.com/newCMS/uk/en/content/en_Footer/Support/201904/t20190404_5763.html"
        },
        {
            "title": "China Southern Airlines",
            "hex": "008BCB",
            "source": "https://www.csair.com/en/about/investor/yejibaogao/2020/"
        },
        {
            "title": "Chocolatey",
            "hex": "80B5E3",
            "source": "https://chocolatey.org/media-kit"
        },
        {
            "title": "Chrysler",
            "hex": "000000",
            "source": "https://www.stellantis.com/en/brands/chrysler"
        },
        {
            "title": "Chupa Chups",
            "hex": "CF103E",
            "source": "https://www.chupachups.co.uk/"
        },
        {
            "title": "Cinema 4D",
            "hex": "011A6A",
            "source": "https://www.maxon.net/en/about-maxon/branding"
        },
        {
            "title": "Circle",
            "hex": "8669AE",
            "source": "https://www.circle.com/"
        },
        {
            "title": "CircleCI",
            "hex": "343434",
            "source": "https://circleci.com/press"
        },
        {
            "title": "Cirrus CI",
            "hex": "4051B5",
            "source": "https://cirrus-ci.org"
        },
        {
            "title": "Cisco",
            "hex": "1BA0D7",
            "source": "https://www.cisco.com/"
        },
        {
            "title": "Citrix",
            "hex": "452170",
            "source": "https://brand.citrix.com/"
        },
        {
            "title": "Citroën",
            "hex": "6E6E6E",
            "source": "https://citroen.pcaci.co.uk/logo.php"
        },
        {
            "title": "CiviCRM",
            "hex": "81C459",
            "source": "https://civicrm.org/trademark"
        },
        {
            "title": "CKEditor 4",
            "hex": "0287D0",
            "source": "https://github.com/ckeditor/ckeditor4/blob/7d8305ce4d12683853a563b9d6ea54e0d4686a2f/samples/img/logo.svg"
        },
        {
            "title": "Claris",
            "hex": "000000",
            "source": "https://www.claris.com/"
        },
        {
            "title": "ClickUp",
            "hex": "7B68EE",
            "source": "https://clickup.com/brand"
        },
        {
            "title": "CLion",
            "hex": "000000",
            "source": "https://www.jetbrains.com/company/brand/logos/",
            "guidelines": "https://www.jetbrains.com/company/brand/"
        },
        {
            "title": "Cliqz",
            "hex": "00AEF0",
            "source": "https://cliqz.com/design"
        },
        {
            "title": "Clockify",
            "hex": "03A9F4",
            "source": "https://clockify.me/brand-assets"
        },
        {
            "title": "Clojure",
            "hex": "5881D8",
            "source": "https://commons.wikimedia.org/wiki/File:Clojure_logo.svg"
        },
        {
            "title": "Cloud 66",
            "hex": "3C72B9",
            "source": "https://www.cloud66.com/"
        },
        {
            "title": "CloudBees",
            "hex": "1997B5",
            "source": "https://www.cloudbees.com/"
        },
        {
            "title": "CloudCannon",
            "hex": "407AFC",
            "source": "https://cloudcannon.com/"
        },
        {
            "title": "Cloudera",
            "hex": "F96702",
            "source": "https://www.cloudera.com/"
        },
        {
            "title": "Cloudflare",
            "hex": "F38020",
            "source": "https://www.cloudflare.com/logo/"
        },
        {
            "title": "Cloudsmith",
            "hex": "187EB6",
            "source": "https://cloudsmith.io/branding/"
        },
        {
            "title": "Cloudways",
            "hex": "2C39BD",
            "source": "https://www.cloudways.com/en/media-kit.php"
        },
        {
            "title": "Clubhouse",
            "hex": "6515DD",
            "source": "https://brand.clubhouse.io/",
            "guidelines": "https://brand.clubhouse.io/"
        },
        {
            "title": "Clyp",
            "hex": "3CBDB1",
            "source": "https://clyp.it/"
        },
        {
            "title": "CMake",
            "hex": "064F8C",
            "source": "https://www.kitware.com/platforms/"
        },
        {
            "title": "CNN",
            "hex": "CC0000",
            "source": "https://edition.cnn.com/"
        },
        {
            "title": "Co-op",
            "slug": "co-op",
            "hex": "00B1E7",
            "source": "http://www.co-operative.coop/corporate/press/logos/"
        },
        {
            "title": "Cockroach Labs",
            "hex": "6933FF",
            "source": "https://www.cockroachlabs.com/"
        },
        {
            "title": "CocoaPods",
            "hex": "EE3322",
            "source": "https://github.com/CocoaPods/shared_resources",
            "license": {
                "type": "CC-BY-NC-4.0"
            }
        },
        {
            "title": "Cocos",
            "hex": "55C2E1",
            "source": "https://www.cocos.com/en/"
        },
        {
            "title": "Coda",
            "hex": "F46A54",
            "source": "https://coda.io/"
        },
        {
            "title": "Codacy",
            "hex": "222F29",
            "source": "https://www.codacy.com/blog/"
        },
        {
            "title": "Code Climate",
            "hex": "000000",
            "source": "https://codeclimate.com/github/codeclimate/python-test-reporter/badges/"
        },
        {
            "title": "Codeberg",
            "hex": "2185D0",
            "source": "https://codeberg.org"
        },
        {
            "title": "Codecademy",
            "hex": "1F4056",
            "source": "https://www.codecademy.com/"
        },
        {
            "title": "CodeceptJS",
            "hex": "F6E05E",
            "source": "https://github.com/codeceptjs/codeceptjs.github.io/blob/c7917445b9a70a9daacf20986c403c3299f5c960/favicon/safari-pinned-tab.svg"
        },
        {
            "title": "CodeChef",
            "hex": "5B4638",
            "source": "https://www.codechef.com/"
        },
        {
            "title": "Codecov",
            "hex": "F01F7A",
            "source": "https://codecov.io/"
        },
        {
            "title": "CodeFactor",
            "hex": "F44A6A",
            "source": "https://www.codefactor.io/"
        },
        {
            "title": "Codeforces",
            "hex": "1F8ACB",
            "source": "http://codeforces.com/"
        },
        {
            "title": "CodeIgniter",
            "hex": "EF4223",
            "source": "https://www.codeigniter.com/help/legal"
        },
        {
            "title": "Codemagic",
            "hex": "F45E3F",
            "source": "https://codemagic.io/"
        },
        {
            "title": "CodeMirror",
            "hex": "D30707",
            "source": "https://github.com/codemirror/CodeMirror/blob/6e7aa65a8bfb64837ae9d082b674b2f5ee056d2c/doc/logo.svg"
        },
        {
            "title": "CodeNewbie",
            "hex": "6BD80B",
            "source": "https://community.codenewbie.org/"
        },
        {
            "title": "CodePen",
            "hex": "000000",
            "source": "https://blog.codepen.io/documentation/brand-assets/logos/"
        },
        {
            "title": "CodeProject",
            "hex": "FF9900",
            "source": "https://www.codeproject.com/"
        },
        {
            "title": "CodersRank",
            "hex": "67A4AC",
            "source": "https://codersrank.io"
        },
        {
            "title": "Coderwall",
            "hex": "3E8DCC",
            "source": "https://github.com/twolfson/coderwall-svg"
        },
        {
            "title": "CodeSandbox",
            "hex": "000000",
            "source": "https://codesandbox.io"
        },
        {
            "title": "Codeship",
            "hex": "004466",
            "source": "https://app.codeship.com/"
        },
        {
            "title": "Codewars",
            "hex": "B1361E",
            "source": "https://github.com/codewars/branding"
        },
        {
            "title": "Coding Ninjas",
            "hex": "DD6620",
            "source": "https://www.codingninjas.com/press-release"
        },
        {
            "title": "CodinGame",
            "hex": "F2BB13",
            "source": "https://www.codingame.com/work/press/press-kit/"
        },
        {
            "title": "Codio",
            "hex": "4574E0",
            "source": "https://codio.com"
        },
        {
            "title": "CoffeeScript",
            "hex": "2F2625",
            "source": "https://coffeescript.org/"
        },
        {
            "title": "Cognizant",
            "hex": "1A4CA1",
            "source": "https://www.cognizant.com/"
        },
        {
            "title": "Coinbase",
            "hex": "0052FF",
            "source": "https://www.coinbase.com/press"
        },
        {
            "title": "Commerzbank",
            "hex": "FFCC33",
            "source": "https://commons.wikimedia.org/wiki/Category:Commerzbank_logos"
        },
        {
            "title": "Common Workflow Language",
            "hex": "B5314C",
            "source": "https://github.com/common-workflow-language/logo/blob/54b1624bc88df6730fa7b6c928a05fc9c939e47e/CWL-Logo-nofonts.svg"
        },
        {
            "title": "Composer",
            "hex": "885630",
            "source": "https://getcomposer.org/"
        },
        {
            "title": "ComproPago",
            "hex": "00AAEF",
            "source": "https://compropago.com"
        },
        {
            "title": "Concourse",
            "hex": "3398DC",
            "source": "https://concourse-ci.org/"
        },
        {
            "title": "Conda-Forge",
            "slug": "conda-forge",
            "hex": "000000",
            "source": "https://github.com/conda-forge/conda-forge.github.io/"
        },
        {
            "title": "Conekta",
            "hex": "0A1837",
            "source": "https://www.conekta.com"
        },
        {
            "title": "Confluence",
            "hex": "172B4D",
            "source": "https://www.atlassian.com/company/news/press-kit"
        },
        {
            "title": "Consul",
            "hex": "F24C53",
            "source": "https://www.hashicorp.com/brand",
            "guidelines": "https://www.hashicorp.com/brand"
        },
        {
            "title": "Contactless Payment",
            "hex": "000000",
            "source": "https://en.wikipedia.org/wiki/Contactless_payment"
        },
        {
            "title": "Contentful",
            "hex": "2478CC",
            "source": "https://press.contentful.com/media_kits"
        },
        {
            "title": "Convertio",
            "hex": "FF3333",
            "source": "https://convertio.co/"
        },
        {
            "title": "Cookiecutter",
            "hex": "D4AA00",
            "source": "https://github.com/cookiecutter/cookiecutter/blob/52dd18513bbab7f0fbfcb2938c9644d9092247cf/logo/cookiecutter-logo.svg"
        },
        {
            "title": "Corona Engine",
            "hex": "F96F29",
            "source": "https://coronalabs.com/",
            "guidelines": "https://coronalabs.com/presskit.pdf"
        },
        {
            "title": "Corona Renderer",
            "hex": "E6502A",
            "source": "https://corona-renderer.com/about"
        },
        {
            "title": "Corsair",
            "hex": "000000",
            "source": "https://www.corsair.com",
            "guidelines": "https://www.corsair.com/press"
        },
        {
            "title": "Couchbase",
            "hex": "EA2328",
            "source": "https://www.couchbase.com/"
        },
        {
            "title": "Counter-Strike",
            "slug": "counter-strike",
            "hex": "000000",
            "source": "https://en.wikipedia.org/wiki/File:CS-GO_Logo.svg"
        },
        {
            "title": "CountingWorks PRO",
            "hex": "2E3084",
            "source": "https://www.countingworks.com/blog"
        },
        {
            "title": "Coursera",
            "hex": "0056D2",
            "source": "https://about.coursera.org/press"
        },
        {
            "title": "Coveralls",
            "hex": "3F5767",
            "source": "https://coveralls.io/"
        },
        {
            "title": "cPanel",
            "hex": "FF6C2C",
            "source": "https://cpanel.net/company/cpanel-brand-guide/"
        },
        {
            "title": "Craft CMS",
            "hex": "E5422B",
            "source": "https://craftcms.com/brand-resources"
        },
        {
            "title": "Creative Commons",
            "hex": "EF9421",
            "source": "https://creativecommons.org/"
        },
        {
            "title": "Crehana",
            "hex": "4B22F4",
            "source": "https://www.crehana.com/"
        },
        {
            "title": "Crowdin",
            "hex": "2E3340",
            "source": "https://support.crowdin.com/using-logo/"
        },
        {
            "title": "Crowdsource",
            "hex": "4285F4",
            "source": "https://crowdsource.google.com/about/"
        },
        {
            "title": "Crunchbase",
            "hex": "0288D1",
            "source": "https://www.crunchbase.com/home"
        },
        {
            "title": "Crunchyroll",
            "hex": "F47521",
            "source": "https://www.crunchyroll.com"
        },
        {
            "title": "CRYENGINE",
            "hex": "000000",
            "source": "https://www.cryengine.com/brand"
        },
        {
            "title": "Crystal",
            "hex": "000000",
            "source": "https://crystal-lang.org/media/"
        },
        {
            "title": "CSS Wizardry",
            "hex": "F43059",
            "source": "http://csswizardry.com"
        },
        {
            "title": "CSS3",
            "hex": "1572B6",
            "source": "http://www.w3.org/html/logo/"
        },
        {
            "title": "Cucumber",
            "hex": "23D96C",
            "source": "https://cucumber.io"
        },
        {
            "title": "curl",
            "hex": "073551",
            "source": "https://curl.haxx.se/logo/"
        },
        {
            "title": "CurseForge",
            "hex": "6441A4",
            "source": "https://www.curseforge.com/"
        },
        {
            "title": "Cycling '74",
            "hex": "111111",
            "source": "https://cycling74.com/"
        },
        {
            "title": "Cypress",
            "hex": "17202C",
            "source": "https://cypress.io"
        },
        {
            "title": "D-Wave Systems",
            "slug": "d-wavesystems",
            "hex": "008CD7",
            "source": "https://www.dwavesys.com/"
        },
        {
            "title": "D3.js",
            "slug": "d3-dot-js",
            "hex": "F9A03C",
            "source": "https://github.com/d3/d3-logo"
        },
        {
            "title": "Dacia",
            "hex": "122AFF",
            "source": "https://www.dacia.ro/"
        },
        {
            "title": "DAF",
            "hex": "00529B",
            "source": "https://www.daf.com/en"
        },
        {
            "title": "Dailymotion",
            "hex": "0D0D0D",
            "source": "https://about.dailymotion.com/en/press/"
        },
        {
            "title": "Daimler",
            "hex": "E6E6E6",
            "source": "https://designnavigator.daimler.com/Daimler_Corporate_Logotype_Black_DTP",
            "guidelines": "https://designnavigator.daimler.com/Daimler_Corporate_Logotype"
        },
        {
            "title": "Dark Reader",
            "hex": "141E24",
            "source": "https://github.com/simple-icons/simple-icons/pull/3348#issuecomment-667090608"
        },
        {
            "title": "Dart",
            "hex": "0175C2",
            "source": "https://github.com/dart-lang/site-shared/tree/master/src/_assets/image/dart/logo"
        },
        {
            "title": "Das Erste",
            "hex": "001A4B",
            "source": "https://en.wikipedia.org/wiki/Das_Erste"
        },
        {
            "title": "Dash",
            "hex": "008DE4",
            "source": "https://www.dash.org/brand-assets/",
            "guidelines": "https://www.dash.org/brand-guidelines/"
        },
        {
            "title": "Dashlane",
            "hex": "0E353D",
            "source": "https://brandfolder.com/dashlane/brandkitpartners"
        },
        {
            "title": "Dassault Systèmes",
            "hex": "005386",
            "source": "https://www.3ds.com/"
        },
        {
            "title": "Data Version Control",
            "aliases": {
                "aka": [
                    "DVC"
                ]
            },
            "hex": "945DD6",
            "source": "https://static.iterative.ai/logo/dvc.svg"
        },
        {
            "title": "Databricks",
            "hex": "FF3621",
            "source": "https://www.databricks.com/",
            "guidelines": "https://brand.databricks.com/Styleguide/Guide/"
        },
        {
            "title": "DataCamp",
            "hex": "03EF62",
            "source": "https://www.datacamp.com/"
        },
        {
            "title": "Datadog",
            "hex": "632CA6",
            "source": "https://www.datadoghq.com/about/resources",
            "guidelines": "https://www.datadoghq.com/about/resources/"
        },
        {
            "title": "DataStax",
            "hex": "3A3A42",
            "source": "https://www.datastax.com/brand-resources",
            "guidelines": "https://www.datastax.com/brand-resources"
        },
        {
            "title": "DatoCMS",
            "hex": "FF7751",
            "source": "https://www.datocms.com/company/brand-assets",
            "guidelines": "https://www.datocms.com/company/brand-assets"
        },
        {
            "title": "Datto",
            "hex": "199ED9",
            "source": "https://www.datto.com/brand/logos",
            "guidelines": "https://www.datto.com/brand"
        },
        {
            "title": "DAZN",
            "hex": "F8F8F5",
            "source": "https://media.dazn.com/en/assets/"
        },
        {
            "title": "dblp",
            "hex": "004F9F",
            "source": "https://dblp.org/"
        },
        {
            "title": "DC Entertainment",
            "hex": "0078F0",
            "source": "https://www.readdc.com/"
        },
        {
            "title": "De'Longhi",
            "hex": "072240",
            "source": "https://www.delonghi.com/"
        },
        {
            "title": "Debian",
            "hex": "A81D33",
            "source": "https://www.debian.org/logos",
            "guidelines": "https://www.debian.org/logos/",
            "license": {
                "type": "CC-BY-SA-3.0"
            }
        },
        {
            "title": "deepin",
            "hex": "007CFF",
            "source": "https://commons.wikimedia.org/wiki/File:Deepin_logo.svg"
        },
        {
            "title": "Deepnote",
            "hex": "3793EF",
            "source": "https://deepnote.com/"
        },
        {
            "title": "Deezer",
            "hex": "FEAA2D",
            "source": "https://deezerbrand.com/"
        },
        {
            "title": "del.icio.us",
            "slug": "delicious",
            "hex": "0000FF",
            "source": "http://del.icio.us/",
            "aliases": {
                "aka": [
                    "Delicious"
                ]
            }
        },
        {
            "title": "Deliveroo",
            "hex": "00CCBC",
            "source": "https://deliveroo.com/"
        },
        {
            "title": "Dell",
            "hex": "007DB8",
            "source": "https://www.dell.com/",
            "guidelines": "https://brand.delltechnologies.com/logos/"
        },
        {
            "title": "Delphi",
            "hex": "EE1F35",
            "source": "https://www.embarcadero.com/news/logo"
        },
        {
            "title": "Delta",
            "hex": "003366",
            "source": "https://news.delta.com/delta-air-lines-logos-brand-guidelines"
        },
        {
            "title": "Deno",
            "hex": "000000",
            "source": "https://github.com/denoland/deno_website2/blob/892750b99cc260f8b1b2a4bcea59eab9101dd67c/public/logo.svg"
        },
        {
            "title": "Dependabot",
            "hex": "025E8C",
            "source": "https://dependabot.com/"
        },
        {
            "title": "Der Spiegel",
            "hex": "E64415",
            "source": "https://www.spiegel.de/"
        },
        {
            "title": "Designer News",
            "hex": "2D72D9",
            "source": "https://www.designernews.co"
        },
        {
            "title": "Deutsche Bahn",
            "hex": "F01414",
            "source": "https://www.bahn.de/"
        },
        {
            "title": "Deutsche Bank",
            "hex": "0018A8",
            "source": "https://www.db.com/"
        },
        {
            "title": "dev.to",
            "slug": "dev-dot-to",
            "hex": "0A0A0A",
            "source": "https://dev.to/"
        },
        {
            "title": "DeviantArt",
            "hex": "05CC47",
            "source": "http://help.deviantart.com/21"
        },
        {
            "title": "Devpost",
            "hex": "003E54",
            "source": "https://github.com/challengepost/supportcenter/blob/e40066cde2ed25dc14c0541edb746ff8c6933114/images/devpost-icon-rgb.svg"
        },
        {
            "title": "devRant",
            "hex": "F99A66",
            "source": "https://devrant.com"
        },
        {
            "title": "Dgraph",
            "hex": "E50695",
            "source": "https://dgraph.io/"
        },
        {
            "title": "DHL",
            "hex": "FFCC00",
            "source": "https://www.dpdhl-brands.com/dhl/en/guides/design-basics/logo-and-claim.html",
            "guidelines": "https://www.dpdhl-brands.com/dhl/en/guides/design-basics/logo-and-claim.html"
        },
        {
            "title": "diagrams.net",
            "slug": "diagrams-dot-net",
            "hex": "F08705",
            "source": "https://github.com/jgraph/drawio/blob/4743eba8d5eaa497dc003df7bf7295b695c59bea/src/main/webapp/images/drawlogo.svg"
        },
        {
            "title": "Dialogflow",
            "hex": "FF9800",
            "source": "https://dialogflow.cloud.google.com/"
        },
        {
            "title": "Diaspora",
            "hex": "000000",
            "source": "https://wiki.diasporafoundation.org/Branding"
        },
        {
            "title": "Digg",
            "hex": "000000",
            "source": "https://digg.com/"
        },
        {
            "title": "Digi-Key Electronics",
            "slug": "digi-keyelectronics",
            "hex": "CC0000",
            "source": "https://www.digikey.com/"
        },
        {
            "title": "DigitalOcean",
            "hex": "0080FF",
            "source": "https://www.digitalocean.com/press/",
            "guidelines": "https://www.digitalocean.com/press/"
        },
        {
            "title": "Dior",
            "hex": "000000",
            "source": "https://www.dior.com/"
        },
        {
            "title": "Directus",
            "hex": "263238",
            "source": "https://directus.io/"
        },
        {
            "title": "Discogs",
            "hex": "333333",
            "source": "https://www.discogs.com/brand"
        },
        {
            "title": "Discord",
            "hex": "5865F2",
            "source": "https://discord.com/brand-new/branding",
            "guidelines": "https://discord.com/brand-new/branding"
        },
        {
            "title": "Discourse",
            "hex": "000000",
            "source": "https://www.discourse.org/"
        },
        {
            "title": "Discover",
            "hex": "FF6000",
            "source": "https://www.discovernetwork.com/en-us/business-resources/free-signage-logos"
        },
        {
            "title": "Disqus",
            "hex": "2E9FFF",
            "source": "https://disqus.com/brand"
        },
        {
            "title": "Disroot",
            "hex": "50162D",
            "source": "https://git.fosscommunity.in/disroot/assests/blob/master/d.svg"
        },
        {
            "title": "Django",
            "hex": "092E20",
            "source": "https://www.djangoproject.com/community/logos/"
        },
        {
            "title": "DLNA",
            "hex": "48A842",
            "source": "https://upload.wikimedia.org/wikipedia/de/e/eb/Digital_Living_Network_Alliance_logo.svg"
        },
        {
            "title": "Docker",
            "hex": "2496ED",
            "source": "https://www.docker.com/company/newsroom/media-resources"
        },
        {
            "title": "DocuSign",
            "hex": "FFCC22",
            "source": "https://github.com/simple-icons/simple-icons/issues/1098"
        },
        {
            "title": "Dogecoin",
            "hex": "C2A633",
            "source": "https://cryptologos.cc/dogecoin"
        },
        {
            "title": "Dolby",
            "hex": "000000",
            "source": "https://www.dolby.com/us/en/about/brand-identity.html"
        },
        {
            "title": "DoorDash",
            "hex": "FF3008",
            "source": "https://www.doordash.com/about/"
        },
        {
            "title": "Douban",
            "hex": "007722",
            "source": "https://zh.wikipedia.org/wiki/Douban"
        },
        {
            "title": "Draugiem.lv",
            "slug": "draugiem-dot-lv",
            "hex": "FF6600",
            "source": "https://www.frype.com/applications/dev/docs/logos/"
        },
        {
            "title": "Dribbble",
            "hex": "EA4C89",
            "source": "https://dribbble.com/branding"
        },
        {
            "title": "Drone",
            "hex": "212121",
            "source": "https://github.com/drone/brand"
        },
        {
            "title": "Drooble",
            "hex": "19C4BE",
            "source": "https://blog.drooble.com/press/"
        },
        {
            "title": "Dropbox",
            "hex": "0061FF",
            "source": "https://www.dropbox.com/branding"
        },
        {
            "title": "Drupal",
            "hex": "0678BE",
            "source": "https://www.drupal.org/about/media-kit/logos"
        },
        {
            "title": "DS Automobiles",
            "hex": "1D1717",
            "source": "https://www.stellantis.com/en/brands/ds"
        },
        {
            "title": "DTube",
            "hex": "F01A30",
            "source": "https://about.d.tube/mediakit.html"
        },
        {
            "title": "DuckDuckGo",
            "hex": "DE5833",
            "source": "https://duckduckgo.com/"
        },
        {
            "title": "Dunked",
            "hex": "2DA9D7",
            "source": "https://dunked.com/"
        },
        {
            "title": "Duolingo",
            "hex": "58CC02",
            "source": "https://www.duolingo.com/"
        },
        {
            "title": "dwm",
            "hex": "1177AA",
            "source": "https://dwm.suckless.org"
        },
        {
            "title": "Dynamics 365",
            "hex": "002050",
            "source": "http://thepartnerchannel.com/wp-content/uploads/Dynamics365_styleguide_092816.pdf"
        },
        {
            "title": "Dynatrace",
            "hex": "1496FF",
            "source": "https://www.dynatrace.com/company/press-kit/"
        },
        {
            "title": "EA",
            "hex": "000000",
            "source": "https://www.ea.com"
        },
        {
            "title": "Eagle",
            "hex": "0072EF",
            "source": "https://en.eagle.cool/"
        },
        {
            "title": "easyJet",
            "hex": "FF6600",
            "source": "https://www.easyjet.com"
        },
        {
            "title": "eBay",
            "hex": "E53238",
            "source": "https://go.developer.ebay.com/logos"
        },
        {
            "title": "Eclipse Che",
            "hex": "525C86",
            "source": "https://www.eclipse.org/che/"
        },
        {
            "title": "Eclipse IDE",
            "hex": "2C2255",
            "source": "https://www.eclipse.org/artwork/"
        },
        {
            "title": "Eclipse Jetty",
            "hex": "FC390E",
            "source": "https://github.com/eclipse/jetty.project/blob/dab26c601d08d350cd830c1007bb196c5196f0f6/logos/jetty-avatar.svg"
        },
        {
            "title": "Eclipse Mosquitto",
            "hex": "3C5280",
            "source": "https://github.com/eclipse/mosquitto/blob/75fc908bba90d4bd06e85efc1c4ed77952ec842c/logo/mosquitto-logo-only.svg"
        },
        {
            "title": "Eclipse Vert.x",
            "slug": "eclipsevert-dot-x",
            "hex": "782A90",
            "source": "https://github.com/vert-x3/.github/blob/1ad6612d87f35665e50a00fc32eb9c542556385d/workflow-templates/vertx-favicon.svg"
        },
        {
            "title": "EditorConfig",
            "hex": "FEFEFE",
            "source": "https://editorconfig.org"
        },
        {
            "title": "edX",
            "hex": "02262B",
            "source": "https://www.edx.org/"
        },
        {
            "title": "egghead",
            "hex": "FCFBFA",
            "source": "https://egghead.io/"
        },
        {
            "title": "Egnyte",
            "hex": "00968F",
            "source": "https://www.egnyte.com/presskit.html"
        },
        {
            "title": "Eight Sleep",
            "hex": "262729",
            "source": "https://www.eightsleep.com/press/"
        },
        {
            "title": "El Jueves",
            "hex": "BE312E",
            "source": "https://www.eljueves.es"
        },
        {
            "title": "Elastic",
            "hex": "005571",
            "source": "https://www.elastic.co/brand"
        },
        {
            "title": "Elastic Cloud",
            "hex": "005571",
            "source": "https://www.elastic.co/brand"
        },
        {
            "title": "Elastic Stack",
            "hex": "005571",
            "source": "https://www.elastic.co/brand"
        },
        {
            "title": "Elasticsearch",
            "hex": "005571",
            "source": "https://www.elastic.co/brand"
        },
        {
            "title": "Electron",
            "hex": "47848F",
            "source": "https://www.electronjs.org/"
        },
        {
            "title": "Element",
            "hex": "0DBD8B",
            "source": "https://element.io/"
        },
        {
            "title": "elementary",
            "hex": "64BAFF",
            "source": "https://elementary.io/brand"
        },
        {
            "title": "Eleventy",
            "hex": "000000",
            "source": "https://www.11ty.io"
        },
        {
            "title": "Elixir",
            "hex": "4B275F",
            "source": "https://github.com/elixir-lang/elixir-lang.github.com/tree/master/images/logo"
        },
        {
            "title": "Ello",
            "hex": "000000",
            "source": "https://ello.co"
        },
        {
            "title": "Elm",
            "hex": "1293D8",
            "source": "https://github.com/elm/foundation.elm-lang.org/blob/2d097b317d8af2aaeab49284830260a32d817305/assets/elm_logo.svg"
        },
        {
            "title": "Elsevier",
            "hex": "FF6C00",
            "source": "https://www.elsevier.com"
        },
        {
            "title": "Embarcadero",
            "hex": "ED1F35",
            "source": "https://www.embarcadero.com/news/logo"
        },
        {
            "title": "Ember.js",
            "slug": "ember-dot-js",
            "hex": "E04E39",
            "source": "https://emberjs.com/logos/",
            "guidelines": "https://emberjs.com/logos/"
        },
        {
            "title": "Emby",
            "hex": "52B54B",
            "source": "https://emby.media/"
        },
        {
            "title": "Emirates",
            "hex": "D71921",
            "source": "https://www.emirates.com/ie/english/"
        },
        {
            "title": "Emlakjet",
            "hex": "0AE524",
            "source": "https://www.emlakjet.com/kurumsal-materyaller/"
        },
        {
            "title": "Empire Kred",
            "hex": "72BE50",
            "source": "http://www.empire.kred"
        },
        {
            "title": "Enpass",
            "hex": "0D47A1",
            "source": "https://www.enpass.io/press/"
        },
        {
            "title": "Envato",
            "hex": "81B441",
            "source": "https://envato.com/"
        },
        {
            "title": "EPEL",
            "hex": "FC0000",
            "source": "https://fedoraproject.org/wiki/EPEL"
        },
        {
            "title": "Epic Games",
            "hex": "313131",
            "source": "https://dev.epicgames.com/docs/services/en-US/EpicAccountServices/DesignGuidelines/index.html#epicgamesbrandguidelines",
            "guidelines": "https://dev.epicgames.com/docs/services/en-US/EpicAccountServices/DesignGuidelines/index.html#epicgamesbrandguidelines"
        },
        {
            "title": "Epson",
            "hex": "003399",
            "source": "https://global.epson.com/IR/library/"
        },
        {
            "title": "Erlang",
            "hex": "A90533",
            "source": "https://github.com/erlang/erlide_eclipse/blob/99d1d61fde8e32ef1630ca0e1b05a6822b3d6489/meta/media/erlang-logo.svg"
        },
        {
            "title": "ESEA",
            "hex": "0E9648",
            "source": "https://play.esea.net/"
        },
        {
            "title": "ESLGaming",
            "hex": "FFFF09",
            "source": "https://brand.eslgaming.com/",
            "guidelines": "https://brand.eslgaming.com/"
        },
        {
            "title": "ESLint",
            "hex": "4B32C3",
            "source": "https://eslint.org/"
        },
        {
            "title": "ESPHome",
            "hex": "000000",
            "source": "https://esphome.io"
        },
        {
            "title": "Espressif",
            "hex": "E7352C",
            "source": "https://www.espressif.com/"
        },
        {
            "title": "Ethereum",
            "hex": "3C3C3D",
            "source": "https://ethereum.org/en/assets/"
        },
        {
            "title": "Ethiopian Airlines",
            "hex": "648B1A",
            "source": "https://corporate.ethiopianairlines.com/media/Ethiopian-Factsheet"
        },
        {
            "title": "Etihad Airways",
            "hex": "BD8B13",
            "source": "https://www.etihad.com/en-ie/manage/duty-free"
        },
        {
            "title": "Etsy",
            "hex": "F16521",
            "source": "https://www.etsy.com/uk/press"
        },
        {
            "title": "Event Store",
            "hex": "5AB552",
            "source": "https://github.com/eventstore/brand"
        },
        {
            "title": "Eventbrite",
            "hex": "F05537",
            "source": "https://www.eventbrite.com/signin/"
        },
        {
            "title": "Evernote",
            "hex": "00A82D",
            "source": "https://evernote.com/about-us",
            "guidelines": "https://evernote.com/about-us"
        },
        {
            "title": "Everplaces",
            "hex": "FA4B32",
            "source": "https://everplaces.com"
        },
        {
            "title": "EVRY",
            "hex": "063A54",
            "source": "https://www.evry.com/en/"
        },
        {
            "title": "Exercism",
            "hex": "009CAB",
            "source": "https://github.com/exercism/website-icons/blob/2ad12baa465acfaa74efc5da27a6a12f8b05e3d0/exercism/logo-icon.svg",
            "license": {
                "type": "CC-BY-3.0"
            }
        },
        {
            "title": "Expensify",
            "hex": "0185FF",
            "source": "https://use.expensify.com/press-kit",
            "guidelines": "https://use.expensify.com/press-kit"
        },
        {
            "title": "Experts Exchange",
            "hex": "00AAE7",
            "source": "https://www.experts-exchange.com/"
        },
        {
            "title": "Expo",
            "hex": "000020",
            "source": "http://expo.io/brand/"
        },
        {
            "title": "Express",
            "hex": "000000",
            "source": "https://github.com/openjs-foundation/artwork/blob/ac43961d1157f973c54f210cf5e0c9c45e3d3f10/projects/express/express-icon-black.svg"
        },
        {
            "title": "EyeEm",
            "hex": "000000",
            "source": "https://www.eyeem.com/"
        },
        {
            "title": "F-Droid",
            "slug": "f-droid",
            "hex": "1976D2",
            "source": "https://f-droid.org/"
        },
        {
            "title": "F-Secure",
            "slug": "f-secure",
            "hex": "00BAFF",
            "source": "https://vip.f-secure.com/en/marketing/logos"
        },
        {
            "title": "Facebook",
            "hex": "1877F2",
            "source": "https://en.facebookbrand.com/"
        },
        {
            "title": "Facebook Gaming",
            "hex": "005FED",
            "source": "https://www.facebook.com/fbgaminghome/"
        },
        {
            "title": "Facebook Live",
            "hex": "ED4242",
            "source": "https://en.facebookbrand.com/"
        },
        {
            "title": "FACEIT",
            "hex": "FF5500",
            "source": "https://corporate.faceit.com/branding/"
        },
        {
            "title": "Facepunch",
            "hex": "EC1C24",
            "source": "https://facepunch.com/img/brand/default-light.svg"
        },
        {
            "title": "Falcon",
            "hex": "F0AD4E",
            "source": "https://falconframework.org/"
        },
        {
            "title": "FamPay",
            "hex": "FFAD00",
            "source": "https://fampay.in"
        },
        {
            "title": "Fandango",
            "hex": "FF7300",
            "source": "https://www.fandango.com"
        },
        {
            "title": "Fandom",
            "hex": "00D6D6",
            "source": "https://fandomdesignsystem.com/identity/assets"
        },
        {
            "title": "FARFETCH",
            "hex": "000000",
            "source": "https://www.farfetch.com/"
        },
        {
            "title": "FastAPI",
            "hex": "009688",
            "source": "https://github.com/tiangolo/fastapi/blob/6205935323ded4767438ee81623892621b353415/docs/en/docs/img/icon-white.svg"
        },
        {
            "title": "Fastify",
            "hex": "000000",
            "source": "https://github.com/fastify/graphics/blob/91e8a3d4754807de3b69440f66c72a737a5fde94/fastify-1000px-square-02.svg"
        },
        {
            "title": "Fastlane",
            "hex": "00F200",
            "source": "https://github.com/fastlane/fastlane.tools/blob/19ff41a6c0f27510a7a7879e6944809d40ab382e/assets/img/logo-mobile.svg"
        },
        {
            "title": "Fastly",
            "hex": "FF282D",
            "source": "https://assets.fastly.com/style-guide/docs/"
        },
        {
            "title": "Fathom",
            "hex": "9187FF",
            "source": "https://usefathom.com/brand"
        },
        {
            "title": "Favro",
            "hex": "512DA8",
            "source": "https://favro.com/login"
        },
        {
            "title": "FeatHub",
            "hex": "9B9B9B",
            "source": "http://feathub.com/"
        },
        {
            "title": "FedEx",
            "hex": "4D148C",
            "source": "https://newsroom.fedex.com/"
        },
        {
            "title": "Fedora",
            "hex": "294172",
            "source": "https://fedoraproject.org/wiki/Logo/UsageGuidelines",
            "guidelines": "https://fedoraproject.org/wiki/Logo/UsageGuidelines",
            "license": {
                "type": "custom",
                "url": "https://fedoraproject.org/wiki/Legal:Trademark_guidelines"
            }
        },
        {
            "title": "FedRAMP",
            "hex": "112E51",
            "source": "https://www.fedramp.gov/assets/resources/documents/FedRAMP_Branding_Guidance.pdf"
        },
        {
            "title": "Feedly",
            "hex": "2BB24C",
            "source": "https://blog.feedly.com/"
        },
        {
            "title": "Ferrari",
            "hex": "D40000",
            "source": "https://www.ferrari.com/"
        },
        {
            "title": "Ferrari N.V.",
            "slug": "ferrarin-dot-v-dot",
            "hex": "EB2E2C",
            "source": "https://corporate.ferrari.com/"
        },
        {
            "title": "FFmpeg",
            "hex": "007808",
            "source": "https://commons.wikimedia.org/wiki/File:FFmpeg_Logo_new.svg"
        },
        {
            "title": "Fiat",
            "hex": "941711",
            "source": "http://www.fcaci.com/x/FIATv15"
        },
        {
            "title": "Fido Alliance",
            "hex": "FFBF3B",
            "source": "https://fidoalliance.org/overview/legal/logo-usage/",
            "guidelines": "https://fidoalliance.org/overview/legal/fido-trademark-and-service-mark-usage-agreement-for-websites/"
        },
        {
            "title": "FIFA",
            "hex": "326295",
            "source": "https://en.wikipedia.org/wiki/FIFA"
        },
        {
            "title": "Figma",
            "hex": "F24E1E",
            "source": "https://brand.figma.com/icon.html"
        },
        {
            "title": "figshare",
            "hex": "556472",
            "source": "https://en.wikipedia.org/wiki/Figshare"
        },
        {
            "title": "Fila",
            "hex": "03234C",
            "source": "https://en.wikipedia.org/wiki/Fila_(company)"
        },
        {
            "title": "Files",
            "hex": "4285F4",
            "source": "https://files.google.com/"
        },
        {
            "title": "FileZilla",
            "hex": "BF0000",
            "source": "https://commons.wikimedia.org/wiki/File:FileZilla_logo.svg"
        },
        {
            "title": "Fing",
            "hex": "009AEE",
            "source": "https://www.fing.com/"
        },
        {
            "title": "Firebase",
            "hex": "FFCA28",
            "source": "https://firebase.google.com/brand-guidelines/",
            "guidelines": "https://firebase.google.com/brand-guidelines/"
        },
        {
            "title": "Firefox",
            "hex": "FF7139",
            "source": "https://mozilla.design/firefox/logos-usage/",
            "guidelines": "https://mozilla.design/firefox/logos-usage/"
        },
        {
            "title": "Firefox Browser",
            "hex": "FF7139",
            "source": "https://mozilla.design/firefox/logos-usage/"
        },
        {
            "title": "FIRST",
            "hex": "0066B3",
            "source": "https://www.firstinspires.org/brand"
        },
        {
            "title": "Fitbit",
            "hex": "00B0B9",
            "source": "http://www.fitbit.com/uk/home"
        },
        {
            "title": "FITE",
            "hex": "CA0404",
            "source": "https://www.fite.tv/"
        },
        {
            "title": "Fiverr",
            "hex": "1DBF73",
            "source": "https://www.fiverr.com/press-kit"
        },
        {
            "title": "Flask",
            "hex": "000000",
            "source": "https://github.com/pallets/flask/blob/e6e75e55470a0682ee8370e6d68062e515a248b9/artwork/logo-full.svg",
            "license": {
                "type": "custom",
                "url": "https://github.com/pallets/flask/blob/master/artwork/LICENSE.rst"
            }
        },
        {
            "title": "Flathub",
            "hex": "4A86CF",
            "source": "https://flathub.org/"
        },
        {
            "title": "Flattr",
            "hex": "000000",
            "source": "https://flattr.com/"
        },
        {
            "title": "Flickr",
            "hex": "0063DC",
            "source": "https://www.flickr.com/"
        },
        {
            "title": "Flipboard",
            "hex": "E12828",
            "source": "https://about.flipboard.com/brand-guidelines"
        },
        {
            "title": "Flipkart",
            "hex": "2874F0",
            "source": "https://www.flipkart.com/"
        },
        {
            "title": "Floatplane",
            "hex": "00AEEF",
            "source": "https://www.floatplane.com/"
        },
        {
            "title": "Flood",
            "hex": "4285F4",
            "source": "https://flood.io/"
        },
        {
            "title": "Fluentd",
            "hex": "0E83C8",
            "source": "https://docs.fluentd.org/quickstart/logo",
            "license": {
                "type": "Apache-2.0"
            }
        },
        {
            "title": "Flutter",
            "hex": "02569B",
            "source": "https://flutter.dev/brand",
            "guidelines": "https://flutter.dev/brand"
        },
        {
            "title": "FMOD",
            "hex": "000000",
            "source": "https://www.fmod.com/attribution",
            "guidelines": "https://www.fmod.com/attribution"
        },
        {
            "title": "Fnac",
            "hex": "E1A925",
            "source": "http://www.fnac.com/"
        },
        {
            "title": "Folium",
            "hex": "77B829",
            "source": "https://python-visualization.github.io/folium/"
        },
        {
            "title": "Font Awesome",
            "hex": "339AF0",
            "source": "https://fontawesome.com/icons/font-awesome"
        },
        {
            "title": "FontBase",
            "hex": "3D03A7",
            "source": "https://fontba.se/"
        },
        {
            "title": "foodpanda",
            "hex": "D70F64",
            "source": "https://www.foodpanda.com"
        },
        {
            "title": "Ford",
            "hex": "00274E",
            "source": "https://secure.ford.com/brochures/"
        },
        {
            "title": "Forestry",
            "hex": "343A40",
            "source": "https://forestry.io/"
        },
        {
            "title": "Formstack",
            "hex": "21B573",
            "source": "https://www.formstack.com/brand/guidelines"
        },
        {
            "title": "Fortinet",
            "hex": "EE3124",
            "source": "http://www.fortinet.com/"
        },
        {
            "title": "Fortran",
            "hex": "734F96",
            "source": "https://github.com/fortran-lang/fortran-lang.org/blob/5469465d08d3fcbf16d048e651ca5c9ba050839c/assets/img/fortran-logo.svg"
        },
        {
            "title": "Fossa",
            "hex": "289E6D",
            "source": "https://fossa.com/press/"
        },
        {
            "title": "Fossil SCM",
            "hex": "548294",
            "source": "https://fossil-scm.org/"
        },
        {
            "title": "Foursquare",
            "hex": "F94877",
            "source": "https://foursquare.com/about/logos"
        },
        {
            "title": "Foxtel",
            "hex": "EB5205",
            "source": "https://www.foxtel.com.au/"
        },
        {
            "title": "Fozzy",
            "hex": "F15B29",
            "source": "https://fozzy.com/partners.shtml?tab=materials"
        },
        {
            "title": "Framer",
            "hex": "0055FF",
            "source": "https://framer.com"
        },
        {
            "title": "Fraunhofer-Gesellschaft",
            "slug": "fraunhofer-gesellschaft",
            "hex": "179C7D",
            "source": "https://www.fraunhofer.de/"
        },
        {
            "title": "FreeBSD",
            "hex": "AB2B28",
            "source": "https://www.freebsdfoundation.org/about/project/"
        },
        {
            "title": "freeCodeCamp",
            "hex": "0A0A23",
            "source": "https://design-style-guide.freecodecamp.org/"
        },
        {
            "title": "freedesktop.org",
            "slug": "freedesktop-dot-org",
            "hex": "3B80AE",
            "source": "https://commons.wikimedia.org/wiki/File:Freedesktop-logo.svg"
        },
        {
            "title": "Freelancer",
            "hex": "29B2FE",
            "source": "https://www.freelancer.com/"
        },
        {
            "title": "FreeNAS",
            "hex": "343434",
            "source": "https://github.com/freenas/webui/blob/fd668f4c5920fe864fd98fa98e20fd333336c609/src/assets/images/logo.svg"
        },
        {
            "title": "Fujifilm",
            "hex": "ED1A3A",
            "source": "https://upload.wikimedia.org/wikipedia/commons/a/a1/Fujifilm_logo.svg"
        },
        {
            "title": "Fujitsu",
            "hex": "FF0000",
            "source": "https://www.fujitsu.com/global/about/brandmanagement/logo/"
        },
        {
            "title": "Fur Affinity",
            "hex": "36566F",
            "source": "https://www.furaffinity.net/"
        },
        {
            "title": "Furry Network",
            "hex": "2E75B4",
            "source": "https://furrynetwork.com"
        },
        {
            "title": "FutureLearn",
            "hex": "DE00A5",
            "source": "https://www.futurelearn.com/"
        },
        {
            "title": "G2A",
            "hex": "F05F00",
            "source": "https://www.g2a.co/documents/",
            "guidelines": "https://www.g2a.co/documents/"
        },
        {
            "title": "Game Jolt",
            "hex": "CCFF00",
            "source": "https://gamejolt.com/about",
            "guidelines": "https://gamejolt.com/about"
        },
        {
            "title": "Garmin",
            "hex": "000000",
            "source": "https://creative.garmin.com/styleguide/logo/",
            "guidelines": "https://creative.garmin.com/styleguide/brand/"
        },
        {
            "title": "Gatling",
            "hex": "FF9E2A",
            "source": "https://gatling.io/"
        },
        {
            "title": "Gatsby",
            "hex": "663399",
            "source": "https://www.gatsbyjs.com/guidelines/logo",
            "guidelines": "https://www.gatsbyjs.com/guidelines/logo"
        },
        {
            "title": "Gauges",
            "hex": "2FA66A",
            "source": "http://get.gaug.es/"
        },
        {
            "title": "GeeksforGeeks",
            "hex": "2F8D46",
            "source": "https://www.geeksforgeeks.org/"
        },
        {
            "title": "General Electric",
            "hex": "0870D8",
            "source": "https://www.ge.com/brand/"
        },
        {
            "title": "General Motors",
            "hex": "0170CE",
            "source": "https://www.gm.com"
        },
        {
            "title": "Genius",
            "hex": "FFFF64",
            "source": "https://genius.com"
        },
        {
            "title": "Gentoo",
            "hex": "54487A",
            "source": "https://wiki.gentoo.org/wiki/Project:Artwork/Artwork#Variations_of_the_.22g.22_logo",
            "guidelines": "https://www.gentoo.org/inside-gentoo/foundation/name-logo-guidelines.html",
            "license": {
                "type": "CC-BY-SA-2.5"
            }
        },
        {
            "title": "Geocaching",
            "hex": "00874D",
            "source": "https://www.geocaching.com/about/logousage.aspx",
            "guidelines": "https://www.geocaching.com/about/logousage.aspx"
        },
        {
            "title": "Gerrit",
            "hex": "EEEEEE",
            "source": "https://gerrit-review.googlesource.com/c/75842/"
        },
        {
            "title": "Ghost",
            "hex": "15171A",
            "source": "https://github.com/TryGhost/Admin/blob/e3e1fa3353767c3729b1658ad42cc35f883470c5/public/assets/icons/icon.svg",
            "guidelines": "https://ghost.org/docs/logos/"
        },
        {
            "title": "Ghostery",
            "hex": "00AEF0",
            "source": "https://www.ghostery.com/",
            "guidelines": "https://www.ghostery.com/press/"
        },
        {
            "title": "GIMP",
            "hex": "5C5543",
            "source": "https://www.gimp.org/about/linking.html#wilber-the-gimp-mascot",
            "license": {
                "type": "CC-BY-SA-3.0"
            }
        },
        {
            "title": "GIPHY",
            "hex": "FF6666",
            "source": "https://support.giphy.com/hc/en-us/articles/360022283772-GIPHY-Brand-Guidelines",
            "guidelines": "https://support.giphy.com/hc/en-us/articles/360022283772-GIPHY-Brand-Guidelines"
        },
        {
            "title": "Git",
            "hex": "F05032",
            "source": "http://git-scm.com/downloads/logos",
            "license": {
                "type": "CC-BY-3.0"
            }
        },
        {
            "title": "Git Extensions",
            "hex": "212121",
            "source": "https://github.com/gitextensions/gitextensions/blob/273a0f6fd3e07858f837cdc19d50827871e32319/Logo/Artwork/git-extensions-logo.svg"
        },
        {
            "title": "Git LFS",
            "hex": "F64935",
            "source": "https://git-lfs.github.com/"
        },
        {
            "title": "GitBook",
            "hex": "3884FF",
            "source": "https://github.com/GitbookIO/styleguide/blob/c958388dab901defa3e22978ca01272295627e05/icons/Logo.svg"
        },
        {
            "title": "Gitea",
            "hex": "609926",
            "source": "https://github.com/go-gitea/gitea/blob/e0c753e770a64cda5e3900aa1da3d7e1f3263c9a/assets/logo.svg"
        },
        {
            "title": "Gitee",
            "hex": "C71D23",
            "source": "https://gitee.com/about_us"
        },
        {
            "title": "GitHub",
            "hex": "181717",
            "source": "https://github.com/logos",
            "guidelines": "https://github.com/logos"
        },
        {
            "title": "GitHub Actions",
            "hex": "2088FF",
            "source": "https://github.com/features/actions"
        },
        {
            "title": "GitHub Sponsors",
            "hex": "EA4AAA",
            "source": "https://github.com/sponsors"
        },
        {
            "title": "GitKraken",
            "hex": "179287",
            "source": "https://www.gitkraken.com/"
        },
        {
            "title": "GitLab",
            "hex": "FCA121",
            "source": "https://about.gitlab.com/press/press-kit/"
        },
        {
            "title": "Gitpod",
            "hex": "FFAE33",
            "source": "https://www.gitpod.io/"
        },
        {
            "title": "Gitter",
            "hex": "ED1965",
            "source": "https://gitter.im/"
        },
        {
            "title": "Glassdoor",
            "hex": "0CAA41",
            "source": "https://www.glassdoor.com/about-us/press/media-assets/",
            "guidelines": "https://www.glassdoor.com/about-us/press/media-assets/"
        },
        {
            "title": "Glitch",
            "hex": "3333FF",
            "source": "https://glitch.com/about/press/"
        },
        {
            "title": "Gmail",
            "hex": "EA4335",
            "source": "https://fonts.gstatic.com/s/i/productlogos/gmail_2020q4/v8/192px.svg"
        },
        {
            "title": "GNOME",
            "hex": "4A86CF",
            "source": "https://wiki.gnome.org/Engagement/BrandGuidelines"
        },
        {
            "title": "GNU",
            "hex": "A42E2B",
            "source": "https://gnu.org",
            "license": {
                "type": "CC-BY-SA-2.0"
            }
        },
        {
            "title": "GNU Bash",
            "hex": "4EAA25",
            "source": "https://github.com/odb/official-bash-logo",
            "guidelines": "https://github.com/odb/official-bash-logo",
            "license": {
                "type": "custom",
                "url": "http://artlibre.org/licence/lal/en/"
            }
        },
        {
            "title": "GNU Emacs",
            "hex": "7F5AB6",
            "source": "https://git.savannah.gnu.org/cgit/emacs.git/tree/etc/images/icons/hicolor/scalable/apps/emacs.svg",
            "license": {
                "type": "GPL-2.0-or-later"
            }
        },
        {
            "title": "GNU IceCat",
            "hex": "002F5B",
            "source": "https://git.savannah.gnu.org/cgit/gnuzilla.git/plain/artwork/simple.svg"
        },
        {
            "title": "GNU Privacy Guard",
            "hex": "0093DD",
            "source": "https://git.gnupg.org/cgi-bin/gitweb.cgi?p=gnupg.git;a=tree;f=artwork/icons",
            "license": {
                "type": "GPL-3.0-or-later"
            }
        },
        {
            "title": "GNU social",
            "hex": "A22430",
            "source": "https://www.gnu.org/graphics/social.html",
            "license": {
                "type": "CC0-1.0"
            }
        },
        {
            "title": "Go",
            "hex": "00ADD8",
            "source": "https://blog.golang.org/go-brand",
            "guidelines": "https://blog.golang.org/go-brand"
        },
        {
            "title": "Godot Engine",
            "hex": "478CBF",
            "source": "https://godotengine.org/press",
            "guidelines": "https://godotengine.org/press",
            "license": {
                "type": "CC-BY-4.0"
            }
        },
        {
            "title": "GoFundMe",
            "hex": "00B964",
            "source": "https://www.gofundme.com/"
        },
        {
            "title": "GOG.com",
            "slug": "gog-dot-com",
            "hex": "86328A",
            "source": "https://www.cdprojekt.com/en/media/logotypes/"
        },
        {
            "title": "GoldenLine",
            "hex": "FFE005",
            "source": "http://www.goldenline.pl"
        },
        {
            "title": "Goodreads",
            "hex": "372213",
            "source": "https://www.goodreads.com/about/press"
        },
        {
            "title": "Google",
            "hex": "4285F4",
            "source": "https://partnermarketinghub.withgoogle.com/",
            "guidelines": "https://about.google/brand-resource-center/brand-elements/"
        },
        {
            "title": "Google Ads",
            "hex": "4285F4",
            "source": "https://ads.google.com/home/"
        },
        {
            "title": "Google AdSense",
            "hex": "4285F4",
            "source": "https://www.google.com/adsense/"
        },
        {
            "title": "Google Analytics",
            "hex": "E37400",
            "source": "https://marketingplatform.google.com/intl/en_uk/about/analytics/"
        },
        {
            "title": "Google Assistant",
            "hex": "4285F4",
            "source": "https://assistant.google.com/"
        },
        {
            "title": "Google Calendar",
            "hex": "4285F4",
            "source": "https://fonts.gstatic.com/s/i/productlogos/calendar_2020q4/v8/192px.svg"
        },
        {
            "title": "Google Cardboard",
            "hex": "FF7143",
            "source": "https://arvr.google.com/cardboard/images/header/vr-home.svg"
        },
        {
            "title": "Google Cast",
            "hex": "1BB6F6",
            "source": "https://www.google.com/intl/en_us/chromecast/built-in/"
        },
        {
            "title": "Google Chat",
            "hex": "00AC47",
            "source": "https://chat.google.com/"
        },
        {
            "title": "Google Chrome",
            "hex": "4285F4",
            "source": "https://www.google.com/chrome/"
        },
        {
            "title": "Google Classroom",
            "hex": "4285F4",
            "source": "https://classroom.google.com/"
        },
        {
            "title": "Google Cloud",
            "hex": "4285F4",
            "source": "https://cloud.google.com/"
        },
        {
            "title": "Google Colab",
            "hex": "F9AB00",
            "source": "https://colab.research.google.com"
        },
        {
            "title": "Google Domains",
            "hex": "4285F4",
            "source": "https://domains.google/"
        },
        {
            "title": "Google Drive",
            "hex": "4285F4",
            "source": "https://developers.google.com/drive/web/branding"
        },
        {
            "title": "Google Earth",
            "hex": "4285F4",
            "source": "https://earth.google.com/web/"
        },
        {
            "title": "Google Fit",
            "hex": "4285F4",
            "source": "https://partnermarketinghub.withgoogle.com/brands/google-fit/"
        },
        {
            "title": "Google Fonts",
            "hex": "4285F4",
            "source": "https://fonts.google.com/"
        },
        {
            "title": "Google Hangouts",
            "hex": "0C9D58",
            "source": "https://upload.wikimedia.org/wikipedia/commons/e/ee/Hangouts_icon.svg"
        },
        {
            "title": "Google Keep",
            "hex": "FFBB00",
            "source": "https://play.google.com/store/apps/details?id=com.google.android.keep"
        },
        {
            "title": "Google Lens",
            "hex": "4285F4",
            "source": "https://lens.google.com/"
        },
        {
            "title": "Google Maps",
            "hex": "4285F4",
            "source": "https://upload.wikimedia.org/wikipedia/commons/a/a9/Google_Maps_icon.svg"
        },
        {
            "title": "Google Meet",
            "hex": "00897B",
            "source": "https://meet.google.com/"
        },
        {
            "title": "Google Messages",
            "hex": "1A73E8",
            "source": "https://messages.google.com/"
        },
        {
            "title": "Google My Business",
            "hex": "4285F4",
            "source": "https://business.google.com/"
        },
        {
            "title": "Google Nearby",
            "hex": "4285F4",
            "source": "https://developers.google.com/nearby/developer-guidelines"
        },
        {
            "title": "Google News",
            "hex": "174EA6",
            "source": "https://partnermarketinghub.withgoogle.com/brands/google-news/",
            "guidelines": "https://partnermarketinghub.withgoogle.com/brands/google-news/legal-and-trademarks/legal-requirements/"
        },
        {
            "title": "Google Optimize",
            "hex": "B366F6",
            "source": "https://marketingplatform.google.com/about/optimize/"
        },
        {
            "title": "Google Pay",
            "hex": "4285F4",
            "source": "https://pay.google.com/intl/en_us/about/"
        },
        {
            "title": "Google Photos",
            "hex": "4285F4",
            "source": "https://partnermarketinghub.withgoogle.com/brands/google-photos/visual-identity/visual-identity/icon/",
            "guidelines": "https://partnermarketinghub.withgoogle.com/brands/google-photos/visual-identity/visual-identity/icon/"
        },
        {
            "title": "Google Play",
            "hex": "414141",
            "source": "https://partnermarketinghub.withgoogle.com/brands/google-play/visual-identity/primary-logos/",
            "guidelines": "https://partnermarketinghub.withgoogle.com/brands/google-play/visual-identity/primary-logos/"
        },
        {
            "title": "Google Podcasts",
            "hex": "4285F4",
            "source": "https://developers.google.com/search/docs/data-types/podcast"
        },
        {
            "title": "Google Scholar",
            "hex": "4285F4",
            "source": "https://commons.wikimedia.org/wiki/File:Google_Scholar_logo.svg"
        },
        {
            "title": "Google Search Console",
            "hex": "458CF5",
            "source": "https://search.google.com/search-console"
        },
        {
            "title": "Google Sheets",
            "hex": "34A853",
            "source": "http://sheets.google.com/"
        },
        {
            "title": "Google Street View",
            "hex": "FEC111",
            "source": "https://developers.google.com/streetview/ready/branding",
            "guidelines": "https://developers.google.com/streetview/ready/branding"
        },
        {
            "title": "Google Tag Manager",
            "hex": "246FDB",
            "source": "https://tagmanager.google.com/#/home"
        },
        {
            "title": "Google Translate",
            "hex": "4285F4",
            "source": "https://commons.wikimedia.org/wiki/File:Google_Translate_logo.svg"
        },
        {
            "title": "GoToMeeting",
            "hex": "F68D2E",
            "source": "https://www.gotomeeting.com/",
            "aliases": {
                "dup": [
                    {
                        "title": "GoToWebinar",
                        "hex": "00C0F3",
                        "source": "https://www.gotomeeting.com/en-ie/webinar"
                    }
                ]
            }
        },
        {
            "title": "GOV.UK",
            "slug": "gov-dot-uk",
            "hex": "005EA5",
            "source": "https://github.com/alphagov/design-assets/tree/master/Icons"
        },
        {
            "title": "Gradle",
            "hex": "02303A",
            "source": "https://gradle.com/brand",
            "guidelines": "https://gradle.com/brand"
        },
        {
            "title": "Grafana",
            "hex": "F46800",
            "source": "https://grafana.com/"
        },
        {
            "title": "Grammarly",
            "hex": "15C39A",
            "source": "https://www.grammarly.com/media-assets"
        },
        {
            "title": "Graphcool",
            "hex": "27AE60",
            "source": "https://www.graph.cool"
        },
        {
            "title": "GraphQL",
            "hex": "E434AA",
            "source": "https://github.com/graphql/artwork/blob/ac6ee2ac1cf31ba1be1b8fbc40910f0c70c98a1e/GraphQL/icon/GraphQL-mark-black.svg",
            "guidelines": "https://github.com/graphql/artwork"
        },
        {
            "title": "Grav",
            "hex": "221E1F",
            "source": "http://getgrav.org/media"
        },
        {
            "title": "Gravatar",
            "hex": "1E8CBE",
            "source": "https://automattic.com/press/brand-materials/"
        },
        {
            "title": "Graylog",
            "hex": "FF3633",
            "source": "https://www.graylog.org"
        },
        {
            "title": "GreenSock",
            "hex": "88CE02",
            "source": "https://greensock.com/"
        },
        {
            "title": "Grid.ai",
            "hex": "78FF96",
            "source": "https://github.com/gridai/logos/blob/1e12c83b77abdc22a41566cab232f4db40223895/GridAI-icons/icon-white-48.svg"
        },
        {
            "title": "Gridsome",
            "hex": "00A672",
            "source": "https://gridsome.org/logo/"
        },
        {
            "title": "Groupon",
            "hex": "53A318",
            "source": "https://about.groupon.com/press/",
            "guidelines": "https://about.groupon.com/press/"
        },
        {
            "title": "Grubhub",
            "hex": "F63440",
            "source": "https://www.grubhub.com/"
        },
        {
            "title": "Grunt",
            "hex": "FAA918",
            "source": "https://github.com/gruntjs/gruntjs.com/blob/70f43898d9ce8e6cc862ad72bf8a7aee5ca199a9/src/media/grunt-logo-no-wordmark.svg",
            "guidelines": "https://github.com/gruntjs/grunt-docs/blob/main/Grunt-Brand-Guide.md"
        },
        {
            "title": "Guangzhou Metro",
            "hex": "C51935",
            "source": "https://commons.wikimedia.org/wiki/File:Guangzhou_Metro_logo.svg"
        },
        {
            "title": "gulp",
            "hex": "CF4647",
            "source": "https://github.com/gulpjs/artwork/blob/4e14158817ac88e9a5c02b3b307e6f630fe222fb/gulp-white-text.svg",
            "guidelines": "https://github.com/gulpjs/artwork",
            "license": {
                "type": "CC0-1.0"
            }
        },
        {
            "title": "Gumroad",
            "hex": "36A9AE",
            "source": "https://gumroad.com/press"
        },
        {
            "title": "Gumtree",
            "hex": "72EF36",
            "source": "https://www.gumtree.com"
        },
        {
            "title": "Gutenberg",
            "hex": "000000",
            "source": "https://github.com/WordPress/gutenberg/blob/master/docs/final-g-wapuu-black.svg"
        },
        {
            "title": "Habr",
            "hex": "65A3BE",
            "source": "https://kiosk.habr.com/"
        },
        {
            "title": "Hack Club",
            "hex": "EC3750",
            "source": "https://hackclub.com/brand"
        },
        {
            "title": "Hack The Box",
            "hex": "9FEF00",
            "source": "https://www.hackthebox.eu/docs/Hack_The_Box_Brand_Assets_Guide.pdf",
            "guidelines": "https://www.hackthebox.eu/docs/Hack_The_Box_Brand_Assets_Guide.pdf"
        },
        {
            "title": "Hackaday",
            "hex": "1A1A1A",
            "source": "https://hackaday.com/"
        },
        {
            "title": "HackerEarth",
            "hex": "2C3454",
            "source": "https://www.hackerearth.com/logo/"
        },
        {
            "title": "HackerOne",
            "hex": "494649",
            "source": "https://www.hackerone.com/branding"
        },
        {
            "title": "HackerRank",
            "hex": "00EA64",
            "source": "https://www.hackerrank.com/about-us/"
        },
        {
            "title": "HackHands",
            "hex": "00ACBD",
            "source": "https://www.pluralsight.com/hackhands"
        },
        {
            "title": "Hackster",
            "hex": "2E9FE6",
            "source": "https://www.hackster.io/branding#logos",
            "guidelines": "https://www.hackster.io/branding"
        },
        {
            "title": "Handshake",
            "hex": "FF2F1C",
            "source": "https://joinhandshake.com/career-centers/marketing-toolkit/",
            "guidelines": "https://joinhandshake.com/career-centers/marketing-toolkit/"
        },
        {
            "title": "Handshake",
            "slug": "handshake_protocol",
            "hex": "000000",
            "source": "https://handshake.org/"
        },
        {
            "title": "HappyCow",
            "hex": "7C4EC4",
            "source": "https://www.happycow.net/press-kits"
        },
        {
            "title": "Harbor",
            "hex": "60B932",
            "source": "https://branding.cncf.io/projects/harbor/"
        },
        {
            "title": "Hashnode",
            "hex": "2962FF",
            "source": "https://hashnode.com/media"
        },
        {
            "title": "Haskell",
            "hex": "5D4F85",
            "source": "https://wiki.haskell.org/Thompson-Wheeler_logo"
        },
        {
            "title": "Hasura",
            "hex": "1EB4D4",
            "source": "https://github.com/hasura/graphql-engine/blob/5850423aa60594c06320c3ef600117c31963e910/assets/brand/hasura_icon_blue.svg"
        },
        {
            "title": "Hatena Bookmark",
            "hex": "00A4DE",
            "source": "http://hatenacorp.jp/press/resource"
        },
        {
            "title": "haveibeenpwned",
            "hex": "2A6379",
            "source": "https://haveibeenpwned.com/"
        },
        {
            "title": "Haxe",
            "hex": "EA8220",
            "source": "https://haxe.org/foundation/branding.html",
            "guidelines": "https://haxe.org/foundation/branding.html"
        },
        {
            "title": "HBO",
            "hex": "000000",
            "source": "https://www.hbo.com/"
        },
        {
            "title": "HCL",
            "hex": "006BB6",
            "source": "https://www.hcl.com/brand-guidelines",
            "guidelines": "https://www.hcl.com/brand-guidelines"
        },
        {
            "title": "Headspace",
            "hex": "F47D31",
            "source": "https://www.headspace.com/press-and-media"
        },
        {
            "title": "HelloFresh",
            "hex": "99CC33",
            "source": "https://www.hellofresh.com/landing/student"
        },
        {
            "title": "Helly Hansen",
            "hex": "DA2128",
            "source": "https://www.hellyhansen.com/"
        },
        {
            "title": "Helm",
            "hex": "0F1689",
            "source": "https://helm.sh"
        },
        {
            "title": "HelpDesk",
            "hex": "FFD000",
            "source": "https://helpdesk.design/",
            "guidelines": "https://helpdesk.design/"
        },
        {
            "title": "HERE",
            "hex": "00AFAA",
            "source": "https://www.here.com/company/media-assets"
        },
        {
            "title": "Heroku",
            "hex": "430098",
            "source": "https://brand.heroku.com/",
            "guidelines": "https://brand.heroku.com/"
        },
        {
            "title": "Hexo",
            "hex": "0E83CD",
            "source": "https://hexo.io/"
        },
        {
            "title": "HEY",
            "hex": "5522FA",
            "source": "https://hey.com/"
        },
        {
            "title": "Hibernate",
            "hex": "59666C",
            "source": "https://hibernate.org/"
        },
        {
            "title": "Highly",
            "hex": "FF3C00",
            "source": "https://highly.co/"
        },
        {
            "title": "Hilton",
            "hex": "124D97",
            "source": "https://newsroom.hilton.com/hhr/page/logos"
        },
        {
            "title": "HipChat",
            "hex": "0052CC",
            "source": "https://www.atlassian.com/company/news/press-kit"
        },
        {
            "title": "Hitachi",
            "hex": "E60027",
            "source": "https://commons.wikimedia.org/wiki/File:Hitachi_inspire_the_next-Logo.svg"
        },
        {
            "title": "Hive",
            "hex": "FF7A00",
            "source": "https://www.hivehome.com/"
        },
        {
            "title": "Hive",
            "slug": "hive_blockchain",
            "hex": "E31337",
            "source": "https://hive.io/brand/"
        },
        {
<<<<<<< HEAD
=======
            "title": "HockeyApp",
            "hex": "009EE1",
            "source": "https://hockeyapp.net/brand-guidelines/",
            "guidelines": "https://hockeyapp.net/brand-guidelines/"
        },
        {
>>>>>>> 2459487e
            "title": "Home Assistant",
            "hex": "41BDF5",
            "source": "https://github.com/home-assistant/assets/blob/1e19f0dca208f0876b274c68345fcf989de7377a/logo/logo-small.png",
            "license": {
                "type": "CC-BY-NC-SA-4.0"
            }
        },
        {
            "title": "Home Assistant Community Store",
            "hex": "41BDF5",
            "source": "https://hacs.xyz/"
        },
        {
            "title": "HomeAdvisor",
            "hex": "F68315",
            "source": "https://www.homeadvisor.com/"
        },
        {
            "title": "Homebrew",
            "hex": "FBB040",
            "source": "https://github.com/Homebrew/brew.sh/blob/2e576aaca83e62dda41a188597bb4bd20e75e385/assets/img/homebrew.svg"
        },
        {
            "title": "Homebridge",
            "hex": "491F59",
            "source": "https://github.com/homebridge/branding/blob/6ef3a1685e79f79a2ecdcc83824e53775ec0475d/logos/homebridge-silhouette-round-black.svg"
        },
        {
            "title": "homify",
            "hex": "7DCDA3",
            "source": "https://www.homify.com"
        },
        {
            "title": "Honda",
            "hex": "E40521",
            "source": "https://www.honda.ie/"
        },
        {
            "title": "Hootsuite",
            "hex": "143059",
            "source": "https://hootsuite.widencollective.com/portals/bafpk5oo/MediaKitAssets/c/b9e3a7bb-aca7-48d7-90ed-cff5898aafd0",
            "guidelines": "https://hootsuite.widencollective.com/portals/bafpk5oo/MediaKitAssets"
        },
        {
            "title": "Hoppscotch",
            "hex": "31C48D",
            "source": "https://github.com/hoppscotch/hoppscotch/blob/77862cdf9bd902a4ea64bd8b2301ed2206820649/static/images/ufo_logo.svg"
        },
        {
            "title": "Hotels.com",
            "slug": "hotels-dot-com",
            "hex": "D32F2F",
            "source": "https://en.wikipedia.org/wiki/File:Hotels.com_logo.svg"
        },
        {
            "title": "Hotjar",
            "hex": "FD3A5C",
            "source": "https://www.hotjar.com/"
        },
        {
            "title": "Houdini",
            "hex": "FF4713",
            "source": "https://www.sidefx.com/products/houdini/"
        },
        {
            "title": "Houzz",
            "hex": "4DBC15",
            "source": "https://www.houzz.com/logoGuidelines",
            "guidelines": "https://www.houzz.com/logoGuidelines"
        },
        {
            "title": "HP",
            "hex": "0096D6",
            "source": "https://brandcentral.ext.hp.com/login"
        },
        {
            "title": "HTML Academy",
            "hex": "302683",
            "source": "https://htmlacademy.ru/"
        },
        {
            "title": "HTML5",
            "hex": "E34F26",
            "source": "http://www.w3.org/html/logo/"
        },
        {
            "title": "Huawei",
            "hex": "FF0000",
            "source": "https://e.huawei.com/ph/material/partner/0a72728b864949c48b22106454352483",
            "guidelines": "https://e.huawei.com/ph/material/partner/0a72728b864949c48b22106454352483"
        },
        {
            "title": "HubSpot",
            "hex": "FF7A59",
            "source": "https://www.hubspot.com/style-guide",
            "guidelines": "https://www.hubspot.com/style-guide"
        },
        {
            "title": "Hugo",
            "hex": "FF4088",
            "source": "https://gohugo.io/"
        },
        {
            "title": "Hulu",
            "hex": "1CE783",
            "source": "https://press.hulu.com/branding/",
            "guidelines": "https://press.hulu.com/branding/"
        },
        {
            "title": "Humble Bundle",
            "hex": "CC2929",
            "source": "https://support.humblebundle.com/hc/en-us/articles/202742060-Bundle-Logos"
        },
        {
            "title": "Hungry Jack's",
            "hex": "D0021B",
            "source": "https://www.hungryjacks.com.au/"
        },
        {
            "title": "Hurriyetemlak",
            "hex": "E02826",
            "source": "https://ilan.hurriyetemlak.com/emlak-ilani-yayinlama-kurallari"
        },
        {
            "title": "Husqvarna",
            "hex": "273A60",
            "source": "https://www.husqvarna.com/uk/catalogues/"
        },
        {
            "title": "Hyper",
            "hex": "000000",
            "source": "https://hyper.is/"
        },
        {
            "title": "Hyperledger",
            "hex": "2F3134",
            "source": "https://www.hyperledger.org/"
        },
        {
            "title": "Hypothesis",
            "hex": "BD1C2B",
            "source": "https://web.hypothes.is/brand/"
        },
        {
            "title": "Hyundai",
            "hex": "002C5F",
            "source": "https://en.wikipedia.org/wiki/File:Hyundai_Motor_Company_logo.svg",
            "guidelines": "https://www.hyundai.pl/fileadmin/user_upload/media/logo/201607_HYU_Guideline_ENG_small.pdf"
        },
        {
            "title": "Iata",
            "hex": "004E81",
            "source": "https://upload.wikimedia.org/wikipedia/commons/f/f7/IATAlogo.svg"
        },
        {
            "title": "iBeacon",
            "hex": "3D7EBB",
            "source": "https://developer.apple.com/ibeacon/"
        },
        {
            "title": "IBM",
            "hex": "052FAD",
            "source": "https://www.ibm.com/design/language/ibm-logos/8-bar/",
            "guidelines": "https://www.ibm.com/design/language/ibm-logos/8-bar/"
        },
        {
            "title": "IBM Watson",
            "hex": "BE95FF",
            "source": "https://www.ibm.com/brand/systems/watson/brand/"
        },
        {
            "title": "Icinga",
            "hex": "06062C",
            "source": "https://github.com/Icinga/icingaweb2/blob/293021b2000e9d459387153ca5690f97e0184aaa/public/img/icinga-logo-compact.svg"
        },
        {
            "title": "iCloud",
            "hex": "3693F3",
            "source": "https://commons.wikimedia.org/wiki/File:ICloud_logo.svg"
        },
        {
            "title": "IcoMoon",
            "hex": "825794",
            "source": "https://icomoon.io/"
        },
        {
            "title": "ICON",
            "hex": "31B8BB",
            "source": "https://icon.foundation/contents/resrce/media"
        },
        {
            "title": "Iconfinder",
            "hex": "1A1B1F",
            "source": "https://www.iconfinder.com/p/about"
        },
        {
            "title": "Iconify",
            "hex": "1769AA",
            "source": "https://iconify.design/"
        },
        {
            "title": "IconJar",
            "hex": "16A5F3",
            "source": "https://geticonjar.com/"
        },
        {
            "title": "ICQ",
            "hex": "24FF00",
            "source": "https://commons.wikimedia.org/wiki/File:ICQNewlogo.svg"
        },
        {
            "title": "iDEAL",
            "hex": "CC0066",
            "source": "https://www.ideal.nl/cms/files/Manual_iDEAL_logo.pdf",
            "guidelines": "https://www.ideal.nl/cms/files/Manual_iDEAL_logo.pdf"
        },
        {
            "title": "IEEE",
            "hex": "00629B",
            "source": "https://brand-experience.ieee.org/templates-tools-resources/resources/master-brand-and-logos/",
            "guidelines": "https://brand-experience.ieee.org/guidelines/brand-identity/"
        },
        {
            "title": "iFixit",
            "hex": "0071CE",
            "source": "https://www.ifixit.com/",
            "guidelines": "https://www.ifixit.com/Info/Media"
        },
        {
            "title": "iFood",
            "hex": "EA1D2C",
            "source": "https://ifood.com.br/"
        },
        {
            "title": "IFTTT",
            "hex": "000000",
            "source": "https://ifttt.com/discover/brand-guidelines",
            "guidelines": "https://ifttt.com/discover/brand-guidelines"
        },
        {
            "title": "iHeartRadio",
            "hex": "C6002B",
            "source": "https://brand.iheart.com/logo",
            "guidelines": "https://brand.iheart.com/logo"
        },
        {
            "title": "IKEA",
            "hex": "0058A3",
            "source": "https://www.ikea.com/"
        },
        {
            "title": "ImageJ",
            "hex": "00D8E0",
            "source": "https://github.com/imagej/imagej/blob/0667395bcac20e5d7a371ac9f468522c74367d59/logo/inkscape_image_logo_src.svg"
        },
        {
            "title": "IMDb",
            "hex": "F5C518",
            "source": "https://brand.imdb.com/imdb",
            "guidelines": "https://brand.imdb.com/imdb"
        },
        {
            "title": "Imgur",
            "hex": "1BB76E",
            "source": "https://imgurinc.com/press",
            "guidelines": "https://help.imgur.com/hc/en-us/articles/202062878-Trademark-Use-Policy"
        },
        {
            "title": "Immer",
            "hex": "00E7C3",
            "source": "https://github.com/immerjs/immer/blob/7a5382899bc8b0bf5e21972a1c7db63f53e1d697/website/static/img/immer-logo.svg"
        },
        {
            "title": "Imou",
            "hex": "E89313",
            "source": "https://www.imoulife.com/support/download/userManual"
        },
        {
            "title": "Indeed",
            "hex": "003A9B",
            "source": "https://indeed.design/resources"
        },
        {
            "title": "Infiniti",
            "hex": "000000",
            "source": "https://www.infinitiusa.com"
        },
        {
            "title": "InfluxDB",
            "hex": "22ADF6",
            "source": "https://influxdata.github.io/branding/logo/downloads/",
            "guidelines": "https://influxdata.github.io/branding/logo/usage/"
        },
        {
            "title": "Informatica",
            "hex": "FF4D00",
            "source": "https://www.informatica.com/"
        },
        {
            "title": "Infosys",
            "hex": "007CC3",
            "source": "https://www.infosys.com/newsroom/journalist-resources/infosyslogo.html"
        },
        {
            "title": "Ingress",
            "hex": "783CBD",
            "source": "https://ingress.com/assets/fonts/ingress_icons.woff"
        },
        {
            "title": "Inkscape",
            "hex": "000000",
            "source": "https://inkscape.org/gallery/=inkscape-branding/inkscape-brand-assets/",
            "license": {
                "type": "CC-BY-SA-3.0"
            }
        },
        {
            "title": "Insomnia",
            "hex": "5849BE",
            "source": "https://insomnia.rest/"
        },
        {
            "title": "Instacart",
            "hex": "43B02A",
            "source": "https://www.instacart.com/press"
        },
        {
            "title": "Instagram",
            "hex": "E4405F",
            "source": "https://en.facebookbrand.com/instagram/",
            "guidelines": "https://en.facebookbrand.com/instagram/"
        },
        {
            "title": "Instapaper",
            "hex": "1F1F1F",
            "source": "https://www.instapaper.com/"
        },
        {
            "title": "Instructables",
            "hex": "FABF15",
            "source": "https://www.instructables.com/community/Official-Instructables-Logos-1/"
        },
        {
            "title": "Integromat",
            "hex": "2F8CBB",
            "source": "https://www.integromat.com"
        },
        {
            "title": "Intel",
            "hex": "0071C5",
            "source": "https://www.intel.com/content/www/us/en/newsroom/resources/press-kits-intel-overview.html"
        },
        {
            "title": "IntelliJ IDEA",
            "hex": "000000",
            "source": "https://www.jetbrains.com/idea/",
            "guidelines": "https://www.jetbrains.com/company/brand/"
        },
        {
            "title": "Intercom",
            "hex": "6AFDEF",
            "source": "https://www.intercom.com/press",
            "guidelines": "https://www.intercom.com/press"
        },
        {
            "title": "Internet Archive",
            "hex": "666666",
            "source": "https://archive.org/"
        },
        {
            "title": "Internet Explorer",
            "hex": "0076D6",
            "source": "https://compass-ssl.microsoft.com/assets/c8/67/c867db4c-f328-45b8-817c-33834c70aae6.svg?n=IE.svg"
        },
        {
            "title": "Intigriti",
            "hex": "161A36",
            "source": "https://www.intigriti.com/"
        },
        {
            "title": "InVision",
            "hex": "FF3366",
            "source": "https://www.invisionapp.com/news",
            "guidelines": "https://in.invisionapp.com/boards/FH3LW3S7XSD/"
        },
        {
            "title": "Invoice Ninja",
            "hex": "000000",
            "source": "https://github.com/invoiceninja/invoiceninja/blob/2bdb26dd06123a0426cc7a8da77fc8fce7e5a222/public/images/round_logo.png"
        },
        {
            "title": "ioBroker",
            "hex": "3399CC",
            "source": "https://github.com/ioBroker/awesome-iobroker/blob/6ba42e9fcda7c88356e2f8c98f435ce7b02d4e37/images/awesome-iobroker.svg"
        },
        {
            "title": "Ionic",
            "hex": "3880FF",
            "source": "https://ionicframework.com/press"
        },
        {
            "title": "iOS",
            "hex": "000000",
            "source": "https://en.wikipedia.org/wiki/IOS"
        },
        {
            "title": "IOTA",
            "hex": "131F37",
            "source": "https://www.iota.org/connect/brand",
            "guidelines": "https://www.iota.org/connect/brand",
            "license": {
                "type": "CC-BY-SA-4.0"
            }
        },
        {
            "title": "IPFS",
            "hex": "65C2CB",
            "source": "https://github.com/ipfs/logo"
        },
        {
            "title": "Issuu",
            "hex": "F36D5D",
            "source": "https://issuu.com/press",
            "guidelines": "https://issuu.com/press"
        },
        {
            "title": "Itch.io",
            "slug": "itch-dot-io",
            "hex": "FA5C5C",
            "source": "https://itch.io/press-kit",
            "guidelines": "https://itch.io/press-kit"
        },
        {
            "title": "iTunes",
            "hex": "FB5BC5",
            "source": "https://upload.wikimedia.org/wikipedia/commons/d/df/ITunes_logo.svg"
        },
        {
            "title": "IVECO",
            "hex": "004994",
            "source": "https://www.iveco.com/germany/Pages/Home-page.aspx"
        },
        {
            "title": "Jabber",
            "hex": "CC0000",
            "source": "https://commons.wikimedia.org/wiki/File:Jabber-bulb.svg",
            "guidelines": "http://www.jabber.org/faq.html#logo",
            "license": {
                "type": "CC-BY-2.5"
            }
        },
        {
            "title": "Jaguar",
            "hex": "FFFFFF",
            "source": "https://media.jaguar.com/en/press-kit"
        },
        {
            "title": "Jamboard",
            "hex": "F37C20",
            "source": "https://cdn2.hubspot.net/hubfs/159104/ECS/Jamboard/Approved%20Jamboard%20Brand%20Book.pdf",
            "guidelines": "https://cdn2.hubspot.net/hubfs/159104/ECS/Jamboard/Approved%20Jamboard%20Brand%20Book.pdf"
        },
        {
            "title": "Jameson",
            "hex": "004027",
            "source": "https://www.jamesonwhiskey.com/"
        },
        {
            "title": "Jamstack",
            "hex": "F0047F",
            "source": "https://github.com/jamstack/jamstack.org/tree/main/src/site/img/logo"
        },
        {
            "title": "Jasmine",
            "hex": "8A4182",
            "source": "https://github.com/jasmine/jasmine/blob/8991b1bba39b5b7e89fc5eeb07ae271a684cb1a4/images/jasmine-horizontal.svg"
        },
        {
            "title": "Java",
            "hex": "007396",
            "source": "https://www.oracle.com/legal/logos.html",
            "guidelines": "https://www.oracle.com/legal/logos.html"
        },
        {
            "title": "JavaScript",
            "hex": "F7DF1E",
            "source": "https://github.com/voodootikigod/logo.js",
            "license": {
                "type": "MIT"
            }
        },
        {
            "title": "JBL",
            "hex": "FF3300",
            "source": "https://www.jbl.com/"
        },
        {
            "title": "JCB",
            "hex": "0B4EA2",
            "source": "https://www.global.jcb/en/about-us/brand-concept/"
        },
        {
            "title": "Jeep",
            "hex": "000000",
            "source": "http://www.fcaci.com/x/JEEPv15",
            "guidelines": "http://www.fcaci.com/x/JEEPv15"
        },
        {
            "title": "Jekyll",
            "hex": "CC0000",
            "source": "https://github.com/jekyll/brand/blob/8302ad3ecf045054a095020729a8d2cc7005faf8/jekyll-logo-black.svg",
            "guidelines": "https://github.com/jekyll/brand",
            "license": {
                "type": "CC-BY-4.0"
            }
        },
        {
            "title": "Jellyfin",
            "hex": "00A4DC",
            "source": "https://jellyfin.org/docs/general/contributing/branding.html",
            "guidelines": "https://jellyfin.org/docs/general/contributing/branding.html"
        },
        {
            "title": "Jenkins",
            "hex": "D24939",
            "source": "https://get.jenkins.io/art/",
            "guidelines": "https://www.jenkins.io/press/",
            "license": {
                "type": "CC-BY-SA-3.0"
            }
        },
        {
            "title": "Jenkins X",
            "hex": "73C3D5",
            "source": "https://github.com/cdfoundation/artwork"
        },
        {
            "title": "Jest",
            "hex": "C21325",
            "source": "https://jestjs.io/"
        },
        {
            "title": "JET",
            "hex": "FBBA00",
            "source": "https://de.wikipedia.org/wiki/Datei:JET.svg"
        },
        {
            "title": "JetBrains",
            "hex": "000000",
            "source": "https://www.jetbrains.com/company/brand/logos/",
            "guidelines": "https://www.jetbrains.com/company/brand/"
        },
        {
            "title": "JFrog",
            "hex": "41BF47",
            "source": "https://jfrog.com/brand-guidelines/",
            "guidelines": "https://jfrog.com/brand-guidelines/"
        },
        {
            "title": "JFrog Bintray",
            "hex": "43A047",
            "source": "https://bintray.com/"
        },
        {
            "title": "Jinja",
            "hex": "B41717",
            "source": "https://github.com/pallets/jinja/blob/1c240154865a7b6034033027e3c2ca8a2fa53fc2/artwork/jinjalogo.svg"
        },
        {
            "title": "Jira",
            "hex": "0052CC",
            "source": "https://atlassian.design/resources/logo-library",
            "guidelines": "https://atlassian.design/foundations/logos/"
        },
        {
            "title": "Jira Software",
            "hex": "0052CC",
            "source": "https://www.atlassian.com/company/news/press-kit",
            "guidelines": "https://atlassian.design/foundations/logos/"
        },
        {
            "title": "Jitsi",
            "hex": "97979A",
            "source": "https://github.com/jitsi/jitsi-meet/blob/f8a41aea9c32796646c0fea11064775a4e5c3523/images/watermark.svg"
        },
        {
            "title": "John Deere",
            "hex": "367C2B",
            "source": "https://en.wikipedia.org/wiki/File:John_Deere_logo.svg",
            "guidelines": "https://johndeere.widencollective.com/portals/arrshkzc/MyPortalFeb23,2021"
        },
        {
            "title": "Joomla",
            "hex": "5091CD",
            "source": "https://docs.joomla.org/Joomla:Brand_Identity_Elements/Official_Logo",
            "guidelines": "https://docs.joomla.org/Joomla:Brand_Identity_Elements"
        },
        {
            "title": "JPEG",
            "hex": "8A8A8A",
            "source": "https://jpeg.org/contact.html"
        },
        {
            "title": "jQuery",
            "hex": "0769AD",
            "source": "https://brand.jquery.org/logos/",
            "guidelines": "https://brand.jquery.org/logos/"
        },
        {
            "title": "JR Group",
            "hex": "000000",
            "source": "https://www.jrhokkaido.co.jp/"
        },
        {
            "title": "jsDelivr",
            "hex": "E84D3D",
            "source": "https://github.com/jsdelivr/www.jsdelivr.com/blob/eff02f3a8879cf7c7296840584e1293fe04e3a76/src/public/img/logo_horizontal.svg"
        },
        {
            "title": "JSFiddle",
            "hex": "0084FF",
            "source": "https://jsfiddle.net/"
        },
        {
            "title": "JSON",
            "hex": "000000",
            "source": "https://commons.wikimedia.org/wiki/File:JSON_vector_logo.svg"
        },
        {
            "title": "JSON Web Tokens",
            "hex": "000000",
            "source": "https://jwt.io/"
        },
        {
            "title": "JSS",
            "hex": "F7DF1E",
            "source": "https://cssinjs.org/"
        },
        {
            "title": "Julia",
            "hex": "9558B2",
            "source": "https://github.com/JuliaLang/julia-logo-graphics/blob/b5551ca7946b4a25746c045c15fbb8806610f8d0/images/julia-dots.svg"
        },
        {
            "title": "Juniper Networks",
            "hex": "84B135",
            "source": "https://www.juniper.net/us/en/company/press-center/images/image-library/logos/",
            "guidelines": "https://www.juniper.net/us/en/company/press-center/images/image-library/logos/"
        },
        {
            "title": "JUnit5",
            "hex": "25A162",
            "source": "https://raw.githubusercontent.com/junit-team/junit5/86465f4f491219ad0c0cf9c64eddca7b0edeb86f/assets/img/junit5-logo.svg"
        },
        {
            "title": "Jupyter",
            "hex": "F37626",
            "source": "https://github.com/jupyter/design/blob/80716ee75dd7b2a6ec6abcd89922d020483589b1/logos/Logo%20Mark/logomark-whitebody-whitemoons/logomark-whitebody-whitemoons.svg",
            "guidelines": "https://github.com/jupyter/design"
        },
        {
            "title": "Just Eat",
            "hex": "F36D00",
            "source": "https://www.justeattakeaway.com/media/media-kit/"
        },
        {
            "title": "JustGiving",
            "hex": "AD29B6",
            "source": "https://justgiving.com"
        },
        {
            "title": "Kaggle",
            "hex": "20BEFF",
            "source": "https://www.kaggle.com",
            "guidelines": "https://www.kaggle.com/brand-guidelines"
        },
        {
            "title": "Kahoot!",
            "hex": "46178F",
            "source": "https://kahoot.com/library/kahoot-logo/",
            "guidelines": "https://kahoot.com/library/kahoot-logo/"
        },
        {
            "title": "KaiOS",
            "hex": "6F02B5",
            "source": "https://www.kaiostech.com/company/press-room"
        },
        {
            "title": "Kakao",
            "hex": "FFCD00",
            "source": "https://www.kakaocorp.com/kakao/introduce/ci"
        },
        {
            "title": "KakaoTalk",
            "hex": "FFCD00",
            "source": "https://commons.wikimedia.org/wiki/File:KakaoTalk_logo.svg"
        },
        {
            "title": "Kali Linux",
            "hex": "557C94",
            "source": "https://www.kali.org/docs/policy/trademark/",
            "guidelines": "https://www.kali.org/docs/policy/trademark/"
        },
        {
            "title": "Karlsruher Verkehrsverbund",
            "hex": "9B2321",
            "source": "https://commons.wikimedia.org/wiki/File:KVV_2010.svg"
        },
        {
            "title": "Kasa Smart",
            "hex": "4ACBD6",
            "source": "https://www.tp-link.com/us/support/download/hs200/"
        },
        {
            "title": "KashFlow",
            "hex": "E5426E",
            "source": "https://www.kashflow.com/"
        },
        {
            "title": "Kaspersky",
            "hex": "006D5C",
            "source": "https://www.kaspersky.com"
        },
        {
            "title": "Katacoda",
            "hex": "F48220",
            "source": "https://katacoda.com/press-kit"
        },
        {
            "title": "Katana",
            "hex": "000000",
            "source": "https://www.foundry.com/products/katana"
        },
        {
            "title": "KDE",
            "hex": "1D99F3",
            "source": "https://kde.org/stuff/clipart/"
        },
        {
            "title": "Kdenlive",
            "hex": "527EB2",
            "source": "https://kdenlive.org/en/logo/",
            "guidelines": "https://kdenlive.org/en/logo/"
        },
        {
            "title": "KeePassXC",
            "hex": "6CAC4D",
            "source": "https://github.com/keepassxreboot/keepassxc/"
        },
        {
            "title": "Kentico",
            "hex": "F05A22",
            "source": "https://www.kentico.com"
        },
        {
            "title": "Keras",
            "hex": "D00000",
            "source": "https://keras.io/"
        },
        {
            "title": "Keybase",
            "hex": "33A0FF",
            "source": "https://github.com/keybase/client/tree/a144e0ce38ee9e495cc5acbcd4ef859f5534d820/media/logos"
        },
        {
            "title": "KeyCDN",
            "hex": "047AED",
            "source": "https://www.keycdn.com/logos"
        },
        {
            "title": "Khan Academy",
            "hex": "14BF96",
            "source": "https://khanacademy.zendesk.com/hc/en-us/articles/202483630-Press-room",
            "guidelines": "https://support.khanacademy.org/hc/en-us/articles/202263034-Trademark-and-Brand-Usage-Policy"
        },
        {
            "title": "Khronos Group",
            "hex": "CC3333",
            "source": "https://www.khronos.org/legal/trademarks/",
            "guidelines": "https://www.khronos.org/legal/trademarks/"
        },
        {
            "title": "Kia",
            "hex": "05141F",
            "source": "https://www.kia.com"
        },
        {
            "title": "Kibana",
            "hex": "005571",
            "source": "https://www.elastic.co/brand"
        },
        {
            "title": "Kickstarter",
            "hex": "05CE78",
            "source": "https://www.kickstarter.com/help/brand_assets"
        },
        {
            "title": "Kik",
            "hex": "82BC23",
            "source": "https://www.kik.com/news/"
        },
        {
            "title": "Kirby",
            "hex": "000000",
            "source": "https://getkirby.com/press"
        },
        {
            "title": "Kitsu",
            "hex": "FD755C",
            "source": "https://kitsu.io/"
        },
        {
            "title": "Klarna",
            "hex": "FFB3C7",
            "source": "https://klarna.design/"
        },
        {
            "title": "KLM",
            "hex": "00A1DE",
            "source": "https://www.klm.com"
        },
        {
            "title": "Klook",
            "hex": "FF5722",
            "source": "https://www.klook.com/en-GB/newsroom/"
        },
        {
            "title": "Klout",
            "hex": "E44600",
            "source": "https://klout.com/s/developers/styleguide"
        },
        {
            "title": "KnowledgeBase",
            "hex": "FFD000",
            "source": "https://www.knowledgebase.ai/design",
            "guidelines": "https://www.knowledgebase.ai/design"
        },
        {
            "title": "Known",
            "hex": "333333",
            "source": "https://github.com/idno/known/tree/22c4935b57a61d94d2508651128b4f828f864989/gfx/logos"
        },
        {
            "title": "Ko-fi",
            "slug": "ko-fi",
            "hex": "FF5E5B",
            "source": "https://more.ko-fi.com/brand-assets",
            "guidelines": "https://more.ko-fi.com/brand-assets"
        },
        {
            "title": "Kodi",
            "hex": "17B2E7",
            "source": "https://kodi.tv/"
        },
        {
            "title": "Koding",
            "hex": "00B057",
            "source": "https://koding.com/About"
        },
        {
            "title": "Kofax",
            "hex": "00558C",
            "source": "https://www.kofax.com/"
        },
        {
            "title": "Komoot",
            "hex": "6AA127",
            "source": "http://newsroom.komoot.com/media_kits/219423/",
            "guidelines": "http://newsroom.komoot.com/media_kits/219423/"
        },
        {
            "title": "Kongregate",
            "hex": "990000",
            "source": "https://www.kongregate.com/pages/logos-and-branding"
        },
        {
            "title": "Kotlin",
            "hex": "0095D5",
            "source": "https://resources.jetbrains.com/storage/products/kotlin/docs/kotlin_logos.zip",
            "guidelines": "https://www.jetbrains.com/company/brand/"
        },
        {
            "title": "Krita",
            "hex": "3BABFF",
            "source": "https://krita.org/en/about/press/"
        },
        {
            "title": "KTM",
            "hex": "FF6600",
            "source": "https://ktm.com"
        },
        {
            "title": "Kubernetes",
            "hex": "326CE5",
            "source": "https://github.com/kubernetes/kubernetes/tree/master/logo"
        },
        {
            "title": "Kubuntu",
            "hex": "0079C1",
            "source": "https://kubuntu.org"
        },
        {
            "title": "Kyocera",
            "hex": "DF0522",
            "source": "https://uk.kyocera.com/"
        },
        {
            "title": "LabVIEW",
            "hex": "FFDB00",
            "source": "https://forums.ni.com/t5/NI-Partner-Network/New-Partner-Co-Marketing-Style-Guide/ba-p/3786987",
            "guidelines": "https://forums.ni.com/t5/NI-Partner-Network/New-Partner-Co-Marketing-Style-Guide/ba-p/3786987"
        },
        {
            "title": "Lada",
            "hex": "ED6B21",
            "source": "https://www.lada.ru/priora/sedan/accessories.html"
        },
        {
            "title": "Lamborghini",
            "hex": "DDB320",
            "source": "https://en.wikipedia.org/wiki/File:Lamborghini_Logo.svg"
        },
        {
            "title": "Land Rover",
            "hex": "005A2B",
            "source": "https://media.landrover.com/en/press-kit"
        },
        {
            "title": "Laragon",
            "hex": "0E83CD",
            "source": "https://laragon.org/"
        },
        {
            "title": "Laravel",
            "hex": "FF2D20",
            "source": "https://github.com/laravel/art"
        },
        {
            "title": "Laravel Horizon",
            "hex": "405263",
            "source": "https://github.com/laravel/horizon/blob/79ed572422d0ff789e9673a6dd9579026f14233a/public/img/horizon.svg"
        },
        {
            "title": "Laravel Nova",
            "hex": "252D37",
            "source": "https://nova.laravel.com/"
        },
        {
            "title": "Last.fm",
            "slug": "last-dot-fm",
            "hex": "D51007",
            "source": "https://commons.wikimedia.org/wiki/File:Lastfm_logo.svg"
        },
        {
            "title": "LastPass",
            "hex": "D32D27",
            "source": "https://lastpass.com/press-room/",
            "guidelines": "https://lastpass.com/press-room/"
        },
        {
            "title": "LaTeX",
            "hex": "008080",
            "source": "https://github.com/latex3/branding"
        },
        {
            "title": "Launchpad",
            "hex": "F8C300",
            "source": "https://help.launchpad.net/logo/submissions",
            "guidelines": "https://help.launchpad.net/Legal",
            "license": {
                "type": "CC-BY-ND-2.0"
            }
        },
        {
            "title": "LBRY",
            "hex": "2F9176",
            "source": "https://lbry.com/press-kit",
            "guidelines": "https://lbry.com/faq/acceptable-use-policy"
        },
        {
            "title": "Leaflet",
            "hex": "199900",
            "source": "https://github.com/Leaflet/Leaflet/blob/d843c3b88486713827d7e860b58bdba75bfbd5a2/src/images/logo.svg"
        },
        {
            "title": "Leanpub",
            "hex": "FFFFFF",
            "source": "https://leanpub.com/press",
            "guidelines": "https://leanpub.com/press"
        },
        {
            "title": "LeetCode",
            "hex": "FFA116",
            "source": "https://leetcode.com/store"
        },
        {
            "title": "Lenovo",
            "hex": "E2231A",
            "source": "https://news.lenovo.com/press-kits/"
        },
        {
            "title": "Less",
            "hex": "1D365D",
            "source": "https://github.com/less/logo/blob/c9c10c328cfc00071e92443934b35e389310abf8/less_logo.ai"
        },
        {
            "title": "Let’s Encrypt",
            "hex": "003A70",
            "source": "https://letsencrypt.org/trademarks/",
            "guidelines": "https://letsencrypt.org/trademarks/",
            "license": {
                "type": "CC-BY-NC-4.0"
            }
        },
        {
            "title": "Letterboxd",
            "hex": "00D735",
            "source": "https://letterboxd.com/about/logos/"
        },
        {
            "title": "LG",
            "hex": "A50034",
            "source": "https://en.wikipedia.org/wiki/LG_Corporation",
            "guidelines": "https://www.lg.com/global/about-lg-brand-identity"
        },
        {
            "title": "LGTM",
            "hex": "FFFFFF",
            "source": "https://lgtm.com/"
        },
        {
            "title": "Liberapay",
            "hex": "F6C915",
            "source": "https://en.liberapay.com/about/logos",
            "guidelines": "https://en.liberapay.com/about/logos",
            "license": {
                "type": "CC0-1.0"
            }
        },
        {
            "title": "Libraries.io",
            "slug": "libraries-dot-io",
            "hex": "337AB7",
            "source": "https://github.com/librariesio/libraries.io/blob/9ab0f659bb7fe137c15cf676612b6811f501a0bd/public/safari-pinned-tab.svg"
        },
        {
            "title": "LibraryThing",
            "hex": "251A15",
            "source": "https://twitter.com/LibraryThing/status/1054466649271656448"
        },
        {
            "title": "LibreOffice",
            "hex": "18A303",
            "source": "https://wiki.documentfoundation.org/Marketing/Branding",
            "guidelines": "https://wiki.documentfoundation.org/Marketing/Branding"
        },
        {
            "title": "libuv",
            "hex": "403C3D",
            "source": "https://github.com/libuv/libuv/blob/e4087dedf837f415056a45a838f639a3d9dc3ced/img/logos.svg"
        },
        {
            "title": "Lichess",
            "hex": "000000",
            "source": "https://lichess.org/about"
        },
        {
            "title": "LIFX",
            "hex": "000000",
            "source": "https://www.lifx.com/pages/press-enquiries",
            "guidelines": "https://www.dropbox.com/sh/i9khucz3ucy0q5v/AACrbtcpEIS0PdP84RdkhoAFa/Guides"
        },
        {
            "title": "Lighthouse",
            "hex": "F44B21",
            "source": "https://github.com/GoogleChrome/lighthouse/blob/80d2e6c1948f232ec4f1bdeabc8bc632fc5d0bfd/assets/lh_favicon.svg"
        },
        {
            "title": "LINE",
            "hex": "00C300",
            "source": "http://line.me/en/logo",
            "guidelines": "http://line.me/en/logo"
        },
        {
            "title": "LINE WEBTOON",
            "hex": "00D564",
            "source": "http://webtoons.com/"
        },
        {
            "title": "LineageOS",
            "hex": "167C80",
            "source": "https://www.lineageos.org/",
            "guidelines": "https://docs.google.com/presentation/d/1VmxFrVqkjtNMjZbAcrC4egp8C_So7gjJR3KuxdJfJDo/edit?usp=sharing"
        },
        {
            "title": "LinkedIn",
            "hex": "0A66C2",
            "source": "https://brand.linkedin.com",
            "guidelines": "https://brand.linkedin.com/policies"
        },
        {
            "title": "Linktree",
            "hex": "39E09B",
            "source": "https://linktr.ee/"
        },
        {
            "title": "Linode",
            "hex": "00A95C",
            "source": "https://www.linode.com/company/press/"
        },
        {
            "title": "Linux",
            "hex": "FCC624",
            "source": "https://www.linuxfoundation.org/the-linux-mark/"
        },
        {
            "title": "Linux Containers",
            "hex": "333333",
            "source": "https://github.com/lxc/linuxcontainers.org/blob/29d3299ddf8718099b6de1464570fbbadbaabecb/static/img/containers.svg"
        },
        {
            "title": "Linux Foundation",
            "hex": "003366",
            "source": "https://www.linuxfoundation.org/en/about/brand/",
            "guidelines": "https://www.linuxfoundation.org/en/about/brand/"
        },
        {
            "title": "Linux Mint",
            "hex": "87CF3E",
            "source": "https://commons.wikimedia.org/wiki/File:Linux_Mint_logo_without_wordmark.svg"
        },
        {
            "title": "Lion Air",
            "hex": "ED3237",
            "source": "https://lionairthai.com/en/"
        },
        {
            "title": "Lit",
            "hex": "324FFF",
            "source": "https://github.com/lit/lit.dev/blob/5e59bdb00b7a261d6fdcd6a4ae529e17f6146ed3/packages/lit-dev-content/site/images/flame-favicon.svg"
        },
        {
            "title": "Litecoin",
            "hex": "A6A9AA",
            "source": "https://litecoin-foundation.org/litecoin-branding-guidelines/",
            "guidelines": "https://litecoin-foundation.org/litecoin-branding-guidelines/"
        },
        {
            "title": "LiveChat",
            "hex": "FFD000",
            "source": "https://livechat.design/",
            "guidelines": "https://livechat.design/"
        },
        {
            "title": "LiveJournal",
            "hex": "00B0EA",
            "source": "http://www.livejournal.com"
        },
        {
            "title": "Livestream",
            "hex": "CF202E",
            "source": "https://livestream.com/press"
        },
        {
            "title": "LLVM",
            "hex": "262D3A",
            "source": "https://llvm.org/Logo.html"
        },
        {
            "title": "LMMS",
            "hex": "10B146",
            "source": "https://lmms.io/branding"
        },
        {
            "title": "Logitech",
            "hex": "00B8FC",
            "source": "https://www.logitech.com/en-us/pr/library"
        },
        {
            "title": "LogMeIn",
            "hex": "45B6F2",
            "source": "https://www.logmein.com/legal/trademark",
            "guidelines": "https://www.logmein.com/legal/trademark"
        },
        {
            "title": "Logstash",
            "hex": "005571",
            "source": "https://www.elastic.co/brand",
            "guidelines": "https://www.elastic.co/brand"
        },
        {
            "title": "Looker",
            "hex": "4285F4",
            "source": "https://looker.com/"
        },
        {
            "title": "Loom",
            "hex": "625DF5",
            "source": "https://www.loom.com/press"
        },
        {
            "title": "Loop",
            "hex": "F29400",
            "source": "https://loop.frontiersin.org/"
        },
        {
            "title": "Lospec",
            "hex": "EAEAEA",
            "source": "https://lospec.com/brand",
            "guidelines": "https://lospec.com/brand"
        },
        {
            "title": "LOT Polish Airlines",
            "hex": "11397E",
            "source": "https://www.lot.com/us/en/kaleidoscope-inflight-magazine"
        },
        {
            "title": "Lua",
            "hex": "2C2D72",
            "source": "https://www.lua.org/images/",
            "guidelines": "https://www.lua.org/images/"
        },
        {
            "title": "Lubuntu",
            "hex": "0068C8",
            "source": "https://lubuntu.net/"
        },
        {
            "title": "Lufthansa",
            "hex": "05164D",
            "source": "https://www.lufthansa.com/"
        },
        {
            "title": "Lumen",
            "hex": "E74430",
            "source": "https://lumen.laravel.com/"
        },
        {
            "title": "Lydia",
            "hex": "0180FF",
            "source": "https://lydia-app.com/en/info/press.html",
            "guidelines": "https://lydia-app.com/en/info/press.html"
        },
        {
            "title": "Lyft",
            "hex": "FF00BF",
            "source": "https://www.lyft.com/press"
        },
        {
            "title": "MAAS",
            "hex": "E95420",
            "source": "https://design.ubuntu.com/downloads/",
            "license": {
                "type": "CC-BY-SA-3.0"
            }
        },
        {
            "title": "macOS",
            "hex": "000000",
            "source": "https://commons.wikimedia.org/wiki/File:MacOS_wordmark_(2017).svg"
        },
        {
            "title": "Macy’s",
            "hex": "E21A2C",
            "source": "https://www.macysinc.com/news-media/media-assets"
        },
        {
            "title": "Magento",
            "hex": "EE672F",
            "source": "http://magento.com"
        },
        {
            "title": "Magisk",
            "hex": "00AF9C",
            "source": "https://github.com/topjohnwu/Magisk/blob/master/app/src/main/res/drawable/ic_magisk.xml"
        },
        {
            "title": "Mail.Ru",
            "slug": "mail-dot-ru",
            "hex": "005FF9",
            "source": "https://my.mail.ru"
        },
        {
            "title": "MailChimp",
            "hex": "FFE01B",
            "source": "http://mailchimp.com/about/brand-assets",
            "guidelines": "http://mailchimp.com/about/brand-assets"
        },
        {
            "title": "Major League Hacking",
            "hex": "265A8F",
            "source": "https://mlh.io/brand-guidelines",
            "guidelines": "https://mlh.io/brand-guidelines"
        },
        {
            "title": "MakerBot",
            "hex": "FF1E0D",
            "source": "http://www.makerbot.com/makerbot-press-assets"
        },
        {
            "title": "MAN",
            "hex": "E40045",
            "source": "https://www.corporate.man.eu/"
        },
        {
            "title": "ManageIQ",
            "hex": "EF2929",
            "source": "https://www.manageiq.org/logo/"
        },
        {
            "title": "Manjaro",
            "hex": "35BF5C",
            "source": "https://manjaro.org/"
        },
        {
            "title": "Mapbox",
            "hex": "000000",
            "source": "https://www.mapbox.com/about/press/brand-guidelines",
            "guidelines": "https://www.mapbox.com/about/press/brand-guidelines"
        },
        {
            "title": "MariaDB",
            "hex": "003545",
            "source": "https://mariadb.com/about-us/logos/",
            "guidelines": "https://mariadb.com/about-us/logos/"
        },
        {
            "title": "MariaDB Foundation",
            "hex": "1F305F",
            "source": "https://mariadb.org/"
        },
        {
            "title": "Markdown",
            "hex": "000000",
            "source": "https://github.com/dcurtis/markdown-mark",
            "guidelines": "https://github.com/dcurtis/markdown-mark",
            "license": {
                "type": "CC0-1.0"
            }
        },
        {
            "title": "Marketo",
            "hex": "5C4C9F",
            "source": "https://www.marketo.com/"
        },
        {
            "title": "Marriott",
            "hex": "A70023",
            "source": "https://marriott-hotels.marriott.com/"
        },
        {
            "title": "Maserati",
            "hex": "0C2340",
            "source": "https://www.stellantis.com/en/brands/maserati"
        },
        {
            "title": "MasterCard",
            "hex": "EB001B",
            "source": "https://brand.mastercard.com/brandcenter/mastercard-brand-mark/downloads.html",
            "guidelines": "https://brand.mastercard.com/brandcenter/mastercard-brand-mark.html"
        },
        {
            "title": "mastercomfig",
            "hex": "009688",
            "source": "https://github.com/mastercomfig/mastercomfig.github.io/blob/d910ce7e868a6ef32106e36996c3473d78da2ce3/img/mastercomfig_logo.svg"
        },
        {
            "title": "Mastodon",
            "hex": "3088D4",
            "source": "https://joinmastodon.org/"
        },
        {
            "title": "Material Design",
            "hex": "757575",
            "source": "https://material.io/design/"
        },
        {
            "title": "Material Design Icons",
            "hex": "2196F3",
            "source": "https://materialdesignicons.com/icon/vector-square",
            "license": {
                "type": "Apache-2.0"
            }
        },
        {
            "title": "Material-UI",
            "slug": "material-ui",
            "hex": "0081CB",
            "source": "https://material-ui.com/"
        },
        {
            "title": "Mathworks",
            "hex": "0076A8",
            "source": "https://www.mathworks.com/brand.html",
            "guidelines": "https://www.mathworks.com/brand.html"
        },
        {
            "title": "Matomo",
            "hex": "3152A0",
            "source": "https://matomo.org/media/"
        },
        {
            "title": "Matrix",
            "hex": "000000",
            "source": "https://matrix.org"
        },
        {
            "title": "Mattermost",
            "hex": "0058CC",
            "source": "https://www.mattermost.org/brand-guidelines/",
            "guidelines": "https://www.mattermost.org/brand-guidelines/"
        },
        {
            "title": "Matternet",
            "hex": "261C29",
            "source": "http://mttr.net"
        },
        {
            "title": "Max",
            "hex": "525252",
            "source": "https://cycling74.com/"
        },
        {
            "title": "Max-Planck-Gesellschaft",
            "slug": "max-planck-gesellschaft",
            "hex": "006C66",
            "source": "https://www.mpg.de"
        },
        {
            "title": "Maytag",
            "hex": "002E5F",
            "source": "https://www.maytagcommerciallaundry.com/mclstorefront/c/-/p/MYR40PD"
        },
        {
            "title": "Mazda",
            "hex": "101010",
            "source": "https://www.mazda.com/en/about/profile/library/"
        },
        {
            "title": "McAfee",
            "hex": "C01818",
            "source": "https://www.mcafee.com/enterprise/en-us/about/newsroom/product-images.html"
        },
        {
            "title": "McDonald's",
            "hex": "FBC817",
            "source": "https://www.mcdonalds.com/gb/en-gb/newsroom.html"
        },
        {
            "title": "McLaren",
            "hex": "FF0000",
            "source": "https://cars.mclaren.com/"
        },
        {
            "title": "MDN Web Docs",
            "hex": "000000",
            "source": "https://developer.mozilla.org/"
        },
        {
            "title": "MediaFire",
            "hex": "1299F3",
            "source": "https://www.mediafire.com/developers/brand_assets/mediafire_brand_assets/",
            "guidelines": "https://www.mediafire.com/developers/brand_assets/mediafire_brand_assets/"
        },
        {
            "title": "MediaTek",
            "hex": "EC9430",
            "source": "https://corp.mediatek.com/news-events/press-library"
        },
        {
            "title": "MediaTemple",
            "hex": "000000",
            "source": "https://mediatemple.net/"
        },
        {
            "title": "Medium",
            "hex": "000000",
            "source": "https://medium.design/logos-and-brand-guidelines-f1a01a733592",
            "guidelines": "https://medium.design/logos-and-brand-guidelines-f1a01a733592"
        },
        {
            "title": "Meetup",
            "hex": "ED1C40",
            "source": "https://www.meetup.com/media/"
        },
        {
            "title": "MEGA",
            "hex": "D9272E",
            "source": "https://mega.io/corporate"
        },
        {
            "title": "Mendeley",
            "hex": "9D1620",
            "source": "https://www.mendeley.com/"
        },
        {
            "title": "Mercedes",
            "hex": "242424",
            "source": "https://www.mercedes-benz.com/"
        },
        {
            "title": "Mercurial",
            "hex": "999999",
            "source": "https://www.mercurial-scm.org/hg-logo/",
            "guidelines": "https://www.mercurial-scm.org/hg-logo/",
            "license": {
                "type": "GPL-2.0-or-later"
            }
        },
        {
            "title": "Messenger",
            "hex": "00B2FF",
            "source": "https://en.facebookbrand.com/facebookapp/assets/messenger/",
            "guidelines": "https://en.facebookbrand.com/facebookapp/assets/messenger/"
        },
        {
            "title": "Metabase",
            "hex": "509EE3",
            "source": "https://www.metabase.com/"
        },
        {
            "title": "MetaFilter",
            "hex": "065A8F",
            "source": "https://www.metafilter.com/apple-touch-icon.png"
        },
        {
            "title": "Meteor",
            "hex": "DE4F4F",
            "source": "http://logo.meteorapp.com/"
        },
        {
            "title": "Metro",
            "hex": "EF4242",
            "source": "https://facebook.github.io/metro/"
        },
        {
            "title": "Metro de la Ciudad de México",
            "hex": "F77E1C",
            "source": "https://es.wikipedia.org/wiki/Archivo:Metro_de_la_Ciudad_de_M%C3%A9xico_(logo)_version_2019.svg"
        },
        {
            "title": "Metro de Madrid",
            "hex": "255E9C",
            "source": "https://commons.wikimedia.org/wiki/File:MetroMadridLogo.svg"
        },
        {
            "title": "Métro de Paris",
            "hex": "003E95",
            "source": "https://www.ratp.fr/"
        },
        {
            "title": "MeWe",
            "hex": "17377F",
            "source": "https://mewe.com"
        },
        {
            "title": "micro:bit",
            "hex": "00ED00",
            "source": "https://microbit.org/"
        },
        {
            "title": "Micro.blog",
            "slug": "micro-dot-blog",
            "hex": "FF8800",
            "source": "https://help.micro.blog/"
        },
        {
            "title": "Microgenetics",
            "hex": "FF0000",
            "source": "http://microgenetics.co.uk/"
        },
        {
            "title": "MicroPython",
            "hex": "2B2728",
            "source": "https://commons.wikimedia.org/wiki/File:MicroPython_new_logo.svg"
        },
        {
            "title": "Microsoft",
            "hex": "5E5E5E",
            "source": "https://developer.microsoft.com"
        },
        {
            "title": "Microsoft Academic",
            "hex": "2D9FD9",
            "source": "https://academic.microsoft.com/"
        },
        {
            "title": "Microsoft Access",
            "hex": "A4373A",
            "source": "https://developer.microsoft.com/en-us/fluentui#/styles/web/colors/products"
        },
        {
            "title": "Microsoft Azure",
            "hex": "0089D6",
            "source": "https://developer.microsoft.com"
        },
        {
            "title": "Microsoft Edge",
            "hex": "0078D7",
            "source": "https://support.microsoft.com/en-us/help/17171/microsoft-edge-get-to-know"
        },
        {
            "title": "Microsoft Excel",
            "hex": "217346",
            "source": "https://developer.microsoft.com/en-us/fluentui#/styles/web/colors/products"
        },
        {
            "title": "Microsoft Exchange",
            "hex": "0078D4",
            "source": "https://developer.microsoft.com/en-us/fluentui#/styles/web/colors/products"
        },
        {
            "title": "Microsoft Office",
            "hex": "D83B01",
            "source": "https://developer.microsoft.com/en-us/microsoft-365"
        },
        {
            "title": "Microsoft OneDrive",
            "hex": "0078D4",
            "source": "https://developer.microsoft.com/en-us/fluentui#/styles/web/colors/products"
        },
        {
            "title": "Microsoft OneNote",
            "hex": "7719AA",
            "source": "https://developer.microsoft.com/en-us/fluentui#/styles/web/colors/products"
        },
        {
            "title": "Microsoft Outlook",
            "hex": "0078D4",
            "source": "https://developer.microsoft.com/en-us/outlook/docs"
        },
        {
            "title": "Microsoft PowerPoint",
            "hex": "B7472A",
            "source": "https://developer.microsoft.com/en-us/fluentui#/styles/web/colors/products"
        },
        {
            "title": "Microsoft SharePoint",
            "hex": "0078D4",
            "source": "https://developer.microsoft.com/en-us/fluentui#/styles/web/colors/products"
        },
        {
            "title": "Microsoft SQL Server",
            "hex": "CC2927",
            "source": "https://de.wikipedia.org/wiki/Datei:Microsoft_SQL_Server_Logo.svg"
        },
        {
            "title": "Microsoft Teams",
            "hex": "6264A7",
            "source": "https://developer.microsoft.com/en-us/fluentui#/styles/web/colors/products"
        },
        {
            "title": "Microsoft Visio",
            "hex": "3955A3",
            "source": "https://developer.microsoft.com/en-us/fluentui#/styles/web/colors/products"
        },
        {
            "title": "Microsoft Word",
            "hex": "2B579A",
            "source": "https://developer.microsoft.com/en-us/fluentui#/styles/web/colors/products"
        },
        {
            "title": "MicroStrategy",
            "hex": "D9232E",
            "source": "https://www.microstrategy.com/en/company/press-kit",
            "guidelines": "https://www.microstrategy.com/en/company/press-kit"
        },
        {
            "title": "MIDI",
            "hex": "000000",
            "source": "https://en.wikipedia.org/wiki/MIDI"
        },
        {
            "title": "Minds",
            "hex": "FED12F",
            "source": "https://www.minds.com/branding",
            "license": {
                "type": "CC-BY-SA-4.0"
            }
        },
        {
            "title": "Minecraft",
            "hex": "62B47A",
            "source": "https://education.minecraft.net/press/"
        },
        {
            "title": "Minetest",
            "hex": "53AC56",
            "source": "https://www.minetest.net/"
        },
        {
            "title": "Mini",
            "hex": "000000",
            "source": "https://mini.co.uk"
        },
        {
            "title": "Minutemailer",
            "hex": "30B980",
            "source": "https://minutemailer.com"
        },
        {
            "title": "Miro",
            "hex": "050038",
            "source": "https://miro.com/"
        },
        {
            "title": "Mitsubishi",
            "hex": "E60012",
            "source": "https://www.mitsubishi.com/"
        },
        {
            "title": "Mix",
            "hex": "FF8126",
            "source": "https://mix.com"
        },
        {
            "title": "Mixcloud",
            "hex": "5000FF",
            "source": "https://www.mixcloud.com/about",
            "guidelines": "https://www.mixcloud.com/about"
        },
        {
            "title": "MobX",
            "hex": "FF9955",
            "source": "https://github.com/mobxjs/mobx/blob/248e25e37af31c2e71ff452bc662a85816fa40d8/docs/assets/mobservable.svg"
        },
        {
            "title": "MobX-State-Tree",
            "slug": "mobx-state-tree",
            "hex": "FF7102",
            "source": "https://github.com/mobxjs/mobx-state-tree/blob/666dabd60a7fb87faf83d177c14f516481b5f141/website/static/img/mobx-state-tree-logo.svg"
        },
        {
            "title": "Mocha",
            "hex": "8D6748",
            "source": "https://mochajs.org/"
        },
        {
            "title": "MODX",
            "hex": "102C53",
            "source": "https://docs.modx.com/"
        },
        {
            "title": "Mojang Studios",
            "hex": "EF323D",
            "source": "https://www.minecraft.net"
        },
        {
            "title": "Moleculer",
            "hex": "3CAFCE",
            "source": "https://moleculer.services/"
        },
        {
            "title": "Momenteo",
            "hex": "5A6AB1",
            "source": "https://www.momenteo.com/media"
        },
        {
            "title": "Monero",
            "hex": "FF6600",
            "source": "https://www.getmonero.org/press-kit/"
        },
        {
            "title": "MongoDB",
            "hex": "47A248",
            "source": "https://www.mongodb.com/pressroom"
        },
        {
            "title": "monkey tie",
            "hex": "1A52C2",
            "source": "https://www.monkey-tie.com"
        },
        {
            "title": "Monogram",
            "hex": "FDB22A",
            "source": "http://monogram.me"
        },
        {
            "title": "Monster",
            "hex": "6D4C9F",
            "source": "https://www.monster.com/press/"
        },
        {
            "title": "Monzo",
            "hex": "14233C",
            "source": "https://monzo.com/press/"
        },
        {
            "title": "Moo",
            "hex": "00945E",
            "source": "https://www.moo.com/uk/about/press"
        },
        {
            "title": "Moscow Metro",
            "hex": "D9232E",
            "source": "https://mosmetro.ru/"
        },
        {
            "title": "Motorola",
            "hex": "E1140A",
            "source": "https://motorola-global-portal-de.custhelp.com/"
        },
        {
            "title": "Mozilla",
            "hex": "000000",
            "source": "https://mozilla.design/mozilla/",
            "guidelines": "https://mozilla.design/mozilla/"
        },
        {
            "title": "MTA",
            "hex": "0039A6",
            "source": "https://mta.info/"
        },
        {
            "title": "MTR",
            "hex": "AC2E45",
            "source": "https://commons.wikimedia.org/wiki/File:MTR_(logo_with_text).svg"
        },
        {
            "title": "Mumble",
            "hex": "FFFFFF",
            "source": "https://github.com/mumble-voip/mumble/blob/d40a19eb88cda61084da245a1b6cb8f32ef1b6e4/icons/mumble_small.svg",
            "guidelines": "https://github.com/mumble-voip/mumble/blob/d40a19eb88cda61084da245a1b6cb8f32ef1b6e4/LICENSE"
        },
        {
            "title": "MuseScore",
            "hex": "1A70B8",
            "source": "https://musescore.org/en/about/logos-and-graphics"
        },
        {
            "title": "MusicBrainz",
            "hex": "BA478F",
            "source": "https://metabrainz.org/projects"
        },
        {
            "title": "MX Linux",
            "hex": "000000",
            "source": "https://mxlinux.org/art/",
            "license": {
                "type": "GPL-3.0-only"
            }
        },
        {
            "title": "MyAnimeList",
            "hex": "2E51A2",
            "source": "https://myanimelist.net/forum/?topicid=1575618"
        },
        {
            "title": "MYOB",
            "hex": "6100A5",
            "source": "https://myob-identikit.frontify.com/d/JK2D4WFOdAwV/for-developers"
        },
        {
            "title": "Myspace",
            "hex": "030303",
            "source": "https://myspace.com/"
        },
        {
            "title": "MySQL",
            "hex": "4479A1",
            "source": "https://www.mysql.com/about/legal/logos.html",
            "guidelines": "https://www.mysql.com/about/legal/logos.html"
        },
        {
            "title": "N26",
            "hex": "48AC98",
            "source": "https://n26.com/"
        },
        {
            "title": "Namebase",
            "hex": "0068FF",
            "source": "https://www.namebase.io/"
        },
        {
            "title": "Namecheap",
            "hex": "DE3723",
            "source": "https://www.namecheap.com/"
        },
        {
            "title": "Nano",
            "hex": "4A90E2",
            "source": "https://nano.org/resources",
            "guidelines": "https://nano.org/resources"
        },
        {
            "title": "NASA",
            "hex": "E03C31",
            "source": "https://commons.wikimedia.org/wiki/File:NASA_Worm_logo.svg",
            "guidelines": "https://www.nasa.gov/multimedia/guidelines/index.html"
        },
        {
            "title": "National Grid",
            "hex": "00148C",
            "source": "https://www.nationalgrid.com/"
        },
        {
            "title": "NativeScript",
            "hex": "3655FF",
            "source": "https://docs.nativescript.org/"
        },
        {
            "title": "Naver",
            "hex": "03C75A",
            "source": "https://www.navercorp.com/investment/annualReport"
        },
        {
            "title": "NBA",
            "hex": "253B73",
            "source": "https://nba.com/"
        },
        {
            "title": "NBB",
            "hex": "FF7100",
            "source": "https://presse.notebooksbilliger.de/presskits/style-guide"
        },
        {
            "title": "NDR",
            "hex": "0C1754",
            "source": "https://www.ndr.de/"
        },
        {
            "title": "NEC",
            "hex": "1414A0",
            "source": "https://commons.wikimedia.org/wiki/File:NEC_logo.svg"
        },
        {
            "title": "Neo4j",
            "hex": "008CC1",
            "source": "https://neo4j.com/style-guide/",
            "guidelines": "https://neo4j.com/style-guide/"
        },
        {
            "title": "Neovim",
            "hex": "57A143",
            "source": "https://neovim.io/",
            "license": {
                "type": "CC-BY-SA-3.0"
            }
        },
        {
            "title": "NestJS",
            "hex": "E0234E",
            "source": "https://nestjs.com/"
        },
        {
            "title": "NetApp",
            "hex": "0067C5",
            "source": "http://www.netapp.com/",
            "guidelines": "https://www.netapp.com/company/legal/trademark-guidelines/"
        },
        {
            "title": "Netflix",
            "hex": "E50914",
            "source": "https://brand.netflix.com/en/assets/brand-symbol",
            "guidelines": "https://brand.netflix.com/en/assets/brand-symbol"
        },
        {
            "title": "Netlify",
            "hex": "00C7B7",
            "source": "https://www.netlify.com/press/",
            "guidelines": "https://www.netlify.com/press/",
            "aliases": {
                "dup": [
                    {
                        "title": "Netlify CMS",
                        "hex": "C9FA4B",
                        "source": "https://www.netlifycms.org/"
                    }
                ]
            }
        },
        {
            "title": "New Japan Pro-Wrestling",
            "slug": "newjapanpro-wrestling",
            "hex": "FF160B",
            "source": "https://en.wikipedia.org/wiki/File:NJPW_World_Logo.svg",
            "aliases": {
                "aka": [
                    "NJPW"
                ],
                "dup": [
                    {
                        "title": "NJPW World",
                        "hex": "B79C65",
                        "source": "https://njpwworld.com/"
                    }
                ],
                "loc": {
                    "ja-JP": "新日本プロレスリング"
                }
            }
        },
        {
            "title": "New Relic",
            "hex": "008C99",
            "source": "https://newrelic.com/about/media-assets",
            "guidelines": "https://newrelic.com/about/media-assets#guidelines"
        },
        {
            "title": "New York Times",
            "hex": "000000",
            "source": "https://www.nytimes.com/"
        },
        {
            "title": "Next.js",
            "slug": "next-dot-js",
            "hex": "000000",
            "source": "https://nextjs.org/"
        },
        {
            "title": "Nextcloud",
            "hex": "0082C9",
            "source": "https://nextcloud.com/press/",
            "guidelines": "https://nextcloud.com/trademarks/"
        },
        {
            "title": "Nextdoor",
            "hex": "8ED500",
            "source": "https://about.nextdoor.com/us-media/"
        },
        {
            "title": "NFC",
            "hex": "002E5F",
            "source": "https://nfc-forum.org/our-work/nfc-branding/n-mark/guidelines-and-brand-assets/",
            "guidelines": "https://nfc-forum.org/our-work/nfc-branding/n-mark/guidelines-and-brand-assets/"
        },
        {
            "title": "NGINX",
            "hex": "009639",
            "source": "https://www.nginx.com/press/",
            "guidelines": "https://www.nginx.com/press/"
        },
        {
            "title": "ngrok",
            "hex": "1F1E37",
            "source": "https://ngrok.com/"
        },
        {
            "title": "niconico",
            "hex": "231815",
            "source": "https://www.nicovideo.jp/"
        },
        {
            "title": "Nim",
            "hex": "FFE953",
            "source": "https://nim-lang.org"
        },
        {
            "title": "Nintendo",
            "hex": "8F8F8F",
            "source": "https://en.wikipedia.org/wiki/Nintendo#/media/File:Nintendo.svg"
        },
        {
            "title": "Nintendo 3DS",
            "hex": "D12228",
            "source": "https://www.nintendo.de/"
        },
        {
            "title": "Nintendo GameCube",
            "hex": "6A5FBB",
            "source": "https://www.nintendo.com/consumer/systems/nintendogamecube/index.jsp"
        },
        {
            "title": "Nintendo Network",
            "hex": "FF7D00",
            "source": "https://id.nintendo.net/login"
        },
        {
            "title": "Nintendo Switch",
            "hex": "E60012",
            "source": "https://www.nintendo.com/switch/"
        },
        {
            "title": "Nissan",
            "hex": "C3002F",
            "source": "https://www.nissan.ie/"
        },
        {
            "title": "NixOS",
            "hex": "5277C3",
            "source": "https://github.com/NixOS/nixos-homepage/tree/master/logo"
        },
        {
            "title": "Node-RED",
            "slug": "node-red",
            "hex": "8F0000",
            "source": "https://nodered.org/about/resources/"
        },
        {
            "title": "Node.js",
            "slug": "node-dot-js",
            "hex": "339933",
            "source": "https://nodejs.org/en/about/resources/",
            "guidelines": "https://nodejs.org/en/about/resources/"
        },
        {
            "title": "Nodemon",
            "hex": "76D04B",
            "source": "https://nodemon.io/"
        },
        {
            "title": "Nokia",
            "hex": "124191",
            "source": "https://www.nokia.com/"
        },
        {
            "title": "Norwegian",
            "hex": "D81939",
            "source": "https://www.norwegian.com/ie/travel-info/on-board/in-flight-entertainment/magazine/"
        },
        {
            "title": "Notepad++",
            "hex": "90E59A",
            "source": "https://github.com/notepad-plus-plus/notepad-plus-plus/blob/1f2c63cce173e3e1dc5922637c81a851693e2856/PowerEditor/misc/chameleon/chameleon-pencil.eps"
        },
        {
            "title": "Notion",
            "hex": "000000",
            "source": "https://www.notion.so/"
        },
        {
            "title": "Notist",
            "hex": "333333",
            "source": "https://noti.st/"
        },
        {
            "title": "Noun Project",
            "hex": "000000",
            "source": "https://www.lingoapp.com/6/s/oJkq3W/?v=3"
        },
        {
            "title": "npm",
            "hex": "CB3837",
            "source": "https://www.npmjs.com/",
            "guidelines": "https://www.npmjs.com/policies/trademark"
        },
        {
            "title": "Nrwl",
            "hex": "96D7E8",
            "source": "https://nrwl.io/assets/nrwl-logo-white.svg"
        },
        {
            "title": "Nubank",
            "hex": "820AD1",
            "source": "https://nubank.com.br/en/press/"
        },
        {
            "title": "Nucleo",
            "hex": "111111",
            "source": "https://nucleoapp.com/"
        },
        {
            "title": "NuGet",
            "hex": "004880",
            "source": "https://github.com/NuGet/Media/blob/89f7c87245e52e8ce91d94c0a47f44c6576e3a0d/Images/MainLogo/Vector/nuget.svg"
        },
        {
            "title": "Nuke",
            "hex": "000000",
            "source": "https://www.foundry.com/products/nuke"
        },
        {
            "title": "Numba",
            "hex": "00A3E0",
            "source": "https://github.com/numba/numba/blob/0db8a2bcd0f53c0d0ad8a798432fb3f37f14af27/docs/_static/numba-blue-icon-rgb.svg"
        },
        {
            "title": "NumPy",
            "hex": "013243",
            "source": "https://numpy.org/press-kit/",
            "guidelines": "https://github.com/numpy/numpy/blob/main/branding/logo/logoguidelines.md"
        },
        {
            "title": "Nutanix",
            "hex": "024DA1",
            "source": "https://www.nutanix.com/content/dam/nutanix/en/cmn/documents/nutanix-brandbook.pdf"
        },
        {
            "title": "Nuxt.js",
            "slug": "nuxt-dot-js",
            "hex": "00C58E",
            "source": "https://nuxtjs.org/design"
        },
        {
            "title": "NVIDIA",
            "hex": "76B900",
            "source": "https://www.nvidia.com/etc/designs/nvidiaGDC/clientlibs_base/images/NVIDIA-Logo.svg"
        },
        {
            "title": "Nx",
            "hex": "143055",
            "source": "https://nx.dev/"
        },
        {
            "title": "OBS Studio",
            "hex": "302E31",
            "source": "https://upload.wikimedia.org/wikipedia/commons/7/78/OBS.svg"
        },
        {
            "title": "Observable",
            "hex": "353E58",
            "source": "https://observablehq.com/"
        },
        {
            "title": "OCaml",
            "hex": "EC6813",
            "source": "http://ocaml.org/img/OCaml_Sticker.svg",
            "guidelines": "https://ocaml.org/docs/logos.html",
            "license": {
                "type": "Unlicense"
            }
        },
        {
            "title": "Octave",
            "hex": "0790C0",
            "source": "https://www.gnu.org/software/octave/"
        },
        {
            "title": "Octopus Deploy",
            "hex": "2F93E0",
            "source": "https://octopus.com/company/brand",
            "guidelines": "https://octopus.com/company/brand"
        },
        {
            "title": "Oculus",
            "hex": "1C1E20",
            "source": "https://en.facebookbrand.com/oculus/assets/oculus?audience=oculus-landing",
            "guidelines": "https://en.facebookbrand.com/oculus/"
        },
        {
            "title": "Odnoklassniki",
            "hex": "EE8208",
            "source": "https://insideok.ru/brandbook"
        },
        {
            "title": "Odysee",
            "hex": "EF1970",
            "source": "https://odysee.com/@OdyseeHelp:b/odyseepresskit:b"
        },
        {
            "title": "okcupid",
            "hex": "0500BE",
            "source": "https://okcupid.com/press"
        },
        {
            "title": "Okta",
            "hex": "007DC1",
            "source": "https://www.okta.com/press-room/media-assets/",
            "guidelines": "https://www.okta.com/terms-of-use-for-okta-content/"
        },
        {
            "title": "OnePlus",
            "hex": "F5010C",
            "source": "https://www.oneplus.com/ca_en/brand/asset"
        },
        {
            "title": "OnlyFans",
            "hex": "00AFF0",
            "source": "https://onlyfans.com/brand",
            "guidelines": "https://onlyfans.com/brand"
        },
        {
            "title": "ONNX",
            "hex": "005CED",
            "source": "https://github.com/onnx/onnx.github.io/blob/382e7036b616ce1555499ac41730245a2478513c/images/ONNX-ICON.svg"
        },
        {
            "title": "OnStar",
            "hex": "003D7D",
            "source": "https://www.onstar.com/"
        },
        {
            "title": "Opel",
            "hex": "F7FF14",
            "source": "https://www.stellantis.com/en/brands/opel"
        },
        {
            "title": "Open Access",
            "hex": "F68212",
            "source": "https://commons.wikimedia.org/wiki/File:Open_Access_logo_PLoS_white.svg"
        },
        {
            "title": "Open Badges",
            "hex": "073B5A",
            "source": "https://backpack.openbadges.org/"
        },
        {
            "title": "Open Bug Bounty",
            "hex": "F67909",
            "source": "https://www.openbugbounty.org/"
        },
        {
            "title": "Open Collective",
            "hex": "7FADF2",
            "source": "https://docs.opencollective.com/help/about#media-logo"
        },
        {
            "title": "Open Containers Initiative",
            "hex": "262261",
            "source": "https://github.com/opencontainers/artwork/tree/master/oci/icon"
        },
        {
            "title": "Open Nebula",
            "hex": "0097C2",
            "source": "https://opennebula.io/docs/"
        },
        {
            "title": "Open Source Initiative",
            "hex": "3DA639",
            "source": "https://opensource.org/logo-usage-guidelines",
            "guidelines": "https://opensource.org/logo-usage-guidelines"
        },
        {
            "title": "OpenAI",
            "hex": "412991",
            "source": "https://openai.com/"
        },
        {
            "title": "OpenAI Gym",
            "hex": "0081A5",
            "source": "https://gym.openai.com/"
        },
        {
            "title": "OpenAPI Initiative",
            "hex": "6BA539",
            "source": "https://www.openapis.org/faq/style-guide",
            "guidelines": "https://www.openapis.org/faq/style-guide"
        },
        {
            "title": "OpenBSD",
            "hex": "F2CA30",
            "source": "https://en.wikipedia.org/wiki/OpenBSD"
        },
        {
            "title": "OpenCV",
            "hex": "5C3EE8",
            "source": "https://opencv.org/resources/media-kit/",
            "guidelines": "https://opencv.org/resources/media-kit/"
        },
        {
            "title": "OpenFaaS",
            "hex": "3B5EE9",
            "source": "https://docs.openfaas.com/"
        },
        {
            "title": "OpenGL",
            "hex": "5586A4",
            "source": "https://www.khronos.org/legal/trademarks/"
        },
        {
            "title": "OpenID",
            "hex": "F78C40",
            "source": "https://openid.net/add-openid/logos/"
        },
        {
            "title": "Openlayers",
            "hex": "1F6B75",
            "source": "https://github.com/openlayers/openlayers.github.io/blob/5b93e18b8d302eb49a812fb96abb529895ceb7a2/assets/logo.svg"
        },
        {
            "title": "OpenSSL",
            "hex": "721412",
            "source": "https://www.openssl.org/"
        },
        {
            "title": "OpenStack",
            "hex": "ED1944",
            "source": "https://www.openstack.org/brand/openstack-logo/",
            "guidelines": "https://www.openstack.org/brand/openstack-logo/"
        },
        {
            "title": "OpenStreetMap",
            "hex": "7EBC6F",
            "source": "https://www.openstreetmap.org",
            "guidelines": "https://wiki.osmfoundation.org/wiki/Trademark_Policy"
        },
        {
            "title": "openSUSE",
            "hex": "73BA25",
            "source": "https://github.com/openSUSE/artwork/blob/33e94aa76837c09f03d1712705949b71a246a53b/logos/buttons/button-colour.svg",
            "guidelines": "https://en.opensuse.org/Portal:Artwork"
        },
        {
            "title": "OpenVPN",
            "hex": "EA7E20",
            "source": "https://openvpn.net/wp-content/themes/openvpn/assets/images/logo.svg",
            "guidelines": "https://openvpn.net/terms/"
        },
        {
            "title": "OpenWrt",
            "hex": "00B5E2",
            "source": "https://openwrt.org/docs/guide-graphic-designer/openwrt-logo",
            "guidelines": "https://openwrt.org/docs/guide-graphic-designer/openwrt-logo"
        },
        {
            "title": "Opera",
            "hex": "FF1B2D",
            "source": "https://brand.opera.com/1472-2/opera-logos/",
            "guidelines": "https://brand.opera.com/"
        },
        {
            "title": "OPNSense",
            "hex": "D94F00",
            "source": "https://opnsense.org/about/legal-notices/",
            "guidelines": "https://opnsense.org/about/legal-notices/"
        },
        {
            "title": "Opsgenie",
            "hex": "172B4D",
            "source": "https://www.atlassian.com/company/news/press-kit"
        },
        {
            "title": "OpsLevel",
            "hex": "1890FF",
            "source": "https://www.opslevel.com/"
        },
        {
            "title": "Oracle",
            "hex": "F80000",
            "source": "https://www.oracle.com/opn/index.html",
            "guidelines": "https://www.oracle.com/legal/logos.html"
        },
        {
            "title": "ORCID",
            "hex": "A6CE39",
            "source": "https://orcid.figshare.com/articles/figure/ORCID_iD_icon_graphics/5008697",
            "guidelines": "https://info.orcid.org/brand-guidelines/"
        },
        {
            "title": "Org",
            "hex": "77AA99",
            "source": "https://orgmode.org"
        },
        {
            "title": "Origin",
            "hex": "F56C2D",
            "source": "https://www.origin.com/gbr/en-us/store"
        },
        {
            "title": "Osano",
            "hex": "7764FA",
            "source": "https://www.osano.com/company/assets"
        },
        {
            "title": "Oshkosh",
            "hex": "E6830F",
            "source": "https://oshkoshdefense.com/media/photos/",
            "license": {
                "type": "CC-BY-SA-4.0"
            }
        },
        {
            "title": "OSMC",
            "hex": "17394A",
            "source": "https://github.com/osmc/osmc/tree/master/assets"
        },
        {
            "title": "osu!",
            "hex": "FF66AA",
            "source": "https://osu.ppy.sh/wiki/vi/Brand_identity_guidelines",
            "guidelines": "https://osu.ppy.sh/wiki/vi/Brand_identity_guidelines"
        },
        {
            "title": "Overcast",
            "hex": "FC7E0F",
            "source": "https://overcast.fm"
        },
        {
            "title": "Overleaf",
            "hex": "47A141",
            "source": "https://www.overleaf.com/for/press/media-resources"
        },
        {
            "title": "OVH",
            "hex": "123F6D",
            "source": "https://www.ovh.com/ca/en/newsroom/"
        },
        {
            "title": "OWASP",
            "hex": "000000",
            "source": "https://github.com/OWASP/www-event-2020-07-virtual/blob/eefbef6c1afdd1dee2af11e7f44ad005b25ad48c/assets/images/logo.svg"
        },
        {
            "title": "Oxygen",
            "hex": "3A209E",
            "source": "https://oxygenbuilder.com/",
            "guidelines": "https://oxygenbuilder.com/trademark-policy/"
        },
        {
            "title": "OYO",
            "hex": "EE2E24",
            "source": "https://www.oyorooms.com/"
        },
        {
            "title": "p5.js",
            "slug": "p5-dot-js",
            "hex": "ED225D",
            "source": "https://p5js.org"
        },
        {
            "title": "Packagist",
            "hex": "F28D1A",
            "source": "https://github.com/composer/packagist/issues/1147",
            "license": {
                "type": "MIT"
            }
        },
        {
            "title": "Pagekit",
            "hex": "212121",
            "source": "https://pagekit.com/logo-guide",
            "guidelines": "https://pagekit.com/logo-guide"
        },
        {
            "title": "PagerDuty",
            "hex": "06AC38",
            "source": "https://www.pagerduty.com/brand/",
            "guidelines": "https://www.pagerduty.com/brand/"
        },
        {
            "title": "PageSpeed Insights",
            "hex": "4285F4",
            "source": "https://developers.google.com/web/fundamentals/performance/speed-tools/"
        },
        {
            "title": "PagSeguro",
            "hex": "FFC801",
            "source": "https://pagseguro.uol.com.br/"
        },
        {
            "title": "Palantir",
            "hex": "101113",
            "source": "https://github.com/palantir/conjure/blob/master/docs/media/palantir-logo.svg"
        },
        {
            "title": "Palo Alto Software",
            "hex": "83DA77",
            "source": "https://www.paloalto.com"
        },
        {
            "title": "pandas",
            "hex": "150458",
            "source": "https://pandas.pydata.org/about/citing.html",
            "guidelines": "https://pandas.pydata.org/about/citing.html"
        },
        {
            "title": "Pandora",
            "hex": "224099",
            "source": "https://www.pandoraforbrands.com/"
        },
        {
            "title": "Pantheon",
            "hex": "FFDC28",
            "source": "https://projects.invisionapp.com/boards/8UOJQWW2J3G5#/1145336",
            "guidelines": "https://projects.invisionapp.com/boards/8UOJQWW2J3G5#/1145336"
        },
        {
            "title": "Parity Substrate",
            "hex": "282828",
            "source": "http://substrate.dev/"
        },
        {
            "title": "Parse.ly",
            "slug": "parse-dot-ly",
            "hex": "5BA745",
            "source": "https://www.parse.ly/press-kit",
            "guidelines": "https://www.parse.ly/press-kit"
        },
        {
            "title": "Passport",
            "hex": "34E27A",
            "source": "http://www.passportjs.org/"
        },
        {
            "title": "Pastebin",
            "hex": "02456C",
            "source": "https://pastebin.com/"
        },
        {
            "title": "Patreon",
            "hex": "FF424D",
            "source": "https://www.patreon.com/brand/downloads",
            "guidelines": "https://www.patreon.com/brand/downloads"
        },
        {
            "title": "Payoneer",
            "hex": "FF4800",
            "source": "https://www.payoneer.com/"
        },
        {
            "title": "PayPal",
            "hex": "00457C",
            "source": "https://www.paypal.com/"
        },
        {
            "title": "Paytm",
            "hex": "20336B",
            "source": "https://paytm.com/"
        },
        {
            "title": "PCGamingWiki",
            "hex": "556DB3",
            "source": "https://www.pcgamingwiki.com/wiki/Home"
        },
        {
            "title": "PeerTube",
            "hex": "F1680D",
            "source": "https://joinpeertube.org/"
        },
        {
            "title": "Pegasus Airlines",
            "hex": "FDC43E",
            "source": "https://www.flypgs.com/en/about-pegasus/flypgscom-magazine"
        },
        {
            "title": "Pelican",
            "hex": "14A0C4",
            "source": "https://blog.getpelican.com/pages/gratitude.html",
            "license": {
                "type": "CC-BY-4.0"
            }
        },
        {
            "title": "Peloton",
            "hex": "181A1D",
            "source": "https://press.onepeloton.com/#logos"
        },
        {
            "title": "Pepsi",
            "hex": "2151A1",
            "source": "http://gillettepepsicola.com/promotions-media/media-kit/",
            "guidelines": "http://gillettepepsicola.com/promotions-media/media-kit/"
        },
        {
            "title": "Perforce",
            "hex": "404040",
            "source": "https://www.perforce.com"
        },
        {
            "title": "Periscope",
            "hex": "40A4C4",
            "source": "https://www.periscope.tv/"
        },
        {
            "title": "Perl",
            "hex": "39457E",
            "source": "https://github.com/tpf/marketing-materials/blob/6765c6fd71bc5b123d6c1a77b86e08cdd6376078/images/onion-logo/tpf-logo-onion.svg"
        },
        {
            "title": "Peugeot",
            "hex": "000000",
            "source": "https://www.peugeot.co.uk/"
        },
        {
            "title": "Pexels",
            "hex": "05A081",
            "source": "https://www.pexels.com/"
        },
        {
            "title": "pfSense",
            "hex": "212121",
            "source": "https://www.pfsense.org/"
        },
        {
            "title": "Phabricator",
            "hex": "4A5F88",
            "source": "https://github.com/phacility/phabricator/blob/0a3093ef9c1898913196564435346e4daa9d2538/webroot/rsrc/image/logo/light-eye.png",
            "guidelines": "https://phacility.com/trademarks/"
        },
        {
            "title": "Philips Hue",
            "hex": "0065D3",
            "source": "https://www.philips-hue.com/en-us/support/faq"
        },
        {
            "title": "PhonePe",
            "hex": "5F259F",
            "source": "https://www.phonepe.com/press/"
        },
        {
            "title": "Photobucket",
            "hex": "0672CB",
            "source": "https://photobucket.com/"
        },
        {
            "title": "Photocrowd",
            "hex": "3DAD4B",
            "source": "https://www.photocrowd.com/"
        },
        {
            "title": "Photopea",
            "hex": "18A497",
            "source": "https://github.com/photopea/photopea/blob/d5c532e8ad8ece246e2ea8646aac7df768407c64/logo.svg"
        },
        {
            "title": "PHP",
            "hex": "777BB4",
            "source": "http://php.net/download-logos.php",
            "license": {
                "type": "CC-BY-SA-4.0"
            }
        },
        {
            "title": "PhpStorm",
            "hex": "000000",
            "source": "https://www.jetbrains.com/company/brand/logos/",
            "guidelines": "https://www.jetbrains.com/company/brand/"
        },
        {
            "title": "Pi-hole",
            "slug": "pi-hole",
            "hex": "96060C",
            "source": "https://docs.pi-hole.net",
            "guidelines": "https://pi-hole.net/trademark-rules-and-brand-guidelines/"
        },
        {
            "title": "Picarto.TV",
            "slug": "picarto-dot-tv",
            "hex": "1DA456",
            "source": "https://picarto.tv/site/press"
        },
        {
            "title": "Picnic",
            "hex": "E1171E",
            "source": "https://picnic.app/nl/feestdagen/"
        },
        {
            "title": "PicPay",
            "hex": "21C25E",
            "source": "https://www.picpay.com/site/sobre-nos"
        },
        {
            "title": "Pimcore",
            "hex": "6428B4",
            "source": "https://pimcore.com/en/media-kit",
            "guidelines": "https://pimcore.com/en/media-kit"
        },
        {
            "title": "Pinboard",
            "hex": "0000FF",
            "source": "https://commons.wikimedia.org/wiki/File:Feedbin-Icon-share-pinboard.svg"
        },
        {
            "title": "Pingdom",
            "hex": "FFF000",
            "source": "https://www.pingdom.com/resources/brand-assets/",
            "guidelines": "https://www.pingdom.com/resources/brand-assets/"
        },
        {
            "title": "Pingup",
            "hex": "00B1AB",
            "source": "http://pingup.com/resources"
        },
        {
            "title": "Pinterest",
            "hex": "BD081C",
            "source": "https://business.pinterest.com/en/brand-guidelines",
            "guidelines": "https://business.pinterest.com/en/brand-guidelines"
        },
        {
            "title": "Pioneer DJ",
            "hex": "1A1928",
            "source": "https://www.pioneerdj.com/"
        },
        {
            "title": "Pivotal Tracker",
            "hex": "517A9E",
            "source": "https://www.pivotaltracker.com/branding-guidelines",
            "guidelines": "https://www.pivotaltracker.com/branding-guidelines"
        },
        {
            "title": "Piwigo",
            "hex": "FF7700",
            "source": "https://github.com/Piwigo/piwigodotorg/blob/6edb840c16257314caec770a9a51f67ef81836e4/images/piwigo.org.svg"
        },
        {
            "title": "Pixabay",
            "hex": "2EC66D",
            "source": "https://pixabay.com/service/about/"
        },
        {
            "title": "pixiv",
            "hex": "0096FA",
            "source": "https://policies.pixiv.net/en.html#brand",
            "guidelines": "https://policies.pixiv.net/en.html#brand"
        },
        {
            "title": "PJSIP",
            "hex": "F86001",
            "source": "https://www.pjsip.org/"
        },
        {
            "title": "Planet",
            "hex": "009DB1",
            "source": "https://www.planet.com/explorer/"
        },
        {
            "title": "PlanGrid",
            "hex": "0085DE",
            "source": "https://app.plangrid.com/"
        },
        {
            "title": "Platzi",
            "hex": "98CA3F",
            "source": "https://github.com/PlatziDev/oss/blob/932bd83d43e061e1c38fbc116db31aa6d0145be6/static/logo.svg"
        },
        {
            "title": "PlayCanvas",
            "hex": "E05F2C",
            "source": "https://playcanvas.com/"
        },
        {
            "title": "Player FM",
            "hex": "C8122A",
            "source": "https://player.fm/"
        },
        {
            "title": "Player.me",
            "slug": "player-dot-me",
            "hex": "C0379A",
            "source": "https://player.me/p/about-us"
        },
        {
            "title": "PlayStation",
            "hex": "003791",
            "source": "https://www.playstation.com/en-us/"
        },
        {
            "title": "PlayStation 2",
            "hex": "003791",
            "source": "https://commons.wikimedia.org/wiki/File:PlayStation_2_logo.svg"
        },
        {
            "title": "PlayStation 3",
            "hex": "003791",
            "source": "https://commons.wikimedia.org/wiki/File:PlayStation_3_Logo_neu.svg#/media/File:PS3.svg"
        },
        {
            "title": "PlayStation 4",
            "hex": "003791",
            "source": "https://commons.wikimedia.org/wiki/File:PlayStation_4_logo_and_wordmark.svg"
        },
        {
            "title": "PlayStation 5",
            "hex": "003791",
            "source": "https://www.playstation.com/en-us/ps5/"
        },
        {
            "title": "PlayStation Vita",
            "hex": "003791",
            "source": "https://commons.wikimedia.org/wiki/File:PlayStation_Vita_logo.svg"
        },
        {
            "title": "Pleroma",
            "hex": "FBA457",
            "source": "https://pleroma.social/"
        },
        {
            "title": "Plesk",
            "hex": "52BBE6",
            "source": "https://www.plesk.com/brand/",
            "guidelines": "https://www.plesk.com/brand/"
        },
        {
            "title": "Plex",
            "hex": "E5A00D",
            "source": "https://brand.plex.tv/",
            "guidelines": "https://brand.plex.tv/"
        },
        {
            "title": "Plotly",
            "hex": "3F4F75",
            "source": "https://plotly.com/"
        },
        {
            "title": "Pluralsight",
            "hex": "F15B2A",
            "source": "https://www.pluralsight.com/newsroom/brand-assets"
        },
        {
            "title": "Plurk",
            "hex": "FF574D",
            "source": "https://www.plurk.com/brandInfo",
            "guidelines": "https://www.plurk.com/brandInfo"
        },
        {
            "title": "Plus Codes",
            "hex": "4285F4",
            "source": "https://maps.google.com/pluscodes/"
        },
        {
            "title": "PM2",
            "hex": "2B037A",
            "source": "https://pm2.keymetrics.io/"
        },
        {
            "title": "pnpm",
            "hex": "F69220",
            "source": "https://pnpm.io/logos"
        },
        {
            "title": "Pocket",
            "hex": "EF3F56",
            "source": "https://blog.getpocket.com/press/"
        },
        {
            "title": "Pocket Casts",
            "hex": "F43E37",
            "source": "https://blog.pocketcasts.com/press/"
        },
        {
            "title": "Podcast Addict",
            "hex": "F4842D",
            "source": "https://podcastaddict.com"
        },
        {
            "title": "Podman",
            "hex": "892CA0",
            "source": "https://podman.io/"
        },
        {
            "title": "Pointy",
            "hex": "009DE0",
            "source": "https://www.pointy.com/ie/vend"
        },
        {
            "title": "Pokémon",
            "hex": "FFCB05",
            "source": "https://commons.wikimedia.org/wiki/File:International_Pok%C3%A9mon_logo.svg"
        },
        {
            "title": "Poly",
            "hex": "EB3C00",
            "source": "https://www.poly.com/"
        },
        {
            "title": "Polymer Project",
            "hex": "FF4470",
            "source": "https://github.com/Polymer/polymer-project.org/blob/3d3e967446858b49a7796676714865ac9b2a5275/app/images/logos/p-logo.svg"
        },
        {
            "title": "Pop!_OS",
            "slug": "pop_os",
            "hex": "48B9C7",
            "source": "https://pop.system76.com/"
        },
        {
            "title": "Porsche",
            "hex": "B12B28",
            "source": "https://www.porsche.com/"
        },
        {
            "title": "PostCSS",
            "hex": "DD3A0A",
            "source": "https://postcss.org/"
        },
        {
            "title": "PostgreSQL",
            "hex": "4169E1",
            "source": "https://wiki.postgresql.org/wiki/Logo",
            "guidelines": "https://www.postgresql.org/about/policies/trademarks/"
        },
        {
            "title": "Postman",
            "hex": "FF6C37",
            "source": "https://www.getpostman.com/resources/media-assets/"
        },
        {
            "title": "Postmates",
            "hex": "FFDF18",
            "source": "https://postmates.com/press-and-media"
        },
        {
            "title": "Power BI",
            "hex": "F2C811",
            "source": "https://powerbi.microsoft.com/en-us/"
        },
        {
            "title": "POWERS",
            "hex": "E74536",
            "source": "https://www.powerswhiskey.com/"
        },
        {
            "title": "PowerShell",
            "hex": "5391FE",
            "source": "https://github.com/PowerShell/PowerShell"
        },
        {
            "title": "pr.co",
            "slug": "pr-dot-co",
            "hex": "0080FF",
            "source": "https://news.pr.co/media_kits"
        },
        {
            "title": "pre-commit",
            "slug": "pre-commit",
            "hex": "FAB040",
            "source": "https://github.com/pre-commit/pre-commit.com/blob/f263cdbcf46f97e1bd6229f2ab6d27bf8290ca88/logo.svg"
        },
        {
            "title": "Premier League",
            "hex": "360D3A",
            "source": "https://www.premierleague.com"
        },
        {
            "title": "PrestaShop",
            "hex": "DF0067",
            "source": "https://www.prestashop.com/en/media-kit"
        },
        {
            "title": "Presto",
            "hex": "5890FF",
            "source": "https://github.com/prestodb/presto/blob/414ab2a6bbdcca6479c2615b048920adac34dd20/presto-docs/src/main/resources/logo/web/fb/dark-blue/Presto_FB_Lockups_DARKBLUE_BG-14.svg"
        },
        {
            "title": "Prettier",
            "hex": "F7B93E",
            "source": "https://github.com/prettier/prettier-logo/blob/06997b307e0608ebee2044dafa0b9429d6b5a103/images/prettier-icon-clean-centred.svg"
        },
        {
            "title": "Prezi",
            "hex": "3181FF",
            "source": "https://prezi.com/press/kit/"
        },
        {
            "title": "Prime",
            "hex": "00A8E1",
            "source": "https://www.amazon.com/b?node=17277626011",
            "guidelines": "https://www.amazon.com/b?node=17277626011"
        },
        {
            "title": "Prime Video",
            "hex": "1F2E3E",
            "source": "https://videodirect.amazon.com/home/help?topicId=GT7W7GJBTDJW6Z8W#G8T2JFQZXPMHJLRZ",
            "guidelines": "https://videodirect.amazon.com/home/help?topicId=GT7W7GJBTDJW6Z8W#G8T2JFQZXPMHJLRZ"
        },
        {
            "title": "Prisma",
            "hex": "2D3748",
            "source": "https://github.com/prisma/presskit"
        },
        {
            "title": "Prismic",
            "hex": "5163BA",
            "source": "https://prismic.io/"
        },
        {
            "title": "Private Internet Access",
            "hex": "4BB749",
            "source": "https://www.privateinternetaccess.com/pages/press"
        },
        {
            "title": "Pro Tools",
            "hex": "7ACB10",
            "source": "https://cdn-www.avid.com/Content/fonts/avidmoon.ttf"
        },
        {
            "title": "Probot",
            "hex": "00B0D8",
            "source": "https://github.com/probot/probot/blob/5d29945dd2116618d63aba9d7a4460b940a85f5d/static/robot.svg"
        },
        {
            "title": "Processing Foundation",
            "hex": "006699",
            "source": "https://processingfoundation.org/"
        },
        {
            "title": "ProcessWire",
            "hex": "2480E6",
            "source": "https://processwire.com/"
        },
        {
            "title": "Product Hunt",
            "hex": "DA552F",
            "source": "https://www.producthunt.com/branding",
            "guidelines": "https://www.producthunt.com/branding"
        },
        {
            "title": "Progate",
            "hex": "380953",
            "source": "https://progate.com"
        },
        {
            "title": "Progress",
            "hex": "5CE500",
            "source": "https://www.progress.com/",
            "guidelines": "https://www.progress.com/legal/trademarks/trademarks-use-policy"
        },
        {
            "title": "Prometheus",
            "hex": "E6522C",
            "source": "https://prometheus.io/"
        },
        {
            "title": "ProSieben",
            "hex": "E6000F",
            "source": "https://www.prosieben.de/"
        },
        {
            "title": "Proto.io",
            "slug": "proto-dot-io",
            "hex": "34A7C1",
            "source": "https://proto.io/en/presskit"
        },
        {
            "title": "protocols.io",
            "slug": "protocols-dot-io",
            "hex": "4D9FE7",
            "source": "https://www.protocols.io/brand",
            "guidelines": "https://www.protocols.io/brand"
        },
        {
            "title": "ProtonDB",
            "hex": "F50057",
            "source": "https://www.protondb.com/"
        },
        {
            "title": "ProtonMail",
            "hex": "8B89CC",
            "source": "https://protonmail.com/media-kit"
        },
        {
            "title": "ProtonVPN",
            "hex": "56B366",
            "source": "https://protonvpn.com/press"
        },
        {
            "title": "Proxmox",
            "hex": "E57000",
            "source": "https://www.proxmox.com/en/news/media-kit",
            "guidelines": "https://www.proxmox.com/en/news/media-kit"
        },
        {
            "title": "Publons",
            "hex": "336699",
            "source": "https://publons.com/about/the-publons-logo",
            "guidelines": "https://publons.com/about/the-publons-logo"
        },
        {
            "title": "PubMed",
            "hex": "326599",
            "source": "https://pubmed.ncbi.nlm.nih.gov/"
        },
        {
            "title": "Pug",
            "hex": "A86454",
            "source": "https://github.com/pugjs/pug-logo/blob/61429fc45b5a411b83bdb5c99a61084d3054d1e6/SVG/pug-final-logo_-mono-64.svg"
        },
        {
            "title": "Puppet",
            "hex": "FFAE1A",
            "source": "https://puppet.com/company/press-room/"
        },
        {
            "title": "Puppeteer",
            "hex": "40B5A4",
            "source": "https://pptr.dev/"
        },
        {
            "title": "PureScript",
            "hex": "14161A",
            "source": "https://github.com/purescript/logo",
            "license": {
                "type": "CC-BY-4.0"
            }
        },
        {
            "title": "PurgeCSS",
            "hex": "14161A",
            "source": "https://github.com/FullHuman/purgecss/blob/4e2bf58e218119cc9faf9faa615d62a059bf9d9a/docs/.vuepress/public/safari-pinned-tab.svg"
        },
        {
            "title": "Purism",
            "hex": "2D2D2D",
            "source": "https://puri.sm/pr/images/"
        },
        {
            "title": "Pusher",
            "hex": "300D4F",
            "source": "https://pusher.com/"
        },
        {
            "title": "PyCharm",
            "hex": "000000",
            "source": "https://www.jetbrains.com/company/brand/logos/",
            "guidelines": "https://www.jetbrains.com/company/brand/"
        },
        {
            "title": "PyPI",
            "hex": "3775A9",
            "source": "https://pypi.org/"
        },
        {
            "title": "PyPy",
            "hex": "193440",
            "source": "https://www.pypy.org/images/pypy-logo.svg"
        },
        {
            "title": "Python",
            "hex": "3776AB",
            "source": "https://www.python.org/community/logos/",
            "guidelines": "https://www.python.org/community/logos/"
        },
        {
            "title": "PyTorch",
            "hex": "EE4C2C",
            "source": "https://github.com/pytorch/pytorch.github.io/blob/8f083bd12192ca12d5e1c1f3d236f4831d823d8f/assets/images/logo.svg",
            "guidelines": "https://github.com/pytorch/pytorch.github.io/blob/381117ec296f002b2de475402ef29cca6c55e209/assets/brand-guidelines/PyTorch-Brand-Guidelines.pdf"
        },
        {
            "title": "PyTorch Lightning",
            "hex": "792EE5",
            "source": "https://github.com/PyTorchLightning/pytorch-lightning/blob/a584196abf820179adb0758ef67ddae91c44e7bc/docs/source/_static/images/icon.svg"
        },
        {
            "title": "PyUp",
            "hex": "9F55FF",
            "source": "https://pyup.io/"
        },
        {
            "title": "Qantas",
            "hex": "E40000",
            "source": "https://freight.qantas.com/"
        },
        {
            "title": "Qatar Airways",
            "hex": "5C0D34",
            "source": "https://www.qatarairways.com/en/press-kit.html"
        },
        {
            "title": "QEMU",
            "hex": "FF6600",
            "source": "https://wiki.qemu.org/Logo"
        },
        {
            "title": "Qgis",
            "hex": "589632",
            "source": "https://www.qgis.org/en/site/getinvolved/styleguide.html",
            "guidelines": "https://www.qgis.org/en/site/getinvolved/styleguide.html"
        },
        {
            "title": "Qi",
            "hex": "000000",
            "source": "https://www.wirelesspowerconsortium.com/knowledge-base/retail/qi-logo-guidelines-and-artwork.html",
            "guidelines": "https://www.wirelesspowerconsortium.com/knowledge-base/retail/qi-logo-guidelines-and-artwork.html"
        },
        {
            "title": "Qiita",
            "hex": "55C500",
            "source": "https://help.qiita.com/ja/articles/others-brand-guideline",
            "guidelines": "https://help.qiita.com/ja/articles/others-brand-guideline"
        },
        {
            "title": "Qiskit",
            "hex": "6929C4",
            "source": "https://qiskit.org"
        },
        {
            "title": "QIWI",
            "hex": "FF8C00",
            "source": "https://qiwi.com/"
        },
        {
            "title": "Qt",
            "hex": "41CD52",
            "source": "https://qt-brandbook.webflow.io/design",
            "guidelines": "https://qt-brandbook.webflow.io/design"
        },
        {
            "title": "Qualcomm",
            "hex": "3253DC",
            "source": "https://www.qualcomm.com"
        },
        {
            "title": "Qualtrics",
            "hex": "00B4EF",
            "source": "https://www.qualtrics.com/brand-book/",
            "guidelines": "https://www.qualtrics.com/brand-book/"
        },
        {
            "title": "Quantcast",
            "hex": "000000",
            "source": "https://www.quantcast.com/"
        },
        {
            "title": "QuantConnect",
            "hex": "F5AE29",
            "source": "https://www.quantconnect.com/docs/home/home"
        },
        {
            "title": "Quantopian",
            "hex": "C51E25",
            "source": "https://www.quantopian.com/about"
        },
        {
            "title": "Quarkus",
            "hex": "4695EB",
            "source": "https://design.jboss.org/quarkus/"
        },
        {
            "title": "Quasar",
            "hex": "1976D2",
            "source": "https://github.com/quasarframework/quasar-art/blob/cbbbb4b0b7ec7181dfc2d1b29a1ce025e71575bc/src/quasar-logo.svg",
            "license": {
                "type": "CC-BY-4.0"
            }
        },
        {
            "title": "Qubes OS",
            "hex": "3874D8",
            "source": "https://github.com/QubesOS/qubes-attachment/blob/ed7e552eb8a5fca4e099361d137793d3551b3968/icons/qubes-logo-home.svg"
        },
        {
            "title": "Quest",
            "hex": "FB4F14",
            "source": "https://brand.quest.com/",
            "guidelines": "https://brand.quest.com/"
        },
        {
            "title": "QuickBooks",
            "hex": "2CA01C",
            "source": "https://designsystem.quickbooks.com/visual-assets/logos/",
            "guidelines": "https://designsystem.quickbooks.com/visual-assets/logos/"
        },
        {
            "title": "QuickTime",
            "hex": "1C69F0",
            "source": "https://support.apple.com/quicktime"
        },
        {
            "title": "Quip",
            "hex": "F27557",
            "source": "https://quip.com/"
        },
        {
            "title": "Quora",
            "hex": "B92B27",
            "source": "https://www.quora.com"
        },
        {
            "title": "Qwiklabs",
            "hex": "F5CD0E",
            "source": "https://www.qwiklabs.com"
        },
        {
            "title": "Qzone",
            "hex": "FECE00",
            "source": "https://qzone.qq.com/"
        },
        {
            "title": "R",
            "hex": "276DC3",
            "source": "https://www.r-project.org/logo/",
            "license": {
                "type": "CC-BY-SA-4.0"
            }
        },
        {
            "title": "R3",
            "hex": "EC1D24",
            "source": "https://www.r3.com/",
            "guidelines": "https://www.r3.com/contact-press-media/"
        },
        {
            "title": "RabbitMQ",
            "hex": "FF6600",
            "source": "https://www.rabbitmq.com/",
            "guidelines": "https://www.rabbitmq.com/trademark-guidelines.html"
        },
        {
            "title": "Racket",
            "hex": "9F1D20",
            "source": "https://racket-lang.org/"
        },
        {
            "title": "Radar",
            "hex": "007AFF",
            "source": "https://radar.io/"
        },
        {
            "title": "RadioPublic",
            "hex": "CE262F",
            "source": "https://help.radiopublic.com/hc/en-us/articles/360002546754-RadioPublic-logos"
        },
        {
            "title": "Rainmeter",
            "hex": "19519B",
            "source": "https://github.com/rainmeter/rainmeter-www/blob/867fd905fda8d1b1083730adcb7f49f1775cb5b0/source/img/logo_blue.ai"
        },
        {
            "title": "Rakuten",
            "hex": "BF0000",
            "source": "https://global.rakuten.com/corp/assets/img/site-icons/rakuten-black.svg",
            "guidelines": "https://global.rakuten.com/corp/news/media/"
        },
        {
            "title": "Ram",
            "hex": "000000",
            "source": "http://www.fcaci.com/x/RAMv15",
            "guidelines": "http://www.fcaci.com/x/RAMv15"
        },
        {
            "title": "Rancher",
            "hex": "0075A8",
            "source": "https://rancher.com/brand-guidelines/",
            "guidelines": "https://rancher.com/brand-guidelines/"
        },
        {
            "title": "Raspberry Pi",
            "hex": "A22846",
            "source": "https://www.raspberrypi.org/trademark-rules",
            "guidelines": "https://www.raspberrypi.org/trademark-rules"
        },
        {
            "title": "Razer",
            "hex": "00FF00",
            "source": "https://press.razer.com/"
        },
        {
            "title": "React",
            "hex": "61DAFB",
            "source": "https://github.com/facebook/create-react-app/blob/282c03f9525fdf8061ffa1ec50dce89296d916bd/test/fixtures/relative-paths/src/logo.svg",
            "aliases": {
                "dup": [
                    {
                        "title": "React Native",
                        "source": "https://reactnative.dev/"
                    }
                ]
            }
        },
        {
            "title": "React Router",
            "hex": "CA4245",
            "source": "https://github.com/ReactTraining/react-router/blob/c94bcd8cef0c811f80b02777ec26fee3618f8e86/website/static/safari-pinned-tab.svg"
        },
        {
            "title": "ReactiveX",
            "hex": "B7178C",
            "source": "https://github.com/ReactiveX/rxjs/blob/master/resources/CI-CD/logo/svg/RxJs_Logo_Black.svg"
        },
        {
            "title": "ReactOS",
            "hex": "0088CC",
            "source": "https://github.com/reactos/press-media"
        },
        {
            "title": "Read the Docs",
            "hex": "8CA1AF",
            "source": "https://github.com/readthedocs/readthedocs.org/blob/2dc9706c4fe7fa6d4410ed0e5aedca8d4796fe0f/media/readthedocsbranding.ai"
        },
        {
            "title": "Realm",
            "hex": "39477F",
            "source": "https://realm.io/"
        },
        {
            "title": "Reason",
            "hex": "DD4B39",
            "source": "https://reasonml.github.io/img/reason.svg"
        },
        {
            "title": "Reason Studios",
            "hex": "FFFFFF",
            "source": "https://www.reasonstudios.com/press",
            "guidelines": "https://www.reasonstudios.com/press"
        },
        {
            "title": "Red Hat",
            "hex": "EE0000",
            "source": "https://www.redhat.com/en/about/brand/new-brand/details"
        },
        {
            "title": "Red Hat Open Shift",
            "hex": "EE0000",
            "source": "https://www.openshift.com/"
        },
        {
            "title": "Redbubble",
            "hex": "E41321",
            "source": "https://www.redbubble.com/explore/client/4196122a442ab3f429ec802f71717465.svg"
        },
        {
            "title": "Reddit",
            "hex": "FF4500",
            "source": "https://www.redditinc.com/brand",
            "guidelines": "https://www.redditinc.com/brand"
        },
        {
            "title": "Redis",
            "hex": "DC382D",
            "source": "https://www.redislabs.com/brand-guidelines/",
            "guidelines": "https://www.redislabs.com/brand-guidelines/"
        },
        {
            "title": "Redux",
            "hex": "764ABC",
            "source": "https://github.com/reactjs/redux/tree/master/logo"
        },
        {
            "title": "Redux-Saga",
            "slug": "redux-saga",
            "hex": "999999",
            "source": "https://github.com/redux-saga/redux-saga/blob/9d2164946f402e594a0dfe453c6d20fb6f14858f/logo/3840/Redux-Saga-Logo.png"
        },
        {
            "title": "RedwoodJS",
            "hex": "BF4722",
            "source": "https://redwoodjs.com/logos/",
            "guidelines": "https://redwoodjs.com/logos/"
        },
        {
            "title": "Reliance Industries Limited",
            "hex": "D1AB66",
            "source": "https://www.ril.com/getattachment/7c210e67-5b0e-4965-b1a2-2ee83e19cee9/Morgan-Stanley-Eighteenth-Annual-India-Summit,-31.aspx"
        },
        {
            "title": "Ren'Py",
            "hex": "FF7F7F",
            "source": "https://renpy.org"
        },
        {
            "title": "Renault",
            "hex": "FFCC33",
            "source": "https://en.media.groupe.renault.com/news/renault-news-march-2021-5f28-989c5.html"
        },
        {
            "title": "RenovateBot",
            "hex": "1A1F6C",
            "source": "https://avatars1.githubusercontent.com/u/38656520"
        },
        {
            "title": "Renren",
            "hex": "217DC6",
            "source": "https://seeklogo.com/vector-logo/184137/renren-inc"
        },
        {
            "title": "repl.it",
            "slug": "repl-dot-it",
            "hex": "667881",
            "source": "https://repl.it/"
        },
        {
            "title": "ResearchGate",
            "hex": "00CCBB",
            "source": "https://c5.rgstatic.net/m/428059296771819/images/favicon/favicon.svg"
        },
        {
            "title": "Resurrection Remix OS",
            "hex": "000000",
            "source": "https://github.com/ResurrectionRemix"
        },
        {
            "title": "RetroArch",
            "hex": "000000",
            "source": "https://github.com/libretro/RetroArch/blob/b01aabf7d1f025999ad0f7812e6e6816d011e631/media/retroarch.svg"
        },
        {
            "title": "RetroPie",
            "hex": "CC0000",
            "source": "https://github.com/RetroPie/RetroPie-Docs/blob/c4e882bd2c9d740c591ff346e07a4a4cb536ca93/images/logo.svg"
        },
        {
            "title": "reveal.js",
            "slug": "reveal-dot-js",
            "hex": "F2E142",
            "source": "https://revealjs.com/"
        },
        {
            "title": "ReverbNation",
            "hex": "E43526",
            "source": "https://www.reverbnation.com"
        },
        {
            "title": "Revolut",
            "hex": "0075EB",
            "source": "https://www.revolut.com/"
        },
        {
            "title": "Revue",
            "hex": "E15718",
            "source": "https://www.getrevue.co/"
        },
        {
            "title": "REWE",
            "hex": "CC071E",
            "source": "https://www.rewe.de/"
        },
        {
            "title": "Rezgo",
            "hex": "F76C00",
            "source": "https://www.rezgo.com/"
        },
        {
            "title": "Rhinoceros",
            "hex": "801010",
            "source": "https://github.com/mcneel/compute.rhino3d/blob/2204d998ff0397a1c6a18dd2312a96508ad48bdb/README.md"
        },
        {
            "title": "Rider",
            "hex": "000000",
            "source": "https://www.jetbrains.com/company/brand/logos/",
            "guidelines": "https://www.jetbrains.com/company/brand/"
        },
        {
            "title": "Ring",
            "hex": "1C9AD6",
            "source": "https://store.ring.com/press"
        },
        {
            "title": "Riot Games",
            "hex": "D32936",
            "source": "https://www.riotgames.com/en/press"
        },
        {
            "title": "Ripple",
            "hex": "0085C0",
            "source": "https://www.ripple.com/media-kit/",
            "guidelines": "https://brand.ripple.com/article/brand-policy"
        },
        {
            "title": "Riseup",
            "hex": "FF0000",
            "source": "https://riseup.net/en/about-us/images"
        },
        {
            "title": "Roam Research",
            "hex": "343A40",
            "source": "https://roamresearch.com/#/app/help/page/Vu1MmjinS"
        },
        {
            "title": "Roblox",
            "hex": "000000",
            "source": "https://corp.roblox.com/press-kit/",
            "guidelines": "https://corp.roblox.com/wp-content/uploads/2021/03/Logo_Roblox.zip"
        },
        {
            "title": "Robot Framework",
            "hex": "000000",
            "source": "https://github.com/robotframework/visual-identity",
            "guidelines": "https://github.com/robotframework/visual-identity/blob/master/robot-framework-brand-guidelines.pdf"
        },
        {
            "title": "Rocket.Chat",
            "slug": "rocket-dot-chat",
            "hex": "F5455C",
            "source": "https://rocket.chat/press",
            "guidelines": "https://docs.rocket.chat/guides/brand-and-visual-guidelines/logo"
        },
        {
            "title": "Roku",
            "hex": "662D91",
            "source": "https://www.roku.com/",
            "guidelines": "https://docs.roku.com/published/trademarkguidelines/en/ca"
        },
        {
            "title": "Rolls-Royce",
            "slug": "rolls-royce",
            "hex": "281432",
            "source": "https://www.rolls-roycemotorcars.com/"
        },
        {
            "title": "rollup.js",
            "slug": "rollup-dot-js",
            "hex": "EC4A3F",
            "source": "https://rollupjs.org/"
        },
        {
            "title": "Roots",
            "hex": "525DDC",
            "source": "https://roots.io/about/brand/",
            "guidelines": "https://roots.io/about/brand/"
        },
        {
            "title": "Roots Bedrock",
            "hex": "525DDC",
            "source": "https://roots.io/about/brand/"
        },
        {
            "title": "Roots Sage",
            "hex": "525DDC",
            "source": "https://roots.io/about/brand/"
        },
        {
            "title": "ROS",
            "hex": "22314E",
            "source": "https://www.ros.org/press-kit/",
            "guidelines": "https://www.ros.org/press-kit/"
        },
        {
            "title": "Rotten Tomatoes",
            "hex": "FA320A",
            "source": "https://commons.wikimedia.org/wiki/File:Rottentomatoesalternativelogo.svg"
        },
        {
            "title": "Roundcube",
            "hex": "37BEFF",
            "source": "https://roundcube.net/"
        },
        {
            "title": "RSS",
            "hex": "FFA500",
            "source": "https://en.wikipedia.org/wiki/Feed_icon"
        },
        {
            "title": "RStudio",
            "hex": "75AADB",
            "source": "https://www.rstudio.com/about/logos/",
            "guidelines": "https://www.rstudio.com/about/logos/"
        },
        {
            "title": "RTÉ",
            "hex": "00A7B3",
            "source": "https://www.rte.ie/archives/"
        },
        {
            "title": "RTL",
            "hex": "E9113B",
            "source": "https://commons.wikimedia.org/wiki/File:RTL_Cornerlogo.svg"
        },
        {
            "title": "RTLZWEI",
            "hex": "00BCF6",
            "source": "https://www.rtl2.de/"
        },
        {
            "title": "Ruby",
            "hex": "CC342D",
            "source": "https://www.ruby-lang.org/en/about/logo/",
            "license": {
                "type": "CC-BY-SA-2.5"
            }
        },
        {
            "title": "Ruby on Rails",
            "hex": "CC0000",
            "source": "http://rubyonrails.org/",
            "guidelines": "https://rubyonrails.org/trademarks/"
        },
        {
            "title": "RubyGems",
            "hex": "E9573F",
            "source": "https://rubygems.org/pages/about"
        },
        {
            "title": "Runkeeper",
            "hex": "001E62",
            "source": "https://runkeeper.com/cms/press-kit",
            "guidelines": "https://runkeeper.com/cms/press-kit"
        },
        {
            "title": "RunKit",
            "hex": "491757",
            "source": "https://www.npmjs.com/package/@runkit/brand"
        },
        {
            "title": "Rust",
            "hex": "000000",
            "source": "https://www.rust-lang.org/",
            "guidelines": "https://www.rust-lang.org/policies/media-guide",
            "license": {
                "type": "CC-BY-SA-4.0"
            }
        },
        {
            "title": "RxDB",
            "hex": "8D1F89",
            "source": "https://github.com/pubkey/rxdb/blob/0c554dbcf7a4e6c48cd581ec1e3b130a4b5ab7d6/docs/files/logo/logo.svg"
        },
        {
            "title": "Ryanair",
            "hex": "073590",
            "source": "https://corporate.ryanair.com/media-centre/stock-images-gallery/#album-container-3"
        },
        {
            "title": "S7 Airlines",
            "hex": "BED600",
            "source": "https://www.s7.ru/"
        },
        {
            "title": "Safari",
            "hex": "000000",
            "source": "https://images.techhive.com/images/article/2014/11/safari-favorites-100530680-large.jpg"
        },
        {
            "title": "Sahibinden",
            "hex": "FFE800",
            "source": "https://www.sahibinden.com/favicon.ico"
        },
        {
            "title": "Salesforce",
            "hex": "00A1E0",
            "source": "https://www.salesforce.com/styleguide/elements/logos"
        },
        {
            "title": "SaltStack",
            "hex": "00EACE",
            "source": "https://www.saltstack.com/resources/brand/"
        },
        {
            "title": "Samsung",
            "hex": "1428A0",
            "source": "https://www.samsung.com/us"
        },
        {
            "title": "Samsung Pay",
            "hex": "1428A0",
            "source": "https://pay.samsung.com/developers/resource/brand"
        },
        {
            "title": "San Francisco Municipal Railway",
            "hex": "BA0C2F",
            "source": "http://www.actransit.org/wp-content/uploads/HSP_CC-sched.pdf"
        },
        {
            "title": "São Paulo Metro",
            "hex": "004382",
            "source": "https://upload.wikimedia.org/wikipedia/commons/d/da/Sao_Paulo_Metro_Logo.svg"
        },
        {
            "title": "SAP",
            "hex": "0FAAFF",
            "source": "https://www.sap.com/"
        },
        {
            "title": "Sass",
            "hex": "CC6699",
            "source": "http://sass-lang.com/styleguide/brand"
        },
        {
            "title": "Sat.1",
            "slug": "sat-dot-1",
            "hex": "047DA3",
            "source": "https://www.prosiebensat1.com/presse/downloads/logos"
        },
        {
            "title": "Sauce Labs",
            "hex": "E2231A",
            "source": "https://saucelabs.com/"
        },
        {
            "title": "Scala",
            "hex": "DC322F",
            "source": "https://www.scala-lang.org/"
        },
        {
            "title": "Scaleway",
            "hex": "4F0599",
            "source": "https://www.scaleway.com"
        },
        {
            "title": "Scania",
            "hex": "041E42",
            "source": "https://www.scania.com/"
        },
        {
            "title": "scikit-learn",
            "slug": "scikit-learn",
            "hex": "F7931E",
            "source": "https://github.com/scikit-learn/scikit-learn/blob/c5ef2e985c13119001aa697e446ebb3dbcb326e5/doc/logos/scikit-learn-logo.svg"
        },
        {
            "title": "SciPy",
            "hex": "8CAAE6",
            "source": "https://github.com/scikit-image/skimage-branding/blob/eafb65cbc3a700e3d9c8ba2ba15788fcc8703984/logo/scipy.svg"
        },
        {
            "title": "Scopus",
            "hex": "E9711C",
            "source": "https://www.scopus.com/"
        },
        {
            "title": "Scratch",
            "hex": "4D97FF",
            "source": "https://github.com/LLK/scratch-link/blob/027e3754ba6db976495e905023d5ac5e730dccfc/Assets/Windows/SVG/Windows%20Tray%20400x400.svg"
        },
        {
            "title": "Screencastify",
            "hex": "FF8282",
            "source": "https://www.screencastify.com/"
        },
        {
            "title": "Scribd",
            "hex": "1A7BBA",
            "source": "https://www.scribd.com"
        },
        {
            "title": "Scrimba",
            "hex": "2B283A",
            "source": "https://scrimba.com/"
        },
        {
            "title": "ScrollReveal",
            "hex": "FFCB36",
            "source": "https://scrollrevealjs.org/"
        },
        {
            "title": "Scrum Alliance",
            "hex": "009FDA",
            "source": "https://www.scrumalliance.org/ScrumRedesignDEVSite/media/ScrumAllianceMedia/Files%20and%20PDFs/Infographics/S_BrandGuidelines_2018_rev.pdf",
            "guidelines": "https://www.scrumalliance.org/ScrumRedesignDEVSite/media/ScrumAllianceMedia/Files%20and%20PDFs/Infographics/S_BrandGuidelines_2018_rev.pdf"
        },
        {
            "title": "Scrutinizer CI",
            "hex": "8A9296",
            "source": "https://scrutinizer-ci.com"
        },
        {
            "title": "Seagate",
            "hex": "6EBE49",
            "source": "https://branding.seagate.com/productpage/3fc51aba-c35a-4eff-a833-a258b0440bd2"
        },
        {
            "title": "SEAT",
            "hex": "33302E",
            "source": "https://www.seat.es/"
        },
        {
            "title": "Sefaria",
            "hex": "212E50",
            "source": "https://github.com/Sefaria/Sefaria-Project/blob/c141b2b3491660ed563df9f4b1a2e4c071e88688/static/img/logo/samekh.svg"
        },
        {
            "title": "Sega",
            "hex": "0089CF",
            "source": "https://en.wikipedia.org/wiki/Sega#/media/File:Sega_logo.svg"
        },
        {
            "title": "Selenium",
            "hex": "43B02A",
            "source": "https://github.com/SeleniumHQ/heroku-selenium/blob/2f66891ba030d3aa1f36ab1748c52ba4fb4e057d/selenium-green.svg"
        },
        {
            "title": "Sellfy",
            "hex": "21B352",
            "source": "https://sellfy.com/about/"
        },
        {
            "title": "Semantic UI React",
            "hex": "35BDB2",
            "source": "https://react.semantic-ui.com"
        },
        {
            "title": "Semantic Web",
            "hex": "005A9C",
            "source": "https://www.w3.org/2007/10/sw-logos.html"
        },
        {
            "title": "semantic-release",
            "slug": "semantic-release",
            "hex": "494949",
            "source": "https://github.com/semantic-release/semantic-release/blob/85bc213f04445a9bb8f19e5d45d6ecd7acccf841/media/semantic-release-logo.svg"
        },
        {
            "title": "Semaphore CI",
            "hex": "19A974",
            "source": "https://semaphoreci.com/"
        },
        {
            "title": "SemVer",
            "hex": "3F4551",
            "source": "https://github.com/semver/semver.org/blob/b6983849e38911195a24357809187c2f50af0d40/assets/500x500(light).jpg"
        },
        {
            "title": "Sencha",
            "hex": "86BC40",
            "source": "http://design.sencha.com/"
        },
        {
            "title": "Sennheiser",
            "hex": "000000",
            "source": "https://sennheiser.com"
        },
        {
            "title": "Sensu",
            "hex": "89C967",
            "source": "https://github.com/sensu/sensu-go/blob/master/dashboard/src/assets/logo/graphic/green.svg"
        },
        {
            "title": "Sentry",
            "hex": "362D59",
            "source": "https://sentry.io/branding/"
        },
        {
            "title": "SEPA",
            "hex": "2350A9",
            "source": "https://www.europeanpaymentscouncil.eu/document-library/other/sepa-logo-vector-format"
        },
        {
            "title": "Server Fault",
            "hex": "E7282D",
            "source": "http://stackoverflow.com/company/logos",
            "guidelines": "https://stackoverflow.com/legal/trademark-guidance"
        },
        {
            "title": "Serverless",
            "hex": "FD5750",
            "source": "https://serverless.com/"
        },
        {
            "title": "SFML",
            "hex": "8CC445",
            "source": "https://www.sfml-dev.org/download/goodies/"
        },
        {
            "title": "Shanghai Metro",
            "hex": "EC1C24",
            "source": "https://en.wikipedia.org/wiki/File:Shanghai_Metro_Full_Logo.svg"
        },
        {
            "title": "sharp",
            "hex": "99CC00",
            "source": "https://github.com/lovell/sharp/blob/315f519e1dd9adca0678e94a5ed0492cb5e0aae4/docs/image/sharp-logo-mono.svg"
        },
        {
            "title": "Shazam",
            "hex": "0088FF",
            "source": "https://brandfolder.com/shazam"
        },
        {
            "title": "Shell",
            "hex": "FFD500",
            "source": "https://en.wikipedia.org/wiki/File:Shell_logo.svg"
        },
        {
            "title": "Shelly",
            "hex": "4495D1",
            "source": "https://shelly.cloud/"
        },
        {
            "title": "Shenzhen Metro",
            "hex": "009943",
            "source": "https://en.wikipedia.org/wiki/File:Shenzhen_Metro_Corporation_logo_full.svg"
        },
        {
            "title": "Shields.io",
            "slug": "shields-dot-io",
            "hex": "000000",
            "source": "https://shields.io"
        },
        {
            "title": "Shikimori",
            "hex": "343434",
            "source": "https://shikimori.one"
        },
        {
            "title": "Shopify",
            "hex": "7AB55C",
            "source": "https://press.shopify.com/brand"
        },
        {
            "title": "Shopware",
            "hex": "189EFF",
            "source": "https://www.shopware.com/en/press/press-material/"
        },
        {
            "title": "Shotcut",
            "hex": "115C77",
            "source": "https://shotcut.com/media/"
        },
        {
            "title": "Showpad",
            "hex": "2D2E83",
            "source": "https://www.showpad.com/"
        },
        {
            "title": "Showtime",
            "hex": "B10000",
            "source": "https://commons.wikimedia.org/wiki/File:Showtime.svg"
        },
        {
            "title": "Shutterstock",
            "hex": "EE2B24",
            "source": "https://www.shutterstock.com/press/media"
        },
        {
            "title": "Siemens",
            "hex": "009999",
            "source": "https://siemens.com/"
        },
        {
            "title": "Signal",
            "hex": "2592E9",
            "source": "https://play.google.com/store/apps/details?id=org.thoughtcrime.securesms"
        },
        {
            "title": "Simkl",
            "hex": "000000",
            "source": "https://simkl.com"
        },
        {
            "title": "Simple Analytics",
            "hex": "FF4F64",
            "source": "https://simpleanalytics.com/",
            "guidelines": "https://simpleanalytics.com/press"
        },
        {
            "title": "Simple Icons",
            "hex": "111111",
            "source": "https://simpleicons.org/",
            "license": {
                "type": "CC0-1.0"
            }
        },
        {
            "title": "Sina Weibo",
            "hex": "E6162D",
            "source": "https://en.wikipedia.org/wiki/Sina_Weibo"
        },
        {
            "title": "SingleStore",
            "hex": "AA00FF",
            "source": "https://www.singlestore.com/brand/"
        },
        {
            "title": "SitePoint",
            "hex": "258AAF",
            "source": "http://www.sitepoint.com"
        },
        {
            "title": "Sketch",
            "hex": "F7B500",
            "source": "https://www.sketch.com/press/"
        },
        {
            "title": "Sketchfab",
            "hex": "1CAAD9",
            "source": "https://sketchfab.com/press"
        },
        {
            "title": "SketchUp",
            "hex": "005F9E",
            "source": "https://www.sketchup.com/themes/sketchup_www_terra/images/SketchUp-Horizontal-RGB.svg"
        },
        {
            "title": "Skillshare",
            "hex": "00FF84",
            "source": "https://www.skillshare.com"
        },
        {
            "title": "ŠKODA",
            "hex": "4BA82E",
            "source": "https://en.wikipedia.org/wiki/File:Skoda_Auto_logo_(2011).svg"
        },
        {
            "title": "Sky",
            "hex": "0072C9",
            "source": "https://www.skysports.com/"
        },
        {
            "title": "Skyliner",
            "hex": "2FCEA0",
            "source": "https://www.skyliner.io/help"
        },
        {
            "title": "Skype",
            "hex": "00AFF0",
            "source": "http://blogs.skype.com/?attachment_id=56273"
        },
        {
            "title": "Skype for Business",
            "hex": "00AFF0",
            "source": "https://en.wikipedia.org/wiki/Skype_for_Business_Server"
        },
        {
            "title": "Slack",
            "hex": "4A154B",
            "source": "https://slack.com/brand-guidelines"
        },
        {
            "title": "Slackware",
            "hex": "000000",
            "source": "https://en.wikipedia.org/wiki/Slackware"
        },
        {
            "title": "Slashdot",
            "hex": "026664",
            "source": "https://commons.wikimedia.org/wiki/File:Slashdot_wordmark_and_logo.svg"
        },
        {
            "title": "SlickPic",
            "hex": "FF880F",
            "source": "https://www.slickpic.com/"
        },
        {
            "title": "Slides",
            "hex": "E4637C",
            "source": "https://slides.com/about"
        },
        {
            "title": "SlideShare",
            "hex": "008ED2",
            "source": "https://www.slideshare.net/ss/creators/"
        },
        {
            "title": "smart",
            "hex": "FABC0C",
            "source": "https://www.smart.com/gb/en/models/eq-fortwo-coupe"
        },
        {
            "title": "SmartThings",
            "hex": "15BFFF",
            "source": "https://www.smartthings.com/press-kit"
        },
        {
            "title": "smash.gg",
            "hex": "CB333B",
            "source": "https://help.smash.gg/en/articles/1716774-smash-gg-brand-guidelines",
            "guidelines": "https://help.smash.gg/en/articles/1716774-smash-gg-brand-guidelines"
        },
        {
            "title": "Smashing Magazine",
            "hex": "E85C33",
            "source": "https://www.smashingmagazine.com/"
        },
        {
            "title": "SMRT",
            "hex": "EE2E24",
            "source": "https://commons.wikimedia.org/wiki/File:SMRT_Corporation.svg"
        },
        {
            "title": "SmugMug",
            "hex": "6DB944",
            "source": "https://help.smugmug.com/using-smugmug's-logo-HJulJePkEBf"
        },
        {
            "title": "Snapchat",
            "hex": "FFFC00",
            "source": "https://www.snapchat.com/brand-guidelines"
        },
        {
            "title": "Snapcraft",
            "hex": "82BEA0",
            "source": "https://github.com/snapcore/snap-store-badges"
        },
        {
            "title": "Snowflake",
            "hex": "56B9EB",
            "source": "https://www.snowflake.com/about/press-and-news/"
        },
        {
            "title": "Snyk",
            "hex": "4C4A73",
            "source": "https://snyk.io/press-kit"
        },
        {
            "title": "Society6",
            "hex": "000000",
            "source": "https://blog.society6.com/app/themes/society6/dist/images/mark.svg"
        },
        {
            "title": "Socket.io",
            "slug": "socket-dot-io",
            "hex": "010101",
            "source": "https://socket.io"
        },
        {
            "title": "Sogou",
            "hex": "FB6022",
            "source": "https://www.sogou.com/"
        },
        {
            "title": "Solidity",
            "hex": "363636",
            "source": "https://docs.soliditylang.org/en/v0.7.4/brand-guide.html"
        },
        {
            "title": "SoloLearn",
            "hex": "1ABC9C",
            "source": "https://www.sololearn.com/"
        },
        {
            "title": "Solus",
            "hex": "5294E2",
            "source": "https://getsol.us/branding/"
        },
        {
            "title": "SonarCloud",
            "hex": "F3702A",
            "source": "https://sonarcloud.io/about"
        },
        {
            "title": "SonarLint",
            "hex": "CB2029",
            "source": "https://www.sonarsource.com"
        },
        {
            "title": "SonarQube",
            "hex": "4E9BCD",
            "source": "https://www.sonarqube.org/logos/"
        },
        {
            "title": "SonarSource",
            "hex": "CB3032",
            "source": "https://www.sonarsource.com/"
        },
        {
            "title": "Songkick",
            "hex": "F80046",
            "source": "http://blog.songkick.com/media-assets"
        },
        {
            "title": "Songoda",
            "hex": "FC494A",
            "source": "https://songoda.com/branding"
        },
        {
            "title": "SonicWall",
            "hex": "FF791A",
            "source": "https://brandfolder.com/sonicwall/sonicwall-external"
        },
        {
            "title": "Sonos",
            "hex": "000000",
            "source": "https://www.sonos.com/en-gb/home"
        },
        {
            "title": "SoundCloud",
            "hex": "FF3300",
            "source": "https://soundcloud.com/press"
        },
        {
            "title": "Source Engine",
            "hex": "F79A10",
            "source": "https://developer.valvesoftware.com/favicon.ico"
        },
        {
            "title": "SourceForge",
            "hex": "FF6600",
            "source": "https://sourceforge.net/"
        },
        {
            "title": "Sourcegraph",
            "hex": "00B4F2",
            "source": "https://sourcegraph.com/.assets/img"
        },
        {
            "title": "Southwest Airlines",
            "hex": "304CB2",
            "source": "https://www.southwest.com/"
        },
        {
            "title": "Spacemacs",
            "hex": "9266CC",
            "source": "http://spacemacs.org/"
        },
        {
            "title": "SpaceX",
            "hex": "000000",
            "source": "https://www.spacex.com/"
        },
        {
            "title": "Spark AR",
            "hex": "FF5C83",
            "source": "https://sparkar.facebook.com/"
        },
        {
            "title": "Sparkasse",
            "hex": "FF0000",
            "source": "https://www.sparkasse.de/",
            "guidelines": "https://www.sparkasse.de/nutzungshinweise.html"
        },
        {
            "title": "SparkFun",
            "hex": "E53525",
            "source": "https://www.sparkfun.com/brand_assets",
            "guidelines": "https://www.sparkfun.com/brand_assets"
        },
        {
            "title": "SparkPost",
            "hex": "FA6423",
            "source": "https://www.sparkpost.com/"
        },
        {
            "title": "SPDX",
            "hex": "4398CC",
            "source": "https://spdx.org/Resources"
        },
        {
            "title": "Speaker Deck",
            "hex": "009287",
            "source": "https://speakerdeck.com/"
        },
        {
            "title": "Spectrum",
            "hex": "7B16FF",
            "source": "https://spectrum.chat"
        },
        {
            "title": "Speedtest",
            "hex": "141526",
            "source": "https://www.speedtest.net/"
        },
        {
            "title": "Spinnaker",
            "hex": "139BB4",
            "source": "https://github.com/spinnaker/spinnaker.github.io/tree/master/assets/images"
        },
        {
            "title": "Spinrilla",
            "hex": "460856",
            "source": "https://spinrilla.com"
        },
        {
            "title": "Splunk",
            "hex": "000000",
            "source": "https://www.splunk.com/"
        },
        {
            "title": "Spotify",
            "hex": "1ED760",
            "source": "https://developer.spotify.com/design"
        },
        {
            "title": "Spotlight",
            "hex": "352A71",
            "source": "https://www.spotlight.com/"
        },
        {
            "title": "Spreaker",
            "hex": "F5C300",
            "source": "http://www.spreaker.com/press"
        },
        {
            "title": "Spring",
            "hex": "6DB33F",
            "source": "https://spring.io/trademarks"
        },
        {
            "title": "Spring Boot",
            "hex": "6DB33F",
            "source": "https://spring.io/projects"
        },
        {
            "title": "Sprint",
            "hex": "FFCE0A",
            "source": "https://www.sprint.com/"
        },
        {
            "title": "Spyder IDE",
            "hex": "FF0000",
            "source": "https://www.spyder-ide.org/"
        },
        {
            "title": "SQLite",
            "hex": "003B57",
            "source": "https://github.com/sqlite/sqlite/blob/43e862723ec680542ca6f608f9963c0993dd7324/art/sqlite370.eps"
        },
        {
            "title": "Square",
            "hex": "3E4348",
            "source": "https://squareup.com/"
        },
        {
            "title": "Square Enix",
            "hex": "ED1C24",
            "source": "https://www.square-enix.com/"
        },
        {
            "title": "Squarespace",
            "hex": "000000",
            "source": "http://squarespace.com/brand-guidelines"
        },
        {
            "title": "SSRN",
            "hex": "154881",
            "source": "https://www.ssrn.com"
        },
        {
            "title": "Stack Exchange",
            "hex": "1E5397",
            "source": "http://stackoverflow.com/company/logos",
            "guidelines": "https://stackoverflow.com/legal/trademark-guidance"
        },
        {
            "title": "Stack Overflow",
            "hex": "F58025",
            "source": "https://stackoverflow.design/brand/logo/",
            "guidelines": "https://stackoverflow.com/legal/trademark-guidance"
        },
        {
            "title": "Stackbit",
            "hex": "207BEA",
            "source": "https://www.stackbit.com/branding-guidelines/"
        },
        {
            "title": "StackPath",
            "hex": "000000",
            "source": "https://www.stackpath.com/company/logo-and-branding/"
        },
        {
            "title": "StackShare",
            "hex": "0690FA",
            "source": "https://stackshare.io/branding"
        },
        {
            "title": "Stadia",
            "hex": "CD2640",
            "source": "https://stadia.google.com/home"
        },
        {
            "title": "Staffbase",
            "hex": "00A4FD",
            "source": "https://staffbase.com/en/about/press-assets/"
        },
        {
            "title": "Star Trek",
            "hex": "FFE200",
            "source": "https://intl.startrek.com/"
        },
        {
            "title": "Starling Bank",
            "hex": "7433FF",
            "source": "https://www.starlingbank.com/media/"
        },
        {
            "title": "Starship",
            "hex": "DD0B78",
            "source": "https://starship.rs/"
        },
        {
            "title": "STARZ",
            "hex": "000000",
            "source": "https://www.starz.com/StaticContent/Prod/guides/starzlibrary/"
        },
        {
            "title": "Statamic",
            "hex": "FF269E",
            "source": "https://statamic.com/branding"
        },
        {
            "title": "Staticman",
            "hex": "000000",
            "source": "https://staticman.net/"
        },
        {
            "title": "Statuspage",
            "hex": "172B4D",
            "source": "https://www.atlassian.com/company/news/press-kit"
        },
        {
            "title": "Statuspal",
            "hex": "4934BF",
            "source": "https://statuspal.io/"
        },
        {
            "title": "Steam",
            "hex": "000000",
            "source": "https://partner.steamgames.com/public/marketing/Steam_Guidelines_02102016.pdf"
        },
        {
            "title": "SteamDB",
            "hex": "000000",
            "source": "https://steamdb.info/"
        },
        {
            "title": "Steamworks",
            "hex": "1E1E1E",
            "source": "https://partner.steamgames.com/"
        },
        {
            "title": "Steem",
            "hex": "171FC9",
            "source": "https://steem.com/brand/"
        },
        {
            "title": "Steemit",
            "hex": "06D6A9",
            "source": "https://steemit.com/"
        },
        {
            "title": "Steinberg",
            "hex": "C90827",
            "source": "https://www.steinberg.net/en/company/press.html"
        },
        {
            "title": "Stellar",
            "hex": "7D00FF",
            "source": "https://www.stellar.org/blog/announcing-the-new-stellar-logo"
        },
        {
            "title": "Stencyl",
            "hex": "8E1C04",
            "source": "http://www.stencyl.com/about/press/"
        },
        {
            "title": "Stimulus",
            "hex": "77E8B9",
            "source": "https://stimulus.hotwire.dev/"
        },
        {
            "title": "Stitcher",
            "hex": "000000",
            "source": "https://partners.stitcher.com/"
        },
        {
            "title": "STMicroelectronics",
            "hex": "03234B",
            "source": "https://www.st.com/"
        },
        {
            "title": "Storify",
            "hex": "3A98D9",
            "source": "https://storify.com"
        },
        {
            "title": "Storyblok",
            "hex": "09B3AF",
            "source": "https://www.storyblok.com/press",
            "guidelines": "https://www.storyblok.com/press"
        },
        {
            "title": "Storybook",
            "hex": "FF4785",
            "source": "https://github.com/storybookjs/brand"
        },
        {
            "title": "Strapi",
            "hex": "2F2E8B",
            "source": "https://strapi.io/newsroom"
        },
        {
            "title": "Strava",
            "hex": "FC4C02",
            "source": "https://itunes.apple.com/us/app/strava-running-and-cycling-gps/id426826309"
        },
        {
            "title": "Streamlit",
            "hex": "FF4B4B",
            "source": "https://www.streamlit.io/brand"
        },
        {
            "title": "Stripe",
            "hex": "008CDD",
            "source": "https://stripe.com/about/resources"
        },
        {
            "title": "strongSwan",
            "hex": "E00033",
            "source": "https://www.strongswan.org/images/"
        },
        {
            "title": "StubHub",
            "hex": "003168",
            "source": "http://www.stubhub.com"
        },
        {
            "title": "styled-components",
            "slug": "styled-components",
            "hex": "DB7093",
            "source": "https://www.styled-components.com/"
        },
        {
            "title": "stylelint",
            "hex": "263238",
            "source": "https://github.com/stylelint/stylelint/blob/1f7bbb2d189b3e27b42de25f2948e3e5eec1b759/identity/stylelint-icon-black.svg"
        },
        {
            "title": "StyleShare",
            "hex": "212121",
            "source": "https://www.stylesha.re/"
        },
        {
            "title": "Stylus",
            "hex": "333333",
            "source": "http://stylus-lang.com/img/stylus-logo.svg"
        },
        {
            "title": "Subaru",
            "hex": "013C74",
            "source": "https://commons.wikimedia.org/wiki/File:Subaru_logo.svg"
        },
        {
            "title": "Sublime Text",
            "hex": "FF9800",
            "source": "https://www.sublimetext.com/images/logo.svg"
        },
        {
            "title": "Substack",
            "hex": "FF6719",
            "source": "https://on.substack.com/"
        },
        {
            "title": "Subversion",
            "hex": "809CC9",
            "source": "http://subversion.apache.org/logo"
        },
        {
            "title": "suckless",
            "hex": "1177AA",
            "source": "https://suckless.org"
        },
        {
            "title": "Sumo Logic",
            "hex": "000099",
            "source": "https://sites.google.com/sumologic.com/sumo-logic-brand/home"
        },
        {
            "title": "Supabase",
            "hex": "3ECF8E",
            "source": "https://github.com/supabase/supabase/blob/2a983c3290148d17cfce9e34c0a39102b22fdf78/web/static/img/showcase-logo/supabase-logo.svg"
        },
        {
            "title": "Super User",
            "hex": "38A1CE",
            "source": "https://stackoverflow.design/brand/logo/",
            "guidelines": "https://stackoverflow.com/legal/trademark-guidance"
        },
        {
            "title": "SurveyMonkey",
            "hex": "00BF6F",
            "source": "https://www.surveymonkey.com/mp/brandassets/"
        },
        {
            "title": "SUSE",
            "hex": "0C322C",
            "source": "https://brand.suse.com/"
        },
        {
            "title": "Suzuki",
            "hex": "E30613",
            "source": "https://www.suzuki.ie/"
        },
        {
            "title": "Svelte",
            "hex": "FF3E00",
            "source": "https://github.com/sveltejs/branding/blob/c4dfca6743572087a6aef0e109ffe3d95596e86a/svelte-logo.svg",
            "aliases": {
                "dup": [
                    {
                        "title": "Sapper",
                        "hex": "159497",
                        "source": "https://sapper.svelte.dev/"
                    }
                ]
            }
        },
        {
            "title": "SVG",
            "hex": "FFB13B",
            "source": "https://www.w3.org/2009/08/svg-logos.html"
        },
        {
            "title": "SVGO",
            "hex": "3E7FC1",
            "source": "https://github.com/svg/svgo/blob/93a5db197ca32990131bf41becf2e002bb0841bf/logo/isotype.svg"
        },
        {
            "title": "Swagger",
            "hex": "85EA2D",
            "source": "https://swagger.io/swagger/media/assets/images/swagger_logo.svg"
        },
        {
            "title": "Swarm",
            "hex": "FFA633",
            "source": "https://foursquare.com/about/logos"
        },
        {
            "title": "Swift",
            "hex": "FA7343",
            "source": "https://developer.apple.com/develop/"
        },
        {
            "title": "Swiggy",
            "hex": "FC8019",
            "source": "https://www.swiggy.com/"
        },
        {
            "title": "Swiper",
            "hex": "6332F6",
            "source": "https://swiperjs.com/"
        },
        {
            "title": "Symantec",
            "hex": "FDB511",
            "source": "https://commons.wikimedia.org/wiki/File:Symantec_logo10.svg"
        },
        {
            "title": "Symfony",
            "hex": "000000",
            "source": "https://symfony.com/logo"
        },
        {
            "title": "Symphony",
            "hex": "0098FF",
            "source": "https://symphony.com/"
        },
        {
            "title": "SymPy",
            "hex": "3B5526",
            "source": "https://github.com/sympy/sympy.github.com/blob/e606a6dc2ee90b1ddaa9c36be6c92392ab300f72/media/sympy-notailtext.svg"
        },
        {
            "title": "Synology",
            "hex": "B5B5B6",
            "source": "https://www.synology.com/en-global/company/branding"
        },
        {
            "title": "T-Mobile",
            "slug": "t-mobile",
            "hex": "E20074",
            "source": "https://www.t-mobile.com/"
        },
        {
            "title": "Tableau",
            "hex": "E97627",
            "source": "https://www.tableau.com/about/media-download-center"
        },
        {
            "title": "tado°",
            "hex": "FFA900",
            "source": "https://www.tado.com/gb-en/press-assets"
        },
        {
            "title": "Tails",
            "hex": "56347C",
            "source": "https://tails.boum.org/contribute/how/promote/material/logo/"
        },
        {
            "title": "Tailwind CSS",
            "hex": "38B2AC",
            "source": "https://tailwindcss.com/"
        },
        {
            "title": "Talend",
            "hex": "1675BC",
            "source": "https://www.talend.com/"
        },
        {
            "title": "Tampermonkey",
            "hex": "00485B",
            "source": "https://commons.wikimedia.org/wiki/File:Tampermonkey_logo.svg"
        },
        {
            "title": "Taobao",
            "hex": "E94F20",
            "source": "https://www.alibabagroup.com/en/ir/reports"
        },
        {
            "title": "Tapas",
            "hex": "FFCE00",
            "source": "https://tapas.io/site/about#media"
        },
        {
            "title": "Tasmota",
            "hex": "1FA3EC",
            "source": "https://tasmota.github.io/docs/"
        },
        {
            "title": "Tata",
            "hex": "486AAE",
            "source": "https://www.tata.com/"
        },
        {
            "title": "TaxBuzz",
            "hex": "ED8B0B",
            "source": "https://www.taxbuzz.com/"
        },
        {
            "title": "TeamCity",
            "hex": "000000",
            "source": "https://www.jetbrains.com/company/brand/logos/",
            "guidelines": "https://www.jetbrains.com/company/brand/"
        },
        {
            "title": "TeamSpeak",
            "hex": "2580C3",
            "source": "https://www.teamspeak.com/en/more/media-pack/"
        },
        {
            "title": "TeamViewer",
            "hex": "0E8EE9",
            "source": "https://www.teamviewer.com/resources/images/logos/teamviewer-logo-big.svg"
        },
        {
            "title": "TED",
            "hex": "E62B1E",
            "source": "https://www.ted.com/participate/organize-a-local-tedx-event/tedx-organizer-guide/branding-promotions/logo-and-design/your-tedx-logo"
        },
        {
            "title": "Teespring",
            "hex": "39ACE6",
            "source": "https://teespring.com"
        },
        {
            "title": "Tekton",
            "hex": "FD495C",
            "source": "https://github.com/cdfoundation/artwork/blob/3e748ca9cf9c3136a4a571f7655271b568c16a64/tekton/icon/black/tekton-icon-black.svg",
            "guidelines": "https://github.com/cdfoundation/artwork/blob/main/tekton/tekton_brand_guide.pdf"
        },
        {
            "title": "TELE5",
            "hex": "C2AD6F",
            "source": "https://www.tele5.de"
        },
        {
            "title": "Telegram",
            "hex": "26A5E4",
            "source": "https://telegram.org"
        },
        {
            "title": "Telegraph",
            "hex": "FAFAFA",
            "source": "https://telegra.ph/"
        },
        {
            "title": "Tencent QQ",
            "hex": "EB1923",
            "source": "https://en.wikipedia.org/wiki/File:Tencent_QQ.svg#/media/File:Tencent_QQ.svg"
        },
        {
            "title": "Tencent Weibo",
            "hex": "20B8E5",
            "source": "http://t.qq.com/"
        },
        {
            "title": "TensorFlow",
            "hex": "FF6F00",
            "source": "https://www.tensorflow.org/extras/tensorflow_brand_guidelines.pdf"
        },
        {
            "title": "Teradata",
            "hex": "F37440",
            "source": "https://github.com/Teradata/teradata.github.io/"
        },
        {
            "title": "teratail",
            "hex": "F4C51C",
            "source": "https://teratail.com/"
        },
        {
            "title": "Terraform",
            "hex": "7B42BC",
            "source": "https://www.hashicorp.com/brand",
            "guidelines": "https://www.hashicorp.com/brand"
        },
        {
            "title": "Tesla",
            "hex": "CC0000",
            "source": "http://www.teslamotors.com/en_GB/about"
        },
        {
            "title": "Testin",
            "hex": "007DD7",
            "source": "https://www.testin.cn/"
        },
        {
            "title": "Testing Library",
            "hex": "E33332",
            "source": "https://testing-library.com/"
        },
        {
            "title": "Textpattern",
            "hex": "FFDA44",
            "source": "https://textpattern.com/"
        },
        {
            "title": "The Conversation",
            "hex": "D8352A",
            "source": "https://theconversation.com/republishing-guidelines"
        },
        {
            "title": "The Irish Times",
            "hex": "000000",
            "source": "https://www.irishtimes.com/"
        },
        {
            "title": "The Mighty",
            "hex": "D0072A",
            "source": "https://themighty.com/"
        },
        {
            "title": "The Models Resource",
            "hex": "3A75BD",
            "source": "https://www.models-resource.com/"
        },
        {
            "title": "The Movie Database",
            "hex": "01D277",
            "source": "https://www.themoviedb.org/about/logos-attribution"
        },
        {
            "title": "The Register",
            "hex": "FF0000",
            "source": "https://www.theregister.co.uk/"
        },
        {
            "title": "The Sounds Resource",
            "hex": "39BE6B",
            "source": "https://www.sounds-resource.com/"
        },
        {
            "title": "The Spriters Resource",
            "hex": "BE3939",
            "source": "https://www.spriters-resource.com/"
        },
        {
            "title": "The Washington Post",
            "hex": "231F20",
            "source": "https://www.washingtonpost.com/brand-studio/archive/"
        },
        {
            "title": "Thingiverse",
            "hex": "248BFB",
            "source": "https://www.thingiverse.com/"
        },
        {
            "title": "ThinkPad",
            "hex": "EE2624",
            "source": "https://www.lenovo.com/us/en/thinkpad"
        },
        {
            "title": "Three.js",
            "slug": "three-dot-js",
            "hex": "000000",
            "source": "https://github.com/mrdoob/three.js/blob/a567b810cfcb7f6a03e4faea99f03c53081da477/files/icon.svg"
        },
        {
            "title": "Threema",
            "hex": "3FE669",
            "source": "https://threema.ch/en/press"
        },
        {
            "title": "Thumbtack",
            "hex": "009FD9",
            "source": "https://www.thumbtack.com/press/media-resources/"
        },
        {
            "title": "Thunderbird",
            "hex": "0A84FF",
            "source": "https://demo.identihub.co/thunderbird"
        },
        {
            "title": "Thymeleaf",
            "hex": "005F0F",
            "source": "https://github.com/thymeleaf/thymeleaf-dist/tree/master/src/artwork/thymeleaf%202016"
        },
        {
            "title": "Ticketmaster",
            "hex": "026CDF",
            "source": "https://design.ticketmaster.com/brand/overview/"
        },
        {
            "title": "Tidal",
            "hex": "000000",
            "source": "https://tidal.com"
        },
        {
            "title": "Tide",
            "hex": "4050FB",
            "source": "https://www.tide.co/newsroom/"
        },
        {
            "title": "TikTok",
            "hex": "000000",
            "source": "https://tiktok.com"
        },
        {
            "title": "Tile",
            "hex": "000000",
            "source": "https://www.thetileapp.com/"
        },
        {
            "title": "Timescale",
            "hex": "FDB515",
            "source": "https://www.timescale.com/"
        },
        {
            "title": "Tinder",
            "hex": "FF6B6B",
            "source": "http://www.gotinder.com/press"
        },
        {
            "title": "TinyLetter",
            "hex": "ED1C24",
            "source": "https://tinyletter.com/site/press"
        },
        {
            "title": "tmux",
            "hex": "1BB91F",
            "source": "https://github.com/tmux/tmux/tree/f04cc3997629823f0e304d4e4184e2ec93c703f0/logo"
        },
        {
            "title": "Todoist",
            "hex": "E44332",
            "source": "https://doist.com/press/"
        },
        {
            "title": "Toggl",
            "hex": "E01B22",
            "source": "https://toggl.com/media-toolkit"
        },
        {
            "title": "Tokyo Metro",
            "hex": "149DD3",
            "source": "https://en.wikipedia.org/wiki/File:TokyoMetro.svg"
        },
        {
            "title": "Tomorrowland",
            "hex": "000000",
            "source": "https://global.tomorrowland.com/"
        },
        {
            "title": "Topcoder",
            "hex": "29A7DF",
            "source": "http://topcoder.com/"
        },
        {
            "title": "Toptal",
            "hex": "3863A0",
            "source": "https://www.toptal.com/branding"
        },
        {
            "title": "Tor Browser",
            "hex": "7D4698",
            "source": "https://styleguide.torproject.org/brand-assets/"
        },
        {
            "title": "Tor Project",
            "hex": "7E4798",
            "source": "https://styleguide.torproject.org/brand-assets/"
        },
        {
            "title": "Toshiba",
            "hex": "FF0000",
            "source": "https://commons.wikimedia.org/wiki/File:Toshiba_logo.svg"
        },
        {
            "title": "Toyota",
            "hex": "EB0A1E",
            "source": "https://www.toyota.com/brandguidelines/logo/",
            "guidelines": "https://www.toyota.com/brandguidelines/"
        },
        {
            "title": "TP-Link",
            "slug": "tp-link",
            "hex": "4ACBD6",
            "source": "https://www.tp-link.com/"
        },
        {
            "title": "tqdm",
            "hex": "FFC107",
            "source": "https://github.com/tqdm/img/blob/0dd23d9336af67976f88f9988ea660cde78c54d4/logo.svg"
        },
        {
            "title": "TrainerRoad",
            "hex": "E12726",
            "source": "https://www.trainerroad.com/"
        },
        {
            "title": "Trakt",
            "hex": "ED1C24",
            "source": "https://trakt.tv"
        },
        {
            "title": "TransferWise",
            "hex": "00B9FF",
            "source": "https://brand.transferwise.com/logo"
        },
        {
            "title": "Transport for Ireland",
            "hex": "00B274",
            "source": "https://www.transportforireland.ie/"
        },
        {
            "title": "Transport for London",
            "hex": "113B92",
            "source": "https://tfl.gov.uk/"
        },
        {
            "title": "Travis CI",
            "hex": "3EAAAF",
            "source": "https://travis-ci.com/logo"
        },
        {
            "title": "Treehouse",
            "hex": "5FCF80",
            "source": "https://teamtreehouse.com/about"
        },
        {
            "title": "Trello",
            "hex": "0052CC",
            "source": "https://atlassian.design/resources/logo-library",
            "guidelines": "https://atlassian.design/foundations/logos/"
        },
        {
            "title": "Trend Micro",
            "hex": "D71921",
            "source": "https://www.trendmicro.com/"
        },
        {
            "title": "Treyarch",
            "hex": "000000",
            "source": "https://upload.wikimedia.org/wikipedia/en/7/7a/Treyarch_logo.svg"
        },
        {
            "title": "Triller",
            "hex": "FF0089",
            "source": "https://triller.co/static/media/illustrations/logo-full-white.svg"
        },
        {
            "title": "Trino",
            "hex": "DD00A1",
            "source": "https://github.com/trinodb/docs.trino.io/blob/653a46f6bdc64b5f67302dc9ab8a0c432ca25e70/352/_static/trino.svg"
        },
        {
            "title": "Trip.com",
            "slug": "trip-dot-com",
            "hex": "287DFA",
            "source": "https://careers.trip.com/"
        },
        {
            "title": "Tripadvisor",
            "hex": "34E0A1",
            "source": "https://tripadvisor.mediaroom.com/logo-guidelines"
        },
        {
            "title": "Trove",
            "hex": "609540",
            "source": "https://trove.nla.gov.au/"
        },
        {
            "title": "TrueNAS",
            "hex": "0095D5",
            "source": "https://www.truenas.com/"
        },
        {
            "title": "Trulia",
            "hex": "53B50A",
            "source": "http://www.trulia.com"
        },
        {
            "title": "Trusted Shops",
            "hex": "FFDC0F",
            "source": "https://brand.trustedshops.com/d/dorIFVeUmcN9/corporate-design"
        },
        {
            "title": "Trustpilot",
            "hex": "00B67A",
            "source": "https://support.trustpilot.com/hc/en-us/articles/206289947-Trustpilot-Brand-Assets-Style-Guide"
        },
        {
            "title": "Try It Online",
            "hex": "303030",
            "source": "https://tio.run/"
        },
        {
            "title": "TryHackMe",
            "hex": "212C42",
            "source": "https://tryhackme.com/about"
        },
        {
            "title": "ts-node",
            "slug": "ts-node",
            "hex": "3178C6",
            "source": "https://typestrong.org/ts-node/"
        },
        {
            "title": "TUI",
            "hex": "70CBF4",
            "source": "https://www.tuiholidays.ie/"
        },
        {
            "title": "Tumblr",
            "hex": "36465D",
            "source": "https://www.tumblr.com/logo"
        },
        {
            "title": "TuneIn",
            "hex": "14D8CC",
            "source": "https://cms.tunein.com/press/"
        },
        {
            "title": "TurboSquid",
            "hex": "FF8135",
            "source": "https://www.brand.turbosquid.com/"
        },
        {
            "title": "Turkish Airlines",
            "hex": "C70A0C",
            "source": "https://www.turkishairlines.com/tr-int/basin-odasi/logo-arsivi/index.html"
        },
        {
            "title": "Tutanota",
            "hex": "840010",
            "source": "https://github.com/tutao/tutanota/blob/8ff5f0e7d78834ac8fcb0f2357c394b757ea4793/resources/images/logo-solo-red.svg"
        },
        {
            "title": "TV Time",
            "hex": "FFD400",
            "source": "https://www.tvtime.com/"
        },
        {
            "title": "Twilio",
            "hex": "F22F46",
            "source": "https://www.twilio.com/company/brand"
        },
        {
            "title": "Twitch",
            "hex": "9146FF",
            "source": "https://brand.twitch.tv"
        },
        {
            "title": "Twitter",
            "hex": "1DA1F2",
            "source": "https://brand.twitter.com"
        },
        {
            "title": "Twoo",
            "hex": "FF7102",
            "source": "http://www.twoo.com/about/press"
        },
        {
            "title": "TypeScript",
            "hex": "3178C6",
            "source": "https://www.staging-typescript.org/branding"
        },
        {
            "title": "TYPO3",
            "hex": "FF8700",
            "source": "https://typo3.com/fileadmin/assets/typo3logos/typo3_bullet_01.svg"
        },
        {
            "title": "Uber",
            "hex": "000000",
            "source": "https://www.uber.com/media/"
        },
        {
            "title": "Uber Eats",
            "hex": "06C167",
            "source": "https://www.ubereats.com"
        },
        {
            "title": "Ubiquiti",
            "hex": "0559C9",
            "source": "https://www.ui.com/marketing/#logos"
        },
        {
            "title": "Ubisoft",
            "hex": "000000",
            "source": "https://www.ubisoft.com/en-US/company/overview.aspx"
        },
        {
            "title": "uBlock Origin",
            "hex": "800000",
            "source": "https://github.com/gorhill/uBlock/blob/master/src/img/ublock.svg"
        },
        {
            "title": "Ubuntu",
            "hex": "E95420",
            "source": "https://design.ubuntu.com/brand/ubuntu-logo/",
            "guidelines": "https://design.ubuntu.com/brand/ubuntu-logo/"
        },
        {
            "title": "Udacity",
            "hex": "02B3E4",
            "source": "https://www.udacity.com"
        },
        {
            "title": "Udemy",
            "hex": "EC5252",
            "source": "https://about.udemy.com/newbrand/"
        },
        {
            "title": "UFC",
            "hex": "D20A0A",
            "source": "https://www.ufc.com"
        },
        {
            "title": "UIkit",
            "hex": "2396F3",
            "source": "https://getuikit.com"
        },
        {
            "title": "Ulule",
            "hex": "18A5D6",
            "source": "https://ulule.frontify.com/d/EX3dK8qsXgqh/branding-guidelines"
        },
        {
            "title": "Umbraco",
            "hex": "3544B1",
            "source": "https://umbraco.com/"
        },
        {
            "title": "Unacademy",
            "hex": "08BD80",
            "source": "https://unacademy.com/"
        },
        {
            "title": "Undertale",
            "hex": "E71D29",
            "source": "https://undertale.com/"
        },
        {
            "title": "Unicode",
            "hex": "5455FE",
            "source": "https://en.wikipedia.org/wiki/Unicode"
        },
        {
            "title": "Unilever",
            "hex": "1F36C7",
            "source": "https://www.unilever.co.uk/about/who-we-are/our-logo/"
        },
        {
            "title": "United Airlines",
            "hex": "002244",
            "source": "https://en.wikipedia.org/wiki/File:United_Airlines_Logo.svg"
        },
        {
            "title": "Unity",
            "hex": "000000",
            "source": "https://unity.com/"
        },
        {
            "title": "Unraid",
            "hex": "F15A2C",
            "source": "https://unraid.net/"
        },
        {
            "title": "Unreal Engine",
            "hex": "313131",
            "source": "https://www.unrealengine.com/en-US/branding",
            "guidelines": "https://www.unrealengine.com/en-US/branding"
        },
        {
            "title": "Unsplash",
            "hex": "000000",
            "source": "https://unsplash.com/"
        },
        {
            "title": "Untangle",
            "hex": "68BD49",
            "source": "https://www.untangle.com/company-overview/",
            "guidelines": "https://www.untangle.com/company-overview/"
        },
        {
            "title": "Untappd",
            "hex": "FFC000",
            "source": "https://untappd.com/"
        },
        {
            "title": "UpCloud",
            "hex": "7B00FF",
            "source": "https://upcloud.com/brand-assets/",
            "guidelines": "https://upcloud.com/brand-assets/"
        },
        {
            "title": "UpLabs",
            "hex": "3930D8",
            "source": "https://www.uplabs.com/"
        },
        {
            "title": "Uploaded",
            "hex": "0E70CB",
            "source": "https://www.uploaded.net"
        },
        {
            "title": "UPS",
            "hex": "150400",
            "source": "https://www.ups.com/"
        },
        {
            "title": "Upwork",
            "hex": "6FDA44",
            "source": "https://www.upwork.com/press/"
        },
        {
            "title": "USPS",
            "hex": "333366",
            "source": "https://www.usps.com/"
        },
        {
            "title": "V",
            "hex": "5D87BF",
            "source": "https://github.com/vlang/v-logo",
            "license": {
                "type": "MIT"
            }
        },
        {
            "title": "V8",
            "hex": "4B8BF5",
            "source": "https://v8.dev/logo"
        },
        {
            "title": "Vaadin",
            "hex": "00B4F0",
            "source": "https://vaadin.com/trademark",
            "guidelines": "https://vaadin.com/trademark"
        },
        {
            "title": "Vagrant",
            "hex": "1868F2",
            "source": "https://www.hashicorp.com/brand",
            "guidelines": "https://www.hashicorp.com/brand"
        },
        {
            "title": "Valve",
            "hex": "F74843",
            "source": "https://www.valvesoftware.com/"
        },
        {
            "title": "Vapor",
            "hex": "0D0D0D",
            "source": "https://vapor.codes/"
        },
        {
            "title": "Vault",
            "hex": "000000",
            "source": "https://www.hashicorp.com/brand",
            "guidelines": "https://www.hashicorp.com/brand"
        },
        {
            "title": "Vauxhall",
            "hex": "EB001E",
            "source": "https://www.stellantis.com/en/brands/vauxhall"
        },
        {
            "title": "vBulletin",
            "hex": "184D66",
            "source": "https://commons.wikimedia.org/wiki/File:VBulletin.svg"
        },
        {
            "title": "Vector Logo Zone",
            "hex": "184D66",
            "source": "https://www.vectorlogo.zone/"
        },
        {
            "title": "Vectorworks",
            "hex": "000000",
            "source": "https://www.vectorworks.net/en-US"
        },
        {
            "title": "Veeam",
            "hex": "00B336",
            "source": "https://www.veeam.com/newsroom/veeam-graphics.html"
        },
        {
            "title": "Veepee",
            "hex": "EC008C",
            "source": "https://www.veepee.fr/"
        },
        {
            "title": "Venmo",
            "hex": "3D95CE",
            "source": "https://venmo.com/about/brand/"
        },
        {
            "title": "Vercel",
            "hex": "000000",
            "source": "https://vercel.com/design"
        },
        {
            "title": "Verdaccio",
            "hex": "4B5E40",
            "source": "https://verdaccio.org/docs/en/logo"
        },
        {
            "title": "Veritas",
            "hex": "B1181E",
            "source": "https://my.veritas.com/cs/groups/partner/documents/styleguide/mdaw/mdq5/~edisp/tus3cpeapp3855186572.pdf"
        },
        {
            "title": "Verizon",
            "hex": "CD040B",
            "source": "https://www.verizondigitalmedia.com/about/logo-usage/"
        },
        {
            "title": "vFairs",
            "hex": "EF4678",
            "source": "https://www.vfairs.com/"
        },
        {
            "title": "Viadeo",
            "hex": "F07355",
            "source": "https://viadeo.journaldunet.com/"
        },
        {
            "title": "Viber",
            "hex": "7360F2",
            "source": "https://www.viber.com/brand-center/"
        },
        {
            "title": "Vim",
            "hex": "019733",
            "source": "https://commons.wikimedia.org/wiki/File:Vimlogo.svg"
        },
        {
            "title": "Vimeo",
            "hex": "1AB7EA",
            "source": "https://vimeo.com/about/brand_guidelines"
        },
        {
            "title": "Vimeo Livestream",
            "hex": "0A0A20",
            "source": "https://livestream.com"
        },
        {
            "title": "Vine",
            "hex": "11B48A",
            "source": "https://vine.co/logo"
        },
        {
            "title": "Virb",
            "hex": "0093DA",
            "source": "http://virb.com/about"
        },
        {
            "title": "VirtualBox",
            "hex": "183A61",
            "source": "https://commons.wikimedia.org/wiki/File:Virtualbox_logo.png"
        },
        {
            "title": "VirusTotal",
            "hex": "394EFF",
            "source": "https://www.virustotal.com/"
        },
        {
            "title": "Visa",
            "hex": "1A1F71",
            "source": "https://merchantsignageeu.visa.com/product.asp?dptID=696"
        },
        {
            "title": "Visual Studio",
            "hex": "5C2D91",
            "source": "https://visualstudio.microsoft.com/"
        },
        {
            "title": "Visual Studio Code",
            "hex": "007ACC",
            "source": "https://commons.wikimedia.org/wiki/File:Visual_Studio_Code_1.35_icon.svg"
        },
        {
            "title": "Vite",
            "hex": "646CFF",
            "source": "https://vitejs.dev/"
        },
        {
            "title": "Vivaldi",
            "hex": "EF3939",
            "source": "https://vivaldi.com/press/"
        },
        {
            "title": "Vivino",
            "hex": "AA1329",
            "source": "https://www.vivino.com/press"
        },
        {
            "title": "VK",
            "hex": "4680C2",
            "source": "https://vk.com/brand"
        },
        {
            "title": "VLC media player",
            "hex": "FF8800",
            "source": "http://git.videolan.org/?p=vlc.git;a=tree;f=extras/package/macosx/asset_sources"
        },
        {
            "title": "VMware",
            "hex": "607078",
            "source": "https://myvmware.workspaceair.com/"
        },
        {
            "title": "Vodafone",
            "hex": "E60000",
            "source": "https://web.vodafone.com.eg/"
        },
        {
            "title": "Volkswagen",
            "hex": "151F5D",
            "source": "https://www.volkswagen.ie/"
        },
        {
            "title": "Volvo",
            "hex": "003057",
            "source": "https://www.media.volvocars.com/global/en-gb/logos"
        },
        {
            "title": "Vonage",
            "hex": "FFFFFF",
            "source": "https://www.vonage.com"
        },
        {
            "title": "VOX",
            "hex": "DA074A",
            "source": "https://commons.wikimedia.org/wiki/File:VOX_Logo_2013.svg"
        },
        {
            "title": "VSCO",
            "hex": "000000",
            "source": "https://vscopress.co/media-kit"
        },
        {
            "title": "Vue.js",
            "slug": "vue-dot-js",
            "hex": "4FC08D",
            "source": "https://github.com/vuejs/art",
            "license": {
                "type": "custom",
                "url": "https://github.com/vuejs/art/blob/master/README.md"
            },
            "guidelines": "https://github.com/vuejs/art/blob/master/README.md"
        },
        {
            "title": "Vuetify",
            "hex": "1867C0",
            "source": "https://vuetifyjs.com/"
        },
        {
            "title": "Vulkan",
            "hex": "AC162C",
            "source": "https://www.khronos.org/legal/trademarks/"
        },
        {
            "title": "Vultr",
            "hex": "007BFC",
            "source": "https://www.vultr.com/company/brand-assets/"
        },
        {
            "title": "W3C",
            "hex": "005A9C",
            "source": "https://www.w3.org/Consortium/Legal/logo-usage-20000308",
            "license": {
                "type": "custom",
                "url": "https://www.w3.org/Consortium/Legal/2002/trademark-license-20021231"
            }
        },
        {
            "title": "Wagtail",
            "hex": "43B1B0",
            "source": "https://github.com/wagtail/wagtail/blob/e3e46e23b780aa2b1b521de081cb81872f77466d/wagtail/admin/static_src/wagtailadmin/images/wagtail-logo.svg"
        },
        {
            "title": "WakaTime",
            "hex": "000000",
            "source": "https://wakatime.com/legal/logos-and-trademark-usage",
            "guidelines": "https://wakatime.com/legal/logos-and-trademark-usage"
        },
        {
            "title": "WALKMAN",
            "hex": "000000",
            "source": "https://en.wikipedia.org/wiki/File:Walkman_logo.svg"
        },
        {
            "title": "Wappalyzer",
            "hex": "32067C",
            "source": "https://www.wappalyzer.com/"
        },
        {
            "title": "Warner Bros.",
            "slug": "warnerbros-dot",
            "hex": "004DB4",
            "source": "https://www.warnerbros.com/"
        },
        {
            "title": "Wattpad",
            "hex": "FF500A",
            "source": "https://company.wattpad.com/brandguideline",
            "guidelines": "https://company.wattpad.com/brandguideline"
        },
        {
            "title": "Waze",
            "hex": "33CCFF",
            "source": "https://www.waze.com/"
        },
        {
            "title": "Wear OS",
            "hex": "4285F4",
            "source": "https://partnermarketinghub.withgoogle.com/#/brands/"
        },
        {
            "title": "Weasyl",
            "hex": "990000",
            "source": "https://www.weasyl.com/"
        },
        {
            "title": "WebAssembly",
            "hex": "654FF0",
            "source": "https://webassembly.org/"
        },
        {
            "title": "WebAuthn",
            "hex": "3423A6",
            "source": "https://github.com/webauthn-open-source/webauthn-logos",
            "guidelines": "https://github.com/webauthn-open-source/webauthn-logos"
        },
        {
            "title": "webcomponents.org",
            "slug": "webcomponents-dot-org",
            "hex": "29ABE2",
            "source": "https://www.webcomponents.org/"
        },
        {
            "title": "WebdriverIO",
            "hex": "EA5906",
            "source": "https://webdriver.io/docs/api/"
        },
        {
            "title": "Webflow",
            "hex": "4353FF",
            "source": "https://webflow.com/"
        },
        {
            "title": "WebGL",
            "hex": "990000",
            "source": "https://www.khronos.org/legal/trademarks/",
            "guidelines": "https://www.khronos.org/legal/trademarks/"
        },
        {
            "title": "webhint",
            "hex": "4700A3",
            "source": "https://github.com/webhintio/webhint.io/blob/5c9f10a33a6d68e1f0d2b1eff0829685b9123433/src/webhint-theme/source/images/webhint-logo.svg"
        },
        {
            "title": "Weblate",
            "hex": "2ECCAA",
            "source": "https://github.com/WeblateOrg/graphics/blob/669e4f910abd9ec36fda172d2ea6f2f424a32ace/logo/weblate-black.svg",
            "license": {
                "type": "GPL-3.0-only"
            }
        },
        {
            "title": "Webmin",
            "hex": "7DA0D0",
            "source": "https://github.com/webmin/webmin/blob/84d2d3d17f638a43939220f78b83bfefbae37f76/images/webmin-blue.svg"
        },
        {
            "title": "WebMoney",
            "hex": "036CB5",
            "source": "https://www.webmoney.ru/rus/developers/logos.shtml"
        },
        {
            "title": "Webpack",
            "hex": "8DD6F9",
            "source": "https://webpack.js.org/branding/"
        },
        {
            "title": "WebRTC",
            "hex": "333333",
            "source": "https://webrtc.org/"
        },
        {
            "title": "WebStorm",
            "hex": "000000",
            "source": "https://www.jetbrains.com/company/brand/logos/",
            "guidelines": "https://www.jetbrains.com/company/brand/"
        },
        {
            "title": "WeChat",
            "hex": "07C160",
            "source": "https://wechat.design/standard/download/brand",
            "guidelines": "https://wechat.design/standard/download/brand"
        },
        {
            "title": "Weights & Biases",
            "slug": "weights-and-biases",
            "hex": "FFBE00",
            "source": "https://wandb.ai/"
        },
        {
            "title": "WEMO",
            "hex": "72D44C",
            "source": "https://commons.wikimedia.org/wiki/File:WeMoApp.svg"
        },
        {
            "title": "WeTransfer",
            "hex": "409FFF",
            "source": "https://wetransfer.com/"
        },
        {
            "title": "WhatsApp",
            "hex": "25D366",
            "source": "https://www.whatsappbrand.com",
            "guidelines": "https://whatsappbrand.com/"
        },
        {
            "title": "When I Work",
            "hex": "51A33D",
            "source": "https://wheniwork.com/"
        },
        {
            "title": "WhiteSource",
            "hex": "161D4E",
            "source": "https://www.whitesourcesoftware.com/whitesource-media-kit/"
        },
        {
            "title": "Wii",
            "hex": "8B8B8B",
            "source": "https://commons.wikimedia.org/wiki/File:Wii.svg"
        },
        {
            "title": "Wii U",
            "hex": "8B8B8B",
            "source": "https://commons.wikipedia.org/wiki/File:WiiU.svg"
        },
        {
            "title": "Wikidata",
            "hex": "006699",
            "source": "https://commons.wikimedia.org/wiki/File:Wikidata-logo-en.svg"
        },
        {
            "title": "Wikimedia Commons",
            "hex": "006699",
            "source": "https://commons.wikimedia.org/wiki/File:Commons-logo.svg"
        },
        {
            "title": "Wikipedia",
            "hex": "000000",
            "source": "https://commons.wikimedia.org/wiki/File:Wikipedia-logo-v2.svg"
        },
        {
            "title": "Wikiquote",
            "hex": "006699",
            "source": "https://commons.wikimedia.org/wiki/File:Wikiquote-logo.svg"
        },
        {
            "title": "Wikivoyage",
            "hex": "006699",
            "source": "https://commons.wikimedia.org/wiki/File:Wikivoyage-Logo-v3-en.svg"
        },
        {
            "title": "Windows",
            "hex": "0078D6",
            "source": "https://commons.wikimedia.org/wiki/File:Windows_10_Logo.svg"
        },
        {
            "title": "Windows 95",
            "hex": "008080",
            "source": "https://en.wikipedia.org/wiki/Windows_95"
        },
        {
            "title": "Windows Terminal",
            "hex": "4D4D4D",
            "source": "https://github.com/microsoft/terminal/blob/a90289548f8548bf5c370a4b141b4b815c22616b/res/terminal/Terminal_HC.svg"
        },
        {
            "title": "Windows XP",
            "hex": "003399",
            "source": "https://commons.wikimedia.org/wiki/File:Windows_logo_-_2002%E2%80%932012_(Multicolored).svg"
        },
        {
            "title": "Winmate",
            "hex": "C11920",
            "source": "https://www.winmate.com/NewsAndEvents/Publications"
        },
        {
            "title": "Wipro",
            "hex": "341C53",
            "source": "https://www.wipro.com/content/dam/nexus/en/service-lines/applications/latest-thinking/state-of-cybersecurity-report-2019.pdf"
        },
        {
            "title": "Wire",
            "hex": "000000",
            "source": "http://brand.wire.com",
            "guidelines": "https://brand.wire.com/"
        },
        {
            "title": "WireGuard",
            "hex": "88171A",
            "source": "https://www.wireguard.com/"
        },
        {
            "title": "Wireshark",
            "hex": "1679A7",
            "source": "https://gitlab.com/wanduow/wireshark/-/blob/cd5539b0f76975474869984a9d2f0fce29d5c21e/image/wsicon.svg"
        },
        {
            "title": "Wish",
            "hex": "2FB7EC",
            "source": "https://wish.com/"
        },
        {
            "title": "Wistia",
            "hex": "54BBFF",
            "source": "https://wistia.com/about/assets",
            "guidelines": "https://wistia.com/about/assets"
        },
        {
            "title": "Wix",
            "hex": "0C6EFC",
            "source": "http://www.wix.com/about/design-assets"
        },
        {
            "title": "Wizz Air",
            "hex": "C6007E",
            "source": "https://wizzair.com/en-gb/information-and-services/about-us/press-office/logos"
        },
        {
            "title": "Wolfram",
            "hex": "DD1100",
            "source": "http://company.wolfram.com/press-center/wolfram-corporate/"
        },
        {
            "title": "Wolfram Language",
            "hex": "DD1100",
            "source": "http://company.wolfram.com/press-center/language/"
        },
        {
            "title": "Wolfram Mathematica",
            "hex": "DD1100",
            "source": "http://company.wolfram.com/press-center/mathematica/"
        },
        {
            "title": "Woo",
            "hex": "96588A",
            "source": "https://woocommerce.com/style-guide/",
            "guidelines": "https://woocommerce.com/trademark-guidelines/"
        },
        {
            "title": "WooCommerce",
            "hex": "96588A",
            "source": "https://woocommerce.com/style-guide/",
            "guidelines": "https://woocommerce.com/trademark-guidelines/"
        },
        {
            "title": "WordPress",
            "hex": "21759B",
            "source": "https://wordpress.org/about/logos"
        },
        {
            "title": "Workplace",
            "hex": "20252D",
            "source": "https://en.facebookbrand.com/",
            "guidelines": "https://en.facebookbrand.com/"
        },
        {
            "title": "World Health Organization",
            "hex": "0093D5",
            "source": "https://www.who.int/"
        },
        {
            "title": "WP Engine",
            "hex": "0ECAD4",
            "source": "https://wpengine.com/brand-assets/"
        },
        {
            "title": "WP Rocket",
            "hex": "F56640",
            "source": "https://wp-rocket.me/"
        },
        {
            "title": "write.as",
            "slug": "write-dot-as",
            "hex": "5BC4EE",
            "source": "https://write.as/brand",
            "guidelines": "https://write.as/brand"
        },
        {
            "title": "WWE",
            "hex": "000000",
            "source": "https://commons.wikimedia.org/wiki/File:WWE_Network_logo.svg"
        },
        {
            "title": "Wwise",
            "hex": "00549F",
            "source": "https://www.audiokinetic.com/resources/credits/",
            "guidelines": "https://www.audiokinetic.com/resources/credits/"
        },
        {
            "title": "X-Pack",
            "slug": "x-pack",
            "hex": "005571",
            "source": "https://www.elastic.co/brand"
        },
        {
            "title": "X.Org",
            "slug": "x-dot-org",
            "hex": "F28834",
            "source": "https://upload.wikimedia.org/wikipedia/commons/9/90/X.Org_Logo.svg"
        },
        {
            "title": "Xamarin",
            "hex": "3498DB",
            "source": "https://github.com/dotnet/swag/tree/master/xamarin"
        },
        {
            "title": "XAML",
            "hex": "0C54C2",
            "source": "https://github.com/microsoft/microsoft-ui-xaml/issues/1185#issuecomment-529731046"
        },
        {
            "title": "XAMPP",
            "hex": "FB7A24",
            "source": "https://www.apachefriends.org/en/"
        },
        {
            "title": "Xbox",
            "hex": "107C10",
            "source": "https://www.xbox.com/en-US/consoles"
        },
        {
            "title": "Xcode",
            "hex": "147EFB",
            "source": "https://developer.apple.com/develop/"
        },
        {
            "title": "XDA Developers",
            "hex": "EA7100",
            "source": "https://www.xda-developers.com/"
        },
        {
            "title": "Xero",
            "hex": "13B5EA",
            "source": "https://www.xero.com/uk/about/media/downloads"
        },
        {
            "title": "XFCE",
            "hex": "2284F2",
            "source": "https://www.xfce.org/download#artwork"
        },
        {
            "title": "Xiaomi",
            "hex": "FF6900",
            "source": "https://www.mi.com/global"
        },
        {
            "title": "Xilinx",
            "hex": "E01F27",
            "source": "https://www.xilinx.com"
        },
        {
            "title": "Xing",
            "hex": "006567",
            "source": "https://dev.xing.com/logo_rules"
        },
        {
            "title": "XMPP",
            "hex": "002B5C",
            "source": "https://github.com/xsf/xmpp.org/tree/00c49187e353c1a156c95562dafaf129e688fbad/content/icons"
        },
        {
            "title": "XRP",
            "hex": "25A768",
            "source": "https://xrpl.org/"
        },
        {
            "title": "XSplit",
            "hex": "0095DE",
            "source": "https://www.xsplit.com/presskit"
        },
        {
            "title": "XState",
            "hex": "2C3E50",
            "source": "https://github.com/davidkpiano/xstate/blob/544df7f00e2ef49603b5e5ff2f0d183ff6bd5e7c/docs/.vuepress/public/logo.svg"
        },
        {
            "title": "Y Combinator",
            "hex": "F0652F",
            "source": "https://www.ycombinator.com/press/"
        },
        {
            "title": "Yahoo!",
            "hex": "6001D2",
            "source": "https://yahoo.com/"
        },
        {
            "title": "Yale",
            "hex": "FFD900",
            "source": "https://yalehome.com"
        },
        {
            "title": "Yamaha Corporation",
            "hex": "4B1E78",
            "source": "https://www.yamaha.com/en/"
        },
        {
            "title": "Yamaha Motor Corporation",
            "hex": "E60012",
            "source": "https://en.wikipedia.org/wiki/Yamaha_Motor_Company"
        },
        {
            "title": "Yammer",
            "hex": "106EBE",
            "source": "https://developer.microsoft.com/en-us/fluentui#/styles/web/colors/products"
        },
        {
            "title": "Yandex",
            "hex": "FF0000",
            "source": "https://yandex.com/company/general_info/logotype_rules"
        },
        {
            "title": "Yarn",
            "hex": "2C8EBB",
            "source": "https://github.com/yarnpkg/assets"
        },
        {
            "title": "Yelp",
            "hex": "D32323",
            "source": "https://www.yelp.com/styleguide/icons"
        },
        {
            "title": "Yoast",
            "hex": "A4286A",
            "source": "https://yoast.com/media/logo/"
        },
        {
            "title": "YourTravel.TV",
            "slug": "yourtravel-dot-tv",
            "hex": "F79025",
            "source": "https://yourtravel.tv"
        },
        {
            "title": "YouTube",
            "hex": "FF0000",
            "source": "https://www.youtube.com/yt/about/brand-resources/#logos-icons-colors"
        },
        {
            "title": "YouTube Gaming",
            "hex": "FF0000",
            "source": "https://gaming.youtube.com/"
        },
        {
            "title": "YouTube Music",
            "hex": "FF0000",
            "source": "https://partnermarketinghub.withgoogle.com/#/brands/"
        },
        {
            "title": "YouTube Studio",
            "hex": "FF0000",
            "source": "https://www.youtube.com/"
        },
        {
            "title": "YouTube TV",
            "hex": "FF0000",
            "source": "https://partnermarketinghub.withgoogle.com/#/brands/"
        },
        {
            "title": "Z-Wave",
            "slug": "z-wave",
            "hex": "1B365D",
            "source": "https://www.z-wave.com/"
        },
        {
            "title": "Zalando",
            "hex": "FF6900",
            "source": "https://www.zalando.co.uk/"
        },
        {
            "title": "Zapier",
            "hex": "FF4A00",
            "source": "https://zapier.com/about/brand"
        },
        {
            "title": "ZDF",
            "hex": "FA7D19",
            "source": "https://www.zdf.de/"
        },
        {
            "title": "Zelle",
            "hex": "6D1ED4",
            "source": "https://www.zellepay.com/"
        },
        {
            "title": "Zend",
            "hex": "0679EA",
            "source": "https://www.zend.com/"
        },
        {
            "title": "Zend Framework",
            "hex": "68B604",
            "source": "https://framework.zend.com/"
        },
        {
            "title": "Zendesk",
            "hex": "03363D",
            "source": "https://brandland.zendesk.com/"
        },
        {
            "title": "Zenn",
            "hex": "3EA8FF",
            "source": "https://zenn.dev/mediakit"
        },
        {
            "title": "Zerodha",
            "hex": "387ED1",
            "source": "https://zerodha.com"
        },
        {
            "title": "ZeroMQ",
            "hex": "DF0000",
            "source": "https://github.com/zeromq/zeromq.org/blob/master/static/safari-pinned-tab.svg"
        },
        {
            "title": "Zerply",
            "hex": "7BBB6E",
            "source": "https://zerply.com/about/resources"
        },
        {
            "title": "Zhihu",
            "hex": "0084FF",
            "source": "https://www.zhihu.com/"
        },
        {
            "title": "Zigbee",
            "hex": "EB0443",
            "source": "https://zigbeealliance.org/solution/zigbee/"
        },
        {
            "title": "Zillow",
            "hex": "006AFF",
            "source": "https://www.zillow.com/"
        },
        {
            "title": "Zingat",
            "hex": "009CFB",
            "source": "https://www.zingat.com/kurumsal-logolar"
        },
        {
            "title": "Zoho",
            "hex": "C8202B",
            "source": "https://www.zoho.com/branding/"
        },
        {
            "title": "Zoiper",
            "hex": "F47920",
            "source": "https://www.zoiper.com/en/products"
        },
        {
            "title": "Zomato",
            "hex": "E23744",
            "source": "https://www.zomato.com/business/apps"
        },
        {
            "title": "Zoom",
            "hex": "2D8CFF",
            "source": "https://zoom.us/brandguidelines"
        },
        {
            "title": "Zorin",
            "hex": "0CC1F3",
            "source": "https://zorinos.com/press/"
        },
        {
            "title": "Zotero",
            "hex": "CC2936",
            "source": "https://www.zotero.org/support/brand"
        },
        {
            "title": "Zulip",
            "hex": "FFFFFF",
            "source": "https://github.com/zulip/zulip/blob/df9e40491dc77b658d943cff36a816d46e32ce1b/static/images/logo/zulip-org-logo.svg"
        }
    ]
}<|MERGE_RESOLUTION|>--- conflicted
+++ resolved
@@ -4008,15 +4008,6 @@
             "source": "https://hive.io/brand/"
         },
         {
-<<<<<<< HEAD
-=======
-            "title": "HockeyApp",
-            "hex": "009EE1",
-            "source": "https://hockeyapp.net/brand-guidelines/",
-            "guidelines": "https://hockeyapp.net/brand-guidelines/"
-        },
-        {
->>>>>>> 2459487e
             "title": "Home Assistant",
             "hex": "41BDF5",
             "source": "https://github.com/home-assistant/assets/blob/1e19f0dca208f0876b274c68345fcf989de7377a/logo/logo-small.png",
