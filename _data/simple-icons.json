{
    "icons": [
        {
            "title": ".NET",
            "hex": "5C2D91",
            "source": "https://docs.microsoft.com/en-us/dotnet/images/hub/net.svg"
        },
        {
            "title": "500px",
            "hex": "0099E5",
            "source": "https://about.500px.com/press"
        },
        {
            "title": "About.me",
            "hex": "00A98F",
            "source": "https://about.me/assets"
        },
        {
            "title": "ABB RobotStudio",
            "hex": "FF9E0F",
            "source": "https://new.abb.com/products/robotics/en/robotstudio/downloads"
        },
        {
            "title": "Abstract",
            "hex": "191A1B",
            "source": "https://www.abstract.com/about/"
        },
        {
            "title": "ACM",
            "hex": "0085CA",
            "source": "http://identitystandards.acm.org/"
        },
        {
            "title": "AddThis",
            "hex": "FF6550",
            "source": "http://www.addthis.com/"
        },
        {
            "title": "AdGuard",
            "hex": "66B574",
            "source": "https://adguard.com/en/contribute.html"
        },
        {
            "title": "Adobe",
            "hex": "FF0000",
            "source": "https://www.adobe.com/"
        },
        {
            "title": "Adobe Acrobat Reader",
            "hex": "EE3F24",
            "source": "https://wwwimages2.adobe.com/etc/clientlibs/beagle/ace/source/font/aceui-fonts.svg"
        },
        {
            "title": "Adobe After Effects",
            "hex": "D291FF",
            "source": "https://wwwimages2.adobe.com/etc/clientlibs/beagle/ace/source/font/aceui-fonts.svg"
        },
        {
            "title": "Adobe Audition",
            "hex": "00E4BB",
            "source": "https://helpx.adobe.com/content/dam/help/mnemonics/au_cc_app_RGB.svg"
        },
        {
            "title": "Adobe Dreamweaver",
            "hex": "35FA00",
            "source": "https://wwwimages2.adobe.com/etc/clientlibs/beagle/ace/source/font/aceui-fonts.svg"
        },
        {
            "title": "Adobe Illustrator",
            "hex": "FF7C00",
            "source": "https://wwwimages2.adobe.com/etc/clientlibs/beagle/ace/source/font/aceui-fonts.svg"
        },
        {
            "title": "Adobe InDesign",
            "hex": "FD3F93",
            "source": "https://wwwimages2.adobe.com/etc/clientlibs/beagle/ace/source/font/aceui-fonts.svg"
        },
        {
            "title": "Adobe Lightroom CC",
            "hex": "3DF0F0",
            "source": "https://www.adobe.com/products/photoshop-lightroom.html"
        },
        {
            "title": "Adobe Lightroom Classic",
            "hex": "ADD5EC",
            "source": "https://www.adobe.com/products/photoshop-lightroom-classic.html"
        },
        {
            "title": "Adobe Photoshop",
            "hex": "00C8FF",
            "source": "https://wwwimages2.adobe.com/etc/clientlibs/beagle/ace/source/font/aceui-fonts.svg"
        },
        {
            "title": "Adobe Premiere",
            "hex": "EA77FF",
            "source": "https://helpx.adobe.com/content/dam/help/mnemonics/pr_cc_app_RGB.svg"
        },
        {
            "title": "Adobe Typekit",
            "hex": "87EC00",
            "source": "https://helpx.adobe.com/content/dam/help/mnemonics/tk_appicon_RGB.svg"
        },
        {
            "title": "Adobe XD",
            "hex": "FF2BC2",
            "source": "https://www.adobe.com/products/xd.html"
        },
        {
            "title": "Airbnb",
            "hex": "FF5A5F",
            "source": "https://www.airbnb.com"
        },
        {
            "title": "Algolia",
            "hex": "5468FF",
            "source": "https://www.algolia.com/press/?section=brand-guidelines"
        },
        {
            "title": "AlliedModders",
            "hex": "1578D3",
            "source": "https://forums.alliedmods.net/index.php"
        },
        {
            "title": "AlloCiné",
            "hex": "FECC00",
            "source": "http://www.allocine.fr/favicon.ico"
        },
        {
            "title": "Amazon",
            "hex": "FF9900",
            "source": "https://worldvectorlogo.com/logo/amazon-icon"
        },
        {
            "title": "Amazon AWS",
            "hex": "232F3E",
            "source": "https://upload.wikimedia.org/wikipedia/commons/9/93/Amazon_Web_Services_Logo.svg"
        },
        {
            "title": "AMD",
            "hex": "ED1C24",
            "source": "https://subscriptions.amd.com/greatpower/img/amd-logo-black.svg"
        },
        {
            "title": "American Express",
            "hex": "2E77BC",
            "source": "https://commons.wikimedia.org/wiki/File:American_Express_logo.svg"
        },
        {
            "title": "Anaconda",
            "hex": "42B029",
            "source": "https://www.anaconda.com/media-kit/"
        },
        {
            "title": "Analogue",
            "hex": "1A1A1A",
            "source": "https://www.analogue.co/"
        },
        {
            "title": "Anchor",
            "hex": "8940FA",
            "source": "https://anchor.fm/"
        },
        {
            "title": "Android",
            "hex": "3DDC84",
            "source": "https://developer.android.com/distribute/marketing-tools/brand-guidelines"
        },
        {
            "title": "AngelList",
            "hex": "000000",
            "source": "https://angel.co/logo"
        },
        {
            "title": "Angular",
            "hex": "DD0031",
            "source": "https://angular.io/assets/images/logos/angular/angular_solidBlack.svg"
        },
        {
            "title": "Angular Universal",
            "hex": "00ACC1",
            "source": "https://angular.io/presskit"
        },
        {
            "title": "Ansible",
            "hex": "EE0000",
            "source": "https://www.ansible.com/logos"
        },
        {
            "title": "Apache",
            "hex": "D22128",
            "source": "https://www.apache.org/foundation/press/kit/"
        },
        {
            "title": "Apache Airflow",
            "hex": "007A88",
            "source": "https://github.com/apache/airflow/tree/master/docs/img/logos"
        },
        {
            "title": "Apache Flink",
            "hex": "E6526F",
            "source": "https://flink.apache.org/material.html"
        },
        {
<<<<<<< HEAD
            "title": "Apache OpenOffice",
            "hex": "0E85CD",
            "source": "https://www.openoffice.org/marketing/art/galleries/logos/index.html"
=======
            "title": "Apache NetBeans IDE",
            "hex": "1B6AC6",
            "source": "https://netbeans.apache.org/images/"
>>>>>>> a15abffd
        },
        {
            "title": "Apache Spark",
            "hex": "E25A1C",
            "source": "https://spark.apache.org/images/"
        },
        {
            "title": "Apple",
            "hex": "999999",
            "source": "https://worldvectorlogo.com/logo/apple"
        },
        {
            "title": "Apple Music",
            "hex": "000000",
            "source": "https://www.apple.com/itunes/marketing-on-music/identity-guidelines.html#apple-music-icon"
        },
        {
            "title": "Apple Pay",
            "hex": "000000",
            "source": "https://developer.apple.com/apple-pay/marketing/"
        },
        {
            "title": "Apple Podcasts",
            "hex": "9933CC",
            "source": "https://www.apple.com/itunes/marketing-on-podcasts/identity-guidelines.html#apple-podcasts-icon"
        },
        {
            "title": "AppVeyor",
            "hex": "00B3E0",
            "source": "https://commons.wikimedia.org/wiki/File:Appveyor_logo.svg"
        },
        {
            "title": "ARAL",
            "hex": "0063CB",
            "source": "https://upload.wikimedia.org/wikipedia/commons/6/60/Aral_Logo.svg"
        },
        {
            "title": "Arch Linux",
            "hex": "1793D1",
            "source": "https://www.archlinux.org/art/"
        },
        {
            "title": "Archive of Our Own",
            "hex": "990000",
            "source": "https://archiveofourown.org/"
        },
        {
            "title": "Arduino",
            "hex": "00979D",
            "source": "https://cdn.arduino.cc/projecthub/img/Arduino-logo.svg"
        },
        {
            "title": "ArtStation",
            "hex": "13AFF0",
            "source": "https://www.artstation.com/about/logo"
        },
        {
            "title": "arXiv",
            "hex": "B31B1B",
            "source": "https://static.arxiv.org/static/base/0.15.2/images/arxiv-logo-web.svg"
        },
        {
            "title": "Asana",
            "hex": "273347",
            "source": "https://asana.com/styles"
        },
        {
            "title": "Asciidoctor",
            "hex": "E40046",
            "source": "https://github.com/asciidoctor/brand"
        },
        {
            "title": "Atlassian",
            "hex": "0052CC",
            "source": "https://atlassian.design/guidelines/brand/logos-1"
        },
        {
            "title": "Atom",
            "hex": "66595C",
            "source": "https://commons.wikimedia.org/wiki/File:Atom_editor_logo.svg"
        },
        {
            "title": "AT&T",
            "hex": "00A8E0",
            "source": "https://commons.wikimedia.org/wiki/File:AT%26T_logo_2016.svg"
        },
        {
            "title": "Audible",
            "hex": "F8991C",
            "source": "https://commons.wikimedia.org/wiki/File:Audible_logo.svg"
        },
        {
            "title": "Aurelia",
            "hex": "ED2B88",
            "source": "https://aurelia.io/"
        },
        {
            "title": "Auth0",
            "hex": "EB5424",
            "source": "https://styleguide.auth0.com"
        },
        {
            "title": "Automatic",
            "hex": "7D8084",
            "source": "https://www.automatic.com/press"
        },
        {
            "title": "Autotask",
            "hex": "E51937",
            "source": "https://www.autotask.com/branding"
        },
        {
            "title": "Aventrix",
            "hex": "0099DD",
            "source": "https://www.aventrix.com/press"
        },
        {
            "title": "awesomeWM",
            "hex": "535D6C",
            "source": "https://awesomewm.org/"
        },
        {
            "title": "Azure Artifacts",
            "hex": "CB2E6D",
            "source": "https://azure.microsoft.com/en-us/services/devops/artifacts/"
        },
        {
            "title": "Azure DevOps",
            "hex": "0078D7",
            "source": "http://azure.com/devops"
        },
        {
            "title": "Azure Pipelines",
            "hex": "2560E0",
            "source": "https://github.com/vscode-icons/vscode-icons/pull/1741"
        },
        {
            "title": "Babel",
            "hex": "F9DC3E",
            "source": "https://babeljs.io/"
        },
        {
            "title": "Baidu",
            "hex": "2319DC",
            "source": "https://en.wikipedia.org/wiki/File:Baidu.svg"
        },
        {
            "title": "Bamboo",
            "hex": "0052CC",
            "source": "https://www.atlassian.design/guidelines/marketing/resources/logo-files"
        },
        {
            "title": "Bancontact",
            "hex": "005498",
            "source": "https://www.bancontact.com/en/promotion-material/guidelines-logo"
        },
        {
            "title": "Bandcamp",
            "hex": "408294",
            "source": "https://bandcamp.com/buttons"
        },
        {
            "title": "Basecamp",
            "hex": "5ECC62",
            "source": "https://basecamp.com/about/press"
        },
        {
            "title": "Bath ASU",
            "hex": "00A3E0",
            "source": "https://bathasu.com/press/"
        },
        {
            "title": "Beats",
            "hex": "005571",
            "source": "https://www.elastic.co/brand"
        },
        {
            "title": "Beats by Dre",
            "hex": "E01F3D",
            "source": "https://www.beatsbydre.com/"
        },
        {
            "title": "Behance",
            "hex": "1769FF",
            "source": "https://www.behance.net/dev/api/brand"
        },
        {
            "title": "Big Cartel",
            "hex": "222222",
            "source": "https://www.bigcartel.com"
        },
        {
            "title": "Bing",
            "hex": "008373",
            "source": "https://commons.wikimedia.org/wiki/File:Bing_logo_(2016).svg"
        },
        {
            "title": "Bit",
            "hex": "73398D",
            "source": "https://bit.dev"
        },
        {
            "title": "Bitbucket",
            "hex": "0052CC",
            "source": "https://www.atlassian.com/company/news/press-kit"
        },
        {
            "title": "Bitcoin",
            "hex": "F7931A",
            "source": "https://bitcoin.org/en"
        },
        {
            "title": "Bitdefender",
            "hex": "ED1C24",
            "source": "https://www.bitdefender.com/funzone/logos.html"
        },
        {
            "title": "Bitly",
            "hex": "EE6123",
            "source": "https://bitly.com/pages/press"
        },
        {
            "title": "Bitrise",
            "hex": "683D87",
            "source": "https://www.bitrise.io/presskit"
        },
        {
            "title": "Blender",
            "hex": "F5792A",
            "source": "https://www.blender.org/about/logo/"
        },
        {
            "title": "Blogger",
            "hex": "FF5722",
            "source": "https://www.blogger.com"
        },
        {
            "title": "Boeing",
            "hex": "1D439C",
            "source": "https://upload.wikimedia.org/wikipedia/commons/4/4f/Boeing_full_logo.svg"
        },
        {
            "title": "Boost",
            "hex": "F69220",
            "source": "https://www.boostmobile.com/"
        },
        {
            "title": "Bootstrap",
            "hex": "563D7C",
            "source": "http://getbootstrap.com/about"
        },
        {
            "title": "Bower",
            "hex": "EF5734",
            "source": "https://bower.io/docs/about/#brand"
        },
        {
            "title": "Brand.ai",
            "hex": "0AA0FF",
            "source": "https://brand.ai/brand-ai/style"
        },
        {
            "title": "Brave",
            "hex": "FB542B",
            "source": "https://brave.com/brave-branding-assets/"
        },
        {
            "title": "Buddy",
            "hex": "1A86FD",
            "source": "https://buddy.works/about"
        },
        {
            "title": "Buffer",
            "hex": "168EEA",
            "source": "https://buffer.com/press"
        },
        {
            "title": "Buy Me A Coffee",
            "hex": "FF813F",
            "source": "https://www.buymeacoffee.com/brand"
        },
        {
            "title": "BuzzFeed",
            "hex": "EE3322",
            "source": "http://www.buzzfeed.com/press/downloads"
        },
        {
            "title": "C",
            "hex": "A8B9CC",
            "source": "https://commons.wikimedia.org/wiki/File:The_C_Programming_Language_logo.svg"
        },

        {
            "title": "CakePHP",
            "hex": "D33C43",
            "source": "https://cakephp.org/logos"
        },
        {
            "title": "Campaign Monitor",
            "hex": "509CF6",
            "source": "https://www.campaignmonitor.com/brand"
        },
        {
            "title": "Canva",
            "hex": "00C4CC",
            "source": "https://www.canva.com/"
        },
        {
            "title": "Cash App",
            "hex": "00C244",
            "source": "https://cash.app/press"
        },
        {
            "title": "Castorama",
            "hex": "0078D7",
            "source": "https://www.castorama.fr/"
        },
        {
            "title": "Castro",
            "hex": "00B265",
            "source": "http://supertop.co/castro/press/"
        },
        {
            "title": "Cassandra",
            "hex": "1287B1",
            "source": "https://upload.wikimedia.org/wikipedia/commons/5/5e/Cassandra_logo.svg"
        },
        {
            "title": "CentOS",
            "hex": "262577",
            "source": "https://wiki.centos.org/ArtWork/Brand/Logo"
        },
        {
            "title": "CEVO",
            "hex": "1EABE2",
            "source": "https://cevo.com/"
        },
        {
            "title": "Chase",
            "hex": "117ACA",
            "source": "https://commons.wikimedia.org/wiki/File:Chase_logo_2007.svg"
        },
        {
            "title": "Chef",
            "hex": "F09820",
            "source": "https://www.chef.io/"
        },
        {
            "title": "Circle",
            "hex": "8669AE",
            "source": "https://www.circle.com/"
        },
        {
            "title": "CircleCI",
            "hex": "343434",
            "source": "https://circleci.com/press"
        },
        {
            "title": "Cirrus CI",
            "hex": "212121",
            "source": "https://cirrus-ci.org"
        },
        {
            "title": "Cisco",
            "hex": "1BA0D7",
            "source": "https://www.cisco.com/"
        },
        {
            "title": "CiviCRM",
            "hex": "81C459",
            "source": "https://civicrm.org/trademark"
        },
        {
            "title": "Clockify",
            "hex": "03A9F4",
            "source": "https://clockify.me/"
        },
        {
            "title": "Clojure",
            "hex": "5881D8",
            "source": "https://commons.wikimedia.org/wiki/File:Clojure_logo.svg"
        },
        {
            "title": "CloudBees",
            "hex": "1997B5",
            "source": "https://www.cloudbees.com/"
        },
        {
            "title": "Cloudflare",
            "hex": "F38020",
            "source": "https://www.cloudflare.com/logo/"
        },
        {
            "title": "CMake",
            "hex": "064F8C",
            "source": "https://www.kitware.com/platforms/"
        },
        {
            "title": "Codacy",
            "hex": "222F29",
            "source": "https://www.codacy.com/blog/"
        },
        {
            "title": "Codecademy",
            "hex": "1F4056",
            "source": "https://www.codecademy.com/"
        },
        {
            "title": "CodeChef",
            "hex": "5B4638",
            "source": "https://www.codechef.com/"
        },
        {
            "title": "Code Climate",
            "hex": "000000",
            "source": "https://codeclimate.com/"
        },
        {
            "title": "Codecov",
            "hex": "F01F7A",
            "source": "https://codecov.io/"
        },
        {
            "title": "CodeFactor",
            "hex": "F44A6A",
            "source": "https://www.codefactor.io/"
        },
        {
            "title": "Codeforces",
            "hex": "1F8ACB",
            "source": "http://codeforces.com/"
        },
        {
            "title": "CodeIgniter",
            "hex": "EE4623",
            "source": "https://www.codeigniter.com/help/legal"
        },
        {
            "title": "CodePen",
            "hex": "000000",
            "source": "http://codepen.io"
        },
        {
            "title": "Coderwall",
            "hex": "3E8DCC",
            "source": "https://github.com/twolfson/coderwall-svg"
        },
        {
            "title": "CodeSandbox",
            "hex": "000000",
            "source": "https://codesandbox.io"
        },
        {
            "title": "Codeship",
            "hex": "3C4858",
            "source": "https://app.codeship.com/"
        },
        {
            "title": "Codewars",
            "hex": "AD2C27",
            "source": "https://www.codewars.com"
        },
        {
            "title": "Codio",
            "hex": "4574E0",
            "source": "https://codio.com"
        },
        {
            "title": "CoffeeScript",
            "hex": "2F2625",
            "source": "https://coffeescript.org/"
        },
        {
            "title": "Composer",
            "hex": "885630",
            "source": "https://getcomposer.org/"
        },
        {
            "title": "ComproPago",
            "hex": "00AAEF",
            "source": "https://compropago.com"
        },
        {
            "title": "Conekta",
            "hex": "414959",
            "source": "https://www.conekta.io"
        },
        {
            "title": "Confluence",
            "hex": "172B4D",
            "source": "https://www.atlassian.com/company/news/press-kit"
        },
        {
            "title": "Conda-Forge",
            "hex": "000000",
            "source": "https://github.com/conda-forge/conda-forge.github.io/"
        },
        {
            "title": "Co-op",
            "hex": "00B1E7",
            "source": "http://www.co-operative.coop/corporate/press/logos/"
        },
        {
            "title": "Coursera",
            "hex": "2A73CC",
            "source": "https://about.coursera.org/press"
        },
        {
            "title": "Coveralls",
            "hex": "3F5767",
            "source": "https://coveralls.io/"
        },
        {
            "title": "Adobe Creative Cloud",
            "hex": "D41818",
            "source": "https://www.adobe.io/apis/creativecloud/creativesdk/docs/websdk/adobe-creative-sdk-for-web_master/branding-guidelines.html"
        },
        {
            "title": "Creative Commons",
            "hex": "EF9421",
            "source": "https://creativecommons.org/"
        },
        {
            "title": "Crunchbase",
            "hex": "0288D1",
            "source": "https://www.crunchbase.com/home"
        },
        {
            "title": "Crunchyroll",
            "hex": "F47521",
            "source": "https://www.crunchyroll.com"
        },
        {
            "title": "CSS3",
            "hex": "1572B6",
            "source": "http://www.w3.org/html/logo/"
        },
        {
            "title": "CSS Wizardry",
            "hex": "F43059",
            "source": "http://csswizardry.com"
        },
        {
            "title": "Common Workflow Language",
            "hex": "B5314C",
            "source": "https://github.com/common-workflow-language/logo/blob/master/CWL-Logo-nofonts.svg"
        },
        {
            "title": "C Sharp",
            "hex": "239120",
            "source": "https://upload.wikimedia.org/wikipedia/commons/0/0d/C_Sharp_wordmark.svg"
        },
        {
            "title": "C++",
            "hex": "00599C",
            "source": "https://github.com/isocpp/logos"
        },
        {
            "title": "D3.js",
            "hex": "F9A03C",
            "source": "https://github.com/d3/d3-logo"
        },
        {
            "title": "Dailymotion",
            "hex": "0066DC",
            "source": "http://press.dailymotion.com/?page_id=346"
        },
        {
            "title": "Dashlane",
            "hex": "007C97",
            "source": "https://www.dashlane.com/"
        },
        {
            "title": "Dassault Systèmes",
            "hex": "005386",
            "source": "https://www.3ds.com/statics/menu/2/assets/img/logo/3ds-dark.svg"
        },
        {
            "title": "DAZN",
            "hex": "F8F8F5",
            "source": "https://media.dazn.com/en/assets/"
        },
        {
            "title": "dblp",
            "hex": "004F9F",
            "source": "https://dblp.org/"
        },
        {
            "title": "Debian",
            "hex": "A81D33",
            "source": "https://www.debian.org/logos"
        },
        {
            "title": "deepin",
            "hex": "007CFF",
            "source": "https://commons.wikimedia.org/wiki/File:Deepin_logo.svg"
        },
        {
            "title": "Deezer",
            "hex": "00C7F2",
            "source": "http://www.deezer.com/company/press"
        },
        {
            "title": "Delicious",
            "hex": "3399FF",
            "source": "https://en.wikipedia.org/wiki/Delicious_(website)"
        },
        {
            "title": "Dell",
            "hex": "007DB8",
            "source": "https://datasecurity.dell.com/wp-content/themes/dell/images/logo-dell.svg"
        },
        {
            "title": "Deno",
            "hex": "000000",
            "source": "https://github.com/denoland/deno/tree/1cc02a5d9d867f1a239ee4b69f587d8afac07b02/website/images"
        },
        {
            "title": "Dependabot",
            "hex": "025E8C",
            "source": "https://dependabot.com/dependabot-logo-symbol-square-mono.svg"
        },
        {
            "title": "Designer News",
            "hex": "2D72D9",
            "source": "https://www.designernews.co"
        },
        {
            "title": "DeviantArt",
            "hex": "05CC47",
            "source": "http://help.deviantart.com/21"
        },
        {
            "title": "devRant",
            "hex": "F99A66",
            "source": "https://devrant.com"
        },
        {
            "title": "dev.to",
            "hex": "0A0A0A",
            "source": "https://dev.to/"
        },
        {
            "title": "Diaspora",
            "hex": "000000",
            "source": "https://wiki.diasporafoundation.org/Branding"
        },
        {
            "title": "Digg",
            "hex": "000000",
            "source": "https://en.wikipedia.org/wiki/Digg"
        },
        {
            "title": "DigitalOcean",
            "hex": "0080FF",
            "source": "https://www.digitalocean.com/company/logos-and-badges/"
        },
        {
            "title": "Discord",
            "hex": "7289DA",
            "source": "https://discordapp.com/branding"
        },
        {
            "title": "Discourse",
            "hex": "000000",
            "source": "https://www.discourse.org/"
        },
        {
            "title": "Discover",
            "hex": "FF6000",
            "source": "https://www.discovernetwork.com/en-us/business-resources/free-signage-logos"
        },
        {
            "title": "Disroot",
            "hex": "50162D",
            "source": "https://git.fosscommunity.in/disroot/assests/blob/master/d.svg"
        },
        {
            "title": "Disqus",
            "hex": "2E9FFF",
            "source": "https://disqus.com/brand"
        },
        {
            "title": "Django",
            "hex": "092E20",
            "source": "https://www.djangoproject.com/community/logos/"
        },
        {
            "title": "Docker",
            "hex": "1488C6",
            "source": "https://www.docker.com"
        },
        {
            "title": "DocuSign",
            "hex": "FFCC22",
            "source": "https://github.com/simple-icons/simple-icons/issues/1098"
        },
        {
            "title": "Draugiem.lv",
            "hex": "FF6600",
            "source": "https://www.frype.com/applications/dev/docs/logos/"
        },
        {
            "title": "Dribbble",
            "hex": "EA4C89",
            "source": "https://dribbble.com/branding"
        },
        {
            "title": "Drone",
            "hex": "212121",
            "source": "https://github.com/drone/brand"
        },
        {
            "title": "Dropbox",
            "hex": "0061FF",
            "source": "https://www.dropbox.com/branding"
        },
        {
            "title": "Drupal",
            "hex": "0678BE",
            "source": "https://www.drupal.org/drupalorg/style-guide/colors"
        },
        {
            "title": "DTube",
            "hex": "FF0000",
            "source": "https://about.d.tube/mediakit.html"
        },
        {
            "title": "DuckDuckGo",
            "hex": "DE5833",
            "source": "https://duckduckgo.com/"
        },
        {
            "title": "Duolingo",
            "hex": "58CC02",
            "source": "https://www.duolingo.com/"
        },
        {
            "title": "Dynatrace",
            "hex": "1496FF",
            "source": "https://www.dynatrace.com/company/press-kit/"
        },
        {
            "title": "eBay",
            "hex": "E53238",
            "source": "https://go.developer.ebay.com/logos"
        },
        {
            "title": "EVRY",
            "hex": "063A54",
            "source": "https://www.evry.com/en/"
        },
        {
            "title": "Exercism",
            "hex": "009CAB",
            "source": "https://github.com/exercism/website-icons/blob/master/exercism/logo-icon.svg"
        },
        {
            "title": "Eclipse IDE",
            "hex": "2C2255",
            "source": "https://www.eclipse.org/artwork/"
        },
        {
            "title": "Elastic",
            "hex": "005571",
            "source": "https://www.elastic.co/brand"
        },
        {
            "title": "Elastic Cloud",
            "hex": "005571",
            "source": "https://www.elastic.co/brand"
        },
        {
            "title": "Elasticsearch",
            "hex": "005571",
            "source": "https://www.elastic.co/brand"
        },
        {
            "title": "Elastic Stack",
            "hex": "005571",
            "source": "https://www.elastic.co/brand"
        },
        {
            "title": "Electron",
            "hex": "47848F",
            "source": "https://electronjs.org/images/electron-logo.svg"
        },
        {
            "title": "elementary",
            "hex": "64BAFF",
            "source": "https://elementary.io/brand"
        },
        {
            "title": "Eleventy",
            "hex": "000000",
            "source": "https://www.11ty.io"
        },
        {
            "title": "Ello",
            "hex": "000000",
            "source": "https://ello.co"
        },
        {
            "title": "Elsevier",
            "hex": "FF6C00",
            "source": "https://www.elsevier.com"
        },
        {
            "title": "Emlakjet",
            "hex": "0AE524",
            "source": "https://www.emlakjet.com/kurumsal-materyaller/"
        },
        {
            "title": "Empire Kred",
            "hex": "72BE50",
            "source": "http://www.empire.kred"
        },
        {
            "title": "Envato",
            "hex": "81B441",
            "source": "https://envato.com/"
        },
        {
            "title": "Epic Games",
            "hex": "313131",
            "source": "https://www.epicgames.com/"
        },
        {
            "title": "Epson",
            "hex": "003399",
            "source": "https://global.epson.com/IR/library/"
        },
        {
            "title": "ESEA",
            "hex": "0E9648",
            "source": "https://play.esea.net/"
        },
        {
            "title": "ESLint",
            "hex": "4B32C3",
            "source": "https://eslint.org/img/logo.svg"
        },
        {
            "title": "Ethereum",
            "hex": "3C3C3D",
            "source": "https://www.ethereum.org/images/logos/Ethereum_Visual_Identity_1.0.0.pdf"
        },
        {
            "title": "Etsy",
            "hex": "F16521",
            "source": "https://www.etsy.com/uk/press"
        },
        {
            "title": "Eventbrite",
            "hex": "F05537",
            "source": "https://www.eventbrite.com/signin/"
        },
        {
            "title": "Event Store",
            "hex": "5AB552",
            "source": "https://github.com/eventstore/brand"
        },
        {
            "title": "Evernote",
            "hex": "00A82D",
            "source": "https://evernote.com/press"
        },
        {
            "title": "Everplaces",
            "hex": "FA4B32",
            "source": "https://everplaces.com"
        },
        {
            "title": "Experts Exchange",
            "hex": "00AAE7",
            "source": "https://www.experts-exchange.com/"
        },
        {
            "title": "Expo",
            "hex": "000000",
            "source": "http://expo.io"
        },
        {
            "title": "EyeEm",
            "hex": "000000",
            "source": "https://www.eyeem.com/"
        },
        {
            "title": "F-Secure",
            "hex": "00BAFF",
            "source": "https://vip.f-secure.com/en/marketing/logos"
        },
        {
            "title": "Facebook",
            "hex": "4172B8",
            "source": "https://en.facebookbrand.com/#brand-guidelines-assets"
        },
        {
            "title": "FACEIT",
            "hex": "FF5500",
            "source": "https://corporate.faceit.com/branding/"
        },
        {
            "title": "Fandango",
            "hex": "FF7300",
            "source": "https://www.fandango.com"
        },
        {
            "title": "Favro",
            "hex": "512DA8",
            "source": "https://favro.com/login"
        },
        {
            "title": "FeatHub",
            "hex": "9B9B9B",
            "source": "http://feathub.com/"
        },
        {
            "title": "Fedora",
            "hex": "294172",
            "source": "https://fedoraproject.org/wiki/Logo/UsageGuidelines"
        },
        {
            "title": "Feedly",
            "hex": "2BB24C",
            "source": "https://blog.feedly.com/wp-content/themes/feedly-2017-v1.19.3/assets/images/logos/logo.svg"
        },
        {
            "title": "Fido Alliance",
            "hex": "FFBF3B",
            "source": "https://fidoalliance.org/overview/legal/logo-usage/"
        },
        {
            "title": "FileZilla",
            "hex": "BF0000",
            "source": "https://upload.wikimedia.org/wikipedia/commons/0/01/FileZilla_logo.svg"
        },
        {
            "title": "Firebase",
            "hex": "FFCA28",
            "source": "https://firebase.google.com/brand-guidelines/"
        },
        {
            "title": "Fitbit",
            "hex": "00B0B9",
            "source": "http://www.fitbit.com/uk/home"
        },
        {
            "title": "Flask",
            "hex": "000000",
            "source": "http://flask.pocoo.org/community/logos/"
        },
        {
            "title": "Flattr",
            "hex": "000000",
            "source": "https://flattr.com/"
        },
        {
            "title": "Flickr",
            "hex": "0063DC",
            "source": "https://worldvectorlogo.com/logo/flickr-1"
        },
        {
            "title": "Flipboard",
            "hex": "E12828",
            "source": "https://about.flipboard.com/brand-guidelines"
        },
        {
            "title": "Flutter",
            "hex": "02569B",
            "source": "https://flutter.dev/brand"
        },
        {
            "title": "Fnac",
            "hex": "E1A925",
            "source": "http://www.fnac.com/"
        },
        {
            "title": "Foursquare",
            "hex": "F94877",
            "source": "https://foursquare.com/about/logos"
        },
        {
            "title": "Figma",
            "hex": "F24E1E",
            "source": "https://figma.com/"
        },
        {
            "title": "Framer",
            "hex": "0055FF",
            "source": "https://framer.com"
        },
        {
            "title": "FreeBSD",
            "hex": "AB2B28",
            "source": "https://www.freebsdfoundation.org/about/project/"
        },
        {
            "title": "freeCodeCamp",
            "hex": "006400",
            "source": "https://freecodecamp.com"
        },
        {
            "title": "Fur Affinity",
            "hex": "FAAF3A",
            "source": "https://www.furaffinity.net/"
        },
        {
            "title": "Furry Network",
            "hex": "2E75B4",
            "source": "https://furrynetwork.com"
        },
        {
            "title": "Garmin",
            "hex": "007CC3",
            "source": "https://developer.garmin.com/resources/brand-guidelines/"
        },
        {
            "title": "Gatsby",
            "hex": "663399",
            "source": "https://www.gatsbyjs.org/"
        },
        {
            "title": "Gauges",
            "hex": "2FA66A",
            "source": "http://get.gaug.es/"
        },
        {
            "title": "Genius",
            "hex": "FFFF64",
            "source": "https://upload.wikimedia.org/wikipedia/en/a/ad/Genius_website_logo.svg"
        },
        {
            "title": "Gentoo",
            "hex": "54487A",
            "source": "https://wiki.gentoo.org/wiki/Project:Artwork/Artwork#Variations_of_the_.22g.22_logo"
        },
        {
            "title": "Geocaching",
            "hex": "00874D",
            "source": "https://www.geocaching.com/about/logousage.aspx"
        },
        {
            "title": "Gerrit",
            "hex": "EEEEEE",
            "source": "https://gerrit-review.googlesource.com/c/75842/"
        },
        {
            "title": "Ghost",
            "hex": "738A94",
            "source": "https://ghost.org/design"
        },
        {
            "title": "GIMP",
            "hex": "5C5543",
            "source": "https://www.gimp.org/about/linking.html#wilber-the-gimp-mascot"
        },
        {
            "title": "Git",
            "hex": "F05032",
            "source": "http://git-scm.com/downloads/logos"
        },
        {
            "title": "Gitea",
            "hex": "609926",
            "source": "https://github.com/go-gitea/gitea/tree/master/assets"
        },
        {
            "title": "GitHub",
            "hex": "181717",
            "source": "https://github.com/logos"
        },
        {
            "title": "GitLab",
            "hex": "E24329",
            "source": "https://about.gitlab.com/press/"
        },
        {
            "title": "Gitpod",
            "hex": "1AA6E4",
            "source": "https://www.gitpod.io/"
        },
        {
            "title": "Gitter",
            "hex": "ED1965",
            "source": "https://gitter.im/"
        },
        {
            "title": "Glassdoor",
            "hex": "0CAA41",
            "source": "https://www.glassdoor.com/press/images/"
        },
        {
            "title": "Glitch",
            "hex": "3333FF",
            "source": "https://glitch.com/about/press/"
        },
        {
            "title": "Gmail",
            "hex": "D14836",
            "source": "https://material.io/guidelines/resources/sticker-sheets-icons.html#sticker-sheets-icons-components"
        },
        {
            "title": "GNU",
            "hex": "A42E2B",
            "source": "https://gnu.org"
        },
        {
            "title": "GNU Privacy Guard",
            "hex": "0093DD",
            "source": "https://git.gnupg.org/cgi-bin/gitweb.cgi?p=gnupg.git;a=tree;f=artwork/icons"
        },
        {
            "title": "GNU social",
            "hex": "A22430",
            "source": "https://www.gnu.org/graphics/social.html"
        },
        {
            "title": "Godot Engine",
            "hex": "478CBF",
            "source": "https://godotengine.org/themes/godotengine/assets/download/godot_logo.svg"
        },
        {
            "title": "GOG.com",
            "hex": "86328A",
            "source": "https://www.cdprojekt.com/en/media/logotypes/"
        },
        {
            "title": "GoldenLine",
            "hex": "F1B92B",
            "source": "http://www.goldenline.pl"
        },
        {
            "title": "Goodreads",
            "hex": "663300",
            "source": "https://www.goodreads.com/about/press"
        },
        {
            "title": "Go",
            "hex": "00ADD8",
            "source": "https://blog.golang.org/go-brand"
        },
        {
            "title": "Google",
            "hex": "4285F4",
            "source": "https://developers.google.com/+/branding-guidelines?hl=en"
        },
        {
            "title": "Google Ads",
            "hex": "4285F4",
            "source": "https://designguidelines.withgoogle.com/ads-branding/google-ads/logos.html#logos-brand-logo-lockups"
        },
        {
            "title": "Google Allo",
            "hex": "ECB842",
            "source": "https://allo.google.com/web"
        },
        {
            "title": "Google Chrome",
            "hex": "4285F4",
            "source": "https://blog.google/press/?product_tag=chrome"
        },
        {
            "title": "Google Cloud",
            "hex": "4285F4",
            "source": "https://cloud.google.com/"
        },
        {
            "title": "Google Analytics",
            "hex": "FFC107",
            "source": "https://analytics.google.com"
        },
        {
            "title": "Google Drive",
            "hex": "4285F4",
            "source": "https://developers.google.com/drive/web/branding"
        },
        {
            "title": "Google Hangouts",
            "hex": "0C9D58",
            "source": "https://material.google.com/resources/sticker-sheets-icons.html#sticker-sheets-icons-components"
        },
        {
            "title": "Google Hangouts Chat",
            "hex": "00897B",
            "source": "https://chat.google.com/error/noaccess"
        },
        {
            "title": "Google Keep",
            "hex": "FFBB00",
            "source": "https://play.google.com/store/apps/details?id=com.google.android.keep"
        },
        {
            "title": "Google Pay",
            "hex": "5F6368",
            "source": "https://developers.google.com/pay/api/web/guides/brand-guidelines"
        },
        {
            "title": "Google Play",
            "hex": "607D8B",
            "source": "https://getsello.com"
        },
        {
            "title": "Google Podcasts",
            "hex": "4285F4",
            "source": "https://developers.google.com/search/docs/data-types/podcast"
        },
        {
            "title": "Google Scholar",
            "hex": "4885ED",
            "source": "https://scholar.google.com/intl/fr/scholar/images/2x/sprite_20161020.png"
        },
        {
            "title": "Google Search Console",
            "hex": "458CF5",
            "source": "https://search.google.com/search-console"
        },
        {
            "title": "GOV.UK",
            "hex": "005EA5",
            "source": "https://github.com/alphagov/design-assets/tree/master/Icons"
        },
        {
            "title": "Gradle",
            "hex": "02303A",
            "source": "https://gradle.com/brand"
        },
        {
            "title": "Grafana",
            "hex": "F46800",
            "source": "https://grafana.com/"
        },
        {
            "title": "Graphcool",
            "hex": "27AE60",
            "source": "https://www.graph.cool"
        },
        {
            "title": "GraphQL",
            "hex": "E10098",
            "source": "http://graphql.org/"
        },
        {
            "title": "Grav",
            "hex": "221E1F",
            "source": "http://getgrav.org/media"
        },
        {
            "title": "Gravatar",
            "hex": "1E8CBE",
            "source": "https://automattic.com/press"
        },
        {
            "title": "Greenkeeper",
            "hex": "00C775",
            "source": "https://greenkeeper.io/"
        },
        {
            "title": "GreenSock",
            "hex": "88CE02",
            "source": "https://greensock.com/"
        },
        {
            "title": "Groovy",
            "hex": "4298B8",
            "source": "https://groovy-lang.org/"
        },
        {
            "title": "Groupon",
            "hex": "53A318",
            "source": "https://brandplaybook.groupon.com/guidelines/logo/"
        },
        {
            "title": "Gulp",
            "hex": "DA4648",
            "source": "https://github.com/gulpjs/artwork/blob/master/gulp.svg"
        },
        {
            "title": "Gumroad",
            "hex": "36A9AE",
            "source": "https://gumroad.com/press"
        },
        {
            "title": "Gumtree",
            "hex": "72EF36",
            "source": "https://www.gumtree.com"
        },
        {
            "title": "Habr",
            "hex": "77A2B6",
            "source": "https://habr.com/"
        },
        {
            "title": "Hackaday",
            "hex": "1A1A1A",
            "source": "https://hackaday.com/"
        },
        {
            "title": "HackerEarth",
            "hex": "323754",
            "source": "https://www.hackerearth.com/logo/"
        },
        {
            "title": "HackerOne",
            "hex": "494649",
            "source": "https://www.hackerone.com/branding"
        },
        {
            "title": "HackerRank",
            "hex": "2EC866",
            "source": "https://www.hackerrank.com/"
        },
        {
            "title": "HackHands",
            "hex": "00ACBD",
            "source": "https://hackhands.com/"
        },
        {
            "title": "Hackster",
            "hex": "1BACF7",
            "source": "https://drive.google.com/file/d/0B3aqzR8LzoqdT1p4ZUlWVnJ1elk/view?usp=sharing"
        },
        {
            "title": "HappyCow",
            "hex": "7C4EC4",
            "source": "https://www.happycow.net/press-kits"
        },
        {
            "title": "Hashnode",
            "hex": "2962FF",
            "source": "https://hashnode.com/media"
        },
        {
            "title": "Haskell",
            "hex": "5D4F85",
            "source": "https://commons.wikimedia.org/wiki/File:Haskell-Logo.svg"
        },
        {
            "title": "Hatena Bookmark",
            "hex": "00A4DE",
            "source": "http://hatenacorp.jp/press/resource"
        },
        {
            "title": "Haxe",
            "hex": "EA8220",
            "source": "https://haxe.org/foundation/branding.html"
        },
        {
            "title": "Helm",
            "hex": "277A9F",
            "source": "https://helm.sh"
        },
        {
            "title": "HERE",
            "hex": "48DAD0",
            "source": "https://www.here.com"
        },
        {
            "title": "Heroku",
            "hex": "430098",
            "source": "https://www.heroku.com"
        },
        {
            "title": "Hexo",
            "hex": "0E83CD",
            "source": "https://hexo.io/"
        },
        {
            "title": "Highly",
            "hex": "FF3C00",
            "source": "https://highly.co/"
        },
        {
            "title": "HipChat",
            "hex": "0052CC",
            "source": "https://www.atlassian.com/company/news/press-kit"
        },
        {
            "title": "Hitachi",
            "hex": "E60027",
            "source": "https://commons.wikimedia.org/wiki/File:Hitachi_inspire_the_next-Logo.svg"
        },
        {
            "title": "HockeyApp",
            "hex": "009EE1",
            "source": "https://hockeyapp.net/brand-guidelines/"
        },
        {
            "title": "homify",
            "hex": "7DCDA3",
            "source": "http://lsg.homify.com/"
        },
        {
            "title": "Hootsuite",
            "hex": "000000",
            "source": "https://hootsuite.com/en-gb/about/media-kit"
        },
        {
            "title": "Houzz",
            "hex": "4DBC15",
            "source": "https://www.houzz.com/logoGuidelines"
        },
        {
            "title": "HP",
            "hex": "0096D6",
            "source": "https://commons.wikimedia.org/wiki/File:HP_New_Logo_2D.svg"
        },
        {
            "title": "HTML5",
            "hex": "E34F26",
            "source": "http://www.w3.org/html/logo/"
        },
        {
            "title": "HTML Academy",
            "hex": "302683",
            "source": "https://htmlacademy.ru/"
        },
        {
            "title": "Huawei",
            "hex": "FF0000",
            "source": "https://en.wikipedia.org/wiki/File:Huawei.svg"
        },
        {
            "title": "HubSpot",
            "hex": "FF7A59",
            "source": "https://www.hubspot.com/style-guide"
        },
        {
            "title": "Hulu",
            "hex": "3DBB3D",
            "source": "https://www.hulu.com/press/brand-assets/"
        },
        {
            "title": "Humble Bundle",
            "hex": "CC2929",
            "source": "https://support.humblebundle.com/hc/en-us/articles/202742060-Bundle-Logos"
        },
        {
            "title": "Hurriyetemlak",
            "hex": "E02826",
            "source": "https://ilan.hurriyetemlak.com/emlak-ilani-yayinlama-kurallari"
        },
        {
            "title": "Iata",
            "hex": "004E81",
            "source": "https://upload.wikimedia.org/wikipedia/commons/f/f7/IATAlogo.svg"
        },
        {
            "title": "IBM",
            "hex": "054ADA",
            "source": "https://www.ibm.com/design/language/elements/logos/8-bar/"
        },
        {
            "title": "iCloud",
            "hex": "3693F3",
            "source": "https://www.icloud.com/"
        },
        {
            "title": "Ionic",
            "hex": "3880FF",
            "source": "https://ionicframework.com/press"
        },
        {
            "title": "IconJar",
            "hex": "16A5F3",
            "source": "https://geticonjar.com/press-kit/"
        },
        {
            "title": "ICQ",
            "hex": "7EBD00",
            "source": "https://en.wikipedia.org/wiki/File:ICQ.svg"
        },
        {
            "title": "iDEAL",
            "hex": "CC0066",
            "source": "https://www.ideal.nl/cms/files/Manual_iDEAL_logo.pdf"
        },
        {
            "title": "iFixit",
            "hex": "0071CE",
            "source": "https://www.ifixit.com/"
        },
        {
            "title": "IMDb",
            "hex": "E6B91E",
            "source": "http://www.imdb.com/pressroom/brand_guidelines"
        },
        {
            "title": "Indeed",
            "hex": "2164F3",
            "source": "https://www.indeed.com"
        },
        {
            "title": "InfluxDB",
            "hex": "22ADF6",
            "source": "https://www.influxdata.com/"
        },
        {
            "title": "Inkscape",
            "hex": "000000",
            "source": "https://commons.wikimedia.org/wiki/File:Inkscape_Logo.svg"
        },
        {
            "title": "Instacart",
            "hex": "43B02A",
            "source": "https://www.instacart.com/press"
        },
        {
            "title": "Instagram",
            "hex": "E4405F",
            "source": "https://www.instagram-brand.com"
        },
        {
            "title": "Instapaper",
            "hex": "1F1F1F",
            "source": "https://www.instapaper.com/"
        },
        {
            "title": "Intel",
            "hex": "0071C5",
            "source": "https://www.intel.com"
        },
        {
            "title": "IntelliJ IDEA",
            "hex": "000000",
            "source": "https://www.jetbrains.com/idea/"
        },
        {
            "title": "Intercom",
            "hex": "1F8DED",
            "source": "https://www.intercom.io"
        },
        {
            "title": "Internet Explorer",
            "hex": "0076D6",
            "source": "https://compass-ssl.microsoft.com/assets/c8/67/c867db4c-f328-45b8-817c-33834c70aae6.svg?n=IE.svg"
        },
        {
            "title": "InVision",
            "hex": "FF3366",
            "source": "https://projects.invisionapp.com/boards/BX4P1DY5H46R"
        },
        {
            "title": "IPFS",
            "hex": "65C2CB",
            "source": "https://github.com/ipfs/logo"
        },
        {
            "title": "Issuu",
            "hex": "F36D5D",
            "source": "https://issuu.com/press"
        },
        {
            "title": "Itch.io",
            "hex": "FA5C5C",
            "source": "https://itch.io/press-kit"
        },
        {
            "title": "Jabber",
            "hex": "CC0000",
            "source": "https://commons.wikimedia.org/wiki/File:Jabber-bulb.svg"
        },
        {
            "title": "Java",
            "hex": "007396",
            "source": "https://www.oracle.com/legal/logos.html"
        },
        {
            "title": "JavaScript",
            "hex": "F7DF1E",
            "source": "https://github.com/voodootikigod/logo.js"
        },
        {
            "title": "Jekyll",
            "hex": "CC0000",
            "source": "https://github.com/jekyll/brand"
        },
        {
            "title": "Jenkins",
            "hex": "D24939",
            "source": "https://wiki.jenkins-ci.org/display/JENKINS/Logo"
        },
        {
            "title": "Jest",
            "hex": "C21325",
            "source": "https://jestjs.io/"
        },
        {
            "title": "JET",
            "hex": "FBBA00",
            "source": "https://de.wikipedia.org/wiki/Datei:JET.svg"
        },
        {
            "title": "JetBrains",
            "hex": "000000",
            "source": "https://www.jetbrains.com/company/brand/"
        },
        {
            "title": "Jira",
            "hex": "172B4D",
            "source": "https://www.atlassian.com/company/news/press-kit"
        },
        {
            "title": "Joomla",
            "hex": "5091CD",
            "source": "https://docs.joomla.org/Joomla:Brand_Identity_Elements"
        },
        {
            "title": "jQuery",
            "hex": "0769AD",
            "source": "https://brand.jquery.org/logos/"
        },
        {
            "title": "jsDelivr",
            "hex": "E84D3D",
            "source": "https://github.com/jsdelivr/www.jsdelivr.com/blob/eff02f3a8879cf7c7296840584e1293fe04e3a76/src/public/img/logo_horizontal.svg"
        },
        {
            "title": "JSFiddle",
            "hex": "4679A4",
            "source": "http://doc.jsfiddle.net/meta/downloads.html"
        },
        {
            "title": "JSON",
            "hex": "000000",
            "source": "https://commons.wikimedia.org/wiki/File:JSON_vector_logo.svg"
        },
        {
            "title": "Jupyter",
            "hex": "F37626",
            "source": "https://github.com/jupyter/design"
        },
        {
            "title": "JustGiving",
            "hex": "AD29B6",
            "source": "https://justgiving.com"
        },
        {
            "title": "Kaggle",
            "hex": "20BEFF",
            "source": "https://www.kaggle.com/contact"
        },
        {
            "title": "KaiOS",
            "hex": "6F02B5",
            "source": "https://www.dropbox.com/sh/2qihtgrzllws8ki/AABmo9X1KMT6lHnvh4Em7dpWa?dl=0"
        },
        {
            "title": "Kaspersky",
            "hex": "009982",
            "source": "https://www.kaspersky.com"
        },
        {
            "title": "Kentico",
            "hex": "F05A22",
            "source": "https://brand.kentico.com"
        },
        {
            "title": "Keras",
            "hex": "D00000",
            "source": "https://keras.io/"
        },
        {
            "title": "Keybase",
            "hex": "33A0FF",
            "source": "https://github.com/keybase/client/tree/master/media/logos"
        },
        {
            "title": "KeyCDN",
            "hex": "3686BE",
            "source": "https://www.keycdn.com/logos"
        },
        {
            "title": "Khan Academy",
            "hex": "14BF96",
            "source": "https://khanacademy.zendesk.com/hc/en-us/articles/202483630-Press-room"
        },
        {
            "title": "Kibana",
            "hex": "005571",
            "source": "https://www.elastic.co/brand"
        },
        {
            "title": "Kickstarter",
            "hex": "2BDE73",
            "source": "https://www.kickstarter.com/help/brand_assets"
        },
        {
            "title": "Kik",
            "hex": "82BC23",
            "source": "http://www.kik.com/press"
        },
        {
            "title": "Kirby",
            "hex": "FF0100",
            "source": "http://getkirby.com/assets/images/logo.svg"
        },
        {
            "title": "Klout",
            "hex": "E44600",
            "source": "https://klout.com/s/developers/styleguide"
        },
        {
            "title": "Known",
            "hex": "333333",
            "source": "https://withknown.com/img/logo_k.png"
        },
        {
            "title": "Kodi",
            "hex": "17B2E7",
            "source": "https://kodi.tv/"
        },
        {
            "title": "Koding",
            "hex": "00B057",
            "source": "https://koding.com/About"
        },
        {
            "title": "Kotlin",
            "hex": "0095D5",
            "source": "https://resources.jetbrains.com/storage/products/kotlin/docs/kotlin_logos.zip"
        },
        {
            "title": "Ko-fi",
            "hex": "F16061",
            "source": "https://ko-fi.com/home/about"
        },
        {
            "title": "Krita",
            "hex": "3BABFF",
            "source": "https://krita.org/en/about/press/"
        },
        {
            "title": "Kubernetes",
            "hex": "326CE5",
            "source": "https://github.com/kubernetes/kubernetes/tree/master/logo"
        },
        {
            "title": "Lanyrd",
            "hex": "3C80CA",
            "source": "http://lanyrd.com/help/faq/#branding"
        },
        {
            "title": "Laravel",
            "hex": "FF2D20",
            "source": "https://github.com/laravel/art"
        },
        {
            "title": "Laravel Horizon",
            "hex": "405263",
            "source": "https://horizon.laravel.com/"
        },
        {
            "title": "Laravel Nova",
            "hex": "252D37",
            "source": "https://nova.laravel.com/"
        },
        {
            "title": "Last.fm",
            "hex": "D51007",
            "source": "http://www.last.fm/about/resources"
        },
        {
            "title": "LaTeX",
            "hex": "008080",
            "source": "https://github.com/latex3/branding"
        },
        {
            "title": "Launchpad",
            "hex": "F8C300",
            "source": "https://help.launchpad.net/logo/submissions"
        },
        {
            "title": "LeetCode",
            "hex": "F89F1B",
            "source": "https://leetcode.com"
        },
        {
            "title": "Lenovo",
            "hex": "E2231A",
            "source": "https://www.lenovopartnernetwork.com/us/branding/"
        },
        {
            "title": "Let’s Encrypt",
            "hex": "003A70",
            "source": "https://letsencrypt.org/trademarks/"
        },
        {
            "title": "Letterboxd",
            "hex": "00D735",
            "source": "https://letterboxd.com/about/logos/"
        },
        {
            "title": "LGTM",
            "hex": "FFFFFF",
            "source": "https://lgtm.com/"
        },
        {
            "title": "LibraryThing",
            "hex": "251A15",
            "source": "https://twitter.com/LibraryThing/status/1054466649271656448"
        },
        {
            "title": "LibreOffice",
            "hex": "18A303",
            "source": "https://wiki.documentfoundation.org/Marketing/Branding"
        },
        {
            "title": "Liberapay",
            "hex": "F6C915",
            "source": "https://liberapay.com/assets/liberapay/icon-v2_yellow-r.svg"
        },
        {
            "title": "Line",
            "hex": "00C300",
            "source": "http://line.me/en/logo"
        },
        {
            "title": "LINE WEBTOON",
            "hex": "00D564",
            "source": "http://webtoons.com/"
        },
        {
            "title": "LinkedIn",
            "hex": "0077B5",
            "source": "https://brand.linkedin.com"
        },
        {
            "title": "Linux",
            "hex": "FCC624",
            "source": "http://www.linuxfoundation.org/about/about-linux"
        },
        {
            "title": "Linux Foundation",
            "hex": "009BEE",
            "source": "http://www.linuxfoundation.org/about/about-linux"
        },
        {
            "title": "LiveJournal",
            "hex": "00B0EA",
            "source": "http://www.livejournal.com"
        },
        {
            "title": "Livestream",
            "hex": "CF202E",
            "source": "https://livestream.com/press"
        },
        {
            "title": "Logstash",
            "hex": "005571",
            "source": "https://www.elastic.co/brand"
        },
        {
            "title": "Lua",
            "hex": "2C2D72",
            "source": "https://www.lua.org/docs.html"
        },
        {
            "title": "Lumen",
            "hex": "E74430",
            "source": "https://lumen.laravel.com/"
        },
        {
            "title": "Lyft",
            "hex": "FF00BF",
            "source": "https://www.lyft.com/press"
        },
        {
            "title": "Macy’s",
            "hex": "E21A2C",
            "source": "http://www.macysinc.com/press-room/logo-photo-gallery/logos-macys-inc/default.aspx"
        },
        {
            "title": "Magento",
            "hex": "EE672F",
            "source": "http://magento.com"
        },
        {
            "title": "Magisk",
            "hex": "00AF9C",
            "source": "https://github.com/topjohnwu/Magisk/blob/master/app/src/main/res/drawable/ic_magisk.xml"
        },
        {
            "title": "MailChimp",
            "hex": "FFE01B",
            "source": "http://mailchimp.com/about/brand-assets"
        },
        {
            "title": "Mail.Ru",
            "hex": "168DE2",
            "source": "https://corp.mail.ru/en/press/identity/"
        },
        {
            "title": "MakerBot",
            "hex": "FF1E0D",
            "source": "http://www.makerbot.com/makerbot-press-assets"
        },
        {
            "title": "ManageIQ",
            "hex": "EF2929",
            "source": "https://www.manageiq.org/logo/"
        },
        {
            "title": "Manjaro",
            "hex": "35BF5C",
            "source": "https://commons.wikimedia.org/wiki/File:Manjaro-logo.svg"
        },
        {
            "title": "Mapbox",
            "hex": "000000",
            "source": "https://www.mapbox.com/about/press/brand-guidelines"
        },
        {
            "title": "Markdown",
            "hex": "000000",
            "source": "https://github.com/dcurtis/markdown-mark"
        },
        {
            "title": "Marketo",
            "hex": "5C4C9F",
            "source": "https://www.marketo.com/"
        },
        {
            "title": "MasterCard",
            "hex": "EB001B",
            "source": "https://brand.mastercard.com/brandcenter/mastercard-brand-mark/downloads.html"
        },
        {
            "title": "Mastodon",
            "hex": "3088D4",
            "source": "https://source.joinmastodon.org/mastodon/joinmastodon/blob/master/public/press-kit.zip"
        },
        {
            "title": "Material Design",
            "hex": "757575",
            "source": "https://material.io/design/"
        },
        {
            "title": "Mathworks",
            "hex": "0076A8",
            "source": "https://www.mathworks.com/brand/visual-design/mathworks-logo.html"
        },
        {
            "title": "Matrix",
            "hex": "000000",
            "source": "https://matrix.org"
        },
        {
            "title": "Mattermost",
            "hex": "0072C6",
            "source": "https://www.mattermost.org/brand-guidelines/"
        },
        {
            "title": "Matternet",
            "hex": "261C29",
            "source": "http://mttr.net"
        },
        {
            "title": "McAfee",
            "hex": "C01818",
            "source": "https://www.mcafee.com/"
        },
        {
            "title": "MDN Web Docs",
            "hex": "000000",
            "source": "https://developer.mozilla.org/"
        },
        {
            "title": "MediaFire",
            "hex": "1299F3",
            "source": "https://www.mediafire.com/press/"
        },
        {
            "title": "MediaTemple",
            "hex": "000000",
            "source": "https://mediatemple.net/company/about-us"
        },
        {
            "title": "Medium",
            "hex": "12100E",
            "source": "https://medium.design/logos-and-brand-guidelines-f1a01a733592"
        },
        {
            "title": "Meetup",
            "hex": "ED1C40",
            "source": "https://www.meetup.com/help/customer/portal/articles/1802998-promotional-materials-for-your-meetup/"
        },
        {
            "title": "MEGA",
            "hex": "D9272E",
            "source": "https://en.wikipedia.org/wiki/File:01_mega_logo.svg"
        },
        {
            "title": "Mendeley",
            "hex": "9D1620",
            "source": "https://www.mendeley.com/"
        },
        {
            "title": "Messenger",
            "hex": "00B2FF",
            "source": "https://en.facebookbrand.com/assets/messenger/"
        },
        {
            "title": "Meteor",
            "hex": "DE4F4F",
            "source": "http://logo.meteorapp.com/"
        },
        {
            "title": "Micro.blog",
            "hex": "FD8308",
            "source": "https://twitter.com/BradEllis/status/943956921886715904"
        },
        {
            "title": "Microgenetics",
            "hex": "FF0000",
            "source": "http://microgenetics.co.uk/"
        },
        {
            "title": "Microsoft",
            "hex": "666666",
            "source": "https://ratnacahayarina.files.wordpress.com/2014/03/microsoft.pdf"
        },
        {
            "title": "Microsoft Access",
            "hex": "BA141A",
            "source": "https://www.office.com"
        },
        {
            "title": "Microsoft Azure",
            "hex": "0089D6",
            "source": "https://upload.wikimedia.org/wikipedia/commons/a/a8/Microsoft_Azure_Logo.svg"
        },
        {
            "title": "Microsoft Edge",
            "hex": "0078D7",
            "source": "https://compass-ssl.microsoft.com/assets/86/b5/86b52157-162f-4130-ab00-3db03397c46d.svg?n=edge.svg"
        },
        {
            "title": "Microsoft Excel",
            "hex": "217346",
            "source": "https://www.office.com"
        },
        {
            "title": "Microsoft OneDrive",
            "hex": "094AB2",
            "source": "https://msdn.microsoft.com/en-us/onedrive/dn673556.aspx"
        },
        {
            "title": "Microsoft OneNote",
            "hex": "80397B",
            "source": "https://www.office.com"
        },
        {
            "title": "Microsoft Outlook",
            "hex": "0072C6",
            "source": "https://www.office.com"
        },
        {
            "title": "Microsoft PowerPoint",
            "hex": "D24726",
            "source": "https://www.office.com"
        },
        {
            "title": "Microsoft Word",
            "hex": "2B579A",
            "source": "https://www.office.com"
        },
        {
            "title": "Microsoft Teams",
            "hex": "6264A7",
            "source": "https://docs.microsoft.com/media/logos/logo_MSTeams.svg"
        },
        {
            "title": "MicroStrategy",
            "hex": "D9232E",
            "source": "https://www.microstrategy.com/us/company/press-kit"
        },
        {
            "title": "Minds",
            "hex": "FED12F",
            "source": "https://www.minds.com/"
        },
        {
            "title": "Minetest",
            "hex": "53AC56",
            "source": "https://www.minetest.net/"
        },
        {
            "title": "Linux Mint",
            "hex": "87CF3E",
            "source": "https://commons.wikimedia.org/wiki/File:Linux_Mint_logo_without_wordmark.svg"
        },
        {
            "title": "Minutemailer",
            "hex": "3ABFE6",
            "source": "https://minutemailer.com/press"
        },
        {
            "title": "Mix",
            "hex": "FF8126",
            "source": "https://mix.com"
        },
        {
            "title": "Mixcloud",
            "hex": "314359",
            "source": "https://www.mixcloud.com/branding"
        },
        {
            "title": "Mixer",
            "hex": "002050",
            "source": "https://github.com/mixer/branding-kit/"
        },
        {
            "title": "Mojang",
            "hex": "DB1F29",
            "source": "https://www.mojang.com/"
        },
        {
            "title": "Monero",
            "hex": "FF6600",
            "source": "https://getmonero.org"
        },
        {
            "title": "MongoDB",
            "hex": "47A248",
            "source": "https://www.mongodb.com/pressroom"
        },
        {
            "title": "Monkey tie",
            "hex": "FFC619",
            "source": "https://www.monkey-tie.com/presse"
        },
        {
            "title": "Monogram",
            "hex": "FDB22A",
            "source": "http://monogram.me"
        },
        {
            "title": "Monster",
            "hex": "6E46AE",
            "source": "https://www.monster.com/"
        },
        {
            "title": "Monzo",
            "hex": "14233C",
            "source": "https://monzo.com/press/"
        },
        {
            "title": "Moo",
            "hex": "00945E",
            "source": "https://www.moo.com/uk/about/press.html"
        },
        {
            "title": "Mozilla",
            "hex": "000000",
            "source": "https://mozilla.ninja/our-logo"
        },
        {
            "title": "Mozilla Firefox",
            "hex": "FF7139",
            "source": "https://mozilla.design/firefox/logos-usage/"
        },
        {
            "title": "MuseScore",
            "hex": "1A70B8",
            "source": "https://musescore.org/en/about/logos-and-graphics"
        },
        {
            "title": "MX Linux",
            "hex": "000000",
            "source": "https://mxlinux.org/art/"
        },
        {
            "title": "Myspace",
            "hex": "030303",
            "source": "https://myspace.com/pressroom/assetslogos"
        },
        {
            "title": "MySQL",
            "hex": "4479A1",
            "source": "https://www.mysql.com/about/legal/logos.html"
        },
        {
            "title": "NativeScript",
            "hex": "3655FF",
            "source": "https://docs.nativescript.org/"
        },
        {
            "title": "NEC",
            "hex": "1414A0",
            "source": "https://commons.wikimedia.org/wiki/File:NEC_logo.svg"
        },
        {
            "title": "Neo4j",
            "hex": "008CC1",
            "source": "https://neo4j.com/style-guide/"
        },
        {
            "title": "Netflix",
            "hex": "E50914",
            "source": "https://commons.wikimedia.org/wiki/File:Netflix_2014_logo.svg"
        },
        {
            "title": "Netlify",
            "hex": "00C7B7",
            "source": "https://www.netlify.com/press/"
        },
        {
            "title": "Next.js",
            "hex": "000000",
            "source": "https://nextjs.org/"
        },
        {
            "title": "Nextcloud",
            "hex": "0082C9",
            "source": "https://nextcloud.com/press/"
        },
        {
            "title": "Nextdoor",
            "hex": "00B246",
            "source": "https://nextdoor.com/newsroom/"
        },
        {
            "title": "NGINX",
            "hex": "269539",
            "source": "https://www.nginx.com/"
        },
        {
            "title": "Nim",
            "hex": "FFE953",
            "source": "https://nim-lang.org"
        },
        {
            "title": "Nintendo",
            "hex": "8F8F8F",
            "source": "https://en.wikipedia.org/wiki/Nintendo#/media/File:Nintendo.svg"
        },
        {
            "title": "Nintendo 3DS",
            "hex": "D12228",
            "source": "https://www.nintendo.de/"
        },
        {
            "title": "Nintendo GameCube",
            "hex": "6A5FBB",
            "source": "https://www.nintendo.com/consumer/systems/nintendogamecube/index.jsp"
        },
        {
            "title": "Nintendo Switch",
            "hex": "E60012",
            "source": "http://www.nintendo.co.uk/"
        },
        {
            "title": "Node.js",
            "hex": "339933",
            "source": "https://nodejs.org/en/about/resources/"
        },
        {
            "title": "Nodemon",
            "hex": "76D04B",
            "source": "https://nodemon.io/"
        },
        {
            "title": "Nokia",
            "hex": "124191",
            "source": "https://www.nokia.com/"
        },
        {
            "title": "Node-RED",
            "hex": "8F0000",
            "source": "https://nodered.org/about/resources/"
        },
        {
            "title": "Notion",
            "hex": "000000",
            "source": "https://www.notion.so/"
        },
        {
            "title": "NPM",
            "hex": "CB3837",
            "source": "https://github.com/npm/logos"
        },
        {
            "title": "Nucleo",
            "hex": "766DCC",
            "source": "https://nucleoapp.com/wp-content/themes/nucleo-webapp-12/img/logo.svg"
        },
        {
            "title": "NuGet",
            "hex": "004880",
            "source": "https://github.com/NuGet/Media"
        },
        {
            "title": "Nuxt.js",
            "hex": "00C58E",
            "source": "https://nuxtjs.org/"
        },
        {
            "title": "NVIDIA",
            "hex": "76B900",
            "source": "https://www.nvidia.com/etc/designs/nvidiaGDC/clientlibs_base/images/NVIDIA-Logo.svg"
        },
        {
            "title": "OCaml",
            "hex": "EC6813",
            "source": "http://ocaml.org/img/OCaml_Sticker.svg"
        },
        {
            "title": "Octave",
            "hex": "0790C0",
            "source": "https://www.gnu.org/software/octave/"
        },
        {
            "title": "Octopus Deploy",
            "hex": "2F93E0",
            "source": "https://octopus.com/company/brand"
        },
        {
            "title": "Oculus",
            "hex": "1C1E20",
            "source": "https://www.oculus.com/en-us/press-kit"
        },
        {
            "title": "Odnoklassniki",
            "hex": "F4731C",
            "source": "http://v.ok.ru/logo.html"
        },
        {
            "title": "Open Access",
            "hex": "F68212",
            "source": "https://commons.wikimedia.org/wiki/File:Open_Access_logo_PLoS_white.svg"
        },
        {
            "title": "Open Collective",
            "hex": "7FADF2",
            "source": "https://docs.opencollective.com/help/about#media-logo"
        },
        {
            "title": "OpenStreetMap",
            "hex": "7EBC6F",
            "source": "https://www.openstreetmap.org"
        },
        {
            "title": "openSUSE",
            "hex": "73BA25",
            "source": "https://en.opensuse.org/Portal:Artwork"
        },
        {
            "title": "OpenVPN",
            "hex": "EA7E20",
            "source": "https://openvpn.net/wp-content/themes/openvpn/assets/images/logo.svg"
        },
        {
            "title": "Opera",
            "hex": "FF1B2D",
            "source": "https://github.com/operasoftware/logo"
        },
        {
            "title": "Opsgenie",
            "hex": "172B4D",
            "source": "https://www.atlassian.com/company/news/press-kit"
        },
        {
            "title": "Oracle",
            "hex": "F80000",
            "source": "https://www.oracle.com/webfolder/s/brand/identity/index.html"
        },
        {
            "title": "ORCID",
            "hex": "A6CE39",
            "source": "https://orcid.org/trademark-and-id-display-guidelines"
        },
        {
            "title": "Origin",
            "hex": "F56C2D",
            "source": "https://www.origin.com/gbr/en-us/store"
        },
        {
            "title": "Open Source Initiative",
            "hex": "3DA639",
            "source": "https://opensource.org/logo-usage-guidelines"
        },
        {
            "title": "OSMC",
            "hex": "17394A",
            "source": "https://github.com/osmc/osmc/tree/master/assets"
        },
        {
            "title": "Overcast",
            "hex": "FC7E0F",
            "source": "https://overcast.fm"
        },
        {
            "title": "Overleaf",
            "hex": "47A141",
            "source": "https://www.overleaf.com/for/press/media-resources"
        },
        {
            "title": "OVH",
            "hex": "123F6D",
            "source": "https://www.ovh.com/fr/news/logo-ovh.xml"
        },
        {
            "title": "Pagekit",
            "hex": "212121",
            "source": "https://pagekit.com/logo-guide"
        },
        {
            "title": "Palantir",
            "hex": "101113",
            "source": "https://github.com/palantir/conjure/blob/master/docs/media/palantir-logo.svg"
        },
        {
            "title": "Palo Alto Software",
            "hex": "83DA77",
            "source": "https://press.paloalto.com/logos"
        },
        {
            "title": "Pandora",
            "hex": "005483",
            "source": "http://blog.pandora.com/us/the-color-of-music-unveiling-a-new-pandora-look-that-reflects-your-music-experience/"
        },
        {
            "title": "Pantheon",
            "hex": "EFD01B",
            "source": "https://projects.invisionapp.com/boards/8UOJQWW2J3G5#/1145336"
        },
        {
            "title": "Pastebin",
            "hex": "02456C",
            "source": "https://pastebin.com/"
        },
        {
            "title": "Patreon",
            "hex": "F96854",
            "source": "https://www.patreon.com/brand/downloads"
        },
        {
            "title": "PayPal",
            "hex": "00457C",
            "source": "https://www.paypal-marketing.com/html/partner/na/portal-v2/pdf/PP_Masterbrandguidelines_v21_mm.pdf"
        },
        {
            "title": "Periscope",
            "hex": "40A4C4",
            "source": "https://www.periscope.tv/press"
        },
        {
            "title": "PHP",
            "hex": "777BB4",
            "source": "http://php.net/download-logos.php"
        },
        {
            "title": "Picarto.TV",
            "hex": "1DA456",
            "source": "https://picarto.tv/site/press"
        },
        {
            "title": "Pinboard",
            "hex": "0000FF",
            "source": "https://commons.wikimedia.org/wiki/File:Feedbin-Icon-share-pinboard.svg"
        },
        {
            "title": "Pingdom",
            "hex": "FFF000",
            "source": "https://tools.pingdom.com"
        },
        {
            "title": "Pingup",
            "hex": "00B1AB",
            "source": "http://pingup.com/resources"
        },
        {
            "title": "Pinterest",
            "hex": "BD081C",
            "source": "https://business.pinterest.com/en/brand-guidelines"
        },
        {
            "title": "Pivotal Tracker",
            "hex": "517A9E",
            "source": "https://www.pivotaltracker.com/branding-guidelines"
        },
        {
            "title": "PlanGrid",
            "hex": "0085DE",
            "source": "https://plangrid.com/en/"
        },
        {
            "title": "Player.me",
            "hex": "C0379A",
            "source": "https://player.me/p/about-us"
        },
        {
            "title": "Player FM",
            "hex": "C8122A",
            "source": "https://player.fm/"
        },
        {
            "title": "PlayStation",
            "hex": "003791",
            "source": "http://uk.playstation.com/media/DPBjbK0o/CECH-4202_4203%20PS3_QSG_GB_Eastern_3_web_vf1.pdf"
        },
        {
            "title": "PlayStation 3",
            "hex": "003791",
            "source": "https://commons.wikimedia.org/wiki/File:PlayStation_3_Logo_neu.svg#/media/File:PS3.svg"
        },
        {
            "title": "PlayStation 4",
            "hex": "003791",
            "source": "https://commons.wikimedia.org/wiki/File:PlayStation_4_logo_and_wordmark.svg"
        },
        {
            "title": "Plesk",
            "hex": "52BBE6",
            "source": "https://www.plesk.com/brand/"
        },
        {
            "title": "Plex",
            "hex": "E5A00D",
            "source": "http://brand.plex.tv/d/qxmJ3odkK0fj/plex-style-guide"
        },
        {
            "title": "Pluralsight",
            "hex": "F15B2A",
            "source": "https://www.pluralsight.com/newsroom/brand-assets"
        },
        {
            "title": "Plurk",
            "hex": "FF574D",
            "source": "https://www.plurk.com/brandInfo"
        },
        {
            "title": "Pocket",
            "hex": "EF3F56",
            "source": "https://getpocket.com/blog/press/"
        },
        {
            "title": "PostgreSQL",
            "hex": "336791",
            "source": "https://wiki.postgresql.org/wiki/Logo"
        },
        {
            "title": "Postman",
            "hex": "FF6C37",
            "source": "https://www.getpostman.com/resources/media-assets/"
        },
        {
            "title": "Postwoman",
            "hex": "50FA7B",
            "source": "https://github.com/liyasthomas/postwoman"
        },
        {
            "title": "PowerShell",
            "hex": "5391FE",
            "source": "https://github.com/PowerShell/PowerShell"
        },
        {
            "title": "Prettier",
            "hex": "F7B93E",
            "source": "https://github.com/prettier/prettier-logo/tree/master/images"
        },
        {
            "title": "Prismic",
            "hex": "484A7A",
            "source": "https://prismic.io/"
        },
        {
            "title": "Probot",
            "hex": "00B0D8",
            "source": "https://github.com/probot/probot"
        },
        {
            "title": "ProcessWire",
            "hex": "EF145F",
            "source": "https://github.com/processwire"
        },
        {
            "title": "Product Hunt",
            "hex": "DA552F",
            "source": "https://www.producthunt.com/branding"
        },
        {
            "title": "Prometheus",
            "hex": "E6522C",
            "source": "https://prometheus.io/"
        },
        {
            "title": "Proto.io",
            "hex": "34A7C1",
            "source": "https://proto.io/en/presskit"
        },
        {
            "title": "ProtonMail",
            "hex": "8B89CC",
            "source": "https://protonmail.com/media-kit"
        },
        {
            "title": "Proxmox",
            "hex": "E57000",
            "source": "https://www.proxmox.com/en/news/media-kit"
        },
        {
            "title": "PureScript",
            "hex": "14161A",
            "source": "https://github.com/purescript/logo"
        },
        {
            "title": "PyPI",
            "hex": "3775A9",
            "source": "https://pypi.org/"
        },
        {
            "title": "Python",
            "hex": "3776AB",
            "source": "https://www.python.org/community/logos/"
        },
        {
            "title": "PyTorch",
            "hex": "EE4C2C",
            "source": "https://github.com/pytorch/pytorch/tree/master/docs/source/_static/img"
        },
        {
            "title": "PyUp",
            "hex": "9F55FF",
            "source": "https://pyup.io/"
        },
        {
            "title": "QEMU",
            "hex": "FF6600",
            "source": "https://wiki.qemu.org/Logo"
        },
        {
            "title": "Qgis",
            "hex": "589632",
            "source": "https://www.qgis.org/en/site/getinvolved/styleguide.html"
        },
        {
            "title": "Qiita",
            "hex": "55C500",
            "source": "https://www.qiita.com"
        },
        {
            "title": "Qualcomm",
            "hex": "3253DC",
            "source": "https://www.qualcomm.com"
        },
        {
            "title": "Quantopian",
            "hex": "C50000",
            "source": "https://www.quantopian.com"
        },
        {
            "title": "Quantcast",
            "hex": "1E262C",
            "source": "http://branding.quantcast.com/logouse/"
        },
        {
            "title": "Quarkus",
            "hex": "4695EB",
            "source": "https://design.jboss.org/quarkus/"
        },
        {
            "title": "Quora",
            "hex": "B92B27",
            "source": "https://www.quora.com"
        },
        {
            "title": "Qwiklabs",
            "hex": "F5CD0E",
            "source": "https://www.qwiklabs.com"
        },
        {
            "title": "Qzone",
            "hex": "FECE00",
            "source": "https://qzone.qq.com/"
        },
        {
            "title": "R",
            "hex": "276DC3",
            "source": "https://www.r-project.org/logo/"
        },
        {
            "title": "RadioPublic",
            "hex": "CE262F",
            "source": "https://help.radiopublic.com/hc/en-us/articles/360002546754-RadioPublic-logos"
        },
        {
            "title": "Rails",
            "hex": "CC0000",
            "source": "http://rubyonrails.org/images/rails-logo.svg"
        },
        {
            "title": "Raspberry Pi",
            "hex": "C51A4A",
            "source": "https://www.raspberrypi.org/trademark-rules"
        },
        {
            "title": "React",
            "hex": "61DAFB",
            "source": "https://facebook.github.io/react/"
        },
        {
            "title": "ReactOS",
            "hex": "0088CC",
            "source": "https://github.com/reactos/press-media"
        },
        {
            "title": "Read the Docs",
            "hex": "8CA1AF",
            "source": "https://github.com/rtfd/readthedocs.org/blob/master/media/readthedocsbranding.ai"
        },
        {
            "title": "Realm",
            "hex": "39477F",
            "source": "https://realm.io/press"
        },
        {
            "title": "Reason",
            "hex": "DD4B39",
            "source": "https://reasonml.github.io/img/reason.svg"
        },
        {
            "title": "Redbubble",
            "hex": "E41321",
            "source": "https://www.redbubble.com/explore/client/4196122a442ab3f429ec802f71717465.svg"
        },
        {
            "title": "Reddit",
            "hex": "FF4500",
            "source": "https://worldvectorlogo.com/logo/reddit-2"
        },
        {
            "title": "Red Hat",
            "hex": "EE0000",
            "source": "https://www.redhat.com/en/about/brand/new-brand/details"
        },
        {
            "title": "Redis",
            "hex": "D82C20",
            "source": "https://redis.io/images/redis-logo.svg"
        },
        {
            "title": "Redux",
            "hex": "764ABC",
            "source": "https://github.com/reactjs/redux/tree/master/logo"
        },
        {
            "title": "Renren",
            "hex": "217DC6",
            "source": "https://seeklogo.com/vector-logo/184137/renren-inc"
        },
        {
            "title": "ReverbNation",
            "hex": "E43526",
            "source": "https://www.reverbnation.com"
        },
        {
            "title": "Riot",
            "hex": "368BD6",
            "source": "https://github.com/vector-im/logos/tree/master/riot"
        },
        {
            "title": "Ripple",
            "hex": "0085C0",
            "source": "https://www.ripple.com/media-kit/"
        },
        {
            "title": "Riseup",
            "hex": "5E9EE3",
            "source": "https://riseup.net/en/about-us/images"
        },
        {
            "title": "rollup.js",
            "hex": "EC4A3F",
            "source": "https://rollupjs.org/"
        },
        {
            "title": "Roots",
            "hex": "525DDC",
            "source": "https://roots.io/"
        },
        {
            "title": "Roundcube",
            "hex": "37BEFF",
            "source": "https://roundcube.net/images/roundcube_logo_icon.svg"
        },
        {
            "title": "RSS",
            "hex": "FFA500",
            "source": "https://en.wikipedia.org/wiki/Feed_icon"
        },
        {
            "title": "RStudio",
            "hex": "75AADB",
            "source": "https://www.rstudio.com/about/logos/"
        },
        {
            "title": "Ruby",
            "hex": "CC342D",
            "source": "https://www.ruby-lang.org/en/about/logo/"
        },
        {
            "title": "RubyGems",
            "hex": "E9573F",
            "source": "https://rubygems.org/pages/about"
        },
        {
            "title": "Runkeeper",
            "hex": "2DC9D7",
            "source": "https://runkeeper.com/partnerships"
        },
        {
            "title": "Rust",
            "hex": "000000",
            "source": "https://www.rust-lang.org/"
        },
        {
            "title": "Safari",
            "hex": "000000",
            "source": "https://images.techhive.com/images/article/2014/11/safari-favorites-100530680-large.jpg"
        },
        {
            "title": "Sahibinden",
            "hex": "FFE800",
            "source": "https://www.sahibinden.com/favicon.ico"
        },
        {
            "title": "Salesforce",
            "hex": "00A1E0",
            "source": "https://www.salesforce.com/"
        },
        {
            "title": "SaltStack",
            "hex": "00EACE",
            "source": "https://www.saltstack.com/resources/brand/"
        },
        {
            "title": "Samsung",
            "hex": "1428A0",
            "source": "https://www.samsung.com/us"
        },
        {
            "title": "Samsung Pay",
            "hex": "1428A0",
            "source": "https://pay.samsung.com/developers/resource/brand"
        },
        {
            "title": "SAP",
            "hex": "008FD3",
            "source": "https://support.sap.com/content/dam/support/sap-logo.svg"
        },
        {
            "title": "Sass",
            "hex": "CC6699",
            "source": "http://sass-lang.com/styleguide/brand"
        },
        {
            "title": "Sauce Labs",
            "hex": "E2231A",
            "source": "https://saucelabs.com/"
        },
        {
            "title": "Scala",
            "hex": "DC322F",
            "source": "https://www.scala-lang.org/"
        },
        {
            "title": "Scaleway",
            "hex": "4F0599",
            "source": "https://www.scaleway.com"
        },
        {
            "title": "Scribd",
            "hex": "1A7BBA",
            "source": "https://www.scribd.com"
        },
        {
            "title": "Scrutinizer CI",
            "hex": "8A9296",
            "source": "https://scrutinizer-ci.com"
        },
        {
            "title": "Seagate",
            "hex": "72BE4F",
            "source": "https://www.seagate.com"
        },
        {
            "title": "Sega",
            "hex": "0089CF",
            "source": "https://en.wikipedia.org/wiki/Sega#/media/File:Sega_logo.svg"
        },
        {
            "title": "Sellfy",
            "hex": "21B352",
            "source": "https://sellfy.com/about/"
        },
        {
            "title": "Semaphore CI",
            "hex": "19A974",
            "source": "https://semaphoreci.com/"
        },
        {
            "title": "Sensu",
            "hex": "89C967",
            "source": "https://github.com/sensu/sensu-go/blob/master/dashboard/src/assets/logo/graphic/green.svg"
        },
        {
            "title": "Sentry",
            "hex": "FB4226",
            "source": "https://sentry.io/branding/"
        },
        {
            "title": "Server Fault",
            "hex": "E7282D",
            "source": "http://stackoverflow.com/company/logos"
        },
        {
            "title": "Shazam",
            "hex": "0088FF",
            "source": "https://brandfolder.com/shazam"
        },
        {
            "title": "Shell",
            "hex": "FFD500",
            "source": "https://en.wikipedia.org/wiki/File:Shell_logo.svg"
        },
        {
            "title": "Shopify",
            "hex": "7AB55C",
            "source": "https://press.shopify.com/brand"
        },
        {
            "title": "Showpad",
            "hex": "2D2E83",
            "source": "https://www.showpad.com/"
        },
        {
            "title": "Siemens",
            "hex": "009999",
            "source": "https://siemens.com/"
        },
        {
            "title": "Signal",
            "hex": "2592E9",
            "source": "https://play.google.com/store/apps/details?id=org.thoughtcrime.securesms"
        },
        {
            "title": "Simple Icons",
            "hex": "111111",
            "source": "https://simpleicons.org/"
        },
        {
            "title": "Sina Weibo",
            "hex": "E6162D",
            "source": "https://en.wikipedia.org/wiki/Sina_Weibo"
        },
        {
            "title": "SitePoint",
            "hex": "258AAF",
            "source": "http://www.sitepoint.com"
        },
        {
            "title": "Skillshare",
            "hex": "17C5CB",
            "source": "https://company-89494.frontify.com/d/Tquwc3XMiaBb/skillshare-style-guide"
        },
        {
            "title": "Skyliner",
            "hex": "2FCEA0",
            "source": "https://www.skyliner.io/help"
        },
        {
            "title": "Skype",
            "hex": "00AFF0",
            "source": "http://blogs.skype.com/?attachment_id=56273"
        },
        {
            "title": "Slack",
            "hex": "4A154B",
            "source": "https://slack.com/brand-guidelines"
        },
        {
            "title": "Slashdot",
            "hex": "026664",
            "source": "https://commons.wikimedia.org/wiki/File:Slashdot_wordmark_and_logo.svg"
        },
        {
            "title": "SlickPic",
            "hex": "FF880F",
            "source": "https://www.slickpic.com/"
        },
        {
            "title": "Slides",
            "hex": "E4637C",
            "source": "https://slides.com/about"
        },
        {
            "title": "Smashing Magazine",
            "hex": "E85C33",
            "source": "https://www.smashingmagazine.com/"
        },
        {
            "title": "Snapchat",
            "hex": "FFFC00",
            "source": "https://www.snapchat.com/brand-guidelines"
        },
        {
            "title": "Snapcraft",
            "hex": "82BEA0",
            "source": "https://github.com/snapcore/snap-store-badges"
        },
        {
            "title": "Snyk",
            "hex": "4C4A73",
            "source": "https://snyk.io/press-kit"
        },
        {
            "title": "Society6",
            "hex": "000000",
            "source": "https://blog.society6.com/app/themes/society6/dist/images/mark.svg"
        },
        {
            "title": "Socket.io",
            "hex": "010101",
            "source": "https://socket.io"
        },
        {
            "title": "Sogou",
            "hex": "FB6022",
            "source": "https://www.sogou.com/"
        },
        {
            "title": "Solus",
            "hex": "5294E2",
            "source": "https://getsol.us/branding/"
        },
        {
            "title": "Songkick",
            "hex": "F80046",
            "source": "http://blog.songkick.com/media-assets"
        },
        {
            "title": "SonicWall",
            "hex": "FF6600",
            "source": "https://brandfolder.com/sonicwall/sonicwall-external"
        },
        {
            "title": "Sonos",
            "hex": "000000",
            "source": "https://www.sonos.com/en-gb/home"
        },
        {
            "title": "SoundCloud",
            "hex": "FF3300",
            "source": "https://soundcloud.com/press"
        },
        {
            "title": "Source Engine",
            "hex": "F79A10",
            "source": "https://developer.valvesoftware.com/favicon.ico"
        },

        {
            "title": "SourceForge",
            "hex": "535353",
            "source": "https://sourceforge.net/"
        },
        {
            "title": "Sourcegraph",
            "hex": "00B4F2",
            "source": "https://github.com/sourcegraph/about"
        },
        {
            "title": "Spacemacs",
            "hex": "9266CC",
            "source": "http://spacemacs.org/"
        },
        {
            "title": "SpaceX",
            "hex": "005288",
            "source": "https://www.spacex.com/sites/all/themes/spacex2012/images/logo.svg"
        },
        {
            "title": "SparkFun",
            "hex": "E53525",
            "source": "https://www.sparkfun.com/brand_assets"
        },
        {
            "title": "SparkPost",
            "hex": "FA6423",
            "source": "https://www.sparkpost.com/"
        },
        {
            "title": "SPDX",
            "hex": "4398CC",
            "source": "https://spdx.org/Resources"
        },
        {
            "title": "Spectrum",
            "hex": "7B16FF",
            "source": "https://spectrum.chat"
        },
        {
            "title": "Speaker Deck",
            "hex": "339966",
            "source": "https://speakerdeck.com/"
        },
        {
            "title": "Spotify",
            "hex": "1ED760",
            "source": "https://developer.spotify.com/design"
        },
        {
            "title": "Spotlight",
            "hex": "352A71",
            "source": "https://www.spotlight.com/"
        },
        {
            "title": "Spreaker",
            "hex": "F5C300",
            "source": "http://www.spreaker.com/press"
        },
        {
            "title": "Spring",
            "hex": "6DB33F",
            "source": "https://spring.io/trademarks"
        },
        {
            "title": "Sprint",
            "hex": "FFCE0A",
            "source": "https://www.sprint.com/"
        },
        {
            "title": "Squarespace",
            "hex": "000000",
            "source": "http://squarespace.com/brand-guidelines"
        },
        {
            "title": "Stackbit",
            "hex": "3EB0FD",
            "source": "https://www.stackbit.com/"
        },
        {
            "title": "Stack Exchange",
            "hex": "1E5397",
            "source": "http://stackoverflow.com/company/logos"
        },
        {
            "title": "Stack Overflow",
            "hex": "FE7A16",
            "source": "http://stackoverflow.com"
        },
        {
            "title": "StackShare",
            "hex": "0690FA",
            "source": "https://stackshare.io/branding"
        },
        {
            "title": "Stadia",
            "hex": "CD2640",
            "source": "https://stadia.dev"
        },
        {
            "title": "Statamic",
            "hex": "1F3641",
            "source": "http://statamic.com/press"
        },
        {
            "title": "Statuspage",
            "hex": "172B4D",
            "source": "https://www.atlassian.com/company/news/press-kit"
        },
        {
            "title": "Staticman",
            "hex": "000000",
            "source": "https://staticman.net/"
        },
        {
            "title": "Steam",
            "hex": "000000",
            "source": "https://partner.steamgames.com/public/marketing/Steam_Guidelines_02102016.pdf"
        },
        {
            "title": "Steamworks",
            "hex": "1E1E1E",
            "source": "https://partner.steamgames.com/"
        },
        {
            "title": "Steem",
            "hex": "4BA2F2",
            "source": "https://steem.io/"
        },
        {
            "title": "Steemit",
            "hex": "06D6A9",
            "source": "https://steemit.com/"
        },
        {
            "title": "Stitcher",
            "hex": "000000",
            "source": "https://www.stitcher.com/"
        },
        {
            "title": "Storify",
            "hex": "3A98D9",
            "source": "https://storify.com"
        },
        {
            "title": "Storybook",
            "hex": "FF4785",
            "source": "https://github.com/storybookjs/brand"
        },
        {
            "title": "Strapi",
            "hex": "2E7EEA",
            "source": "https://strapi.io/"
        },
        {
            "title": "Strava",
            "hex": "FC4C02",
            "source": "https://itunes.apple.com/us/app/strava-running-and-cycling-gps/id426826309"
        },
        {
            "title": "Stripe",
            "hex": "008CDD",
            "source": "https://stripe.com/about/resources"
        },
        {
            "title": "strongSwan",
            "hex": "E00033",
            "source": "https://www.strongswan.org/images/"
        },
        {
            "title": "StubHub",
            "hex": "003168",
            "source": "http://www.stubhub.com"
        },
        {
            "title": "StyleShare",
            "hex": "212121",
            "source": "https://www.stylesha.re/"
        },
        {
            "title": "Stylus",
            "hex": "333333",
            "source": "http://stylus-lang.com/img/stylus-logo.svg"
        },
        {
            "title": "Sublime Text",
            "hex": "272822",
            "source": "https://en.wikipedia.org/wiki/File:Sublime_Text_Logo.png"
        },
        {
            "title": "Subversion",
            "hex": "809CC9",
            "source": "http://subversion.apache.org/logo"
        },
        {
            "title": "Super User",
            "hex": "2EACE3",
            "source": "http://stackoverflow.com/company/logos"
        },
        {
            "title": "Svelte",
            "hex": "FF3E00",
            "source": "https://github.com/sveltejs/svelte/tree/master/site/static"
        },
        {
            "title": "SVG",
            "hex": "FFB13B",
            "source": "https://www.w3.org/2009/08/svg-logos.html"
        },
        {
            "title": "Swagger",
            "hex": "85EA2D",
            "source": "https://swagger.io/swagger/media/assets/images/swagger_logo.svg"
        },
        {
            "title": "Swarm",
            "hex": "FFA633",
            "source": "https://foursquare.com/about/logos"
        },
        {
            "title": "Swift",
            "hex": "FA7343",
            "source": "https://developer.apple.com/develop/"
        },
        {
            "title": "Symantec",
            "hex": "FDB511",
            "source": "https://commons.wikimedia.org/wiki/File:Symantec_logo10.svg"
        },
        {
            "title": "Symfony",
            "hex": "000000",
            "source": "https://symfony.com/logo"
        },
        {
            "title": "Synology",
            "hex": "B6B5B6",
            "source": "https://www.synology.com/en-global/company/branding"
        },
        {
            "title": "Tableau",
            "hex": "E97627",
            "source": "https://www.tableau.com/about/media-download-center"
        },
        {
            "title": "Tails",
            "hex": "56347C",
            "source": "https://tails.boum.org/contribute/how/promote/material/logo/"
        },
        {
            "title": "Tapas",
            "hex": "FFCE00",
            "source": "https://tapas.io/site/about#media"
        },
        {
            "title": "TeamViewer",
            "hex": "0E8EE9",
            "source": "https://www.teamviewer.com/resources/images/logos/teamviewer-logo-big.svg"
        },
        {
            "title": "TED",
            "hex": "E62B1E",
            "source": "https://www.ted.com/participate/organize-a-local-tedx-event/tedx-organizer-guide/branding-promotions/logo-and-design/your-tedx-logo"
        },
        {
            "title": "Teespring",
            "hex": "39ACE6",
            "source": "https://teespring.com"
        },
        {
            "title": "Telegram",
            "hex": "2CA5E0",
            "source": "https://commons.wikimedia.org/wiki/File:Telegram_alternative_logo.svg"
        },
        {
            "title": "Tencent QQ",
            "hex": "EB1923",
            "source": "https://en.wikipedia.org/wiki/File:Tencent_QQ.svg#/media/File:Tencent_QQ.svg"
        },
        {
            "title": "Tencent Weibo",
            "hex": "20B8E5",
            "source": "http://t.qq.com/"
        },
        {
            "title": "TensorFlow",
            "hex": "FF6F00",
            "source": "https://www.tensorflow.org/extras/tensorflow_brand_guidelines.pdf"
        },
        {
            "title": "Tesla",
            "hex": "CC0000",
            "source": "http://www.teslamotors.com/en_GB/about"
        },
        {
            "title": "Terraform",
            "hex": "623CE4",
            "source": "https://www.hashicorp.com/brand#terraform"
        },
        {
            "title": "The Mighty",
            "hex": "D0072A",
            "source": "https://themighty.com/"
        },
        {
            "title": "The Movie Database",
            "hex": "01D277",
            "source": "https://www.themoviedb.org/about/logos-attribution"
        },
        {
            "title": "Tidal",
            "hex": "000000",
            "source": "https://tidal.com"
        },
        {
            "title": "Tik Tok",
            "hex": "000000",
            "source": "https://tiktok.com"
        },
        {
            "title": "Timescale",
            "hex": "FDB515",
            "source": "https://www.timescale.com/"
        },
        {
            "title": "Tinder",
            "hex": "FF6B6B",
            "source": "http://www.gotinder.com/press"
        },
        {
            "title": "T-Mobile",
            "hex": "E20074",
            "source": "https://www.t-mobile.com/news/media-library?fulltext=logo"
        },
        {
            "title": "Todoist",
            "hex": "E44332",
            "source": "https://doist.com/press/"
        },
        {
            "title": "Toggl",
            "hex": "E01B22",
            "source": "https://toggl.com/media-toolkit"
        },
        {
            "title": "Topcoder",
            "hex": "29A8E0",
            "source": "http://topcoder.com/"
        },
        {
            "title": "Toptal",
            "hex": "3863A0",
            "source": "https://www.toptal.com/branding"
        },
        {
            "title": "Tor",
            "hex": "7E4798",
            "source": "https://github.com/TheTorProject/tor-media/tree/master/Onion%20Icon"
        },
        {
            "title": "Toshiba",
            "hex": "FF0000",
            "source": "https://commons.wikimedia.org/wiki/File:Toshiba_logo.svg"
        },
        {
            "title": "TrainerRoad",
            "hex": "E12726",
            "source": "https://www.trainerroad.com/"
        },
        {
            "title": "Trakt",
            "hex": "ED1C24",
            "source": "https://trakt.tv"
        },
        {
            "title": "Travis CI",
            "hex": "3EAAAF",
            "source": "https://travis-ci.com/logo"
        },
        {
            "title": "Treehouse",
            "hex": "5FCF80",
            "source": "https://teamtreehouse.com/about"
        },
        {
            "title": "Trello",
            "hex": "0079BF",
            "source": "https://trello.com/about/branding"
        },
        {
            "title": "TripAdvisor",
            "hex": "00AF87",
            "source": "https://tripadvisor.mediaroom.com/download/TripAdvisor_Logo_Guidelines_5_15_17.pdf"
        },
        {
            "title": "Trulia",
            "hex": "53B50A",
            "source": "http://www.trulia.com"
        },
        {
            "title": "Tumblr",
            "hex": "36465D",
            "source": "https://www.tumblr.com/logo"
        },
        {
            "title": "Turkish Airlines",
            "hex": "C70A0C",
            "source": "https://www.turkishairlines.com/tr-int/basin-odasi/logo-arsivi/index.html"
        },
        {
            "title": "Twilio",
            "hex": "F22F46",
            "source": "https://www.twilio.com/company/brand"
        },
        {
            "title": "Twitch",
            "hex": "6441A4",
            "source": "http://www.twitch.tv/p/brand-assets"
        },
        {
            "title": "Twitter",
            "hex": "1DA1F2",
            "source": "https://brand.twitter.com"
        },
        {
            "title": "Twoo",
            "hex": "FF7102",
            "source": "http://www.twoo.com/about/press"
        },
        {
            "title": "TypeScript",
            "hex": "007ACC",
            "source": "https://github.com/remojansen/logo.ts"
        },
        {
            "title": "TYPO3",
            "hex": "FF8700",
            "source": "https://typo3.com/fileadmin/assets/typo3logos/typo3_bullet_01.svg"
        },
        {
            "title": "Uber",
            "hex": "000000",
            "source": "https://www.uber.com/media/"
        },
        {
            "title": "Ubisoft",
            "hex": "000000",
            "source": "https://www.ubisoft.com/en-US/company/overview.aspx"
        },
        {
            "title": "uBlock Origin",
            "hex": "800000",
            "source": "https://github.com/gorhill/uBlock/blob/master/src/img/ublock.svg"
        },
        {
            "title": "Ubuntu",
            "hex": "E95420",
            "source": "https://design.ubuntu.com/brand/ubuntu-logo/"
        },
        {
            "title": "Udacity",
            "hex": "01B3E3",
            "source": "https://www.udacity.com"
        },
        {
            "title": "Udemy",
            "hex": "EC5252",
            "source": "https://about.udemy.com/newbrand/"
        },
        {
            "title": "UIkit",
            "hex": "2396F3",
            "source": "https://getuikit.com"
        },
        {
            "title": "Umbraco",
            "hex": "00BEC1",
            "source": "https://umbraco.com/"
        },
        {
            "title": "Unity",
            "hex": "000000",
            "source": "https://unity.com/"
        },
        {
            "title": "Unreal Engine",
            "hex": "313131",
            "source": "https://www.unrealengine.com/en-US/branding"
        },
        {
            "title": "Unsplash",
            "hex": "000000",
            "source": "https://unsplash.com/"
        },
        {
            "title": "Untappd",
            "hex": "FFC000",
            "source": "https://untappd.com/"
        },
        {
            "title": "Upwork",
            "hex": "6FDA44",
            "source": "https://www.upwork.com/press/"
        },
        {
            "title": "V8",
            "hex": "4B8BF5",
            "source": "https://v8.dev/logo"
        },
        {
            "title": "Vagrant",
            "hex": "1563FF",
            "source": "https://www.hashicorp.com/brand#vagrant"
        },
        {
            "title": "Valve",
            "hex": "F74843",
            "source": "https://www.valvesoftware.com/"
        },
        {
            "title": "Veeam",
            "hex": "00B336",
            "source": "https://www.veeam.com/newsroom/veeam-graphics.html"
        },
        {
            "title": "Venmo",
            "hex": "3D95CE",
            "source": "https://venmo.com/about/brand/"
        },
        {
            "title": "Verizon",
            "hex": "CD040B",
            "source": "https://www.verizondigitalmedia.com/about/logo-usage/"
        },
        {
            "title": "Viadeo",
            "hex": "F88D2D",
            "source": "http://corporate.viadeo.com/en/media/resources"
        },
        {
            "title": "Viber",
            "hex": "665CAC",
            "source": "https://www.viber.com/brand-center/"
        },
        {
            "title": "Vim",
            "hex": "019733",
            "source": "https://commons.wikimedia.org/wiki/File:Vimlogo.svg"
        },
        {
            "title": "Vimeo",
            "hex": "1AB7EA",
            "source": "https://vimeo.com/about/brand_guidelines"
        },
        {
            "title": "Vine",
            "hex": "11B48A",
            "source": "https://vine.co/logo"
        },
        {
            "title": "Virb",
            "hex": "0093DA",
            "source": "http://virb.com/about"
        },
        {
            "title": "Visa",
            "hex": "142787",
            "source": "https://commons.wikimedia.org/wiki/File:Visa_2014_logo_detail.svg"
        },
        {
            "title": "Visual Studio",
            "hex": "5C2D91",
            "source": "https://visualstudio.microsoft.com/"
        },
        {
            "title": "Visual Studio Code",
            "hex": "007ACC",
            "source": "https://commons.wikimedia.org/wiki/File:Visual_Studio_Code_1.35_icon.svg"
        },
        {
            "title": "VK",
            "hex": "4680C2",
            "source": "https://vk.com/brand"
        },
        {
            "title": "VLC media player",
            "hex": "FF8800",
            "source": "http://git.videolan.org/?p=vlc.git;a=tree;f=extras/package/macosx/asset_sources"
        },
        {
            "title": "VSCO",
            "hex": "000000",
            "source": "https://vsco.co/about/press/vsco-releases-redesigned-mobile-app"
        },
        {
            "title": "Vue.js",
            "hex": "4FC08D",
            "source": "https://github.com/vuejs/art"
        },
        {
            "title": "Wattpad",
            "hex": "F68D12",
            "source": "https://www.wattpad.com/press/#assets"
        },
        {
            "title": "Weasyl",
            "hex": "990000",
            "source": "https://www.weasyl.com/"
        },
        {
            "title": "Webpack",
            "hex": "8DD6F9",
            "source": "https://webpack.js.org/branding/"
        },
        {
            "title": "webcomponents.org",
            "hex": "29ABE2",
            "source": "https://www.webcomponents.org/"
        },
        {
            "title": "WebStorm",
            "hex": "000000",
            "source": "https://www.jetbrains.com/company/brand/logos/"
        },
        {
            "title": "WeChat",
            "hex": "7BB32E",
            "source": "https://worldvectorlogo.com/logo/wechat-3"
        },
        {
            "title": "WhatsApp",
            "hex": "25D366",
            "source": "https://www.whatsappbrand.com"
        },
        {
            "title": "When I Work",
            "hex": "51A33D",
            "source": "https://wheniwork.com/"
        },
        {
            "title": "Wii",
            "hex": "8B8B8B",
            "source": "https://de.wikipedia.org/wiki/Datei:WiiU.svg"
        },
        {
            "title": "Wii U",
            "hex": "8B8B8B",
            "source": "https://de.wikipedia.org/wiki/Datei:WiiU.svg"
        },
        {
            "title": "Wikipedia",
            "hex": "000000",
            "source": "https://en.wikipedia.org/wiki/Logo_of_Wikipedia"
        },
        {
            "title": "Windows",
            "hex": "0078D6",
            "source": "https://commons.wikimedia.org/wiki/File:Windows_10_Logo.svg"
        },
        {
            "title": "Wire",
            "hex": "000000",
            "source": "http://brand.wire.com"
        },
        {
            "title": "WireGuard",
            "hex": "88171A",
            "source": "https://www.wireguard.com/img/wireguard.svg"
        },
        {
            "title": "Wix",
            "hex": "FAAD4D",
            "source": "http://www.wix.com/about/design-assets"
        },
        {
            "title": "Wolfram",
            "hex": "DD1100",
            "source": "http://company.wolfram.com/press-center/wolfram-corporate/"
        },
        {
            "title": "Wolfram Language",
            "hex": "DD1100",
            "source": "http://company.wolfram.com/press-center/language/"
        },
        {
            "title": "Wolfram Mathematica",
            "hex": "DD1100",
            "source": "http://company.wolfram.com/press-center/mathematica/"
        },
        {
            "title": "WordPress",
            "hex": "21759B",
            "source": "https://wordpress.org/about/logos"
        },
        {
            "title": "WP Engine",
            "hex": "40BAC8",
            "source": "https://wpengine.com/"
        },
        {
            "title": "Xbox",
            "hex": "107C10",
            "source": "http://mspartner-public.sharepoint.com/XBOX%20Games/Xbox%20logo's%20+%20Guidelines/Xbox%20Live/Xbox_Live_Guidelines_10-4-13.pdf"
        },
        {
            "title": "Xcode",
            "hex": "1575F9",
            "source": "https://developer.apple.com/develop/"
        },
        {
            "title": "Xero",
            "hex": "13B5EA",
            "source": "https://www.xero.com/uk/about/media/downloads"
        },
        {
            "title": "XFCE",
            "hex": "2284F2",
            "source": "https://www.xfce.org/download#artwork"
        },
        {
            "title": "Xiaomi",
            "hex": "FA6709",
            "source": "https://www.mi.com/global"
        },
        {
            "title": "Xing",
            "hex": "006567",
            "source": "https://dev.xing.com/logo_rules"
        },
        {
            "title": "X-Pack",
            "hex": "005571",
            "source": "https://www.elastic.co/brand"
        },
        {
            "title": "XRP",
            "hex": "25A768",
            "source": "https://xrpl.org/"
        },
        {
            "title": "XSplit",
            "hex": "0095DE",
            "source": "https://www.xsplit.com/presskit"
        },
        {
            "title": "Y Combinator",
            "hex": "F0652F",
            "source": "https://www.ycombinator.com/press/"
        },
        {
            "title": "Yahoo!",
            "hex": "440099",
            "source": "https://en.wikipedia.org/wiki/Yahoo!"
        },
        {
            "title": "Yamaha Corporation",
            "hex": "4B1E78",
            "source": "https://www.yamaha.com/en/"
        },
        {
            "title": "Yamaha Motor Corporation",
            "hex": "E60012",
            "source": "https://en.wikipedia.org/wiki/Yamaha_Motor_Company"
        },
        {
            "title": "Yammer",
            "hex": "0072C6",
            "source": "https://developer.yammer.com/docs/branding-guide"
        },
        {
            "title": "Yandex",
            "hex": "FF0000",
            "source": "https://yandex.com/company/general_info/logotype_rules"
        },
        {
            "title": "Yarn",
            "hex": "2C8EBB",
            "source": "https://github.com/yarnpkg/assets"
        },
        {
            "title": "Yelp",
            "hex": "D32323",
            "source": "http://www.yelp.com/brand"
        },
        {
            "title": "YouTube",
            "hex": "FF0000",
            "source": "https://www.youtube.com/yt/about/brand-resources/#logos-icons-colors"
        },
        {
            "title": "Zalando",
            "hex": "FF6900",
            "source": "https://www.zalando.co.uk/"
        },
        {
            "title": "Zapier",
            "hex": "FF4A00",
            "source": "https://zapier.com/about/brand"
        },
        {
            "title": "Zeit",
            "hex": "000000",
            "source": "https://zeit.co/design/brand"
        },
        {
            "title": "Zendesk",
            "hex": "03363D",
            "source": "https://www.zendesk.com/company/brand-assets/#logo"
        },
        {
            "title": "Zerply",
            "hex": "9DBC7A",
            "source": "https://zerply.com/about/resources"
        },
        {
            "title": "Zhihu",
            "hex": "0084FF",
            "source": "https://www.zhihu.com/"
        },
        {
            "title": "Zillow",
            "hex": "0074E4",
            "source": "http://zillow.mediaroom.com/logos"
        },
        {
            "title": "Zingat",
            "hex": "009CFB",
            "source": "https://www.zingat.com/kurumsal-logolar"
        },
        {
            "title": "Zoom",
            "hex": "2D8CFF",
            "source": "https://zoom.us/brandguidelines"
        },
        {
            "title": "Zorin",
            "hex": "0CC1F3",
            "source": "https://zorinos.com/press/"
        },
        {
            "title": "Zulip",
            "hex": "52C2AF",
            "source": "https://github.com/zulip/zulip/"
        }
    ]
}<|MERGE_RESOLUTION|>--- conflicted
+++ resolved
@@ -201,15 +201,14 @@
             "source": "https://flink.apache.org/material.html"
         },
         {
-<<<<<<< HEAD
             "title": "Apache OpenOffice",
             "hex": "0E85CD",
             "source": "https://www.openoffice.org/marketing/art/galleries/logos/index.html"
-=======
+        },
+        {
             "title": "Apache NetBeans IDE",
             "hex": "1B6AC6",
-            "source": "https://netbeans.apache.org/images/"
->>>>>>> a15abffd
+            "source": "https://netbeans.apache.org/images/
         },
         {
             "title": "Apache Spark",
