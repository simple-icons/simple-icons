--- conflicted
+++ resolved
@@ -4681,14 +4681,11 @@
             "source": "https://prezi.com/press/kit/"
         },
         {
-<<<<<<< HEAD
-=======
             "title": "Prime",
             "hex": "00A8E1",
             "source": "https://www.amazon.com/b?node=17277626011"
         },
         {
->>>>>>> bd742e72
             "title": "Prime Video",
             "hex": "1F2E3E",
             "source": "https://m.media-amazon.com/images/G/01/cooper/PV_Branding_Guidelines_Logos_Lock_Ups._CB1539191655_.pdf"
