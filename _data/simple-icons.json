--- conflicted
+++ resolved
@@ -2802,15 +2802,14 @@
             "source": "https://github.com/pytorch/pytorch/tree/master/docs/source/_static/img"
         },
         {
-<<<<<<< HEAD
+            "title": "PyUp",
+            "hex": "9F55FF",
+            "source": "https://pyup.io/"
+        },
+        {
             "title": "QEMU",
             "hex": "FF6600",
             "source": "https://wiki.qemu.org/Logo"
-=======
-            "title": "PyUp",
-            "hex": "9F55FF",
-            "source": "https://pyup.io/"
->>>>>>> e9b38f2c
         },
         {
             "title": "Qgis",
