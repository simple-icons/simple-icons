--- conflicted
+++ resolved
@@ -8829,15 +8829,14 @@
 		"source": "https://www.langchain.com"
 	},
 	{
-<<<<<<< HEAD
 		"title": "Langflow",
 		"hex": "000000",
 		"source": "https://github.com/langflow-ai/langflow/blob/a5f5f3e3e30ee1740b696e3ad1823287ba27870c/docs/static/img/langflow-icon-black-transparent.svg"
-=======
+	},
+	{
 		"title": "LangGraph",
 		"hex": "1C3C3C",
 		"source": "https://www.langchain.com/langgraph"
->>>>>>> 963cd52e
 	},
 	{
 		"title": "LanguageTool",
