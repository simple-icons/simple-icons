--- conflicted
+++ resolved
@@ -1921,15 +1921,13 @@
             "source": "https://www.egnyte.com/presskit.html"
         },
         {
-<<<<<<< HEAD
             "title": "Eight Sleep",
             "hex": "282D2F",
-            "source": "https://eightsleep.com"
-=======
+            "source": "https://eightsleep.com"},
+        {
             "title": "El Jueves",
             "hex": "BE312E",
             "source": "https://www.eljueves.es"
->>>>>>> c92315df
         },
         {
             "title": "Elastic",
