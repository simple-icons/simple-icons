{
    "icons": [
        {
            "title": ".NET",
            "hex": "5C2D91",
            "source": "https://docs.microsoft.com/en-us/dotnet/images/hub/net.svg"
        },
        {
            "title": "1001Tracklists",
            "hex": "40AEF0",
            "source": "https://www.1001tracklists.com/"
        },
        {
            "title": "1Password",
            "hex": "0094F5",
            "source": "https://1password.com/press/"
        },
        {
            "title": "500px",
            "hex": "0099E5",
            "source": "https://about.500px.com/press"
        },
        {
            "title": "A-Frame",
            "hex": "EF2D5E",
            "source": "https://aframe.io/docs/"
        },
        {
            "title": "ABB RobotStudio",
            "hex": "FF9E0F",
            "source": "https://new.abb.com/products/robotics/en/robotstudio/downloads"
        },
        {
            "title": "About.me",
            "hex": "00A98F",
            "source": "https://about.me/assets"
        },
        {
            "title": "Abstract",
            "hex": "191A1B",
            "source": "https://www.abstract.com/about/"
        },
        {
            "title": "Academia",
            "hex": "41454A",
            "source": "https://www.academia.edu/"
        },
        {
            "title": "Accusoft",
            "hex": "A9225C",
            "source": "https://company-39138.frontify.com/d/7EKFm12NQSa8/accusoft-corporation-style-guide#/style-guide/logo"
        },
        {
            "title": "ACM",
            "hex": "0085CA",
            "source": "http://identitystandards.acm.org/"
        },
        {
            "title": "ActiGraph",
            "hex": "0B2C4A",
            "source": "http://www.actigraphcorp.com/"
        },
        {
            "title": "Activision",
            "hex": "000000",
            "source": "https://www.activision.com/"
        },
        {
            "title": "AdBlock",
            "hex": "F40D12",
            "source": "https://getadblock.com/"
        },
        {
            "title": "Adblock Plus",
            "hex": "C70D2C",
            "source": "https://adblockplus.org/"
        },
        {
            "title": "AddThis",
            "hex": "FF6550",
            "source": "http://www.addthis.com/"
        },
        {
            "title": "AdGuard",
            "hex": "66B574",
            "source": "https://adguard.com/en/contribute.html"
        },
        {
            "title": "Adobe",
            "hex": "FF0000",
            "source": "https://www.adobe.com/"
        },
        {
            "title": "Adobe Acrobat Reader",
            "hex": "EC1C24",
            "source": "https://acrobat.adobe.com/"
        },
        {
            "title": "Adobe After Effects",
            "hex": "D291FF",
            "source": "https://www.adobe.com/products/aftereffects.html"
        },
        {
            "title": "Adobe Audition",
            "hex": "4CC0AD",
            "source": "https://www.adobe.com/products/audition.html"
        },
        {
            "title": "Adobe Creative Cloud",
            "hex": "DA1F26",
            "source": "https://www.adobe.com/creativecloud/plans.html"
        },
        {
            "title": "Adobe Dreamweaver",
            "hex": "35FA00",
            "source": "https://www.adobe.com/products/dreamweaver.html"
        },
        {
            "title": "Adobe Fonts",
            "hex": "323232",
            "source": "https://www.adobe.com/creativecloud/services.html"
        },
        {
            "title": "Adobe Illustrator",
            "hex": "F37021",
            "source": "https://www.adobe.com/products/illustrator.html"
        },
        {
            "title": "Adobe InDesign",
            "hex": "EE3D8F",
            "source": "https://www.adobe.com/products/indesign.html"
        },
        {
            "title": "Adobe Lightroom CC",
            "hex": "3DF0F0",
            "source": "https://www.adobe.com/products/photoshop-lightroom.html"
        },
        {
            "title": "Adobe Lightroom Classic",
            "hex": "AED6EA",
            "source": "https://www.adobe.com/products/photoshop-lightroom-classic.html"
        },
        {
            "title": "Adobe PhoneGap",
            "hex": "27A1C5",
            "source": "https://phonegap.com/about/logos/"
        },
        {
            "title": "Adobe Photoshop",
            "hex": "26C9FF",
            "source": "https://www.adobe.com/products/photoshop.html"
        },
        {
            "title": "Adobe Premiere Pro",
            "hex": "EA77FF",
            "source": "https://www.adobe.com/ie/products/premiere.html"
        },
        {
            "title": "Adobe XD",
            "hex": "FF26BE",
            "source": "https://www.adobe.com/products/xd.html"
        },
        {
            "title": "AdonisJS",
            "hex": "220052",
            "source": "https://adonisjs.com/"
        },
        {
            "title": "Aer Lingus",
            "hex": "006272",
            "source": "https://www.aerlingus.com/"
        },
        {
            "title": "Affinity",
            "hex": "222324",
            "source": "https://affinity.serif.com/"
        },
        {
            "title": "Affinity Designer",
            "hex": "1B72BE",
            "source": "https://affinity.serif.com/en-gb/designer/"
        },
        {
            "title": "Affinity Photo",
            "hex": "7E4DD2",
            "source": "https://affinity.serif.com/en-gb/photo/"
        },
        {
            "title": "Affinity Publisher",
            "hex": "C9284D",
            "source": "https://affinity.serif.com/en-gb/publisher/"
        },
        {
            "title": "Aiqfome",
            "hex": "7A1FA2",
            "source": "https://aiqfome.com"
        },
        {
            "title": "Air Canada",
            "hex": "F01428",
            "source": "https://www.aircanada.com/"
        },
        {
            "title": "Air France",
            "hex": "002157",
            "source": "https://www.airfrance.fr/"
        },
        {
            "title": "Airbnb",
            "hex": "FF5A5F",
            "source": "https://www.airbnb.com"
        },
        {
            "title": "Airbus",
            "hex": "00205B",
            "source": "https://brand.airbus.com/brand-elements/logo.html"
        },
        {
            "title": "Aircall",
            "hex": "00B388",
            "source": "https://aircall.io/"
        },
        {
            "title": "AirPlay Audio",
            "hex": "000000",
            "source": "https://developer.apple.com/design/human-interface-guidelines/airplay/overview/icons/"
        },
        {
            "title": "AirPlay Video",
            "hex": "000000",
            "source": "https://developer.apple.com/design/human-interface-guidelines/airplay/overview/icons/"
        },
        {
            "title": "Airtable",
            "hex": "18BFFF",
            "source": "https://airtable.com/press"
        },
        {
            "title": "Alfa Romeo",
            "hex": "981E32",
            "source": "http://www.fcaci.com/x/Alfa"
        },
        {
            "title": "Algolia",
            "hex": "5468FF",
            "source": "https://www.algolia.com/press/?section=brand-guidelines"
        },
        {
            "title": "Alipay",
            "hex": "00A1E9",
            "source": "https://gw.alipayobjects.com/os/rmsportal/trUJZfSrlnRCcFgfZGjD.ai"
        },
        {
            "title": "AlliedModders",
            "hex": "1578D3",
            "source": "https://forums.alliedmods.net/index.php"
        },
        {
            "title": "AlloCiné",
            "hex": "FECC00",
            "source": "http://www.allocine.fr/favicon.ico"
        },
        {
            "title": "Alpine Linux",
            "hex": "0D597F",
            "source": "https://alpinelinux.org/"
        },
        {
            "title": "Altium Designer",
            "hex": "A5915F",
            "source": "https://www.altium.com/altium-designer/"
        },
        {
            "title": "Amazon",
            "hex": "FF9900",
            "source": "https://worldvectorlogo.com/logo/amazon-icon"
        },
        {
            "title": "Amazon Alexa",
            "hex": "00CAFF",
            "source": "https://developer.amazon.com/docs/alexa-voice-service/logo-and-brand.html"
        },
        {
            "title": "Amazon AWS",
            "hex": "232F3E",
            "source": "https://upload.wikimedia.org/wikipedia/commons/9/93/Amazon_Web_Services_Logo.svg"
        },
        {
            "title": "Amazon Fire TV",
            "hex": "FC4C02",
            "source": "https://www.amazon.com/gp/help/customer/display.html?nodeId=201348270"
        },
        {
            "title": "Amazon Lumberyard",
            "hex": "67459B",
            "source": "https://github.com/aws/lumberyard"
        },
        {
            "title": "AMD",
            "hex": "ED1C24",
            "source": "https://subscriptions.amd.com/greatpower/img/amd-logo-black.svg"
        },
        {
            "title": "American Airlines",
            "hex": "0078D2",
            "source": "https://en.wikipedia.org/wiki/File:American_Airlines_logo_2013.svg"
        },
        {
            "title": "American Express",
            "hex": "2E77BC",
            "source": "https://commons.wikimedia.org/wiki/File:American_Express_logo.svg"
        },
        {
            "title": "Anaconda",
            "hex": "42B029",
            "source": "https://www.anaconda.com/media-kit/"
        },
        {
            "title": "Analogue",
            "hex": "1A1A1A",
            "source": "https://www.analogue.co/"
        },
        {
            "title": "Anchor",
            "hex": "8940FA",
            "source": "https://anchor.fm/"
        },
        {
            "title": "Andela",
            "hex": "3359DF",
            "source": "https://andela.com/press/"
        },
        {
            "title": "Android",
            "hex": "3DDC84",
            "source": "https://developer.android.com/distribute/marketing-tools/brand-guidelines"
        },
        {
            "title": "Android Auto",
            "hex": "4285F4",
            "source": "https://partnermarketinghub.withgoogle.com/#/brands/"
        },
        {
            "title": "Android Studio",
            "hex": "3DDC84",
            "source": "https://en.wikipedia.org/wiki/Android_Studio"
        },
        {
            "title": "AngelList",
            "hex": "000000",
            "source": "https://angel.co/logo"
        },
        {
            "title": "Angular",
            "hex": "DD0031",
            "source": "https://angular.io/assets/images/logos/angular/angular_solidBlack.svg"
        },
        {
            "title": "Angular Universal",
            "hex": "00ACC1",
            "source": "https://angular.io/presskit"
        },
        {
            "title": "AngularJS",
            "hex": "E23237",
            "source": "https://angularjs.org/"
        },
        {
            "title": "Ansible",
            "hex": "EE0000",
            "source": "https://www.ansible.com/logos"
        },
        {
            "title": "Ansys",
            "hex": "FFB71B",
            "source": "https://www.ansys.com/about-ansys/brand"
        },
        {
            "title": "Antena 3",
            "hex": "FF7328",
            "source": "https://www.antena3.com/"
        },
        {
            "title": "Apache",
            "hex": "D22128",
            "source": "https://www.apache.org/foundation/press/kit/"
        },
        {
            "title": "Apache Airflow",
            "hex": "007A88",
            "source": "https://github.com/apache/airflow/tree/master/docs/img/logos"
        },
        {
            "title": "Apache Ant",
            "hex": "A81C7D",
            "source": "https://commons.wikimedia.org/wiki/File:Apache-Ant-logo.svg"
        },
        {
            "title": "Apache Cassandra",
            "hex": "1287B1",
            "source": "https://upload.wikimedia.org/wikipedia/commons/5/5e/Cassandra_logo.svg"
        },
        {
            "title": "Apache CloudStack",
            "hex": "2AA5DC",
            "source": "http://cloudstack.apache.org/trademark-guidelines.html"
        },
        {
            "title": "Apache Cordova",
            "hex": "E8E8E8",
            "source": "https://cordova.apache.org/artwork/"
        },
        {
            "title": "Apache Druid",
            "hex": "29F1FB",
            "source": "https://apache.org/logos/"
        },
        {
            "title": "Apache ECharts",
            "hex": "AA344D",
            "source": "https://apache.org/logos/"
        },
        {
            "title": "Apache Flink",
            "hex": "E6526F",
            "source": "https://flink.apache.org/material.html"
        },
        {
            "title": "Apache Kafka",
            "hex": "000000",
            "source": "https://commons.wikimedia.org/wiki/File:Apache_kafka.svg"
        },
        {
            "title": "Apache Maven",
            "hex": "C71A36",
            "source": "https://en.wikipedia.org/wiki/Apache_Maven"
        },
        {
            "title": "Apache NetBeans IDE",
            "hex": "1B6AC6",
            "source": "https://netbeans.apache.org/images/"
        },
        {
            "title": "Apache OpenOffice",
            "hex": "0E85CD",
            "source": "https://www.openoffice.org/marketing/art/galleries/logos/index.html"
        },
        {
            "title": "Apache Pulsar",
            "hex": "188FFF",
            "source": "https://apache.org/logos/"
        },
        {
            "title": "Apache RocketMQ",
            "hex": "D77310",
            "source": "https://rocketmq.apache.org/"
        },
        {
            "title": "Apache Solr",
            "hex": "D9411E",
            "source": "https://lucene.apache.org/solr/"
        },
        {
            "title": "Apache Spark",
            "hex": "E25A1C",
            "source": "https://spark.apache.org/images/"
        },
        {
            "title": "Apollo GraphQL",
            "hex": "311C87",
            "source": "https://github.com/apollographql/space-kit/blob/9a42083746a49c9a734563f427c13233e42adcc9/logos/mark.svg"
        },
        {
            "title": "App Store",
            "hex": "0D96F6",
            "source": "https://developer.apple.com/app-store/"
        },
        {
            "title": "Apple",
            "hex": "999999",
            "source": "https://worldvectorlogo.com/logo/apple"
        },
        {
            "title": "Apple Music",
            "hex": "000000",
            "source": "https://www.apple.com/itunes/marketing-on-music/identity-guidelines.html#apple-music-icon"
        },
        {
            "title": "Apple Pay",
            "hex": "000000",
            "source": "https://developer.apple.com/apple-pay/marketing/"
        },
        {
            "title": "Apple Podcasts",
            "hex": "9933CC",
            "source": "https://www.apple.com/itunes/marketing-on-podcasts/identity-guidelines.html#apple-podcasts-icon"
        },
        {
            "title": "Apple TV",
            "hex": "000000",
            "source": "https://commons.wikimedia.org/wiki/File:AppleTV.svg"
        },
        {
            "title": "AppSignal",
            "hex": "21375A",
            "source": "https://appsignal.com/"
        },
        {
            "title": "AppVeyor",
            "hex": "00B3E0",
            "source": "https://commons.wikimedia.org/wiki/File:Appveyor_logo.svg"
        },
        {
            "title": "ARAL",
            "hex": "0063CB",
            "source": "https://upload.wikimedia.org/wikipedia/commons/6/60/Aral_Logo.svg"
        },
        {
            "title": "Arch Linux",
            "hex": "1793D1",
            "source": "https://www.archlinux.org/art/"
        },
        {
            "title": "ARCHICAD",
            "hex": "313D6B",
            "source": "https://www.graphisoft.com/archicad/"
        },
        {
            "title": "Archive of Our Own",
            "hex": "990000",
            "source": "https://archiveofourown.org/"
        },
        {
            "title": "Ardour",
            "hex": "C61C3E",
            "source": "https://github.com/Ardour/ardour/tree/master/tools/misc_resources/"
        },
        {
            "title": "Arduino",
            "hex": "00979D",
            "source": "https://cdn.arduino.cc/projecthub/img/Arduino-logo.svg"
        },
        {
            "title": "ArtStation",
            "hex": "13AFF0",
            "source": "https://www.artstation.com/about/logo"
        },
        {
            "title": "arXiv",
            "hex": "B31B1B",
            "source": "https://static.arxiv.org/static/base/0.15.2/images/arxiv-logo-web.svg"
        },
        {
            "title": "Asana",
            "hex": "273347",
            "source": "https://asana.com/styles"
        },
        {
            "title": "Asciidoctor",
            "hex": "E40046",
            "source": "https://github.com/asciidoctor/brand"
        },
        {
            "title": "asciinema",
            "hex": "D40000",
            "source": "https://github.com/asciinema/asciinema-logo"
        },
        {
            "title": "ASKfm",
            "hex": "DB3552",
            "source": "https://ask.fm/"
        },
        {
            "title": "ASUS",
            "hex": "000000",
            "source": "https://www.asus.com/"
        },
        {
            "title": "AT&T",
            "hex": "00A8E0",
            "source": "https://commons.wikimedia.org/wiki/File:AT%26T_logo_2016.svg"
        },
        {
            "title": "Atari",
            "hex": "E4202E",
            "source": "https://atarivcs.com/"
        },
        {
            "title": "Atlassian",
            "hex": "0052CC",
            "source": "https://atlassian.design/guidelines/brand/logos-1"
        },
        {
            "title": "Atom",
            "hex": "66595C",
            "source": "https://commons.wikimedia.org/wiki/File:Atom_editor_logo.svg"
        },
        {
            "title": "Audacity",
            "hex": "0000CC",
            "source": "https://github.com/audacity/audacity/blob/c818449c69193f5311b430fbf600d8d6cbe49047/images/audacity.svg"
        },
        {
            "title": "Audi",
            "hex": "BB0A30",
            "source": "https://www.audi.com/ci/en/intro/basics/rings.html"
        },
        {
            "title": "Audible",
            "hex": "F8991C",
            "source": "https://commons.wikimedia.org/wiki/File:Audible_logo.svg"
        },
        {
            "title": "Audio-Technica",
            "hex": "000000",
            "source": "https://wikipedia.org/wiki/File:Audio-technica.svg"
        },
        {
            "title": "Audioboom",
            "hex": "007CE2",
            "source": "https://audioboom.com/about/brand-guidelines"
        },
        {
            "title": "Audiomack",
            "hex": "FFA200",
            "source": "https://styleguide.audiomack.com/"
        },
        {
            "title": "Aurelia",
            "hex": "ED2B88",
            "source": "https://aurelia.io/"
        },
        {
            "title": "Auth0",
            "hex": "EB5424",
            "source": "https://styleguide.auth0.com"
        },
        {
            "title": "Authy",
            "hex": "EC1C24",
            "source": "https://authy.com/"
        },
        {
            "title": "Autodesk",
            "hex": "0696D7",
            "source": "https://www.autodesk.com"
        },
        {
            "title": "Automatic",
            "hex": "7D8084",
            "source": "https://www.automatic.com/press"
        },
        {
            "title": "Autotask",
            "hex": "E51937",
            "source": "https://www.autotask.com/branding"
        },
        {
            "title": "Aventrix",
            "hex": "0099DD",
            "source": "https://www.aventrix.com/press"
        },
        {
            "title": "Awesome Lists",
            "hex": "FC60A8",
            "source": "https://github.com/sindresorhus/awesome/tree/master/media"
        },
        {
            "title": "awesomeWM",
            "hex": "535D6C",
            "source": "https://awesomewm.org/"
        },
        {
            "title": "Azure Artifacts",
            "hex": "CB2E6D",
            "source": "https://azure.microsoft.com/en-us/services/devops/artifacts/"
        },
        {
            "title": "Azure DevOps",
            "hex": "0078D7",
            "source": "http://azure.com/devops"
        },
        {
            "title": "Azure Functions",
            "hex": "0062AD",
            "source": "https://azure.microsoft.com/en-us/services/functions"
        },
        {
            "title": "Azure Pipelines",
            "hex": "2560E0",
            "source": "https://github.com/vscode-icons/vscode-icons/pull/1741"
        },
        {
            "title": "Babel",
            "hex": "F9DC3E",
            "source": "https://github.com/babel/website/blob/93330158b6ecca1ab88d3be8dbf661f5c2da6c76/website/static/img/babel-black.svg"
        },
        {
            "title": "Badgr",
            "hex": "282C4C",
            "source": "https://info.badgr.com/"
        },
        {
            "title": "Badoo",
            "hex": "783BF9",
            "source": "https://badoo.com/team/press/"
        },
        {
            "title": "Baidu",
            "hex": "2319DC",
            "source": "https://en.wikipedia.org/wiki/File:Baidu.svg"
        },
        {
            "title": "Bamboo",
            "hex": "0052CC",
            "source": "https://www.atlassian.design/guidelines/marketing/resources/logo-files"
        },
        {
            "title": "Bancontact",
            "hex": "005498",
            "source": "https://www.bancontact.com/en/promotion-material/guidelines-logo"
        },
        {
            "title": "Bandcamp",
            "hex": "408294",
            "source": "https://bandcamp.com/buttons"
        },
        {
            "title": "BandLab",
            "hex": "DC3710",
            "source": "https://blog.bandlab.com/press/"
        },
        {
            "title": "Bandsintown",
            "hex": "00CEC8",
            "source": "https://corp.bandsintown.com/media-library"
        },
        {
            "title": "Basecamp",
            "hex": "1D2D35",
            "source": "https://basecamp.com/about/press"
        },
        {
            "title": "Bath ASU",
            "hex": "00A3E0",
            "source": "https://bathasu.com/press/"
        },
        {
            "title": "Battle.net",
            "hex": "00AEFF",
            "source": "https://www.blizzard.com/en-gb/"
        },
        {
            "title": "BBC iPlayer",
            "hex": "F54997",
            "source": "https://www.bbc.co.uk/iplayer"
        },
        {
            "title": "Beatport",
            "hex": "A8E00F",
            "source": "https://support.beatport.com/hc/en-us/articles/200353255-Beatport-Logos-and-Images"
        },
        {
            "title": "Beats",
            "hex": "005571",
            "source": "https://www.elastic.co/brand"
        },
        {
            "title": "Beats by Dre",
            "hex": "E01F3D",
            "source": "https://www.beatsbydre.com/"
        },
        {
            "title": "Behance",
            "hex": "1769FF",
            "source": "https://www.behance.net/dev/api/brand"
        },
        {
            "title": "Beijing Subway",
            "hex": "004A9D",
            "source": "https://commons.wikimedia.org/wiki/File:Beijing_Subway_logo.svg"
        },
        {
            "title": "Bentley",
            "hex": "333333",
            "source": "https://en.wikipedia.org/wiki/File:Bentley_logo.svg"
        },
        {
            "title": "Big Cartel",
            "hex": "222222",
            "source": "https://www.bigcartel.com"
        },
        {
            "title": "Bilibili",
            "hex": "00A1D6",
            "source": "https://www.bilibili.com/"
        },
        {
            "title": "Bing",
            "hex": "008373",
            "source": "https://commons.wikimedia.org/wiki/File:Bing_logo_(2016).svg"
        },
        {
            "title": "Bit",
            "hex": "73398D",
            "source": "https://bit.dev"
        },
        {
            "title": "Bitbucket",
            "hex": "0052CC",
            "source": "https://www.atlassian.com/company/news/press-kit"
        },
        {
            "title": "Bitcoin",
            "hex": "F7931A",
            "source": "https://bitcoin.org/en"
        },
        {
            "title": "Bitdefender",
            "hex": "ED1C24",
            "source": "https://www.bitdefender.com/funzone/logos.html"
        },
        {
            "title": "Bitly",
            "hex": "EE6123",
            "source": "https://bitly.com/pages/press"
        },
        {
            "title": "Bitrise",
            "hex": "683D87",
            "source": "https://www.bitrise.io/presskit"
        },
        {
            "title": "Bitwarden",
            "hex": "175DDC",
            "source": "https://github.com/bitwarden/brand/blob/6182cd64321d810c6f6255db08c2a17804d2b724/icons/icon.svg"
        },
        {
            "title": "Blackberry",
            "hex": "000000",
            "source": "https://www.blackberry.com/"
        },
        {
            "title": "Blender",
            "hex": "F5792A",
            "source": "https://www.blender.org/about/logo/"
        },
        {
            "title": "Blogger",
            "hex": "FF5722",
            "source": "https://www.blogger.com"
        },
        {
            "title": "Bloglovin",
            "hex": "000000",
            "source": "https://www.bloglovin.com/widgets"
        },
        {
            "title": "Bluetooth",
            "hex": "0082FC",
            "source": "https://www.bluetooth.com/develop-with-bluetooth/marketing-branding/"
        },
        {
            "title": "BMC Software",
            "hex": "FE5000",
            "source": "https://www.bmc.com/"
        },
        {
            "title": "BMW",
            "hex": "0066B1",
            "source": "https://www.bmw.de/"
        },
        {
            "title": "Boeing",
            "hex": "1D439C",
            "source": "https://upload.wikimedia.org/wikipedia/commons/4/4f/Boeing_full_logo.svg"
        },
        {
            "title": "Boost",
            "hex": "F69220",
            "source": "https://www.boostmobile.com/"
        },
        {
            "title": "Bootstrap",
            "hex": "563D7C",
            "source": "http://getbootstrap.com/about"
        },
        {
            "title": "Bosch",
            "hex": "EA0016",
            "source": "https://www.bosch.de/"
        },
        {
            "title": "Bose",
            "hex": "000000",
            "source": "https://developer.bose.com/sites/default/files/Bose%20AR%20Design%20Guidelines%20v1.0.pdf"
        },
        {
            "title": "Bower",
            "hex": "EF5734",
            "source": "https://bower.io/docs/about/#brand"
        },
        {
            "title": "Box",
            "hex": "0061D5",
            "source": "https://www.box.com/en-gb/about-us/press"
        },
        {
            "title": "Brand.ai",
            "hex": "0AA0FF",
            "source": "https://brand.ai/brand-ai/style"
        },
        {
            "title": "Brandfolder",
            "hex": "40D1F5",
            "source": "https://brandfolder.com/brandfolder"
        },
        {
            "title": "Brave",
            "hex": "FB542B",
            "source": "https://brave.com/brave-branding-assets/"
        },
        {
            "title": "Breaker",
            "hex": "003DAD",
            "source": "https://www.breaker.audio/i/brand"
        },
        {
            "title": "Broadcom",
            "hex": "CC092F",
            "source": "https://en.wikipedia.org/wiki/Broadcom_Inc"
        },
        {
            "title": "BT",
            "hex": "6400AA",
            "source": "https://www.bt.com/"
        },
        {
            "title": "Buddy",
            "hex": "1A86FD",
            "source": "https://buddy.works/about"
        },
        {
            "title": "Buffer",
            "hex": "168EEA",
            "source": "https://buffer.com/press"
        },
        {
            "title": "Bugatti",
            "hex": "BE0030",
            "source": "https://www.bugatti.com/"
        },
        {
            "title": "Bugsnag",
            "hex": "4949E4",
            "source": "https://www.bugsnag.com/newsroom"
        },
        {
            "title": "Bulma",
            "hex": "00D1B2",
            "source": "https://github.com/jgthms/bulma/"
        },
        {
            "title": "Buy Me A Coffee",
            "hex": "FF813F",
            "source": "https://www.buymeacoffee.com/brand"
        },
        {
            "title": "BuzzFeed",
            "hex": "EE3322",
            "source": "http://www.buzzfeed.com/press/downloads"
        },
        {
            "title": "byte",
            "hex": "551DEF",
            "source": "https://byte.co/byte"
        },
        {
            "title": "C",
            "hex": "A8B9CC",
            "source": "https://commons.wikimedia.org/wiki/File:The_C_Programming_Language_logo.svg"
        },
        {
            "title": "C Sharp",
            "hex": "239120",
            "source": "https://upload.wikimedia.org/wikipedia/commons/0/0d/C_Sharp_wordmark.svg"
        },
        {
            "title": "C++",
            "hex": "00599C",
            "source": "https://github.com/isocpp/logos"
        },
        {
            "title": "Cairo Metro",
            "hex": "C10C0C",
            "source": "https://en.wikipedia.org/wiki/File:Cairo_metro_logo2012.svg"
        },
        {
            "title": "CakePHP",
            "hex": "D33C43",
            "source": "https://cakephp.org/logos"
        },
        {
            "title": "Campaign Monitor",
            "hex": "111324",
            "source": "https://www.campaignmonitor.com/company/brand/"
        },
        {
            "title": "Canonical",
            "hex": "77216F",
            "source": "https://design.ubuntu.com/downloads/"
        },
        {
            "title": "Canva",
            "hex": "00C4CC",
            "source": "https://www.canva.com/"
        },
        {
            "title": "Car Throttle",
            "hex": "FF9C42",
            "source": "https://www.carthrottle.com/"
        },
        {
            "title": "Carto",
            "hex": "EB1510",
            "source": "https://carto.com/brand/"
        },
        {
            "title": "Cash App",
            "hex": "00C244",
            "source": "https://cash.app/press"
        },
        {
            "title": "Castbox",
            "hex": "F55B23",
            "source": "https://castbox.fm/newsroom/"
        },
        {
            "title": "Castorama",
            "hex": "0078D7",
            "source": "https://www.castorama.fr/"
        },
        {
            "title": "Castro",
            "hex": "00B265",
            "source": "http://supertop.co/castro/press/"
        },
        {
            "title": "Caterpillar",
            "hex": "FFCD11",
            "source": "https://commons.wikimedia.org/wiki/File:Caterpillar_logo.svg"
        },
        {
            "title": "CD Projekt",
            "hex": "DC0D15",
            "source": "https://www.cdprojekt.com/en/media/logotypes/"
        },
        {
            "title": "Celery",
            "hex": "37814A",
            "source": "http://www.celeryproject.org/"
        },
        {
            "title": "CentOS",
            "hex": "262577",
            "source": "https://wiki.centos.org/ArtWork/Brand/Logo"
        },
        {
            "title": "Cesium",
            "hex": "6CADDF",
            "source": "https://cesium.com/press/"
        },
        {
            "title": "CEVO",
            "hex": "1EABE2",
            "source": "https://cevo.com/"
        },
        {
            "title": "ChartMogul",
            "hex": "13324B",
            "source": "https://chartmogul.com/company/"
        },
        {
            "title": "Chase",
            "hex": "117ACA",
            "source": "https://commons.wikimedia.org/wiki/File:Chase_logo_2007.svg"
        },
        {
            "title": "Checkmarx",
            "hex": "54B848",
            "source": "https://www.checkmarx.com/resources/datasheets/"
        },
        {
            "title": "Chef",
            "hex": "F09820",
            "source": "https://www.chef.io/"
        },
        {
            "title": "Chocolatey",
            "hex": "80B5E3",
            "source": "https://chocolatey.org/media-kit"
        },
        {
            "title": "Chupa Chups",
            "hex": "CF103E",
            "source": "https://www.chupachups.co.uk/"
        },
        {
            "title": "Cinema 4D",
            "hex": "011A6A",
            "source": "https://www.maxon.net/de/header-meta-navigation/ueber-maxon/pressematerial/"
        },
        {
            "title": "Circle",
            "hex": "8669AE",
            "source": "https://www.circle.com/"
        },
        {
            "title": "CircleCI",
            "hex": "343434",
            "source": "https://circleci.com/press"
        },
        {
            "title": "Cirrus CI",
            "hex": "212121",
            "source": "https://cirrus-ci.org"
        },
        {
            "title": "Cisco",
            "hex": "1BA0D7",
            "source": "https://www.cisco.com/"
        },
        {
            "title": "Citrix",
            "hex": "000000",
            "source": "https://www.citrix.com/news/media-resources.html"
        },
        {
            "title": "Citroën",
            "hex": "6E6E6E",
            "source": "https://citroen.pcaci.co.uk/logo.php"
        },
        {
            "title": "CiviCRM",
            "hex": "81C459",
            "source": "https://civicrm.org/trademark"
        },
        {
            "title": "Claris",
            "hex": "000000",
            "source": "https://www.claris.com/"
        },
        {
            "title": "ClickUp",
            "hex": "7B68EE",
            "source": "https://clickup.com/brand"
        },
        {
            "title": "Cliqz",
            "hex": "00AEF0",
            "source": "https://cliqz.com/design"
        },
        {
            "title": "Clockify",
            "hex": "03A9F4",
            "source": "https://clockify.me/"
        },
        {
            "title": "Clojure",
            "hex": "5881D8",
            "source": "https://commons.wikimedia.org/wiki/File:Clojure_logo.svg"
        },
        {
            "title": "CloudBees",
            "hex": "1997B5",
            "source": "https://www.cloudbees.com/"
        },
        {
            "title": "CloudCannon",
            "hex": "407AFC",
            "source": "https://cloudcannon.com/"
        },
        {
            "title": "Cloudflare",
            "hex": "F38020",
            "source": "https://www.cloudflare.com/logo/"
        },
        {
            "title": "Cloudsmith",
            "hex": "187EB6",
            "source": "https://cloudsmith.io/branding/"
        },
        {
            "title": "Clyp",
            "hex": "3CBDB1",
            "source": "https://clyp.it/"
        },
        {
            "title": "CMake",
            "hex": "064F8C",
            "source": "https://www.kitware.com/platforms/"
        },
        {
            "title": "CNN",
            "hex": "CC0000",
            "source": "https://edition.cnn.com/"
        },
        {
            "title": "Co-op",
            "hex": "00B1E7",
            "source": "http://www.co-operative.coop/corporate/press/logos/"
        },
        {
            "title": "CocoaPods",
            "hex": "EE3322",
            "source": "https://github.com/CocoaPods/shared_resources"
        },
        {
            "title": "Coda",
            "hex": "F46A54",
            "source": "https://coda.io/"
        },
        {
            "title": "Codacy",
            "hex": "222F29",
            "source": "https://www.codacy.com/blog/"
        },
        {
            "title": "Code Climate",
            "hex": "000000",
            "source": "https://codeclimate.com/"
        },
        {
            "title": "Codecademy",
            "hex": "1F4056",
            "source": "https://www.codecademy.com/"
        },
        {
            "title": "CodeChef",
            "hex": "5B4638",
            "source": "https://www.codechef.com/"
        },
        {
            "title": "Codecov",
            "hex": "F01F7A",
            "source": "https://codecov.io/"
        },
        {
            "title": "CodeFactor",
            "hex": "F44A6A",
            "source": "https://www.codefactor.io/"
        },
        {
            "title": "Codeforces",
            "hex": "1F8ACB",
            "source": "http://codeforces.com/"
        },
        {
            "title": "CodeIgniter",
            "hex": "EE4623",
            "source": "https://www.codeigniter.com/help/legal"
        },
        {
            "title": "CodePen",
            "hex": "000000",
            "source": "https://blog.codepen.io/documentation/brand-assets/logos/"
        },
        {
            "title": "CodersRank",
            "hex": "67A4AC",
            "source": "https://codersrank.io"
        },
        {
            "title": "Coderwall",
            "hex": "3E8DCC",
            "source": "https://github.com/twolfson/coderwall-svg"
        },
        {
            "title": "CodeSandbox",
            "hex": "000000",
            "source": "https://codesandbox.io"
        },
        {
            "title": "Codeship",
            "hex": "3C4858",
            "source": "https://app.codeship.com/"
        },
        {
            "title": "Codewars",
            "hex": "AD2C27",
            "source": "https://www.codewars.com"
        },
        {
            "title": "Codio",
            "hex": "4574E0",
            "source": "https://codio.com"
        },
        {
            "title": "CoffeeScript",
            "hex": "2F2625",
            "source": "https://coffeescript.org/"
        },
        {
            "title": "Coinbase",
            "hex": "0667D0",
            "source": "https://www.coinbase.com/press"
        },
        {
            "title": "Common Workflow Language",
            "hex": "B5314C",
            "source": "https://github.com/common-workflow-language/logo/blob/master/CWL-Logo-nofonts.svg"
        },
        {
            "title": "Composer",
            "hex": "885630",
            "source": "https://getcomposer.org/"
        },
        {
            "title": "ComproPago",
            "hex": "00AAEF",
            "source": "https://compropago.com"
        },
        {
            "title": "Concourse",
            "hex": "3398DC",
            "source": "https://concourse-ci.org/"
        },
        {
            "title": "Conda-Forge",
            "hex": "000000",
            "source": "https://github.com/conda-forge/conda-forge.github.io/"
        },
        {
            "title": "Conekta",
            "hex": "414959",
            "source": "https://www.conekta.io"
        },
        {
            "title": "Confluence",
            "hex": "172B4D",
            "source": "https://www.atlassian.com/company/news/press-kit"
        },
        {
            "title": "Consul",
            "hex": "CA2171",
            "source": "https://www.hashicorp.com/brand"
        },
        {
            "title": "Contactless Payment",
            "hex": "000000",
            "source": "https://en.wikipedia.org/wiki/Contactless_payment"
        },
        {
            "title": "Convertio",
            "hex": "FF3333",
            "source": "https://convertio.co/"
        },
        {
            "title": "Corona Engine",
            "hex": "F96F29",
            "source": "https://coronalabs.com/"
        },
        {
            "title": "Corona Renderer",
            "hex": "E6502A",
            "source": "https://corona-renderer.com/about"
        },
        {
            "title": "Counter-Strike",
            "hex": "000000",
            "source": "https://en.wikipedia.org/wiki/File:CS-GO_Logo.svg"
        },
        {
            "title": "Coursera",
            "hex": "2A73CC",
            "source": "https://about.coursera.org/press"
        },
        {
            "title": "Coveralls",
            "hex": "3F5767",
            "source": "https://coveralls.io/"
        },
        {
            "title": "cPanel",
            "hex": "FF6C2C",
            "source": "https://cpanel.net/company/cpanel-brand-guide/"
        },
        {
            "title": "Craft CMS",
            "hex": "E5422B",
            "source": "https://craftcms.com/brand-resources"
        },
        {
            "title": "Creative Commons",
            "hex": "EF9421",
            "source": "https://creativecommons.org/"
        },
        {
            "title": "Crehana",
            "hex": "4B22F4",
            "source": "https://www.crehana.com/"
        },
        {
            "title": "Crowdin",
            "hex": "2E3340",
            "source": "https://support.crowdin.com/using-logo/"
        },
        {
            "title": "Crunchbase",
            "hex": "0288D1",
            "source": "https://www.crunchbase.com/home"
        },
        {
            "title": "Crunchyroll",
            "hex": "F47521",
            "source": "https://www.crunchyroll.com"
        },
        {
            "title": "CRYENGINE",
            "hex": "000000",
            "source": "https://www.cryengine.com/brand"
        },
        {
            "title": "CSS Wizardry",
            "hex": "F43059",
            "source": "http://csswizardry.com"
        },
        {
            "title": "CSS3",
            "hex": "1572B6",
            "source": "http://www.w3.org/html/logo/"
        },
        {
            "title": "curl",
            "hex": "073551",
            "source": "https://curl.haxx.se/logo/"
        },
        {
            "title": "Cypress",
            "hex": "17202C",
            "source": "https://cypress.io"
        },
        {
            "title": "D3.js",
            "hex": "F9A03C",
            "source": "https://github.com/d3/d3-logo"
        },
        {
            "title": "DAF",
            "hex": "00529B",
            "source": "https://www.daf.com/en"
        },
        {
            "title": "Dailymotion",
            "hex": "0066DC",
            "source": "http://press.dailymotion.com/?page_id=346"
        },
        {
            "title": "Dart",
            "hex": "0175C2",
            "source": "https://github.com/dart-lang/site-shared/tree/master/src/_assets/image/dart/logo"
        },
        {
            "title": "Das Erste",
            "hex": "001A4B",
            "source": "https://en.wikipedia.org/wiki/Das_Erste"
        },
        {
            "title": "Dash",
            "hex": "008DE4",
            "source": "https://www.dash.org/brand-assets/"
        },
        {
            "title": "Dashlane",
            "hex": "007C97",
            "source": "https://www.dashlane.com/"
        },
        {
            "title": "Dassault Systèmes",
            "hex": "005386",
            "source": "https://www.3ds.com/statics/menu/2/assets/img/logo/3ds-dark.svg"
        },
        {
            "title": "DataCamp",
            "hex": "33AACC",
            "source": "https://www.datacamp.com/"
        },
        {
            "title": "Datadog",
            "hex": "632CA6",
            "source": "https://www.datadoghq.com/"
        },
        {
            "title": "DAZN",
            "hex": "F8F8F5",
            "source": "https://media.dazn.com/en/assets/"
        },
        {
            "title": "dblp",
            "hex": "004F9F",
            "source": "https://dblp.org/"
        },
        {
            "title": "DC Entertainment",
            "hex": "0078F0",
            "source": "https://www.readdc.com/"
        },
        {
            "title": "Debian",
            "hex": "A81D33",
            "source": "https://www.debian.org/logos"
        },
        {
            "title": "deepin",
            "hex": "007CFF",
            "source": "https://commons.wikimedia.org/wiki/File:Deepin_logo.svg"
        },
        {
            "title": "Deezer",
            "hex": "FEAA2D",
            "source": "https://deezerbrand.com/"
        },
        {
            "title": "Delicious",
            "hex": "3399FF",
            "source": "https://en.wikipedia.org/wiki/Delicious_(website)"
        },
        {
            "title": "Deliveroo",
            "hex": "00CCBC",
            "source": "https://www.deliveroo.design/"
        },
        {
            "title": "Dell",
            "hex": "007DB8",
            "source": "https://datasecurity.dell.com/wp-content/themes/dell/images/logo-dell.svg"
        },
        {
            "title": "Deno",
            "hex": "000000",
            "source": "https://github.com/denoland/deno/tree/1cc02a5d9d867f1a239ee4b69f587d8afac07b02/website/images"
        },
        {
            "title": "Dependabot",
            "hex": "025E8C",
            "source": "https://dependabot.com/dependabot-logo-symbol-square-mono.svg"
        },
        {
            "title": "Der Spiegel",
            "hex": "E64415",
            "source": "https://www.spiegel.de/"
        },
        {
            "title": "Designer News",
            "hex": "2D72D9",
            "source": "https://www.designernews.co"
        },
        {
            "title": "dev.to",
            "hex": "0A0A0A",
            "source": "https://dev.to/"
        },
        {
            "title": "DeviantArt",
            "hex": "05CC47",
            "source": "http://help.deviantart.com/21"
        },
        {
            "title": "devRant",
            "hex": "F99A66",
            "source": "https://devrant.com"
        },
        {
            "title": "DHL",
            "hex": "FFCC00",
            "source": "https://www.dpdhl-brands.com/dhl/en/guides/design-basics/logo-and-claim.html"
        },
        {
            "title": "Diaspora",
            "hex": "000000",
            "source": "https://wiki.diasporafoundation.org/Branding"
        },
        {
            "title": "Digg",
            "hex": "000000",
            "source": "https://en.wikipedia.org/wiki/Digg"
        },
        {
            "title": "DigitalOcean",
            "hex": "0080FF",
            "source": "https://www.digitalocean.com/company/logos-and-badges/"
        },
        {
            "title": "Dior",
            "hex": "000000",
            "source": "https://commons.wikimedia.org/wiki/File:Dior_Logo.svg"
        },
        {
            "title": "Directus",
            "hex": "263238",
            "source": "https://directus.io/resources.html"
        },
        {
            "title": "Discogs",
            "hex": "333333",
            "source": "https://www.discogs.com/brand"
        },
        {
            "title": "Discord",
            "hex": "7289DA",
            "source": "https://discordapp.com/branding"
        },
        {
            "title": "Discourse",
            "hex": "000000",
            "source": "https://www.discourse.org/"
        },
        {
            "title": "Discover",
            "hex": "FF6000",
            "source": "https://www.discovernetwork.com/en-us/business-resources/free-signage-logos"
        },
        {
            "title": "Disqus",
            "hex": "2E9FFF",
            "source": "https://disqus.com/brand"
        },
        {
            "title": "Disroot",
            "hex": "50162D",
            "source": "https://git.fosscommunity.in/disroot/assests/blob/master/d.svg"
        },
        {
            "title": "Django",
            "hex": "092E20",
            "source": "https://www.djangoproject.com/community/logos/"
        },
        {
            "title": "DLNA",
            "hex": "48A842",
            "source": "https://upload.wikimedia.org/wikipedia/de/e/eb/Digital_Living_Network_Alliance_logo.svg"
        },
        {
            "title": "Docker",
            "hex": "2496ED",
            "source": "https://www.docker.com/company/newsroom/media-resources"
        },
        {
            "title": "DocuSign",
            "hex": "FFCC22",
            "source": "https://github.com/simple-icons/simple-icons/issues/1098"
        },
        {
            "title": "Dolby",
            "hex": "000000",
            "source": "https://www.dolby.com/us/en/about/brand-identity.html"
        },
        {
            "title": "Douban",
            "hex": "007722",
            "source": "https://zh.wikipedia.org/wiki/Douban"
        },
        {
            "title": "Draugiem.lv",
            "hex": "FF6600",
            "source": "https://www.frype.com/applications/dev/docs/logos/"
        },
        {
            "title": "Dribbble",
            "hex": "EA4C89",
            "source": "https://dribbble.com/branding"
        },
        {
            "title": "Drone",
            "hex": "212121",
            "source": "https://github.com/drone/brand"
        },
        {
            "title": "Drooble",
            "hex": "19C4BE",
            "source": "https://blog.drooble.com/press/"
        },
        {
            "title": "Dropbox",
            "hex": "0061FF",
            "source": "https://www.dropbox.com/branding"
        },
        {
            "title": "Drupal",
            "hex": "0678BE",
            "source": "https://www.drupal.org/drupalorg/style-guide/colors"
        },
        {
            "title": "DS Automobiles",
            "hex": "1D1717",
            "source": "https://en.wikipedia.org/wiki/File:DS_Automobiles_logo.svg"
        },
        {
            "title": "DTube",
            "hex": "FF0000",
            "source": "https://about.d.tube/mediakit.html"
        },
        {
            "title": "DuckDuckGo",
            "hex": "DE5833",
            "source": "https://duckduckgo.com/"
        },
        {
            "title": "Dunked",
            "hex": "2DA9D7",
            "source": "https://dunked.com/"
        },
        {
            "title": "Duolingo",
            "hex": "58CC02",
            "source": "https://www.duolingo.com/"
        },
        {
            "title": "Dynamics 365",
            "hex": "002050",
            "source": "http://thepartnerchannel.com/wp-content/uploads/Dynamics365_styleguide_092816.pdf"
        },
        {
            "title": "Dynatrace",
            "hex": "1496FF",
            "source": "https://www.dynatrace.com/company/press-kit/"
        },
        {
            "title": "EA",
            "hex": "000000",
            "source": "https://www.ea.com"
        },
        {
            "title": "easyJet",
            "hex": "FF6600",
            "source": "https://www.easyjet.com"
        },
        {
            "title": "eBay",
            "hex": "E53238",
            "source": "https://go.developer.ebay.com/logos"
        },
        {
            "title": "Eclipse IDE",
            "hex": "2C2255",
            "source": "https://www.eclipse.org/artwork/"
        },
        {
            "title": "Eclipse Mosquitto",
            "hex": "3C5280",
            "source": "https://github.com/eclipse/mosquitto/blob/75fc908bba90d4bd06e85efc1c4ed77952ec842c/logo/mosquitto-logo-only.svg"
        },
        {
            "title": "Egnyte",
            "hex": "00968F",
            "source": "https://www.egnyte.com/presskit.html"
        },
        {
            "title": "Elastic",
            "hex": "005571",
            "source": "https://www.elastic.co/brand"
        },
        {
            "title": "Elastic Cloud",
            "hex": "005571",
            "source": "https://www.elastic.co/brand"
        },
        {
            "title": "Elastic Stack",
            "hex": "005571",
            "source": "https://www.elastic.co/brand"
        },
        {
            "title": "Elasticsearch",
            "hex": "005571",
            "source": "https://www.elastic.co/brand"
        },
        {
            "title": "Electron",
            "hex": "47848F",
            "source": "https://electronjs.org/images/electron-logo.svg"
        },
        {
            "title": "elementary",
            "hex": "64BAFF",
            "source": "https://elementary.io/brand"
        },
        {
            "title": "Eleventy",
            "hex": "000000",
            "source": "https://www.11ty.io"
        },
        {
            "title": "Elixir",
            "hex": "4B275F",
            "source": "https://github.com/elixir-lang/elixir-lang.github.com/tree/master/images/logo"
        },
        {
            "title": "Ello",
            "hex": "000000",
            "source": "https://ello.co"
        },
        {
            "title": "Elm",
            "hex": "1293D8",
            "source": "https://github.com/elm/foundation.elm-lang.org/blob/2d097b317d8af2aaeab49284830260a32d817305/assets/elm_logo.svg"
        },
        {
            "title": "Elsevier",
            "hex": "FF6C00",
            "source": "https://www.elsevier.com"
        },
        {
            "title": "Embarcadero",
            "hex": "ED1F35",
            "source": "https://www.embarcadero.com/news/logo"
        },
        {
            "title": "Ember.js",
            "hex": "E04E39",
            "source": "https://emberjs.com/logos/"
        },
        {
            "title": "Emby",
            "hex": "52B54B",
            "source": "https://emby.media/"
        },
        {
            "title": "Emlakjet",
            "hex": "0AE524",
            "source": "https://www.emlakjet.com/kurumsal-materyaller/"
        },
        {
            "title": "Empire Kred",
            "hex": "72BE50",
            "source": "http://www.empire.kred"
        },
        {
            "title": "Envato",
            "hex": "81B441",
            "source": "https://envato.com/"
        },
        {
            "title": "EPEL",
            "hex": "FC0000",
            "source": "https://fedoraproject.org/wiki/EPEL"
        },
        {
            "title": "Epic Games",
            "hex": "313131",
            "source": "https://www.epicgames.com/"
        },
        {
            "title": "Epson",
            "hex": "003399",
            "source": "https://global.epson.com/IR/library/"
        },
        {
            "title": "ESEA",
            "hex": "0E9648",
            "source": "https://play.esea.net/"
        },
        {
            "title": "ESLGaming",
            "hex": "FFFF09",
            "source": "https://brand.eslgaming.com/"
        },
        {
            "title": "ESLint",
            "hex": "4B32C3",
            "source": "https://eslint.org/img/logo.svg"
        },
        {
            "title": "Ethereum",
            "hex": "3C3C3D",
            "source": "https://www.ethereum.org/images/logos/Ethereum_Visual_Identity_1.0.0.pdf"
        },
        {
            "title": "Etsy",
            "hex": "F16521",
            "source": "https://www.etsy.com/uk/press"
        },
        {
            "title": "Event Store",
            "hex": "5AB552",
            "source": "https://github.com/eventstore/brand"
        },
        {
            "title": "Eventbrite",
            "hex": "F05537",
            "source": "https://www.eventbrite.com/signin/"
        },
        {
            "title": "Evernote",
            "hex": "00A82D",
            "source": "https://evernote.com/press"
        },
        {
            "title": "Everplaces",
            "hex": "FA4B32",
            "source": "https://everplaces.com"
        },
        {
            "title": "EVRY",
            "hex": "063A54",
            "source": "https://www.evry.com/en/"
        },
        {
            "title": "Exercism",
            "hex": "009CAB",
            "source": "https://github.com/exercism/website-icons/blob/master/exercism/logo-icon.svg"
        },
        {
            "title": "Experts Exchange",
            "hex": "00AAE7",
            "source": "https://www.experts-exchange.com/"
        },
        {
            "title": "Expo",
            "hex": "000020",
            "source": "http://expo.io/brand/"
        },
        {
            "title": "EyeEm",
            "hex": "000000",
            "source": "https://www.eyeem.com/"
        },
        {
            "title": "F-Droid",
            "hex": "1976D2",
            "source": "https://f-droid.org/"
        },
        {
            "title": "F-Secure",
            "hex": "00BAFF",
            "source": "https://vip.f-secure.com/en/marketing/logos"
        },
        {
            "title": "Facebook",
            "hex": "1877F2",
            "source": "https://en.facebookbrand.com/"
        },
        {
            "title": "Facebook Gaming",
            "hex": "005FED",
            "source": "https://www.facebook.com/fbgaminghome/"
        },
        {
            "title": "Facebook Live",
            "hex": "ED4242",
            "source": "https://en.facebookbrand.com/"
        },
        {
            "title": "FACEIT",
            "hex": "FF5500",
            "source": "https://corporate.faceit.com/branding/"
        },
        {
            "title": "Fandango",
            "hex": "FF7300",
            "source": "https://www.fandango.com"
        },
        {
            "title": "Fandom",
            "hex": "00D6D6",
            "source": "https://fandomdesignsystem.com/"
        },
        {
            "title": "Farfetch",
            "hex": "000000",
            "source": "https://www.farfetch.com/"
        },
        {
            "title": "Fastify",
            "hex": "000000",
            "source": "https://github.com/fastify/graphics/blob/91e8a3d4754807de3b69440f66c72a737a5fde94/fastify-1000px-square-02.svg"
        },
        {
            "title": "Fastly",
            "hex": "FF282D",
            "source": "https://assets.fastly.com/style-guide/docs/"
        },
        {
            "title": "Favro",
            "hex": "512DA8",
            "source": "https://favro.com/login"
        },
        {
            "title": "FeatHub",
            "hex": "9B9B9B",
            "source": "http://feathub.com/"
        },
        {
            "title": "Fedora",
            "hex": "294172",
            "source": "https://fedoraproject.org/wiki/Logo/UsageGuidelines"
        },
        {
            "title": "FedRAMP",
            "hex": "112E51",
            "source": "https://www.fedramp.gov/assets/resources/documents/FedRAMP_Branding_Guidance.pdf"
        },
        {
            "title": "Feedly",
            "hex": "2BB24C",
            "source": "https://blog.feedly.com/wp-content/themes/feedly-2017-v1.19.3/assets/images/logos/logo.svg"
        },
        {
            "title": "Ferrari",
            "hex": "D40000",
            "source": "https://www.ferrari.com/"
        },
        {
            "title": "Ferrari N.V.",
            "hex": "EB2E2C",
            "source": "https://corporate.ferrari.com/"
        },
        {
            "title": "Fiat",
            "hex": "AD0C33",
            "source": "https://en.wikipedia.org/wiki/File:Fiat_Logo.svg"
        },
        {
            "title": "Fido Alliance",
            "hex": "FFBF3B",
            "source": "https://fidoalliance.org/overview/legal/logo-usage/"
        },
        {
            "title": "FIFA",
            "hex": "326295",
            "source": "https://en.wikipedia.org/wiki/FIFA"
        },
        {
            "title": "Figma",
            "hex": "F24E1E",
            "source": "https://figma.com/"
        },
        {
            "title": "figshare",
            "hex": "556472",
            "source": "https://en.wikipedia.org/wiki/Figshare"
        },
        {
            "title": "Fila",
            "hex": "03234C",
            "source": "https://en.wikipedia.org/wiki/Fila_(company)"
        },
        {
            "title": "FileZilla",
            "hex": "BF0000",
            "source": "https://upload.wikimedia.org/wikipedia/commons/0/01/FileZilla_logo.svg"
        },
        {
            "title": "Firebase",
            "hex": "FFCA28",
            "source": "https://firebase.google.com/brand-guidelines/"
        },
        {
            "title": "Firefox",
            "hex": "FF7139",
            "source": "https://mozilla.design/firefox/logos-usage/"
        },
        {
            "title": "Firefox Browser",
            "hex": "FF7139",
            "source": "https://mozilla.design/firefox/logos-usage/"
        },
        {
            "title": "FIRST",
            "hex": "0066B3",
            "source": "https://www.firstinspires.org/brand"
        },
        {
            "title": "Fitbit",
            "hex": "00B0B9",
            "source": "http://www.fitbit.com/uk/home"
        },
        {
            "title": "FITE",
            "hex": "CA0404",
            "source": "https://www.fite.tv/"
        },
        {
            "title": "Fiverr",
            "hex": "1DBF73",
            "source": "https://www.fiverr.com/press-kit"
        },
        {
            "title": "Flask",
            "hex": "000000",
            "source": "http://flask.pocoo.org/community/logos/"
        },
        {
            "title": "Flathub",
            "hex": "4A86CF",
            "source": "https://flathub.org/"
        },
        {
            "title": "Flattr",
            "hex": "000000",
            "source": "https://flattr.com/"
        },
        {
            "title": "Flickr",
            "hex": "0063DC",
            "source": "https://worldvectorlogo.com/logo/flickr-1"
        },
        {
            "title": "Flipboard",
            "hex": "E12828",
            "source": "https://about.flipboard.com/brand-guidelines"
        },
        {
            "title": "Floatplane",
            "hex": "00AEEF",
            "source": "https://www.floatplane.com/"
        },
        {
            "title": "Flood",
            "hex": "4285F4",
            "source": "https://flood.io/"
        },
        {
            "title": "Fluentd",
            "hex": "0E83C8",
            "source": "https://docs.fluentd.org/quickstart/logo"
        },
        {
            "title": "Flutter",
            "hex": "02569B",
            "source": "https://flutter.dev/brand"
        },
        {
            "title": "Fnac",
            "hex": "E1A925",
            "source": "http://www.fnac.com/"
        },
        {
            "title": "Font Awesome",
            "hex": "339AF0",
            "source": "https://fontawesome.com/icons/font-awesome"
        },
        {
            "title": "Ford",
            "hex": "003478",
            "source": "https://www.ford.com/"
        },
        {
            "title": "Formstack",
            "hex": "21B573",
            "source": "https://www.formstack.com/brand/guidelines"
        },
        {
            "title": "Fortinet",
            "hex": "EE3124",
            "source": "http://www.fortinet.com/"
        },
        {
            "title": "Fossa",
            "hex": "90A1B8",
            "source": "https://fossa.com/press/"
        },
        {
            "title": "Fossil SCM",
            "hex": "548294",
            "source": "https://fossil-scm.org/"
        },
        {
            "title": "Foursquare",
            "hex": "F94877",
            "source": "https://foursquare.com/about/logos"
        },
        {
            "title": "Framer",
            "hex": "0055FF",
            "source": "https://framer.com"
        },
        {
            "title": "FreeBSD",
            "hex": "AB2B28",
            "source": "https://www.freebsdfoundation.org/about/project/"
        },
        {
            "title": "freeCodeCamp",
            "hex": "006400",
            "source": "https://freecodecamp.com"
        },
        {
            "title": "freedesktop.org",
            "hex": "3B80AE",
            "source": "https://commons.wikimedia.org/wiki/File:Freedesktop-logo.svg"
        },
        {
            "title": "Freelancer",
            "hex": "29B2FE",
            "source": "https://www.freelancer.com/"
        },
        {
            "title": "Fujifilm",
            "hex": "ED1A3A",
            "source": "https://upload.wikimedia.org/wikipedia/commons/a/a1/Fujifilm_logo.svg"
        },
        {
            "title": "Fujitsu",
            "hex": "FF0000",
            "source": "https://www.fujitsu.com/global/about/brandmanagement/logo/"
        },
        {
            "title": "Fur Affinity",
            "hex": "36566F",
            "source": "https://www.furaffinity.net/"
        },
        {
            "title": "Furry Network",
            "hex": "2E75B4",
            "source": "https://furrynetwork.com"
        },
        {
            "title": "Garmin",
            "hex": "007CC3",
            "source": "https://developer.garmin.com/resources/brand-guidelines/"
        },
        {
            "title": "Gatling",
            "hex": "FF9E2A",
            "source": "https://gatling.io/"
        },
        {
            "title": "Gatsby",
            "hex": "663399",
            "source": "https://www.gatsbyjs.org/"
        },
        {
            "title": "Gauges",
            "hex": "2FA66A",
            "source": "http://get.gaug.es/"
        },
        {
            "title": "GeeksforGeeks",
            "hex": "0F9D58",
            "source": "https://www.geeksforgeeks.org/"
        },
        {
            "title": "General Motors",
            "hex": "22559E",
            "source": "https://commons.wikimedia.org/wiki/File:General_Motors_logo.svg"
        },
        {
            "title": "Genius",
            "hex": "FFFF64",
            "source": "https://upload.wikimedia.org/wikipedia/en/a/ad/Genius_website_logo.svg"
        },
        {
            "title": "Gentoo",
            "hex": "54487A",
            "source": "https://wiki.gentoo.org/wiki/Project:Artwork/Artwork#Variations_of_the_.22g.22_logo"
        },
        {
            "title": "Geocaching",
            "hex": "00874D",
            "source": "https://www.geocaching.com/about/logousage.aspx"
        },
        {
            "title": "Gerrit",
            "hex": "EEEEEE",
            "source": "https://gerrit-review.googlesource.com/c/75842/"
        },
        {
            "title": "Ghost",
            "hex": "738A94",
            "source": "https://ghost.org/design"
        },
        {
            "title": "Ghostery",
            "hex": "00BAF2",
            "source": "https://www.ghostery.com/"
        },
        {
            "title": "GIMP",
            "hex": "5C5543",
            "source": "https://www.gimp.org/about/linking.html#wilber-the-gimp-mascot"
        },
        {
            "title": "Git",
            "hex": "F05032",
            "source": "http://git-scm.com/downloads/logos"
        },
        {
            "title": "Gitea",
            "hex": "609926",
            "source": "https://github.com/go-gitea/gitea/tree/master/assets"
        },
        {
            "title": "GitHub",
            "hex": "181717",
            "source": "https://github.com/logos"
        },
        {
            "title": "GitHub Actions",
            "hex": "2088FF",
            "source": "https://github.com/features/actions"
        },
        {
            "title": "GitKraken",
            "hex": "179287",
            "source": "https://www.gitkraken.com/"
        },
        {
            "title": "GitLab",
            "hex": "FCA121",
            "source": "https://about.gitlab.com/press/press-kit/"
        },
        {
            "title": "Gitpod",
            "hex": "1AA6E4",
            "source": "https://www.gitpod.io/"
        },
        {
            "title": "Gitter",
            "hex": "ED1965",
            "source": "https://gitter.im/"
        },
        {
            "title": "Glassdoor",
            "hex": "0CAA41",
            "source": "https://www.glassdoor.com/press/images/"
        },
        {
            "title": "Glitch",
            "hex": "3333FF",
            "source": "https://glitch.com/about/press/"
        },
        {
            "title": "Gmail",
            "hex": "D14836",
            "source": "https://material.io/guidelines/resources/sticker-sheets-icons.html#sticker-sheets-icons-components"
        },
        {
            "title": "GNOME",
            "hex": "4A86CF",
            "source": "https://wiki.gnome.org/Engagement/BrandGuidelines"
        },
        {
            "title": "GNU",
            "hex": "A42E2B",
            "source": "https://gnu.org"
        },
        {
            "title": "GNU Bash",
            "hex": "4EAA25",
            "source": "https://github.com/odb/official-bash-logo"
        },
        {
            "title": "GNU Emacs",
            "hex": "7F5AB6",
            "source": "https://git.savannah.gnu.org/cgit/emacs.git/tree/etc/images/icons/hicolor/scalable/apps/emacs.svg"
        },
        {
            "title": "GNU IceCat",
            "hex": "002F5B",
            "source": "https://git.savannah.gnu.org/cgit/gnuzilla.git/plain/artwork/simple.svg"
        },
        {
            "title": "GNU Privacy Guard",
            "hex": "0093DD",
            "source": "https://git.gnupg.org/cgi-bin/gitweb.cgi?p=gnupg.git;a=tree;f=artwork/icons"
        },
        {
            "title": "GNU social",
            "hex": "A22430",
            "source": "https://www.gnu.org/graphics/social.html"
        },
        {
            "title": "Go",
            "hex": "00ADD8",
            "source": "https://blog.golang.org/go-brand"
        },
        {
            "title": "Godot Engine",
            "hex": "478CBF",
            "source": "https://godotengine.org/themes/godotengine/assets/download/godot_logo.svg"
        },
        {
            "title": "GoFundMe",
            "hex": "00B964",
            "source": "https://www.gofundme.com/"
        },
        {
            "title": "GOG.com",
            "hex": "86328A",
            "source": "https://www.cdprojekt.com/en/media/logotypes/"
        },
        {
            "title": "GoldenLine",
            "hex": "F1B92B",
            "source": "http://www.goldenline.pl"
        },
        {
            "title": "Goodreads",
            "hex": "663300",
            "source": "https://www.goodreads.com/about/press"
        },
        {
            "title": "Google",
            "hex": "4285F4",
            "source": "https://developers.google.com/+/branding-guidelines?hl=en"
        },
        {
            "title": "Google Ads",
            "hex": "4285F4",
            "source": "https://designguidelines.withgoogle.com/ads-branding/google-ads/logos.html#logos-brand-logo-lockups"
        },
        {
            "title": "Google AdSense",
            "hex": "4285F4",
            "source": "https://commons.wikimedia.org/wiki/File:AdSense_Logo.svg"
        },
        {
            "title": "Google Analytics",
            "hex": "E37400",
            "source": "https://analytics.google.com"
        },
        {
            "title": "Google Assistant",
            "hex": "4285F4",
            "source": "https://assistant.google.com/"
        },
        {
            "title": "Google Calendar",
            "hex": "4285F4",
            "source": "https://commons.wikimedia.org/wiki/File:Google_Calendar_icon.svg"
        },
        {
            "title": "Google Cardboard",
            "hex": "FF7143",
            "source": "https://arvr.google.com/cardboard/"
        },
        {
            "title": "Google Cast",
            "hex": "1BB6F6",
            "source": "https://partnermarketinghub.withgoogle.com/#/brands"
        },
        {
            "title": "Google Chrome",
            "hex": "4285F4",
            "source": "https://blog.google/press/?product_tag=chrome"
        },
        {
            "title": "Google Classroom",
            "hex": "4285F4",
            "source": "https://classroom.google.com/"
        },
        {
            "title": "Google Cloud",
            "hex": "4285F4",
            "source": "https://cloud.google.com/"
        },
        {
            "title": "Google Drive",
            "hex": "4285F4",
            "source": "https://developers.google.com/drive/web/branding"
        },
        {
            "title": "Google Earth",
            "hex": "4285F4",
            "source": "https://earth.google.com/web/"
        },
        {
            "title": "Google Fit",
            "hex": "4285F4",
            "source": "https://partnermarketinghub.withgoogle.com/#/brands/"
        },
        {
            "title": "Google Hangouts",
            "hex": "0C9D58",
            "source": "https://material.google.com/resources/sticker-sheets-icons.html#sticker-sheets-icons-components"
        },
        {
            "title": "Google Hangouts Chat",
            "hex": "00897B",
            "source": "https://chat.google.com/error/noaccess"
        },
        {
            "title": "Google Hangouts Meet",
            "hex": "00897B",
            "source": "https://meet.google.com/"
        },
        {
            "title": "Google Keep",
            "hex": "FFBB00",
            "source": "https://play.google.com/store/apps/details?id=com.google.android.keep"
        },
        {
            "title": "Google Lens",
            "hex": "4285F4",
            "source": "https://partnermarketinghub.withgoogle.com/#/brands/"
        },
        {
            "title": "Google Maps",
            "hex": "4285F4",
            "source": "https://upload.wikimedia.org/wikipedia/commons/a/a9/Google_Maps_icon.svg"
        },
        {
            "title": "Google Messages",
            "hex": "1A73E8",
            "source": "https://messages.google.com/"
        },
        {
            "title": "Google My Business",
            "hex": "4285F4",
            "source": "https://business.google.com/"
        },
        {
            "title": "Google Nearby",
            "hex": "4285F4",
            "source": "https://developers.google.com/nearby/developer-guidelines"
        },
        {
            "title": "Google News",
            "hex": "174EA6",
            "source": "https://partnermarketinghub.withgoogle.com/#/brands/"
        },
        {
            "title": "Google Pay",
            "hex": "4285F4",
            "source": "https://partnermarketinghub.withgoogle.com/#/brands/"
        },
        {
            "title": "Google Play",
            "hex": "414141",
            "source": "https://partnermarketinghub.withgoogle.com/#/brands/"
        },
        {
            "title": "Google Podcasts",
            "hex": "4285F4",
            "source": "https://developers.google.com/search/docs/data-types/podcast"
        },
        {
            "title": "Google Scholar",
            "hex": "4285F4",
            "source": "https://commons.wikimedia.org/wiki/File:Google_Scholar_logo.svg"
        },
        {
            "title": "Google Search Console",
            "hex": "458CF5",
            "source": "https://search.google.com/search-console"
        },
        {
            "title": "Google Sheets",
            "hex": "0F9D58",
            "source": "http://sheets.google.com/"
        },
        {
            "title": "Google Street View",
            "hex": "FEC111",
            "source": "https://developers.google.com/streetview/ready/branding"
        },
        {
            "title": "Google Tag Manager",
            "hex": "246FDB",
            "source": "https://tagmanager.google.com/#/home"
        },
        {
            "title": "Google Translate",
            "hex": "4285F4",
            "source": "https://en.wikipedia.org/wiki/Google_Translate"
        },
        {
            "title": "GOV.UK",
            "hex": "005EA5",
            "source": "https://github.com/alphagov/design-assets/tree/master/Icons"
        },
        {
            "title": "Gradle",
            "hex": "02303A",
            "source": "https://gradle.com/brand"
        },
        {
            "title": "Grafana",
            "hex": "F46800",
            "source": "https://grafana.com/"
        },
        {
            "title": "Graphcool",
            "hex": "27AE60",
            "source": "https://www.graph.cool"
        },
        {
            "title": "GraphQL",
            "hex": "E10098",
            "source": "http://graphql.org/"
        },
        {
            "title": "Grav",
            "hex": "221E1F",
            "source": "http://getgrav.org/media"
        },
        {
            "title": "Gravatar",
            "hex": "1E8CBE",
            "source": "https://automattic.com/press"
        },
        {
            "title": "GreenSock",
            "hex": "88CE02",
            "source": "https://greensock.com/"
        },
        {
            "title": "Groovy",
            "hex": "4298B8",
            "source": "https://groovy-lang.org/"
        },
        {
            "title": "Groupon",
            "hex": "53A318",
            "source": "https://brandplaybook.groupon.com/guidelines/logo/"
        },
        {
            "title": "Grunt",
            "hex": "FBA919",
            "source": "https://github.com/gruntjs/gruntjs.com/tree/master/src/media"
        },
        {
            "title": "Guangzhou Metro",
            "hex": "C51935",
            "source": "https://commons.wikimedia.org/wiki/File:Guangzhou_Metro_logo.svg"
        },
        {
            "title": "gulp",
            "hex": "CF4647",
            "source": "https://gulpjs.com/"
        },
        {
            "title": "Gumroad",
            "hex": "36A9AE",
            "source": "https://gumroad.com/press"
        },
        {
            "title": "Gumtree",
            "hex": "72EF36",
            "source": "https://www.gumtree.com"
        },
        {
            "title": "Gutenberg",
            "hex": "000000",
            "source": "https://github.com/WordPress/gutenberg/blob/master/docs/final-g-wapuu-black.svg"
        },
        {
            "title": "Habr",
            "hex": "77A2B6",
            "source": "https://habr.com/"
        },
        {
            "title": "Hackaday",
            "hex": "1A1A1A",
            "source": "https://hackaday.com/"
        },
        {
            "title": "HackerEarth",
            "hex": "323754",
            "source": "https://www.hackerearth.com/logo/"
        },
        {
            "title": "HackerOne",
            "hex": "494649",
            "source": "https://www.hackerone.com/branding"
        },
        {
            "title": "HackerRank",
            "hex": "2EC866",
            "source": "https://www.hackerrank.com/"
        },
        {
            "title": "HackHands",
            "hex": "00ACBD",
            "source": "https://hackhands.com/"
        },
        {
            "title": "Hackster",
            "hex": "1BACF7",
            "source": "https://drive.google.com/file/d/0B3aqzR8LzoqdT1p4ZUlWVnJ1elk/view?usp=sharing"
        },
        {
            "title": "HappyCow",
            "hex": "7C4EC4",
            "source": "https://www.happycow.net/press-kits"
        },
        {
            "title": "Harbor",
            "hex": "4A00D8",
            "source": "https://github.com/goharbor/harbor/blob/13686cbe83d22259216da7658612e86201070e94/src/portal/src/images/harbor-logo.svg"
        },
        {
            "title": "Hashnode",
            "hex": "2962FF",
            "source": "https://hashnode.com/media"
        },
        {
            "title": "Haskell",
            "hex": "5D4F85",
            "source": "https://commons.wikimedia.org/wiki/File:Haskell-Logo.svg"
        },
        {
            "title": "Hatena Bookmark",
            "hex": "00A4DE",
            "source": "http://hatenacorp.jp/press/resource"
        },
        {
            "title": "haveibeenpwned",
            "hex": "2A6379",
            "source": "https://haveibeenpwned.com/"
        },
        {
            "title": "Haxe",
            "hex": "EA8220",
            "source": "https://haxe.org/foundation/branding.html"
        },
        {
            "title": "HBO",
            "hex": "000000",
            "source": "https://www.hbo.com/"
        },
        {
            "title": "HelloFresh",
            "hex": "91C11E",
            "source": "https://www.hellofresh.com/landing/student"
        },
        {
            "title": "Helly Hansen",
            "hex": "DA2128",
            "source": "https://www.hellyhansen.com/"
        },
        {
            "title": "Helm",
            "hex": "277A9F",
            "source": "https://helm.sh"
        },
        {
            "title": "HERE",
            "hex": "48DAD0",
            "source": "https://www.here.com"
        },
        {
            "title": "Heroku",
            "hex": "430098",
            "source": "https://www.heroku.com"
        },
        {
            "title": "Hexo",
            "hex": "0E83CD",
            "source": "https://hexo.io/"
        },
        {
            "title": "HEY",
            "hex": "5522FA",
            "source": "https://hey.com/"
        },
        {
            "title": "Highly",
            "hex": "FF3C00",
            "source": "https://highly.co/"
        },
        {
            "title": "Hilton",
            "hex": "124D97",
            "source": "https://www.hilton.com/en/"
        },
        {
            "title": "HipChat",
            "hex": "0052CC",
            "source": "https://www.atlassian.com/company/news/press-kit"
        },
        {
            "title": "Hitachi",
            "hex": "E60027",
            "source": "https://commons.wikimedia.org/wiki/File:Hitachi_inspire_the_next-Logo.svg"
        },
        {
            "title": "Hive",
            "hex": "FF7A00",
            "source": "https://www.hivehome.com/"
        },
        {
            "title": "HockeyApp",
            "hex": "009EE1",
            "source": "https://hockeyapp.net/brand-guidelines/"
        },
        {
            "title": "Home Assistant",
            "hex": "41BDF5",
            "source": "https://github.com/home-assistant/home-assistant-assets"
        },
        {
            "title": "homify",
            "hex": "7DCDA3",
            "source": "http://lsg.homify.com/"
        },
        {
            "title": "Honda",
            "hex": "E40521",
            "source": "https://www.honda.ie/"
        },
        {
            "title": "Hootsuite",
            "hex": "000000",
            "source": "https://hootsuite.com/en-gb/about/media-kit"
        },
        {
            "title": "Hotels.com",
            "hex": "D32F2F",
            "source": "https://en.wikipedia.org/wiki/File:Hotels.com_logo.svg"
        },
        {
            "title": "Houdini",
            "hex": "FF4713",
            "source": "https://www.sidefx.com/products/houdini/"
        },
        {
            "title": "Houzz",
            "hex": "4DBC15",
            "source": "https://www.houzz.com/logoGuidelines"
        },
        {
            "title": "HP",
            "hex": "0096D6",
            "source": "https://commons.wikimedia.org/wiki/File:HP_New_Logo_2D.svg"
        },
        {
            "title": "HTML Academy",
            "hex": "302683",
            "source": "https://htmlacademy.ru/"
        },
        {
            "title": "HTML5",
            "hex": "E34F26",
            "source": "http://www.w3.org/html/logo/"
        },
        {
            "title": "Huawei",
            "hex": "FF0000",
            "source": "https://en.wikipedia.org/wiki/File:Huawei.svg"
        },
        {
            "title": "HubSpot",
            "hex": "FF7A59",
            "source": "https://www.hubspot.com/style-guide"
        },
        {
            "title": "Hugo",
            "hex": "FF4088",
            "source": "https://gohugo.io/"
        },
        {
            "title": "Hulu",
            "hex": "3DBB3D",
            "source": "https://www.hulu.com/press/brand-assets/"
        },
        {
            "title": "Humble Bundle",
            "hex": "CC2929",
            "source": "https://support.humblebundle.com/hc/en-us/articles/202742060-Bundle-Logos"
        },
        {
            "title": "Hurriyetemlak",
            "hex": "E02826",
            "source": "https://ilan.hurriyetemlak.com/emlak-ilani-yayinlama-kurallari"
        },
        {
            "title": "Husqvarna",
            "hex": "273A60",
            "source": "https://www.husqvarna.com/uk/catalogues/"
        },
        {
            "title": "Hypothesis",
            "hex": "BD1C2B",
            "source": "https://web.hypothes.is/"
        },
        {
            "title": "Hyundai",
            "hex": "002C5F",
            "source": "https://en.wikipedia.org/wiki/File:Hyundai_Motor_Company_logo.svg"
        },
        {
            "title": "Iata",
            "hex": "004E81",
            "source": "https://upload.wikimedia.org/wikipedia/commons/f/f7/IATAlogo.svg"
        },
        {
            "title": "iBeacon",
            "hex": "3D7EBB",
            "source": "https://developer.apple.com/ibeacon/"
        },
        {
            "title": "IBM",
            "hex": "054ADA",
            "source": "https://www.ibm.com/design/language/elements/logos/8-bar/"
        },
        {
            "title": "iCloud",
            "hex": "3693F3",
            "source": "https://www.icloud.com/"
        },
        {
            "title": "IcoMoon",
            "hex": "825794",
            "source": "https://icomoon.io/"
        },
        {
            "title": "ICON",
            "hex": "31B8BB",
            "source": "https://icon.foundation/"
        },
        {
            "title": "Iconify",
            "hex": "1769AA",
            "source": "https://iconify.design/"
        },
        {
            "title": "IconJar",
            "hex": "16A5F3",
            "source": "https://geticonjar.com/press-kit/"
        },
        {
            "title": "ICQ",
            "hex": "7EBD00",
            "source": "https://en.wikipedia.org/wiki/File:ICQ.svg"
        },
        {
            "title": "iDEAL",
            "hex": "CC0066",
            "source": "https://www.ideal.nl/cms/files/Manual_iDEAL_logo.pdf"
        },
        {
            "title": "iFixit",
            "hex": "0071CE",
            "source": "https://www.ifixit.com/"
        },
        {
            "title": "iFood",
            "hex": "EA1D2C",
            "source": "https://ifood.com.br/"
        },
        {
            "title": "IFTTT",
            "hex": "000000",
            "source": "https://ifttt.com/discover/brand-guidelines"
        },
        {
            "title": "iHeartRadio",
            "hex": "C6002B",
            "source": "https://brand.iheart.com/logo"
        },
        {
            "title": "IMDb",
            "hex": "E6B91E",
            "source": "http://www.imdb.com/pressroom/brand_guidelines"
        },
        {
            "title": "Imgur",
            "hex": "1BB76E",
            "source": "https://s.imgur.com/images/favicon-152.png"
        },
        {
            "title": "Indeed",
            "hex": "2164F3",
            "source": "https://www.indeed.com"
        },
        {
            "title": "InfluxDB",
            "hex": "22ADF6",
            "source": "https://www.influxdata.com/"
        },
        {
            "title": "Inkscape",
            "hex": "000000",
            "source": "https://commons.wikimedia.org/wiki/File:Inkscape_Logo.svg"
        },
        {
            "title": "Insomnia",
            "hex": "5849BE",
            "source": "https://insomnia.rest/"
        },
        {
            "title": "Instacart",
            "hex": "43B02A",
            "source": "https://www.instacart.com/press"
        },
        {
            "title": "Instagram",
            "hex": "E4405F",
            "source": "https://www.instagram-brand.com"
        },
        {
            "title": "Instapaper",
            "hex": "1F1F1F",
            "source": "https://www.instapaper.com/"
        },
        {
            "title": "Intel",
            "hex": "0071C5",
            "source": "https://www.intel.com"
        },
        {
            "title": "IntelliJ IDEA",
            "hex": "000000",
            "source": "https://www.jetbrains.com/idea/"
        },
        {
            "title": "Intercom",
            "hex": "6AFDEF",
            "source": "https://www.intercom.com/press"
        },
        {
            "title": "Internet Archive",
            "hex": "000000",
            "source": "https://openlibrary.org/static/images/ia-logo.svg"
        },
        {
            "title": "Internet Explorer",
            "hex": "0076D6",
            "source": "https://compass-ssl.microsoft.com/assets/c8/67/c867db4c-f328-45b8-817c-33834c70aae6.svg?n=IE.svg"
        },
        {
            "title": "InVision",
            "hex": "FF3366",
            "source": "https://projects.invisionapp.com/boards/BX4P1DY5H46R"
        },
        {
            "title": "Invoice Ninja",
            "hex": "000000",
            "source": "https://github.com/invoiceninja/invoiceninja"
        },
        {
            "title": "ioBroker",
            "hex": "3399CC",
            "source": "https://github.com/ioBroker/awesome-iobroker/blob/master/images/"
        },
        {
            "title": "Ionic",
            "hex": "3880FF",
            "source": "https://ionicframework.com/press"
        },
        {
            "title": "iOS",
            "hex": "000000",
            "source": "https://en.wikipedia.org/wiki/IOS"
        },
        {
            "title": "IPFS",
            "hex": "65C2CB",
            "source": "https://github.com/ipfs/logo"
        },
        {
            "title": "Issuu",
            "hex": "F36D5D",
            "source": "https://issuu.com/press"
        },
        {
            "title": "Itch.io",
            "hex": "FA5C5C",
            "source": "https://itch.io/press-kit"
        },
        {
            "title": "iTunes",
            "hex": "FB5BC5",
            "source": "https://upload.wikimedia.org/wikipedia/commons/d/df/ITunes_logo.svg"
        },
        {
            "title": "IVECO",
            "hex": "004994",
            "source": "https://www.iveco.com/germany/Pages/Home-page.aspx"
        },
        {
            "title": "Jabber",
            "hex": "CC0000",
            "source": "https://commons.wikimedia.org/wiki/File:Jabber-bulb.svg"
        },
        {
            "title": "Jamboard",
            "hex": "F37C20",
            "source": "https://cdn2.hubspot.net/hubfs/159104/ECS/Jamboard/Approved%20Jamboard%20Brand%20Book.pdf"
        },
        {
            "title": "Jameson",
            "hex": "004027",
            "source": "https://www.jamesonwhiskey.com/"
        },
        {
            "title": "Jasmine",
            "hex": "8A4182",
            "source": "https://github.com/jasmine/jasmine/blob/8991b1bba39b5b7e89fc5eeb07ae271a684cb1a4/images/jasmine-horizontal.svg"
        },
        {
            "title": "Java",
            "hex": "007396",
            "source": "https://www.oracle.com/legal/logos.html"
        },
        {
            "title": "JavaScript",
            "hex": "F7DF1E",
            "source": "https://github.com/voodootikigod/logo.js"
        },
        {
            "title": "JBL",
            "hex": "FF3300",
            "source": "https://www.jbl.com/"
        },
        {
            "title": "JCB",
            "hex": "0B4EA2",
            "source": "https://www.global.jcb/en/about-us/brand-concept/"
        },
        {
            "title": "Jeep",
            "hex": "000000",
            "source": "http://www.fcaci.com/v15-images/jeep/Jeep-Brand-Mark-Guidelines-Rev10.15.pdf"
        },
        {
            "title": "Jekyll",
            "hex": "CC0000",
            "source": "https://github.com/jekyll/brand"
        },
        {
            "title": "Jenkins",
            "hex": "D24939",
            "source": "https://wiki.jenkins-ci.org/display/JENKINS/Logo"
        },
        {
            "title": "Jenkins X",
            "hex": "73C3D5",
            "source": "https://github.com/cdfoundation/artwork"
        },
        {
            "title": "Jest",
            "hex": "C21325",
            "source": "https://jestjs.io/"
        },
        {
            "title": "JET",
            "hex": "FBBA00",
            "source": "https://de.wikipedia.org/wiki/Datei:JET.svg"
        },
        {
            "title": "JetBrains",
            "hex": "000000",
            "source": "https://www.jetbrains.com/company/brand/"
        },
        {
            "title": "JFrog",
            "hex": "41BF47",
            "source": "https://jfrog.com/brand-guidelines/"
        },
        {
            "title": "JFrog Bintray",
            "hex": "43A047",
            "source": "https://bintray.com/"
        },
        {
            "title": "Jinja",
            "hex": "B41717",
            "source": "https://github.com/pallets/jinja/"
        },
        {
            "title": "Jira",
            "hex": "0052CC",
            "source": "https://atlassian.design/guidelines/marketing/resources/logo-files"
        },
        {
            "title": "Jira Software",
            "hex": "0052CC",
            "source": "https://www.atlassian.com/company/news/press-kit"
        },
        {
            "title": "John Deere",
            "hex": "367C2B",
            "source": "https://en.wikipedia.org/wiki/File:John_Deere_logo.svg"
        },
        {
            "title": "Joomla",
            "hex": "5091CD",
            "source": "https://docs.joomla.org/Joomla:Brand_Identity_Elements"
        },
        {
            "title": "JPEG",
            "hex": "8A8A8A",
            "source": "https://jpeg.org/contact.html"
        },
        {
            "title": "jQuery",
            "hex": "0769AD",
            "source": "https://brand.jquery.org/logos/"
        },
        {
            "title": "JR Group",
            "hex": "000000",
            "source": "https://www.jrhokkaido.co.jp/"
        },
        {
            "title": "jsDelivr",
            "hex": "E84D3D",
            "source": "https://github.com/jsdelivr/www.jsdelivr.com/blob/eff02f3a8879cf7c7296840584e1293fe04e3a76/src/public/img/logo_horizontal.svg"
        },
        {
            "title": "JSFiddle",
            "hex": "0084FF",
            "source": "https://jsfiddle.net/"
        },
        {
            "title": "JSON",
            "hex": "000000",
            "source": "https://commons.wikimedia.org/wiki/File:JSON_vector_logo.svg"
        },
        {
            "title": "JSON Web Tokens",
            "hex": "000000",
            "source": "https://jwt.io/"
        },
        {
            "title": "Jupyter",
            "hex": "F37626",
            "source": "https://github.com/jupyter/design"
        },
        {
            "title": "Just Eat",
            "hex": "FA0029",
            "source": "https://d2vkuayfhnkplp.cloudfront.net/assets/dist/img/logos/je-logo-v3.svg"
        },
        {
            "title": "JustGiving",
            "hex": "AD29B6",
            "source": "https://justgiving.com"
        },
        {
            "title": "Kaggle",
            "hex": "20BEFF",
            "source": "https://www.kaggle.com/contact"
        },
        {
            "title": "KaiOS",
            "hex": "6F02B5",
            "source": "https://www.dropbox.com/sh/2qihtgrzllws8ki/AABmo9X1KMT6lHnvh4Em7dpWa?dl=0"
        },
        {
            "title": "Kaspersky",
            "hex": "009982",
            "source": "https://www.kaspersky.com"
        },
        {
            "title": "Katana",
            "hex": "000000",
            "source": "https://www.foundry.com/products/katana"
        },
        {
            "title": "KDE",
            "hex": "1D99F3",
            "source": "https://kde.org/stuff/clipart.php"
        },
        {
            "title": "KeePassXC",
            "hex": "6CAC4D",
            "source": "https://github.com/keepassxreboot/keepassxc/"
        },
        {
            "title": "Kentico",
            "hex": "F05A22",
            "source": "https://brand.kentico.com"
        },
        {
            "title": "Keras",
            "hex": "D00000",
            "source": "https://keras.io/"
        },
        {
            "title": "Keybase",
            "hex": "33A0FF",
            "source": "https://github.com/keybase/client/tree/master/media/logos"
        },
        {
            "title": "KeyCDN",
            "hex": "3686BE",
            "source": "https://www.keycdn.com/logos"
        },
        {
            "title": "Khan Academy",
            "hex": "14BF96",
            "source": "https://khanacademy.zendesk.com/hc/en-us/articles/202483630-Press-room"
        },
        {
            "title": "Khronos Group",
            "hex": "CC3333",
            "source": "https://www.khronos.org/legal/trademarks/"
        },
        {
            "title": "Kia",
            "hex": "BB162B",
            "source": "https://www.kia.com/ie/brochure/"
        },
        {
            "title": "Kibana",
            "hex": "005571",
            "source": "https://www.elastic.co/brand"
        },
        {
            "title": "Kickstarter",
            "hex": "05CE78",
            "source": "https://www.kickstarter.com/help/brand_assets"
        },
        {
            "title": "Kik",
            "hex": "82BC23",
            "source": "http://www.kik.com/press"
        },
        {
            "title": "Kirby",
            "hex": "000000",
            "source": "https://getkirby.com/press"
        },
        {
            "title": "KLM",
            "hex": "00A1DE",
            "source": "https://www.klm.com"
        },
        {
            "title": "Klout",
            "hex": "E44600",
            "source": "https://klout.com/s/developers/styleguide"
        },
        {
            "title": "Known",
            "hex": "333333",
            "source": "https://withknown.com/img/logo_k.png"
        },
        {
            "title": "Ko-fi",
            "hex": "F16061",
            "source": "https://ko-fi.com/home/about"
        },
        {
            "title": "Kodi",
            "hex": "17B2E7",
            "source": "https://kodi.tv/"
        },
        {
            "title": "Koding",
            "hex": "00B057",
            "source": "https://koding.com/About"
        },
        {
            "title": "Kofax",
            "hex": "00558C",
            "source": "https://www.kofax.com/styleguide/logos"
        },
        {
            "title": "Komoot",
            "hex": "6AA127",
            "source": "http://newsroom.komoot.com/media_kits/219423/"
        },
        {
            "title": "Kotlin",
            "hex": "0095D5",
            "source": "https://resources.jetbrains.com/storage/products/kotlin/docs/kotlin_logos.zip"
        },
        {
            "title": "Krita",
            "hex": "3BABFF",
            "source": "https://krita.org/en/about/press/"
        },
        {
            "title": "KTM",
            "hex": "FF6600",
            "source": "https://ktm.com"
        },
        {
            "title": "Kubernetes",
            "hex": "326CE5",
            "source": "https://github.com/kubernetes/kubernetes/tree/master/logo"
        },
        {
            "title": "Kyocera",
            "hex": "ED1C24",
            "source": "https://en.wikipedia.org/wiki/Kyocera"
        },
        {
            "title": "LabVIEW",
            "hex": "FFDB00",
            "source": "http://download.ni.com/evaluation/2018_Partner_Cobranding_Style_Guide.pdf"
        },
        {
            "title": "Lamborghini",
            "hex": "DDB320",
            "source": "https://en.wikipedia.org/wiki/File:Lamborghini_Logo.svg"
        },
        {
            "title": "Land Rover",
            "hex": "005A2B",
            "source": "https://www.landrover.com.au/download-a-brochure/index.html"
        },
        {
            "title": "Laravel",
            "hex": "FF2D20",
            "source": "https://github.com/laravel/art"
        },
        {
            "title": "Laravel Horizon",
            "hex": "405263",
            "source": "https://horizon.laravel.com/"
        },
        {
            "title": "Laravel Nova",
            "hex": "252D37",
            "source": "https://nova.laravel.com/"
        },
        {
            "title": "Last.fm",
            "hex": "D51007",
            "source": "http://www.last.fm/about/resources"
        },
        {
            "title": "LastPass",
            "hex": "D32D27",
            "source": "https://lastpass.com/press-room/"
        },
        {
            "title": "LaTeX",
            "hex": "008080",
            "source": "https://github.com/latex3/branding"
        },
        {
            "title": "Launchpad",
            "hex": "F8C300",
            "source": "https://help.launchpad.net/logo/submissions"
        },
        {
            "title": "LBRY",
            "hex": "2F9176",
            "source": "https://lbry.com/press-kit"
        },
        {
            "title": "Leaflet",
            "hex": "199900",
            "source": "https://github.com/Leaflet/Leaflet/blob/d843c3b88486713827d7e860b58bdba75bfbd5a2/src/images/logo.svg"
        },
        {
            "title": "LeetCode",
            "hex": "F89F1B",
            "source": "https://leetcode.com"
        },
        {
            "title": "Lenovo",
            "hex": "E2231A",
            "source": "https://www.lenovopartnernetwork.com/us/branding/"
        },
        {
            "title": "Let’s Encrypt",
            "hex": "003A70",
            "source": "https://letsencrypt.org/trademarks/"
        },
        {
            "title": "Letterboxd",
            "hex": "00D735",
            "source": "https://letterboxd.com/about/logos/"
        },
        {
            "title": "LG",
            "hex": "A50034",
            "source": "https://en.wikipedia.org/wiki/LG_Corporation"
        },
        {
            "title": "LGTM",
            "hex": "FFFFFF",
            "source": "https://lgtm.com/"
        },
        {
            "title": "Liberapay",
            "hex": "F6C915",
            "source": "https://liberapay.com/assets/liberapay/icon-v2_yellow-r.svg"
        },
        {
            "title": "LibraryThing",
            "hex": "251A15",
            "source": "https://twitter.com/LibraryThing/status/1054466649271656448"
        },
        {
            "title": "LibreOffice",
            "hex": "18A303",
            "source": "https://wiki.documentfoundation.org/Marketing/Branding"
        },
        {
            "title": "libuv",
            "hex": "403C3D",
            "source": "https://github.com/libuv/libuv/blob/e4087dedf837f415056a45a838f639a3d9dc3ced/img/logos.svg"
        },
        {
            "title": "Lighthouse",
            "hex": "F44B21",
            "source": "https://github.com/GoogleChrome/lighthouse/blob/80d2e6c1948f232ec4f1bdeabc8bc632fc5d0bfd/assets/lh_favicon.svg"
        },
        {
            "title": "LINE",
            "hex": "00C300",
            "source": "http://line.me/en/logo"
        },
        {
            "title": "LINE WEBTOON",
            "hex": "00D564",
            "source": "http://webtoons.com/"
        },
        {
            "title": "LineageOS",
            "hex": "167C80",
            "source": "https://www.lineageos.org/"
        },
        {
            "title": "LinkedIn",
            "hex": "0077B5",
            "source": "https://brand.linkedin.com"
        },
        {
            "title": "Linode",
            "hex": "00A95C",
            "source": "https://www.linode.com/company/press/"
        },
        {
            "title": "Linux",
            "hex": "FCC624",
            "source": "http://www.linuxfoundation.org/about/about-linux"
        },
        {
            "title": "Linux Foundation",
            "hex": "009BEE",
            "source": "http://www.linuxfoundation.org/about/about-linux"
        },
        {
            "title": "Linux Mint",
            "hex": "87CF3E",
            "source": "https://commons.wikimedia.org/wiki/File:Linux_Mint_logo_without_wordmark.svg"
        },
        {
            "title": "Litecoin",
            "hex": "A6A9AA",
            "source": "https://litecoin-foundation.org/wp-content/uploads/2019/01/LC18-007-Brand-guidelines.pdf"
        },
        {
            "title": "LiveJournal",
            "hex": "00B0EA",
            "source": "http://www.livejournal.com"
        },
        {
            "title": "Livestream",
            "hex": "CF202E",
            "source": "https://livestream.com/press"
        },
        {
            "title": "LLVM",
            "hex": "262D3A",
            "source": "https://llvm.org/Logo.html"
        },
        {
            "title": "LMMS",
            "hex": "10B146",
            "source": "https://lmms.io/branding"
        },
        {
            "title": "Logitech",
            "hex": "00B8FC",
            "source": "https://www.logitech.com/"
        },
        {
            "title": "LogMeIn",
            "hex": "45B6F2",
            "source": "https://www.logmein.com/"
        },
        {
            "title": "Logstash",
            "hex": "005571",
            "source": "https://www.elastic.co/brand"
        },
        {
            "title": "Loom",
            "hex": "FD5E60",
            "source": "https://www.loom.com/press"
        },
        {
            "title": "Loop",
            "hex": "F29400",
            "source": "https://loop.frontiersin.org/"
        },
        {
            "title": "Lua",
            "hex": "2C2D72",
            "source": "https://www.lua.org/docs.html"
        },
        {
            "title": "Lubuntu",
            "hex": "0068C8",
            "source": "https://lubuntu.net/"
        },
        {
            "title": "Lufthansa",
            "hex": "05164D",
            "source": "https://www.lufthansa.com/"
        },
        {
            "title": "Lumen",
            "hex": "E74430",
            "source": "https://lumen.laravel.com/"
        },
        {
            "title": "Lyft",
            "hex": "FF00BF",
            "source": "https://www.lyft.com/press"
        },
        {
            "title": "MAAS",
            "hex": "E95420",
            "source": "https://design.ubuntu.com/downloads/"
        },
        {
            "title": "Macy’s",
            "hex": "E21A2C",
            "source": "http://www.macysinc.com/press-room/logo-photo-gallery/logos-macys-inc/default.aspx"
        },
        {
            "title": "Magento",
            "hex": "EE672F",
            "source": "http://magento.com"
        },
        {
            "title": "Magisk",
            "hex": "00AF9C",
            "source": "https://github.com/topjohnwu/Magisk/blob/master/app/src/main/res/drawable/ic_magisk.xml"
        },
        {
            "title": "Mail.Ru",
            "hex": "168DE2",
            "source": "https://corp.mail.ru/en/press/identity/"
        },
        {
            "title": "MailChimp",
            "hex": "FFE01B",
            "source": "http://mailchimp.com/about/brand-assets"
        },
        {
            "title": "MakerBot",
            "hex": "FF1E0D",
            "source": "http://www.makerbot.com/makerbot-press-assets"
        },
        {
            "title": "MAN",
            "hex": "E40045",
            "source": "https://www.corporate.man.eu/"
        },
        {
            "title": "ManageIQ",
            "hex": "EF2929",
            "source": "https://www.manageiq.org/logo/"
        },
        {
            "title": "Manjaro",
            "hex": "35BF5C",
            "source": "https://commons.wikimedia.org/wiki/File:Manjaro-logo.svg"
        },
        {
            "title": "Mapbox",
            "hex": "000000",
            "source": "https://www.mapbox.com/about/press/brand-guidelines"
        },
        {
            "title": "MariaDB",
            "hex": "003545",
            "source": "https://mariadb.com/"
        },
        {
            "title": "MariaDB Foundation",
            "hex": "1F305F",
            "source": "https://mariadb.org/"
        },
        {
            "title": "Markdown",
            "hex": "000000",
            "source": "https://github.com/dcurtis/markdown-mark"
        },
        {
            "title": "Marketo",
            "hex": "5C4C9F",
            "source": "https://www.marketo.com/"
        },
        {
            "title": "Marriott",
            "hex": "A70023",
            "source": "https://marriott-hotels.marriott.com/"
        },
        {
            "title": "Maserati",
            "hex": "0C2340",
            "source": "https://www.maserati.com/international/"
        },
        {
            "title": "MasterCard",
            "hex": "EB001B",
            "source": "https://brand.mastercard.com/brandcenter/mastercard-brand-mark/downloads.html"
        },
        {
            "title": "Mastodon",
            "hex": "3088D4",
            "source": "https://source.joinmastodon.org/mastodon/joinmastodon/blob/master/public/press-kit.zip"
        },
        {
            "title": "Material Design",
            "hex": "757575",
            "source": "https://material.io/design/"
        },
        {
            "title": "Material Design Icons",
            "hex": "2196F3",
            "source": "https://materialdesignicons.com/icon/vector-square"
        },
        {
            "title": "Material-UI",
            "hex": "0081CB",
            "source": "https://material-ui.com/"
        },
        {
            "title": "Mathworks",
            "hex": "0076A8",
            "source": "https://www.mathworks.com/brand/visual-design/mathworks-logo.html"
        },
        {
            "title": "Matrix",
            "hex": "000000",
            "source": "https://matrix.org"
        },
        {
            "title": "Mattermost",
            "hex": "0072C6",
            "source": "https://www.mattermost.org/brand-guidelines/"
        },
        {
            "title": "Matternet",
            "hex": "261C29",
            "source": "http://mttr.net"
        },
        {
            "title": "Mazda",
            "hex": "101010",
            "source": "https://www.mazda.com/en/about/profile/library/"
        },
        {
            "title": "McAfee",
            "hex": "C01818",
            "source": "https://www.mcafee.com/"
        },
        {
            "title": "McDonald's",
            "hex": "FBC817",
            "source": "https://www.mcdonalds.com/gb/en-gb/newsroom.html"
        },
        {
            "title": "MDN Web Docs",
            "hex": "000000",
            "source": "https://developer.mozilla.org/"
        },
        {
            "title": "MediaFire",
            "hex": "1299F3",
            "source": "https://www.mediafire.com/press/"
        },
        {
            "title": "MediaTemple",
            "hex": "000000",
            "source": "https://mediatemple.net/company/about-us"
        },
        {
            "title": "Medium",
            "hex": "12100E",
            "source": "https://medium.design/logos-and-brand-guidelines-f1a01a733592"
        },
        {
            "title": "Meetup",
            "hex": "ED1C40",
            "source": "https://www.meetup.com/media/"
        },
        {
            "title": "MEGA",
            "hex": "D9272E",
            "source": "https://en.wikipedia.org/wiki/File:01_mega_logo.svg"
        },
        {
            "title": "Mendeley",
            "hex": "9D1620",
            "source": "https://www.mendeley.com/"
        },
        {
            "title": "Mercedes",
            "hex": "242424",
            "source": "https://www.mercedes-benz.com/"
        },
        {
            "title": "Messenger",
            "hex": "00B2FF",
            "source": "https://en.facebookbrand.com/assets/messenger/"
        },
        {
            "title": "Meteor",
            "hex": "DE4F4F",
            "source": "http://logo.meteorapp.com/"
        },
        {
            "title": "Metro de la Ciudad de México",
            "hex": "F77E1C",
            "source": "https://es.wikipedia.org/wiki/Archivo:Metro_de_la_Ciudad_de_M%C3%A9xico_(logo)_version_2019.svg"
        },
        {
            "title": "Metro de Madrid",
            "hex": "255E9C",
            "source": "https://commons.wikimedia.org/wiki/File:MetroMadridLogo.svg"
        },
        {
            "title": "Métro de Paris",
            "hex": "003E95",
            "source": "https://www.ratp.fr/"
        },
        {
            "title": "micro:bit",
            "hex": "00ED00",
            "source": "https://microbit.org/"
        },
        {
            "title": "Micro.blog",
            "hex": "FD8308",
            "source": "https://twitter.com/BradEllis/status/943956921886715904"
        },
        {
            "title": "Microgenetics",
            "hex": "FF0000",
            "source": "http://microgenetics.co.uk/"
        },
        {
            "title": "Microsoft",
            "hex": "666666",
            "source": "https://ratnacahayarina.files.wordpress.com/2014/03/microsoft.pdf"
        },
        {
            "title": "Microsoft Academic",
            "hex": "2D9FD9",
            "source": "https://academic.microsoft.com/"
        },
        {
            "title": "Microsoft Access",
            "hex": "A4373A",
            "source": "https://developer.microsoft.com/en-us/fabric#/styles/web/colors/products"
        },
        {
            "title": "Microsoft Azure",
            "hex": "0089D6",
            "source": "https://upload.wikimedia.org/wikipedia/commons/a/a8/Microsoft_Azure_Logo.svg"
        },
        {
            "title": "Microsoft Edge",
            "hex": "0078D7",
            "source": "https://support.microsoft.com/en-us/help/17171/microsoft-edge-get-to-know"
        },
        {
            "title": "Microsoft Excel",
            "hex": "217346",
            "source": "https://developer.microsoft.com/en-us/fabric#/styles/web/colors/products"
        },
        {
            "title": "Microsoft Exchange",
            "hex": "0078D4",
            "source": "https://developer.microsoft.com/en-us/fabric#/styles/web/"
        },
        {
            "title": "Microsoft Office",
            "hex": "D83B01",
            "source": "https://developer.microsoft.com/en-us/microsoft-365"
        },
        {
            "title": "Microsoft OneDrive",
            "hex": "0078D4",
            "source": "https://developer.microsoft.com/en-us/fabric#/styles/web/colors/products"
        },
        {
            "title": "Microsoft OneNote",
            "hex": "7719AA",
            "source": "https://developer.microsoft.com/en-us/fabric#/styles/web/colors/products"
        },
        {
            "title": "Microsoft Outlook",
            "hex": "0078D4",
            "source": "https://developer.microsoft.com/en-us/outlook/docs"
        },
        {
            "title": "Microsoft PowerPoint",
            "hex": "B7472A",
            "source": "https://developer.microsoft.com/en-us/fabric#/styles/web/colors/products"
        },
        {
            "title": "Microsoft SharePoint",
            "hex": "0078D4",
            "source": "https://developer.microsoft.com/en-us/fabric#/styles/web/colors/products"
        },
        {
            "title": "Microsoft SQL Server",
            "hex": "CC2927",
            "source": "https://de.wikipedia.org/wiki/Microsoft_SQL_Server"
        },
        {
            "title": "Microsoft Teams",
            "hex": "6264A7",
            "source": "https://developer.microsoft.com/en-us/fabric#/styles/web/colors/products"
        },
        {
            "title": "Microsoft Visio",
            "hex": "3955A3",
            "source": "https://developer.microsoft.com/en-us/fabric#/styles/web/colors/products"
        },
        {
            "title": "Microsoft Word",
            "hex": "2B579A",
            "source": "https://developer.microsoft.com/en-us/fabric#/styles/web/colors/products"
        },
        {
            "title": "MicroStrategy",
            "hex": "D9232E",
            "source": "https://www.microstrategy.com/us/company/press-kit"
        },
        {
            "title": "MIDI",
            "hex": "000000",
            "source": "https://en.wikipedia.org/wiki/MIDI"
        },
        {
            "title": "Minds",
            "hex": "FED12F",
            "source": "https://www.minds.com/"
        },
        {
            "title": "Minetest",
            "hex": "53AC56",
            "source": "https://www.minetest.net/"
        },
        {
            "title": "Mini",
            "hex": "000000",
            "source": "https://mini.co.uk"
        },
        {
            "title": "Minutemailer",
            "hex": "3ABFE6",
            "source": "https://minutemailer.com/press"
        },
        {
            "title": "Mitsubishi",
            "hex": "E60012",
            "source": "https://www.mitsubishi.com/"
        },
        {
            "title": "Mix",
            "hex": "FF8126",
            "source": "https://mix.com"
        },
        {
            "title": "Mixcloud",
            "hex": "314359",
            "source": "https://www.mixcloud.com/branding"
        },
        {
            "title": "Mixer",
            "hex": "002050",
            "source": "https://github.com/mixer/branding-kit/"
        },
        {
            "title": "Mocha",
            "hex": "8D6748",
            "source": "https://mochajs.org/"
        },
        {
            "title": "Mojang Studios",
            "hex": "DB1F29",
            "source": "https://www.minecraft.net/en-us/article/meet-mojang-studios"
        },
        {
            "title": "Moleculer",
            "hex": "3CAFCE",
            "source": "https://moleculer.services/"
        },
        {
            "title": "Monero",
            "hex": "FF6600",
            "source": "https://getmonero.org"
        },
        {
            "title": "MongoDB",
            "hex": "47A248",
            "source": "https://www.mongodb.com/pressroom"
        },
        {
            "title": "Monkey tie",
            "hex": "FFC619",
            "source": "https://www.monkey-tie.com/presse"
        },
        {
            "title": "Monogram",
            "hex": "FDB22A",
            "source": "http://monogram.me"
        },
        {
            "title": "Monster",
            "hex": "6E46AE",
            "source": "https://www.monster.com/"
        },
        {
            "title": "Monzo",
            "hex": "14233C",
            "source": "https://monzo.com/press/"
        },
        {
            "title": "Moo",
            "hex": "00945E",
            "source": "https://www.moo.com/uk/about/press.html"
        },
        {
            "title": "Moscow Metro",
            "hex": "D9232E",
            "source": "https://mosmetro.ru/"
        },
        {
            "title": "Mozilla",
            "hex": "000000",
            "source": "https://mozilla.ninja/our-logo"
        },
        {
            "title": "MTA",
            "hex": "0039A6",
            "source": "https://mta.info/"
        },
        {
            "title": "MTR",
            "hex": "AC2E45",
            "source": "https://commons.wikimedia.org/wiki/File:MTR_(logo_with_text).svg"
        },
        {
            "title": "MuseScore",
            "hex": "1A70B8",
            "source": "https://musescore.org/en/about/logos-and-graphics"
        },
        {
            "title": "MusicBrainz",
            "hex": "BA478F",
            "source": "https://metabrainz.org/projects"
        },
        {
            "title": "MX Linux",
            "hex": "000000",
            "source": "https://mxlinux.org/art/"
        },
        {
            "title": "Myspace",
            "hex": "030303",
            "source": "https://myspace.com/pressroom/assetslogos"
        },
        {
            "title": "MySQL",
            "hex": "4479A1",
            "source": "https://www.mysql.com/about/legal/logos.html"
        },
        {
            "title": "N26",
            "hex": "48AC98",
            "source": "https://n26.com/"
        },
        {
            "title": "NativeScript",
            "hex": "3655FF",
            "source": "https://docs.nativescript.org/"
        },
        {
            "title": "NBB",
            "hex": "FF7100",
            "source": "https://presse.notebooksbilliger.de/presskits/style-guide"
        },
        {
            "title": "NDR",
            "hex": "0C1754",
            "source": "https://www.ndr.de/"
        },
        {
            "title": "NEC",
            "hex": "1414A0",
            "source": "https://commons.wikimedia.org/wiki/File:NEC_logo.svg"
        },
        {
            "title": "Neo4j",
            "hex": "008CC1",
            "source": "https://neo4j.com/style-guide/"
        },
        {
            "title": "Neovim",
            "hex": "57A143",
            "source": "https://github.com/neovim/neovim.github.io/tree/master/logos"
        },
        {
            "title": "NestJS",
            "hex": "E0234E",
            "source": "https://nestjs.com/"
        },
        {
            "title": "NetApp",
            "hex": "0067C5",
            "source": "http://www.netapp.com/"
        },
        {
            "title": "Netflix",
            "hex": "E50914",
            "source": "https://commons.wikimedia.org/wiki/File:Netflix_2014_logo.svg"
        },
        {
            "title": "Netlify",
            "hex": "00C7B7",
            "source": "https://www.netlify.com/press/"
        },
        {
            "title": "New Relic",
            "hex": "008C99",
            "source": "https://newrelic.com/about/media-assets"
        },
        {
            "title": "New York Times",
            "hex": "000000",
            "source": "https://www.nytimes.com/"
        },
        {
            "title": "Next.js",
            "hex": "000000",
            "source": "https://nextjs.org/"
        },
        {
            "title": "Nextcloud",
            "hex": "0082C9",
            "source": "https://nextcloud.com/press/"
        },
        {
            "title": "Nextdoor",
            "hex": "00B246",
            "source": "https://nextdoor.com/newsroom/"
        },
        {
            "title": "NFC",
            "hex": "002E5F",
            "source": "https://nfc-forum.org/our-work/nfc-branding/n-mark/guidelines-and-brand-assets/"
        },
        {
            "title": "NGINX",
            "hex": "269539",
            "source": "https://www.nginx.com/"
        },
        {
            "title": "niconico",
            "hex": "231815",
            "source": "https://www.nicovideo.jp/"
        },
        {
            "title": "Nim",
            "hex": "FFE953",
            "source": "https://nim-lang.org"
        },
        {
            "title": "Nintendo",
            "hex": "8F8F8F",
            "source": "https://en.wikipedia.org/wiki/Nintendo#/media/File:Nintendo.svg"
        },
        {
            "title": "Nintendo 3DS",
            "hex": "D12228",
            "source": "https://www.nintendo.de/"
        },
        {
            "title": "Nintendo GameCube",
            "hex": "6A5FBB",
            "source": "https://www.nintendo.com/consumer/systems/nintendogamecube/index.jsp"
        },
        {
            "title": "Nintendo Network",
            "hex": "FF7D00",
            "source": "https://accounts.nintendo.com/login"
        },
        {
            "title": "Nintendo Switch",
            "hex": "E60012",
            "source": "http://www.nintendo.co.uk/"
        },
        {
            "title": "Nissan",
            "hex": "C3002F",
            "source": "https://commons.wikimedia.org/wiki/File:Nissan-logo.svg"
        },
        {
            "title": "NixOS",
            "hex": "5277C3",
            "source": "https://github.com/NixOS/nixos-homepage/tree/master/logo"
        },
        {
            "title": "Node-RED",
            "hex": "8F0000",
            "source": "https://nodered.org/about/resources/"
        },
        {
            "title": "Node.js",
            "hex": "339933",
            "source": "https://nodejs.org/en/about/resources/"
        },
        {
            "title": "Nodemon",
            "hex": "76D04B",
            "source": "https://nodemon.io/"
        },
        {
            "title": "Nokia",
            "hex": "124191",
            "source": "https://www.nokia.com/"
        },
        {
            "title": "Notion",
            "hex": "000000",
            "source": "https://www.notion.so/"
        },
        {
            "title": "Notist",
            "hex": "333333",
            "source": "https://noti.st/"
        },
        {
            "title": "NPM",
            "hex": "CB3837",
            "source": "https://github.com/npm/logos"
        },
        {
            "title": "Nucleo",
            "hex": "111111",
            "source": "https://nucleoapp.com/"
        },
        {
            "title": "NuGet",
            "hex": "004880",
            "source": "https://github.com/NuGet/Media"
        },
        {
            "title": "Nuke",
            "hex": "000000",
            "source": "https://www.foundry.com/products/nuke"
        },
        {
            "title": "Nutanix",
            "hex": "024DA1",
            "source": "https://www.nutanix.com/content/dam/nutanix/en/cmn/documents/nutanix-brandbook.pdf"
        },
        {
            "title": "Nuxt.js",
            "hex": "00C58E",
            "source": "https://nuxtjs.org/"
        },
        {
            "title": "NVIDIA",
            "hex": "76B900",
            "source": "https://www.nvidia.com/etc/designs/nvidiaGDC/clientlibs_base/images/NVIDIA-Logo.svg"
        },
        {
            "title": "OBS Studio",
            "hex": "302E31",
            "source": "https://upload.wikimedia.org/wikipedia/commons/7/78/OBS.svg"
        },
        {
            "title": "OCaml",
            "hex": "EC6813",
            "source": "http://ocaml.org/img/OCaml_Sticker.svg"
        },
        {
            "title": "Octave",
            "hex": "0790C0",
            "source": "https://www.gnu.org/software/octave/"
        },
        {
            "title": "Octopus Deploy",
            "hex": "2F93E0",
            "source": "https://octopus.com/company/brand"
        },
        {
            "title": "Oculus",
            "hex": "1C1E20",
            "source": "https://www.oculus.com/en-us/press-kit"
        },
        {
            "title": "Odnoklassniki",
            "hex": "EE8208",
            "source": "https://insideok.ru/brandbook"
        },
        {
            "title": "OnePlus",
            "hex": "F5010C",
            "source": "https://en.wikipedia.org/wiki/OnePlus#/media/File:OP_LU_Reg_1L_RGB_red_copy-01.svg"
        },
        {
            "title": "OnStar",
            "hex": "003D7D",
            "source": "https://www.onstar.com/"
        },
        {
            "title": "Opel",
            "hex": "F7D900",
            "source": "https://de.wikipedia.org/wiki/Opel"
        },
        {
            "title": "Open Access",
            "hex": "F68212",
            "source": "https://commons.wikimedia.org/wiki/File:Open_Access_logo_PLoS_white.svg"
        },
        {
            "title": "Open Badges",
            "hex": "073B5A",
            "source": "https://backpack.openbadges.org/"
        },
        {
            "title": "Open Collective",
            "hex": "7FADF2",
            "source": "https://docs.opencollective.com/help/about#media-logo"
        },
        {
            "title": "Open Containers Initiative",
            "hex": "262261",
            "source": "https://github.com/opencontainers/artwork/tree/master/oci/icon"
        },
        {
            "title": "Open Source Initiative",
            "hex": "3DA639",
            "source": "https://opensource.org/logo-usage-guidelines"
        },
        {
            "title": "OpenAI",
            "hex": "412991",
            "source": "https://openai.com/"
        },
        {
            "title": "OpenAI Gym",
            "hex": "0081A5",
            "source": "https://gym.openai.com/"
        },
        {
            "title": "OpenAPI Initiative",
            "hex": "6BA539",
            "source": "https://www.openapis.org/faq/style-guide"
        },
        {
            "title": "OpenBSD",
            "hex": "F2CA30",
            "source": "https://en.wikipedia.org/wiki/OpenBSD"
        },
        {
            "title": "OpenGL",
            "hex": "5586A4",
            "source": "https://www.khronos.org/legal/trademarks/"
        },
        {
            "title": "OpenID",
            "hex": "F78C40",
            "source": "https://openid.net/add-openid/logos/"
        },
        {
            "title": "Openlayers",
            "hex": "1F6B75",
            "source": "https://github.com/openlayers/openlayers.github.io/blob/5b93e18b8d302eb49a812fb96abb529895ceb7a2/assets/logo.svg"
        },
        {
            "title": "OpenSSL",
            "hex": "721412",
            "source": "https://www.openssl.org/"
        },
        {
            "title": "OpenStack",
            "hex": "ED1944",
            "source": "https://www.openstack.org/brand/openstack-logo/"
        },
        {
            "title": "OpenStreetMap",
            "hex": "7EBC6F",
            "source": "https://www.openstreetmap.org"
        },
        {
            "title": "openSUSE",
            "hex": "73BA25",
            "source": "https://en.opensuse.org/Portal:Artwork"
        },
        {
            "title": "OpenVPN",
            "hex": "EA7E20",
            "source": "https://openvpn.net/wp-content/themes/openvpn/assets/images/logo.svg"
        },
        {
            "title": "Opera",
            "hex": "FF1B2D",
            "source": "https://github.com/operasoftware/logo"
        },
        {
            "title": "Opsgenie",
            "hex": "172B4D",
            "source": "https://www.atlassian.com/company/news/press-kit"
        },
        {
            "title": "OpsLevel",
            "hex": "1890FF",
            "source": "https://www.opslevel.com/"
        },
        {
            "title": "Oracle",
            "hex": "F80000",
            "source": "https://www.oracle.com/webfolder/s/brand/identity/index.html"
        },
        {
            "title": "ORCID",
            "hex": "A6CE39",
            "source": "https://orcid.org/trademark-and-id-display-guidelines"
        },
        {
            "title": "Origin",
            "hex": "F56C2D",
            "source": "https://www.origin.com/gbr/en-us/store"
        },
        {
            "title": "Oshkosh",
            "hex": "E6830F",
            "source": "https://oshkoshdefense.com/media/photos/"
        },
        {
            "title": "OSMC",
            "hex": "17394A",
            "source": "https://github.com/osmc/osmc/tree/master/assets"
        },
        {
            "title": "Overcast",
            "hex": "FC7E0F",
            "source": "https://overcast.fm"
        },
        {
            "title": "Overleaf",
            "hex": "47A141",
            "source": "https://www.overleaf.com/for/press/media-resources"
        },
        {
            "title": "OVH",
            "hex": "123F6D",
            "source": "https://www.ovh.com/fr/news/logo-ovh.xml"
        },
        {
            "title": "Pagekit",
            "hex": "212121",
            "source": "https://pagekit.com/logo-guide"
        },
        {
            "title": "PagerDuty",
            "hex": "06AC38",
            "source": "https://www.pagerduty.com/brand/"
        },
        {
            "title": "PagSeguro",
            "hex": "FFC801",
            "source": "https://pagseguro.uol.com.br/"
        },
        {
            "title": "Palantir",
            "hex": "101113",
            "source": "https://github.com/palantir/conjure/blob/master/docs/media/palantir-logo.svg"
        },
        {
            "title": "Palo Alto Software",
            "hex": "83DA77",
            "source": "https://press.paloalto.com/logos"
        },
        {
            "title": "pandas",
            "hex": "150458",
            "source": "https://pandas.pydata.org/about/citing.html"
        },
        {
            "title": "Pandora",
            "hex": "224099",
            "source": "https://www.pandoraforbrands.com/"
        },
        {
            "title": "Pantheon",
            "hex": "EFD01B",
            "source": "https://projects.invisionapp.com/boards/8UOJQWW2J3G5#/1145336"
        },
        {
            "title": "Parity Substrate",
            "hex": "282828",
            "source": "http://substrate.dev/"
        },
        {
            "title": "Parse.ly",
            "hex": "5BA745",
            "source": "https://www.parse.ly/"
        },
        {
            "title": "Pastebin",
            "hex": "02456C",
            "source": "https://pastebin.com/"
        },
        {
            "title": "Patreon",
            "hex": "F96854",
            "source": "https://www.patreon.com/brand/downloads"
        },
        {
            "title": "Payoneer",
            "hex": "FF4800",
            "source": "https://www.payoneer.com/"
        },
        {
            "title": "PayPal",
            "hex": "00457C",
            "source": "https://www.paypal-marketing.com/html/partner/na/portal-v2/pdf/PP_Masterbrandguidelines_v21_mm.pdf"
        },
        {
            "title": "PeerTube",
            "hex": "F1680D",
            "source": "https://github.com/Chocobozzz/PeerTube/tree/develop/client/src/assets/images"
        },
        {
            "title": "Pelican",
            "hex": "14A0C4",
            "source": "https://blog.getpelican.com/pages/gratitude.html"
        },
        {
            "title": "Pepsi",
            "hex": "2151A1",
            "source": "https://commons.wikimedia.org/wiki/File:Pepsi_logo_new.svg"
        },
        {
            "title": "Periscope",
            "hex": "40A4C4",
            "source": "https://www.periscope.tv/press"
        },
        {
            "title": "Perl",
            "hex": "39457E",
            "source": "https://github.com/tpf/marketing-materials/blob/6765c6fd71bc5b123d6c1a77b86e08cdd6376078/images/onion-logo/tpf-logo-onion.svg"
        },
        {
            "title": "Peugeot",
            "hex": "002355",
            "source": "https://www.groupe-psa.com/en/brands-and-services/peugeot/"
        },
        {
            "title": "Pexels",
            "hex": "05A081",
            "source": "https://www.pexels.com/"
        },
        {
            "title": "Phabricator",
            "hex": "4A5F88",
            "source": "https://phacility.com/trademarks/"
        },
        {
            "title": "Philips Hue",
            "hex": "0065D3",
            "source": "https://www2.meethue.com/en-us/support"
        },
        {
            "title": "Photocrowd",
            "hex": "3DAD4B",
            "source": "https://www.photocrowd.com/"
        },
        {
            "title": "PHP",
            "hex": "777BB4",
            "source": "http://php.net/download-logos.php"
        },
        {
            "title": "Pi-hole",
            "hex": "F60D1A",
            "source": "https://github.com/pi-hole/web/"
        },
        {
            "title": "Picarto.TV",
            "hex": "1DA456",
            "source": "https://picarto.tv/site/press"
        },
        {
            "title": "Pimcore",
            "hex": "6428B4",
            "source": "https://pimcore.com/en/media-kit"
        },
        {
            "title": "Pinboard",
            "hex": "0000FF",
            "source": "https://commons.wikimedia.org/wiki/File:Feedbin-Icon-share-pinboard.svg"
        },
        {
            "title": "Pingdom",
            "hex": "FFF000",
            "source": "https://tools.pingdom.com"
        },
        {
            "title": "Pingup",
            "hex": "00B1AB",
            "source": "http://pingup.com/resources"
        },
        {
            "title": "Pinterest",
            "hex": "BD081C",
            "source": "https://business.pinterest.com/en/brand-guidelines"
        },
        {
            "title": "Pivotal Tracker",
            "hex": "517A9E",
            "source": "https://www.pivotaltracker.com/branding-guidelines"
        },
        {
            "title": "Piwigo",
            "hex": "FF7700",
            "source": "https://github.com/Piwigo/piwigodotorg/blob/6edb840c16257314caec770a9a51f67ef81836e4/images/piwigo.org.svg"
        },
        {
            "title": "Pixabay",
            "hex": "2EC66D",
            "source": "https://pixabay.com/service/about/"
        },
        {
            "title": "pixiv",
            "hex": "0096FA",
            "source": "https://www.pixiv.net/terms/?page=brand"
        },
        {
            "title": "PJSIP",
            "hex": "F86001",
            "source": "https://www.pjsip.org/favicon.ico"
        },
        {
            "title": "Planet",
            "hex": "009DB1",
            "source": "https://www.planet.com/explorer/"
        },
        {
            "title": "PlanGrid",
            "hex": "0085DE",
            "source": "https://plangrid.com/en/"
        },
        {
            "title": "Platzi",
            "hex": "98CA3F",
            "source": "https://github.com/PlatziDev/oss/blob/932bd83d43e061e1c38fbc116db31aa6d0145be6/static/logo.svg"
        },
        {
            "title": "Player FM",
            "hex": "C8122A",
            "source": "https://player.fm/"
        },
        {
            "title": "Player.me",
            "hex": "C0379A",
            "source": "https://player.me/p/about-us"
        },
        {
            "title": "PlayStation",
            "hex": "003791",
            "source": "http://uk.playstation.com/media/DPBjbK0o/CECH-4202_4203%20PS3_QSG_GB_Eastern_3_web_vf1.pdf"
        },
        {
            "title": "PlayStation 2",
            "hex": "003791",
            "source": "https://commons.wikimedia.org/wiki/File:PlayStation_2_logo.svg"
        },
        {
            "title": "PlayStation 3",
            "hex": "003791",
            "source": "https://commons.wikimedia.org/wiki/File:PlayStation_3_Logo_neu.svg#/media/File:PS3.svg"
        },
        {
            "title": "PlayStation 4",
            "hex": "003791",
            "source": "https://commons.wikimedia.org/wiki/File:PlayStation_4_logo_and_wordmark.svg"
        },
        {
            "title": "PlayStation Vita",
            "hex": "003791",
            "source": "https://commons.wikimedia.org/wiki/File:PlayStation_Vita_logo.svg"
        },
        {
            "title": "Pleroma",
            "hex": "FBA457",
            "source": "https://pleroma.social/"
        },
        {
            "title": "Plesk",
            "hex": "52BBE6",
            "source": "https://www.plesk.com/brand/"
        },
        {
            "title": "Plex",
            "hex": "E5A00D",
            "source": "http://brand.plex.tv/d/qxmJ3odkK0fj/plex-style-guide"
        },
        {
            "title": "Pluralsight",
            "hex": "F15B2A",
            "source": "https://www.pluralsight.com/newsroom/brand-assets"
        },
        {
            "title": "Plurk",
            "hex": "FF574D",
            "source": "https://www.plurk.com/brandInfo"
        },
        {
            "title": "Plus Codes",
            "hex": "57C4D2",
            "source": "https://plus.codes/"
        },
        {
            "title": "Pocket",
            "hex": "EF3F56",
            "source": "https://getpocket.com/blog/press/"
        },
        {
            "title": "Pocket Casts",
            "hex": "F43E37",
            "source": "https://blog.pocketcasts.com/press/"
        },
        {
            "title": "Pokémon",
            "hex": "FFCB05",
            "source": "https://commons.wikimedia.org/wiki/File:International_Pok%C3%A9mon_logo.svg"
        },
        {
            "title": "Poly",
            "hex": "EB3C00",
            "source": "https://www.poly.com/"
        },
        {
            "title": "Polymer Project",
            "hex": "FF4470",
            "source": "https://github.com/Polymer/polymer-project.org/tree/master/app/images/logos"
        },
        {
            "title": "Porsche",
            "hex": "B12B28",
            "source": "https://www.porsche.com/"
        },
        {
            "title": "PostCSS",
            "hex": "DD3A0A",
            "source": "https://postcss.org/"
        },
        {
            "title": "PostgreSQL",
            "hex": "336791",
            "source": "https://wiki.postgresql.org/wiki/Logo"
        },
        {
            "title": "Postman",
            "hex": "FF6C37",
            "source": "https://www.getpostman.com/resources/media-assets/"
        },
        {
            "title": "Postwoman",
            "hex": "50FA7B",
            "source": "https://github.com/liyasthomas/postwoman"
        },
        {
            "title": "Power BI",
            "hex": "F2C811",
            "source": "https://powerbi.microsoft.com/en-us/"
        },
        {
            "title": "POWERS",
            "hex": "D21F3C",
            "source": "https://www.powerswhiskey.com/"
        },
        {
            "title": "PowerShell",
            "hex": "5391FE",
            "source": "https://github.com/PowerShell/PowerShell"
        },
        {
            "title": "pr.co",
            "hex": "0080FF",
            "source": "https://www.pr.co/"
        },
        {
            "title": "pre-commit",
            "hex": "FAB040",
            "source": "https://github.com/pre-commit/pre-commit.github.io"
        },
        {
            "title": "PrestaShop",
            "hex": "DF0067",
            "source": "https://www.prestashop.com/en/media-kit"
        },
        {
            "title": "Prettier",
            "hex": "F7B93E",
            "source": "https://github.com/prettier/prettier-logo/tree/master/images"
        },
        {
            "title": "Prezi",
            "hex": "3181FF",
            "source": "https://prezi.com/press/kit/"
        },
        {
            "title": "Prime",
            "hex": "00A8E1",
            "source": "https://www.amazon.com/b?node=17277626011"
        },
        {
            "title": "Prime Video",
            "hex": "1F2E3E",
            "source": "https://m.media-amazon.com/images/G/01/cooper/PV_Branding_Guidelines_Logos_Lock_Ups._CB1539191655_.pdf"
        },
        {
            "title": "Prismic",
            "hex": "484A7A",
            "source": "https://prismic.io/"
        },
        {
            "title": "Probot",
            "hex": "00B0D8",
            "source": "https://github.com/probot/probot"
        },
        {
            "title": "ProcessWire",
            "hex": "EF145F",
            "source": "https://github.com/processwire"
        },
        {
            "title": "Product Hunt",
            "hex": "DA552F",
            "source": "https://www.producthunt.com/branding"
        },
        {
            "title": "Prometheus",
            "hex": "E6522C",
            "source": "https://prometheus.io/"
        },
        {
            "title": "ProSieben",
            "hex": "E6000F",
            "source": "https://www.prosieben.de/"
        },
        {
            "title": "Proto.io",
            "hex": "34A7C1",
            "source": "https://proto.io/en/presskit"
        },
        {
            "title": "protocols.io",
            "hex": "4D9FE7",
            "source": "https://www.protocols.io/brand"
        },
        {
            "title": "ProtonMail",
            "hex": "8B89CC",
            "source": "https://protonmail.com/media-kit"
        },
        {
            "title": "Proxmox",
            "hex": "E57000",
            "source": "https://www.proxmox.com/en/news/media-kit"
        },
        {
            "title": "Publons",
            "hex": "336699",
            "source": "https://publons.com/about/logos"
        },
        {
            "title": "Puppet",
            "hex": "FFAE1A",
            "source": "https://puppet.com/company/press-room/"
        },
        {
            "title": "PureScript",
            "hex": "14161A",
            "source": "https://github.com/purescript/logo"
        },
        {
            "title": "PyCharm",
            "hex": "000000",
            "source": "https://www.jetbrains.com/company/brand/logos/"
        },
        {
            "title": "PyPI",
            "hex": "3775A9",
            "source": "https://pypi.org/"
        },
        {
            "title": "Python",
            "hex": "3776AB",
            "source": "https://www.python.org/community/logos/"
        },
        {
            "title": "PyTorch",
            "hex": "EE4C2C",
            "source": "https://github.com/pytorch/pytorch/tree/master/docs/source/_static/img"
        },
        {
            "title": "PyUp",
            "hex": "9F55FF",
            "source": "https://pyup.io/"
        },
        {
            "title": "Qantas",
            "hex": "E40000",
            "source": "https://freight.qantas.com/"
        },
        {
            "title": "QEMU",
            "hex": "FF6600",
            "source": "https://wiki.qemu.org/Logo"
        },
        {
            "title": "Qgis",
            "hex": "589632",
            "source": "https://www.qgis.org/en/site/getinvolved/styleguide.html"
        },
        {
            "title": "Qi",
            "hex": "000000",
            "source": "https://www.wirelesspowerconsortium.com/knowledge-base/retail/qi-logo-guidelines-and-artwork.html"
        },
        {
            "title": "Qiita",
            "hex": "55C500",
            "source": "https://www.qiita.com"
        },
        {
            "title": "QIWI",
            "hex": "FF8C00",
            "source": "https://qiwi.com/"
        },
        {
            "title": "Qt",
            "hex": "41CD52",
            "source": "https://qt-brandbook.webflow.io/design"
        },
        {
            "title": "Qualcomm",
            "hex": "3253DC",
            "source": "https://www.qualcomm.com"
        },
        {
            "title": "Qualtrics",
            "hex": "00B4EF",
            "source": "https://www.qualtrics.com/brand-book/"
        },
        {
            "title": "Quantcast",
            "hex": "000000",
            "source": "https://www.quantcast.com/user/login"
        },
        {
            "title": "Quantopian",
            "hex": "C51E25",
            "source": "https://www.quantopian.com/about"
        },
        {
            "title": "Quarkus",
            "hex": "4695EB",
            "source": "https://design.jboss.org/quarkus/"
        },
        {
            "title": "Quasar",
            "hex": "1976D2",
            "source": "https://github.com/quasarframework/quasar-art/blob/cbbbb4b0b7ec7181dfc2d1b29a1ce025e71575bc/src/quasar-logo.svg"
        },
        {
            "title": "Quest",
            "hex": "FB4F14",
            "source": "https://www.quest.com/legal/trademark-information.aspx"
        },
        {
            "title": "QuickTime",
            "hex": "1C69F0",
            "source": "https://support.apple.com/quicktime"
        },
        {
            "title": "Quip",
            "hex": "F27557",
            "source": "https://quip.com/"
        },
        {
            "title": "Quora",
            "hex": "B92B27",
            "source": "https://www.quora.com"
        },
        {
            "title": "Qwiklabs",
            "hex": "F5CD0E",
            "source": "https://www.qwiklabs.com"
        },
        {
            "title": "Qzone",
            "hex": "FECE00",
            "source": "https://qzone.qq.com/"
        },
        {
            "title": "R",
            "hex": "276DC3",
            "source": "https://www.r-project.org/logo/"
        },
        {
            "title": "RabbitMQ",
            "hex": "FF6600",
            "source": "https://www.rabbitmq.com/"
        },
        {
            "title": "RadioPublic",
            "hex": "CE262F",
            "source": "https://help.radiopublic.com/hc/en-us/articles/360002546754-RadioPublic-logos"
        },
        {
            "title": "Rancher",
            "hex": "0075A8",
            "source": "https://rancher.com/brand-guidelines/"
        },
        {
            "title": "Raspberry Pi",
            "hex": "C51A4A",
            "source": "https://www.raspberrypi.org/trademark-rules"
        },
        {
            "title": "Razer",
            "hex": "00FF00",
            "source": "https://en.wikipedia.org/wiki/File:Razer_snake_logo.svg"
        },
        {
            "title": "React",
            "hex": "61DAFB",
            "source": "https://facebook.github.io/react/"
        },
        {
            "title": "React Router",
            "hex": "CA4245",
            "source": "https://reacttraining.com/react-router/"
        },
        {
            "title": "ReactOS",
            "hex": "0088CC",
            "source": "https://github.com/reactos/press-media"
        },
        {
            "title": "Read the Docs",
            "hex": "8CA1AF",
            "source": "https://github.com/rtfd/readthedocs.org/blob/master/media/readthedocsbranding.ai"
        },
        {
            "title": "Realm",
            "hex": "39477F",
            "source": "https://realm.io/press"
        },
        {
            "title": "Reason",
            "hex": "DD4B39",
            "source": "https://reasonml.github.io/img/reason.svg"
        },
        {
            "title": "Reason Studios",
            "hex": "FFFFFF",
            "source": "https://www.reasonstudios.com/press"
        },
        {
            "title": "Red Hat",
            "hex": "EE0000",
            "source": "https://www.redhat.com/en/about/brand/new-brand/details"
        },
        {
            "title": "Red Hat Open Shift",
            "hex": "EE0000",
            "source": "https://www.openshift.com/"
        },
        {
            "title": "Redbubble",
            "hex": "E41321",
            "source": "https://www.redbubble.com/explore/client/4196122a442ab3f429ec802f71717465.svg"
        },
        {
            "title": "Reddit",
            "hex": "FF4500",
            "source": "https://www.redditinc.com/brand"
        },
        {
            "title": "Redis",
            "hex": "DC382D",
            "source": "https://www.redislabs.com/brand-guidelines/"
        },
        {
            "title": "Redux",
            "hex": "764ABC",
            "source": "https://github.com/reactjs/redux/tree/master/logo"
        },
        {
            "title": "Renault",
            "hex": "FFCC33",
            "source": "https://en.wikipedia.org/wiki/File:Renault_F1_Team_logo_2019.svg"
        },
        {
            "title": "Renren",
            "hex": "217DC6",
            "source": "https://seeklogo.com/vector-logo/184137/renren-inc"
        },
        {
            "title": "repl.it",
            "hex": "667881",
            "source": "https://repl.it/"
        },
        {
            "title": "ResearchGate",
            "hex": "00CCBB",
            "source": "https://c5.rgstatic.net/m/428059296771819/images/favicon/favicon.svg"
        },
        {
            "title": "RetroArch",
            "hex": "000000",
            "source": "https://github.com/libretro/RetroArch/blob/b01aabf7d1f025999ad0f7812e6e6816d011e631/media/retroarch.svg"
        },
        {
            "title": "RetroPie",
            "hex": "CC0000",
            "source": "https://github.com/RetroPie/RetroPie-Docs/blob/c4e882bd2c9d740c591ff346e07a4a4cb536ca93/images/logo.svg"
        },
        {
            "title": "ReverbNation",
            "hex": "E43526",
            "source": "https://www.reverbnation.com"
        },
        {
            "title": "Rhinoceros",
            "hex": "801010",
            "source": "https://www.rhino3d.com/"
        },
        {
            "title": "Riot",
            "hex": "368BD6",
            "source": "https://about.riot.im/"
        },
        {
            "title": "Riot Games",
            "hex": "D32936",
            "source": "https://www.riotgames.com/en/press"
        },
        {
            "title": "Ripple",
            "hex": "0085C0",
            "source": "https://www.ripple.com/media-kit/"
        },
        {
            "title": "Riseup",
            "hex": "5E9EE3",
            "source": "https://riseup.net/en/about-us/images"
        },
        {
            "title": "Roku",
            "hex": "662D91",
            "source": "https://www.roku.com/"
        },
        {
            "title": "rollup.js",
            "hex": "EC4A3F",
            "source": "https://rollupjs.org/"
        },
        {
            "title": "Roots",
            "hex": "525DDC",
            "source": "https://roots.io/about/brand/"
        },
        {
            "title": "Roundcube",
            "hex": "37BEFF",
            "source": "https://roundcube.net/images/roundcube_logo_icon.svg"
        },
        {
            "title": "RSS",
            "hex": "FFA500",
            "source": "https://en.wikipedia.org/wiki/Feed_icon"
        },
        {
            "title": "RStudio",
            "hex": "75AADB",
            "source": "https://www.rstudio.com/about/logos/"
        },
        {
<<<<<<< HEAD
            "title": "RTL",
            "hex": "E9113B",
            "source": "https://de.wikipedia.org/wiki/RTL_Television"
=======
            "title": "RTÉ",
            "hex": "00A7B3",
            "source": "https://www.rte.ie/archives/"
>>>>>>> c0864768
        },
        {
            "title": "RTLZWEI",
            "hex": "00BCF6",
            "source": "https://www.rtl2.de/"
        },
        {
            "title": "Ruby",
            "hex": "CC342D",
            "source": "https://www.ruby-lang.org/en/about/logo/"
        },
        {
            "title": "Ruby on Rails",
            "hex": "CC0000",
            "source": "http://rubyonrails.org/images/rails-logo.svg"
        },
        {
            "title": "RubyGems",
            "hex": "E9573F",
            "source": "https://rubygems.org/pages/about"
        },
        {
            "title": "Runkeeper",
            "hex": "2DC9D7",
            "source": "https://runkeeper.com/partnerships"
        },
        {
            "title": "RunKit",
            "hex": "491757",
            "source": "https://www.npmjs.com/package/@runkit/brand"
        },
        {
            "title": "Rust",
            "hex": "000000",
            "source": "https://www.rust-lang.org/"
        },
        {
            "title": "Ryanair",
            "hex": "073590",
            "source": "https://corporate.ryanair.com/media-centre/stock-images-gallery/#album-container-3"
        },
        {
            "title": "Safari",
            "hex": "000000",
            "source": "https://images.techhive.com/images/article/2014/11/safari-favorites-100530680-large.jpg"
        },
        {
            "title": "Sahibinden",
            "hex": "FFE800",
            "source": "https://www.sahibinden.com/favicon.ico"
        },
        {
            "title": "Salesforce",
            "hex": "00A1E0",
            "source": "https://www.salesforce.com/"
        },
        {
            "title": "SaltStack",
            "hex": "00EACE",
            "source": "https://www.saltstack.com/resources/brand/"
        },
        {
            "title": "Samsung",
            "hex": "1428A0",
            "source": "https://www.samsung.com/us"
        },
        {
            "title": "Samsung Pay",
            "hex": "1428A0",
            "source": "https://pay.samsung.com/developers/resource/brand"
        },
        {
            "title": "SAP",
            "hex": "008FD3",
            "source": "https://support.sap.com/content/dam/support/sap-logo.svg"
        },
        {
            "title": "Sass",
            "hex": "CC6699",
            "source": "http://sass-lang.com/styleguide/brand"
        },
        {
            "title": "Sat.1",
            "hex": "047DA3",
            "source": "https://www.prosiebensat1.com/presse/downloads/logos"
        },
        {
            "title": "Sauce Labs",
            "hex": "E2231A",
            "source": "https://saucelabs.com/"
        },
        {
            "title": "Scala",
            "hex": "DC322F",
            "source": "https://www.scala-lang.org/"
        },
        {
            "title": "Scaleway",
            "hex": "4F0599",
            "source": "https://www.scaleway.com"
        },
        {
            "title": "Scania",
            "hex": "041E42",
            "source": "https://www.scania.com/"
        },
        {
            "title": "Scopus",
            "hex": "E9711C",
            "source": "https://www.scopus.com/"
        },
        {
            "title": "Scratch",
            "hex": "4D97FF",
            "source": "https://github.com/LLK/scratch-link/blob/027e3754ba6db976495e905023d5ac5e730dccfc/Assets/Windows/SVG/Windows%20Tray%20400x400.svg"
        },
        {
            "title": "Scribd",
            "hex": "1A7BBA",
            "source": "https://www.scribd.com"
        },
        {
            "title": "Scrutinizer CI",
            "hex": "8A9296",
            "source": "https://scrutinizer-ci.com"
        },
        {
            "title": "Seagate",
            "hex": "72BE4F",
            "source": "https://www.seagate.com"
        },
        {
            "title": "SEAT",
            "hex": "33302E",
            "source": "https://www.seat.es/"
        },
        {
            "title": "Sega",
            "hex": "0089CF",
            "source": "https://en.wikipedia.org/wiki/Sega#/media/File:Sega_logo.svg"
        },
        {
            "title": "Sellfy",
            "hex": "21B352",
            "source": "https://sellfy.com/about/"
        },
        {
            "title": "Semantic Web",
            "hex": "005A9C",
            "source": "https://www.w3.org/2007/10/sw-logos.html"
        },
        {
            "title": "Semaphore CI",
            "hex": "19A974",
            "source": "https://semaphoreci.com/"
        },
        {
            "title": "Sencha",
            "hex": "86BC40",
            "source": "http://design.sencha.com/"
        },
        {
            "title": "Sennheiser",
            "hex": "000000",
            "source": "https://sennheiser.com"
        },
        {
            "title": "Sensu",
            "hex": "89C967",
            "source": "https://github.com/sensu/sensu-go/blob/master/dashboard/src/assets/logo/graphic/green.svg"
        },
        {
            "title": "Sentry",
            "hex": "FB4226",
            "source": "https://sentry.io/branding/"
        },
        {
            "title": "Server Fault",
            "hex": "E7282D",
            "source": "http://stackoverflow.com/company/logos"
        },
        {
            "title": "Serverless",
            "hex": "FD5750",
            "source": "https://serverless.com/"
        },
        {
            "title": "Shanghai Metro",
            "hex": "EC1C24",
            "source": "https://en.wikipedia.org/wiki/File:Shanghai_Metro_Full_Logo.svg"
        },
        {
            "title": "Shazam",
            "hex": "0088FF",
            "source": "https://brandfolder.com/shazam"
        },
        {
            "title": "Shell",
            "hex": "FFD500",
            "source": "https://en.wikipedia.org/wiki/File:Shell_logo.svg"
        },
        {
            "title": "Shenzhen Metro",
            "hex": "009943",
            "source": "https://en.wikipedia.org/wiki/File:Shenzhen_Metro_Corporation_logo_full.svg"
        },
        {
            "title": "Shikimori",
            "hex": "343434",
            "source": "https://shikimori.one"
        },
        {
            "title": "Shopify",
            "hex": "7AB55C",
            "source": "https://press.shopify.com/brand"
        },
        {
            "title": "Shopware",
            "hex": "189EFF",
            "source": "https://www.shopware.com/en/press/press-material/"
        },
        {
            "title": "Showpad",
            "hex": "2D2E83",
            "source": "https://www.showpad.com/"
        },
        {
            "title": "Siemens",
            "hex": "009999",
            "source": "https://siemens.com/"
        },
        {
            "title": "Signal",
            "hex": "2592E9",
            "source": "https://play.google.com/store/apps/details?id=org.thoughtcrime.securesms"
        },
        {
            "title": "Simple Icons",
            "hex": "111111",
            "source": "https://simpleicons.org/"
        },
        {
            "title": "Sina Weibo",
            "hex": "E6162D",
            "source": "https://en.wikipedia.org/wiki/Sina_Weibo"
        },
        {
            "title": "SitePoint",
            "hex": "258AAF",
            "source": "http://www.sitepoint.com"
        },
        {
            "title": "Sketch",
            "hex": "F7B500",
            "source": "https://www.sketch.com/press/"
        },
        {
            "title": "Skillshare",
            "hex": "17C5CB",
            "source": "https://company-89494.frontify.com/d/Tquwc3XMiaBb/skillshare-style-guide"
        },
        {
            "title": "ŠKODA",
            "hex": "4BA82E",
            "source": "https://en.wikipedia.org/wiki/File:Skoda_Auto_logo_(2011).svg"
        },
        {
            "title": "Sky",
            "hex": "0072C9",
            "source": "https://www.skysports.com/"
        },
        {
            "title": "Skyliner",
            "hex": "2FCEA0",
            "source": "https://www.skyliner.io/help"
        },
        {
            "title": "Skype",
            "hex": "00AFF0",
            "source": "http://blogs.skype.com/?attachment_id=56273"
        },
        {
            "title": "Skype for Business",
            "hex": "00AFF0",
            "source": "https://en.wikipedia.org/wiki/Skype_for_Business_Server"
        },
        {
            "title": "Slack",
            "hex": "4A154B",
            "source": "https://slack.com/brand-guidelines"
        },
        {
            "title": "Slackware",
            "hex": "000000",
            "source": "https://en.wikipedia.org/wiki/Slackware"
        },
        {
            "title": "Slashdot",
            "hex": "026664",
            "source": "https://commons.wikimedia.org/wiki/File:Slashdot_wordmark_and_logo.svg"
        },
        {
            "title": "SlickPic",
            "hex": "FF880F",
            "source": "https://www.slickpic.com/"
        },
        {
            "title": "Slides",
            "hex": "E4637C",
            "source": "https://slides.com/about"
        },
        {
            "title": "SlideShare",
            "hex": "008ED2",
            "source": "https://www.slideshare.net/ss/creators/"
        },
        {
            "title": "smart",
            "hex": "FABC0C",
            "source": "https://www.smart.com/gb/en/models/eq-fortwo-coupe"
        },
        {
            "title": "SmartThings",
            "hex": "15BFFF",
            "source": "https://www.smartthings.com/press-kit"
        },
        {
            "title": "Smashing Magazine",
            "hex": "E85C33",
            "source": "https://www.smashingmagazine.com/"
        },
        {
            "title": "SmugMug",
            "hex": "6DB944",
            "source": "https://help.smugmug.com/using-smugmug's-logo-HJulJePkEBf"
        },
        {
            "title": "Snapchat",
            "hex": "FFFC00",
            "source": "https://www.snapchat.com/brand-guidelines"
        },
        {
            "title": "Snapcraft",
            "hex": "82BEA0",
            "source": "https://github.com/snapcore/snap-store-badges"
        },
        {
            "title": "Snyk",
            "hex": "4C4A73",
            "source": "https://snyk.io/press-kit"
        },
        {
            "title": "Society6",
            "hex": "000000",
            "source": "https://blog.society6.com/app/themes/society6/dist/images/mark.svg"
        },
        {
            "title": "Socket.io",
            "hex": "010101",
            "source": "https://socket.io"
        },
        {
            "title": "Sogou",
            "hex": "FB6022",
            "source": "https://www.sogou.com/"
        },
        {
            "title": "Solus",
            "hex": "5294E2",
            "source": "https://getsol.us/branding/"
        },
        {
            "title": "SonarCloud",
            "hex": "F3702A",
            "source": "https://sonarcloud.io/about"
        },
        {
            "title": "SonarLint",
            "hex": "CC2026",
            "source": "https://github.com/SonarSource/sonarlint-website/"
        },
        {
            "title": "SonarQube",
            "hex": "4E9BCD",
            "source": "https://www.sonarqube.org/logos/"
        },
        {
            "title": "SonarSource",
            "hex": "CB3032",
            "source": "https://www.sonarsource.com/"
        },
        {
            "title": "Songkick",
            "hex": "F80046",
            "source": "http://blog.songkick.com/media-assets"
        },
        {
            "title": "SonicWall",
            "hex": "FF6600",
            "source": "https://brandfolder.com/sonicwall/sonicwall-external"
        },
        {
            "title": "Sonos",
            "hex": "000000",
            "source": "https://www.sonos.com/en-gb/home"
        },
        {
            "title": "SoundCloud",
            "hex": "FF3300",
            "source": "https://soundcloud.com/press"
        },
        {
            "title": "Source Engine",
            "hex": "F79A10",
            "source": "https://developer.valvesoftware.com/favicon.ico"
        },
        {
            "title": "SourceForge",
            "hex": "FF6600",
            "source": "https://sourceforge.net/"
        },
        {
            "title": "Sourcegraph",
            "hex": "00B4F2",
            "source": "https://github.com/sourcegraph/about"
        },
        {
            "title": "Spacemacs",
            "hex": "9266CC",
            "source": "http://spacemacs.org/"
        },
        {
            "title": "SpaceX",
            "hex": "000000",
            "source": "https://www.spacex.com/"
        },
        {
            "title": "SparkFun",
            "hex": "E53525",
            "source": "https://www.sparkfun.com/brand_assets"
        },
        {
            "title": "SparkPost",
            "hex": "FA6423",
            "source": "https://www.sparkpost.com/"
        },
        {
            "title": "SPDX",
            "hex": "4398CC",
            "source": "https://spdx.org/Resources"
        },
        {
            "title": "Speaker Deck",
            "hex": "009287",
            "source": "https://speakerdeck.com/"
        },
        {
            "title": "Spectrum",
            "hex": "7B16FF",
            "source": "https://spectrum.chat"
        },
        {
            "title": "Spinnaker",
            "hex": "139BB4",
            "source": "https://github.com/spinnaker/spinnaker.github.io/tree/master/assets/images"
        },
        {
            "title": "Spinrilla",
            "hex": "460856",
            "source": "https://spinrilla.com"
        },
        {
            "title": "Splunk",
            "hex": "000000",
            "source": "https://www.splunk.com/"
        },
        {
            "title": "Spotify",
            "hex": "1ED760",
            "source": "https://developer.spotify.com/design"
        },
        {
            "title": "Spotlight",
            "hex": "352A71",
            "source": "https://www.spotlight.com/"
        },
        {
            "title": "Spreaker",
            "hex": "F5C300",
            "source": "http://www.spreaker.com/press"
        },
        {
            "title": "Spring",
            "hex": "6DB33F",
            "source": "https://spring.io/trademarks"
        },
        {
            "title": "Sprint",
            "hex": "FFCE0A",
            "source": "https://www.sprint.com/"
        },
        {
            "title": "SQLite",
            "hex": "003B57",
            "source": "https://github.com/sqlite/sqlite/blob/43e862723ec680542ca6f608f9963c0993dd7324/art/sqlite370.eps"
        },
        {
            "title": "Square",
            "hex": "3E4348",
            "source": "https://squareup.com/"
        },
        {
            "title": "Square Enix",
            "hex": "ED1C24",
            "source": "https://www.square-enix.com/"
        },
        {
            "title": "Squarespace",
            "hex": "000000",
            "source": "http://squarespace.com/brand-guidelines"
        },
        {
            "title": "SSRN",
            "hex": "154881",
            "source": "https://www.ssrn.com"
        },
        {
            "title": "Stack Exchange",
            "hex": "1E5397",
            "source": "http://stackoverflow.com/company/logos"
        },
        {
            "title": "Stack Overflow",
            "hex": "FE7A16",
            "source": "http://stackoverflow.com"
        },
        {
            "title": "Stackbit",
            "hex": "3EB0FD",
            "source": "https://www.stackbit.com/"
        },
        {
            "title": "StackPath",
            "hex": "000000",
            "source": "https://www.stackpath.com/company/logo-and-branding/"
        },
        {
            "title": "StackShare",
            "hex": "0690FA",
            "source": "https://stackshare.io/branding"
        },
        {
            "title": "Stadia",
            "hex": "CD2640",
            "source": "https://stadia.dev"
        },
        {
            "title": "Staffbase",
            "hex": "00A4FD",
            "source": "https://staffbase.com/en/about/press-assets/"
        },
        {
            "title": "Statamic",
            "hex": "1F3641",
            "source": "http://statamic.com/press"
        },
        {
            "title": "Staticman",
            "hex": "000000",
            "source": "https://staticman.net/"
        },
        {
            "title": "Statuspage",
            "hex": "172B4D",
            "source": "https://www.atlassian.com/company/news/press-kit"
        },
        {
            "title": "Steam",
            "hex": "000000",
            "source": "https://partner.steamgames.com/public/marketing/Steam_Guidelines_02102016.pdf"
        },
        {
            "title": "Steamworks",
            "hex": "1E1E1E",
            "source": "https://partner.steamgames.com/"
        },
        {
            "title": "Steem",
            "hex": "4BA2F2",
            "source": "https://steem.io/"
        },
        {
            "title": "Steemit",
            "hex": "06D6A9",
            "source": "https://steemit.com/"
        },
        {
            "title": "Steinberg",
            "hex": "C90827",
            "source": "https://www.steinberg.net/en/company/press.html"
        },
        {
            "title": "Stellar",
            "hex": "7D00FF",
            "source": "https://www.stellar.org/blog/announcing-the-new-stellar-logo"
        },
        {
            "title": "Stencyl",
            "hex": "8E1C04",
            "source": "http://www.stencyl.com/about/press/"
        },
        {
            "title": "Stitcher",
            "hex": "000000",
            "source": "https://www.stitcher.com/"
        },
        {
            "title": "Storify",
            "hex": "3A98D9",
            "source": "https://storify.com"
        },
        {
            "title": "Storybook",
            "hex": "FF4785",
            "source": "https://github.com/storybookjs/brand"
        },
        {
            "title": "Strapi",
            "hex": "2E7EEA",
            "source": "https://strapi.io/"
        },
        {
            "title": "Strava",
            "hex": "FC4C02",
            "source": "https://itunes.apple.com/us/app/strava-running-and-cycling-gps/id426826309"
        },
        {
            "title": "Stripe",
            "hex": "008CDD",
            "source": "https://stripe.com/about/resources"
        },
        {
            "title": "strongSwan",
            "hex": "E00033",
            "source": "https://www.strongswan.org/images/"
        },
        {
            "title": "StubHub",
            "hex": "003168",
            "source": "http://www.stubhub.com"
        },
        {
            "title": "styled-components",
            "hex": "DB7093",
            "source": "https://www.styled-components.com/"
        },
        {
            "title": "StyleShare",
            "hex": "212121",
            "source": "https://www.stylesha.re/"
        },
        {
            "title": "Stylus",
            "hex": "333333",
            "source": "http://stylus-lang.com/img/stylus-logo.svg"
        },
        {
            "title": "Subaru",
            "hex": "013C74",
            "source": "https://commons.wikimedia.org/wiki/File:Subaru_logo.svg"
        },
        {
            "title": "Sublime Text",
            "hex": "FF9800",
            "source": "https://www.sublimetext.com/images/logo.svg"
        },
        {
            "title": "Subversion",
            "hex": "809CC9",
            "source": "http://subversion.apache.org/logo"
        },
        {
            "title": "Super User",
            "hex": "2EACE3",
            "source": "http://stackoverflow.com/company/logos"
        },
        {
            "title": "Suzuki",
            "hex": "E30613",
            "source": "https://www.suzuki.ie/"
        },
        {
            "title": "Svelte",
            "hex": "FF3E00",
            "source": "https://github.com/sveltejs/svelte/tree/master/site/static"
        },
        {
            "title": "SVG",
            "hex": "FFB13B",
            "source": "https://www.w3.org/2009/08/svg-logos.html"
        },
        {
            "title": "SVGO",
            "hex": "14B9FF",
            "source": "https://github.com/svg/svgo"
        },
        {
            "title": "Swagger",
            "hex": "85EA2D",
            "source": "https://swagger.io/swagger/media/assets/images/swagger_logo.svg"
        },
        {
            "title": "Swarm",
            "hex": "FFA633",
            "source": "https://foursquare.com/about/logos"
        },
        {
            "title": "Swift",
            "hex": "FA7343",
            "source": "https://developer.apple.com/develop/"
        },
        {
            "title": "Symantec",
            "hex": "FDB511",
            "source": "https://commons.wikimedia.org/wiki/File:Symantec_logo10.svg"
        },
        {
            "title": "Symfony",
            "hex": "000000",
            "source": "https://symfony.com/logo"
        },
        {
            "title": "Symphony",
            "hex": "0098FF",
            "source": "https://symphony.com/"
        },
        {
            "title": "Synology",
            "hex": "B6B5B6",
            "source": "https://www.synology.com/en-global/company/branding"
        },
        {
            "title": "T-Mobile",
            "hex": "E20074",
            "source": "https://www.t-mobile.com/"
        },
        {
            "title": "Tableau",
            "hex": "E97627",
            "source": "https://www.tableau.com/about/media-download-center"
        },
        {
            "title": "Tails",
            "hex": "56347C",
            "source": "https://tails.boum.org/contribute/how/promote/material/logo/"
        },
        {
            "title": "Tailwind CSS",
            "hex": "38B2AC",
            "source": "https://tailwindcss.com/"
        },
        {
            "title": "Talend",
            "hex": "1675BC",
            "source": "https://www.talend.com/"
        },
        {
            "title": "Tapas",
            "hex": "FFCE00",
            "source": "https://tapas.io/site/about#media"
        },
        {
            "title": "Tata",
            "hex": "486AAE",
            "source": "https://www.tata.com/"
        },
        {
            "title": "TeamSpeak",
            "hex": "2580C3",
            "source": "https://www.teamspeak.com/en/more/media-pack/"
        },
        {
            "title": "TeamViewer",
            "hex": "0E8EE9",
            "source": "https://www.teamviewer.com/resources/images/logos/teamviewer-logo-big.svg"
        },
        {
            "title": "TED",
            "hex": "E62B1E",
            "source": "https://www.ted.com/participate/organize-a-local-tedx-event/tedx-organizer-guide/branding-promotions/logo-and-design/your-tedx-logo"
        },
        {
            "title": "Teespring",
            "hex": "39ACE6",
            "source": "https://teespring.com"
        },
        {
            "title": "TELE5",
            "hex": "C2AD6F",
            "source": "https://www.tele5.de"
        },
        {
            "title": "Telegram",
            "hex": "2CA5E0",
            "source": "https://commons.wikimedia.org/wiki/File:Telegram_alternative_logo.svg"
        },
        {
            "title": "Tencent QQ",
            "hex": "EB1923",
            "source": "https://en.wikipedia.org/wiki/File:Tencent_QQ.svg#/media/File:Tencent_QQ.svg"
        },
        {
            "title": "Tencent Weibo",
            "hex": "20B8E5",
            "source": "http://t.qq.com/"
        },
        {
            "title": "TensorFlow",
            "hex": "FF6F00",
            "source": "https://www.tensorflow.org/extras/tensorflow_brand_guidelines.pdf"
        },
        {
            "title": "Teradata",
            "hex": "F37440",
            "source": "https://github.com/Teradata/teradata.github.io/"
        },
        {
            "title": "Terraform",
            "hex": "623CE4",
            "source": "https://www.hashicorp.com/brand#terraform"
        },
        {
            "title": "Tesla",
            "hex": "CC0000",
            "source": "http://www.teslamotors.com/en_GB/about"
        },
        {
            "title": "The Conversation",
            "hex": "D8352A",
            "source": "https://theconversation.com/republishing-guidelines"
        },
        {
            "title": "The Mighty",
            "hex": "D0072A",
            "source": "https://themighty.com/"
        },
        {
            "title": "The Movie Database",
            "hex": "01D277",
            "source": "https://www.themoviedb.org/about/logos-attribution"
        },
        {
            "title": "The Register",
            "hex": "FF0000",
            "source": "https://www.theregister.co.uk/"
        },
        {
            "title": "The Washington Post",
            "hex": "231F20",
            "source": "https://www.washingtonpost.com/brand-studio/archive/"
        },
        {
            "title": "Threema",
            "hex": "3FE669",
            "source": "https://threema.ch/en/press"
        },
        {
            "title": "Thunderbird",
            "hex": "0A84FF",
            "source": "https://demo.identihub.co/thunderbird"
        },
        {
            "title": "Tidal",
            "hex": "000000",
            "source": "https://tidal.com"
        },
        {
            "title": "Tide",
            "hex": "4050FB",
            "source": "https://www.tide.co/newsroom/"
        },
        {
            "title": "TikTok",
            "hex": "000000",
            "source": "https://tiktok.com"
        },
        {
            "title": "Timescale",
            "hex": "FDB515",
            "source": "https://www.timescale.com/"
        },
        {
            "title": "Tinder",
            "hex": "FF6B6B",
            "source": "http://www.gotinder.com/press"
        },
        {
            "title": "Todoist",
            "hex": "E44332",
            "source": "https://doist.com/press/"
        },
        {
            "title": "Toggl",
            "hex": "E01B22",
            "source": "https://toggl.com/media-toolkit"
        },
        {
            "title": "Tokyo Metro",
            "hex": "149DD3",
            "source": "https://en.wikipedia.org/wiki/File:TokyoMetro.svg"
        },
        {
            "title": "Tomorrowland",
            "hex": "000000",
            "source": "https://global.tomorrowland.com/"
        },
        {
            "title": "Topcoder",
            "hex": "29A8E0",
            "source": "http://topcoder.com/"
        },
        {
            "title": "Toptal",
            "hex": "3863A0",
            "source": "https://www.toptal.com/branding"
        },
        {
            "title": "Tor",
            "hex": "7E4798",
            "source": "https://github.com/TheTorProject/tor-media/tree/master/Onion%20Icon"
        },
        {
            "title": "Toshiba",
            "hex": "FF0000",
            "source": "https://commons.wikimedia.org/wiki/File:Toshiba_logo.svg"
        },
        {
            "title": "Toyota",
            "hex": "EB0A1E",
            "source": "https://www.toyota.com/brandguidelines/"
        },
        {
            "title": "TrainerRoad",
            "hex": "E12726",
            "source": "https://www.trainerroad.com/"
        },
        {
            "title": "Trakt",
            "hex": "ED1C24",
            "source": "https://trakt.tv"
        },
        {
            "title": "Transport for Ireland",
            "hex": "113B92",
            "source": "https://tfl.gov.uk/"
        },
        {
            "title": "Transport for London",
            "hex": "00B274",
            "source": "https://www.transportforireland.ie/"
        },
        {
            "title": "Travis CI",
            "hex": "3EAAAF",
            "source": "https://travis-ci.com/logo"
        },
        {
            "title": "Treehouse",
            "hex": "5FCF80",
            "source": "https://teamtreehouse.com/about"
        },
        {
            "title": "Trello",
            "hex": "0079BF",
            "source": "https://trello.com/about/branding"
        },
        {
            "title": "Trend Micro",
            "hex": "D71921",
            "source": "https://www.trendmicro.com/"
        },
        {
            "title": "Tripadvisor",
            "hex": "34E0A1",
            "source": "https://tripadvisor.mediaroom.com/logo-guidelines"
        },
        {
            "title": "Trove",
            "hex": "609540",
            "source": "https://trove.nla.gov.au/"
        },
        {
            "title": "Trulia",
            "hex": "53B50A",
            "source": "http://www.trulia.com"
        },
        {
            "title": "Trustpilot",
            "hex": "00B67A",
            "source": "https://support.trustpilot.com/hc/en-us/articles/206289947-Trustpilot-Brand-Assets-Style-Guide"
        },
        {
            "title": "Try It Online",
            "hex": "303030",
            "source": "https://tio.run/"
        },
        {
            "title": "TUI",
            "hex": "70CBF4",
            "source": "https://www.tuiholidays.ie/"
        },
        {
            "title": "Tumblr",
            "hex": "36465D",
            "source": "https://www.tumblr.com/logo"
        },
        {
            "title": "TuneIn",
            "hex": "14D8CC",
            "source": "https://cms.tunein.com/press/"
        },
        {
            "title": "Turkish Airlines",
            "hex": "C70A0C",
            "source": "https://www.turkishairlines.com/tr-int/basin-odasi/logo-arsivi/index.html"
        },
        {
            "title": "Twilio",
            "hex": "F22F46",
            "source": "https://www.twilio.com/company/brand"
        },
        {
            "title": "Twitch",
            "hex": "9146FF",
            "source": "https://brand.twitch.tv"
        },
        {
            "title": "Twitter",
            "hex": "1DA1F2",
            "source": "https://brand.twitter.com"
        },
        {
            "title": "Twoo",
            "hex": "FF7102",
            "source": "http://www.twoo.com/about/press"
        },
        {
            "title": "TypeScript",
            "hex": "007ACC",
            "source": "https://github.com/remojansen/logo.ts"
        },
        {
            "title": "TYPO3",
            "hex": "FF8700",
            "source": "https://typo3.com/fileadmin/assets/typo3logos/typo3_bullet_01.svg"
        },
        {
            "title": "Uber",
            "hex": "000000",
            "source": "https://www.uber.com/media/"
        },
        {
            "title": "Uber Eats",
            "hex": "5FB709",
            "source": "https://about.ubereats.com/en/logo/"
        },
        {
            "title": "Ubisoft",
            "hex": "000000",
            "source": "https://www.ubisoft.com/en-US/company/overview.aspx"
        },
        {
            "title": "uBlock Origin",
            "hex": "800000",
            "source": "https://github.com/gorhill/uBlock/blob/master/src/img/ublock.svg"
        },
        {
            "title": "Ubuntu",
            "hex": "E95420",
            "source": "https://design.ubuntu.com/brand/ubuntu-logo/"
        },
        {
            "title": "Udacity",
            "hex": "01B3E3",
            "source": "https://www.udacity.com"
        },
        {
            "title": "Udemy",
            "hex": "EC5252",
            "source": "https://about.udemy.com/newbrand/"
        },
        {
            "title": "UIkit",
            "hex": "2396F3",
            "source": "https://getuikit.com"
        },
        {
            "title": "Ulule",
            "hex": "18A5D6",
            "source": "https://ulule.frontify.com/d/EX3dK8qsXgqh/branding-guidelines"
        },
        {
            "title": "Umbraco",
            "hex": "00BEC1",
            "source": "https://umbraco.com/"
        },
        {
            "title": "Unicode",
            "hex": "5455FE",
            "source": "https://en.wikipedia.org/wiki/Unicode"
        },
        {
            "title": "United Airlines",
            "hex": "002244",
            "source": "https://en.wikipedia.org/wiki/File:United_Airlines_Logo.svg"
        },
        {
            "title": "Unity",
            "hex": "000000",
            "source": "https://unity.com/"
        },
        {
            "title": "Unreal Engine",
            "hex": "313131",
            "source": "https://www.unrealengine.com/en-US/branding"
        },
        {
            "title": "Unsplash",
            "hex": "000000",
            "source": "https://unsplash.com/"
        },
        {
            "title": "Untangle",
            "hex": "68BD49",
            "source": "https://www.untangle.com/company-overview/"
        },
        {
            "title": "Untappd",
            "hex": "FFC000",
            "source": "https://untappd.com/"
        },
        {
            "title": "UpLabs",
            "hex": "3930D8",
            "source": "https://www.uplabs.com/"
        },
        {
            "title": "Uploaded",
            "hex": "0E70CB",
            "source": "https://www.uploaded.net"
        },
        {
            "title": "Upwork",
            "hex": "6FDA44",
            "source": "https://www.upwork.com/press/"
        },
        {
            "title": "V",
            "hex": "5D87BF",
            "source": "https://github.com/vlang/v-logo"
        },
        {
            "title": "V8",
            "hex": "4B8BF5",
            "source": "https://v8.dev/logo"
        },
        {
            "title": "Vagrant",
            "hex": "1563FF",
            "source": "https://www.hashicorp.com/brand#vagrant"
        },
        {
            "title": "Valve",
            "hex": "F74843",
            "source": "https://www.valvesoftware.com/"
        },
        {
            "title": "Vauxhall",
            "hex": "9F363D",
            "source": "https://www.vauxhall.co.uk/microapps/vxr/corsa-vxr/"
        },
        {
            "title": "vBulletin",
            "hex": "184D66",
            "source": "https://commons.wikimedia.org/wiki/File:VBulletin.svg"
        },
        {
            "title": "Veeam",
            "hex": "00B336",
            "source": "https://www.veeam.com/newsroom/veeam-graphics.html"
        },
        {
            "title": "Venmo",
            "hex": "3D95CE",
            "source": "https://venmo.com/about/brand/"
        },
        {
            "title": "Vercel",
            "hex": "000000",
            "source": "https://vercel.com/design"
        },
        {
            "title": "Veritas",
            "hex": "B1181E",
            "source": "https://my.veritas.com/cs/groups/partner/documents/styleguide/mdaw/mdq5/~edisp/tus3cpeapp3855186572.pdf"
        },
        {
            "title": "Verizon",
            "hex": "CD040B",
            "source": "https://www.verizondigitalmedia.com/about/logo-usage/"
        },
        {
            "title": "Viadeo",
            "hex": "F88D2D",
            "source": "http://corporate.viadeo.com/en/media/resources"
        },
        {
            "title": "Viber",
            "hex": "665CAC",
            "source": "https://www.viber.com/brand-center/"
        },
        {
            "title": "Vim",
            "hex": "019733",
            "source": "https://commons.wikimedia.org/wiki/File:Vimlogo.svg"
        },
        {
            "title": "Vimeo",
            "hex": "1AB7EA",
            "source": "https://vimeo.com/about/brand_guidelines"
        },
        {
            "title": "Vine",
            "hex": "11B48A",
            "source": "https://vine.co/logo"
        },
        {
            "title": "Virb",
            "hex": "0093DA",
            "source": "http://virb.com/about"
        },
        {
            "title": "VirusTotal",
            "hex": "394EFF",
            "source": "https://www.virustotal.com/"
        },
        {
            "title": "Visa",
            "hex": "142787",
            "source": "https://commons.wikimedia.org/wiki/File:Visa_2014_logo_detail.svg"
        },
        {
            "title": "Visual Studio",
            "hex": "5C2D91",
            "source": "https://visualstudio.microsoft.com/"
        },
        {
            "title": "Visual Studio Code",
            "hex": "007ACC",
            "source": "https://commons.wikimedia.org/wiki/File:Visual_Studio_Code_1.35_icon.svg"
        },
        {
            "title": "Vivaldi",
            "hex": "EF3939",
            "source": "https://vivaldi.com/press/"
        },
        {
            "title": "Vivino",
            "hex": "AA1329",
            "source": "https://www.vivino.com/press"
        },
        {
            "title": "VK",
            "hex": "4680C2",
            "source": "https://vk.com/brand"
        },
        {
            "title": "VLC media player",
            "hex": "FF8800",
            "source": "http://git.videolan.org/?p=vlc.git;a=tree;f=extras/package/macosx/asset_sources"
        },
        {
            "title": "VMware",
            "hex": "607078",
            "source": "https://myvmware.workspaceair.com/"
        },
        {
            "title": "Vodafone",
            "hex": "E60000",
            "source": "https://web.vodafone.com.eg/"
        },
        {
            "title": "Volkswagen",
            "hex": "151F5D",
            "source": "https://www.volkswagen.ie/"
        },
        {
            "title": "Volvo",
            "hex": "003057",
            "source": "https://www.media.volvocars.com/global/en-gb/logos"
        },
        {
            "title": "VSCO",
            "hex": "000000",
            "source": "https://vsco.co/about/press/vsco-releases-redesigned-mobile-app"
        },
        {
            "title": "Vue.js",
            "hex": "4FC08D",
            "source": "https://github.com/vuejs/art"
        },
        {
            "title": "Vuetify",
            "hex": "1867C0",
            "source": "https://vuetifyjs.com/"
        },
        {
            "title": "Vulkan",
            "hex": "AC162C",
            "source": "https://www.khronos.org/legal/trademarks/"
        },
        {
            "title": "Vultr",
            "hex": "007BFC",
            "source": "https://www.vultr.com/company/brand-assets/"
        },
        {
            "title": "W3C",
            "hex": "005A9C",
            "source": "https://www.w3.org/Consortium/Legal/logo-usage-20000308"
        },
        {
            "title": "Warner Bros.",
            "hex": "004DB4",
            "source": "https://www.warnerbros.com/"
        },
        {
            "title": "Wattpad",
            "hex": "F68D12",
            "source": "https://www.wattpad.com/press/#assets"
        },
        {
            "title": "Waze",
            "hex": "333665",
            "source": "https://www.waze.com/"
        },
        {
            "title": "Wear OS",
            "hex": "4285F4",
            "source": "https://partnermarketinghub.withgoogle.com/#/brands/"
        },
        {
            "title": "Weasyl",
            "hex": "990000",
            "source": "https://www.weasyl.com/"
        },
        {
            "title": "WebAssembly",
            "hex": "654FF0",
            "source": "https://webassembly.org/"
        },
        {
            "title": "WebAuthn",
            "hex": "3423A6",
            "source": "https://github.com/apowers313/webauthn-logos"
        },
        {
            "title": "webcomponents.org",
            "hex": "29ABE2",
            "source": "https://www.webcomponents.org/"
        },
        {
            "title": "WebGL",
            "hex": "990000",
            "source": "https://www.khronos.org/legal/trademarks/"
        },
        {
            "title": "Webmin",
            "hex": "7DA0D0",
            "source": "https://github.com/webmin/webmin"
        },
        {
            "title": "WebMoney",
            "hex": "036CB5",
            "source": "https://www.webmoney.ru/rus/developers/logos.shtml"
        },
        {
            "title": "Webpack",
            "hex": "8DD6F9",
            "source": "https://webpack.js.org/branding/"
        },
        {
            "title": "WebRTC",
            "hex": "333333",
            "source": "https://webrtc.org/press/"
        },
        {
            "title": "WebStorm",
            "hex": "000000",
            "source": "https://www.jetbrains.com/company/brand/logos/"
        },
        {
            "title": "WeChat",
            "hex": "7BB32E",
            "source": "https://worldvectorlogo.com/logo/wechat-3"
        },
        {
            "title": "WEMO",
            "hex": "72D44C",
            "source": "https://commons.wikimedia.org/wiki/File:WeMoApp.svg"
        },
        {
            "title": "WhatsApp",
            "hex": "25D366",
            "source": "https://www.whatsappbrand.com"
        },
        {
            "title": "When I Work",
            "hex": "51A33D",
            "source": "https://wheniwork.com/"
        },
        {
            "title": "WhiteSource",
            "hex": "161D4E",
            "source": "https://www.whitesourcesoftware.com/whitesource-media-kit/"
        },
        {
            "title": "Wii",
            "hex": "8B8B8B",
            "source": "https://de.wikipedia.org/wiki/Datei:WiiU.svg"
        },
        {
            "title": "Wii U",
            "hex": "8B8B8B",
            "source": "https://de.wikipedia.org/wiki/Datei:WiiU.svg"
        },
        {
            "title": "Wikimedia Commons",
            "hex": "006699",
            "source": "https://commons.wikimedia.org/wiki/File:Commons-logo.svg"
        },
        {
            "title": "Wikipedia",
            "hex": "000000",
            "source": "https://en.wikipedia.org/wiki/Logo_of_Wikipedia"
        },
        {
            "title": "Windows",
            "hex": "0078D6",
            "source": "https://commons.wikimedia.org/wiki/File:Windows_10_Logo.svg"
        },
        {
            "title": "Windows 95",
            "hex": "008080",
            "source": "https://en.wikipedia.org/wiki/Windows_95"
        },
        {
            "title": "Windows XP",
            "hex": "003399",
            "source": "https://commons.wikimedia.org/wiki/File:Windows_logo_-_2002%E2%80%932012_(Multicolored).svg"
        },
        {
            "title": "Wire",
            "hex": "000000",
            "source": "http://brand.wire.com"
        },
        {
            "title": "WireGuard",
            "hex": "88171A",
            "source": "https://www.wireguard.com/img/wireguard.svg"
        },
        {
            "title": "Wish",
            "hex": "2FB7EC",
            "source": "https://wish.com/"
        },
        {
            "title": "Wistia",
            "hex": "54BBFF",
            "source": "https://wistia.com/about/assets"
        },
        {
            "title": "Wix",
            "hex": "0C6EFC",
            "source": "http://www.wix.com/about/design-assets"
        },
        {
            "title": "Wizz Air",
            "hex": "C6007E",
            "source": "https://wizzair.com/en-gb/information-and-services/about-us/press-office/logos"
        },
        {
            "title": "Wolfram",
            "hex": "DD1100",
            "source": "http://company.wolfram.com/press-center/wolfram-corporate/"
        },
        {
            "title": "Wolfram Language",
            "hex": "DD1100",
            "source": "http://company.wolfram.com/press-center/language/"
        },
        {
            "title": "Wolfram Mathematica",
            "hex": "DD1100",
            "source": "http://company.wolfram.com/press-center/mathematica/"
        },
        {
            "title": "Woo",
            "hex": "96588A",
            "source": "https://woocommerce.com/style-guide/"
        },
        {
            "title": "WooCommerce",
            "hex": "96588A",
            "source": "https://woocommerce.com/style-guide/"
        },
        {
            "title": "WordPress",
            "hex": "21759B",
            "source": "https://wordpress.org/about/logos"
        },
        {
            "title": "Workplace",
            "hex": "20252D",
            "source": "https://en.facebookbrand.com/"
        },
        {
            "title": "World Health Organization",
            "hex": "0093D5",
            "source": "https://www.who.int/"
        },
        {
            "title": "WP Engine",
            "hex": "40BAC8",
            "source": "https://wpengine.com/"
        },
        {
            "title": "WP Rocket",
            "hex": "F56640",
            "source": "https://wp-rocket.me/"
        },
        {
            "title": "write.as",
            "hex": "5BC4EE",
            "source": "https://write.as/brand"
        },
        {
            "title": "WWE",
            "hex": "000000",
            "source": "https://commons.wikimedia.org/wiki/File:WWE_Network_logo.svg"
        },
        {
            "title": "X-Pack",
            "hex": "005571",
            "source": "https://www.elastic.co/brand"
        },
        {
            "title": "X.Org",
            "hex": "F28834",
            "source": "https://upload.wikimedia.org/wikipedia/commons/9/90/X.Org_Logo.svg"
        },
        {
            "title": "Xamarin",
            "hex": "3498DB",
            "source": "https://github.com/dotnet/swag/tree/master/xamarin"
        },
        {
            "title": "XAML",
            "hex": "0C54C2",
            "source": "https://github.com/microsoft/microsoft-ui-xaml/issues/1185"
        },
        {
            "title": "XAMPP",
            "hex": "FB7A24",
            "source": "https://www.apachefriends.org/en/"
        },
        {
            "title": "Xbox",
            "hex": "107C10",
            "source": "http://mspartner-public.sharepoint.com/XBOX%20Games/Xbox%20logo's%20+%20Guidelines/Xbox%20Live/Xbox_Live_Guidelines_10-4-13.pdf"
        },
        {
            "title": "Xcode",
            "hex": "1575F9",
            "source": "https://developer.apple.com/develop/"
        },
        {
            "title": "XDA Developers",
            "hex": "F59812",
            "source": "https://www.xda-developers.com/"
        },
        {
            "title": "Xero",
            "hex": "13B5EA",
            "source": "https://www.xero.com/uk/about/media/downloads"
        },
        {
            "title": "XFCE",
            "hex": "2284F2",
            "source": "https://www.xfce.org/download#artwork"
        },
        {
            "title": "Xiaomi",
            "hex": "FA6709",
            "source": "https://www.mi.com/global"
        },
        {
            "title": "Xing",
            "hex": "006567",
            "source": "https://dev.xing.com/logo_rules"
        },
        {
            "title": "XMPP",
            "hex": "002B5C",
            "source": "https://commons.wikimedia.org/wiki/File:XMPP_logo.svg"
        },
        {
            "title": "XRP",
            "hex": "25A768",
            "source": "https://xrpl.org/"
        },
        {
            "title": "XSplit",
            "hex": "0095DE",
            "source": "https://www.xsplit.com/presskit"
        },
        {
            "title": "Y Combinator",
            "hex": "F0652F",
            "source": "https://www.ycombinator.com/press/"
        },
        {
            "title": "Yahoo!",
            "hex": "6001D2",
            "source": "https://yahoo.com/"
        },
        {
            "title": "Yamaha Corporation",
            "hex": "4B1E78",
            "source": "https://www.yamaha.com/en/"
        },
        {
            "title": "Yamaha Motor Corporation",
            "hex": "E60012",
            "source": "https://en.wikipedia.org/wiki/Yamaha_Motor_Company"
        },
        {
            "title": "Yammer",
            "hex": "106EBE",
            "source": "https://developer.microsoft.com/en-us/fabric#/styles/web/colors/products"
        },
        {
            "title": "Yandex",
            "hex": "FF0000",
            "source": "https://yandex.com/company/general_info/logotype_rules"
        },
        {
            "title": "Yarn",
            "hex": "2C8EBB",
            "source": "https://github.com/yarnpkg/assets"
        },
        {
            "title": "Yelp",
            "hex": "D32323",
            "source": "http://www.yelp.com/brand"
        },
        {
            "title": "Yoast",
            "hex": "A4286A",
            "source": "https://yoast.com/media/logo/"
        },
        {
            "title": "YouTube",
            "hex": "FF0000",
            "source": "https://www.youtube.com/yt/about/brand-resources/#logos-icons-colors"
        },
        {
            "title": "YouTube Gaming",
            "hex": "FF0000",
            "source": "https://gaming.youtube.com/"
        },
        {
            "title": "YouTube Music",
            "hex": "FF0000",
            "source": "https://partnermarketinghub.withgoogle.com/#/brands/"
        },
        {
            "title": "YouTube Studio",
            "hex": "FF0000",
            "source": "https://www.youtube.com/"
        },
        {
            "title": "YouTube TV",
            "hex": "FF0000",
            "source": "https://play.google.com/store/apps/details?id=com.google.android.apps.youtube.unplugged"
        },
        {
            "title": "Z-Wave",
            "hex": "1B365D",
            "source": "https://www.z-wave.com/"
        },
        {
            "title": "Zalando",
            "hex": "FF6900",
            "source": "https://www.zalando.co.uk/"
        },
        {
            "title": "Zapier",
            "hex": "FF4A00",
            "source": "https://zapier.com/about/brand"
        },
        {
            "title": "ZDF",
            "hex": "FA7D19",
            "source": "https://www.zdf.de/"
        },
        {
            "title": "Zend",
            "hex": "0679EA",
            "source": "https://www.zend.com/"
        },
        {
            "title": "Zend Framework",
            "hex": "68B604",
            "source": "https://framework.zend.com/"
        },
        {
            "title": "Zendesk",
            "hex": "03363D",
            "source": "https://www.zendesk.com/company/brand-assets/#logo"
        },
        {
            "title": "ZeroMQ",
            "hex": "DF0000",
            "source": "https://github.com/zeromq/zeromq.org/blob/master/static/safari-pinned-tab.svg"
        },
        {
            "title": "Zerply",
            "hex": "9DBC7A",
            "source": "https://zerply.com/about/resources"
        },
        {
            "title": "Zhihu",
            "hex": "0084FF",
            "source": "https://www.zhihu.com/"
        },
        {
            "title": "Zigbee",
            "hex": "EB0443",
            "source": "https://zigbeealliance.org/solution/zigbee/"
        },
        {
            "title": "Zillow",
            "hex": "0074E4",
            "source": "http://zillow.mediaroom.com/logos"
        },
        {
            "title": "Zingat",
            "hex": "009CFB",
            "source": "https://www.zingat.com/kurumsal-logolar"
        },
        {
            "title": "Zoom",
            "hex": "2D8CFF",
            "source": "https://zoom.us/brandguidelines"
        },
        {
            "title": "Zorin",
            "hex": "0CC1F3",
            "source": "https://zorinos.com/press/"
        },
        {
            "title": "Zulip",
            "hex": "52C2AF",
            "source": "https://github.com/zulip/zulip/"
        }
    ]
}<|MERGE_RESOLUTION|>--- conflicted
+++ resolved
@@ -5186,15 +5186,14 @@
             "source": "https://www.rstudio.com/about/logos/"
         },
         {
-<<<<<<< HEAD
-            "title": "RTL",
-            "hex": "E9113B",
-            "source": "https://de.wikipedia.org/wiki/RTL_Television"
-=======
             "title": "RTÉ",
             "hex": "00A7B3",
             "source": "https://www.rte.ie/archives/"
->>>>>>> c0864768
+        },
+        {
+            "title": "RTL",
+            "hex": "E9113B",
+            "source": "https://commons.wikimedia.org/wiki/File:RTL_Cornerlogo.svg"
         },
         {
             "title": "RTLZWEI",
