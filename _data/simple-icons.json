--- conflicted
+++ resolved
@@ -6760,12 +6760,8 @@
         {
             "title": "Raspberry Pi",
             "hex": "A22846",
-<<<<<<< HEAD
-            "source": "https://www.raspberrypi.org/trademark-rules"
-=======
             "source": "https://www.raspberrypi.org/trademark-rules",
             "guidelines": "https://www.raspberrypi.org/trademark-rules"
->>>>>>> 43ab32ca
         },
         {
             "title": "Razer",
