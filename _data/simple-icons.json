{
    "icons": [
        {
            "title": ".NET",
            "hex": "5C2D91",
            "source": "https://docs.microsoft.com/en-us/dotnet/images/hub/net.svg"
        },
        {
            "title": "1001Tracklists",
            "hex": "40AEF0",
            "source": "https://www.1001tracklists.com/"
        },
        {
            "title": "1Password",
            "hex": "0094F5",
            "source": "https://1password.com/press/"
        },
        {
            "title": "42",
            "hex": "000000",
            "source": "https://www.42.fr/"
        },
        {
            "title": "4D",
            "hex": "004088",
            "source": "https://www.4d.com/"
        },
        {
            "title": "500px",
            "hex": "0099E5",
            "source": "https://about.500px.com/press"
        },
        {
            "title": "A-Frame",
            "hex": "EF2D5E",
            "source": "https://aframe.io/docs/"
        },
        {
            "title": "ABB RobotStudio",
            "hex": "FF9E0F",
            "source": "https://new.abb.com/products/robotics/en/robotstudio/downloads"
        },
        {
            "title": "Ableton Live",
            "hex": "000000",
            "source": "https://www.ableton.com/en/legal/branding-trademark-guidelines/"
        },
        {
            "title": "About.me",
            "hex": "00A98F",
            "source": "https://about.me/assets"
        },
        {
            "title": "Abstract",
            "hex": "191A1B",
            "source": "https://www.abstract.com/about/"
        },
        {
            "title": "Academia",
            "hex": "41454A",
            "source": "https://www.academia.edu/"
        },
        {
            "title": "Accusoft",
            "hex": "A9225C",
            "source": "https://company-39138.frontify.com/d/7EKFm12NQSa8/accusoft-corporation-style-guide#/style-guide/logo"
        },
        {
            "title": "ACM",
            "hex": "0085CA",
            "source": "http://identitystandards.acm.org/"
        },
        {
            "title": "ActiGraph",
            "hex": "0B2C4A",
            "source": "http://www.actigraphcorp.com/"
        },
        {
            "title": "Activision",
            "hex": "000000",
            "source": "https://www.activision.com/"
        },
        {
            "title": "AdBlock",
            "hex": "F40D12",
            "source": "https://getadblock.com/"
        },
        {
            "title": "Adblock Plus",
            "hex": "C70D2C",
            "source": "https://adblockplus.org/"
        },
        {
            "title": "AddThis",
            "hex": "FF6550",
            "source": "http://www.addthis.com/"
        },
        {
            "title": "AdGuard",
            "hex": "66B574",
            "source": "https://adguard.com/en/contribute.html"
        },
        {
            "title": "Adobe",
            "hex": "FF0000",
            "source": "https://www.adobe.com/"
        },
        {
            "title": "Adobe Acrobat Reader",
            "hex": "EC1C24",
            "source": "https://acrobat.adobe.com/"
        },
        {
            "title": "Adobe After Effects",
            "hex": "9999FF",
            "source": "https://www.adobe.com/products/aftereffects.html"
        },
        {
            "title": "Adobe Audition",
            "hex": "9999FF",
            "source": "https://www.adobe.com/creativecloud/video.html"
        },
        {
            "title": "Adobe Creative Cloud",
            "hex": "DA1F26",
            "source": "https://www.adobe.com/creativecloud/plans.html"
        },
        {
            "title": "Adobe Dreamweaver",
            "hex": "FF61F6",
            "source": "https://www.adobe.com/products/dreamweaver.html"
        },
        {
            "title": "Adobe Fonts",
            "hex": "323232",
            "source": "https://www.adobe.com/creativecloud/services.html"
        },
        {
            "title": "Adobe Illustrator",
            "hex": "FF9A00",
            "source": "https://www.adobe.com/products/illustrator.html"
        },
        {
            "title": "Adobe InDesign",
            "hex": "EE3D8F",
            "source": "https://www.adobe.com/products/indesign.html"
        },
        {
            "title": "Adobe Lightroom CC",
            "hex": "31A8FF",
            "source": "https://www.adobe.com/products/photoshop-lightroom.html"
        },
        {
            "title": "Adobe Lightroom Classic",
            "hex": "31A8FF",
            "source": "https://www.adobe.com/products/photoshop-lightroom-classic.html"
        },
        {
            "title": "Adobe PhoneGap",
            "hex": "27A1C5",
            "source": "https://phonegap.com/about/logos/"
        },
        {
            "title": "Adobe Photoshop",
            "hex": "31A8FF",
            "source": "https://www.adobe.com/products/photoshop.html"
        },
        {
            "title": "Adobe Premiere Pro",
            "hex": "EA77FF",
            "source": "https://www.adobe.com/ie/products/premiere.html"
        },
        {
            "title": "Adobe XD",
            "hex": "FF26BE",
            "source": "https://www.adobe.com/products/xd.html"
        },
        {
            "title": "AdonisJS",
            "hex": "220052",
            "source": "https://adonisjs.com/"
        },
        {
            "title": "Aer Lingus",
            "hex": "006272",
            "source": "https://www.aerlingus.com/"
        },
        {
            "title": "Affinity",
            "hex": "222324",
            "source": "https://affinity.serif.com/"
        },
        {
            "title": "Affinity Designer",
            "hex": "1B72BE",
            "source": "https://affinity.serif.com/en-gb/designer/"
        },
        {
            "title": "Affinity Photo",
            "hex": "7E4DD2",
            "source": "https://affinity.serif.com/en-gb/photo/"
        },
        {
            "title": "Affinity Publisher",
            "hex": "C9284D",
            "source": "https://affinity.serif.com/en-gb/publisher/"
        },
        {
            "title": "Aiqfome",
            "hex": "7A1FA2",
            "source": "https://aiqfome.com"
        },
        {
            "title": "Air Canada",
            "hex": "F01428",
            "source": "https://www.aircanada.com/"
        },
        {
            "title": "Air France",
            "hex": "002157",
            "source": "https://www.airfrance.fr/"
        },
        {
            "title": "Airbnb",
            "hex": "FF5A5F",
            "source": "https://www.airbnb.com"
        },
        {
            "title": "Airbus",
            "hex": "00205B",
            "source": "https://brand.airbus.com/brand-elements/logo.html"
        },
        {
            "title": "Aircall",
            "hex": "00B388",
            "source": "https://aircall.io/"
        },
        {
            "title": "AirPlay Audio",
            "hex": "000000",
            "source": "https://developer.apple.com/design/human-interface-guidelines/airplay/overview/icons/"
        },
        {
            "title": "AirPlay Video",
            "hex": "000000",
            "source": "https://developer.apple.com/design/human-interface-guidelines/airplay/overview/icons/"
        },
        {
            "title": "Airtable",
            "hex": "18BFFF",
            "source": "https://airtable.com/press"
        },
        {
            "title": "Alfa Romeo",
            "hex": "981E32",
            "source": "http://www.fcaci.com/x/Alfa"
        },
        {
            "title": "Algolia",
            "hex": "5468FF",
            "source": "https://www.algolia.com/press/?section=brand-guidelines"
        },
        {
            "title": "Alipay",
            "hex": "00A1E9",
            "source": "https://gw.alipayobjects.com/os/rmsportal/trUJZfSrlnRCcFgfZGjD.ai"
        },
        {
            "title": "AlliedModders",
            "hex": "1578D3",
            "source": "https://forums.alliedmods.net/index.php"
        },
        {
            "title": "AlloCiné",
            "hex": "FECC00",
            "source": "http://www.allocine.fr/favicon.ico"
        },
        {
            "title": "Alpine Linux",
            "hex": "0D597F",
            "source": "https://alpinelinux.org/"
        },
        {
            "title": "Altium Designer",
            "hex": "A5915F",
            "source": "https://www.altium.com/altium-designer/"
        },
        {
            "title": "Amazon",
            "hex": "FF9900",
            "source": "https://worldvectorlogo.com/logo/amazon-icon"
        },
        {
            "title": "Amazon Alexa",
            "hex": "00CAFF",
            "source": "https://developer.amazon.com/docs/alexa-voice-service/logo-and-brand.html"
        },
        {
            "title": "Amazon AWS",
            "hex": "232F3E",
            "source": "https://upload.wikimedia.org/wikipedia/commons/9/93/Amazon_Web_Services_Logo.svg"
        },
        {
            "title": "Amazon Fire TV",
            "hex": "FC4C02",
            "source": "https://www.amazon.com/gp/help/customer/display.html?nodeId=201348270"
        },
        {
            "title": "Amazon Lumberyard",
            "hex": "67459B",
            "source": "https://github.com/aws/lumberyard"
        },
        {
            "title": "Amazon Prime",
            "hex": "00A8E1",
            "source": "https://www.amazon.com/b?node=17277626011"
        },
        {
            "title": "AMD",
            "hex": "ED1C24",
            "source": "https://subscriptions.amd.com/greatpower/img/amd-logo-black.svg"
        },
        {
            "title": "American Airlines",
            "hex": "0078D2",
            "source": "https://en.wikipedia.org/wiki/File:American_Airlines_logo_2013.svg"
        },
        {
            "title": "American Express",
            "hex": "2E77BC",
            "source": "https://commons.wikimedia.org/wiki/File:American_Express_logo.svg"
        },
        {
            "title": "Anaconda",
            "hex": "42B029",
            "source": "https://www.anaconda.com/media-kit/"
        },
        {
            "title": "Analogue",
            "hex": "1A1A1A",
            "source": "https://www.analogue.co/"
        },
        {
            "title": "Anchor",
            "hex": "8940FA",
            "source": "https://anchor.fm/"
        },
        {
            "title": "Andela",
            "hex": "3359DF",
            "source": "https://andela.com/press/"
        },
        {
            "title": "Android",
            "hex": "3DDC84",
            "source": "https://developer.android.com/distribute/marketing-tools/brand-guidelines"
        },
        {
            "title": "Android Auto",
            "hex": "4285F4",
            "source": "https://partnermarketinghub.withgoogle.com/#/brands/"
        },
        {
            "title": "Android Studio",
            "hex": "3DDC84",
            "source": "https://en.wikipedia.org/wiki/Android_Studio"
        },
        {
            "title": "AngelList",
            "hex": "000000",
            "source": "https://angel.co/logo"
        },
        {
            "title": "Angular",
            "hex": "DD0031",
            "source": "https://angular.io/assets/images/logos/angular/angular_solidBlack.svg"
        },
        {
            "title": "Angular Universal",
            "hex": "00ACC1",
            "source": "https://angular.io/presskit"
        },
        {
            "title": "AngularJS",
            "hex": "E23237",
            "source": "https://angularjs.org/"
        },
        {
            "title": "Ansible",
            "hex": "EE0000",
            "source": "https://www.ansible.com/logos"
        },
        {
            "title": "Ansys",
            "hex": "FFB71B",
            "source": "https://www.ansys.com/about-ansys/brand"
        },
        {
            "title": "Ant Design",
            "hex": "0170FE",
            "source": "https://ant.design/components/icon/"
        },
        {
            "title": "Antena 3",
            "hex": "FF7328",
            "source": "https://www.antena3.com/"
        },
        {
            "title": "Apache",
            "hex": "D22128",
            "source": "https://www.apache.org/foundation/press/kit/"
        },
        {
            "title": "Apache Airflow",
            "hex": "007A88",
            "source": "https://github.com/apache/airflow/tree/master/docs/img/logos"
        },
        {
            "title": "Apache Ant",
            "hex": "A81C7D",
            "source": "https://commons.wikimedia.org/wiki/File:Apache-Ant-logo.svg"
        },
        {
            "title": "Apache Cassandra",
            "hex": "1287B1",
            "source": "https://upload.wikimedia.org/wikipedia/commons/5/5e/Cassandra_logo.svg"
        },
        {
            "title": "Apache CloudStack",
            "hex": "2AA5DC",
            "source": "http://cloudstack.apache.org/trademark-guidelines.html"
        },
        {
            "title": "Apache Cordova",
            "hex": "E8E8E8",
            "source": "https://cordova.apache.org/artwork/"
        },
        {
            "title": "Apache Druid",
            "hex": "29F1FB",
            "source": "https://apache.org/logos/"
        },
        {
            "title": "Apache ECharts",
            "hex": "AA344D",
            "source": "https://apache.org/logos/"
        },
        {
            "title": "Apache Flink",
            "hex": "E6526F",
            "source": "https://flink.apache.org/material.html"
        },
        {
            "title": "Apache Kafka",
            "hex": "000000",
            "source": "https://commons.wikimedia.org/wiki/File:Apache_kafka.svg"
        },
        {
            "title": "Apache Maven",
            "hex": "C71A36",
            "source": "https://en.wikipedia.org/wiki/Apache_Maven"
        },
        {
            "title": "Apache NetBeans IDE",
            "hex": "1B6AC6",
            "source": "https://netbeans.apache.org/images/"
        },
        {
            "title": "Apache OpenOffice",
            "hex": "0E85CD",
            "source": "https://www.openoffice.org/marketing/art/galleries/logos/index.html"
        },
        {
            "title": "Apache Pulsar",
            "hex": "188FFF",
            "source": "https://apache.org/logos/"
        },
        {
            "title": "Apache RocketMQ",
            "hex": "D77310",
            "source": "https://rocketmq.apache.org/"
        },
        {
            "title": "Apache Solr",
            "hex": "D9411E",
            "source": "https://lucene.apache.org/solr/"
        },
        {
            "title": "Apache Spark",
            "hex": "E25A1C",
            "source": "https://spark.apache.org/images/"
        },
        {
            "title": "Apollo GraphQL",
            "hex": "311C87",
            "source": "https://github.com/apollographql/space-kit/blob/9a42083746a49c9a734563f427c13233e42adcc9/logos/mark.svg"
        },
        {
            "title": "App Store",
            "hex": "0D96F6",
            "source": "https://developer.apple.com/app-store/"
        },
        {
            "title": "Apple",
            "hex": "999999",
            "source": "https://worldvectorlogo.com/logo/apple"
        },
        {
            "title": "Apple Music",
            "hex": "000000",
            "source": "https://www.apple.com/itunes/marketing-on-music/identity-guidelines.html#apple-music-icon"
        },
        {
            "title": "Apple Pay",
            "hex": "000000",
            "source": "https://developer.apple.com/apple-pay/marketing/"
        },
        {
            "title": "Apple Podcasts",
            "hex": "9933CC",
            "source": "https://www.apple.com/itunes/marketing-on-podcasts/identity-guidelines.html#apple-podcasts-icon"
        },
        {
            "title": "Apple TV",
            "hex": "000000",
            "source": "https://commons.wikimedia.org/wiki/File:AppleTV.svg"
        },
        {
            "title": "AppSignal",
            "hex": "21375A",
            "source": "https://appsignal.com/"
        },
        {
            "title": "AppVeyor",
            "hex": "00B3E0",
            "source": "https://commons.wikimedia.org/wiki/File:Appveyor_logo.svg"
        },
        {
            "title": "ARAL",
            "hex": "0063CB",
            "source": "https://upload.wikimedia.org/wikipedia/commons/6/60/Aral_Logo.svg"
        },
        {
            "title": "Arch Linux",
            "hex": "1793D1",
            "source": "https://www.archlinux.org/art/"
        },
        {
            "title": "ARCHICAD",
            "hex": "313D6B",
            "source": "https://www.graphisoft.com/archicad/"
        },
        {
            "title": "Archive of Our Own",
            "hex": "990000",
            "source": "https://archiveofourown.org/"
        },
        {
            "title": "Ardour",
            "hex": "C61C3E",
            "source": "https://github.com/Ardour/ardour/tree/master/tools/misc_resources/"
        },
        {
            "title": "Arduino",
            "hex": "00979D",
            "source": "https://cdn.arduino.cc/projecthub/img/Arduino-logo.svg"
        },
        {
            "title": "ArtStation",
            "hex": "13AFF0",
            "source": "https://www.artstation.com/about/logo"
        },
        {
            "title": "arXiv",
            "hex": "B31B1B",
            "source": "https://static.arxiv.org/static/base/0.15.2/images/arxiv-logo-web.svg"
        },
        {
            "title": "Asana",
            "hex": "273347",
            "source": "https://asana.com/styles"
        },
        {
            "title": "Asciidoctor",
            "hex": "E40046",
            "source": "https://github.com/asciidoctor/brand"
        },
        {
            "title": "asciinema",
            "hex": "D40000",
            "source": "https://github.com/asciinema/asciinema-logo"
        },
        {
            "title": "Aseprite",
            "hex": "7D929E",
            "source": "https://www.aseprite.org/"
        },
        {
            "title": "ASKfm",
            "hex": "DB3552",
            "source": "https://ask.fm/"
        },
        {
            "title": "ASUS",
            "hex": "000000",
            "source": "https://www.asus.com/"
        },
        {
            "title": "AT&T",
            "hex": "00A8E0",
            "source": "https://commons.wikimedia.org/wiki/File:AT%26T_logo_2016.svg"
        },
        {
            "title": "Atari",
            "hex": "E4202E",
            "source": "https://atarivcs.com/"
        },
        {
            "title": "Atlassian",
            "hex": "0052CC",
            "source": "https://atlassian.design/guidelines/brand/logos-1"
        },
        {
            "title": "Atom",
            "hex": "66595C",
            "source": "https://commons.wikimedia.org/wiki/File:Atom_editor_logo.svg"
        },
        {
            "title": "Audacity",
            "hex": "0000CC",
            "source": "https://github.com/audacity/audacity/blob/c818449c69193f5311b430fbf600d8d6cbe49047/images/audacity.svg"
        },
        {
            "title": "Audi",
            "hex": "BB0A30",
            "source": "https://www.audi.com/ci/en/intro/basics/rings.html"
        },
        {
            "title": "Audible",
            "hex": "F8991C",
            "source": "https://commons.wikimedia.org/wiki/File:Audible_logo.svg"
        },
        {
            "title": "Audio-Technica",
            "hex": "000000",
            "source": "https://wikipedia.org/wiki/File:Audio-technica.svg"
        },
        {
            "title": "Audioboom",
            "hex": "007CE2",
            "source": "https://audioboom.com/about/brand-guidelines"
        },
        {
            "title": "Audiomack",
            "hex": "FFA200",
            "source": "https://styleguide.audiomack.com/"
        },
        {
            "title": "Aurelia",
            "hex": "ED2B88",
            "source": "https://aurelia.io/"
        },
        {
            "title": "Auth0",
            "hex": "EB5424",
            "source": "https://styleguide.auth0.com"
        },
        {
            "title": "Authy",
            "hex": "EC1C24",
            "source": "https://authy.com/"
        },
        {
            "title": "Autodesk",
            "hex": "0696D7",
            "source": "https://www.autodesk.com"
        },
        {
            "title": "Automatic",
            "hex": "7D8084",
            "source": "https://www.automatic.com/press"
        },
        {
            "title": "Autotask",
            "hex": "E51937",
            "source": "https://www.autotask.com/branding"
        },
        {
            "title": "Aventrix",
            "hex": "0099DD",
            "source": "https://www.aventrix.com/press"
        },
        {
            "title": "Awesome Lists",
            "hex": "FC60A8",
            "source": "https://github.com/sindresorhus/awesome/tree/master/media"
        },
        {
            "title": "awesomeWM",
            "hex": "535D6C",
            "source": "https://awesomewm.org/"
        },
        {
            "title": "Azure Artifacts",
            "hex": "CB2E6D",
            "source": "https://azure.microsoft.com/en-us/services/devops/artifacts/"
        },
        {
            "title": "Azure DevOps",
            "hex": "0078D7",
            "source": "http://azure.com/devops"
        },
        {
            "title": "Azure Functions",
            "hex": "0062AD",
            "source": "https://azure.microsoft.com/en-us/services/functions"
        },
        {
            "title": "Azure Pipelines",
            "hex": "2560E0",
            "source": "https://github.com/vscode-icons/vscode-icons/pull/1741"
        },
        {
            "title": "Babel",
            "hex": "F9DC3E",
            "source": "https://github.com/babel/website/blob/93330158b6ecca1ab88d3be8dbf661f5c2da6c76/website/static/img/babel-black.svg"
        },
        {
            "title": "Badgr",
            "hex": "282C4C",
            "source": "https://info.badgr.com/"
        },
        {
            "title": "Badoo",
            "hex": "783BF9",
            "source": "https://badoo.com/team/press/"
        },
        {
            "title": "Baidu",
            "hex": "2319DC",
            "source": "https://en.wikipedia.org/wiki/File:Baidu.svg"
        },
        {
            "title": "Bamboo",
            "hex": "0052CC",
            "source": "https://www.atlassian.design/guidelines/marketing/resources/logo-files"
        },
        {
            "title": "Bancontact",
            "hex": "005498",
            "source": "https://www.bancontact.com/en/promotion-material/guidelines-logo"
        },
        {
            "title": "Bandcamp",
            "hex": "408294",
            "source": "https://bandcamp.com/buttons"
        },
        {
            "title": "BandLab",
            "hex": "DC3710",
            "source": "https://blog.bandlab.com/press/"
        },
        {
            "title": "Bandsintown",
            "hex": "00CEC8",
            "source": "https://corp.bandsintown.com/media-library"
        },
        {
            "title": "Basecamp",
            "hex": "1D2D35",
            "source": "https://basecamp.com/about/press"
        },
        {
            "title": "Bath ASU",
            "hex": "00A3E0",
            "source": "https://bathasu.com/press/"
        },
        {
            "title": "Battle.net",
            "hex": "00AEFF",
            "source": "https://www.blizzard.com/en-gb/"
        },
        {
            "title": "BBC iPlayer",
            "hex": "F54997",
            "source": "https://www.bbc.co.uk/iplayer"
        },
        {
            "title": "Beatport",
            "hex": "A8E00F",
            "source": "https://support.beatport.com/hc/en-us/articles/200353255-Beatport-Logos-and-Images"
        },
        {
            "title": "Beats",
            "hex": "005571",
            "source": "https://www.elastic.co/brand"
        },
        {
            "title": "Beats by Dre",
            "hex": "E01F3D",
            "source": "https://www.beatsbydre.com/"
        },
        {
            "title": "Behance",
            "hex": "1769FF",
            "source": "https://www.behance.net/dev/api/brand"
        },
        {
            "title": "Beijing Subway",
            "hex": "004A9D",
            "source": "https://commons.wikimedia.org/wiki/File:Beijing_Subway_logo.svg"
        },
        {
            "title": "Bentley",
            "hex": "333333",
            "source": "https://en.wikipedia.org/wiki/File:Bentley_logo.svg"
        },
        {
            "title": "Big Cartel",
            "hex": "222222",
            "source": "https://www.bigcartel.com"
        },
        {
            "title": "Bilibili",
            "hex": "00A1D6",
            "source": "https://www.bilibili.com/"
        },
        {
            "title": "Bing",
            "hex": "008373",
            "source": "https://commons.wikimedia.org/wiki/File:Bing_logo_(2016).svg"
        },
        {
            "title": "Bit",
            "hex": "73398D",
            "source": "https://bit.dev"
        },
        {
            "title": "Bitbucket",
            "hex": "0052CC",
            "source": "https://www.atlassian.com/company/news/press-kit"
        },
        {
            "title": "Bitcoin",
            "hex": "F7931A",
            "source": "https://bitcoin.org/en"
        },
        {
            "title": "Bitdefender",
            "hex": "ED1C24",
            "source": "https://www.bitdefender.com/funzone/logos.html"
        },
        {
            "title": "Bitly",
            "hex": "EE6123",
            "source": "https://bitly.com/pages/press"
        },
        {
            "title": "Bitrise",
            "hex": "683D87",
            "source": "https://www.bitrise.io/presskit"
        },
        {
            "title": "Bitwarden",
            "hex": "175DDC",
            "source": "https://github.com/bitwarden/brand/blob/6182cd64321d810c6f6255db08c2a17804d2b724/icons/icon.svg"
        },
        {
            "title": "Blackberry",
            "hex": "000000",
            "source": "https://www.blackberry.com/"
        },
        {
            "title": "Blender",
            "hex": "F5792A",
            "source": "https://www.blender.org/about/logo/"
        },
        {
            "title": "Blogger",
            "hex": "FF5722",
            "source": "https://www.blogger.com"
        },
        {
            "title": "Bloglovin",
            "hex": "000000",
            "source": "https://www.bloglovin.com/widgets"
        },
        {
            "title": "Bluetooth",
            "hex": "0082FC",
            "source": "https://www.bluetooth.com/develop-with-bluetooth/marketing-branding/"
        },
        {
            "title": "BMC Software",
            "hex": "FE5000",
            "source": "https://www.bmc.com/"
        },
        {
            "title": "BMW",
            "hex": "0066B1",
            "source": "https://www.bmw.de/"
        },
        {
            "title": "Boeing",
            "hex": "1D439C",
            "source": "https://upload.wikimedia.org/wikipedia/commons/4/4f/Boeing_full_logo.svg"
        },
        {
            "title": "Boost",
            "hex": "F69220",
            "source": "https://www.boostmobile.com/"
        },
        {
            "title": "Bootstrap",
            "hex": "563D7C",
            "source": "http://getbootstrap.com/about"
        },
        {
            "title": "Bosch",
            "hex": "EA0016",
            "source": "https://www.bosch.de/"
        },
        {
            "title": "Bose",
            "hex": "000000",
            "source": "https://developer.bose.com/sites/default/files/Bose%20AR%20Design%20Guidelines%20v1.0.pdf"
        },
        {
            "title": "Bower",
            "hex": "EF5734",
            "source": "https://bower.io/docs/about/#brand"
        },
        {
            "title": "Box",
            "hex": "0061D5",
            "source": "https://www.box.com/en-gb/about-us/press"
        },
        {
            "title": "Brand.ai",
            "hex": "0AA0FF",
            "source": "https://brand.ai/brand-ai/style"
        },
        {
            "title": "Brandfolder",
            "hex": "40D1F5",
            "source": "https://brandfolder.com/brandfolder"
        },
        {
            "title": "Brave",
            "hex": "FB542B",
            "source": "https://brave.com/brave-branding-assets/"
        },
        {
            "title": "Breaker",
            "hex": "003DAD",
            "source": "https://www.breaker.audio/i/brand"
        },
        {
            "title": "Broadcom",
            "hex": "CC092F",
            "source": "https://en.wikipedia.org/wiki/Broadcom_Inc"
        },
        {
            "title": "BT",
            "hex": "6400AA",
            "source": "https://www.bt.com/"
        },
        {
            "title": "Buddy",
            "hex": "1A86FD",
            "source": "https://buddy.works/about"
        },
        {
            "title": "Buefy",
            "hex": "7957D5",
            "source": "https://github.com/buefy/buefy/blob/a9a724efca0b531e6a64ab734889b00bf4507a9d/static/img/icons/safari-pinned-tab.svg"
        },
        {
            "title": "Buffer",
            "hex": "168EEA",
            "source": "https://buffer.com/press"
        },
        {
            "title": "Bugatti",
            "hex": "BE0030",
            "source": "https://www.bugatti.com/"
        },
        {
            "title": "Bugsnag",
            "hex": "4949E4",
            "source": "https://www.bugsnag.com/newsroom"
        },
        {
            "title": "Buildkite",
            "hex": "14CC80",
            "source": "https://buildkite.com/brand-assets"
        },
        {
            "title": "Bulma",
            "hex": "00D1B2",
            "source": "https://github.com/jgthms/bulma/"
        },
        {
            "title": "Buy Me A Coffee",
            "hex": "FF813F",
            "source": "https://www.buymeacoffee.com/brand"
        },
        {
            "title": "BuzzFeed",
            "hex": "EE3322",
            "source": "http://www.buzzfeed.com/press/downloads"
        },
        {
            "title": "byte",
            "hex": "551DEF",
            "source": "https://byte.co/byte"
        },
        {
            "title": "C",
            "hex": "A8B9CC",
            "source": "https://commons.wikimedia.org/wiki/File:The_C_Programming_Language_logo.svg"
        },
        {
            "title": "C Sharp",
            "hex": "239120",
            "source": "https://upload.wikimedia.org/wikipedia/commons/0/0d/C_Sharp_wordmark.svg"
        },
        {
            "title": "C++",
            "hex": "00599C",
            "source": "https://github.com/isocpp/logos"
        },
        {
            "title": "Cairo Metro",
            "hex": "C10C0C",
            "source": "https://en.wikipedia.org/wiki/File:Cairo_metro_logo2012.svg"
        },
        {
            "title": "CakePHP",
            "hex": "D33C43",
            "source": "https://cakephp.org/logos"
        },
        {
            "title": "Campaign Monitor",
            "hex": "111324",
            "source": "https://www.campaignmonitor.com/company/brand/"
        },
        {
            "title": "Canonical",
            "hex": "77216F",
            "source": "https://design.ubuntu.com/downloads/"
        },
        {
            "title": "Canva",
            "hex": "00C4CC",
            "source": "https://www.canva.com/"
        },
        {
            "title": "Car Throttle",
            "hex": "FF9C42",
            "source": "https://www.carthrottle.com/"
        },
        {
            "title": "Carto",
            "hex": "EB1510",
            "source": "https://carto.com/brand/"
        },
        {
            "title": "Cash App",
            "hex": "00C244",
            "source": "https://cash.app/press"
        },
        {
            "title": "Castbox",
            "hex": "F55B23",
            "source": "https://castbox.fm/newsroom/"
        },
        {
            "title": "Castorama",
            "hex": "0078D7",
            "source": "https://www.castorama.fr/"
        },
        {
            "title": "Castro",
            "hex": "00B265",
            "source": "http://supertop.co/castro/press/"
        },
        {
            "title": "Caterpillar",
            "hex": "FFCD11",
            "source": "https://commons.wikimedia.org/wiki/File:Caterpillar_logo.svg"
        },
        {
            "title": "CD Projekt",
            "hex": "DC0D15",
            "source": "https://www.cdprojekt.com/en/media/logotypes/"
        },
        {
            "title": "Celery",
            "hex": "37814A",
            "source": "http://www.celeryproject.org/"
        },
        {
            "title": "CentOS",
            "hex": "262577",
            "source": "https://wiki.centos.org/ArtWork/Brand/Logo"
        },
        {
            "title": "Cesium",
            "hex": "6CADDF",
            "source": "https://cesium.com/press/"
        },
        {
            "title": "CEVO",
            "hex": "1EABE2",
            "source": "https://cevo.com/"
        },
        {
            "title": "ChartMogul",
            "hex": "13324B",
            "source": "https://chartmogul.com/company/"
        },
        {
            "title": "Chase",
            "hex": "117ACA",
            "source": "https://commons.wikimedia.org/wiki/File:Chase_logo_2007.svg"
        },
        {
            "title": "Checkmarx",
            "hex": "54B848",
            "source": "https://www.checkmarx.com/resources/datasheets/"
        },
        {
            "title": "Chef",
            "hex": "F09820",
            "source": "https://www.chef.io/"
        },
        {
            "title": "Chocolatey",
            "hex": "80B5E3",
            "source": "https://chocolatey.org/media-kit"
        },
        {
            "title": "Chupa Chups",
            "hex": "CF103E",
            "source": "https://www.chupachups.co.uk/"
        },
        {
            "title": "Cinema 4D",
            "hex": "011A6A",
            "source": "https://www.maxon.net/de/header-meta-navigation/ueber-maxon/pressematerial/"
        },
        {
            "title": "Circle",
            "hex": "8669AE",
            "source": "https://www.circle.com/"
        },
        {
            "title": "CircleCI",
            "hex": "343434",
            "source": "https://circleci.com/press"
        },
        {
            "title": "Cirrus CI",
            "hex": "212121",
            "source": "https://cirrus-ci.org"
        },
        {
            "title": "Cisco",
            "hex": "1BA0D7",
            "source": "https://www.cisco.com/"
        },
        {
            "title": "Citrix",
            "hex": "000000",
            "source": "https://www.citrix.com/news/media-resources.html"
        },
        {
            "title": "Citroën",
            "hex": "6E6E6E",
            "source": "https://citroen.pcaci.co.uk/logo.php"
        },
        {
            "title": "CiviCRM",
            "hex": "81C459",
            "source": "https://civicrm.org/trademark"
        },
        {
            "title": "Claris",
            "hex": "000000",
            "source": "https://www.claris.com/"
        },
        {
            "title": "ClickUp",
            "hex": "7B68EE",
            "source": "https://clickup.com/brand"
        },
        {
            "title": "Cliqz",
            "hex": "00AEF0",
            "source": "https://cliqz.com/design"
        },
        {
            "title": "Clockify",
            "hex": "03A9F4",
            "source": "https://clockify.me/"
        },
        {
            "title": "Clojure",
            "hex": "5881D8",
            "source": "https://commons.wikimedia.org/wiki/File:Clojure_logo.svg"
        },
        {
            "title": "CloudBees",
            "hex": "1997B5",
            "source": "https://www.cloudbees.com/"
        },
        {
            "title": "CloudCannon",
            "hex": "407AFC",
            "source": "https://cloudcannon.com/"
        },
        {
            "title": "Cloudflare",
            "hex": "F38020",
            "source": "https://www.cloudflare.com/logo/"
        },
        {
            "title": "Cloudsmith",
            "hex": "187EB6",
            "source": "https://cloudsmith.io/branding/"
        },
        {
            "title": "Clyp",
            "hex": "3CBDB1",
            "source": "https://clyp.it/"
        },
        {
            "title": "CMake",
            "hex": "064F8C",
            "source": "https://www.kitware.com/platforms/"
        },
        {
            "title": "CNN",
            "hex": "CC0000",
            "source": "https://edition.cnn.com/"
        },
        {
            "title": "Co-op",
            "hex": "00B1E7",
            "source": "http://www.co-operative.coop/corporate/press/logos/"
        },
        {
            "title": "CocoaPods",
            "hex": "EE3322",
            "source": "https://github.com/CocoaPods/shared_resources"
        },
        {
            "title": "Coda",
            "hex": "F46A54",
            "source": "https://coda.io/"
        },
        {
            "title": "Codacy",
            "hex": "222F29",
            "source": "https://www.codacy.com/blog/"
        },
        {
            "title": "Code Climate",
            "hex": "000000",
            "source": "https://codeclimate.com/"
        },
        {
            "title": "Codecademy",
            "hex": "1F4056",
            "source": "https://www.codecademy.com/"
        },
        {
            "title": "CodeChef",
            "hex": "5B4638",
            "source": "https://www.codechef.com/"
        },
        {
            "title": "Codecov",
            "hex": "F01F7A",
            "source": "https://codecov.io/"
        },
        {
            "title": "CodeFactor",
            "hex": "F44A6A",
            "source": "https://www.codefactor.io/"
        },
        {
            "title": "Codeforces",
            "hex": "1F8ACB",
            "source": "http://codeforces.com/"
        },
        {
            "title": "CodeIgniter",
            "hex": "EE4623",
            "source": "https://www.codeigniter.com/help/legal"
        },
        {
            "title": "CodePen",
            "hex": "000000",
            "source": "https://blog.codepen.io/documentation/brand-assets/logos/"
        },
        {
            "title": "CodersRank",
            "hex": "67A4AC",
            "source": "https://codersrank.io"
        },
        {
            "title": "Coderwall",
            "hex": "3E8DCC",
            "source": "https://github.com/twolfson/coderwall-svg"
        },
        {
            "title": "CodeSandbox",
            "hex": "000000",
            "source": "https://codesandbox.io"
        },
        {
            "title": "Codeship",
            "hex": "3C4858",
            "source": "https://app.codeship.com/"
        },
        {
            "title": "Codewars",
            "hex": "AD2C27",
            "source": "https://www.codewars.com"
        },
        {
            "title": "Codio",
            "hex": "4574E0",
            "source": "https://codio.com"
        },
        {
            "title": "CoffeeScript",
            "hex": "2F2625",
            "source": "https://coffeescript.org/"
        },
        {
            "title": "Coinbase",
            "hex": "0667D0",
            "source": "https://www.coinbase.com/press"
        },
        {
            "title": "Common Workflow Language",
            "hex": "B5314C",
            "source": "https://github.com/common-workflow-language/logo/blob/master/CWL-Logo-nofonts.svg"
        },
        {
            "title": "Composer",
            "hex": "885630",
            "source": "https://getcomposer.org/"
        },
        {
            "title": "ComproPago",
            "hex": "00AAEF",
            "source": "https://compropago.com"
        },
        {
            "title": "Concourse",
            "hex": "3398DC",
            "source": "https://concourse-ci.org/"
        },
        {
            "title": "Conda-Forge",
            "hex": "000000",
            "source": "https://github.com/conda-forge/conda-forge.github.io/"
        },
        {
            "title": "Conekta",
            "hex": "414959",
            "source": "https://www.conekta.io"
        },
        {
            "title": "Confluence",
            "hex": "172B4D",
            "source": "https://www.atlassian.com/company/news/press-kit"
        },
        {
            "title": "Consul",
            "hex": "CA2171",
            "source": "https://www.hashicorp.com/brand"
        },
        {
            "title": "Contactless Payment",
            "hex": "000000",
            "source": "https://en.wikipedia.org/wiki/Contactless_payment"
        },
        {
            "title": "Convertio",
            "hex": "FF3333",
            "source": "https://convertio.co/"
        },
        {
            "title": "Corona Engine",
            "hex": "F96F29",
            "source": "https://coronalabs.com/"
        },
        {
            "title": "Corona Renderer",
            "hex": "E6502A",
            "source": "https://corona-renderer.com/about"
        },
        {
            "title": "Counter-Strike",
            "hex": "000000",
            "source": "https://en.wikipedia.org/wiki/File:CS-GO_Logo.svg"
        },
        {
            "title": "Coursera",
            "hex": "2A73CC",
            "source": "https://about.coursera.org/press"
        },
        {
            "title": "Coveralls",
            "hex": "3F5767",
            "source": "https://coveralls.io/"
        },
        {
            "title": "cPanel",
            "hex": "FF6C2C",
            "source": "https://cpanel.net/company/cpanel-brand-guide/"
        },
        {
            "title": "Craft CMS",
            "hex": "E5422B",
            "source": "https://craftcms.com/brand-resources"
        },
        {
            "title": "Creative Commons",
            "hex": "EF9421",
            "source": "https://creativecommons.org/"
        },
        {
            "title": "Crehana",
            "hex": "4B22F4",
            "source": "https://www.crehana.com/"
        },
        {
            "title": "Crowdin",
            "hex": "2E3340",
            "source": "https://support.crowdin.com/using-logo/"
        },
        {
            "title": "Crunchbase",
            "hex": "0288D1",
            "source": "https://www.crunchbase.com/home"
        },
        {
            "title": "Crunchyroll",
            "hex": "F47521",
            "source": "https://www.crunchyroll.com"
        },
        {
            "title": "CRYENGINE",
            "hex": "000000",
            "source": "https://www.cryengine.com/brand"
        },
        {
            "title": "CSS Wizardry",
            "hex": "F43059",
            "source": "http://csswizardry.com"
        },
        {
            "title": "CSS3",
            "hex": "1572B6",
            "source": "http://www.w3.org/html/logo/"
        },
        {
            "title": "curl",
            "hex": "073551",
            "source": "https://curl.haxx.se/logo/"
        },
        {
            "title": "Cypress",
            "hex": "17202C",
            "source": "https://cypress.io"
        },
        {
            "title": "D3.js",
            "hex": "F9A03C",
            "source": "https://github.com/d3/d3-logo"
        },
        {
            "title": "DAF",
            "hex": "00529B",
            "source": "https://www.daf.com/en"
        },
        {
            "title": "Dailymotion",
            "hex": "0066DC",
            "source": "http://press.dailymotion.com/?page_id=346"
        },
        {
            "title": "Dark Reader",
            "hex": "141E24",
            "source": "https://github.com/simple-icons/simple-icons/pull/3348"
        },
        {
            "title": "Dart",
            "hex": "0175C2",
            "source": "https://github.com/dart-lang/site-shared/tree/master/src/_assets/image/dart/logo"
        },
        {
            "title": "Das Erste",
            "hex": "001A4B",
            "source": "https://en.wikipedia.org/wiki/Das_Erste"
        },
        {
            "title": "Dash",
            "hex": "008DE4",
            "source": "https://www.dash.org/brand-assets/"
        },
        {
            "title": "Dashlane",
            "hex": "007C97",
            "source": "https://www.dashlane.com/"
        },
        {
            "title": "Dassault Systèmes",
            "hex": "005386",
            "source": "https://www.3ds.com/statics/menu/2/assets/img/logo/3ds-dark.svg"
        },
        {
            "title": "DataCamp",
            "hex": "33AACC",
            "source": "https://www.datacamp.com/"
        },
        {
            "title": "Datadog",
            "hex": "632CA6",
            "source": "https://www.datadoghq.com/"
        },
        {
            "title": "DAZN",
            "hex": "F8F8F5",
            "source": "https://media.dazn.com/en/assets/"
        },
        {
            "title": "dblp",
            "hex": "004F9F",
            "source": "https://dblp.org/"
        },
        {
            "title": "DC Entertainment",
            "hex": "0078F0",
            "source": "https://www.readdc.com/"
        },
        {
            "title": "Debian",
            "hex": "A81D33",
            "source": "https://www.debian.org/logos"
        },
        {
            "title": "deepin",
            "hex": "007CFF",
            "source": "https://commons.wikimedia.org/wiki/File:Deepin_logo.svg"
        },
        {
            "title": "Deezer",
            "hex": "FEAA2D",
            "source": "https://deezerbrand.com/"
        },
        {
            "title": "Delicious",
            "hex": "3399FF",
            "source": "https://en.wikipedia.org/wiki/Delicious_(website)"
        },
        {
            "title": "Deliveroo",
            "hex": "00CCBC",
            "source": "https://www.deliveroo.design/"
        },
        {
            "title": "Dell",
            "hex": "007DB8",
            "source": "https://datasecurity.dell.com/wp-content/themes/dell/images/logo-dell.svg"
        },
        {
            "title": "Deno",
            "hex": "000000",
            "source": "https://github.com/denoland/deno/tree/1cc02a5d9d867f1a239ee4b69f587d8afac07b02/website/images"
        },
        {
            "title": "Dependabot",
            "hex": "025E8C",
            "source": "https://dependabot.com/dependabot-logo-symbol-square-mono.svg"
        },
        {
            "title": "Der Spiegel",
            "hex": "E64415",
            "source": "https://www.spiegel.de/"
        },
        {
            "title": "Designer News",
            "hex": "2D72D9",
            "source": "https://www.designernews.co"
        },
        {
            "title": "dev.to",
            "hex": "0A0A0A",
            "source": "https://dev.to/"
        },
        {
            "title": "DeviantArt",
            "hex": "05CC47",
            "source": "http://help.deviantart.com/21"
        },
        {
            "title": "devRant",
            "hex": "F99A66",
            "source": "https://devrant.com"
        },
        {
            "title": "DHL",
            "hex": "FFCC00",
            "source": "https://www.dpdhl-brands.com/dhl/en/guides/design-basics/logo-and-claim.html"
        },
        {
            "title": "Diaspora",
            "hex": "000000",
            "source": "https://wiki.diasporafoundation.org/Branding"
        },
        {
            "title": "Digg",
            "hex": "000000",
            "source": "https://en.wikipedia.org/wiki/Digg"
        },
        {
            "title": "DigitalOcean",
            "hex": "0080FF",
            "source": "https://www.digitalocean.com/company/logos-and-badges/"
        },
        {
            "title": "Dior",
            "hex": "000000",
            "source": "https://commons.wikimedia.org/wiki/File:Dior_Logo.svg"
        },
        {
            "title": "Directus",
            "hex": "263238",
            "source": "https://directus.io/resources.html"
        },
        {
            "title": "Discogs",
            "hex": "333333",
            "source": "https://www.discogs.com/brand"
        },
        {
            "title": "Discord",
            "hex": "7289DA",
            "source": "https://discordapp.com/branding"
        },
        {
            "title": "Discourse",
            "hex": "000000",
            "source": "https://www.discourse.org/"
        },
        {
            "title": "Discover",
            "hex": "FF6000",
            "source": "https://www.discovernetwork.com/en-us/business-resources/free-signage-logos"
        },
        {
            "title": "Disqus",
            "hex": "2E9FFF",
            "source": "https://disqus.com/brand"
        },
        {
            "title": "Disroot",
            "hex": "50162D",
            "source": "https://git.fosscommunity.in/disroot/assests/blob/master/d.svg"
        },
        {
            "title": "Django",
            "hex": "092E20",
            "source": "https://www.djangoproject.com/community/logos/"
        },
        {
            "title": "DLNA",
            "hex": "48A842",
            "source": "https://upload.wikimedia.org/wikipedia/de/e/eb/Digital_Living_Network_Alliance_logo.svg"
        },
        {
            "title": "Docker",
            "hex": "2496ED",
            "source": "https://www.docker.com/company/newsroom/media-resources"
        },
        {
            "title": "DocuSign",
            "hex": "FFCC22",
            "source": "https://github.com/simple-icons/simple-icons/issues/1098"
        },
        {
            "title": "Dolby",
            "hex": "000000",
            "source": "https://www.dolby.com/us/en/about/brand-identity.html"
        },
        {
            "title": "Douban",
            "hex": "007722",
            "source": "https://zh.wikipedia.org/wiki/Douban"
        },
        {
            "title": "Draugiem.lv",
            "hex": "FF6600",
            "source": "https://www.frype.com/applications/dev/docs/logos/"
        },
        {
            "title": "Dribbble",
            "hex": "EA4C89",
            "source": "https://dribbble.com/branding"
        },
        {
            "title": "Drone",
            "hex": "212121",
            "source": "https://github.com/drone/brand"
        },
        {
            "title": "Drooble",
            "hex": "19C4BE",
            "source": "https://blog.drooble.com/press/"
        },
        {
            "title": "Dropbox",
            "hex": "0061FF",
            "source": "https://www.dropbox.com/branding"
        },
        {
            "title": "Drupal",
            "hex": "0678BE",
            "source": "https://www.drupal.org/drupalorg/style-guide/colors"
        },
        {
            "title": "DS Automobiles",
            "hex": "1D1717",
            "source": "https://en.wikipedia.org/wiki/File:DS_Automobiles_logo.svg"
        },
        {
            "title": "DTube",
            "hex": "FF0000",
            "source": "https://about.d.tube/mediakit.html"
        },
        {
            "title": "DuckDuckGo",
            "hex": "DE5833",
            "source": "https://duckduckgo.com/"
        },
        {
            "title": "Dunked",
            "hex": "2DA9D7",
            "source": "https://dunked.com/"
        },
        {
            "title": "Duolingo",
            "hex": "58CC02",
            "source": "https://www.duolingo.com/"
        },
        {
            "title": "Dynamics 365",
            "hex": "002050",
            "source": "http://thepartnerchannel.com/wp-content/uploads/Dynamics365_styleguide_092816.pdf"
        },
        {
            "title": "Dynatrace",
            "hex": "1496FF",
            "source": "https://www.dynatrace.com/company/press-kit/"
        },
        {
            "title": "EA",
            "hex": "000000",
            "source": "https://www.ea.com"
        },
        {
            "title": "easyJet",
            "hex": "FF6600",
            "source": "https://www.easyjet.com"
        },
        {
            "title": "eBay",
            "hex": "E53238",
            "source": "https://go.developer.ebay.com/logos"
        },
        {
            "title": "Eclipse IDE",
            "hex": "2C2255",
            "source": "https://www.eclipse.org/artwork/"
        },
        {
            "title": "Eclipse Mosquitto",
            "hex": "3C5280",
            "source": "https://github.com/eclipse/mosquitto/blob/75fc908bba90d4bd06e85efc1c4ed77952ec842c/logo/mosquitto-logo-only.svg"
        },
        {
            "title": "Egnyte",
            "hex": "00968F",
            "source": "https://www.egnyte.com/presskit.html"
        },
        {
            "title": "Elastic",
            "hex": "005571",
            "source": "https://www.elastic.co/brand"
        },
        {
            "title": "Elastic Cloud",
            "hex": "005571",
            "source": "https://www.elastic.co/brand"
        },
        {
            "title": "Elastic Stack",
            "hex": "005571",
            "source": "https://www.elastic.co/brand"
        },
        {
            "title": "Elasticsearch",
            "hex": "005571",
            "source": "https://www.elastic.co/brand"
        },
        {
            "title": "Electron",
            "hex": "47848F",
            "source": "https://electronjs.org/images/electron-logo.svg"
        },
        {
            "title": "elementary",
            "hex": "64BAFF",
            "source": "https://elementary.io/brand"
        },
        {
            "title": "Eleventy",
            "hex": "000000",
            "source": "https://www.11ty.io"
        },
        {
            "title": "Elixir",
            "hex": "4B275F",
            "source": "https://github.com/elixir-lang/elixir-lang.github.com/tree/master/images/logo"
        },
        {
            "title": "Ello",
            "hex": "000000",
            "source": "https://ello.co"
        },
        {
            "title": "Elm",
            "hex": "1293D8",
            "source": "https://github.com/elm/foundation.elm-lang.org/blob/2d097b317d8af2aaeab49284830260a32d817305/assets/elm_logo.svg"
        },
        {
            "title": "Elsevier",
            "hex": "FF6C00",
            "source": "https://www.elsevier.com"
        },
        {
            "title": "Embarcadero",
            "hex": "ED1F35",
            "source": "https://www.embarcadero.com/news/logo"
        },
        {
            "title": "Ember.js",
            "hex": "E04E39",
            "source": "https://emberjs.com/logos/"
        },
        {
            "title": "Emby",
            "hex": "52B54B",
            "source": "https://emby.media/"
        },
        {
            "title": "Emlakjet",
            "hex": "0AE524",
            "source": "https://www.emlakjet.com/kurumsal-materyaller/"
        },
        {
            "title": "Empire Kred",
            "hex": "72BE50",
            "source": "http://www.empire.kred"
        },
        {
            "title": "Envato",
            "hex": "81B441",
            "source": "https://envato.com/"
        },
        {
            "title": "EPEL",
            "hex": "FC0000",
            "source": "https://fedoraproject.org/wiki/EPEL"
        },
        {
            "title": "Epic Games",
            "hex": "313131",
            "source": "https://www.epicgames.com/"
        },
        {
            "title": "Epson",
            "hex": "003399",
            "source": "https://global.epson.com/IR/library/"
        },
        {
            "title": "Erlang",
            "hex": "A90533",
            "source": "https://github.com/erlang/erlide_eclipse/blob/99d1d61fde8e32ef1630ca0e1b05a6822b3d6489/meta/media/erlang-logo.svg"
        },
        {
            "title": "ESEA",
            "hex": "0E9648",
            "source": "https://play.esea.net/"
        },
        {
            "title": "ESLGaming",
            "hex": "FFFF09",
            "source": "https://brand.eslgaming.com/"
        },
        {
            "title": "ESLint",
            "hex": "4B32C3",
            "source": "https://eslint.org/img/logo.svg"
        },
        {
            "title": "Ethereum",
            "hex": "3C3C3D",
            "source": "https://www.ethereum.org/images/logos/Ethereum_Visual_Identity_1.0.0.pdf"
        },
        {
            "title": "Etsy",
            "hex": "F16521",
            "source": "https://www.etsy.com/uk/press"
        },
        {
            "title": "Event Store",
            "hex": "5AB552",
            "source": "https://github.com/eventstore/brand"
        },
        {
            "title": "Eventbrite",
            "hex": "F05537",
            "source": "https://www.eventbrite.com/signin/"
        },
        {
            "title": "Evernote",
            "hex": "00A82D",
            "source": "https://evernote.com/press"
        },
        {
            "title": "Everplaces",
            "hex": "FA4B32",
            "source": "https://everplaces.com"
        },
        {
            "title": "EVRY",
            "hex": "063A54",
            "source": "https://www.evry.com/en/"
        },
        {
            "title": "Exercism",
            "hex": "009CAB",
            "source": "https://github.com/exercism/website-icons/blob/master/exercism/logo-icon.svg"
        },
        {
            "title": "Experts Exchange",
            "hex": "00AAE7",
            "source": "https://www.experts-exchange.com/"
        },
        {
            "title": "Expo",
            "hex": "000020",
            "source": "http://expo.io/brand/"
        },
        {
            "title": "EyeEm",
            "hex": "000000",
            "source": "https://www.eyeem.com/"
        },
        {
            "title": "F-Droid",
            "hex": "1976D2",
            "source": "https://f-droid.org/"
        },
        {
            "title": "F-Secure",
            "hex": "00BAFF",
            "source": "https://vip.f-secure.com/en/marketing/logos"
        },
        {
            "title": "Facebook",
            "hex": "1877F2",
            "source": "https://en.facebookbrand.com/"
        },
        {
            "title": "Facebook Gaming",
            "hex": "005FED",
            "source": "https://www.facebook.com/fbgaminghome/"
        },
        {
            "title": "Facebook Live",
            "hex": "ED4242",
            "source": "https://en.facebookbrand.com/"
        },
        {
            "title": "FACEIT",
            "hex": "FF5500",
            "source": "https://corporate.faceit.com/branding/"
        },
        {
            "title": "Fandango",
            "hex": "FF7300",
            "source": "https://www.fandango.com"
        },
        {
            "title": "Fandom",
            "hex": "00D6D6",
            "source": "https://fandomdesignsystem.com/"
        },
        {
            "title": "Farfetch",
            "hex": "000000",
            "source": "https://www.farfetch.com/"
        },
        {
            "title": "Fastify",
            "hex": "000000",
            "source": "https://github.com/fastify/graphics/blob/91e8a3d4754807de3b69440f66c72a737a5fde94/fastify-1000px-square-02.svg"
        },
        {
            "title": "Fastly",
            "hex": "FF282D",
            "source": "https://assets.fastly.com/style-guide/docs/"
        },
        {
            "title": "Favro",
            "hex": "512DA8",
            "source": "https://favro.com/login"
        },
        {
            "title": "FeatHub",
            "hex": "9B9B9B",
            "source": "http://feathub.com/"
        },
        {
            "title": "Fedora",
            "hex": "294172",
            "source": "https://fedoraproject.org/wiki/Logo/UsageGuidelines"
        },
        {
            "title": "FedRAMP",
            "hex": "112E51",
            "source": "https://www.fedramp.gov/assets/resources/documents/FedRAMP_Branding_Guidance.pdf"
        },
        {
            "title": "Feedly",
            "hex": "2BB24C",
            "source": "https://blog.feedly.com/wp-content/themes/feedly-2017-v1.19.3/assets/images/logos/logo.svg"
        },
        {
            "title": "Ferrari",
            "hex": "D40000",
            "source": "https://www.ferrari.com/"
        },
        {
            "title": "Ferrari N.V.",
            "hex": "EB2E2C",
            "source": "https://corporate.ferrari.com/"
        },
        {
            "title": "Fiat",
            "hex": "AD0C33",
            "source": "https://en.wikipedia.org/wiki/File:Fiat_Logo.svg"
        },
        {
            "title": "Fido Alliance",
            "hex": "FFBF3B",
            "source": "https://fidoalliance.org/overview/legal/logo-usage/"
        },
        {
            "title": "FIFA",
            "hex": "326295",
            "source": "https://en.wikipedia.org/wiki/FIFA"
        },
        {
            "title": "Figma",
            "hex": "F24E1E",
            "source": "https://figma.com/"
        },
        {
            "title": "figshare",
            "hex": "556472",
            "source": "https://en.wikipedia.org/wiki/Figshare"
        },
        {
            "title": "Fila",
            "hex": "03234C",
            "source": "https://en.wikipedia.org/wiki/Fila_(company)"
        },
        {
            "title": "FileZilla",
            "hex": "BF0000",
            "source": "https://upload.wikimedia.org/wikipedia/commons/0/01/FileZilla_logo.svg"
        },
        {
            "title": "Firebase",
            "hex": "FFCA28",
            "source": "https://firebase.google.com/brand-guidelines/"
        },
        {
            "title": "Firefox",
            "hex": "FF7139",
            "source": "https://mozilla.design/firefox/logos-usage/"
        },
        {
            "title": "Firefox Browser",
            "hex": "FF7139",
            "source": "https://mozilla.design/firefox/logos-usage/"
        },
        {
            "title": "FIRST",
            "hex": "0066B3",
            "source": "https://www.firstinspires.org/brand"
        },
        {
            "title": "Fitbit",
            "hex": "00B0B9",
            "source": "http://www.fitbit.com/uk/home"
        },
        {
            "title": "FITE",
            "hex": "CA0404",
            "source": "https://www.fite.tv/"
        },
        {
            "title": "Fiverr",
            "hex": "1DBF73",
            "source": "https://www.fiverr.com/press-kit"
        },
        {
            "title": "Flask",
            "hex": "000000",
            "source": "http://flask.pocoo.org/community/logos/"
        },
        {
            "title": "Flathub",
            "hex": "4A86CF",
            "source": "https://flathub.org/"
        },
        {
            "title": "Flattr",
            "hex": "000000",
            "source": "https://flattr.com/"
        },
        {
            "title": "Flickr",
            "hex": "0063DC",
            "source": "https://worldvectorlogo.com/logo/flickr-1"
        },
        {
            "title": "Flipboard",
            "hex": "E12828",
            "source": "https://about.flipboard.com/brand-guidelines"
        },
        {
            "title": "Floatplane",
            "hex": "00AEEF",
            "source": "https://www.floatplane.com/"
        },
        {
            "title": "Flood",
            "hex": "4285F4",
            "source": "https://flood.io/"
        },
        {
            "title": "Fluentd",
            "hex": "0E83C8",
            "source": "https://docs.fluentd.org/quickstart/logo"
        },
        {
            "title": "Flutter",
            "hex": "02569B",
            "source": "https://flutter.dev/brand"
        },
        {
            "title": "Fnac",
            "hex": "E1A925",
            "source": "http://www.fnac.com/"
        },
        {
            "title": "Font Awesome",
            "hex": "339AF0",
            "source": "https://fontawesome.com/icons/font-awesome"
        },
        {
            "title": "Ford",
            "hex": "003478",
            "source": "https://www.ford.com/"
        },
        {
            "title": "Formstack",
            "hex": "21B573",
            "source": "https://www.formstack.com/brand/guidelines"
        },
        {
            "title": "Fortinet",
            "hex": "EE3124",
            "source": "http://www.fortinet.com/"
        },
        {
            "title": "Fossa",
            "hex": "90A1B8",
            "source": "https://fossa.com/press/"
        },
        {
            "title": "Fossil SCM",
            "hex": "548294",
            "source": "https://fossil-scm.org/"
        },
        {
            "title": "Foursquare",
            "hex": "F94877",
            "source": "https://foursquare.com/about/logos"
        },
        {
            "title": "Framer",
            "hex": "0055FF",
            "source": "https://framer.com"
        },
        {
            "title": "FreeBSD",
            "hex": "AB2B28",
            "source": "https://www.freebsdfoundation.org/about/project/"
        },
        {
            "title": "freeCodeCamp",
            "hex": "0A0A23",
            "source": "https://design-style-guide.freecodecamp.org/"
        },
        {
            "title": "freedesktop.org",
            "hex": "3B80AE",
            "source": "https://commons.wikimedia.org/wiki/File:Freedesktop-logo.svg"
        },
        {
            "title": "Freelancer",
            "hex": "29B2FE",
            "source": "https://www.freelancer.com/"
        },
        {
            "title": "Fujifilm",
            "hex": "ED1A3A",
            "source": "https://upload.wikimedia.org/wikipedia/commons/a/a1/Fujifilm_logo.svg"
        },
        {
            "title": "Fujitsu",
            "hex": "FF0000",
            "source": "https://www.fujitsu.com/global/about/brandmanagement/logo/"
        },
        {
            "title": "Fur Affinity",
            "hex": "36566F",
            "source": "https://www.furaffinity.net/"
        },
        {
            "title": "Furry Network",
            "hex": "2E75B4",
            "source": "https://furrynetwork.com"
        },
        {
            "title": "Garmin",
            "hex": "007CC3",
            "source": "https://developer.garmin.com/resources/brand-guidelines/"
        },
        {
            "title": "Gatling",
            "hex": "FF9E2A",
            "source": "https://gatling.io/"
        },
        {
            "title": "Gatsby",
            "hex": "663399",
            "source": "https://www.gatsbyjs.org/"
        },
        {
            "title": "Gauges",
            "hex": "2FA66A",
            "source": "http://get.gaug.es/"
        },
        {
            "title": "GeeksforGeeks",
            "hex": "0F9D58",
            "source": "https://www.geeksforgeeks.org/"
        },
        {
            "title": "General Motors",
            "hex": "22559E",
            "source": "https://commons.wikimedia.org/wiki/File:General_Motors_logo.svg"
        },
        {
            "title": "Genius",
            "hex": "FFFF64",
            "source": "https://upload.wikimedia.org/wikipedia/en/a/ad/Genius_website_logo.svg"
        },
        {
            "title": "Gentoo",
            "hex": "54487A",
            "source": "https://wiki.gentoo.org/wiki/Project:Artwork/Artwork#Variations_of_the_.22g.22_logo"
        },
        {
            "title": "Geocaching",
            "hex": "00874D",
            "source": "https://www.geocaching.com/about/logousage.aspx"
        },
        {
            "title": "Gerrit",
            "hex": "EEEEEE",
            "source": "https://gerrit-review.googlesource.com/c/75842/"
        },
        {
            "title": "Ghost",
            "hex": "738A94",
            "source": "https://ghost.org/design"
        },
        {
            "title": "Ghostery",
            "hex": "00BAF2",
            "source": "https://www.ghostery.com/"
        },
        {
            "title": "GIMP",
            "hex": "5C5543",
            "source": "https://www.gimp.org/about/linking.html#wilber-the-gimp-mascot"
        },
        {
            "title": "GIPHY",
            "hex": "FF6666",
            "source": "https://support.giphy.com/hc/en-us/articles/360022283772-GIPHY-Brand-Guidelines"
        },
        {
            "title": "Git",
            "hex": "F05032",
            "source": "http://git-scm.com/downloads/logos"
        },
        {
            "title": "Gitea",
            "hex": "609926",
            "source": "https://github.com/go-gitea/gitea/tree/master/assets"
        },
        {
            "title": "GitHub",
            "hex": "181717",
            "source": "https://github.com/logos"
        },
        {
            "title": "GitHub Actions",
            "hex": "2088FF",
            "source": "https://github.com/features/actions"
        },
        {
            "title": "GitKraken",
            "hex": "179287",
            "source": "https://www.gitkraken.com/"
        },
        {
            "title": "GitLab",
            "hex": "FCA121",
            "source": "https://about.gitlab.com/press/press-kit/"
        },
        {
            "title": "Gitpod",
            "hex": "1AA6E4",
            "source": "https://www.gitpod.io/"
        },
        {
            "title": "Gitter",
            "hex": "ED1965",
            "source": "https://gitter.im/"
        },
        {
            "title": "Glassdoor",
            "hex": "0CAA41",
            "source": "https://www.glassdoor.com/press/images/"
        },
        {
            "title": "Glitch",
            "hex": "3333FF",
            "source": "https://glitch.com/about/press/"
        },
        {
            "title": "Gmail",
            "hex": "D14836",
            "source": "https://material.io/guidelines/resources/sticker-sheets-icons.html#sticker-sheets-icons-components"
        },
        {
            "title": "GNOME",
            "hex": "4A86CF",
            "source": "https://wiki.gnome.org/Engagement/BrandGuidelines"
        },
        {
            "title": "GNU",
            "hex": "A42E2B",
            "source": "https://gnu.org"
        },
        {
            "title": "GNU Bash",
            "hex": "4EAA25",
            "source": "https://github.com/odb/official-bash-logo"
        },
        {
            "title": "GNU Emacs",
            "hex": "7F5AB6",
            "source": "https://git.savannah.gnu.org/cgit/emacs.git/tree/etc/images/icons/hicolor/scalable/apps/emacs.svg"
        },
        {
            "title": "GNU IceCat",
            "hex": "002F5B",
            "source": "https://git.savannah.gnu.org/cgit/gnuzilla.git/plain/artwork/simple.svg"
        },
        {
            "title": "GNU Privacy Guard",
            "hex": "0093DD",
            "source": "https://git.gnupg.org/cgi-bin/gitweb.cgi?p=gnupg.git;a=tree;f=artwork/icons"
        },
        {
            "title": "GNU social",
            "hex": "A22430",
            "source": "https://www.gnu.org/graphics/social.html"
        },
        {
            "title": "Go",
            "hex": "00ADD8",
            "source": "https://blog.golang.org/go-brand"
        },
        {
            "title": "Godot Engine",
            "hex": "478CBF",
            "source": "https://godotengine.org/themes/godotengine/assets/download/godot_logo.svg"
        },
        {
            "title": "GoFundMe",
            "hex": "00B964",
            "source": "https://www.gofundme.com/"
        },
        {
            "title": "GOG.com",
            "hex": "86328A",
            "source": "https://www.cdprojekt.com/en/media/logotypes/"
        },
        {
            "title": "GoldenLine",
            "hex": "F1B92B",
            "source": "http://www.goldenline.pl"
        },
        {
            "title": "Goodreads",
            "hex": "663300",
            "source": "https://www.goodreads.com/about/press"
        },
        {
            "title": "Google",
            "hex": "4285F4",
            "source": "https://developers.google.com/+/branding-guidelines?hl=en"
        },
        {
            "title": "Google Ads",
            "hex": "4285F4",
            "source": "https://designguidelines.withgoogle.com/ads-branding/google-ads/logos.html#logos-brand-logo-lockups"
        },
        {
            "title": "Google AdSense",
            "hex": "4285F4",
            "source": "https://commons.wikimedia.org/wiki/File:AdSense_Logo.svg"
        },
        {
            "title": "Google Analytics",
            "hex": "E37400",
            "source": "https://analytics.google.com"
        },
        {
            "title": "Google Assistant",
            "hex": "4285F4",
            "source": "https://assistant.google.com/"
        },
        {
            "title": "Google Calendar",
            "hex": "4285F4",
            "source": "https://commons.wikimedia.org/wiki/File:Google_Calendar_icon.svg"
        },
        {
            "title": "Google Cardboard",
            "hex": "FF7143",
            "source": "https://arvr.google.com/cardboard/"
        },
        {
            "title": "Google Cast",
            "hex": "1BB6F6",
            "source": "https://partnermarketinghub.withgoogle.com/#/brands"
        },
        {
            "title": "Google Chrome",
            "hex": "4285F4",
            "source": "https://blog.google/press/?product_tag=chrome"
        },
        {
            "title": "Google Classroom",
            "hex": "4285F4",
            "source": "https://classroom.google.com/"
        },
        {
            "title": "Google Cloud",
            "hex": "4285F4",
            "source": "https://cloud.google.com/"
        },
        {
            "title": "Google Drive",
            "hex": "4285F4",
            "source": "https://developers.google.com/drive/web/branding"
        },
        {
            "title": "Google Earth",
            "hex": "4285F4",
            "source": "https://earth.google.com/web/"
        },
        {
            "title": "Google Fit",
            "hex": "4285F4",
            "source": "https://partnermarketinghub.withgoogle.com/#/brands/"
        },
        {
            "title": "Google Hangouts",
            "hex": "0C9D58",
            "source": "https://material.google.com/resources/sticker-sheets-icons.html#sticker-sheets-icons-components"
        },
        {
            "title": "Google Hangouts Chat",
            "hex": "00897B",
            "source": "https://chat.google.com/error/noaccess"
        },
        {
            "title": "Google Hangouts Meet",
            "hex": "00897B",
            "source": "https://meet.google.com/"
        },
        {
            "title": "Google Keep",
            "hex": "FFBB00",
            "source": "https://play.google.com/store/apps/details?id=com.google.android.keep"
        },
        {
            "title": "Google Lens",
            "hex": "4285F4",
            "source": "https://partnermarketinghub.withgoogle.com/#/brands/"
        },
        {
            "title": "Google Maps",
            "hex": "4285F4",
            "source": "https://upload.wikimedia.org/wikipedia/commons/a/a9/Google_Maps_icon.svg"
        },
        {
            "title": "Google Messages",
            "hex": "1A73E8",
            "source": "https://messages.google.com/"
        },
        {
            "title": "Google My Business",
            "hex": "4285F4",
            "source": "https://business.google.com/"
        },
        {
            "title": "Google Nearby",
            "hex": "4285F4",
            "source": "https://developers.google.com/nearby/developer-guidelines"
        },
        {
            "title": "Google News",
            "hex": "174EA6",
            "source": "https://partnermarketinghub.withgoogle.com/#/brands/"
        },
        {
            "title": "Google Pay",
            "hex": "4285F4",
            "source": "https://partnermarketinghub.withgoogle.com/#/brands/"
        },
        {
            "title": "Google Play",
            "hex": "414141",
            "source": "https://partnermarketinghub.withgoogle.com/#/brands/"
        },
        {
            "title": "Google Podcasts",
            "hex": "4285F4",
            "source": "https://developers.google.com/search/docs/data-types/podcast"
        },
        {
            "title": "Google Scholar",
            "hex": "4285F4",
            "source": "https://commons.wikimedia.org/wiki/File:Google_Scholar_logo.svg"
        },
        {
            "title": "Google Search Console",
            "hex": "458CF5",
            "source": "https://search.google.com/search-console"
        },
        {
            "title": "Google Sheets",
            "hex": "0F9D58",
            "source": "http://sheets.google.com/"
        },
        {
            "title": "Google Street View",
            "hex": "FEC111",
            "source": "https://developers.google.com/streetview/ready/branding"
        },
        {
            "title": "Google Tag Manager",
            "hex": "246FDB",
            "source": "https://tagmanager.google.com/#/home"
        },
        {
            "title": "Google Translate",
            "hex": "4285F4",
            "source": "https://en.wikipedia.org/wiki/Google_Translate"
        },
        {
            "title": "GOV.UK",
            "hex": "005EA5",
            "source": "https://github.com/alphagov/design-assets/tree/master/Icons"
        },
        {
            "title": "Gradle",
            "hex": "02303A",
            "source": "https://gradle.com/brand"
        },
        {
            "title": "Grafana",
            "hex": "F46800",
            "source": "https://grafana.com/"
        },
        {
            "title": "Graphcool",
            "hex": "27AE60",
            "source": "https://www.graph.cool"
        },
        {
            "title": "GraphQL",
            "hex": "E10098",
            "source": "http://graphql.org/"
        },
        {
            "title": "Grav",
            "hex": "221E1F",
            "source": "http://getgrav.org/media"
        },
        {
            "title": "Gravatar",
            "hex": "1E8CBE",
            "source": "https://automattic.com/press"
        },
        {
            "title": "GreenSock",
            "hex": "88CE02",
            "source": "https://greensock.com/"
        },
        {
            "title": "Gridsome",
            "hex": "00A672",
            "source": "https://gridsome.org/logos/only-logo.svg"
        },
        {
            "title": "Groovy",
            "hex": "4298B8",
            "source": "https://groovy-lang.org/"
        },
        {
            "title": "Groupon",
            "hex": "53A318",
            "source": "https://brandplaybook.groupon.com/guidelines/logo/"
        },
        {
            "title": "Grunt",
            "hex": "FBA919",
            "source": "https://github.com/gruntjs/gruntjs.com/tree/master/src/media"
        },
        {
            "title": "Guangzhou Metro",
            "hex": "C51935",
            "source": "https://commons.wikimedia.org/wiki/File:Guangzhou_Metro_logo.svg"
        },
        {
            "title": "gulp",
            "hex": "CF4647",
            "source": "https://gulpjs.com/"
        },
        {
            "title": "Gumroad",
            "hex": "36A9AE",
            "source": "https://gumroad.com/press"
        },
        {
            "title": "Gumtree",
            "hex": "72EF36",
            "source": "https://www.gumtree.com"
        },
        {
            "title": "Gutenberg",
            "hex": "000000",
            "source": "https://github.com/WordPress/gutenberg/blob/master/docs/final-g-wapuu-black.svg"
        },
        {
            "title": "Habr",
            "hex": "77A2B6",
            "source": "https://habr.com/"
        },
        {
            "title": "Hack Club",
            "hex": "EC3750",
            "source": "https://hackclub.com/brand"
        },
        {
            "title": "Hackaday",
            "hex": "1A1A1A",
            "source": "https://hackaday.com/"
        },
        {
            "title": "HackerEarth",
            "hex": "323754",
            "source": "https://www.hackerearth.com/logo/"
        },
        {
            "title": "HackerOne",
            "hex": "494649",
            "source": "https://www.hackerone.com/branding"
        },
        {
            "title": "HackerRank",
            "hex": "2EC866",
            "source": "https://www.hackerrank.com/"
        },
        {
            "title": "HackHands",
            "hex": "00ACBD",
            "source": "https://hackhands.com/"
        },
        {
            "title": "Hackster",
            "hex": "1BACF7",
            "source": "https://drive.google.com/file/d/0B3aqzR8LzoqdT1p4ZUlWVnJ1elk/view?usp=sharing"
        },
        {
            "title": "HappyCow",
            "hex": "7C4EC4",
            "source": "https://www.happycow.net/press-kits"
        },
        {
            "title": "Harbor",
            "hex": "4A00D8",
            "source": "https://github.com/goharbor/harbor/blob/13686cbe83d22259216da7658612e86201070e94/src/portal/src/images/harbor-logo.svg"
        },
        {
            "title": "Hashnode",
            "hex": "2962FF",
            "source": "https://hashnode.com/media"
        },
        {
            "title": "Haskell",
            "hex": "5D4F85",
            "source": "https://commons.wikimedia.org/wiki/File:Haskell-Logo.svg"
        },
        {
            "title": "Hatena Bookmark",
            "hex": "00A4DE",
            "source": "http://hatenacorp.jp/press/resource"
        },
        {
            "title": "haveibeenpwned",
            "hex": "2A6379",
            "source": "https://haveibeenpwned.com/"
        },
        {
            "title": "Haxe",
            "hex": "EA8220",
            "source": "https://haxe.org/foundation/branding.html"
        },
        {
            "title": "HBO",
            "hex": "000000",
            "source": "https://www.hbo.com/"
        },
        {
            "title": "HelloFresh",
            "hex": "91C11E",
            "source": "https://www.hellofresh.com/landing/student"
        },
        {
            "title": "Helly Hansen",
            "hex": "DA2128",
            "source": "https://www.hellyhansen.com/"
        },
        {
            "title": "Helm",
            "hex": "277A9F",
            "source": "https://helm.sh"
        },
        {
            "title": "HERE",
            "hex": "48DAD0",
            "source": "https://www.here.com"
        },
        {
            "title": "Heroku",
            "hex": "430098",
            "source": "https://www.heroku.com"
        },
        {
            "title": "Hexo",
            "hex": "0E83CD",
            "source": "https://hexo.io/"
        },
        {
            "title": "HEY",
            "hex": "5522FA",
            "source": "https://hey.com/"
        },
        {
            "title": "Highly",
            "hex": "FF3C00",
            "source": "https://highly.co/"
        },
        {
            "title": "Hilton",
            "hex": "124D97",
            "source": "https://www.hilton.com/en/"
        },
        {
            "title": "HipChat",
            "hex": "0052CC",
            "source": "https://www.atlassian.com/company/news/press-kit"
        },
        {
            "title": "Hitachi",
            "hex": "E60027",
            "source": "https://commons.wikimedia.org/wiki/File:Hitachi_inspire_the_next-Logo.svg"
        },
        {
            "title": "Hive",
            "hex": "FF7A00",
            "source": "https://www.hivehome.com/"
        },
        {
            "title": "HockeyApp",
            "hex": "009EE1",
            "source": "https://hockeyapp.net/brand-guidelines/"
        },
        {
            "title": "Home Assistant",
            "hex": "41BDF5",
            "source": "https://github.com/home-assistant/home-assistant-assets"
        },
        {
            "title": "HomeAdvisor",
            "hex": "F68315",
            "source": "https://www.abouthomeadvisor.com/media-room/press-resources/"
        },
        {
            "title": "Homebrew",
            "hex": "FBB040",
            "source": "https://github.com/Homebrew/brew.sh/blob/2e576aaca83e62dda41a188597bb4bd20e75e385/assets/img/homebrew.svg"
        },
        {
            "title": "homify",
            "hex": "7DCDA3",
            "source": "http://lsg.homify.com/"
        },
        {
            "title": "Honda",
            "hex": "E40521",
            "source": "https://www.honda.ie/"
        },
        {
            "title": "Hootsuite",
            "hex": "000000",
            "source": "https://hootsuite.com/en-gb/about/media-kit"
        },
        {
            "title": "Hotels.com",
            "hex": "D32F2F",
            "source": "https://en.wikipedia.org/wiki/File:Hotels.com_logo.svg"
        },
        {
            "title": "Houdini",
            "hex": "FF4713",
            "source": "https://www.sidefx.com/products/houdini/"
        },
        {
            "title": "Houzz",
            "hex": "4DBC15",
            "source": "https://www.houzz.com/logoGuidelines"
        },
        {
            "title": "HP",
            "hex": "0096D6",
            "source": "https://commons.wikimedia.org/wiki/File:HP_New_Logo_2D.svg"
        },
        {
            "title": "HTML Academy",
            "hex": "302683",
            "source": "https://htmlacademy.ru/"
        },
        {
            "title": "HTML5",
            "hex": "E34F26",
            "source": "http://www.w3.org/html/logo/"
        },
        {
            "title": "Huawei",
            "hex": "FF0000",
            "source": "https://en.wikipedia.org/wiki/File:Huawei.svg"
        },
        {
            "title": "HubSpot",
            "hex": "FF7A59",
            "source": "https://www.hubspot.com/style-guide"
        },
        {
            "title": "Hugo",
            "hex": "FF4088",
            "source": "https://gohugo.io/"
        },
        {
            "title": "Hulu",
            "hex": "3DBB3D",
            "source": "https://www.hulu.com/press/brand-assets/"
        },
        {
            "title": "Humble Bundle",
            "hex": "CC2929",
            "source": "https://support.humblebundle.com/hc/en-us/articles/202742060-Bundle-Logos"
        },
        {
            "title": "Hurriyetemlak",
            "hex": "E02826",
            "source": "https://ilan.hurriyetemlak.com/emlak-ilani-yayinlama-kurallari"
        },
        {
            "title": "Husqvarna",
            "hex": "273A60",
            "source": "https://www.husqvarna.com/uk/catalogues/"
        },
        {
            "title": "Hypothesis",
            "hex": "BD1C2B",
            "source": "https://web.hypothes.is/"
        },
        {
            "title": "Hyundai",
            "hex": "002C5F",
            "source": "https://en.wikipedia.org/wiki/File:Hyundai_Motor_Company_logo.svg"
        },
        {
            "title": "Iata",
            "hex": "004E81",
            "source": "https://upload.wikimedia.org/wikipedia/commons/f/f7/IATAlogo.svg"
        },
        {
            "title": "iBeacon",
            "hex": "3D7EBB",
            "source": "https://developer.apple.com/ibeacon/"
        },
        {
            "title": "IBM",
            "hex": "054ADA",
            "source": "https://www.ibm.com/design/language/elements/logos/8-bar/"
        },
        {
            "title": "iCloud",
            "hex": "3693F3",
            "source": "https://www.icloud.com/"
        },
        {
            "title": "IcoMoon",
            "hex": "825794",
            "source": "https://icomoon.io/"
        },
        {
            "title": "ICON",
            "hex": "31B8BB",
            "source": "https://icon.foundation/"
        },
        {
            "title": "Iconfinder",
            "hex": "1A1B1F",
            "source": "https://www.iconfinder.com/p/about"
        },
        {
            "title": "Iconify",
            "hex": "1769AA",
            "source": "https://iconify.design/"
        },
        {
            "title": "IconJar",
            "hex": "16A5F3",
            "source": "https://geticonjar.com/press-kit/"
        },
        {
            "title": "ICQ",
            "hex": "7EBD00",
            "source": "https://en.wikipedia.org/wiki/File:ICQ.svg"
        },
        {
            "title": "iDEAL",
            "hex": "CC0066",
            "source": "https://www.ideal.nl/cms/files/Manual_iDEAL_logo.pdf"
        },
        {
            "title": "iFixit",
            "hex": "0071CE",
            "source": "https://www.ifixit.com/"
        },
        {
            "title": "iFood",
            "hex": "EA1D2C",
            "source": "https://ifood.com.br/"
        },
        {
            "title": "IFTTT",
            "hex": "000000",
            "source": "https://ifttt.com/discover/brand-guidelines"
        },
        {
            "title": "iHeartRadio",
            "hex": "C6002B",
            "source": "https://brand.iheart.com/logo"
        },
        {
            "title": "IMDb",
            "hex": "E6B91E",
            "source": "http://www.imdb.com/pressroom/brand_guidelines"
        },
        {
            "title": "Imgur",
            "hex": "1BB76E",
            "source": "https://s.imgur.com/images/favicon-152.png"
        },
        {
            "title": "Indeed",
            "hex": "2164F3",
            "source": "https://www.indeed.com"
        },
        {
            "title": "InfluxDB",
            "hex": "22ADF6",
            "source": "https://www.influxdata.com/"
        },
        {
            "title": "Inkscape",
            "hex": "000000",
            "source": "https://commons.wikimedia.org/wiki/File:Inkscape_Logo.svg"
        },
        {
            "title": "Insomnia",
            "hex": "5849BE",
            "source": "https://insomnia.rest/"
        },
        {
            "title": "Instacart",
            "hex": "43B02A",
            "source": "https://www.instacart.com/press"
        },
        {
            "title": "Instagram",
            "hex": "E4405F",
            "source": "https://www.instagram-brand.com"
        },
        {
            "title": "Instapaper",
            "hex": "1F1F1F",
            "source": "https://www.instapaper.com/"
        },
        {
            "title": "Intel",
            "hex": "0071C5",
            "source": "https://www.intel.com"
        },
        {
            "title": "IntelliJ IDEA",
            "hex": "000000",
            "source": "https://www.jetbrains.com/idea/"
        },
        {
            "title": "Intercom",
            "hex": "6AFDEF",
            "source": "https://www.intercom.com/press"
        },
        {
            "title": "Internet Archive",
            "hex": "000000",
            "source": "https://openlibrary.org/static/images/ia-logo.svg"
        },
        {
            "title": "Internet Explorer",
            "hex": "0076D6",
            "source": "https://compass-ssl.microsoft.com/assets/c8/67/c867db4c-f328-45b8-817c-33834c70aae6.svg?n=IE.svg"
        },
        {
            "title": "InVision",
            "hex": "FF3366",
            "source": "https://projects.invisionapp.com/boards/BX4P1DY5H46R"
        },
        {
            "title": "Invoice Ninja",
            "hex": "000000",
            "source": "https://github.com/invoiceninja/invoiceninja"
        },
        {
            "title": "ioBroker",
            "hex": "3399CC",
            "source": "https://github.com/ioBroker/awesome-iobroker/blob/master/images/"
        },
        {
            "title": "Ionic",
            "hex": "3880FF",
            "source": "https://ionicframework.com/press"
        },
        {
            "title": "iOS",
            "hex": "000000",
            "source": "https://en.wikipedia.org/wiki/IOS"
        },
        {
            "title": "IPFS",
            "hex": "65C2CB",
            "source": "https://github.com/ipfs/logo"
        },
        {
            "title": "Issuu",
            "hex": "F36D5D",
            "source": "https://issuu.com/press"
        },
        {
            "title": "Itch.io",
            "hex": "FA5C5C",
            "source": "https://itch.io/press-kit"
        },
        {
            "title": "iTunes",
            "hex": "FB5BC5",
            "source": "https://upload.wikimedia.org/wikipedia/commons/d/df/ITunes_logo.svg"
        },
        {
            "title": "IVECO",
            "hex": "004994",
            "source": "https://www.iveco.com/germany/Pages/Home-page.aspx"
        },
        {
            "title": "Jabber",
            "hex": "CC0000",
            "source": "https://commons.wikimedia.org/wiki/File:Jabber-bulb.svg"
        },
        {
            "title": "Jamboard",
            "hex": "F37C20",
            "source": "https://cdn2.hubspot.net/hubfs/159104/ECS/Jamboard/Approved%20Jamboard%20Brand%20Book.pdf"
        },
        {
            "title": "Jameson",
            "hex": "004027",
            "source": "https://www.jamesonwhiskey.com/"
        },
        {
            "title": "Jasmine",
            "hex": "8A4182",
            "source": "https://github.com/jasmine/jasmine/blob/8991b1bba39b5b7e89fc5eeb07ae271a684cb1a4/images/jasmine-horizontal.svg"
        },
        {
            "title": "Java",
            "hex": "007396",
            "source": "https://www.oracle.com/legal/logos.html"
        },
        {
            "title": "JavaScript",
            "hex": "F7DF1E",
            "source": "https://github.com/voodootikigod/logo.js"
        },
        {
            "title": "JBL",
            "hex": "FF3300",
            "source": "https://www.jbl.com/"
        },
        {
            "title": "JCB",
            "hex": "0B4EA2",
            "source": "https://www.global.jcb/en/about-us/brand-concept/"
        },
        {
            "title": "Jeep",
            "hex": "000000",
            "source": "http://www.fcaci.com/v15-images/jeep/Jeep-Brand-Mark-Guidelines-Rev10.15.pdf"
        },
        {
            "title": "Jekyll",
            "hex": "CC0000",
            "source": "https://github.com/jekyll/brand"
        },
        {
            "title": "Jenkins",
            "hex": "D24939",
            "source": "https://wiki.jenkins-ci.org/display/JENKINS/Logo"
        },
        {
            "title": "Jenkins X",
            "hex": "73C3D5",
            "source": "https://github.com/cdfoundation/artwork"
        },
        {
            "title": "Jest",
            "hex": "C21325",
            "source": "https://jestjs.io/"
        },
        {
            "title": "JET",
            "hex": "FBBA00",
            "source": "https://de.wikipedia.org/wiki/Datei:JET.svg"
        },
        {
            "title": "JetBrains",
            "hex": "000000",
            "source": "https://www.jetbrains.com/company/brand/"
        },
        {
            "title": "JFrog",
            "hex": "41BF47",
            "source": "https://jfrog.com/brand-guidelines/"
        },
        {
            "title": "JFrog Bintray",
            "hex": "43A047",
            "source": "https://bintray.com/"
        },
        {
            "title": "Jinja",
            "hex": "B41717",
            "source": "https://github.com/pallets/jinja/"
        },
        {
            "title": "Jira",
            "hex": "0052CC",
            "source": "https://atlassian.design/guidelines/marketing/resources/logo-files"
        },
        {
            "title": "Jira Software",
            "hex": "0052CC",
            "source": "https://www.atlassian.com/company/news/press-kit"
        },
        {
            "title": "John Deere",
            "hex": "367C2B",
            "source": "https://en.wikipedia.org/wiki/File:John_Deere_logo.svg"
        },
        {
            "title": "Joomla",
            "hex": "5091CD",
            "source": "https://docs.joomla.org/Joomla:Brand_Identity_Elements"
        },
        {
            "title": "JPEG",
            "hex": "8A8A8A",
            "source": "https://jpeg.org/contact.html"
        },
        {
            "title": "jQuery",
            "hex": "0769AD",
            "source": "https://brand.jquery.org/logos/"
        },
        {
            "title": "JR Group",
            "hex": "000000",
            "source": "https://www.jrhokkaido.co.jp/"
        },
        {
            "title": "jsDelivr",
            "hex": "E84D3D",
            "source": "https://github.com/jsdelivr/www.jsdelivr.com/blob/eff02f3a8879cf7c7296840584e1293fe04e3a76/src/public/img/logo_horizontal.svg"
        },
        {
            "title": "JSFiddle",
            "hex": "0084FF",
            "source": "https://jsfiddle.net/"
        },
        {
            "title": "JSON",
            "hex": "000000",
            "source": "https://commons.wikimedia.org/wiki/File:JSON_vector_logo.svg"
        },
        {
            "title": "JSON Web Tokens",
            "hex": "000000",
            "source": "https://jwt.io/"
        },
        {
            "title": "Julia",
            "hex": "9558B2",
            "source": "https://github.com/JuliaLang/julia-logo-graphics/blob/b5551ca7946b4a25746c045c15fbb8806610f8d0/images/julia-dots.svg"
        },
        {
            "title": "Jupyter",
            "hex": "F37626",
            "source": "https://github.com/jupyter/design"
        },
        {
            "title": "Just Eat",
            "hex": "F36D00",
            "source": "https://www.just-eat.ie/"
        },
        {
            "title": "JustGiving",
            "hex": "AD29B6",
            "source": "https://justgiving.com"
        },
        {
            "title": "Kaggle",
            "hex": "20BEFF",
            "source": "https://www.kaggle.com/contact"
        },
        {
            "title": "KaiOS",
            "hex": "6F02B5",
            "source": "https://www.dropbox.com/sh/2qihtgrzllws8ki/AABmo9X1KMT6lHnvh4Em7dpWa?dl=0"
        },
        {
            "title": "Karlsruher Verkehrsverbund",
            "hex": "9B2321",
            "source": "https://commons.wikimedia.org/wiki/File:KVV_2010.svg"
        },
        {
            "title": "Kaspersky",
            "hex": "009982",
            "source": "https://www.kaspersky.com"
        },
        {
            "title": "Katana",
            "hex": "000000",
            "source": "https://www.foundry.com/products/katana"
        },
        {
            "title": "KDE",
            "hex": "1D99F3",
            "source": "https://kde.org/stuff/clipart.php"
        },
        {
            "title": "KeePassXC",
            "hex": "6CAC4D",
            "source": "https://github.com/keepassxreboot/keepassxc/"
        },
        {
            "title": "Kentico",
            "hex": "F05A22",
            "source": "https://brand.kentico.com"
        },
        {
            "title": "Keras",
            "hex": "D00000",
            "source": "https://keras.io/"
        },
        {
            "title": "Keybase",
            "hex": "33A0FF",
            "source": "https://github.com/keybase/client/tree/master/media/logos"
        },
        {
            "title": "KeyCDN",
            "hex": "3686BE",
            "source": "https://www.keycdn.com/logos"
        },
        {
            "title": "Khan Academy",
            "hex": "14BF96",
            "source": "https://khanacademy.zendesk.com/hc/en-us/articles/202483630-Press-room"
        },
        {
            "title": "Khronos Group",
            "hex": "CC3333",
            "source": "https://www.khronos.org/legal/trademarks/"
        },
        {
            "title": "Kia",
            "hex": "BB162B",
            "source": "https://www.kia.com/ie/brochure/"
        },
        {
            "title": "Kibana",
            "hex": "005571",
            "source": "https://www.elastic.co/brand"
        },
        {
            "title": "Kickstarter",
            "hex": "05CE78",
            "source": "https://www.kickstarter.com/help/brand_assets"
        },
        {
            "title": "Kik",
            "hex": "82BC23",
            "source": "http://www.kik.com/press"
        },
        {
            "title": "Kirby",
            "hex": "000000",
            "source": "https://getkirby.com/press"
        },
        {
            "title": "KLM",
            "hex": "00A1DE",
            "source": "https://www.klm.com"
        },
        {
            "title": "Klout",
            "hex": "E44600",
            "source": "https://klout.com/s/developers/styleguide"
        },
        {
            "title": "Known",
            "hex": "333333",
            "source": "https://withknown.com/img/logo_k.png"
        },
        {
            "title": "Ko-fi",
            "hex": "F16061",
            "source": "https://ko-fi.com/home/about"
        },
        {
            "title": "Kodi",
            "hex": "17B2E7",
            "source": "https://kodi.tv/"
        },
        {
            "title": "Koding",
            "hex": "00B057",
            "source": "https://koding.com/About"
        },
        {
            "title": "Kofax",
            "hex": "00558C",
            "source": "https://www.kofax.com/styleguide/logos"
        },
        {
            "title": "Komoot",
            "hex": "6AA127",
            "source": "http://newsroom.komoot.com/media_kits/219423/"
        },
        {
            "title": "Kotlin",
            "hex": "0095D5",
            "source": "https://resources.jetbrains.com/storage/products/kotlin/docs/kotlin_logos.zip"
        },
        {
            "title": "Krita",
            "hex": "3BABFF",
            "source": "https://krita.org/en/about/press/"
        },
        {
            "title": "KTM",
            "hex": "FF6600",
            "source": "https://ktm.com"
        },
        {
            "title": "Kubernetes",
            "hex": "326CE5",
            "source": "https://github.com/kubernetes/kubernetes/tree/master/logo"
        },
        {
            "title": "Kyocera",
            "hex": "ED1C24",
            "source": "https://en.wikipedia.org/wiki/Kyocera"
        },
        {
            "title": "LabVIEW",
            "hex": "FFDB00",
            "source": "http://download.ni.com/evaluation/2018_Partner_Cobranding_Style_Guide.pdf"
        },
        {
            "title": "Lamborghini",
            "hex": "DDB320",
            "source": "https://en.wikipedia.org/wiki/File:Lamborghini_Logo.svg"
        },
        {
            "title": "Land Rover",
            "hex": "005A2B",
            "source": "https://www.landrover.com.au/download-a-brochure/index.html"
        },
        {
            "title": "Laravel",
            "hex": "FF2D20",
            "source": "https://github.com/laravel/art"
        },
        {
            "title": "Laravel Horizon",
            "hex": "405263",
            "source": "https://horizon.laravel.com/"
        },
        {
            "title": "Laravel Nova",
            "hex": "252D37",
            "source": "https://nova.laravel.com/"
        },
        {
            "title": "Last.fm",
            "hex": "D51007",
            "source": "http://www.last.fm/about/resources"
        },
        {
            "title": "LastPass",
            "hex": "D32D27",
            "source": "https://lastpass.com/press-room/"
        },
        {
            "title": "LaTeX",
            "hex": "008080",
            "source": "https://github.com/latex3/branding"
        },
        {
            "title": "Launchpad",
            "hex": "F8C300",
            "source": "https://help.launchpad.net/logo/submissions"
        },
        {
            "title": "LBRY",
            "hex": "2F9176",
            "source": "https://lbry.com/press-kit"
        },
        {
            "title": "Leaflet",
            "hex": "199900",
            "source": "https://github.com/Leaflet/Leaflet/blob/d843c3b88486713827d7e860b58bdba75bfbd5a2/src/images/logo.svg"
        },
        {
            "title": "Leanpub",
            "hex": "FFFFFF",
            "source": "https://leanpub.com/press"
        },
        {
            "title": "LeetCode",
            "hex": "F89F1B",
            "source": "https://leetcode.com"
        },
        {
            "title": "Lenovo",
            "hex": "E2231A",
            "source": "https://www.lenovopartnernetwork.com/us/branding/"
        },
        {
            "title": "Let’s Encrypt",
            "hex": "003A70",
            "source": "https://letsencrypt.org/trademarks/"
        },
        {
            "title": "Letterboxd",
            "hex": "00D735",
            "source": "https://letterboxd.com/about/logos/"
        },
        {
            "title": "LG",
            "hex": "A50034",
            "source": "https://en.wikipedia.org/wiki/LG_Corporation"
        },
        {
            "title": "LGTM",
            "hex": "FFFFFF",
            "source": "https://lgtm.com/"
        },
        {
            "title": "Liberapay",
            "hex": "F6C915",
            "source": "https://liberapay.com/assets/liberapay/icon-v2_yellow-r.svg"
        },
        {
            "title": "LibraryThing",
            "hex": "251A15",
            "source": "https://twitter.com/LibraryThing/status/1054466649271656448"
        },
        {
            "title": "LibreOffice",
            "hex": "18A303",
            "source": "https://wiki.documentfoundation.org/Marketing/Branding"
        },
        {
            "title": "libuv",
            "hex": "403C3D",
            "source": "https://github.com/libuv/libuv/blob/e4087dedf837f415056a45a838f639a3d9dc3ced/img/logos.svg"
        },
        {
            "title": "Lighthouse",
            "hex": "F44B21",
            "source": "https://github.com/GoogleChrome/lighthouse/blob/80d2e6c1948f232ec4f1bdeabc8bc632fc5d0bfd/assets/lh_favicon.svg"
        },
        {
            "title": "LINE",
            "hex": "00C300",
            "source": "http://line.me/en/logo"
        },
        {
            "title": "LINE WEBTOON",
            "hex": "00D564",
            "source": "http://webtoons.com/"
        },
        {
            "title": "LineageOS",
            "hex": "167C80",
            "source": "https://www.lineageos.org/"
        },
        {
            "title": "LinkedIn",
            "hex": "0077B5",
            "source": "https://brand.linkedin.com"
        },
        {
            "title": "Linode",
            "hex": "00A95C",
            "source": "https://www.linode.com/company/press/"
        },
        {
            "title": "Linux",
            "hex": "FCC624",
            "source": "http://www.linuxfoundation.org/about/about-linux"
        },
        {
            "title": "Linux Foundation",
            "hex": "009BEE",
            "source": "http://www.linuxfoundation.org/about/about-linux"
        },
        {
            "title": "Linux Mint",
            "hex": "87CF3E",
            "source": "https://commons.wikimedia.org/wiki/File:Linux_Mint_logo_without_wordmark.svg"
        },
        {
            "title": "Litecoin",
            "hex": "A6A9AA",
            "source": "https://litecoin-foundation.org/wp-content/uploads/2019/01/LC18-007-Brand-guidelines.pdf"
        },
        {
            "title": "LiveJournal",
            "hex": "00B0EA",
            "source": "http://www.livejournal.com"
        },
        {
            "title": "Livestream",
            "hex": "CF202E",
            "source": "https://livestream.com/press"
        },
        {
            "title": "LLVM",
            "hex": "262D3A",
            "source": "https://llvm.org/Logo.html"
        },
        {
            "title": "LMMS",
            "hex": "10B146",
            "source": "https://lmms.io/branding"
        },
        {
            "title": "Logitech",
            "hex": "00B8FC",
            "source": "https://www.logitech.com/"
        },
        {
            "title": "LogMeIn",
            "hex": "45B6F2",
            "source": "https://www.logmein.com/"
        },
        {
            "title": "Logstash",
            "hex": "005571",
            "source": "https://www.elastic.co/brand"
        },
        {
            "title": "Loom",
            "hex": "FD5E60",
            "source": "https://www.loom.com/press"
        },
        {
            "title": "Loop",
            "hex": "F29400",
            "source": "https://loop.frontiersin.org/"
        },
        {
            "title": "Lospec",
            "hex": "EAEAEA",
            "source": "https://lospec.com/brand"
        },
        {
            "title": "Lua",
            "hex": "2C2D72",
            "source": "https://www.lua.org/docs.html"
        },
        {
            "title": "Lubuntu",
            "hex": "0068C8",
            "source": "https://lubuntu.net/"
        },
        {
            "title": "Lufthansa",
            "hex": "05164D",
            "source": "https://www.lufthansa.com/"
        },
        {
            "title": "Lumen",
            "hex": "E74430",
            "source": "https://lumen.laravel.com/"
        },
        {
            "title": "Lyft",
            "hex": "FF00BF",
            "source": "https://www.lyft.com/press"
        },
        {
            "title": "MAAS",
            "hex": "E95420",
            "source": "https://design.ubuntu.com/downloads/"
        },
        {
            "title": "Macy’s",
            "hex": "E21A2C",
            "source": "http://www.macysinc.com/press-room/logo-photo-gallery/logos-macys-inc/default.aspx"
        },
        {
            "title": "Magento",
            "hex": "EE672F",
            "source": "http://magento.com"
        },
        {
            "title": "Magisk",
            "hex": "00AF9C",
            "source": "https://github.com/topjohnwu/Magisk/blob/master/app/src/main/res/drawable/ic_magisk.xml"
        },
        {
            "title": "Mail.Ru",
            "hex": "168DE2",
            "source": "https://corp.mail.ru/en/press/identity/"
        },
        {
            "title": "MailChimp",
            "hex": "FFE01B",
            "source": "http://mailchimp.com/about/brand-assets"
        },
        {
            "title": "MakerBot",
            "hex": "FF1E0D",
            "source": "http://www.makerbot.com/makerbot-press-assets"
        },
        {
            "title": "MAN",
            "hex": "E40045",
            "source": "https://www.corporate.man.eu/"
        },
        {
            "title": "ManageIQ",
            "hex": "EF2929",
            "source": "https://www.manageiq.org/logo/"
        },
        {
            "title": "Manjaro",
            "hex": "35BF5C",
            "source": "https://commons.wikimedia.org/wiki/File:Manjaro-logo.svg"
        },
        {
            "title": "Mapbox",
            "hex": "000000",
            "source": "https://www.mapbox.com/about/press/brand-guidelines"
        },
        {
            "title": "MariaDB",
            "hex": "003545",
            "source": "https://mariadb.com/"
        },
        {
            "title": "MariaDB Foundation",
            "hex": "1F305F",
            "source": "https://mariadb.org/"
        },
        {
            "title": "Markdown",
            "hex": "000000",
            "source": "https://github.com/dcurtis/markdown-mark"
        },
        {
            "title": "Marketo",
            "hex": "5C4C9F",
            "source": "https://www.marketo.com/"
        },
        {
            "title": "Marriott",
            "hex": "A70023",
            "source": "https://marriott-hotels.marriott.com/"
        },
        {
            "title": "Maserati",
            "hex": "0C2340",
            "source": "https://www.maserati.com/international/"
        },
        {
            "title": "MasterCard",
            "hex": "EB001B",
            "source": "https://brand.mastercard.com/brandcenter/mastercard-brand-mark/downloads.html"
        },
        {
            "title": "Mastodon",
            "hex": "3088D4",
            "source": "https://source.joinmastodon.org/mastodon/joinmastodon/blob/master/public/press-kit.zip"
        },
        {
            "title": "Material Design",
            "hex": "757575",
            "source": "https://material.io/design/"
        },
        {
            "title": "Material Design Icons",
            "hex": "2196F3",
            "source": "https://materialdesignicons.com/icon/vector-square"
        },
        {
            "title": "Material-UI",
            "hex": "0081CB",
            "source": "https://material-ui.com/"
        },
        {
            "title": "Mathworks",
            "hex": "0076A8",
            "source": "https://www.mathworks.com/brand/visual-design/mathworks-logo.html"
        },
        {
            "title": "Matrix",
            "hex": "000000",
            "source": "https://matrix.org"
        },
        {
            "title": "Mattermost",
            "hex": "0072C6",
            "source": "https://www.mattermost.org/brand-guidelines/"
        },
        {
            "title": "Matternet",
            "hex": "261C29",
            "source": "http://mttr.net"
        },
        {
            "title": "Maytag",
            "hex": "002E5F",
            "source": "https://www.maytagcommerciallaundry.com/mclstorefront/c/-/p/MYR40PD"
        },
        {
            "title": "Mazda",
            "hex": "101010",
            "source": "https://www.mazda.com/en/about/profile/library/"
        },
        {
            "title": "McAfee",
            "hex": "C01818",
            "source": "https://www.mcafee.com/"
        },
        {
            "title": "McDonald's",
            "hex": "FBC817",
            "source": "https://www.mcdonalds.com/gb/en-gb/newsroom.html"
        },
        {
            "title": "MDN Web Docs",
            "hex": "000000",
            "source": "https://developer.mozilla.org/"
        },
        {
            "title": "MediaFire",
            "hex": "1299F3",
            "source": "https://www.mediafire.com/press/"
        },
        {
            "title": "MediaTemple",
            "hex": "000000",
            "source": "https://mediatemple.net/company/about-us"
        },
        {
            "title": "Medium",
            "hex": "12100E",
            "source": "https://medium.design/logos-and-brand-guidelines-f1a01a733592"
        },
        {
            "title": "Meetup",
            "hex": "ED1C40",
            "source": "https://www.meetup.com/media/"
        },
        {
            "title": "MEGA",
            "hex": "D9272E",
            "source": "https://en.wikipedia.org/wiki/File:01_mega_logo.svg"
        },
        {
            "title": "Mendeley",
            "hex": "9D1620",
            "source": "https://www.mendeley.com/"
        },
        {
            "title": "Mercedes",
            "hex": "242424",
            "source": "https://www.mercedes-benz.com/"
        },
        {
            "title": "Messenger",
            "hex": "00B2FF",
            "source": "https://en.facebookbrand.com/assets/messenger/"
        },
        {
            "title": "Meteor",
            "hex": "DE4F4F",
            "source": "http://logo.meteorapp.com/"
        },
        {
            "title": "Metro de la Ciudad de México",
            "hex": "F77E1C",
            "source": "https://es.wikipedia.org/wiki/Archivo:Metro_de_la_Ciudad_de_M%C3%A9xico_(logo)_version_2019.svg"
        },
        {
            "title": "Metro de Madrid",
            "hex": "255E9C",
            "source": "https://commons.wikimedia.org/wiki/File:MetroMadridLogo.svg"
        },
        {
            "title": "Métro de Paris",
            "hex": "003E95",
            "source": "https://www.ratp.fr/"
        },
        {
            "title": "micro:bit",
            "hex": "00ED00",
            "source": "https://microbit.org/"
        },
        {
            "title": "Micro.blog",
            "hex": "FD8308",
            "source": "https://twitter.com/BradEllis/status/943956921886715904"
        },
        {
            "title": "Microgenetics",
            "hex": "FF0000",
            "source": "http://microgenetics.co.uk/"
        },
        {
            "title": "Microsoft",
            "hex": "666666",
            "source": "https://ratnacahayarina.files.wordpress.com/2014/03/microsoft.pdf"
        },
        {
            "title": "Microsoft Academic",
            "hex": "2D9FD9",
            "source": "https://academic.microsoft.com/"
        },
        {
            "title": "Microsoft Access",
            "hex": "A4373A",
            "source": "https://developer.microsoft.com/en-us/fabric#/styles/web/colors/products"
        },
        {
            "title": "Microsoft Azure",
            "hex": "0089D6",
            "source": "https://upload.wikimedia.org/wikipedia/commons/a/a8/Microsoft_Azure_Logo.svg"
        },
        {
            "title": "Microsoft Edge",
            "hex": "0078D7",
            "source": "https://support.microsoft.com/en-us/help/17171/microsoft-edge-get-to-know"
        },
        {
            "title": "Microsoft Excel",
            "hex": "217346",
            "source": "https://developer.microsoft.com/en-us/fabric#/styles/web/colors/products"
        },
        {
            "title": "Microsoft Exchange",
            "hex": "0078D4",
            "source": "https://developer.microsoft.com/en-us/fabric#/styles/web/"
        },
        {
            "title": "Microsoft Office",
            "hex": "D83B01",
            "source": "https://developer.microsoft.com/en-us/microsoft-365"
        },
        {
            "title": "Microsoft OneDrive",
            "hex": "0078D4",
            "source": "https://developer.microsoft.com/en-us/fabric#/styles/web/colors/products"
        },
        {
            "title": "Microsoft OneNote",
            "hex": "7719AA",
            "source": "https://developer.microsoft.com/en-us/fabric#/styles/web/colors/products"
        },
        {
            "title": "Microsoft Outlook",
            "hex": "0078D4",
            "source": "https://developer.microsoft.com/en-us/outlook/docs"
        },
        {
            "title": "Microsoft PowerPoint",
            "hex": "B7472A",
            "source": "https://developer.microsoft.com/en-us/fabric#/styles/web/colors/products"
        },
        {
            "title": "Microsoft SharePoint",
            "hex": "0078D4",
            "source": "https://developer.microsoft.com/en-us/fabric#/styles/web/colors/products"
        },
        {
            "title": "Microsoft SQL Server",
            "hex": "CC2927",
            "source": "https://de.wikipedia.org/wiki/Microsoft_SQL_Server"
        },
        {
            "title": "Microsoft Teams",
            "hex": "6264A7",
            "source": "https://developer.microsoft.com/en-us/fabric#/styles/web/colors/products"
        },
        {
            "title": "Microsoft Visio",
            "hex": "3955A3",
            "source": "https://developer.microsoft.com/en-us/fabric#/styles/web/colors/products"
        },
        {
            "title": "Microsoft Word",
            "hex": "2B579A",
            "source": "https://developer.microsoft.com/en-us/fabric#/styles/web/colors/products"
        },
        {
            "title": "MicroStrategy",
            "hex": "D9232E",
            "source": "https://www.microstrategy.com/us/company/press-kit"
        },
        {
            "title": "MIDI",
            "hex": "000000",
            "source": "https://en.wikipedia.org/wiki/MIDI"
        },
        {
            "title": "Minds",
            "hex": "FED12F",
            "source": "https://www.minds.com/"
        },
        {
            "title": "Minetest",
            "hex": "53AC56",
            "source": "https://www.minetest.net/"
        },
        {
            "title": "Mini",
            "hex": "000000",
            "source": "https://mini.co.uk"
        },
        {
            "title": "Minutemailer",
            "hex": "3ABFE6",
            "source": "https://minutemailer.com/press"
        },
        {
            "title": "Mitsubishi",
            "hex": "E60012",
            "source": "https://www.mitsubishi.com/"
        },
        {
            "title": "Mix",
            "hex": "FF8126",
            "source": "https://mix.com"
        },
        {
            "title": "Mixcloud",
            "hex": "314359",
            "source": "https://www.mixcloud.com/branding"
        },
        {
            "title": "Mixer",
            "hex": "002050",
            "source": "https://github.com/mixer/branding-kit/"
        },
        {
            "title": "Mocha",
            "hex": "8D6748",
            "source": "https://mochajs.org/"
        },
        {
            "title": "Mojang Studios",
            "hex": "DB1F29",
            "source": "https://www.minecraft.net/en-us/article/meet-mojang-studios"
        },
        {
            "title": "Moleculer",
            "hex": "3CAFCE",
            "source": "https://moleculer.services/"
        },
        {
            "title": "Monero",
            "hex": "FF6600",
            "source": "https://getmonero.org"
        },
        {
            "title": "MongoDB",
            "hex": "47A248",
            "source": "https://www.mongodb.com/pressroom"
        },
        {
            "title": "Monkey tie",
            "hex": "FFC619",
            "source": "https://www.monkey-tie.com/presse"
        },
        {
            "title": "Monogram",
            "hex": "FDB22A",
            "source": "http://monogram.me"
        },
        {
            "title": "Monster",
            "hex": "6E46AE",
            "source": "https://www.monster.com/"
        },
        {
            "title": "Monzo",
            "hex": "14233C",
            "source": "https://monzo.com/press/"
        },
        {
            "title": "Moo",
            "hex": "00945E",
            "source": "https://www.moo.com/uk/about/press.html"
        },
        {
            "title": "Moscow Metro",
            "hex": "D9232E",
            "source": "https://mosmetro.ru/"
        },
        {
            "title": "Mozilla",
            "hex": "000000",
            "source": "https://mozilla.ninja/our-logo"
        },
        {
            "title": "MTA",
            "hex": "0039A6",
            "source": "https://mta.info/"
        },
        {
            "title": "MTR",
            "hex": "AC2E45",
            "source": "https://commons.wikimedia.org/wiki/File:MTR_(logo_with_text).svg"
        },
        {
            "title": "MuseScore",
            "hex": "1A70B8",
            "source": "https://musescore.org/en/about/logos-and-graphics"
        },
        {
            "title": "MusicBrainz",
            "hex": "BA478F",
            "source": "https://metabrainz.org/projects"
        },
        {
            "title": "MX Linux",
            "hex": "000000",
            "source": "https://mxlinux.org/art/"
        },
        {
            "title": "Myspace",
            "hex": "030303",
            "source": "https://myspace.com/pressroom/assetslogos"
        },
        {
            "title": "MySQL",
            "hex": "4479A1",
            "source": "https://www.mysql.com/about/legal/logos.html"
        },
        {
            "title": "N26",
            "hex": "48AC98",
            "source": "https://n26.com/"
        },
        {
            "title": "NativeScript",
            "hex": "3655FF",
            "source": "https://docs.nativescript.org/"
        },
        {
            "title": "NBB",
            "hex": "FF7100",
            "source": "https://presse.notebooksbilliger.de/presskits/style-guide"
        },
        {
            "title": "NDR",
            "hex": "0C1754",
            "source": "https://www.ndr.de/"
        },
        {
            "title": "NEC",
            "hex": "1414A0",
            "source": "https://commons.wikimedia.org/wiki/File:NEC_logo.svg"
        },
        {
            "title": "Neo4j",
            "hex": "008CC1",
            "source": "https://neo4j.com/style-guide/"
        },
        {
            "title": "Neovim",
            "hex": "57A143",
            "source": "https://github.com/neovim/neovim.github.io/tree/master/logos"
        },
        {
            "title": "NestJS",
            "hex": "E0234E",
            "source": "https://nestjs.com/"
        },
        {
            "title": "NetApp",
            "hex": "0067C5",
            "source": "http://www.netapp.com/"
        },
        {
            "title": "Netflix",
            "hex": "E50914",
            "source": "https://commons.wikimedia.org/wiki/File:Netflix_2014_logo.svg"
        },
        {
            "title": "Netlify",
            "hex": "00C7B7",
            "source": "https://www.netlify.com/press/"
        },
        {
            "title": "New Relic",
            "hex": "008C99",
            "source": "https://newrelic.com/about/media-assets"
        },
        {
            "title": "New York Times",
            "hex": "000000",
            "source": "https://www.nytimes.com/"
        },
        {
            "title": "Next.js",
            "hex": "000000",
            "source": "https://nextjs.org/"
        },
        {
            "title": "Nextcloud",
            "hex": "0082C9",
            "source": "https://nextcloud.com/press/"
        },
        {
            "title": "Nextdoor",
            "hex": "00B246",
            "source": "https://nextdoor.com/newsroom/"
        },
        {
            "title": "NFC",
            "hex": "002E5F",
            "source": "https://nfc-forum.org/our-work/nfc-branding/n-mark/guidelines-and-brand-assets/"
        },
        {
            "title": "NGINX",
            "hex": "269539",
            "source": "https://www.nginx.com/"
        },
        {
            "title": "niconico",
            "hex": "231815",
            "source": "https://www.nicovideo.jp/"
        },
        {
            "title": "Nim",
            "hex": "FFE953",
            "source": "https://nim-lang.org"
        },
        {
            "title": "Nintendo",
            "hex": "8F8F8F",
            "source": "https://en.wikipedia.org/wiki/Nintendo#/media/File:Nintendo.svg"
        },
        {
            "title": "Nintendo 3DS",
            "hex": "D12228",
            "source": "https://www.nintendo.de/"
        },
        {
            "title": "Nintendo GameCube",
            "hex": "6A5FBB",
            "source": "https://www.nintendo.com/consumer/systems/nintendogamecube/index.jsp"
        },
        {
            "title": "Nintendo Network",
            "hex": "FF7D00",
            "source": "https://accounts.nintendo.com/login"
        },
        {
            "title": "Nintendo Switch",
            "hex": "E60012",
            "source": "http://www.nintendo.co.uk/"
        },
        {
            "title": "Nissan",
            "hex": "C3002F",
            "source": "https://www.nissan.ie/"
        },
        {
            "title": "NixOS",
            "hex": "5277C3",
            "source": "https://github.com/NixOS/nixos-homepage/tree/master/logo"
        },
        {
            "title": "Node-RED",
            "hex": "8F0000",
            "source": "https://nodered.org/about/resources/"
        },
        {
            "title": "Node.js",
            "hex": "339933",
            "source": "https://nodejs.org/en/about/resources/"
        },
        {
            "title": "Nodemon",
            "hex": "76D04B",
            "source": "https://nodemon.io/"
        },
        {
            "title": "Nokia",
            "hex": "124191",
            "source": "https://www.nokia.com/"
        },
        {
            "title": "Notepad++",
            "hex": "90E59A",
            "source": "https://github.com/notepad-plus-plus/notepad-plus-plus/tree/master/PowerEditor/misc/chameleon"
        },
        {
            "title": "Notion",
            "hex": "000000",
            "source": "https://www.notion.so/"
        },
        {
            "title": "Notist",
            "hex": "333333",
            "source": "https://noti.st/"
        },
        {
            "title": "NPM",
            "hex": "CB3837",
            "source": "https://github.com/npm/logos"
        },
        {
            "title": "Nucleo",
            "hex": "111111",
            "source": "https://nucleoapp.com/"
        },
        {
            "title": "NuGet",
            "hex": "004880",
            "source": "https://github.com/NuGet/Media"
        },
        {
            "title": "Nuke",
            "hex": "000000",
            "source": "https://www.foundry.com/products/nuke"
        },
        {
            "title": "NumPy",
            "hex": "013243",
            "source": "https://numpy.org"
        },
        {
            "title": "Nutanix",
            "hex": "024DA1",
            "source": "https://www.nutanix.com/content/dam/nutanix/en/cmn/documents/nutanix-brandbook.pdf"
        },
        {
            "title": "Nuxt.js",
            "hex": "00C58E",
            "source": "https://nuxtjs.org/"
        },
        {
            "title": "NVIDIA",
            "hex": "76B900",
            "source": "https://www.nvidia.com/etc/designs/nvidiaGDC/clientlibs_base/images/NVIDIA-Logo.svg"
        },
        {
            "title": "OBS Studio",
            "hex": "302E31",
            "source": "https://upload.wikimedia.org/wikipedia/commons/7/78/OBS.svg"
        },
        {
            "title": "OCaml",
            "hex": "EC6813",
            "source": "http://ocaml.org/img/OCaml_Sticker.svg"
        },
        {
            "title": "Octave",
            "hex": "0790C0",
            "source": "https://www.gnu.org/software/octave/"
        },
        {
            "title": "Octopus Deploy",
            "hex": "2F93E0",
            "source": "https://octopus.com/company/brand"
        },
        {
            "title": "Oculus",
            "hex": "1C1E20",
            "source": "https://www.oculus.com/en-us/press-kit"
        },
        {
            "title": "Odnoklassniki",
            "hex": "EE8208",
            "source": "https://insideok.ru/brandbook"
        },
        {
            "title": "OnePlus",
            "hex": "F5010C",
            "source": "https://en.wikipedia.org/wiki/OnePlus#/media/File:OP_LU_Reg_1L_RGB_red_copy-01.svg"
        },
        {
            "title": "OnStar",
            "hex": "003D7D",
            "source": "https://www.onstar.com/"
        },
        {
            "title": "Opel",
            "hex": "F7D900",
            "source": "https://de.wikipedia.org/wiki/Opel"
        },
        {
            "title": "Open Access",
            "hex": "F68212",
            "source": "https://commons.wikimedia.org/wiki/File:Open_Access_logo_PLoS_white.svg"
        },
        {
            "title": "Open Badges",
            "hex": "073B5A",
            "source": "https://backpack.openbadges.org/"
        },
        {
            "title": "Open Collective",
            "hex": "7FADF2",
            "source": "https://docs.opencollective.com/help/about#media-logo"
        },
        {
            "title": "Open Containers Initiative",
            "hex": "262261",
            "source": "https://github.com/opencontainers/artwork/tree/master/oci/icon"
        },
        {
            "title": "Open Source Initiative",
            "hex": "3DA639",
            "source": "https://opensource.org/logo-usage-guidelines"
        },
        {
            "title": "OpenAI",
            "hex": "412991",
            "source": "https://openai.com/"
        },
        {
            "title": "OpenAI Gym",
            "hex": "0081A5",
            "source": "https://gym.openai.com/"
        },
        {
            "title": "OpenAPI Initiative",
            "hex": "6BA539",
            "source": "https://www.openapis.org/faq/style-guide"
        },
        {
            "title": "OpenBSD",
            "hex": "F2CA30",
            "source": "https://en.wikipedia.org/wiki/OpenBSD"
        },
        {
            "title": "OpenGL",
            "hex": "5586A4",
            "source": "https://www.khronos.org/legal/trademarks/"
        },
        {
            "title": "OpenID",
            "hex": "F78C40",
            "source": "https://openid.net/add-openid/logos/"
        },
        {
            "title": "Openlayers",
            "hex": "1F6B75",
            "source": "https://github.com/openlayers/openlayers.github.io/blob/5b93e18b8d302eb49a812fb96abb529895ceb7a2/assets/logo.svg"
        },
        {
            "title": "OpenSSL",
            "hex": "721412",
            "source": "https://www.openssl.org/"
        },
        {
            "title": "OpenStack",
            "hex": "ED1944",
            "source": "https://www.openstack.org/brand/openstack-logo/"
        },
        {
            "title": "OpenStreetMap",
            "hex": "7EBC6F",
            "source": "https://www.openstreetmap.org"
        },
        {
            "title": "openSUSE",
            "hex": "73BA25",
            "source": "https://en.opensuse.org/Portal:Artwork"
        },
        {
            "title": "OpenVPN",
            "hex": "EA7E20",
            "source": "https://openvpn.net/wp-content/themes/openvpn/assets/images/logo.svg"
        },
        {
            "title": "Opera",
            "hex": "FF1B2D",
            "source": "https://github.com/operasoftware/logo"
        },
        {
            "title": "Opsgenie",
            "hex": "172B4D",
            "source": "https://www.atlassian.com/company/news/press-kit"
        },
        {
            "title": "OpsLevel",
            "hex": "1890FF",
            "source": "https://www.opslevel.com/"
        },
        {
            "title": "Oracle",
            "hex": "F80000",
            "source": "https://www.oracle.com/webfolder/s/brand/identity/index.html"
        },
        {
            "title": "ORCID",
            "hex": "A6CE39",
            "source": "https://orcid.org/trademark-and-id-display-guidelines"
        },
        {
            "title": "Origin",
            "hex": "F56C2D",
            "source": "https://www.origin.com/gbr/en-us/store"
        },
        {
            "title": "Osano",
            "hex": "7764FA",
            "source": "https://www.osano.com/"
        },
        {
            "title": "Oshkosh",
            "hex": "E6830F",
            "source": "https://oshkoshdefense.com/media/photos/"
        },
        {
            "title": "OSMC",
            "hex": "17394A",
            "source": "https://github.com/osmc/osmc/tree/master/assets"
        },
        {
            "title": "Overcast",
            "hex": "FC7E0F",
            "source": "https://overcast.fm"
        },
        {
            "title": "Overleaf",
            "hex": "47A141",
            "source": "https://www.overleaf.com/for/press/media-resources"
        },
        {
            "title": "OVH",
            "hex": "123F6D",
            "source": "https://www.ovh.com/fr/news/logo-ovh.xml"
        },
        {
            "title": "Pagekit",
            "hex": "212121",
            "source": "https://pagekit.com/logo-guide"
        },
        {
            "title": "PagerDuty",
            "hex": "06AC38",
            "source": "https://www.pagerduty.com/brand/"
        },
        {
            "title": "PagSeguro",
            "hex": "FFC801",
            "source": "https://pagseguro.uol.com.br/"
        },
        {
            "title": "Palantir",
            "hex": "101113",
            "source": "https://github.com/palantir/conjure/blob/master/docs/media/palantir-logo.svg"
        },
        {
            "title": "Palo Alto Software",
            "hex": "83DA77",
            "source": "https://press.paloalto.com/logos"
        },
        {
            "title": "pandas",
            "hex": "150458",
            "source": "https://pandas.pydata.org/about/citing.html"
        },
        {
            "title": "Pandora",
            "hex": "224099",
            "source": "https://www.pandoraforbrands.com/"
        },
        {
            "title": "Pantheon",
            "hex": "EFD01B",
            "source": "https://projects.invisionapp.com/boards/8UOJQWW2J3G5#/1145336"
        },
        {
            "title": "Parity Substrate",
            "hex": "282828",
            "source": "http://substrate.dev/"
        },
        {
            "title": "Parse.ly",
            "hex": "5BA745",
            "source": "https://www.parse.ly/"
        },
        {
            "title": "Pastebin",
            "hex": "02456C",
            "source": "https://pastebin.com/"
        },
        {
            "title": "Patreon",
            "hex": "F96854",
            "source": "https://www.patreon.com/brand/downloads"
        },
        {
            "title": "Payoneer",
            "hex": "FF4800",
            "source": "https://www.payoneer.com/"
        },
        {
            "title": "PayPal",
            "hex": "00457C",
            "source": "https://www.paypal-marketing.com/html/partner/na/portal-v2/pdf/PP_Masterbrandguidelines_v21_mm.pdf"
        },
        {
            "title": "PeerTube",
            "hex": "F1680D",
            "source": "https://github.com/Chocobozzz/PeerTube/tree/develop/client/src/assets/images"
        },
        {
            "title": "Pelican",
            "hex": "14A0C4",
            "source": "https://blog.getpelican.com/pages/gratitude.html"
        },
        {
            "title": "Pepsi",
            "hex": "2151A1",
            "source": "https://commons.wikimedia.org/wiki/File:Pepsi_logo_new.svg"
        },
        {
            "title": "Periscope",
            "hex": "40A4C4",
            "source": "https://www.periscope.tv/press"
        },
        {
            "title": "Perl",
            "hex": "39457E",
            "source": "https://github.com/tpf/marketing-materials/blob/6765c6fd71bc5b123d6c1a77b86e08cdd6376078/images/onion-logo/tpf-logo-onion.svg"
        },
        {
            "title": "Peugeot",
            "hex": "002355",
            "source": "https://www.groupe-psa.com/en/brands-and-services/peugeot/"
        },
        {
            "title": "Pexels",
            "hex": "05A081",
            "source": "https://www.pexels.com/"
        },
        {
            "title": "Phabricator",
            "hex": "4A5F88",
            "source": "https://phacility.com/trademarks/"
        },
        {
            "title": "Philips Hue",
            "hex": "0065D3",
            "source": "https://www2.meethue.com/en-us/support"
        },
        {
            "title": "Photocrowd",
            "hex": "3DAD4B",
            "source": "https://www.photocrowd.com/"
        },
        {
            "title": "PHP",
            "hex": "777BB4",
            "source": "http://php.net/download-logos.php"
        },
        {
            "title": "Pi-hole",
            "hex": "F60D1A",
            "source": "https://github.com/pi-hole/web/"
        },
        {
            "title": "Picarto.TV",
            "hex": "1DA456",
            "source": "https://picarto.tv/site/press"
        },
        {
            "title": "Pimcore",
            "hex": "6428B4",
            "source": "https://pimcore.com/en/media-kit"
        },
        {
            "title": "Pinboard",
            "hex": "0000FF",
            "source": "https://commons.wikimedia.org/wiki/File:Feedbin-Icon-share-pinboard.svg"
        },
        {
            "title": "Pingdom",
            "hex": "FFF000",
            "source": "https://tools.pingdom.com"
        },
        {
            "title": "Pingup",
            "hex": "00B1AB",
            "source": "http://pingup.com/resources"
        },
        {
            "title": "Pinterest",
            "hex": "BD081C",
            "source": "https://business.pinterest.com/en/brand-guidelines"
        },
        {
            "title": "Pivotal Tracker",
            "hex": "517A9E",
            "source": "https://www.pivotaltracker.com/branding-guidelines"
        },
        {
            "title": "Piwigo",
            "hex": "FF7700",
            "source": "https://github.com/Piwigo/piwigodotorg/blob/6edb840c16257314caec770a9a51f67ef81836e4/images/piwigo.org.svg"
        },
        {
            "title": "Pixabay",
            "hex": "2EC66D",
            "source": "https://pixabay.com/service/about/"
        },
        {
            "title": "pixiv",
            "hex": "0096FA",
            "source": "https://www.pixiv.net/terms/?page=brand"
        },
        {
            "title": "PJSIP",
            "hex": "F86001",
            "source": "https://www.pjsip.org/favicon.ico"
        },
        {
            "title": "Planet",
            "hex": "009DB1",
            "source": "https://www.planet.com/explorer/"
        },
        {
            "title": "PlanGrid",
            "hex": "0085DE",
            "source": "https://plangrid.com/en/"
        },
        {
            "title": "Platzi",
            "hex": "98CA3F",
            "source": "https://github.com/PlatziDev/oss/blob/932bd83d43e061e1c38fbc116db31aa6d0145be6/static/logo.svg"
        },
        {
            "title": "Player FM",
            "hex": "C8122A",
            "source": "https://player.fm/"
        },
        {
            "title": "Player.me",
            "hex": "C0379A",
            "source": "https://player.me/p/about-us"
        },
        {
            "title": "PlayStation",
            "hex": "003791",
            "source": "http://uk.playstation.com/media/DPBjbK0o/CECH-4202_4203%20PS3_QSG_GB_Eastern_3_web_vf1.pdf"
        },
        {
            "title": "PlayStation 2",
            "hex": "003791",
            "source": "https://commons.wikimedia.org/wiki/File:PlayStation_2_logo.svg"
        },
        {
            "title": "PlayStation 3",
            "hex": "003791",
            "source": "https://commons.wikimedia.org/wiki/File:PlayStation_3_Logo_neu.svg#/media/File:PS3.svg"
        },
        {
            "title": "PlayStation 4",
            "hex": "003791",
            "source": "https://commons.wikimedia.org/wiki/File:PlayStation_4_logo_and_wordmark.svg"
        },
        {
            "title": "PlayStation Vita",
            "hex": "003791",
            "source": "https://commons.wikimedia.org/wiki/File:PlayStation_Vita_logo.svg"
        },
        {
            "title": "Pleroma",
            "hex": "FBA457",
            "source": "https://pleroma.social/"
        },
        {
            "title": "Plesk",
            "hex": "52BBE6",
            "source": "https://www.plesk.com/brand/"
        },
        {
            "title": "Plex",
            "hex": "E5A00D",
            "source": "http://brand.plex.tv/d/qxmJ3odkK0fj/plex-style-guide"
        },
        {
            "title": "Pluralsight",
            "hex": "F15B2A",
            "source": "https://www.pluralsight.com/newsroom/brand-assets"
        },
        {
            "title": "Plurk",
            "hex": "FF574D",
            "source": "https://www.plurk.com/brandInfo"
        },
        {
            "title": "Plus Codes",
            "hex": "57C4D2",
            "source": "https://plus.codes/"
        },
        {
            "title": "Pocket",
            "hex": "EF3F56",
            "source": "https://getpocket.com/blog/press/"
        },
        {
            "title": "Pocket Casts",
            "hex": "F43E37",
            "source": "https://blog.pocketcasts.com/press/"
        },
        {
            "title": "Pokémon",
            "hex": "FFCB05",
            "source": "https://commons.wikimedia.org/wiki/File:International_Pok%C3%A9mon_logo.svg"
        },
        {
            "title": "Poly",
            "hex": "EB3C00",
            "source": "https://www.poly.com/"
        },
        {
            "title": "Polymer Project",
            "hex": "FF4470",
            "source": "https://github.com/Polymer/polymer-project.org/tree/master/app/images/logos"
        },
        {
            "title": "Porsche",
            "hex": "B12B28",
            "source": "https://www.porsche.com/"
        },
        {
            "title": "PostCSS",
            "hex": "DD3A0A",
            "source": "https://postcss.org/"
        },
        {
            "title": "PostgreSQL",
            "hex": "336791",
            "source": "https://wiki.postgresql.org/wiki/Logo"
        },
        {
            "title": "Postman",
            "hex": "FF6C37",
            "source": "https://www.getpostman.com/resources/media-assets/"
        },
        {
            "title": "Postwoman",
            "hex": "50FA7B",
            "source": "https://github.com/liyasthomas/postwoman"
        },
        {
            "title": "Power BI",
            "hex": "F2C811",
            "source": "https://powerbi.microsoft.com/en-us/"
        },
        {
            "title": "POWERS",
            "hex": "D21F3C",
            "source": "https://www.powerswhiskey.com/"
        },
        {
            "title": "PowerShell",
            "hex": "5391FE",
            "source": "https://github.com/PowerShell/PowerShell"
        },
        {
            "title": "pr.co",
            "hex": "0080FF",
            "source": "https://www.pr.co/"
        },
        {
            "title": "pre-commit",
            "hex": "FAB040",
            "source": "https://github.com/pre-commit/pre-commit.github.io"
        },
        {
            "title": "PrestaShop",
            "hex": "DF0067",
            "source": "https://www.prestashop.com/en/media-kit"
        },
        {
            "title": "Prettier",
            "hex": "F7B93E",
            "source": "https://github.com/prettier/prettier-logo/tree/master/images"
        },
        {
            "title": "Prezi",
            "hex": "3181FF",
            "source": "https://prezi.com/press/kit/"
        },
        {
            "title": "Prime",
            "hex": "00A8E1",
            "source": "https://www.amazon.com/b?node=17277626011"
        },
        {
            "title": "Prime Video",
            "hex": "1F2E3E",
            "source": "https://m.media-amazon.com/images/G/01/cooper/PV_Branding_Guidelines_Logos_Lock_Ups._CB1539191655_.pdf"
        },
        {
            "title": "Prismic",
            "hex": "484A7A",
            "source": "https://prismic.io/"
        },
        {
            "title": "Probot",
            "hex": "00B0D8",
            "source": "https://github.com/probot/probot"
        },
        {
            "title": "ProcessWire",
            "hex": "EF145F",
            "source": "https://github.com/processwire"
        },
        {
            "title": "Product Hunt",
            "hex": "DA552F",
            "source": "https://www.producthunt.com/branding"
        },
        {
            "title": "Prometheus",
            "hex": "E6522C",
            "source": "https://prometheus.io/"
        },
        {
            "title": "ProSieben",
            "hex": "E6000F",
            "source": "https://www.prosieben.de/"
        },
        {
            "title": "Proto.io",
            "hex": "34A7C1",
            "source": "https://proto.io/en/presskit"
        },
        {
            "title": "protocols.io",
            "hex": "4D9FE7",
            "source": "https://www.protocols.io/brand"
        },
        {
            "title": "ProtonMail",
            "hex": "8B89CC",
            "source": "https://protonmail.com/media-kit"
        },
        {
            "title": "Proxmox",
            "hex": "E57000",
            "source": "https://www.proxmox.com/en/news/media-kit"
        },
        {
            "title": "Publons",
            "hex": "336699",
            "source": "https://publons.com/about/logos"
        },
        {
            "title": "Puppet",
            "hex": "FFAE1A",
            "source": "https://puppet.com/company/press-room/"
        },
        {
            "title": "PureScript",
            "hex": "14161A",
            "source": "https://github.com/purescript/logo"
        },
        {
            "title": "PyCharm",
            "hex": "000000",
            "source": "https://www.jetbrains.com/company/brand/logos/"
        },
        {
            "title": "PyPI",
            "hex": "3775A9",
            "source": "https://pypi.org/"
        },
        {
            "title": "Python",
            "hex": "3776AB",
            "source": "https://www.python.org/community/logos/"
        },
        {
            "title": "PyTorch",
            "hex": "EE4C2C",
            "source": "https://github.com/pytorch/pytorch/tree/master/docs/source/_static/img"
        },
        {
            "title": "PyUp",
            "hex": "9F55FF",
            "source": "https://pyup.io/"
        },
        {
            "title": "Qantas",
            "hex": "E40000",
            "source": "https://freight.qantas.com/"
        },
        {
            "title": "QEMU",
            "hex": "FF6600",
            "source": "https://wiki.qemu.org/Logo"
        },
        {
            "title": "Qgis",
            "hex": "589632",
            "source": "https://www.qgis.org/en/site/getinvolved/styleguide.html"
        },
        {
            "title": "Qi",
            "hex": "000000",
            "source": "https://www.wirelesspowerconsortium.com/knowledge-base/retail/qi-logo-guidelines-and-artwork.html"
        },
        {
            "title": "Qiita",
            "hex": "55C500",
            "source": "https://www.qiita.com"
        },
        {
            "title": "QIWI",
            "hex": "FF8C00",
            "source": "https://qiwi.com/"
        },
        {
            "title": "Qt",
            "hex": "41CD52",
            "source": "https://qt-brandbook.webflow.io/design"
        },
        {
            "title": "Qualcomm",
            "hex": "3253DC",
            "source": "https://www.qualcomm.com"
        },
        {
            "title": "Qualtrics",
            "hex": "00B4EF",
            "source": "https://www.qualtrics.com/brand-book/"
        },
        {
            "title": "Quantcast",
            "hex": "000000",
            "source": "https://www.quantcast.com/user/login"
        },
        {
            "title": "Quantopian",
            "hex": "C51E25",
            "source": "https://www.quantopian.com/about"
        },
        {
            "title": "Quarkus",
            "hex": "4695EB",
            "source": "https://design.jboss.org/quarkus/"
        },
        {
            "title": "Quasar",
            "hex": "1976D2",
            "source": "https://github.com/quasarframework/quasar-art/blob/cbbbb4b0b7ec7181dfc2d1b29a1ce025e71575bc/src/quasar-logo.svg"
        },
        {
            "title": "Quest",
            "hex": "FB4F14",
            "source": "https://www.quest.com/legal/trademark-information.aspx"
        },
        {
            "title": "QuickTime",
            "hex": "1C69F0",
            "source": "https://support.apple.com/quicktime"
        },
        {
            "title": "Quip",
            "hex": "F27557",
            "source": "https://quip.com/"
        },
        {
            "title": "Quora",
            "hex": "B92B27",
            "source": "https://www.quora.com"
        },
        {
            "title": "Qwiklabs",
            "hex": "F5CD0E",
            "source": "https://www.qwiklabs.com"
        },
        {
            "title": "Qzone",
            "hex": "FECE00",
            "source": "https://qzone.qq.com/"
        },
        {
            "title": "R",
            "hex": "276DC3",
            "source": "https://www.r-project.org/logo/"
        },
        {
            "title": "RabbitMQ",
            "hex": "FF6600",
            "source": "https://www.rabbitmq.com/"
        },
        {
            "title": "RadioPublic",
            "hex": "CE262F",
            "source": "https://help.radiopublic.com/hc/en-us/articles/360002546754-RadioPublic-logos"
        },
        {
            "title": "Rancher",
            "hex": "0075A8",
            "source": "https://rancher.com/brand-guidelines/"
        },
        {
            "title": "Raspberry Pi",
            "hex": "C51A4A",
            "source": "https://www.raspberrypi.org/trademark-rules"
        },
        {
            "title": "Razer",
            "hex": "00FF00",
            "source": "https://en.wikipedia.org/wiki/File:Razer_snake_logo.svg"
        },
        {
            "title": "React",
            "hex": "61DAFB",
            "source": "https://facebook.github.io/react/"
        },
        {
            "title": "React Router",
            "hex": "CA4245",
            "source": "https://reacttraining.com/react-router/"
        },
        {
            "title": "ReactiveX",
            "hex": "B7178C",
            "source": "https://github.com/ReactiveX/rxjs/blob/master/resources/CI-CD/logo/svg/RxJs_Logo_Black.svg"
        },
        {
            "title": "ReactOS",
            "hex": "0088CC",
            "source": "https://github.com/reactos/press-media"
        },
        {
            "title": "Read the Docs",
            "hex": "8CA1AF",
            "source": "https://github.com/rtfd/readthedocs.org/blob/master/media/readthedocsbranding.ai"
        },
        {
            "title": "Realm",
            "hex": "39477F",
            "source": "https://realm.io/press"
        },
        {
            "title": "Reason",
            "hex": "DD4B39",
            "source": "https://reasonml.github.io/img/reason.svg"
        },
        {
            "title": "Reason Studios",
            "hex": "FFFFFF",
            "source": "https://www.reasonstudios.com/press"
        },
        {
            "title": "Red Hat",
            "hex": "EE0000",
            "source": "https://www.redhat.com/en/about/brand/new-brand/details"
        },
        {
            "title": "Red Hat Open Shift",
            "hex": "EE0000",
            "source": "https://www.openshift.com/"
        },
        {
            "title": "Redbubble",
            "hex": "E41321",
            "source": "https://www.redbubble.com/explore/client/4196122a442ab3f429ec802f71717465.svg"
        },
        {
            "title": "Reddit",
            "hex": "FF4500",
            "source": "https://www.redditinc.com/brand"
        },
        {
            "title": "Redis",
            "hex": "DC382D",
            "source": "https://www.redislabs.com/brand-guidelines/"
        },
        {
            "title": "Redux",
            "hex": "764ABC",
            "source": "https://github.com/reactjs/redux/tree/master/logo"
        },
        {
            "title": "Ren'Py",
            "hex": "FF7F7F",
            "source": "https://renpy.org"
        },
        {
            "title": "Renault",
            "hex": "FFCC33",
            "source": "https://en.wikipedia.org/wiki/File:Renault_F1_Team_logo_2019.svg"
        },
        {
            "title": "Renren",
            "hex": "217DC6",
            "source": "https://seeklogo.com/vector-logo/184137/renren-inc"
        },
        {
            "title": "repl.it",
            "hex": "667881",
            "source": "https://repl.it/"
        },
        {
            "title": "ResearchGate",
            "hex": "00CCBB",
            "source": "https://c5.rgstatic.net/m/428059296771819/images/favicon/favicon.svg"
        },
        {
            "title": "RetroArch",
            "hex": "000000",
            "source": "https://github.com/libretro/RetroArch/blob/b01aabf7d1f025999ad0f7812e6e6816d011e631/media/retroarch.svg"
        },
        {
            "title": "RetroPie",
            "hex": "CC0000",
            "source": "https://github.com/RetroPie/RetroPie-Docs/blob/c4e882bd2c9d740c591ff346e07a4a4cb536ca93/images/logo.svg"
        },
        {
            "title": "ReverbNation",
            "hex": "E43526",
            "source": "https://www.reverbnation.com"
        },
        {
            "title": "REWE",
            "hex": "CC071E",
            "source": "https://www.rewe.de/"
        },
        {
            "title": "Rhinoceros",
            "hex": "801010",
            "source": "https://www.rhino3d.com/"
        },
        {
            "title": "Riot",
            "hex": "368BD6",
            "source": "https://about.riot.im/"
        },
        {
            "title": "Riot Games",
            "hex": "D32936",
            "source": "https://www.riotgames.com/en/press"
        },
        {
            "title": "Ripple",
            "hex": "0085C0",
            "source": "https://www.ripple.com/media-kit/"
        },
        {
            "title": "Riseup",
            "hex": "5E9EE3",
            "source": "https://riseup.net/en/about-us/images"
        },
        {
            "title": "Roku",
            "hex": "662D91",
            "source": "https://www.roku.com/"
        },
        {
            "title": "rollup.js",
            "hex": "EC4A3F",
            "source": "https://rollupjs.org/"
        },
        {
            "title": "Roots",
            "hex": "525DDC",
            "source": "https://roots.io/about/brand/"
        },
        {
            "title": "Roots Bedrock",
            "hex": "525DDC",
            "source": "https://roots.io/about/brand/"
        },
        {
            "title": "Roots Sage",
            "hex": "525DDC",
            "source": "https://roots.io/about/brand/"
        },
        {
            "title": "Roundcube",
            "hex": "37BEFF",
            "source": "https://roundcube.net/images/roundcube_logo_icon.svg"
        },
        {
            "title": "RSS",
            "hex": "FFA500",
            "source": "https://en.wikipedia.org/wiki/Feed_icon"
        },
        {
            "title": "RStudio",
            "hex": "75AADB",
            "source": "https://www.rstudio.com/about/logos/"
        },
        {
            "title": "RTÉ",
            "hex": "00A7B3",
            "source": "https://www.rte.ie/archives/"
        },
        {
            "title": "RTL",
            "hex": "E9113B",
            "source": "https://commons.wikimedia.org/wiki/File:RTL_Cornerlogo.svg"
        },
        {
            "title": "RTLZWEI",
            "hex": "00BCF6",
            "source": "https://www.rtl2.de/"
        },
        {
            "title": "Ruby",
            "hex": "CC342D",
            "source": "https://www.ruby-lang.org/en/about/logo/"
        },
        {
            "title": "Ruby on Rails",
            "hex": "CC0000",
            "source": "http://rubyonrails.org/images/rails-logo.svg"
        },
        {
            "title": "RubyGems",
            "hex": "E9573F",
            "source": "https://rubygems.org/pages/about"
        },
        {
            "title": "Runkeeper",
            "hex": "2DC9D7",
            "source": "https://runkeeper.com/partnerships"
        },
        {
            "title": "RunKit",
            "hex": "491757",
            "source": "https://www.npmjs.com/package/@runkit/brand"
        },
        {
            "title": "Rust",
            "hex": "000000",
            "source": "https://www.rust-lang.org/"
        },
        {
            "title": "Ryanair",
            "hex": "073590",
            "source": "https://corporate.ryanair.com/media-centre/stock-images-gallery/#album-container-3"
        },
        {
            "title": "Safari",
            "hex": "000000",
            "source": "https://images.techhive.com/images/article/2014/11/safari-favorites-100530680-large.jpg"
        },
        {
            "title": "Sahibinden",
            "hex": "FFE800",
            "source": "https://www.sahibinden.com/favicon.ico"
        },
        {
            "title": "Salesforce",
            "hex": "00A1E0",
            "source": "https://www.salesforce.com/"
        },
        {
            "title": "SaltStack",
            "hex": "00EACE",
            "source": "https://www.saltstack.com/resources/brand/"
        },
        {
            "title": "Samsung",
            "hex": "1428A0",
            "source": "https://www.samsung.com/us"
        },
        {
            "title": "Samsung Pay",
            "hex": "1428A0",
            "source": "https://pay.samsung.com/developers/resource/brand"
        },
        {
            "title": "SAP",
            "hex": "0FAAFF",
            "source": "https://www.sap.com/"
        },
        {
            "title": "Sass",
            "hex": "CC6699",
            "source": "http://sass-lang.com/styleguide/brand"
        },
        {
            "title": "Sat.1",
            "hex": "047DA3",
            "source": "https://www.prosiebensat1.com/presse/downloads/logos"
        },
        {
            "title": "Sauce Labs",
            "hex": "E2231A",
            "source": "https://saucelabs.com/"
        },
        {
            "title": "Scala",
            "hex": "DC322F",
            "source": "https://www.scala-lang.org/"
        },
        {
            "title": "Scaleway",
            "hex": "4F0599",
            "source": "https://www.scaleway.com"
        },
        {
            "title": "Scania",
            "hex": "041E42",
            "source": "https://www.scania.com/"
        },
        {
            "title": "scikit-learn",
            "hex": "F7931E",
            "source": "https://github.com/scikit-learn/scikit-learn/blob/c5ef2e985c13119001aa697e446ebb3dbcb326e5/doc/logos/scikit-learn-logo.svg"
        },
        {
            "title": "Scopus",
            "hex": "E9711C",
            "source": "https://www.scopus.com/"
        },
        {
            "title": "Scratch",
            "hex": "4D97FF",
            "source": "https://github.com/LLK/scratch-link/blob/027e3754ba6db976495e905023d5ac5e730dccfc/Assets/Windows/SVG/Windows%20Tray%20400x400.svg"
        },
        {
            "title": "Scribd",
            "hex": "1A7BBA",
            "source": "https://www.scribd.com"
        },
        {
            "title": "Scrutinizer CI",
            "hex": "8A9296",
            "source": "https://scrutinizer-ci.com"
        },
        {
            "title": "Seagate",
            "hex": "72BE4F",
            "source": "https://www.seagate.com"
        },
        {
            "title": "SEAT",
            "hex": "33302E",
            "source": "https://www.seat.es/"
        },
        {
            "title": "Sega",
            "hex": "0089CF",
            "source": "https://en.wikipedia.org/wiki/Sega#/media/File:Sega_logo.svg"
        },
        {
            "title": "Sellfy",
            "hex": "21B352",
            "source": "https://sellfy.com/about/"
        },
        {
            "title": "Semantic Web",
            "hex": "005A9C",
            "source": "https://www.w3.org/2007/10/sw-logos.html"
        },
        {
            "title": "Semaphore CI",
            "hex": "19A974",
            "source": "https://semaphoreci.com/"
        },
        {
            "title": "Sencha",
            "hex": "86BC40",
            "source": "http://design.sencha.com/"
        },
        {
            "title": "Sennheiser",
            "hex": "000000",
            "source": "https://sennheiser.com"
        },
        {
            "title": "Sensu",
            "hex": "89C967",
            "source": "https://github.com/sensu/sensu-go/blob/master/dashboard/src/assets/logo/graphic/green.svg"
        },
        {
            "title": "Sentry",
            "hex": "FB4226",
            "source": "https://sentry.io/branding/"
        },
        {
            "title": "Server Fault",
            "hex": "E7282D",
            "source": "http://stackoverflow.com/company/logos"
        },
        {
            "title": "Serverless",
            "hex": "FD5750",
            "source": "https://serverless.com/"
        },
        {
            "title": "Shanghai Metro",
            "hex": "EC1C24",
            "source": "https://en.wikipedia.org/wiki/File:Shanghai_Metro_Full_Logo.svg"
        },
        {
            "title": "Shazam",
            "hex": "0088FF",
            "source": "https://brandfolder.com/shazam"
        },
        {
            "title": "Shell",
            "hex": "FFD500",
            "source": "https://en.wikipedia.org/wiki/File:Shell_logo.svg"
        },
        {
            "title": "Shenzhen Metro",
            "hex": "009943",
            "source": "https://en.wikipedia.org/wiki/File:Shenzhen_Metro_Corporation_logo_full.svg"
        },
        {
            "title": "Shikimori",
            "hex": "343434",
            "source": "https://shikimori.one"
        },
        {
            "title": "Shopify",
            "hex": "7AB55C",
            "source": "https://press.shopify.com/brand"
        },
        {
            "title": "Shopware",
            "hex": "189EFF",
            "source": "https://www.shopware.com/en/press/press-material/"
        },
        {
            "title": "Showpad",
            "hex": "2D2E83",
            "source": "https://www.showpad.com/"
        },
        {
            "title": "Shutterstock",
            "hex": "EE2B24",
            "source": "https://www.shutterstock.com/press/media"
        },
        {
            "title": "Siemens",
            "hex": "009999",
            "source": "https://siemens.com/"
        },
        {
            "title": "Signal",
            "hex": "2592E9",
            "source": "https://play.google.com/store/apps/details?id=org.thoughtcrime.securesms"
        },
        {
            "title": "Simple Icons",
            "hex": "111111",
            "source": "https://simpleicons.org/"
        },
        {
            "title": "Sina Weibo",
            "hex": "E6162D",
            "source": "https://en.wikipedia.org/wiki/Sina_Weibo"
        },
        {
            "title": "SitePoint",
            "hex": "258AAF",
            "source": "http://www.sitepoint.com"
        },
        {
            "title": "Sketch",
            "hex": "F7B500",
            "source": "https://www.sketch.com/press/"
        },
        {
            "title": "SketchUp",
            "hex": "F62737",
            "source": "https://commons.wikimedia.org/wiki/File:SketchUp_logo.svg"
        },
        {
            "title": "Skillshare",
            "hex": "17C5CB",
            "source": "https://company-89494.frontify.com/d/Tquwc3XMiaBb/skillshare-style-guide"
        },
        {
            "title": "ŠKODA",
            "hex": "4BA82E",
            "source": "https://en.wikipedia.org/wiki/File:Skoda_Auto_logo_(2011).svg"
        },
        {
            "title": "Sky",
            "hex": "0072C9",
            "source": "https://www.skysports.com/"
        },
        {
            "title": "Skyliner",
            "hex": "2FCEA0",
            "source": "https://www.skyliner.io/help"
        },
        {
            "title": "Skype",
            "hex": "00AFF0",
            "source": "http://blogs.skype.com/?attachment_id=56273"
        },
        {
            "title": "Skype for Business",
            "hex": "00AFF0",
            "source": "https://en.wikipedia.org/wiki/Skype_for_Business_Server"
        },
        {
            "title": "Slack",
            "hex": "4A154B",
            "source": "https://slack.com/brand-guidelines"
        },
        {
            "title": "Slackware",
            "hex": "000000",
            "source": "https://en.wikipedia.org/wiki/Slackware"
        },
        {
            "title": "Slashdot",
            "hex": "026664",
            "source": "https://commons.wikimedia.org/wiki/File:Slashdot_wordmark_and_logo.svg"
        },
        {
            "title": "SlickPic",
            "hex": "FF880F",
            "source": "https://www.slickpic.com/"
        },
        {
            "title": "Slides",
            "hex": "E4637C",
            "source": "https://slides.com/about"
        },
        {
            "title": "SlideShare",
            "hex": "008ED2",
            "source": "https://www.slideshare.net/ss/creators/"
        },
        {
            "title": "smart",
            "hex": "FABC0C",
            "source": "https://www.smart.com/gb/en/models/eq-fortwo-coupe"
        },
        {
            "title": "SmartThings",
            "hex": "15BFFF",
            "source": "https://www.smartthings.com/press-kit"
        },
        {
            "title": "Smashing Magazine",
            "hex": "E85C33",
            "source": "https://www.smashingmagazine.com/"
        },
        {
            "title": "SmugMug",
            "hex": "6DB944",
            "source": "https://help.smugmug.com/using-smugmug's-logo-HJulJePkEBf"
        },
        {
            "title": "Snapchat",
            "hex": "FFFC00",
            "source": "https://www.snapchat.com/brand-guidelines"
        },
        {
            "title": "Snapcraft",
            "hex": "82BEA0",
            "source": "https://github.com/snapcore/snap-store-badges"
        },
        {
            "title": "Snyk",
            "hex": "4C4A73",
            "source": "https://snyk.io/press-kit"
        },
        {
            "title": "Society6",
            "hex": "000000",
            "source": "https://blog.society6.com/app/themes/society6/dist/images/mark.svg"
        },
        {
            "title": "Socket.io",
            "hex": "010101",
            "source": "https://socket.io"
        },
        {
            "title": "Sogou",
            "hex": "FB6022",
            "source": "https://www.sogou.com/"
        },
        {
            "title": "Solus",
            "hex": "5294E2",
            "source": "https://getsol.us/branding/"
        },
        {
            "title": "SonarCloud",
            "hex": "F3702A",
            "source": "https://sonarcloud.io/about"
        },
        {
            "title": "SonarLint",
            "hex": "CC2026",
            "source": "https://github.com/SonarSource/sonarlint-website/"
        },
        {
            "title": "SonarQube",
            "hex": "4E9BCD",
            "source": "https://www.sonarqube.org/logos/"
        },
        {
            "title": "SonarSource",
            "hex": "CB3032",
            "source": "https://www.sonarsource.com/"
        },
        {
            "title": "Songkick",
            "hex": "F80046",
            "source": "http://blog.songkick.com/media-assets"
        },
        {
            "title": "SonicWall",
            "hex": "FF6600",
            "source": "https://brandfolder.com/sonicwall/sonicwall-external"
        },
        {
            "title": "Sonos",
            "hex": "000000",
            "source": "https://www.sonos.com/en-gb/home"
        },
        {
            "title": "SoundCloud",
            "hex": "FF3300",
            "source": "https://soundcloud.com/press"
        },
        {
            "title": "Source Engine",
            "hex": "F79A10",
            "source": "https://developer.valvesoftware.com/favicon.ico"
        },
        {
            "title": "SourceForge",
            "hex": "FF6600",
            "source": "https://sourceforge.net/"
        },
        {
            "title": "Sourcegraph",
            "hex": "00B4F2",
            "source": "https://github.com/sourcegraph/about"
        },
        {
            "title": "Spacemacs",
            "hex": "9266CC",
            "source": "http://spacemacs.org/"
        },
        {
            "title": "SpaceX",
            "hex": "000000",
            "source": "https://www.spacex.com/"
        },
        {
            "title": "SparkFun",
            "hex": "E53525",
            "source": "https://www.sparkfun.com/brand_assets"
        },
        {
            "title": "SparkPost",
            "hex": "FA6423",
            "source": "https://www.sparkpost.com/"
        },
        {
            "title": "SPDX",
            "hex": "4398CC",
            "source": "https://spdx.org/Resources"
        },
        {
            "title": "Speaker Deck",
            "hex": "009287",
            "source": "https://speakerdeck.com/"
        },
        {
            "title": "Spectrum",
            "hex": "7B16FF",
            "source": "https://spectrum.chat"
        },
        {
            "title": "Spinnaker",
            "hex": "139BB4",
            "source": "https://github.com/spinnaker/spinnaker.github.io/tree/master/assets/images"
        },
        {
            "title": "Spinrilla",
            "hex": "460856",
            "source": "https://spinrilla.com"
        },
        {
            "title": "Splunk",
            "hex": "000000",
            "source": "https://www.splunk.com/"
        },
        {
            "title": "Spotify",
            "hex": "1ED760",
            "source": "https://developer.spotify.com/design"
        },
        {
            "title": "Spotlight",
            "hex": "352A71",
            "source": "https://www.spotlight.com/"
        },
        {
            "title": "Spreaker",
            "hex": "F5C300",
            "source": "http://www.spreaker.com/press"
        },
        {
            "title": "Spring",
            "hex": "6DB33F",
            "source": "https://spring.io/trademarks"
        },
        {
            "title": "Sprint",
            "hex": "FFCE0A",
            "source": "https://www.sprint.com/"
        },
        {
            "title": "SQLite",
            "hex": "003B57",
            "source": "https://github.com/sqlite/sqlite/blob/43e862723ec680542ca6f608f9963c0993dd7324/art/sqlite370.eps"
        },
        {
            "title": "Square",
            "hex": "3E4348",
            "source": "https://squareup.com/"
        },
        {
            "title": "Square Enix",
            "hex": "ED1C24",
            "source": "https://www.square-enix.com/"
        },
        {
            "title": "Squarespace",
            "hex": "000000",
            "source": "http://squarespace.com/brand-guidelines"
        },
        {
            "title": "SSRN",
            "hex": "154881",
            "source": "https://www.ssrn.com"
        },
        {
            "title": "Stack Exchange",
            "hex": "1E5397",
            "source": "http://stackoverflow.com/company/logos"
        },
        {
            "title": "Stack Overflow",
            "hex": "FE7A16",
            "source": "http://stackoverflow.com"
        },
        {
            "title": "Stackbit",
            "hex": "3EB0FD",
            "source": "https://www.stackbit.com/"
        },
        {
            "title": "StackPath",
            "hex": "000000",
            "source": "https://www.stackpath.com/company/logo-and-branding/"
        },
        {
            "title": "StackShare",
            "hex": "0690FA",
            "source": "https://stackshare.io/branding"
        },
        {
            "title": "Stadia",
            "hex": "CD2640",
            "source": "https://stadia.dev"
        },
        {
            "title": "Staffbase",
            "hex": "00A4FD",
            "source": "https://staffbase.com/en/about/press-assets/"
        },
        {
            "title": "Starling Bank",
            "hex": "7433FF",
            "source": "https://www.starlingbank.com/media/"
        },
        {
            "title": "Statamic",
            "hex": "1F3641",
            "source": "http://statamic.com/press"
        },
        {
            "title": "Staticman",
            "hex": "000000",
            "source": "https://staticman.net/"
        },
        {
            "title": "Statuspage",
            "hex": "172B4D",
            "source": "https://www.atlassian.com/company/news/press-kit"
        },
        {
            "title": "Steam",
            "hex": "000000",
            "source": "https://partner.steamgames.com/public/marketing/Steam_Guidelines_02102016.pdf"
        },
        {
            "title": "Steamworks",
            "hex": "1E1E1E",
            "source": "https://partner.steamgames.com/"
        },
        {
            "title": "Steem",
            "hex": "4BA2F2",
            "source": "https://steem.io/"
        },
        {
            "title": "Steemit",
            "hex": "06D6A9",
            "source": "https://steemit.com/"
        },
        {
            "title": "Steinberg",
            "hex": "C90827",
            "source": "https://www.steinberg.net/en/company/press.html"
        },
        {
            "title": "Stellar",
            "hex": "7D00FF",
            "source": "https://www.stellar.org/blog/announcing-the-new-stellar-logo"
        },
        {
            "title": "Stencyl",
            "hex": "8E1C04",
            "source": "http://www.stencyl.com/about/press/"
        },
        {
            "title": "Stitcher",
            "hex": "000000",
            "source": "https://www.stitcher.com/"
        },
        {
            "title": "Storify",
            "hex": "3A98D9",
            "source": "https://storify.com"
        },
        {
            "title": "Storybook",
            "hex": "FF4785",
            "source": "https://github.com/storybookjs/brand"
        },
        {
            "title": "Strapi",
            "hex": "2E7EEA",
            "source": "https://strapi.io/"
        },
        {
            "title": "Strava",
            "hex": "FC4C02",
            "source": "https://itunes.apple.com/us/app/strava-running-and-cycling-gps/id426826309"
        },
        {
            "title": "Stripe",
            "hex": "008CDD",
            "source": "https://stripe.com/about/resources"
        },
        {
            "title": "strongSwan",
            "hex": "E00033",
            "source": "https://www.strongswan.org/images/"
        },
        {
            "title": "StubHub",
            "hex": "003168",
            "source": "http://www.stubhub.com"
        },
        {
            "title": "styled-components",
            "hex": "DB7093",
            "source": "https://www.styled-components.com/"
        },
        {
            "title": "StyleShare",
            "hex": "212121",
            "source": "https://www.stylesha.re/"
        },
        {
            "title": "Stylus",
            "hex": "333333",
            "source": "http://stylus-lang.com/img/stylus-logo.svg"
        },
        {
            "title": "Subaru",
            "hex": "013C74",
            "source": "https://commons.wikimedia.org/wiki/File:Subaru_logo.svg"
        },
        {
            "title": "Sublime Text",
            "hex": "FF9800",
            "source": "https://www.sublimetext.com/images/logo.svg"
        },
        {
            "title": "Subversion",
            "hex": "809CC9",
            "source": "http://subversion.apache.org/logo"
        },
        {
            "title": "Super User",
            "hex": "2EACE3",
            "source": "http://stackoverflow.com/company/logos"
        },
        {
            "title": "Suzuki",
            "hex": "E30613",
            "source": "https://www.suzuki.ie/"
        },
        {
            "title": "Svelte",
            "hex": "FF3E00",
            "source": "https://github.com/sveltejs/svelte/tree/master/site/static"
        },
        {
            "title": "SVG",
            "hex": "FFB13B",
            "source": "https://www.w3.org/2009/08/svg-logos.html"
        },
        {
            "title": "SVGO",
            "hex": "14B9FF",
            "source": "https://github.com/svg/svgo"
        },
        {
            "title": "Swagger",
            "hex": "85EA2D",
            "source": "https://swagger.io/swagger/media/assets/images/swagger_logo.svg"
        },
        {
            "title": "Swarm",
            "hex": "FFA633",
            "source": "https://foursquare.com/about/logos"
        },
        {
            "title": "Swift",
            "hex": "FA7343",
            "source": "https://developer.apple.com/develop/"
        },
        {
            "title": "Symantec",
            "hex": "FDB511",
            "source": "https://commons.wikimedia.org/wiki/File:Symantec_logo10.svg"
        },
        {
            "title": "Symfony",
            "hex": "000000",
            "source": "https://symfony.com/logo"
        },
        {
            "title": "Symphony",
            "hex": "0098FF",
            "source": "https://symphony.com/"
        },
        {
            "title": "Synology",
            "hex": "B6B5B6",
            "source": "https://www.synology.com/en-global/company/branding"
        },
        {
            "title": "T-Mobile",
            "hex": "E20074",
            "source": "https://www.t-mobile.com/"
        },
        {
            "title": "Tableau",
            "hex": "E97627",
            "source": "https://www.tableau.com/about/media-download-center"
        },
        {
            "title": "Tails",
            "hex": "56347C",
            "source": "https://tails.boum.org/contribute/how/promote/material/logo/"
        },
        {
            "title": "Tailwind CSS",
            "hex": "38B2AC",
            "source": "https://tailwindcss.com/"
        },
        {
            "title": "Talend",
            "hex": "1675BC",
            "source": "https://www.talend.com/"
        },
        {
            "title": "Tapas",
            "hex": "FFCE00",
            "source": "https://tapas.io/site/about#media"
        },
        {
            "title": "Tata",
            "hex": "486AAE",
            "source": "https://www.tata.com/"
        },
        {
            "title": "TeamSpeak",
            "hex": "2580C3",
            "source": "https://www.teamspeak.com/en/more/media-pack/"
        },
        {
            "title": "TeamViewer",
            "hex": "0E8EE9",
            "source": "https://www.teamviewer.com/resources/images/logos/teamviewer-logo-big.svg"
        },
        {
            "title": "TED",
            "hex": "E62B1E",
            "source": "https://www.ted.com/participate/organize-a-local-tedx-event/tedx-organizer-guide/branding-promotions/logo-and-design/your-tedx-logo"
        },
        {
            "title": "Teespring",
            "hex": "39ACE6",
            "source": "https://teespring.com"
        },
        {
            "title": "TELE5",
            "hex": "C2AD6F",
            "source": "https://www.tele5.de"
        },
        {
            "title": "Telegram",
            "hex": "2CA5E0",
            "source": "https://commons.wikimedia.org/wiki/File:Telegram_alternative_logo.svg"
        },
        {
            "title": "Tencent QQ",
            "hex": "EB1923",
            "source": "https://en.wikipedia.org/wiki/File:Tencent_QQ.svg#/media/File:Tencent_QQ.svg"
        },
        {
            "title": "Tencent Weibo",
            "hex": "20B8E5",
            "source": "http://t.qq.com/"
        },
        {
            "title": "TensorFlow",
            "hex": "FF6F00",
            "source": "https://www.tensorflow.org/extras/tensorflow_brand_guidelines.pdf"
        },
        {
            "title": "Teradata",
            "hex": "F37440",
            "source": "https://github.com/Teradata/teradata.github.io/"
        },
        {
            "title": "Terraform",
            "hex": "623CE4",
            "source": "https://www.hashicorp.com/brand#terraform"
        },
        {
            "title": "Tesla",
            "hex": "CC0000",
            "source": "http://www.teslamotors.com/en_GB/about"
        },
        {
            "title": "The Conversation",
            "hex": "D8352A",
            "source": "https://theconversation.com/republishing-guidelines"
        },
        {
            "title": "The Mighty",
            "hex": "D0072A",
            "source": "https://themighty.com/"
        },
        {
            "title": "The Models Resource",
            "hex": "3A75BD",
            "source": "https://www.models-resource.com/"
        },
        {
            "title": "The Movie Database",
            "hex": "01D277",
            "source": "https://www.themoviedb.org/about/logos-attribution"
        },
        {
            "title": "The Register",
            "hex": "FF0000",
            "source": "https://www.theregister.co.uk/"
        },
        {
<<<<<<< HEAD
            "title": "The Sounds Resource",
            "hex": "39BE6B",
            "source": "https://www.sounds-resource.com/"
=======
            "title": "The Spriters Resource",
            "hex": "BE3939",
            "source": "https://www.spriters-resource.com/"
>>>>>>> f6d2391e
        },
        {
            "title": "The Washington Post",
            "hex": "231F20",
            "source": "https://www.washingtonpost.com/brand-studio/archive/"
        },
        {
            "title": "Threema",
            "hex": "3FE669",
            "source": "https://threema.ch/en/press"
        },
        {
            "title": "Thunderbird",
            "hex": "0A84FF",
            "source": "https://demo.identihub.co/thunderbird"
        },
        {
            "title": "Tidal",
            "hex": "000000",
            "source": "https://tidal.com"
        },
        {
            "title": "Tide",
            "hex": "4050FB",
            "source": "https://www.tide.co/newsroom/"
        },
        {
            "title": "TikTok",
            "hex": "000000",
            "source": "https://tiktok.com"
        },
        {
            "title": "Timescale",
            "hex": "FDB515",
            "source": "https://www.timescale.com/"
        },
        {
            "title": "Tinder",
            "hex": "FF6B6B",
            "source": "http://www.gotinder.com/press"
        },
        {
            "title": "Todoist",
            "hex": "E44332",
            "source": "https://doist.com/press/"
        },
        {
            "title": "Toggl",
            "hex": "E01B22",
            "source": "https://toggl.com/media-toolkit"
        },
        {
            "title": "Tokyo Metro",
            "hex": "149DD3",
            "source": "https://en.wikipedia.org/wiki/File:TokyoMetro.svg"
        },
        {
            "title": "Tomorrowland",
            "hex": "000000",
            "source": "https://global.tomorrowland.com/"
        },
        {
            "title": "Topcoder",
            "hex": "29A8E0",
            "source": "http://topcoder.com/"
        },
        {
            "title": "Toptal",
            "hex": "3863A0",
            "source": "https://www.toptal.com/branding"
        },
        {
            "title": "Tor",
            "hex": "7E4798",
            "source": "https://github.com/TheTorProject/tor-media/tree/master/Onion%20Icon"
        },
        {
            "title": "Toshiba",
            "hex": "FF0000",
            "source": "https://commons.wikimedia.org/wiki/File:Toshiba_logo.svg"
        },
        {
            "title": "Toyota",
            "hex": "282830",
            "source": "https://www.toyota.ie/world-of-toyota/articles-news-events/2020/new-brand-design.json"
        },
        {
            "title": "TrainerRoad",
            "hex": "E12726",
            "source": "https://www.trainerroad.com/"
        },
        {
            "title": "Trakt",
            "hex": "ED1C24",
            "source": "https://trakt.tv"
        },
        {
            "title": "Transport for Ireland",
            "hex": "113B92",
            "source": "https://tfl.gov.uk/"
        },
        {
            "title": "Transport for London",
            "hex": "00B274",
            "source": "https://www.transportforireland.ie/"
        },
        {
            "title": "Travis CI",
            "hex": "3EAAAF",
            "source": "https://travis-ci.com/logo"
        },
        {
            "title": "Treehouse",
            "hex": "5FCF80",
            "source": "https://teamtreehouse.com/about"
        },
        {
            "title": "Trello",
            "hex": "0079BF",
            "source": "https://trello.com/about/branding"
        },
        {
            "title": "Trend Micro",
            "hex": "D71921",
            "source": "https://www.trendmicro.com/"
        },
        {
            "title": "Tripadvisor",
            "hex": "34E0A1",
            "source": "https://tripadvisor.mediaroom.com/logo-guidelines"
        },
        {
            "title": "Trove",
            "hex": "609540",
            "source": "https://trove.nla.gov.au/"
        },
        {
            "title": "Trulia",
            "hex": "53B50A",
            "source": "http://www.trulia.com"
        },
        {
            "title": "Trusted Shops",
            "hex": "FFDC0F",
            "source": "https://brand.trustedshops.com/d/dorIFVeUmcN9/corporate-design"
        },
        {
            "title": "Trustpilot",
            "hex": "00B67A",
            "source": "https://support.trustpilot.com/hc/en-us/articles/206289947-Trustpilot-Brand-Assets-Style-Guide"
        },
        {
            "title": "Try It Online",
            "hex": "303030",
            "source": "https://tio.run/"
        },
        {
            "title": "TUI",
            "hex": "70CBF4",
            "source": "https://www.tuiholidays.ie/"
        },
        {
            "title": "Tumblr",
            "hex": "36465D",
            "source": "https://www.tumblr.com/logo"
        },
        {
            "title": "TuneIn",
            "hex": "14D8CC",
            "source": "https://cms.tunein.com/press/"
        },
        {
            "title": "TurboSquid",
            "hex": "FF8135",
            "source": "https://www.brand.turbosquid.com/"
        },
        {
            "title": "Turkish Airlines",
            "hex": "C70A0C",
            "source": "https://www.turkishairlines.com/tr-int/basin-odasi/logo-arsivi/index.html"
        },
        {
            "title": "Twilio",
            "hex": "F22F46",
            "source": "https://www.twilio.com/company/brand"
        },
        {
            "title": "Twitch",
            "hex": "9146FF",
            "source": "https://brand.twitch.tv"
        },
        {
            "title": "Twitter",
            "hex": "1DA1F2",
            "source": "https://brand.twitter.com"
        },
        {
            "title": "Twoo",
            "hex": "FF7102",
            "source": "http://www.twoo.com/about/press"
        },
        {
            "title": "TypeScript",
            "hex": "007ACC",
            "source": "https://github.com/remojansen/logo.ts"
        },
        {
            "title": "TYPO3",
            "hex": "FF8700",
            "source": "https://typo3.com/fileadmin/assets/typo3logos/typo3_bullet_01.svg"
        },
        {
            "title": "Uber",
            "hex": "000000",
            "source": "https://www.uber.com/media/"
        },
        {
            "title": "Uber Eats",
            "hex": "5FB709",
            "source": "https://about.ubereats.com/en/logo/"
        },
        {
            "title": "Ubiquiti",
            "hex": "0559C9",
            "source": "https://www.ui.com/marketing/#logos"
        },
        {
            "title": "Ubisoft",
            "hex": "000000",
            "source": "https://www.ubisoft.com/en-US/company/overview.aspx"
        },
        {
            "title": "uBlock Origin",
            "hex": "800000",
            "source": "https://github.com/gorhill/uBlock/blob/master/src/img/ublock.svg"
        },
        {
            "title": "Ubuntu",
            "hex": "E95420",
            "source": "https://design.ubuntu.com/brand/ubuntu-logo/"
        },
        {
            "title": "Udacity",
            "hex": "01B3E3",
            "source": "https://www.udacity.com"
        },
        {
            "title": "Udemy",
            "hex": "EC5252",
            "source": "https://about.udemy.com/newbrand/"
        },
        {
            "title": "UIkit",
            "hex": "2396F3",
            "source": "https://getuikit.com"
        },
        {
            "title": "Ulule",
            "hex": "18A5D6",
            "source": "https://ulule.frontify.com/d/EX3dK8qsXgqh/branding-guidelines"
        },
        {
            "title": "Umbraco",
            "hex": "00BEC1",
            "source": "https://umbraco.com/"
        },
        {
            "title": "Unicode",
            "hex": "5455FE",
            "source": "https://en.wikipedia.org/wiki/Unicode"
        },
        {
            "title": "United Airlines",
            "hex": "002244",
            "source": "https://en.wikipedia.org/wiki/File:United_Airlines_Logo.svg"
        },
        {
            "title": "Unity",
            "hex": "000000",
            "source": "https://unity.com/"
        },
        {
            "title": "Unreal Engine",
            "hex": "313131",
            "source": "https://www.unrealengine.com/en-US/branding"
        },
        {
            "title": "Unsplash",
            "hex": "000000",
            "source": "https://unsplash.com/"
        },
        {
            "title": "Untangle",
            "hex": "68BD49",
            "source": "https://www.untangle.com/company-overview/"
        },
        {
            "title": "Untappd",
            "hex": "FFC000",
            "source": "https://untappd.com/"
        },
        {
            "title": "UpLabs",
            "hex": "3930D8",
            "source": "https://www.uplabs.com/"
        },
        {
            "title": "Uploaded",
            "hex": "0E70CB",
            "source": "https://www.uploaded.net"
        },
        {
            "title": "Upwork",
            "hex": "6FDA44",
            "source": "https://www.upwork.com/press/"
        },
        {
            "title": "V",
            "hex": "5D87BF",
            "source": "https://github.com/vlang/v-logo"
        },
        {
            "title": "V8",
            "hex": "4B8BF5",
            "source": "https://v8.dev/logo"
        },
        {
            "title": "Vagrant",
            "hex": "1563FF",
            "source": "https://www.hashicorp.com/brand#vagrant"
        },
        {
            "title": "Valve",
            "hex": "F74843",
            "source": "https://www.valvesoftware.com/"
        },
        {
            "title": "Vauxhall",
            "hex": "9F363D",
            "source": "https://www.vauxhall.co.uk/microapps/vxr/corsa-vxr/"
        },
        {
            "title": "vBulletin",
            "hex": "184D66",
            "source": "https://commons.wikimedia.org/wiki/File:VBulletin.svg"
        },
        {
            "title": "Veeam",
            "hex": "00B336",
            "source": "https://www.veeam.com/newsroom/veeam-graphics.html"
        },
        {
            "title": "Venmo",
            "hex": "3D95CE",
            "source": "https://venmo.com/about/brand/"
        },
        {
            "title": "Vercel",
            "hex": "000000",
            "source": "https://vercel.com/design"
        },
        {
            "title": "Veritas",
            "hex": "B1181E",
            "source": "https://my.veritas.com/cs/groups/partner/documents/styleguide/mdaw/mdq5/~edisp/tus3cpeapp3855186572.pdf"
        },
        {
            "title": "Verizon",
            "hex": "CD040B",
            "source": "https://www.verizondigitalmedia.com/about/logo-usage/"
        },
        {
            "title": "Viadeo",
            "hex": "F88D2D",
            "source": "http://corporate.viadeo.com/en/media/resources"
        },
        {
            "title": "Viber",
            "hex": "665CAC",
            "source": "https://www.viber.com/brand-center/"
        },
        {
            "title": "Vim",
            "hex": "019733",
            "source": "https://commons.wikimedia.org/wiki/File:Vimlogo.svg"
        },
        {
            "title": "Vimeo",
            "hex": "1AB7EA",
            "source": "https://vimeo.com/about/brand_guidelines"
        },
        {
            "title": "Vine",
            "hex": "11B48A",
            "source": "https://vine.co/logo"
        },
        {
            "title": "Virb",
            "hex": "0093DA",
            "source": "http://virb.com/about"
        },
        {
            "title": "VirusTotal",
            "hex": "394EFF",
            "source": "https://www.virustotal.com/"
        },
        {
            "title": "Visa",
            "hex": "142787",
            "source": "https://commons.wikimedia.org/wiki/File:Visa_2014_logo_detail.svg"
        },
        {
            "title": "Visual Studio",
            "hex": "5C2D91",
            "source": "https://visualstudio.microsoft.com/"
        },
        {
            "title": "Visual Studio Code",
            "hex": "007ACC",
            "source": "https://commons.wikimedia.org/wiki/File:Visual_Studio_Code_1.35_icon.svg"
        },
        {
            "title": "Vivaldi",
            "hex": "EF3939",
            "source": "https://vivaldi.com/press/"
        },
        {
            "title": "Vivino",
            "hex": "AA1329",
            "source": "https://www.vivino.com/press"
        },
        {
            "title": "VK",
            "hex": "4680C2",
            "source": "https://vk.com/brand"
        },
        {
            "title": "VLC media player",
            "hex": "FF8800",
            "source": "http://git.videolan.org/?p=vlc.git;a=tree;f=extras/package/macosx/asset_sources"
        },
        {
            "title": "VMware",
            "hex": "607078",
            "source": "https://myvmware.workspaceair.com/"
        },
        {
            "title": "Vodafone",
            "hex": "E60000",
            "source": "https://web.vodafone.com.eg/"
        },
        {
            "title": "Volkswagen",
            "hex": "151F5D",
            "source": "https://www.volkswagen.ie/"
        },
        {
            "title": "Volvo",
            "hex": "003057",
            "source": "https://www.media.volvocars.com/global/en-gb/logos"
        },
        {
            "title": "VSCO",
            "hex": "000000",
            "source": "https://vsco.co/about/press/vsco-releases-redesigned-mobile-app"
        },
        {
            "title": "Vue.js",
            "hex": "4FC08D",
            "source": "https://github.com/vuejs/art"
        },
        {
            "title": "Vuetify",
            "hex": "1867C0",
            "source": "https://vuetifyjs.com/"
        },
        {
            "title": "Vulkan",
            "hex": "AC162C",
            "source": "https://www.khronos.org/legal/trademarks/"
        },
        {
            "title": "Vultr",
            "hex": "007BFC",
            "source": "https://www.vultr.com/company/brand-assets/"
        },
        {
            "title": "W3C",
            "hex": "005A9C",
            "source": "https://www.w3.org/Consortium/Legal/logo-usage-20000308"
        },
        {
            "title": "Warner Bros.",
            "hex": "004DB4",
            "source": "https://www.warnerbros.com/"
        },
        {
            "title": "Wattpad",
            "hex": "F68D12",
            "source": "https://www.wattpad.com/press/#assets"
        },
        {
            "title": "Waze",
            "hex": "333665",
            "source": "https://www.waze.com/"
        },
        {
            "title": "Wear OS",
            "hex": "4285F4",
            "source": "https://partnermarketinghub.withgoogle.com/#/brands/"
        },
        {
            "title": "Weasyl",
            "hex": "990000",
            "source": "https://www.weasyl.com/"
        },
        {
            "title": "WebAssembly",
            "hex": "654FF0",
            "source": "https://webassembly.org/"
        },
        {
            "title": "WebAuthn",
            "hex": "3423A6",
            "source": "https://github.com/apowers313/webauthn-logos"
        },
        {
            "title": "webcomponents.org",
            "hex": "29ABE2",
            "source": "https://www.webcomponents.org/"
        },
        {
            "title": "WebGL",
            "hex": "990000",
            "source": "https://www.khronos.org/legal/trademarks/"
        },
        {
            "title": "Webmin",
            "hex": "7DA0D0",
            "source": "https://github.com/webmin/webmin"
        },
        {
            "title": "WebMoney",
            "hex": "036CB5",
            "source": "https://www.webmoney.ru/rus/developers/logos.shtml"
        },
        {
            "title": "Webpack",
            "hex": "8DD6F9",
            "source": "https://webpack.js.org/branding/"
        },
        {
            "title": "WebRTC",
            "hex": "333333",
            "source": "https://webrtc.org/press/"
        },
        {
            "title": "WebStorm",
            "hex": "000000",
            "source": "https://www.jetbrains.com/company/brand/logos/"
        },
        {
            "title": "WeChat",
            "hex": "7BB32E",
            "source": "https://worldvectorlogo.com/logo/wechat-3"
        },
        {
            "title": "WEMO",
            "hex": "72D44C",
            "source": "https://commons.wikimedia.org/wiki/File:WeMoApp.svg"
        },
        {
            "title": "WhatsApp",
            "hex": "25D366",
            "source": "https://www.whatsappbrand.com"
        },
        {
            "title": "When I Work",
            "hex": "51A33D",
            "source": "https://wheniwork.com/"
        },
        {
            "title": "WhiteSource",
            "hex": "161D4E",
            "source": "https://www.whitesourcesoftware.com/whitesource-media-kit/"
        },
        {
            "title": "Wii",
            "hex": "8B8B8B",
            "source": "https://de.wikipedia.org/wiki/Datei:WiiU.svg"
        },
        {
            "title": "Wii U",
            "hex": "8B8B8B",
            "source": "https://de.wikipedia.org/wiki/Datei:WiiU.svg"
        },
        {
            "title": "Wikimedia Commons",
            "hex": "006699",
            "source": "https://commons.wikimedia.org/wiki/File:Commons-logo.svg"
        },
        {
            "title": "Wikipedia",
            "hex": "000000",
            "source": "https://en.wikipedia.org/wiki/Logo_of_Wikipedia"
        },
        {
            "title": "Windows",
            "hex": "0078D6",
            "source": "https://commons.wikimedia.org/wiki/File:Windows_10_Logo.svg"
        },
        {
            "title": "Windows 95",
            "hex": "008080",
            "source": "https://en.wikipedia.org/wiki/Windows_95"
        },
        {
            "title": "Windows XP",
            "hex": "003399",
            "source": "https://commons.wikimedia.org/wiki/File:Windows_logo_-_2002%E2%80%932012_(Multicolored).svg"
        },
        {
            "title": "Wire",
            "hex": "000000",
            "source": "http://brand.wire.com"
        },
        {
            "title": "WireGuard",
            "hex": "88171A",
            "source": "https://www.wireguard.com/img/wireguard.svg"
        },
        {
            "title": "Wish",
            "hex": "2FB7EC",
            "source": "https://wish.com/"
        },
        {
            "title": "Wistia",
            "hex": "54BBFF",
            "source": "https://wistia.com/about/assets"
        },
        {
            "title": "Wix",
            "hex": "0C6EFC",
            "source": "http://www.wix.com/about/design-assets"
        },
        {
            "title": "Wizz Air",
            "hex": "C6007E",
            "source": "https://wizzair.com/en-gb/information-and-services/about-us/press-office/logos"
        },
        {
            "title": "Wolfram",
            "hex": "DD1100",
            "source": "http://company.wolfram.com/press-center/wolfram-corporate/"
        },
        {
            "title": "Wolfram Language",
            "hex": "DD1100",
            "source": "http://company.wolfram.com/press-center/language/"
        },
        {
            "title": "Wolfram Mathematica",
            "hex": "DD1100",
            "source": "http://company.wolfram.com/press-center/mathematica/"
        },
        {
            "title": "Woo",
            "hex": "96588A",
            "source": "https://woocommerce.com/style-guide/"
        },
        {
            "title": "WooCommerce",
            "hex": "96588A",
            "source": "https://woocommerce.com/style-guide/"
        },
        {
            "title": "WordPress",
            "hex": "21759B",
            "source": "https://wordpress.org/about/logos"
        },
        {
            "title": "Workplace",
            "hex": "20252D",
            "source": "https://en.facebookbrand.com/"
        },
        {
            "title": "World Health Organization",
            "hex": "0093D5",
            "source": "https://www.who.int/"
        },
        {
            "title": "WP Engine",
            "hex": "40BAC8",
            "source": "https://wpengine.com/"
        },
        {
            "title": "WP Rocket",
            "hex": "F56640",
            "source": "https://wp-rocket.me/"
        },
        {
            "title": "write.as",
            "hex": "5BC4EE",
            "source": "https://write.as/brand"
        },
        {
            "title": "WWE",
            "hex": "000000",
            "source": "https://commons.wikimedia.org/wiki/File:WWE_Network_logo.svg"
        },
        {
            "title": "X-Pack",
            "hex": "005571",
            "source": "https://www.elastic.co/brand"
        },
        {
            "title": "X.Org",
            "hex": "F28834",
            "source": "https://upload.wikimedia.org/wikipedia/commons/9/90/X.Org_Logo.svg"
        },
        {
            "title": "Xamarin",
            "hex": "3498DB",
            "source": "https://github.com/dotnet/swag/tree/master/xamarin"
        },
        {
            "title": "XAML",
            "hex": "0C54C2",
            "source": "https://github.com/microsoft/microsoft-ui-xaml/issues/1185"
        },
        {
            "title": "XAMPP",
            "hex": "FB7A24",
            "source": "https://www.apachefriends.org/en/"
        },
        {
            "title": "Xbox",
            "hex": "107C10",
            "source": "http://mspartner-public.sharepoint.com/XBOX%20Games/Xbox%20logo's%20+%20Guidelines/Xbox%20Live/Xbox_Live_Guidelines_10-4-13.pdf"
        },
        {
            "title": "Xcode",
            "hex": "1575F9",
            "source": "https://developer.apple.com/develop/"
        },
        {
            "title": "XDA Developers",
            "hex": "F59812",
            "source": "https://www.xda-developers.com/"
        },
        {
            "title": "Xero",
            "hex": "13B5EA",
            "source": "https://www.xero.com/uk/about/media/downloads"
        },
        {
            "title": "XFCE",
            "hex": "2284F2",
            "source": "https://www.xfce.org/download#artwork"
        },
        {
            "title": "Xiaomi",
            "hex": "FA6709",
            "source": "https://www.mi.com/global"
        },
        {
            "title": "Xing",
            "hex": "006567",
            "source": "https://dev.xing.com/logo_rules"
        },
        {
            "title": "XMPP",
            "hex": "002B5C",
            "source": "https://commons.wikimedia.org/wiki/File:XMPP_logo.svg"
        },
        {
            "title": "XRP",
            "hex": "25A768",
            "source": "https://xrpl.org/"
        },
        {
            "title": "XSplit",
            "hex": "0095DE",
            "source": "https://www.xsplit.com/presskit"
        },
        {
            "title": "Y Combinator",
            "hex": "F0652F",
            "source": "https://www.ycombinator.com/press/"
        },
        {
            "title": "Yahoo!",
            "hex": "6001D2",
            "source": "https://yahoo.com/"
        },
        {
            "title": "Yamaha Corporation",
            "hex": "4B1E78",
            "source": "https://www.yamaha.com/en/"
        },
        {
            "title": "Yamaha Motor Corporation",
            "hex": "E60012",
            "source": "https://en.wikipedia.org/wiki/Yamaha_Motor_Company"
        },
        {
            "title": "Yammer",
            "hex": "106EBE",
            "source": "https://developer.microsoft.com/en-us/fabric#/styles/web/colors/products"
        },
        {
            "title": "Yandex",
            "hex": "FF0000",
            "source": "https://yandex.com/company/general_info/logotype_rules"
        },
        {
            "title": "Yarn",
            "hex": "2C8EBB",
            "source": "https://github.com/yarnpkg/assets"
        },
        {
            "title": "Yelp",
            "hex": "D32323",
            "source": "http://www.yelp.com/brand"
        },
        {
            "title": "Yoast",
            "hex": "A4286A",
            "source": "https://yoast.com/media/logo/"
        },
        {
            "title": "YouTube",
            "hex": "FF0000",
            "source": "https://www.youtube.com/yt/about/brand-resources/#logos-icons-colors"
        },
        {
            "title": "YouTube Gaming",
            "hex": "FF0000",
            "source": "https://gaming.youtube.com/"
        },
        {
            "title": "YouTube Music",
            "hex": "FF0000",
            "source": "https://partnermarketinghub.withgoogle.com/#/brands/"
        },
        {
            "title": "YouTube Studio",
            "hex": "FF0000",
            "source": "https://www.youtube.com/"
        },
        {
            "title": "YouTube TV",
            "hex": "FF0000",
            "source": "https://play.google.com/store/apps/details?id=com.google.android.apps.youtube.unplugged"
        },
        {
            "title": "Z-Wave",
            "hex": "1B365D",
            "source": "https://www.z-wave.com/"
        },
        {
            "title": "Zalando",
            "hex": "FF6900",
            "source": "https://www.zalando.co.uk/"
        },
        {
            "title": "Zapier",
            "hex": "FF4A00",
            "source": "https://zapier.com/about/brand"
        },
        {
            "title": "ZDF",
            "hex": "FA7D19",
            "source": "https://www.zdf.de/"
        },
        {
            "title": "Zend",
            "hex": "0679EA",
            "source": "https://www.zend.com/"
        },
        {
            "title": "Zend Framework",
            "hex": "68B604",
            "source": "https://framework.zend.com/"
        },
        {
            "title": "Zendesk",
            "hex": "03363D",
            "source": "https://www.zendesk.com/company/brand-assets/#logo"
        },
        {
            "title": "ZeroMQ",
            "hex": "DF0000",
            "source": "https://github.com/zeromq/zeromq.org/blob/master/static/safari-pinned-tab.svg"
        },
        {
            "title": "Zerply",
            "hex": "9DBC7A",
            "source": "https://zerply.com/about/resources"
        },
        {
            "title": "Zhihu",
            "hex": "0084FF",
            "source": "https://www.zhihu.com/"
        },
        {
            "title": "Zigbee",
            "hex": "EB0443",
            "source": "https://zigbeealliance.org/solution/zigbee/"
        },
        {
            "title": "Zillow",
            "hex": "0074E4",
            "source": "http://zillow.mediaroom.com/logos"
        },
        {
            "title": "Zingat",
            "hex": "009CFB",
            "source": "https://www.zingat.com/kurumsal-logolar"
        },
        {
            "title": "Zoom",
            "hex": "2D8CFF",
            "source": "https://zoom.us/brandguidelines"
        },
        {
            "title": "Zorin",
            "hex": "0CC1F3",
            "source": "https://zorinos.com/press/"
        },
        {
            "title": "Zulip",
            "hex": "52C2AF",
            "source": "https://github.com/zulip/zulip/"
        }
    ]
}<|MERGE_RESOLUTION|>--- conflicted
+++ resolved
@@ -6221,15 +6221,14 @@
             "source": "https://www.theregister.co.uk/"
         },
         {
-<<<<<<< HEAD
             "title": "The Sounds Resource",
             "hex": "39BE6B",
             "source": "https://www.sounds-resource.com/"
-=======
+        },
+        {
             "title": "The Spriters Resource",
             "hex": "BE3939",
             "source": "https://www.spriters-resource.com/"
->>>>>>> f6d2391e
         },
         {
             "title": "The Washington Post",
