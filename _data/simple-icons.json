{
    "icons": [
        {
            "title": ".ENV",
            "hex": "ECD53F",
            "source": "https://github.com/motdotla/dotenv/tree/40e75440337d1de2345dc8326d6108331f583fd8",
            "aliases": {
                "aka": [
                    "Dotenv"
                ]
            }
        },
        {
            "title": ".NET",
            "hex": "512BD4",
            "source": "https://github.com/dotnet/brand/tree/defe0408e765b48223a434a0d9a94213edc062f8"
        },
        {
            "title": "(ISC)²",
            "slug": "iscsquared",
            "hex": "007054",
            "source": "https://www.isc2.org"
        },
        {
            "title": "/e/",
            "hex": "000000",
            "source": "https://gitlab.e.foundation/e/cloud/my-spot/-/blob/4e5430a17ba4ce77d4cb188222e47924f032b197/searx/static/themes/eelo/img/logo.svg"
        },
        {
            "title": "1001Tracklists",
            "hex": "40AEF0",
            "source": "https://www.1001tracklists.com"
        },
        {
            "title": "1Password",
            "hex": "1A285F",
            "source": "https://1password.com"
        },
        {
            "title": "3M",
            "hex": "FF0000",
            "source": "https://www.3m.com"
        },
        {
            "title": "42",
            "hex": "000000",
            "source": "https://www.42.fr"
        },
        {
            "title": "4chan",
            "hex": "006600",
            "source": "https://www.4chan.org"
        },
        {
            "title": "4D",
            "hex": "004088",
            "source": "https://www.4d.com"
        },
        {
            "title": "500px",
            "hex": "0099E5",
            "source": "https://about.500px.com/press"
        },
        {
            "title": "A-Frame",
            "hex": "EF2D5E",
            "source": "https://aframe.io/docs"
        },
        {
            "title": "ABB RobotStudio",
            "hex": "FF9E0F",
            "source": "https://new.abb.com/products/robotics/en/robotstudio/downloads"
        },
        {
            "title": "Abbott",
            "hex": "008FC7",
            "source": "https://commons.wikimedia.org/wiki/File:Logo_Abbott_Laboratories.svg"
        },
        {
            "title": "Abbvie",
            "hex": "071D49",
            "source": "https://www.abbvie.com"
        },
        {
            "title": "Ableton Live",
            "hex": "000000",
            "source": "https://www.ableton.com/en/legal/branding-trademark-guidelines/"
        },
        {
            "title": "About.me",
            "hex": "00A98F",
            "source": "https://about.me/assets"
        },
        {
            "title": "Abstract",
            "hex": "191A1B",
            "source": "https://www.abstract.com/about"
        },
        {
            "title": "Academia",
            "hex": "41454A",
            "source": "https://www.academia.edu"
        },
        {
            "title": "Accenture",
            "hex": "A100FF",
            "source": "https://www.accenture.com"
        },
        {
            "title": "Acclaim",
            "hex": "26689A",
            "source": "https://www.youracclaim.com"
        },
        {
            "title": "Accusoft",
            "hex": "A9225C",
            "source": "https://www.accusoft.com"
        },
        {
            "title": "Acer",
            "hex": "83B81A",
            "source": "https://www.acer.com"
        },
        {
            "title": "ACM",
            "hex": "0085CA",
            "source": "https://identitystandards.acm.org"
        },
        {
            "title": "ActiGraph",
            "hex": "0B2C4A",
            "source": "https://www.actigraphcorp.com"
        },
        {
            "title": "Activision",
            "hex": "000000",
            "source": "https://www.activision.com"
        },
        {
            "title": "Acura",
            "hex": "000000",
            "source": "https://www.acura.com",
            "guidelines": "https://www.honda.com/privacy/terms-and-conditions"
        },
        {
            "title": "Adafruit",
            "hex": "000000",
            "source": "https://www.adafruit.com"
        },
        {
            "title": "AdBlock",
            "hex": "F40D12",
            "source": "https://getadblock.com"
        },
        {
            "title": "Adblock Plus",
            "hex": "C70D2C",
            "source": "https://adblockplus.org"
        },
        {
            "title": "AddThis",
            "hex": "FF6550",
            "source": "https://www.addthis.com"
        },
        {
            "title": "AdGuard",
            "hex": "68BC71",
            "source": "https://adguard.com/en/media-materials.html"
        },
        {
            "title": "Adidas",
            "hex": "000000",
            "source": "https://www.adidas.com"
        },
        {
            "title": "Adminer",
            "hex": "34567C",
            "source": "https://www.adminer.org"
        },
        {
            "title": "Adobe",
            "hex": "FF0000",
            "source": "https://www.adobe.com",
            "guidelines": "https://developer.adobe.com/developer-distribution/creative-cloud/docs/guides/branding_guidelines"
        },
        {
            "title": "Adobe Acrobat Reader",
            "hex": "EC1C24",
            "source": "https://acrobat.adobe.com",
            "guidelines": "https://developer.adobe.com/developer-distribution/creative-cloud/docs/guides/branding_guidelines"
        },
        {
            "title": "Adobe After Effects",
            "hex": "9999FF",
            "source": "https://www.adobe.com/creativecloud.html",
            "guidelines": "https://developer.adobe.com/developer-distribution/creative-cloud/docs/guides/branding_guidelines"
        },
        {
            "title": "Adobe Audition",
            "hex": "9999FF",
            "source": "https://www.adobe.com/creativecloud.html",
            "guidelines": "https://developer.adobe.com/developer-distribution/creative-cloud/docs/guides/branding_guidelines"
        },
        {
            "title": "Adobe Creative Cloud",
            "hex": "DA1F26",
            "source": "https://www.adobe.com/creativecloud.html",
            "guidelines": "https://developer.adobe.com/developer-distribution/creative-cloud/docs/guides/branding_guidelines"
        },
        {
            "title": "Adobe Dreamweaver",
            "hex": "FF61F6",
            "source": "https://www.adobe.com/products/catalog.html",
            "guidelines": "https://developer.adobe.com/developer-distribution/creative-cloud/docs/guides/branding_guidelines"
        },
        {
            "title": "Adobe Fonts",
            "hex": "000B1D",
            "source": "https://www.adobe.com/creativecloud.html",
            "guidelines": "https://developer.adobe.com/developer-distribution/creative-cloud/docs/guides/branding_guidelines"
        },
        {
            "title": "Adobe Illustrator",
            "hex": "FF9A00",
            "source": "https://www.adobe.com/creativecloud.html",
            "guidelines": "https://developer.adobe.com/developer-distribution/creative-cloud/docs/guides/branding_guidelines"
        },
        {
            "title": "Adobe InDesign",
            "hex": "FF3366",
            "source": "https://www.adobe.com/creativecloud.html",
            "guidelines": "https://developer.adobe.com/developer-distribution/creative-cloud/docs/guides/branding_guidelines"
        },
        {
            "title": "Adobe Lightroom",
            "hex": "31A8FF",
            "source": "https://www.adobe.com/creativecloud.html",
            "guidelines": "https://developer.adobe.com/developer-distribution/creative-cloud/docs/guides/branding_guidelines"
        },
        {
            "title": "Adobe Lightroom Classic",
            "hex": "31A8FF",
            "source": "https://www.adobe.com/creativecloud.html",
            "guidelines": "https://developer.adobe.com/developer-distribution/creative-cloud/docs/guides/branding_guidelines"
        },
        {
            "title": "Adobe Photoshop",
            "hex": "31A8FF",
            "source": "https://www.adobe.com/creativecloud.html",
            "guidelines": "https://developer.adobe.com/developer-distribution/creative-cloud/docs/guides/branding_guidelines"
        },
        {
            "title": "Adobe Premiere Pro",
            "hex": "9999FF",
            "source": "https://www.adobe.com/creativecloud.html",
            "guidelines": "https://developer.adobe.com/developer-distribution/creative-cloud/docs/guides/branding_guidelines"
        },
        {
            "title": "Adobe XD",
            "hex": "FF61F6",
            "source": "https://helpx.adobe.com/support/xd.html",
            "guidelines": "https://developer.adobe.com/developer-distribution/creative-cloud/docs/guides/branding_guidelines"
        },
        {
            "title": "AdonisJS",
            "hex": "5A45FF",
            "source": "https://adonisjs.com",
            "guidelines": "https://adonisjs.notion.site/adonisjs/Welcome-to-the-AdonisJS-Brand-Assets-Guidelines-a042a6d0be7640c6bc78eb32e1bbaaa1"
        },
        {
            "title": "ADP",
            "hex": "D0271D",
            "source": "https://www.adp.com",
            "guidelines": "https://www.adp.com/legal.aspx"
        },
        {
            "title": "Adroll",
            "hex": "0DBDFF",
            "source": "https://www.adroll.com"
        },
        {
            "title": "Adyen",
            "hex": "0ABF53",
            "source": "https://www.adyen.com/press-and-media/presskit",
            "guidelines": "https://www.adyen.com/press-and-media/presskit"
        },
        {
            "title": "Aer Lingus",
            "hex": "006272",
            "source": "https://www.aerlingus.com"
        },
        {
            "title": "Aeroflot",
            "hex": "02458D",
            "source": "https://www.aeroflot.ru/ru-en/information/onboard/press"
        },
        {
            "title": "Aeroméxico",
            "hex": "0B2343",
            "source": "https://www.aeromexico.com"
        },
        {
            "title": "Aerospike",
            "hex": "C41E25",
            "source": "https://pages.aerospike.com/rs/aerospike/images/Acid_Whitepaper.pdf"
        },
        {
            "title": "AEW",
            "aliases": {
                "aka": [
                    "All Elite Wrestling"
                ]
            },
            "hex": "000000",
            "source": "https://commons.wikimedia.org/wiki/File:AEW_Logo_(simplified).svg"
        },
        {
            "title": "AFFiNE",
            "hex": "1E96EB",
            "source": "https://affine.pro"
        },
        {
            "title": "Affinity",
            "hex": "222324",
            "source": "https://affinity.serif.com"
        },
        {
            "title": "Affinity Designer",
            "hex": "1B72BE",
            "source": "https://affinity.serif.com/designer"
        },
        {
            "title": "Affinity Photo",
            "hex": "7E4DD2",
            "source": "https://affinity.serif.com/photo"
        },
        {
            "title": "Affinity Publisher",
            "hex": "C9284D",
            "source": "https://affinity.serif.com/publisher"
        },
        {
            "title": "Agora",
            "hex": "099DFD",
            "source": "https://github.com/AgoraIO/Docs-Source/blob/849872dd0496bada0a2dceecb3f79663e3b2d323/assets/images/others/agora-logo.svg"
        },
        {
            "title": "AI Dungeon",
            "hex": "000000",
            "source": "https://commons.wikimedia.org/wiki/File:AI_Dungeon_Logo.png"
        },
        {
            "title": "AIB",
            "hex": "7F2B7B",
            "source": "https://aib.ie",
            "aliases": {
                "aka": [
                    "Allied Irish Banks"
                ]
            }
        },
        {
            "title": "AIOHTTP",
            "hex": "2C5BB4",
            "source": "https://github.com/aio-libs/aiohttp/blob/fb5fe72b1bca3b899af579d376f5fe45745410e4/docs/aiohttp-plain.svg",
            "license": {
                "type": "Apache-2.0"
            }
        },
        {
            "title": "Aiqfome",
            "hex": "7A1FA2",
            "source": "https://aiqfome.com"
        },
        {
            "title": "Air Canada",
            "hex": "F01428",
            "source": "https://www.aircanada.com"
        },
        {
            "title": "Air China",
            "hex": "E30E17",
            "source": "https://www.airchina.com.cn/en/investor_relations"
        },
        {
            "title": "Air France",
            "hex": "002157",
            "source": "https://www.airfrance.fr"
        },
        {
            "title": "Air India",
            "hex": "D9000D",
            "source": "https://www.airindia.com"
        },
        {
            "title": "AirAsia",
            "hex": "FF0000",
            "source": "https://www.airasia.com/shop"
        },
        {
            "title": "Airbnb",
            "hex": "FF5A5F",
            "source": "https://www.airbnb.com"
        },
        {
            "title": "Airbrake.io",
            "hex": "FFA500",
            "source": "https://github.com/airbrake/slate/blob/c116f2968bcf4dfda126511de0a2d0f0dc8b6a8e/source/images/logo.svg",
            "license": {
                "type": "Apache-2.0"
            }
        },
        {
            "title": "Airbus",
            "hex": "00205B",
            "source": "https://brand.airbus.com/brand-elements/logo.html"
        },
        {
            "title": "Airbyte",
            "hex": "615EFF",
            "source": "https://airbyte.com"
        },
        {
            "title": "Aircall",
            "hex": "00B388",
            "source": "https://aircall.io"
        },
        {
            "title": "AirPlay Audio",
            "hex": "000000",
            "source": "https://developer.apple.com/design/human-interface-guidelines/airplay/overview/icons",
            "guidelines": "https://www.apple.com/legal/intellectual-property/guidelinesfor3rdparties.html"
        },
        {
            "title": "AirPlay Video",
            "hex": "000000",
            "source": "https://developer.apple.com/design/human-interface-guidelines/airplay/overview/icons/",
            "guidelines": "https://www.apple.com/legal/intellectual-property/guidelinesfor3rdparties.html"
        },
        {
            "title": "Airtable",
            "hex": "18BFFF",
            "source": "https://airtable.com/press"
        },
        {
            "title": "Ajv",
            "hex": "23C8D2",
            "source": "https://github.com/ajv-validator/ajv/blob/95b15b683dfb60f63c5129b0426629b968d53af8/docs/.vuepress/public/img/ajv.svg",
            "license": {
                "type": "MIT"
            }
        },
        {
            "title": "Akamai",
            "hex": "0096D6",
            "source": "https://www.akamai.com"
        },
        {
            "title": "Alacritty",
            "hex": "F46D01",
            "source": "https://github.com/alacritty/alacritty/blob/6d8db6b9dfadd6164c4be7a053f25db8ef6b7998/extra/logo/alacritty-simple.svg",
            "license": {
                "type": "Apache-2.0"
            }
        },
        {
            "title": "Albert Heijn",
            "hex": "04ACE6",
            "source": "https://www.ah.nl"
        },
        {
            "title": "Alby",
            "hex": "FFDF6F",
            "source": "https://github.com/getAlby/media/blob/c24fee4a3f76d6cd000343a972f10590d3913b25/Alby-logo-icons/Alby-logo-head/alby.svg",
            "guidelines": "https://github.com/getAlby/lightning-browser-extension/wiki/Open-Design"
        },
        {
            "title": "Alchemy",
            "hex": "0C0C0E",
            "source": "https://www.alchemy.com"
        },
        {
            "title": "Aldi Nord",
            "hex": "2490D7",
            "source": "https://commons.wikimedia.org/wiki/File:Aldi_Nord_201x_logo.svg"
        },
        {
            "title": "Aldi Süd",
            "hex": "00005F",
            "source": "https://www.aldi-sued.de"
        },
        {
            "title": "Alfa Romeo",
            "hex": "981E32",
            "source": "https://www.fcaci.com/x/Alfa"
        },
        {
            "title": "Alfred",
            "hex": "5C1F87",
            "source": "https://www.alfredapp.com"
        },
        {
            "title": "Algolia",
            "hex": "003DFF",
            "source": "https://algolia.frontify.com/d/1AZwVNcFZiu7/style-guide"
        },
        {
            "title": "Algorand",
            "hex": "000000",
            "source": "https://www.algorand.com/about/media-kit",
            "guidelines": "https://algorand.com/about/media-kit"
        },
        {
            "title": "Alibaba Cloud",
            "hex": "FF6A00",
            "source": "https://www.alibabagroup.com/en/ir/reports"
        },
        {
            "title": "Alibaba.com",
            "hex": "FF6A00",
            "source": "https://www.alibabagroup.com/en/ir/reports"
        },
        {
            "title": "AliExpress",
            "hex": "FF4747",
            "source": "https://www.alibabagroup.com/en/ir/reports"
        },
        {
            "title": "Alipay",
            "hex": "1890FF",
            "source": "https://global.alipay.com"
        },
        {
            "title": "Allegro",
            "hex": "FF5A00",
            "source": "https://allegro.pl"
        },
        {
            "title": "AlliedModders",
            "hex": "1578D3",
            "source": "https://forums.alliedmods.net"
        },
        {
            "title": "AlloCiné",
            "hex": "FECC00",
            "source": "https://www.allocine.fr"
        },
        {
            "title": "AllTrails",
            "hex": "428813",
            "source": "https://www.alltrails.com"
        },
        {
            "title": "Alpine Linux",
            "hex": "0D597F",
            "source": "https://alpinelinux.org"
        },
        {
            "title": "Alpine.js",
            "hex": "8BC0D0",
            "source": "https://alpinejs.dev"
        },
        {
            "title": "Alteryx",
            "hex": "0078C0",
            "source": "https://www.alteryx.com"
        },
        {
            "title": "Altium Designer",
            "hex": "A5915F",
            "source": "https://www.altium.com/altium-designer"
        },
        {
            "title": "Alwaysdata",
            "hex": "E9568E",
            "source": "https://www.alwaysdata.com"
        },
        {
            "title": "Amazon",
            "hex": "FF9900",
            "source": "https://www.amazon.com"
        },
        {
            "title": "Amazon Alexa",
            "hex": "00CAFF",
            "source": "https://developer.amazon.com/docs/alexa-voice-service/logo-and-brand.html"
        },
        {
            "title": "Amazon API Gateway",
            "hex": "FF4F8B",
            "source": "https://aws.amazon.com/architecture/icons",
            "guidelines": "https://aws.amazon.com/architecture/icons",
            "aliases": {
                "aka": [
                    "AWS API Gateway"
                ]
            }
        },
        {
            "title": "Amazon AWS",
            "hex": "232F3E",
            "source": "https://commons.wikimedia.org/wiki/File:Amazon_Web_Services_Logo.svg",
            "aliases": {
                "aka": [
                    "AWS"
                ]
            }
        },
        {
            "title": "Amazon CloudWatch",
            "hex": "FF4F8B",
            "source": "https://aws.amazon.com/architecture/icons",
            "guidelines": "https://aws.amazon.com/architecture/icons",
            "aliases": {
                "aka": [
                    "AWS CloudWatch"
                ]
            }
        },
        {
            "title": "Amazon DynamoDB",
            "hex": "4053D6",
            "source": "https://aws.amazon.com/architecture/icons",
            "guidelines": "https://aws.amazon.com/architecture/icons",
            "aliases": {
                "aka": [
                    "AWS DynamoDB"
                ]
            }
        },
        {
            "title": "Amazon EC2",
            "hex": "FF9900",
            "source": "https://aws.amazon.com/architecture/icons",
            "guidelines": "https://aws.amazon.com/architecture/icons",
            "aliases": {
                "aka": [
                    "Amazon Elastic Compute Cloud",
                    "AWS EC2",
                    "AWS Elastic Compute Cloud"
                ]
            }
        },
        {
            "title": "Amazon ECS",
            "hex": "FF9900",
            "source": "https://aws.amazon.com/architecture/icons",
            "guidelines": "https://aws.amazon.com/architecture/icons",
            "aliases": {
                "aka": [
                    "Amazon Elastic Container Service",
                    "AWS ECS",
                    "AWS Elastic Container Service"
                ]
            }
        },
        {
            "title": "Amazon EKS",
            "hex": "FF9900",
            "source": "https://aws.amazon.com/architecture/icons",
            "guidelines": "https://aws.amazon.com/architecture/icons",
            "aliases": {
                "aka": [
                    "Amazon Elastic Kubernetes Service",
                    "AWS EKS",
                    "AWS Elastic Kubernetes Service"
                ]
            }
        },
        {
            "title": "Amazon Fire TV",
            "hex": "FC4C02",
            "source": "https://www.amazon.com/gp/help/customer/display.html?nodeId=201348270"
        },
        {
            "title": "Amazon Games",
            "hex": "FF9900",
            "source": "https://www.amazongames.com"
        },
        {
            "title": "Amazon Identity Access Management",
            "slug": "amazoniam",
            "hex": "DD344C",
            "source": "https://aws.amazon.com/architecture/icons",
            "guidelines": "https://aws.amazon.com/architecture/icons"
        },
        {
            "title": "Amazon Lumberyard",
            "hex": "66459B",
            "source": "https://aws.amazon.com/architecture/icons",
            "guidelines": "https://aws.amazon.com/architecture/icons"
        },
        {
            "title": "Amazon Luna",
            "hex": "9146FF",
            "source": "https://luna.amazon.com"
        },
        {
            "title": "Amazon Pay",
            "hex": "FF9900",
            "source": "https://pay.amazon.com"
        },
        {
            "title": "Amazon Prime",
            "hex": "00A8E1",
            "source": "https://www.amazon.com/b?node=17277626011"
        },
        {
            "title": "Amazon RDS",
            "hex": "527FFF",
            "source": "https://aws.amazon.com/architecture/icons",
            "guidelines": "https://aws.amazon.com/architecture/icons",
            "aliases": {
                "aka": [
                    "AWS RDS"
                ]
            }
        },
        {
            "title": "Amazon Redshift",
            "hex": "8C4FFF",
            "source": "https://aws.amazon.com/architecture/icons",
            "guidelines": "https://aws.amazon.com/architecture/icons"
        },
        {
            "title": "Amazon S3",
            "hex": "569A31",
            "source": "https://aws.amazon.com/architecture/icons",
            "guidelines": "https://aws.amazon.com/architecture/icons",
            "aliases": {
                "aka": [
                    "AWS S3"
                ]
            }
        },
        {
            "title": "Amazon SQS",
            "hex": "FF4F8B",
            "source": "https://aws.amazon.com/architecture/icons",
            "guidelines": "https://aws.amazon.com/architecture/icons",
            "aliases": {
                "aka": [
                    "Amazon Simple Queue Service",
                    "AWS SQS",
                    "AWS Simple Queue Service"
                ]
            }
        },
        {
            "title": "AMD",
            "hex": "ED1C24",
            "source": "https://www.amd.com"
        },
        {
            "title": "Ameba",
            "hex": "2D8C3C",
            "source": "https://ameblo.jp",
            "aliases": {
                "aka": [
                    "Ameba Blog",
                    "Ameblo"
                ],
                "loc": {
                    "ja-JP": "アメブロ"
                }
            }
        },
        {
            "title": "American Airlines",
            "hex": "0078D2",
            "source": "https://news.aa.com"
        },
        {
            "title": "American Express",
            "hex": "2E77BC",
            "source": "https://commons.wikimedia.org/wiki/File:American_Express_logo_(2018).svg"
        },
        {
            "title": "AMG",
            "hex": "000000",
            "source": "https://www.mercedes-amg.com"
        },
        {
            "title": "AMP",
            "hex": "005AF0",
            "source": "https://amp.dev"
        },
        {
            "title": "Amul",
            "hex": "ED1D24",
            "source": "https://amul.com/classic/products/horeca.php"
        },
        {
            "title": "ANA",
            "hex": "13448F",
            "source": "https://www.ana.co.jp/en/eur/the-ana-experience/brand"
        },
        {
            "title": "Anaconda",
            "hex": "44A833",
            "source": "https://www.anaconda.com"
        },
        {
            "title": "Analogue",
            "hex": "1A1A1A",
            "source": "https://www.analogue.co"
        },
        {
            "title": "Anchor",
            "hex": "5000B9",
            "source": "https://anchor.fm"
        },
        {
            "title": "Andela",
            "hex": "173B3F",
            "source": "https://andela.com"
        },
        {
            "title": "Android",
            "hex": "3DDC84",
            "source": "https://www.android.com"
        },
        {
            "title": "Android Auto",
            "hex": "3DDC84",
            "source": "https://thepartnermarketinghub.withgoogle.com/brands/android-auto"
        },
        {
            "title": "Android Studio",
            "hex": "3DDC84",
            "source": "https://developer.android.com/studio"
        },
        {
            "title": "AngelList",
            "hex": "000000",
            "source": "https://angel.co/logo"
        },
        {
            "title": "Angular",
            "hex": "DD0031",
            "source": "https://angular.io",
            "guidelines": "https://angular.io/presskit",
            "license": {
                "type": "CC-BY-4.0"
            }
        },
        {
            "title": "Angular Universal",
            "hex": "00ACC1",
            "source": "https://angular.io/presskit"
        },
        {
            "title": "AngularJS",
            "hex": "E23237",
            "source": "https://angularjs.org"
        },
        {
            "title": "AniList",
            "hex": "02A9FF",
            "source": "https://anilist.co"
        },
        {
            "title": "Ansible",
            "hex": "EE0000",
            "source": "https://www.ansible.com/logos"
        },
        {
            "title": "Answer",
            "hex": "0033FF",
            "source": "https://answer.dev"
        },
        {
            "title": "Ansys",
            "hex": "FFB71B",
            "source": "https://www.ansys.com/about-ansys/brand"
        },
        {
            "title": "Ant Design",
            "hex": "0170FE",
            "source": "https://ant.design"
        },
        {
            "title": "Anta",
            "hex": "D70010",
            "source": "https://www.anta.com"
        },
        {
            "title": "Antena 3",
            "hex": "FF7328",
            "source": "https://www.antena3.com"
        },
        {
            "title": "AnyDesk",
            "hex": "EF443B",
            "source": "https://anydesk.com"
        },
        {
            "title": "AOL",
            "hex": "3399FF",
            "source": "https://www.aol.com"
        },
        {
            "title": "Apache",
            "hex": "D22128",
            "source": "https://www.apache.org/foundation/press/kit",
            "guidelines": "https://www.apache.org/foundation/marks",
            "license": {
                "type": "Apache-2.0"
            }
        },
        {
            "title": "Apache Airflow",
            "hex": "017CEE",
            "source": "https://apache.org/logos",
            "guidelines": "https://www.apache.org/foundation/marks",
            "license": {
                "type": "Apache-2.0"
            }
        },
        {
            "title": "Apache Ant",
            "hex": "A81C7D",
            "source": "https://apache.org/logos",
            "guidelines": "https://www.apache.org/foundation/marks",
            "license": {
                "type": "Apache-2.0"
            }
        },
        {
            "title": "Apache Cassandra",
            "hex": "1287B1",
            "source": "https://www.apache.org/logos",
            "guidelines": "https://www.apache.org/foundation/marks",
            "license": {
                "type": "Apache-2.0"
            }
        },
        {
            "title": "Apache CloudStack",
            "hex": "2AA5DC",
            "source": "https://apache.org/logos",
            "guidelines": "https://www.apache.org/foundation/marks",
            "license": {
                "type": "Apache-2.0"
            }
        },
        {
            "title": "Apache Cordova",
            "hex": "E8E8E8",
            "source": "https://cordova.apache.org/artwork",
            "guidelines": "https://www.apache.org/foundation/marks",
            "license": {
                "type": "Apache-2.0"
            }
        },
        {
            "title": "Apache CouchDB",
            "hex": "E42528",
            "source": "https://apache.org/logos",
            "guidelines": "https://www.apache.org/foundation/marks",
            "license": {
                "type": "Apache-2.0"
            }
        },
        {
            "title": "Apache Druid",
            "hex": "29F1FB",
            "source": "https://apache.org/logos",
            "guidelines": "https://www.apache.org/foundation/marks",
            "license": {
                "type": "Apache-2.0"
            }
        },
        {
            "title": "Apache ECharts",
            "hex": "AA344D",
            "source": "https://apache.org/logos",
            "guidelines": "https://www.apache.org/foundation/marks",
            "license": {
                "type": "Apache-2.0"
            }
        },
        {
            "title": "Apache Flink",
            "hex": "E6526F",
            "source": "https://apache.org/logos",
            "guidelines": "https://www.apache.org/foundation/marks",
            "license": {
                "type": "Apache-2.0"
            }
        },
        {
            "title": "Apache Groovy",
            "hex": "4298B8",
            "source": "https://apache.org/logos",
            "guidelines": "https://www.apache.org/foundation/marks",
            "license": {
                "type": "Apache-2.0"
            }
        },
        {
            "title": "Apache Hadoop",
            "hex": "66CCFF",
            "source": "https://apache.org/logos",
            "guidelines": "https://www.apache.org/foundation/marks",
            "license": {
                "type": "Apache-2.0"
            }
        },
        {
            "title": "Apache Hive",
            "hex": "FDEE21",
            "source": "https://apache.org/logos",
            "guidelines": "https://www.apache.org/foundation/marks",
            "license": {
                "type": "Apache-2.0"
            }
        },
        {
            "title": "Apache JMeter",
            "hex": "D22128",
            "source": "https://apache.org/logos",
            "guidelines": "https://www.apache.org/foundation/marks",
            "license": {
                "type": "Apache-2.0"
            }
        },
        {
            "title": "Apache Kafka",
            "hex": "231F20",
            "source": "https://apache.org/logos",
            "guidelines": "https://www.apache.org/foundation/marks",
            "license": {
                "type": "Apache-2.0"
            }
        },
        {
            "title": "Apache Kylin",
            "hex": "F09D13",
            "source": "https://apache.org/logos",
            "guidelines": "https://www.apache.org/foundation/marks",
            "license": {
                "type": "Apache-2.0"
            }
        },
        {
            "title": "Apache Maven",
            "hex": "C71A36",
            "source": "https://apache.org/logos",
            "guidelines": "https://www.apache.org/foundation/marks",
            "license": {
                "type": "Apache-2.0"
            }
        },
        {
            "title": "Apache NetBeans IDE",
            "hex": "1B6AC6",
            "source": "https://apache.org/logos",
            "guidelines": "https://www.apache.org/foundation/marks",
            "license": {
                "type": "Apache-2.0"
            }
        },
        {
            "title": "Apache OpenOffice",
            "hex": "0E85CD",
            "source": "https://apache.org/logos",
            "guidelines": "https://www.apache.org/foundation/marks",
            "license": {
                "type": "Apache-2.0"
            }
        },
        {
            "title": "Apache Parquet",
            "hex": "50ABF1",
            "source": "https://apache.org/logos",
            "guidelines": "https://www.apache.org/foundation/marks",
            "license": {
                "type": "Apache-2.0"
            }
        },
        {
            "title": "Apache Pulsar",
            "hex": "188FFF",
            "source": "https://apache.org/logos",
            "guidelines": "https://www.apache.org/foundation/marks",
            "license": {
                "type": "Apache-2.0"
            }
        },
        {
            "title": "Apache RocketMQ",
            "hex": "D77310",
            "source": "https://apache.org/logos",
            "guidelines": "https://www.apache.org/foundation/marks",
            "license": {
                "type": "Apache-2.0"
            }
        },
        {
            "title": "Apache Solr",
            "hex": "D9411E",
            "source": "https://apache.org/logos",
            "guidelines": "https://www.apache.org/foundation/marks",
            "license": {
                "type": "Apache-2.0"
            }
        },
        {
            "title": "Apache Spark",
            "hex": "E25A1C",
            "source": "https://apache.org/logos",
            "guidelines": "https://www.apache.org/foundation/marks",
            "license": {
                "type": "Apache-2.0"
            }
        },
        {
            "title": "Apache Storm",
            "hex": "225593",
            "source": "https://apache.org/logos",
            "guidelines": "https://www.apache.org/foundation/marks",
            "license": {
                "type": "Apache-2.0"
            }
        },
        {
            "title": "Apache Tomcat",
            "hex": "F8DC75",
            "source": "https://apache.org/logos",
            "guidelines": "https://www.apache.org/foundation/marks",
            "license": {
                "type": "Apache-2.0"
            }
        },
        {
            "title": "Aparat",
            "hex": "ED145B",
            "source": "https://www.aparat.com/logo"
        },
        {
            "title": "Apifox",
            "hex": "F44A53",
            "source": "https://apifox.com"
        },
        {
            "title": "Apollo GraphQL",
            "hex": "311C87",
            "source": "https://www.apollographql.com"
        },
        {
            "title": "Apostrophe",
            "hex": "6236FF",
            "source": "https://github.com/apostrophecms/apostrophe/blob/a7fcc6b13831302e27f79a6fcaaf58e3a40517df/logo.svg"
        },
        {
            "title": "App Store",
            "hex": "0D96F6",
            "source": "https://developer.apple.com/app-store"
        },
        {
            "title": "Appian",
            "hex": "2322F0",
            "source": "https://appian.com",
            "guidelines": "https://assets.appian.com/uploads/assets/Appian_BrandGuidelines_Newsroom.pdf"
        },
        {
            "title": "Apple",
            "hex": "000000",
            "source": "https://www.apple.com"
        },
        {
            "title": "Apple Arcade",
            "hex": "000000",
            "source": "https://www.apple.com/apple-arcade"
        },
        {
            "title": "Apple Music",
            "hex": "FA243C",
            "source": "https://www.apple.com/itunes/marketing-on-music/identity-guidelines.html#apple-music-icon"
        },
        {
            "title": "Apple News",
            "hex": "FD415E",
            "source": "https://www.apple.com/apple-news"
        },
        {
            "title": "Apple Pay",
            "hex": "000000",
            "source": "https://developer.apple.com/apple-pay/marketing"
        },
        {
            "title": "Apple Podcasts",
            "hex": "9933CC",
            "source": "https://www.apple.com/itunes/marketing-on-podcasts/identity-guidelines.html#apple-podcasts-icon"
        },
        {
            "title": "Apple TV",
            "hex": "000000",
            "source": "https://en.wikipedia.org/wiki/File:Apple_TV_(logo).svg"
        },
        {
            "title": "AppSignal",
            "hex": "21375A",
            "source": "https://appsignal.com"
        },
        {
            "title": "Appsmith",
            "hex": "2A2F3D",
            "source": "https://www.appsmith.com"
        },
        {
            "title": "AppVeyor",
            "hex": "00B3E0",
            "source": "https://www.appveyor.com"
        },
        {
            "title": "Appwrite",
            "hex": "F02E65",
            "source": "https://appwrite.io"
        },
        {
            "title": "Aqua",
            "hex": "1904DA",
            "source": "https://www.aquasec.com/brand",
            "guidelines": "https://www.aquasec.com/brand"
        },
        {
            "title": "ARAL",
            "hex": "0063CB",
            "source": "https://commons.wikimedia.org/wiki/File:Aral_Logo.svg"
        },
        {
            "title": "ArangoDB",
            "hex": "DDE072",
            "source": "https://www.arangodb.com/resources/logos",
            "guidelines": "https://www.arangodb.com/resources/logos"
        },
        {
            "title": "ArcGIS",
            "hex": "2C7AC3",
            "source": "https://www.esri.com/en-us/arcgis/products/arcgis-pro/overview"
        },
        {
            "title": "Arch Linux",
            "hex": "1793D1",
            "source": "https://www.archlinux.org/art",
            "guidelines": "https://wiki.archlinux.org/index.php/DeveloperWiki:TrademarkPolicy#Logo_Usage_Guidelines"
        },
        {
            "title": "Archicad",
            "hex": "2D50A5",
            "source": "https://graphisoft.com/contact-us/press-relations#/documents/archicad-logo-98604"
        },
        {
            "title": "Archive of Our Own",
            "hex": "990000",
            "source": "https://archiveofourown.org"
        },
        {
            "title": "Ardour",
            "hex": "C61C3E",
            "source": "https://github.com/Ardour/ardour/blob/c5a0c0f6e0fc1ed0b94f94af38d5b55d49882add/tools/misc_resources/ardour_bw.svg"
        },
        {
            "title": "Arduino",
            "hex": "00878F",
            "source": "https://www.arduino.cc",
            "guidelines": "https://www.arduino.cc/en/trademark"
        },
        {
            "title": "Argo",
            "hex": "EF7B4D",
            "source": "https://github.com/cncf/artwork/blob/c2e619cdf85e8bac090ceca7c0834c5cfedf9426/projects/argo/icon/black/argo-icon-black.svg"
        },
        {
            "title": "Argos",
            "hex": "DA291C",
            "source": "https://www.argos.co.uk"
        },
        {
            "title": "Ariakit",
            "hex": "007ACC",
            "source": "https://github.com/ariakit/ariakit/blob/a739913ab1c3919c4353f0e0e3573ec6eda99549/logo/icon.svg"
        },
        {
            "title": "ARK Ecosystem",
            "hex": "C9292C",
            "source": "https://ark.io"
        },
        {
            "title": "Arlo",
            "hex": "49B48A",
            "source": "https://www.arlo.com"
        },
        {
            "title": "Arm",
            "hex": "0091BD",
            "source": "https://www.arm.com",
            "guidelines": "https://www.arm.com/company/policies/trademarks/guidelines-corporate-logo"
        },
        {
            "title": "Arm Keil",
            "hex": "394049",
            "source": "https://www.keil.arm.com"
        },
        {
            "title": "Ars Technica",
            "hex": "FF4E00",
            "source": "https://arstechnica.com"
        },
        {
            "title": "Artifact Hub",
            "hex": "417598",
            "source": "https://github.com/artifacthub/hub/blob/b7df64e044687e5788d6e7e809539679eb9fe45a/web/public/static/media/logo/artifacthub-brand-white.svg"
        },
        {
            "title": "Artix Linux",
            "hex": "10A0CC",
            "source": "https://gitea.artixlinux.org/artix/artwork/src/commit/256432e3d06b3e9024bfd6912768e80281ea3746/icons/logo-gray.svg"
        },
        {
            "title": "ArtStation",
            "hex": "13AFF0",
            "source": "https://www.artstation.com/about/logo"
        },
        {
            "title": "arXiv",
            "hex": "B31B1B",
            "source": "https://arxiv.org",
            "guidelines": "https://arxiv.org/about/brand"
        },
        {
            "title": "Asana",
            "hex": "F06A6A",
            "source": "https://asana.com/brand",
            "guidelines": "https://asana.com/brand"
        },
        {
            "title": "Asciidoctor",
            "hex": "E40046",
            "source": "https://github.com/asciidoctor/brand/blob/b9cf5e276616f4770c4f1227e646e7daee0cbf24/logo/logo-fill-bw.svg"
        },
        {
            "title": "asciinema",
            "hex": "D40000",
            "source": "https://github.com/asciinema/asciinema-logo/blob/1c743621830c0d8c92fd0076b4f15f75b4cf79f4/logo-red.svg"
        },
        {
            "title": "ASDA",
            "hex": "68A51C",
            "source": "https://www.asda.com"
        },
        {
            "title": "Aseprite",
            "hex": "7D929E",
            "source": "https://www.aseprite.org"
        },
        {
            "title": "Ask Ubuntu",
            "hex": "DC461D",
            "source": "https://askubuntu.com",
            "guidelines": "https://stackoverflow.com/legal/trademark-guidance"
        },
        {
            "title": "ASKfm",
            "hex": "DB3552",
            "source": "https://ask.fm"
        },
        {
            "title": "AssemblyScript",
            "hex": "007AAC",
            "source": "https://www.assemblyscript.org"
        },
        {
            "title": "Aston Martin",
            "hex": "000000",
            "source": "https://www.astonmartin.com"
        },
        {
            "title": "Astro",
            "hex": "BC52EE",
            "source": "https://astro.build/press"
        },
        {
            "title": "ASUS",
            "hex": "000000",
            "source": "https://www.asus.com"
        },
        {
            "title": "AT&T",
            "hex": "009FDB",
            "source": "https://www.att.com"
        },
        {
            "title": "Atari",
            "hex": "E4202E",
            "source": "https://atarivcs.com"
        },
        {
            "title": "Atlassian",
            "hex": "0052CC",
            "source": "https://atlassian.design/resources/logo-library",
            "guidelines": "https://atlassian.design/foundations/logos"
        },
        {
            "title": "Atom",
            "hex": "66595C",
            "source": "https://commons.wikimedia.org/wiki/File:Atom_editor_logo.svg"
        },
        {
            "title": "Auchan",
            "hex": "D6180B",
            "source": "https://www.auchan.fr"
        },
        {
            "title": "Audacity",
            "hex": "0000CC",
            "source": "https://github.com/audacity/audacity/blob/c818449c69193f5311b430fbf600d8d6cbe49047/images/audacity.svg"
        },
        {
            "title": "Audi",
            "hex": "BB0A30",
            "source": "https://www.audi.com/ci/en/intro/basics/rings.html",
            "guidelines": "https://www.audi.com/ci/en/intro/basics/rings.html"
        },
        {
            "title": "Audible",
            "hex": "F8991C",
            "source": "https://commons.wikimedia.org/wiki/File:Audible_logo.svg"
        },
        {
            "title": "Audio-Technica",
            "hex": "000000",
            "source": "https://commons.wikimedia.org/wiki/File:Audio-technica.svg"
        },
        {
            "title": "Audioboom",
            "hex": "007CE2",
            "source": "https://audioboom.com/about/brand-guidelines"
        },
        {
            "title": "Audiomack",
            "hex": "FFA200",
            "source": "https://styleguide.audiomack.com"
        },
        {
            "title": "Aurelia",
            "hex": "ED2B88",
            "source": "https://aurelia.io"
        },
        {
            "title": "Auth0",
            "hex": "EB5424",
            "source": "https://auth0.com"
        },
        {
            "title": "Authelia",
            "hex": "113155",
            "source": "https://github.com/authelia/authelia/blob/8316cd4eb7a6f0778c8f480c61ad76a88416fc3a/docs/static/images/branding/logo.svg"
        },
        {
            "title": "Authy",
            "hex": "EC1C24",
            "source": "https://authy.com"
        },
        {
            "title": "Autodesk",
            "hex": "000000",
            "source": "https://brand.autodesk.com/brand-system/logo",
            "guidelines": "https://brand.autodesk.com/brand-system/logo"
        },
        {
            "title": "AutoHotkey",
            "hex": "334455",
            "source": "https://www.autohotkey.com"
        },
        {
            "title": "Automattic",
            "hex": "3499CD",
            "source": "https://automattic.com/press/brand-materials"
        },
        {
            "title": "Autoprefixer",
            "hex": "DD3735",
            "source": "https://github.com/postcss/autoprefixer/blob/1341747bc8142a147342f55eea5ed4286a3ca318/logo.svg"
        },
        {
            "title": "avajs",
            "hex": "4B4B77",
            "source": "https://github.com/avajs/ava/blob/6f8e30c94626238a5b26deadac319089fa43d333/media/logo.svg"
        },
        {
            "title": "Avast",
            "hex": "FF7800",
            "source": "https://press.avast.com/media-materials#logos-and-brand-guidelines",
            "guidelines": "https://press.avast.com/media-materials#logos-and-brand-guidelines"
        },
        {
            "title": "Awesome Lists",
            "hex": "FC60A8",
            "source": "https://github.com/sindresorhus/awesome/tree/52b6dbacde01c2595f2133a5378cb8d2f89906fa/media/logo.svg"
        },
        {
            "title": "awesomeWM",
            "hex": "535D6C",
            "source": "https://awesomewm.org"
        },
        {
            "title": "AWS Amplify",
            "hex": "FF9900",
            "source": "https://aws.amazon.com/architecture/icons",
            "guidelines": "https://aws.amazon.com/architecture/icons"
        },
        {
            "title": "AWS Fargate",
            "hex": "FF9900",
            "source": "https://aws.amazon.com/architecture/icons",
            "guidelines": "https://aws.amazon.com/architecture/icons"
        },
        {
            "title": "AWS Lambda",
            "hex": "FF9900",
            "source": "https://aws.amazon.com/architecture/icons",
            "guidelines": "https://aws.amazon.com/architecture/icons"
        },
        {
            "title": "Axios",
            "hex": "5A29E4",
            "source": "https://github.com/axios/axios-docs/blob/ba35d67160f94419c1b0292831cd1a4b378adb42/assets/logo.svg"
        },
        {
            "title": "Azure Artifacts",
            "hex": "CB2E6D",
            "source": "https://azure.microsoft.com/products/devops"
        },
        {
            "title": "Azure Data Explorer",
            "hex": "0078D4",
            "source": "https://azure.microsoft.com/pricing/details/data-explorer"
        },
        {
            "title": "Azure DevOps",
            "hex": "0078D7",
            "source": "https://azure.microsoft.com/products/devops"
        },
        {
            "title": "Azure Functions",
            "hex": "0062AD",
            "source": "https://learn.microsoft.com/azure/architecture/icons"
        },
        {
            "title": "Azure Pipelines",
            "hex": "2560E0",
            "source": "https://azure.microsoft.com/products/devops"
        },
        {
            "title": "B&R Automation",
            "hex": "FF8800",
            "source": "https://www.br-automation.com"
        },
        {
            "title": "Babel",
            "hex": "F9DC3E",
            "source": "https://github.com/babel/website/blob/93330158b6ecca1ab88d3be8dbf661f5c2da6c76/website/static/img/babel-black.svg"
        },
        {
            "title": "Babylon.js",
            "hex": "BB464B",
            "source": "https://github.com/BabylonJS/Brand-Toolkit/blob/8583d4d9bf252a233fa480fa02ac6f367d5207a1/babylon_logo/monochrome/babylon_logo_monochrome_dark.svg"
        },
        {
            "title": "Backblaze",
            "hex": "E21E29",
            "source": "https://www.backblaze.com/company/news.html",
            "guidelines": "https://www.backblaze.com/company/news.html"
        },
        {
            "title": "Backbone.js",
            "hex": "0071B5",
            "source": "https://commons.wikimedia.org/wiki/File:Backbone.js_logo.svg",
            "license": {
                "type": "MIT",
                "url": "https://github.com/jashkenas/backbone/blob/master/LICENSE"
            }
        },
        {
            "title": "Backendless",
            "hex": "FFFFFF",
            "source": "https://backendless.com"
        },
        {
            "title": "Backstage",
            "hex": "9BF0E1",
            "source": "https://github.com/backstage/backstage/blob/862f2517188849dd7467d059edeb8692e6933c35/microsite/static/logo_assets/svg/Icon_Teal.svg",
            "guidelines": "https://backstage.io/logo_assets/Backstage_Identity_Assets_Overview.pdf"
        },
        {
            "title": "Badgr",
            "hex": "282C4C",
            "source": "https://info.badgr.com"
        },
        {
            "title": "Badoo",
            "hex": "783BF9",
            "source": "https://badoo.com"
        },
        {
            "title": "Baidu",
            "hex": "2932E1",
            "source": "https://www.baidu.com"
        },
        {
            "title": "Bamboo",
            "hex": "0052CC",
            "source": "https://www.atlassian.design/guidelines/marketing/resources/logo-files"
        },
        {
            "title": "Bandcamp",
            "hex": "408294",
            "source": "https://bandcamp.com/buttons"
        },
        {
            "title": "BandLab",
            "hex": "F12C18",
            "source": "https://www.bandlab.com"
        },
        {
            "title": "Bandsintown",
            "hex": "00CEC8",
            "source": "https://www.company.bandsintown.com/brand-assets"
        },
        {
            "title": "Bank of America",
            "hex": "012169",
            "source": "https://www.bankofamerica.com"
        },
        {
            "title": "Barclays",
            "hex": "00AEEF",
            "source": "https://home.barclays"
        },
        {
            "title": "Baremetrics",
            "hex": "6078FF",
            "source": "https://baremetrics.com"
        },
        {
            "title": "Basecamp",
            "hex": "1D2D35",
            "source": "https://basecamp.com/about/press"
        },
        {
            "title": "Bastyon",
            "hex": "00A4FF",
            "source": "https://github.com/pocketnetteam/pocketnet.gui/blob/978201dca0d63bc87c4c66513a67f085f2f51d83/img/logo.svg",
            "aliases": {
                "aka": [
                    "pocketnet"
                ]
            }
        },
        {
            "title": "Bata",
            "hex": "DD282E",
            "source": "https://www.bata.com"
        },
        {
            "title": "Bath ASU",
            "hex": "00A3E0",
            "source": "https://bathasu.com"
        },
        {
            "title": "Battle.net",
            "hex": "148EFF",
            "source": "https://battle.net"
        },
        {
            "title": "BBC",
            "hex": "000000",
            "source": "https://www.bbc.co.uk",
            "guidelines": "https://www.bbc.co.uk/branding/logo-use"
        },
        {
            "title": "BBC iPlayer",
            "hex": "FF4C98",
            "source": "https://www.bbc.co.uk/iplayer",
            "guidelines": "https://www.bbc.co.uk/branding/logo-use"
        },
        {
            "title": "Beatport",
            "hex": "01FF95",
            "source": "https://www.beatport.com",
            "guidelines": "https://support.beatport.com/hc/en-us/articles/4412316336404-Beatport-Logos-and-Images"
        },
        {
            "title": "Beats",
            "hex": "005571",
            "source": "https://www.elastic.co/beats",
            "guidelines": "https://www.elastic.co/legal/trademarks"
        },
        {
            "title": "Beats by Dre",
            "hex": "E01F3D",
            "source": "https://www.beatsbydre.com"
        },
        {
            "title": "Behance",
            "hex": "1769FF",
            "source": "https://www.behance.net"
        },
        {
            "title": "Beijing Subway",
            "hex": "004A9D",
            "source": "https://zh.wikipedia.org/wiki/File:Beijing_Subway_Logo.svg"
        },
        {
            "title": "BEM",
            "hex": "000000",
            "source": "https://en.bem.info"
        },
        {
            "title": "Bentley",
            "hex": "333333",
            "source": "https://en.wikipedia.org/wiki/File:Bentley_logo_2.svg"
        },
        {
<<<<<<< HEAD
            "title": "BeReal",
            "hex": "000000",
            "source": "https://uxwing.com/bereal-icon/"
=======
            "title": "Bento",
            "hex": "768CFF",
            "source": "https://bento.me"
        },
        {
            "title": "BentoML",
            "hex": "000000",
            "source": "https://github.com/bentoml/BentoML/blob/2169ebe9bc74e3d89ceba5dda8f8e1b85f08efa5/docs/source/_static/img/logo-light.svg"
>>>>>>> be20eb6d
        },
        {
            "title": "Betfair",
            "hex": "FFB80B",
            "source": "https://www.betfair.com"
        },
        {
            "title": "Big Cartel",
            "hex": "222222",
            "source": "https://www.bigcartel.com"
        },
        {
            "title": "bigbasket",
            "hex": "A5CD39",
            "source": "https://www.bigbasket.com"
        },
        {
            "title": "BigBlueButton",
            "hex": "283274",
            "source": "https://github.com/bigbluebutton/bbb-app-rooms/blob/0fcf9636a3ba683296326f46354265917c4f0ea4/app/assets/images/icon.svg",
            "guidelines": "https://bigbluebutton.org/trademark"
        },
        {
            "title": "BigCommerce",
            "hex": "121118",
            "source": "https://www.bigcommerce.co.uk/press",
            "guidelines": "https://www.elastic.co/legal/trademarks"
        },
        {
            "title": "Bilibili",
            "hex": "00A1D6",
            "source": "https://www.bilibili.com"
        },
        {
            "title": "Billboard",
            "hex": "000000",
            "source": "https://www.billboard.com"
        },
        {
            "title": "BIM",
            "hex": "EB1928",
            "source": "https://commons.wikimedia.org/wiki/File:Bim_(company)_logo.svg"
        },
        {
            "title": "Binance",
            "hex": "F0B90B",
            "source": "https://binance.com"
        },
        {
            "title": "Bio Link",
            "hex": "000000",
            "source": "https://bio.link"
        },
        {
            "title": "BisectHosting",
            "hex": "0D1129",
            "source": "https://www.bisecthosting.com"
        },
        {
            "title": "Bit",
            "hex": "73398D",
            "source": "https://bit.dev"
        },
        {
            "title": "Bitbucket",
            "hex": "0052CC",
            "source": "https://atlassian.design/resources/logo-library",
            "guidelines": "https://atlassian.design/foundations/logos"
        },
        {
            "title": "Bitcoin",
            "hex": "F7931A",
            "source": "https://bitcoin.org"
        },
        {
            "title": "Bitcoin Cash",
            "hex": "0AC18E",
            "source": "https://www.bitcoincash.org/graphics"
        },
        {
            "title": "Bitcoin SV",
            "hex": "EAB300",
            "source": "https://bitcoinsv.com"
        },
        {
            "title": "Bitdefender",
            "hex": "ED1C24",
            "source": "https://brand.bitdefender.com"
        },
        {
            "title": "Bitly",
            "hex": "EE6123",
            "source": "https://bitly.com/pages/press"
        },
        {
            "title": "Bitrise",
            "hex": "683D87",
            "source": "https://www.bitrise.io/presskit"
        },
        {
            "title": "Bitwarden",
            "hex": "175DDC",
            "source": "https://github.com/bitwarden/brand/blob/6182cd64321d810c6f6255db08c2a17804d2b724/icons/icon.svg"
        },
        {
            "title": "Bitwig",
            "hex": "FF5A00",
            "source": "https://www.bitwig.com"
        },
        {
            "title": "Blackberry",
            "hex": "000000",
            "source": "https://www.blackberry.com"
        },
        {
            "title": "Blazemeter",
            "hex": "CA2133",
            "source": "https://www.blazemeter.com"
        },
        {
            "title": "Blazor",
            "hex": "512BD4",
            "source": "https://commons.wikimedia.org/wiki/File:Blazor.png"
        },
        {
            "title": "Blender",
            "hex": "E87D0D",
            "source": "https://www.blender.org/about/logo",
            "guidelines": "https://www.blender.org/about/logo"
        },
        {
            "title": "Blockchain.com",
            "hex": "121D33",
            "source": "https://www.blockchain.com/en/press",
            "guidelines": "https://www.blockchain.com/en/press"
        },
        {
            "title": "Blogger",
            "hex": "FF5722",
            "source": "https://www.blogger.com"
        },
        {
            "title": "Bloglovin",
            "hex": "000000",
            "source": "https://www.bloglovin.com/widgets"
        },
        {
            "title": "Blueprint",
            "hex": "137CBD",
            "source": "https://blueprintjs.com/docs"
        },
        {
            "title": "Bluetooth",
            "hex": "0082FC",
            "source": "https://www.bluetooth.com/develop-with-bluetooth/marketing-branding",
            "guidelines": "https://www.bluetooth.com/develop-with-bluetooth/marketing-branding"
        },
        {
            "title": "BMC Software",
            "hex": "FE5000",
            "source": "https://www.bmc.com"
        },
        {
            "title": "BMW",
            "hex": "0066B1",
            "source": "https://www.bmw.de"
        },
        {
            "title": "BoardGameGeek",
            "hex": "FF5100",
            "source": "https://boardgamegeek.com"
        },
        {
            "title": "Boehringer Ingelheim",
            "hex": "003366",
            "source": "https://cd.boehringer-ingelheim.com"
        },
        {
            "title": "Boeing",
            "hex": "1D439C",
            "source": "https://commons.wikimedia.org/wiki/File:Boeing_full_logo.svg"
        },
        {
            "title": "Bombardier",
            "hex": "020203",
            "source": "https://bombardier.com"
        },
        {
            "title": "Bookalope",
            "hex": "DC2829",
            "source": "https://bookalope.net"
        },
        {
            "title": "BookBub",
            "hex": "F44336",
            "source": "https://insights.bookbub.com/bookbub-follow-bookmark-buttons-for-authors-websites"
        },
        {
            "title": "Bookmeter",
            "hex": "64BC4B",
            "source": "https://bookmeter.com"
        },
        {
            "title": "BookMyShow",
            "hex": "C4242B",
            "source": "https://in.bookmyshow.com"
        },
        {
            "title": "BookStack",
            "hex": "0288D1",
            "source": "https://www.bookstackapp.com"
        },
        {
            "title": "Boost",
            "hex": "F7901E",
            "source": "https://www.boostmobile.com"
        },
        {
            "title": "Boots",
            "hex": "05054B",
            "source": "https://www.boots-uk.com"
        },
        {
            "title": "Bootstrap",
            "hex": "7952B3",
            "source": "https://getbootstrap.com/docs/5.3/about/brand",
            "guidelines": "https://getbootstrap.com/docs/5.3/about/brand",
            "license": {
                "type": "MIT"
            }
        },
        {
            "title": "BorgBackup",
            "hex": "00DD00",
            "source": "https://www.borgbackup.org"
        },
        {
            "title": "Bosch",
            "hex": "EA0016",
            "source": "https://www.bosch.de"
        },
        {
            "title": "Bose",
            "hex": "000000",
            "source": "https://www.bose.com",
            "guidelines": "https://www.bose.com/legal/terms-of-use"
        },
        {
            "title": "Botble CMS",
            "hex": "205081",
            "source": "https://botble.com"
        },
        {
            "title": "boulanger",
            "hex": "FD5300",
            "source": "https://www.boulanger.com"
        },
        {
            "title": "Bower",
            "hex": "EF5734",
            "source": "https://bower.io/docs/about/#brand"
        },
        {
            "title": "Box",
            "hex": "0061D5",
            "source": "https://www.box.com/en-gb/about-us/press",
            "guidelines": "https://www.box.com/en-gb/about-us/press"
        },
        {
            "title": "Boxy SVG",
            "hex": "3584E3",
            "source": "https://boxy-svg.com/ideas/7/app-icon-redesign#comment-1953"
        },
        {
            "title": "Brandfolder",
            "hex": "40D1F5",
            "source": "https://brandfolder.com/brandfolder"
        },
        {
            "title": "Brave",
            "hex": "FB542B",
            "source": "https://brave.com/brave-branding-assets"
        },
        {
            "title": "Breaker",
            "hex": "003DAD",
            "source": "https://www.breaker.audio/i/brand"
        },
        {
            "title": "Brevo",
            "hex": "0B996E",
            "source": "https://www.brevo.com"
        },
        {
            "title": "British Airways",
            "hex": "2E5C99",
            "source": "https://www.britishairways.com"
        },
        {
            "title": "Broadcom",
            "hex": "E31837",
            "source": "https://www.broadcom.com/support",
            "license": {
                "type": "custom",
                "url": "https://logorequest.broadcom.com/Home.aspx"
            }
        },
        {
            "title": "bspwm",
            "hex": "2E2E2E",
            "source": "https://github.com/baskerville/bspwm/blob/8fc2269fe0f29a785885bcd9122812eae7226d7b/artworks/bspwm_logo.svg"
        },
        {
            "title": "BT",
            "hex": "6400AA",
            "source": "https://www.bt.com"
        },
        {
            "title": "Buddy",
            "hex": "1A86FD",
            "source": "https://buddy.works/about"
        },
        {
            "title": "Budibase",
            "hex": "000000",
            "source": "https://github.com/Budibase/budibase/blob/6137ffd9a278ecb3e4dbb42af804c9652741699e/packages/builder/assets/bb-emblem.svg"
        },
        {
            "title": "Buefy",
            "hex": "7957D5",
            "source": "https://github.com/buefy/buefy/blob/a9a724efca0b531e6a64ab734889b00bf4507a9d/static/img/icons/safari-pinned-tab.svg"
        },
        {
            "title": "Buffer",
            "hex": "231F20",
            "source": "https://buffer.com"
        },
        {
            "title": "Bugatti",
            "hex": "BE0030",
            "source": "https://www.bugatti.com"
        },
        {
            "title": "Bugcrowd",
            "hex": "F26822",
            "source": "https://www.bugcrowd.com/about/press-kit",
            "guidelines": "https://www.bugcrowd.com/about/press-kit"
        },
        {
            "title": "Bugsnag",
            "hex": "4949E4",
            "source": "https://www.bugsnag.com"
        },
        {
            "title": "Buildkite",
            "hex": "14CC80",
            "source": "https://buildkite.com/brand-assets",
            "guidelines": "https://buildkite.com/brand-assets"
        },
        {
            "title": "Bukalapak",
            "hex": "E31E52",
            "source": "https://www.bukalapak.com",
            "guidelines": "https://brand.bukalapak.design/brand-elements#logo-overview"
        },
        {
            "title": "Bulma",
            "hex": "00D1B2",
            "source": "https://bulma.io/brand"
        },
        {
            "title": "Bun",
            "hex": "000000",
            "source": "https://bun.sh/press-kit"
        },
        {
            "title": "bunq",
            "hex": "3394D7",
            "source": "https://press.bunq.com/media_kits"
        },
        {
            "title": "Burger King",
            "hex": "D62300",
            "source": "https://www.bk.com",
            "guidelines": "https://www.bk.com/trademarks"
        },
        {
            "title": "Burton",
            "hex": "000000",
            "source": "https://brand.burton.com/logo",
            "guidelines": "https://brand.burton.com/logo"
        },
        {
            "title": "Buy Me A Coffee",
            "hex": "FFDD00",
            "source": "https://www.buymeacoffee.com/brand"
        },
        {
            "title": "BuzzFeed",
            "hex": "EE3322",
            "source": "https://www.buzzfeed.com/press/assets"
        },
        {
            "title": "BVG",
            "hex": "F0D722",
            "source": "https://www.bvg.de",
            "aliases": {
                "aka": [
                    "Berliner Verkehrsbetriebe"
                ]
            }
        },
        {
            "title": "Byju's",
            "hex": "813588",
            "source": "https://byjus.com/byjus-the-learning-app"
        },
        {
            "title": "byte",
            "hex": "551DEF",
            "source": "https://byte.co/byte"
        },
        {
            "title": "ByteDance",
            "hex": "3C8CFF",
            "source": "https://www.bytedance.com"
        },
        {
            "title": "C",
            "hex": "A8B9CC",
            "source": "https://commons.wikimedia.org/wiki/File:The_C_Programming_Language_logo.svg"
        },
        {
            "title": "C Sharp",
            "hex": "239120",
            "source": "https://upload.wikimedia.org/wikipedia/commons/0/0d/C_Sharp_wordmark.svg"
        },
        {
            "title": "C++",
            "hex": "00599C",
            "source": "https://github.com/isocpp/logos/tree/64ef037049f87ac74875dbe72695e59118b52186"
        },
        {
            "title": "Cachet",
            "hex": "7ED321",
            "source": "https://cachethq.io/press"
        },
        {
            "title": "Caddy",
            "hex": "1F88C0",
            "source": "https://caddyserver.com"
        },
        {
            "title": "Cadillac",
            "hex": "000000",
            "source": "https://www.cadillac.com",
            "guidelines": "https://www.gm.com/copyright-trademark"
        },
        {
            "title": "CafePress",
            "hex": "58A616",
            "source": "https://en.wikipedia.org/wiki/CafePress#/media/File:CafePress_logo.svg"
        },
        {
            "title": "Caffeine",
            "hex": "0000FF",
            "source": "https://www.caffeine.tv",
            "guidelines": "https://www.caffeine.tv/newsroom.html"
        },
        {
            "title": "Cairo Graphics",
            "hex": "F39914",
            "source": "https://github.com/freedesktop/cairo/blob/44f808fce9f437e14f2b0ef4e1583def8ab578ae/doc/tutorial/slides/cairo-title.svg"
        },
        {
            "title": "Cairo Metro",
            "hex": "C10C0C",
            "source": "https://en.wikipedia.org/wiki/File:Cairo_metro_logo2012.svg"
        },
        {
            "title": "CakePHP",
            "hex": "D33C43",
            "source": "https://cakephp.org/logos"
        },
        {
            "title": "Campaign Monitor",
            "hex": "111324",
            "source": "https://www.campaignmonitor.com/company/brand/"
        },
        {
            "title": "Canonical",
            "hex": "77216F",
            "source": "https://design.ubuntu.com/downloads/",
            "guidelines": "https://design.ubuntu.com/brand/canonical-logo/",
            "license": {
                "type": "CC-BY-SA-3.0"
            }
        },
        {
            "title": "Canva",
            "hex": "00C4CC",
            "source": "https://www.canva.com"
        },
        {
            "title": "Capacitor",
            "hex": "119EFF",
            "source": "https://github.com/ionic-team/ionicons-site/blob/b0c97018d737b763301154231b34e1b882c0c84d/docs/ionicons/svg/logo-capacitor.svg"
        },
        {
            "title": "Car Throttle",
            "hex": "FF9C42",
            "source": "https://www.carthrottle.com"
        },
        {
            "title": "Cardano",
            "hex": "0133AD",
            "source": "https://cardano.org/brand-assets/"
        },
        {
            "title": "Carrefour",
            "hex": "004E9F",
            "source": "https://upload.wikimedia.org/wikipedia/commons/5/5b/Carrefour_logo.svg"
        },
        {
            "title": "Carto",
            "hex": "EB1510",
            "source": "https://carto.com/brand/"
        },
        {
            "title": "Cash App",
            "hex": "00C244",
            "source": "https://cash.app/press"
        },
        {
            "title": "Castbox",
            "hex": "F55B23",
            "source": "https://castbox.fm/newsroom/"
        },
        {
            "title": "Castorama",
            "hex": "0078D7",
            "source": "https://www.castorama.fr"
        },
        {
            "title": "Castro",
            "hex": "00B265",
            "source": "https://supertop.co/castro/press/"
        },
        {
            "title": "Caterpillar",
            "hex": "FFCD11",
            "source": "https://commons.wikimedia.org/wiki/File:Caterpillar_logo.svg"
        },
        {
            "title": "CBS",
            "hex": "033963",
            "source": "https://www.cbs.com"
        },
        {
            "title": "CD Projekt",
            "hex": "DC0D15",
            "source": "https://www.cdprojekt.com/en/media/logotypes/"
        },
        {
            "title": "Celery",
            "hex": "37814A",
            "source": "https://github.com/celery/celery/blob/4d77ddddb10797011dc10dd2e4e1e7a7467b8431/docs/images/favicon.ico"
        },
        {
            "title": "CentOS",
            "hex": "262577",
            "source": "https://wiki.centos.org/ArtWork/Brand/Logo"
        },
        {
            "title": "Ceph",
            "hex": "EF5C55",
            "source": "https://github.com/ceph/ceph/blob/b106a03dcddaee80493825e85bc5e399ab4d8746/src/pybind/mgr/dashboard/frontend/src/assets/Ceph_Logo.svg"
        },
        {
            "title": "Cesium",
            "hex": "6CADDF",
            "source": "https://cesium.com/press/"
        },
        {
            "title": "Chai",
            "hex": "A30701",
            "source": "https://github.com/simple-icons/simple-icons/issues/4983#issuecomment-796736373"
        },
        {
            "title": "Chainguard",
            "hex": "4445E7",
            "source": "https://www.chainguard.dev"
        },
        {
            "title": "Chainlink",
            "hex": "375BD2",
            "source": "https://chain.link/brand-assets"
        },
        {
            "title": "Chakra UI",
            "hex": "319795",
            "source": "https://github.com/chakra-ui/chakra-ui/blob/327e1624d22936abb43068e1f57054e43c9c6819/logo/logomark-colored.svg"
        },
        {
            "title": "Channel 4",
            "hex": "AAFF89",
            "source": "https://www.channel4.com"
        },
        {
            "title": "Chart.js",
            "hex": "FF6384",
            "source": "https://www.chartjs.org"
        },
        {
            "title": "ChartMogul",
            "hex": "13324B",
            "source": "https://chartmogul.com/company/"
        },
        {
            "title": "Chase",
            "hex": "117ACA",
            "source": "https://commons.wikimedia.org/wiki/File:Chase_logo_2007.svg"
        },
        {
            "title": "ChatBot",
            "hex": "0066FF",
            "source": "https://chatbot.design",
            "guidelines": "https://chatbot.design"
        },
        {
            "title": "Chatwoot",
            "hex": "1F93FF",
            "source": "https://www.chatwoot.com"
        },
        {
            "title": "CheckiO",
            "hex": "008DB6",
            "source": "https://py.checkio.org/blog/"
        },
        {
            "title": "Checkmarx",
            "hex": "54B848",
            "source": "https://www.checkmarx.com/resources/datasheets/"
        },
        {
            "title": "Checkmk",
            "hex": "15D1A0",
            "source": "https://checkmk.com"
        },
        {
            "title": "Chef",
            "hex": "F09820",
            "source": "https://www.chef.io"
        },
        {
            "title": "Chemex",
            "hex": "4D2B1A",
            "source": "https://vtlogo.com/chemex-coffeemaker-vector-logo-svg/"
        },
        {
            "title": "Chevrolet",
            "hex": "CD9834",
            "source": "https://www.chevrolet.com/content/dam/chevrolet/na/us/english/index/shopping-tools/download-catalog/02-pdf/2019-chevrolet-corvette-catalog.pdf"
        },
        {
            "title": "Chia Network",
            "hex": "5ECE71",
            "source": "https://www.chia.net/branding/",
            "guidelines": "https://www.chia.net/wp-content/uploads/2022/08/Guidelines-for-Using-Chia-Network.pdf",
            "license": {
                "type": "custom",
                "url": "https://www.chia.net/wp-content/uploads/2022/08/Chia-Trademark-Policy.pdf"
            }
        },
        {
            "title": "China Eastern Airlines",
            "hex": "1A2477",
            "source": "https://uk.ceair.com/newCMS/uk/en/content/en_Footer/Support/201904/t20190404_5763.html"
        },
        {
            "title": "China Southern Airlines",
            "hex": "008BCB",
            "source": "https://www.csair.com/en/about/investor/yejibaogao/2020/"
        },
        {
            "title": "Chocolatey",
            "hex": "80B5E3",
            "source": "https://chocolatey.org/media-kit"
        },
        {
            "title": "Chromatic",
            "hex": "FC521F",
            "source": "https://www.chromatic.com"
        },
        {
            "title": "Chromecast",
            "hex": "999999",
            "source": "https://www.google.com/intl/en_us/chromecast/built-in/",
            "aliases": {
                "aka": [
                    "Google Cast"
                ]
            }
        },
        {
            "title": "Chrysler",
            "hex": "000000",
            "source": "https://www.stellantis.com/en/brands/chrysler"
        },
        {
            "title": "Chupa Chups",
            "hex": "CF103E",
            "source": "https://www.chupachups.co.uk"
        },
        {
            "title": "Cilium",
            "hex": "F8C517",
            "source": "https://github.com/cilium/cilium/blob/774a91f0e7497d9c9085234005ec81f1065c3783/Documentation/images/logo-solo.svg"
        },
        {
            "title": "Cinema 4D",
            "hex": "011A6A",
            "source": "https://www.maxon.net/en/about-maxon/branding"
        },
        {
            "title": "Circle",
            "hex": "8669AE",
            "source": "https://www.circle.com"
        },
        {
            "title": "CircleCI",
            "hex": "343434",
            "source": "https://circleci.com/press"
        },
        {
            "title": "CircuitVerse",
            "hex": "42B883",
            "source": "https://circuitverse.org"
        },
        {
            "title": "Cirrus CI",
            "hex": "4051B5",
            "source": "https://cirrus-ci.org"
        },
        {
            "title": "Cisco",
            "hex": "1BA0D7",
            "source": "https://www.cisco.com"
        },
        {
            "title": "Citrix",
            "hex": "452170",
            "source": "https://brand.citrix.com"
        },
        {
            "title": "Citroën",
            "hex": "6E6E6E",
            "source": "https://citroen.pcaci.co.uk/logo.php"
        },
        {
            "title": "CiviCRM",
            "hex": "81C459",
            "source": "https://civicrm.org/trademark"
        },
        {
            "title": "Civo",
            "hex": "239DFF",
            "source": "https://www.civo.com/brand-assets",
            "guidelines": "https://www.civo.com/brand-assets"
        },
        {
            "title": "CKEditor 4",
            "hex": "0287D0",
            "source": "https://github.com/ckeditor/ckeditor4/blob/7d8305ce4d12683853a563b9d6ea54e0d4686a2f/samples/img/logo.svg"
        },
        {
            "title": "Clarifai",
            "hex": "1955FF",
            "source": "https://www.clarifai.com"
        },
        {
            "title": "Claris",
            "hex": "000000",
            "source": "https://www.claris.com"
        },
        {
            "title": "Clarivate",
            "hex": "FFFFFF",
            "source": "https://clarivate.com"
        },
        {
            "title": "ClickHouse",
            "hex": "FFCC01",
            "source": "https://github.com/ClickHouse/ClickHouse/blob/12bd453a43819176d25ecf247033f6cb1af54beb/website/images/logo-clickhouse.svg"
        },
        {
            "title": "ClickUp",
            "hex": "7B68EE",
            "source": "https://clickup.com/brand"
        },
        {
            "title": "CLion",
            "hex": "000000",
            "source": "https://www.jetbrains.com/company/brand/logos/",
            "guidelines": "https://www.jetbrains.com/company/brand/"
        },
        {
            "title": "Cliqz",
            "hex": "00AEF0",
            "source": "https://cliqz.com/design"
        },
        {
            "title": "Clockify",
            "hex": "03A9F4",
            "source": "https://clockify.me/brand-assets"
        },
        {
            "title": "Clojure",
            "hex": "5881D8",
            "source": "https://commons.wikimedia.org/wiki/File:Clojure_logo.svg"
        },
        {
            "title": "Cloud 66",
            "hex": "3C72B9",
            "source": "https://www.cloud66.com"
        },
        {
            "title": "Cloud Foundry",
            "hex": "0C9ED5",
            "source": "https://www.cloudfoundry.org",
            "guidelines": "https://www.cloudfoundry.org/logo/"
        },
        {
            "title": "CloudBees",
            "hex": "1997B5",
            "source": "https://www.cloudbees.com"
        },
        {
            "title": "CloudCannon",
            "hex": "407AFC",
            "source": "https://cloudcannon.com"
        },
        {
            "title": "Cloudera",
            "hex": "F96702",
            "source": "https://www.cloudera.com"
        },
        {
            "title": "Cloudflare",
            "hex": "F38020",
            "source": "https://www.cloudflare.com/logo/",
            "guidelines": "https://www.cloudflare.com/trademark/"
        },
        {
            "title": "Cloudflare Pages",
            "hex": "F38020",
            "source": "https://pages.cloudflare.com",
            "guidelines": "https://www.cloudflare.com/trademark/"
        },
        {
            "title": "Cloudsmith",
            "hex": "2A6FE1",
            "source": "https://cloudsmith.com/company/brand/",
            "guidelines": "https://cloudsmith.com/company/brand/"
        },
        {
            "title": "Cloudways",
            "hex": "2C39BD",
            "source": "https://www.cloudways.com/en/media-kit.php"
        },
        {
            "title": "Clubhouse",
            "hex": "6515DD",
            "source": "https://brand.clubhouse.io",
            "guidelines": "https://brand.clubhouse.io"
        },
        {
            "title": "Clyp",
            "hex": "3CBDB1",
            "source": "https://clyp.it"
        },
        {
            "title": "CMake",
            "hex": "064F8C",
            "source": "https://www.kitware.com/platforms/"
        },
        {
            "title": "CNCF",
            "hex": "231F20",
            "source": "https://github.com/cncf/artwork/blob/d2ed716cc0769e6c65d2e58f9a503fca02b60a56/examples/other.md#cncf-logos",
            "guidelines": "https://www.cncf.io/brand-guidelines/"
        },
        {
            "title": "CNN",
            "hex": "CC0000",
            "source": "https://edition.cnn.com"
        },
        {
            "title": "Co-op",
            "hex": "00B1E7",
            "source": "https://www.co-operative.coop/media/assets"
        },
        {
            "title": "Coca Cola",
            "hex": "D00013",
            "source": "https://upload.wikimedia.org/wikipedia/commons/c/ce/Coca-Cola_logo.svg"
        },
        {
            "title": "Cockpit",
            "hex": "0066CC",
            "source": "https://github.com/cockpit-project/cockpit-project.github.io/blob/b851b3477d90017961ac9b252401c9a6cb6239f1/images/site/cockpit-logo.svg"
        },
        {
            "title": "Cockroach Labs",
            "hex": "6933FF",
            "source": "https://www.cockroachlabs.com"
        },
        {
            "title": "CocoaPods",
            "hex": "EE3322",
            "source": "https://github.com/CocoaPods/shared_resources/tree/3125baf19976bd240c86459645f45b68d2facd10",
            "license": {
                "type": "CC-BY-NC-4.0"
            }
        },
        {
            "title": "Cocos",
            "hex": "55C2E1",
            "source": "https://www.cocos.com/en/"
        },
        {
            "title": "Coda",
            "hex": "F46A54",
            "source": "https://coda.io"
        },
        {
            "title": "Codacy",
            "hex": "222F29",
            "source": "https://www.codacy.com/blog/"
        },
        {
            "title": "Code Climate",
            "hex": "000000",
            "source": "https://codeclimate.com/github/codeclimate/python-test-reporter/badges/"
        },
        {
            "title": "Code Review",
            "hex": "485A62",
            "source": "https://codereview.stackexchange.com",
            "guidelines": "https://stackoverflow.com/legal/trademark-guidance"
        },
        {
            "title": "Codeberg",
            "hex": "2185D0",
            "source": "https://codeberg.org"
        },
        {
            "title": "Codecademy",
            "hex": "1F4056",
            "source": "https://www.codecademy.com"
        },
        {
            "title": "CodeceptJS",
            "hex": "F6E05E",
            "source": "https://github.com/codeceptjs/codeceptjs.github.io/blob/c7917445b9a70a9daacf20986c403c3299f5c960/favicon/safari-pinned-tab.svg"
        },
        {
            "title": "CodeChef",
            "hex": "5B4638",
            "source": "https://www.codechef.com"
        },
        {
            "title": "Codecov",
            "hex": "F01F7A",
            "source": "https://codecov.io"
        },
        {
            "title": "CodeFactor",
            "hex": "F44A6A",
            "source": "https://www.codefactor.io"
        },
        {
            "title": "Codeforces",
            "hex": "1F8ACB",
            "source": "https://codeforces.com"
        },
        {
            "title": "CodeIgniter",
            "hex": "EF4223",
            "source": "https://www.codeigniter.com/help/legal"
        },
        {
            "title": "Codemagic",
            "hex": "F45E3F",
            "source": "https://codemagic.io"
        },
        {
            "title": "CodeMirror",
            "hex": "D30707",
            "source": "https://github.com/codemirror/CodeMirror/blob/6e7aa65a8bfb64837ae9d082b674b2f5ee056d2c/doc/logo.svg"
        },
        {
            "title": "CodeNewbie",
            "hex": "9013FE",
            "source": "https://community.codenewbie.org"
        },
        {
            "title": "CodePen",
            "hex": "000000",
            "source": "https://blog.codepen.io/documentation/brand-assets/logos/"
        },
        {
            "title": "CodeProject",
            "hex": "FF9900",
            "source": "https://www.codeproject.com"
        },
        {
            "title": "CodersRank",
            "hex": "67A4AC",
            "source": "https://codersrank.io"
        },
        {
            "title": "Coderwall",
            "hex": "3E8DCC",
            "source": "https://github.com/twolfson/coderwall-svg/tree/e87fb90eab5e401210a174f9418b5af0a246758e"
        },
        {
            "title": "CodeSandbox",
            "hex": "151515",
            "source": "https://codesandbox.io/CodeSandbox-Press-Kit.zip"
        },
        {
            "title": "Codeship",
            "hex": "004466",
            "source": "https://app.codeship.com"
        },
        {
            "title": "CodeSignal",
            "hex": "1062FB",
            "source": "https://codesignal.com"
        },
        {
            "title": "CodeStream",
            "hex": "008C99",
            "source": "https://www.codestream.com"
        },
        {
            "title": "Codewars",
            "hex": "B1361E",
            "source": "https://github.com/codewars/branding/tree/1ff0d44db52ac4a5e3a1c43277dc35f228eb6983"
        },
        {
            "title": "Coding Ninjas",
            "hex": "DD6620",
            "source": "https://www.codingninjas.com/press-release"
        },
        {
            "title": "CodinGame",
            "hex": "F2BB13",
            "source": "https://www.codingame.com/work/press/press-kit/"
        },
        {
            "title": "Codio",
            "hex": "4574E0",
            "source": "https://codio.com"
        },
        {
            "title": "CoffeeScript",
            "hex": "2F2625",
            "source": "https://coffeescript.org"
        },
        {
            "title": "Cognizant",
            "hex": "1A4CA1",
            "source": "https://www.cognizant.com"
        },
        {
            "title": "Coil",
            "hex": "000000",
            "source": "https://coil.com/press/brand-guidelines",
            "guidelines": "https://coil.com/press/brand-guidelines"
        },
        {
            "title": "Coinbase",
            "hex": "0052FF",
            "source": "https://www.coinbase.com/press"
        },
        {
            "title": "CoinMarketCap",
            "hex": "17181B",
            "source": "https://www.coinmarketcap.com"
        },
        {
            "title": "Commerzbank",
            "hex": "FFCC33",
            "source": "https://commons.wikimedia.org/wiki/Category:Commerzbank_logos"
        },
        {
            "title": "commitlint",
            "hex": "000000",
            "source": "https://github.com/conventional-changelog/commitlint/blob/0b177635472214faac5a5800ced970bf4d2e6012/docs/assets/icon.svg"
        },
        {
            "title": "Commodore",
            "hex": "1E2A4E",
            "source": "https://commodore.inc"
        },
        {
            "title": "Common Workflow Language",
            "hex": "B5314C",
            "source": "https://github.com/common-workflow-language/logo/blob/54b1624bc88df6730fa7b6c928a05fc9c939e47e/CWL-Logo-nofonts.svg"
        },
        {
            "title": "Compiler Explorer",
            "hex": "67C52A",
            "source": "https://github.com/compiler-explorer/infra/blob/8d362efe7ddc24e6a625f7db671d0a6e7600e3c9/logo/icon/CompilerExplorer%20Logo%20Icon%20SVG.svg"
        },
        {
            "title": "Composer",
            "hex": "885630",
            "source": "https://getcomposer.org"
        },
        {
            "title": "CompTIA",
            "hex": "C8202F",
            "source": "https://www.comptia.org",
            "guidelines": "https://www.comptia.org/newsroom/media-library"
        },
        {
            "title": "Comsol",
            "hex": "368CCB",
            "source": "https://cdn.comsol.com/company/comsol-brand-guide-November2019.pdf"
        },
        {
            "title": "Conan",
            "hex": "6699CB",
            "source": "https://conan.io"
        },
        {
            "title": "Concourse",
            "hex": "3398DC",
            "source": "https://concourse-ci.org"
        },
        {
            "title": "Conda-Forge",
            "hex": "000000",
            "source": "https://github.com/conda-forge/conda-forge.github.io/tree/0fc7dac2b989f3601dcc1be8a9f92c5b617c291e"
        },
        {
            "title": "Conekta",
            "hex": "0A1837",
            "source": "https://www.conekta.com"
        },
        {
            "title": "Confluence",
            "hex": "172B4D",
            "source": "https://www.atlassian.com/company/news/press-kit"
        },
        {
            "title": "Construct 3",
            "hex": "00FFDA",
            "source": "https://www.construct.net",
            "guidelines": "https://www.construct.net"
        },
        {
            "title": "Consul",
            "hex": "F24C53",
            "source": "https://www.hashicorp.com/brand",
            "guidelines": "https://www.hashicorp.com/brand"
        },
        {
            "title": "Contactless Payment",
            "hex": "000000",
            "source": "https://en.wikipedia.org/wiki/Contactless_payment"
        },
        {
            "title": "containerd",
            "hex": "575757",
            "source": "https://cncf-branding.netlify.app/projects/containerd/"
        },
        {
            "title": "Contao",
            "hex": "F47C00",
            "source": "https://contao.org",
            "guidelines": "https://contao.org/en/media"
        },
        {
            "title": "Contentful",
            "hex": "2478CC",
            "source": "https://press.contentful.com/media_kits"
        },
        {
            "title": "Conventional Commits",
            "hex": "FE5196",
            "source": "https://www.conventionalcommits.org",
            "license": {
                "type": "MIT"
            }
        },
        {
            "title": "Convertio",
            "hex": "FF3333",
            "source": "https://convertio.co"
        },
        {
            "title": "Cookiecutter",
            "hex": "D4AA00",
            "source": "https://github.com/cookiecutter/cookiecutter/blob/52dd18513bbab7f0fbfcb2938c9644d9092247cf/logo/cookiecutter-logo.svg"
        },
        {
            "title": "Cora",
            "hex": "E61845",
            "source": "https://www.cora.fr"
        },
        {
            "title": "Corona Engine",
            "hex": "F96F29",
            "source": "https://coronalabs.com",
            "guidelines": "https://coronalabs.com/presskit.pdf"
        },
        {
            "title": "Corona Renderer",
            "hex": "E6502A",
            "source": "https://corona-renderer.com/about"
        },
        {
            "title": "Corsair",
            "hex": "000000",
            "source": "https://www.corsair.com",
            "guidelines": "https://www.corsair.com/press"
        },
        {
            "title": "Couchbase",
            "hex": "EA2328",
            "source": "https://www.couchbase.com"
        },
        {
            "title": "Counter-Strike",
            "hex": "000000",
            "source": "https://en.wikipedia.org/wiki/File:CS-GO_Logo.svg"
        },
        {
            "title": "CountingWorks PRO",
            "hex": "2E3084",
            "source": "https://www.countingworks.com/blog"
        },
        {
            "title": "Coursera",
            "hex": "0056D2",
            "source": "https://about.coursera.org/press"
        },
        {
            "title": "Coveralls",
            "hex": "3F5767",
            "source": "https://coveralls.io"
        },
        {
            "title": "cPanel",
            "hex": "FF6C2C",
            "source": "https://cpanel.net/company/cpanel-brand-guide/"
        },
        {
            "title": "Craft CMS",
            "hex": "E5422B",
            "source": "https://craftcms.com/brand-resources"
        },
        {
            "title": "Craftsman",
            "hex": "D6001C",
            "source": "https://www.craftsman.com"
        },
        {
            "title": "CrateDB",
            "hex": "009DC7",
            "source": "https://github.com/crate/crate-docs-theme/blob/cbd734b3617489ca937f35e30f37f3f6c1870e1f/src/crate/theme/rtd/crate/static/images/crate-logo.svg"
        },
        {
            "title": "Crayon",
            "hex": "FF6A4C",
            "source": "https://www.crayon.com"
        },
        {
            "title": "Creality",
            "hex": "000000",
            "source": "https://www.creality.com"
        },
        {
            "title": "Create React App",
            "hex": "09D3AC",
            "source": "https://github.com/facebook/create-react-app/blob/9d0369b1fe3260e620b08effcf85f1edefc5d1ea/docusaurus/website/static/img/logo.svg"
        },
        {
            "title": "Creative Commons",
            "hex": "EF9421",
            "source": "https://creativecommons.org"
        },
        {
            "title": "Creative Technology",
            "hex": "000000",
            "source": "https://creative.com"
        },
        {
            "title": "Credly",
            "hex": "FF6B00",
            "source": "https://cdn.credly.com/assets/structure/logo-78b59f8114817c758ca965ed8f1a58a76a39b6fd70d031f771a9bbc581fcde65.svg"
        },
        {
            "title": "Crehana",
            "hex": "4B22F4",
            "source": "https://www.crehana.com"
        },
        {
            "title": "Critical Role",
            "hex": "000000",
            "source": "https://critrole.com"
        },
        {
            "title": "Crowdin",
            "hex": "2E3340",
            "source": "https://support.crowdin.com/using-logo/"
        },
        {
            "title": "Crowdsource",
            "hex": "4285F4",
            "source": "https://crowdsource.google.com/about/"
        },
        {
            "title": "Crunchbase",
            "hex": "0288D1",
            "source": "https://www.crunchbase.com/home"
        },
        {
            "title": "Crunchyroll",
            "hex": "F47521",
            "source": "https://www.crunchyroll.com"
        },
        {
            "title": "CRYENGINE",
            "hex": "000000",
            "source": "https://www.cryengine.com/brand"
        },
        {
            "title": "Crystal",
            "hex": "000000",
            "source": "https://crystal-lang.org/media/"
        },
        {
            "title": "CSS Modules",
            "hex": "000000",
            "source": "https://github.com/css-modules/logos/blob/32e4717062e4328ed861fa92d5d9cfd47859362f/css-modules-logo.svg"
        },
        {
            "title": "CSS Wizardry",
            "hex": "F43059",
            "source": "https://csswizardry.com"
        },
        {
            "title": "CSS3",
            "hex": "1572B6",
            "source": "https://www.w3.org/html/logo/"
        },
        {
            "title": "CTS",
            "hex": "E53236",
            "source": "https://commons.wikimedia.org/wiki/File:Logo_Compagnie_des_transports_strasbourgeois.svg",
            "aliases": {
                "aka": [
                    "Compagnie des Transports Strasbourgeois"
                ]
            }
        },
        {
            "title": "Cucumber",
            "hex": "23D96C",
            "source": "https://cucumber.io"
        },
        {
            "title": "Cultura",
            "hex": "1D2C54",
            "source": "https://www.cultura.com"
        },
        {
            "title": "curl",
            "hex": "073551",
            "source": "https://curl.haxx.se/logo/"
        },
        {
            "title": "CurseForge",
            "hex": "F16436",
            "source": "https://www.curseforge.com"
        },
        {
            "title": "Cycling '74",
            "hex": "111111",
            "source": "https://cycling74.com"
        },
        {
            "title": "Cypress",
            "hex": "17202C",
            "source": "https://cypress.io"
        },
        {
            "title": "Cytoscape.js",
            "hex": "F7DF1E",
            "source": "https://github.com/cytoscape/cytoscape.js/blob/97c27700feefe2f7b79fca248763049e9a0b38c6/documentation/img/cytoscape-logo.svg"
        },
        {
            "title": "D",
            "hex": "B03931",
            "source": "https://github.com/dlang/dlang.org/blob/6d0e2e5f6a8249031cfd010e389b99ff014cd320/images/dlogo.svg"
        },
        {
            "title": "D-EDGE",
            "hex": "432975",
            "source": "https://github.com/d-edge/JoinUs/blob/4d8b5cf7145db26649fe9f1587194e44dbbe3565/d-edge.svg"
        },
        {
            "title": "D-Wave Systems",
            "hex": "008CD7",
            "source": "https://www.dwavesys.com"
        },
        {
            "title": "D3.js",
            "hex": "F9A03C",
            "source": "https://github.com/d3/d3-logo/tree/6d9c471aa852033501d00ca63fe73d9f8be82d1d"
        },
        {
            "title": "Dacia",
            "hex": "646B52",
            "source": "https://commons.wikimedia.org/wiki/File:Dacia-Logo-2021.svg"
        },
        {
            "title": "DAF",
            "hex": "00529B",
            "source": "https://www.daf.com/en"
        },
        {
            "title": "Dailymotion",
            "hex": "0D0D0D",
            "source": "https://about.dailymotion.com/en/press/"
        },
        {
            "title": "Daimler",
            "hex": "E6E6E6",
            "source": "https://designnavigator.daimler.com/Daimler_Corporate_Logotype_Black_DTP",
            "guidelines": "https://designnavigator.daimler.com/Daimler_Corporate_Logotype"
        },
        {
            "title": "DaisyUI",
            "hex": "5A0EF8",
            "source": "https://raw.githubusercontent.com/saadeghi/files/main/daisyui/logo-4.svg"
        },
        {
            "title": "Dapr",
            "hex": "0D2192",
            "source": "https://raw.githubusercontent.com/dapr/dapr/18575823c74318c811d6cd6f57ffac76d5debe93/img/dapr_logo.svg"
        },
        {
            "title": "Dark Reader",
            "hex": "141E24",
            "source": "https://github.com/simple-icons/simple-icons/pull/3348#issuecomment-667090608"
        },
        {
            "title": "Dart",
            "hex": "0175C2",
            "source": "https://github.com/dart-lang/site-shared/tree/18458ff440afd3d06f04e5cb871c4c5eda29c9d5/src/_assets/image/dart/logo"
        },
        {
            "title": "Darty",
            "hex": "EB1B23",
            "source": "https://www.darty.com"
        },
        {
            "title": "Das Erste",
            "hex": "001A4B",
            "source": "https://en.wikipedia.org/wiki/Das_Erste"
        },
        {
            "title": "Dash",
            "hex": "008DE4",
            "source": "https://www.dash.org/brand-assets/",
            "guidelines": "https://www.dash.org/brand-guidelines/"
        },
        {
            "title": "Dashlane",
            "hex": "0E353D",
            "source": "https://brandfolder.com/dashlane/brandkitpartners"
        },
        {
            "title": "Dask",
            "hex": "FC6E6B",
            "source": "https://github.com/dask/dask/blob/67e648922512615f94f8a90726423e721d0e3eb2/docs/source/images/dask_icon_black.svg"
        },
        {
            "title": "Dassault Systèmes",
            "hex": "005386",
            "source": "https://www.3ds.com"
        },
        {
            "title": "data.ai",
            "hex": "000000",
            "source": "https://www.data.ai/en/about/press/"
        },
        {
            "title": "Databricks",
            "hex": "FF3621",
            "source": "https://www.databricks.com",
            "guidelines": "https://brand.databricks.com/Styleguide/Guide/"
        },
        {
            "title": "DataCamp",
            "hex": "03EF62",
            "source": "https://www.datacamp.com"
        },
        {
            "title": "Datadog",
            "hex": "632CA6",
            "source": "https://www.datadoghq.com/about/resources",
            "guidelines": "https://www.datadoghq.com/about/resources/"
        },
        {
            "title": "DataGrip",
            "hex": "000000",
            "source": "https://www.jetbrains.com/company/brand/logos/",
            "guidelines": "https://www.jetbrains.com/company/brand/"
        },
        {
            "title": "Dataiku",
            "hex": "2AB1AC",
            "source": "https://www.dataiku.com/company/media-kit/"
        },
        {
            "title": "DataStax",
            "hex": "3A3A42",
            "source": "https://www.datastax.com/brand-resources",
            "guidelines": "https://www.datastax.com/brand-resources"
        },
        {
            "title": "Dataverse",
            "hex": "088142",
            "source": "https://docs.microsoft.com/en-us/power-platform/guidance/icons",
            "guidelines": "https://docs.microsoft.com/en-us/power-platform/guidance/icons",
            "license": {
                "type": "custom",
                "url": "https://docs.microsoft.com/en-us/power-platform/guidance/icons"
            }
        },
        {
            "title": "DatoCMS",
            "hex": "FF7751",
            "source": "https://www.datocms.com/company/brand-assets",
            "guidelines": "https://www.datocms.com/company/brand-assets"
        },
        {
            "title": "Datto",
            "hex": "199ED9",
            "source": "https://www.datto.com/brand/logos",
            "guidelines": "https://www.datto.com/brand"
        },
        {
            "title": "DAZN",
            "hex": "F8F8F5",
            "source": "https://media.dazn.com/en/assets/"
        },
        {
            "title": "dblp",
            "hex": "004F9F",
            "source": "https://dblp.org"
        },
        {
            "title": "dbt",
            "hex": "FF694B",
            "source": "https://github.com/fishtown-analytics/dbt-styleguide/blob/a2895e005457eda531880dfde62f31959d42f18b/_includes/icons/logo.svg"
        },
        {
            "title": "DC Entertainment",
            "hex": "0078F0",
            "source": "https://www.readdc.com"
        },
        {
            "title": "De'Longhi",
            "hex": "072240",
            "source": "https://www.delonghi.com"
        },
        {
            "title": "Debian",
            "hex": "A81D33",
            "source": "https://www.debian.org/logos",
            "guidelines": "https://www.debian.org/logos/",
            "license": {
                "type": "CC-BY-SA-3.0"
            }
        },
        {
            "title": "Decap CMS",
            "hex": "FF0082",
            "source": "https://github.com/decaporg/decap-cms/blob/ba158f4a56d6d79869811971bc1bb0ef15197d30/website/static/img/decap-logo.svg"
        },
        {
            "title": "deepin",
            "hex": "007CFF",
            "source": "https://commons.wikimedia.org/wiki/File:Deepin_logo.svg"
        },
        {
            "title": "Deepnote",
            "hex": "3793EF",
            "source": "https://deepnote.com"
        },
        {
            "title": "Deezer",
            "hex": "FEAA2D",
            "source": "https://deezerbrand.com",
            "guidelines": "https://deezerbrand.com"
        },
        {
            "title": "del.icio.us",
            "slug": "delicious",
            "hex": "0000FF",
            "source": "https://del.icio.us",
            "aliases": {
                "aka": [
                    "Delicious"
                ]
            }
        },
        {
            "title": "Deliveroo",
            "hex": "00CCBC",
            "source": "https://deliveroo.com"
        },
        {
            "title": "Dell",
            "hex": "007DB8",
            "source": "https://www.dell.com",
            "guidelines": "https://brand.delltechnologies.com/logos/"
        },
        {
            "title": "Delphi",
            "hex": "EE1F35",
            "source": "https://www.embarcadero.com/news/logo"
        },
        {
            "title": "Delta",
            "hex": "003366",
            "source": "https://news.delta.com/delta-air-lines-logos-brand-guidelines"
        },
        {
            "title": "Deno",
            "hex": "000000",
            "source": "https://github.com/denoland/dotland/blob/f1ba74327b401b47de678f30d768ff9bf54494b6/public/logo.svg",
            "license": {
                "type": "MIT"
            }
        },
        {
            "title": "Denon",
            "hex": "0B131A",
            "source": "https://www.denon.com",
            "guidelines": "https://www.denon.com/en-us/support/termsofuse.html"
        },
        {
            "title": "Dependabot",
            "hex": "025E8C",
            "source": "https://dependabot.com"
        },
        {
            "title": "Der Spiegel",
            "hex": "E64415",
            "source": "https://www.spiegel.de"
        },
        {
            "title": "Designer News",
            "hex": "2D72D9",
            "source": "https://www.designernews.co"
        },
        {
            "title": "Deutsche Bahn",
            "hex": "F01414",
            "source": "https://www.bahn.de"
        },
        {
            "title": "Deutsche Bank",
            "hex": "0018A8",
            "source": "https://www.db.com"
        },
        {
            "title": "dev.to",
            "hex": "0A0A0A",
            "source": "https://dev.to"
        },
        {
            "title": "DevExpress",
            "hex": "FF7200",
            "source": "https://www.devexpress.com/aboutus/"
        },
        {
            "title": "DeviantArt",
            "hex": "05CC47",
            "source": "https://help.deviantart.com/21"
        },
        {
            "title": "Devpost",
            "hex": "003E54",
            "source": "https://github.com/challengepost/supportcenter/blob/e40066cde2ed25dc14c0541edb746ff8c6933114/images/devpost-icon-rgb.svg"
        },
        {
            "title": "devRant",
            "hex": "F99A66",
            "source": "https://devrant.com"
        },
        {
            "title": "Dgraph",
            "hex": "E50695",
            "source": "https://dgraph.io"
        },
        {
            "title": "DHL",
            "hex": "FFCC00",
            "source": "https://www.dpdhl-brands.com/dhl/en/guides/design-basics/logo-and-claim.html",
            "guidelines": "https://www.dpdhl-brands.com/dhl/en/guides/design-basics/logo-and-claim.html"
        },
        {
            "title": "diagrams.net",
            "hex": "F08705",
            "source": "https://github.com/jgraph/drawio/blob/4743eba8d5eaa497dc003df7bf7295b695c59bea/src/main/webapp/images/drawlogo.svg",
            "aliases": {
                "aka": [
                    "draw.io"
                ]
            }
        },
        {
            "title": "Dialogflow",
            "hex": "FF9800",
            "source": "https://dialogflow.cloud.google.com"
        },
        {
            "title": "Diaspora",
            "hex": "000000",
            "source": "https://wiki.diasporafoundation.org/Branding"
        },
        {
            "title": "Digg",
            "hex": "000000",
            "source": "https://digg.com"
        },
        {
            "title": "Digi-Key Electronics",
            "hex": "CC0000",
            "source": "https://www.digikey.com"
        },
        {
            "title": "DigitalOcean",
            "hex": "0080FF",
            "source": "https://www.digitalocean.com/press/",
            "guidelines": "https://www.digitalocean.com/press/"
        },
        {
            "title": "Dior",
            "hex": "000000",
            "source": "https://www.dior.com"
        },
        {
            "title": "Directus",
            "hex": "263238",
            "source": "https://directus.io"
        },
        {
            "title": "Discogs",
            "hex": "333333",
            "source": "https://www.discogs.com/brand"
        },
        {
            "title": "Discord",
            "hex": "5865F2",
            "source": "https://discord.com/branding",
            "guidelines": "https://discord.com/branding"
        },
        {
            "title": "Discourse",
            "hex": "000000",
            "source": "https://www.discourse.org"
        },
        {
            "title": "Discover",
            "hex": "FF6000",
            "source": "https://www.discovernetwork.com/en-us/business-resources/free-signage-logos"
        },
        {
            "title": "Disqus",
            "hex": "2E9FFF",
            "source": "https://disqus.com/brand"
        },
        {
            "title": "Disroot",
            "hex": "50162D",
            "source": "https://disroot.org/en"
        },
        {
            "title": "Distrokid",
            "hex": "231F20",
            "source": "https://distrokid.com/logo"
        },
        {
            "title": "Django",
            "hex": "092E20",
            "source": "https://www.djangoproject.com/community/logos/"
        },
        {
            "title": "Dlib",
            "hex": "008000",
            "source": "https://github.com/davisking/dlib/blob/8a2c7442074339ac9ffceff6ef5a49e0114222b9/docs/docs/dlib-logo-and-icons.svg"
        },
        {
            "title": "DLNA",
            "hex": "48A842",
            "source": "https://upload.wikimedia.org/wikipedia/de/e/eb/Digital_Living_Network_Alliance_logo.svg"
        },
        {
            "title": "dm",
            "hex": "002878",
            "source": "https://www.dm.de"
        },
        {
            "title": "Docker",
            "hex": "2496ED",
            "source": "https://www.docker.com/company/newsroom/media-resources"
        },
        {
            "title": "Docs.rs",
            "hex": "000000",
            "source": "https://docs.rs"
        },
        {
            "title": "DocuSign",
            "hex": "FFCC22",
            "source": "https://www.docusign.com/sites/all/themes/custom/docusign/favicons/mstile-310x310.png"
        },
        {
            "title": "Dogecoin",
            "hex": "C2A633",
            "source": "https://cryptologos.cc/dogecoin"
        },
        {
            "title": "DOI",
            "hex": "FAB70C",
            "source": "https://www.doi.org/images/logos/header_logo_cropped.svg",
            "guidelines": "https://www.doi.org/resources/130718-trademark-policy.pdf"
        },
        {
            "title": "Dolby",
            "hex": "000000",
            "source": "https://www.dolby.com/us/en/about/brand-identity.html"
        },
        {
            "title": "DoorDash",
            "hex": "FF3008",
            "source": "https://www.doordash.com/about/"
        },
        {
            "title": "Douban",
            "hex": "2D963D",
            "source": "https://www.douban.com/about",
            "license": {
                "type": "custom",
                "url": "https://www.douban.com/about/legal#info_data"
            }
        },
        {
            "title": "Douban Read",
            "hex": "389EAC",
            "source": "https://read.douban.com",
            "license": {
                "type": "custom",
                "url": "https://www.douban.com/about/legal#info_data"
            }
        },
        {
            "title": "Dovecot",
            "hex": "54BCAB",
            "source": "https://commons.wikimedia.org/wiki/File:Dovecot_logo.svg"
        },
        {
            "title": "DPD",
            "hex": "DC0032",
            "source": "https://www.dpd.com"
        },
        {
            "title": "Dragonframe",
            "hex": "D4911E",
            "source": "https://dragonframe.com"
        },
        {
            "title": "Draugiem.lv",
            "hex": "FF6600",
            "source": "https://www.frype.com/applications/dev/docs/logos/"
        },
        {
            "title": "Dribbble",
            "hex": "EA4C89",
            "source": "https://dribbble.com/branding"
        },
        {
            "title": "Drone",
            "hex": "212121",
            "source": "https://github.com/drone/brand/tree/f3ba7a1ad3c35abfe9571ea9c3ea93dff9912955"
        },
        {
            "title": "Drooble",
            "hex": "19C4BE",
            "source": "https://blog.drooble.com/press/"
        },
        {
            "title": "Dropbox",
            "hex": "0061FF",
            "source": "https://www.dropbox.com/branding"
        },
        {
            "title": "Drupal",
            "hex": "0678BE",
            "source": "https://www.drupal.org/about/media-kit/logos"
        },
        {
            "title": "DS Automobiles",
            "hex": "1D1717",
            "source": "https://www.stellantis.com/en/brands/ds"
        },
        {
            "title": "DTS",
            "hex": "F98B2B",
            "source": "https://xperi.com/brands/dts/",
            "guidelines": "https://xperi.com/terms-conditions/"
        },
        {
            "title": "DTube",
            "hex": "F01A30",
            "source": "https://about.d.tube/mediakit.html"
        },
        {
            "title": "Ducati",
            "hex": "CC0000",
            "source": "https://brandlogos.net/ducati-logo-vector-svg-92931.html"
        },
        {
            "title": "DuckDB",
            "hex": "FFF000",
            "source": "https://duckdb.org"
        },
        {
            "title": "DuckDuckGo",
            "hex": "DE5833",
            "source": "https://duckduckgo.com"
        },
        {
            "title": "Dungeons & Dragons",
            "hex": "ED1C24",
            "source": "https://dnd.wizards.com/articles/features/basicrules",
            "guidelines": "https://dnd.wizards.com/articles/features/fan-site-kit",
            "aliases": {
                "aka": [
                    "D&D"
                ]
            }
        },
        {
            "title": "Dunked",
            "hex": "2DA9D7",
            "source": "https://dunked.com"
        },
        {
            "title": "Duolingo",
            "hex": "58CC02",
            "source": "https://www.duolingo.com"
        },
        {
            "title": "DVC",
            "aliases": {
                "aka": [
                    "Data Version Control"
                ]
            },
            "hex": "13ADC7",
            "source": "https://iterative.ai/brand/",
            "guidelines": "https://iterative.ai/brand/"
        },
        {
            "title": "dwm",
            "hex": "1177AA",
            "source": "https://dwm.suckless.org"
        },
        {
            "title": "Dynamics 365",
            "hex": "0B53CE",
            "source": "https://docs.microsoft.com/en-us/dynamics365/get-started/icons",
            "guidelines": "https://docs.microsoft.com/en-us/dynamics365/get-started/icons",
            "license": {
                "type": "custom",
                "url": "https://docs.microsoft.com/en-us/dynamics365/get-started/icons"
            }
        },
        {
            "title": "Dynatrace",
            "hex": "1496FF",
            "source": "https://www.dynatrace.com/company/press-kit/"
        },
        {
            "title": "E.Leclerc",
            "hex": "0066CC",
            "source": "https://www.e.leclerc/assets/images/sue-logo.svg"
        },
        {
            "title": "E3",
            "hex": "E73D2F",
            "source": "https://commons.wikimedia.org/wiki/File:E3_Logo.svg",
            "aliases": {
                "aka": [
                    "Electronic Entertainment Expo"
                ]
            }
        },
        {
            "title": "EA",
            "hex": "000000",
            "source": "https://www.ea.com"
        },
        {
            "title": "Eagle",
            "hex": "0072EF",
            "source": "https://en.eagle.cool"
        },
        {
            "title": "EasyEDA",
            "hex": "1765F6",
            "source": "https://easyeda.com"
        },
        {
            "title": "easyJet",
            "hex": "FF6600",
            "source": "https://www.easyjet.com"
        },
        {
            "title": "eBay",
            "hex": "E53238",
            "source": "https://go.developer.ebay.com/logos"
        },
        {
            "title": "EBOX",
            "hex": "BE2323",
            "source": "https://www.ebox.ca"
        },
        {
            "title": "Eclipse Adoptium",
            "hex": "FF1464",
            "source": "https://www.eclipse.org/org/artwork/",
            "guidelines": "https://www.eclipse.org/legal/logo_guidelines.php"
        },
        {
            "title": "Eclipse Che",
            "hex": "525C86",
            "source": "https://www.eclipse.org/che/"
        },
        {
            "title": "Eclipse IDE",
            "hex": "2C2255",
            "source": "https://www.eclipse.org/artwork/"
        },
        {
            "title": "Eclipse Jetty",
            "hex": "FC390E",
            "source": "https://github.com/eclipse/jetty.project/blob/dab26c601d08d350cd830c1007bb196c5196f0f6/logos/jetty-avatar.svg"
        },
        {
            "title": "Eclipse Mosquitto",
            "hex": "3C5280",
            "source": "https://github.com/eclipse/mosquitto/blob/75fc908bba90d4bd06e85efc1c4ed77952ec842c/logo/mosquitto-logo-only.svg"
        },
        {
            "title": "Eclipse Vert.x",
            "hex": "782A90",
            "source": "https://github.com/vert-x3/.github/blob/1ad6612d87f35665e50a00fc32eb9c542556385d/workflow-templates/vertx-favicon.svg"
        },
        {
            "title": "EDEKA",
            "hex": "1B66B3",
            "source": "https://www.edeka.de"
        },
        {
            "title": "EditorConfig",
            "hex": "FEFEFE",
            "source": "https://editorconfig.org"
        },
        {
            "title": "edX",
            "hex": "02262B",
            "source": "https://www.edx.org"
        },
        {
            "title": "egghead",
            "hex": "FCFBFA",
            "source": "https://egghead.io"
        },
        {
            "title": "Egnyte",
            "hex": "00968F",
            "source": "https://www.egnyte.com/presskit.html"
        },
        {
            "title": "Eight Sleep",
            "hex": "262729",
            "source": "https://www.eightsleep.com/press/"
        },
        {
            "title": "El Jueves",
            "hex": "BE312E",
            "source": "https://www.eljueves.es"
        },
        {
            "title": "Elastic",
            "hex": "005571",
            "source": "https://www.elastic.co/brand"
        },
        {
            "title": "Elastic Cloud",
            "hex": "005571",
            "source": "https://www.elastic.co/brand"
        },
        {
            "title": "Elastic Stack",
            "hex": "005571",
            "source": "https://www.elastic.co/brand"
        },
        {
            "title": "Elasticsearch",
            "hex": "005571",
            "source": "https://www.elastic.co/brand"
        },
        {
            "title": "Elavon",
            "hex": "0C2074",
            "source": "https://www.elavon.com"
        },
        {
            "title": "Electron",
            "hex": "47848F",
            "source": "https://www.electronjs.org"
        },
        {
            "title": "Electron Fiddle",
            "hex": "E79537",
            "source": "https://github.com/electron/fiddle/blob/19360ade76354240630e5660469b082128e1e57e/assets/icons/fiddle.svg"
        },
        {
            "title": "electron-builder",
            "hex": "FFFFFF",
            "source": "https://www.electron.build"
        },
        {
            "title": "Element",
            "hex": "0DBD8B",
            "source": "https://element.io"
        },
        {
            "title": "elementary",
            "hex": "64BAFF",
            "source": "https://elementary.io/brand"
        },
        {
            "title": "Elementor",
            "hex": "92003B",
            "source": "https://elementor.com/logos/",
            "guidelines": "https://elementor.com/logos/"
        },
        {
            "title": "Eleventy",
            "hex": "000000",
            "source": "https://www.11ty.io"
        },
        {
            "title": "Elgato",
            "hex": "101010",
            "source": "https://www.elgato.com/en/media-room"
        },
        {
            "title": "Elixir",
            "hex": "4B275F",
            "source": "https://github.com/elixir-lang/elixir-lang.github.com/tree/031746384ee23b9be19298c92a9699c56cc05845/images/logo"
        },
        {
            "title": "Ello",
            "hex": "000000",
            "source": "https://ello.co"
        },
        {
            "title": "Elm",
            "hex": "1293D8",
            "source": "https://github.com/elm/foundation.elm-lang.org/blob/2d097b317d8af2aaeab49284830260a32d817305/assets/elm_logo.svg"
        },
        {
            "title": "Elsevier",
            "hex": "FF6C00",
            "source": "https://www.elsevier.com"
        },
        {
            "title": "Embarcadero",
            "hex": "ED1F35",
            "source": "https://www.embarcadero.com/news/logo"
        },
        {
            "title": "Ember.js",
            "hex": "E04E39",
            "source": "https://emberjs.com/logos/",
            "guidelines": "https://emberjs.com/logos/"
        },
        {
            "title": "Emby",
            "hex": "52B54B",
            "source": "https://emby.media"
        },
        {
            "title": "Emirates",
            "hex": "D71921",
            "source": "https://www.emirates.com/ie/english/"
        },
        {
            "title": "Emlakjet",
            "hex": "0AE524",
            "source": "https://www.emlakjet.com/kurumsal-materyaller/"
        },
        {
            "title": "Empire Kred",
            "hex": "72BE50",
            "source": "https://www.empire.kred"
        },
        {
            "title": "Engadget",
            "hex": "000000",
            "source": "https://www.engadget.com",
            "guidelines": "https://o.aolcdn.com/engadget/brand-kit/eng-logo-guidelines.pdf"
        },
        {
            "title": "Enpass",
            "hex": "0D47A1",
            "source": "https://www.enpass.io/press/"
        },
        {
            "title": "EnterpriseDB",
            "hex": "FF3E00",
            "source": "https://www.enterprisedb.com"
        },
        {
            "title": "Envato",
            "hex": "81B441",
            "source": "https://envato.com"
        },
        {
            "title": "Envoy Proxy",
            "hex": "AC6199",
            "source": "https://d33wubrfki0l68.cloudfront.net/6f16455dae972425b77c7e31642269b375ec250e/3bd11/img/envoy-logo.svg"
        },
        {
            "title": "EPEL",
            "hex": "FC0000",
            "source": "https://fedoraproject.org/wiki/EPEL"
        },
        {
            "title": "Epic Games",
            "hex": "313131",
            "source": "https://dev.epicgames.com/docs/services/en-US/EpicAccountServices/DesignGuidelines/index.html#epicgamesbrandguidelines",
            "guidelines": "https://dev.epicgames.com/docs/services/en-US/EpicAccountServices/DesignGuidelines/index.html#epicgamesbrandguidelines"
        },
        {
            "title": "Epson",
            "hex": "003399",
            "source": "https://global.epson.com/IR/library/"
        },
        {
            "title": "Equinix Metal",
            "hex": "ED2224",
            "source": "https://metal.equinix.com"
        },
        {
            "title": "Ericsson",
            "hex": "0082F0",
            "source": "https://www.ericsson.com/en/newsroom/media-kits/logo",
            "guidelines": "https://mediabank.ericsson.net/admin/mb/?h=dbeb87a1bcb16fa379c0020bdf713872"
        },
        {
            "title": "Erlang",
            "hex": "A90533",
            "source": "https://github.com/erlang/erlide_eclipse/blob/99d1d61fde8e32ef1630ca0e1b05a6822b3d6489/meta/media/erlang-logo.svg"
        },
        {
            "title": "esbuild",
            "hex": "FFCF00",
            "source": "https://github.com/evanw/esbuild/blob/ac542f913908d7326b65eb2e01f0559ed135a40e/images/logo.svg"
        },
        {
            "title": "ESEA",
            "hex": "0E9648",
            "source": "https://play.esea.net"
        },
        {
            "title": "ESLGaming",
            "hex": "FFFF09",
            "source": "https://brand.eslgaming.com",
            "guidelines": "https://brand.eslgaming.com"
        },
        {
            "title": "ESLint",
            "hex": "4B32C3",
            "source": "https://eslint.org"
        },
        {
            "title": "ESPHome",
            "hex": "000000",
            "source": "https://esphome.io"
        },
        {
            "title": "Espressif",
            "hex": "E7352C",
            "source": "https://www.espressif.com"
        },
        {
            "title": "ESRI",
            "hex": "000000",
            "source": "https://www.esri.com/en-us/arcgis/products/arcgis-pro/overview"
        },
        {
            "title": "etcd",
            "hex": "419EDA",
            "source": "https://cncf-branding.netlify.app/projects/etcd/"
        },
        {
            "title": "Ethereum",
            "hex": "3C3C3D",
            "source": "https://ethereum.org/en/assets/"
        },
        {
            "title": "Ethiopian Airlines",
            "hex": "648B1A",
            "source": "https://corporate.ethiopianairlines.com/media/Ethiopian-Factsheet"
        },
        {
            "title": "Etihad Airways",
            "hex": "BD8B13",
            "source": "https://www.etihad.com/en-ie/manage/duty-free"
        },
        {
            "title": "Etsy",
            "hex": "F16521",
            "source": "https://www.etsy.com/uk/press"
        },
        {
            "title": "Event Store",
            "hex": "5AB552",
            "source": "https://github.com/EventStore/Brand/tree/319d6f8dadc2881062917ea5a6dafa675775ea85"
        },
        {
            "title": "Eventbrite",
            "hex": "F05537",
            "source": "https://www.eventbrite.com/signin/"
        },
        {
            "title": "Evernote",
            "hex": "00A82D",
            "source": "https://evernote.com/about-us",
            "guidelines": "https://evernote.com/about-us"
        },
        {
            "title": "Exercism",
            "hex": "009CAB",
            "source": "https://github.com/exercism/website-icons/blob/2ad12baa465acfaa74efc5da27a6a12f8b05e3d0/exercism/logo-icon.svg",
            "license": {
                "type": "CC-BY-3.0"
            }
        },
        {
            "title": "Exordo",
            "hex": "DAA449",
            "source": "https://www.exordo.com"
        },
        {
            "title": "Exoscale",
            "hex": "DA291C",
            "source": "https://www.exoscale.com/press/",
            "guidelines": "https://www.exoscale.com/press/"
        },
        {
            "title": "Expensify",
            "hex": "0185FF",
            "source": "https://use.expensify.com/press-kit",
            "guidelines": "https://use.expensify.com/press-kit"
        },
        {
            "title": "Experts Exchange",
            "hex": "00AAE7",
            "source": "https://www.experts-exchange.com"
        },
        {
            "title": "Expo",
            "hex": "000020",
            "source": "https://expo.io/brand/"
        },
        {
            "title": "Express",
            "hex": "000000",
            "source": "https://github.com/openjs-foundation/artwork/blob/ac43961d1157f973c54f210cf5e0c9c45e3d3f10/projects/express/express-icon-black.svg"
        },
        {
            "title": "ExpressVPN",
            "hex": "DA3940",
            "source": "https://www.expressvpn.com/press",
            "guidelines": "https://www.expressvpn.com/press"
        },
        {
            "title": "EyeEm",
            "hex": "000000",
            "source": "https://www.eyeem.com"
        },
        {
            "title": "F-Droid",
            "hex": "1976D2",
            "source": "https://f-droid.org"
        },
        {
            "title": "F-Secure",
            "hex": "00BAFF",
            "source": "https://vip.f-secure.com/en/marketing/logos"
        },
        {
            "title": "F#",
            "hex": "378BBA",
            "slug": "fsharp",
            "source": "https://foundation.fsharp.org/logo",
            "guidelines": "https://foundation.fsharp.org/logo",
            "aliases": {
                "aka": [
                    "F sharp"
                ]
            }
        },
        {
            "title": "F1",
            "hex": "E10600",
            "source": "https://www.formula1.com"
        },
        {
            "title": "F5",
            "hex": "E4002B",
            "source": "https://www.f5.com/company/news/press-kit"
        },
        {
            "title": "Facebook",
            "hex": "1877F2",
            "source": "https://en.facebookbrand.com"
        },
        {
            "title": "Facebook Gaming",
            "hex": "005FED",
            "source": "https://www.facebook.com/fbgaminghome/"
        },
        {
            "title": "Facebook Live",
            "hex": "ED4242",
            "source": "https://en.facebookbrand.com"
        },
        {
            "title": "FACEIT",
            "hex": "FF5500",
            "source": "https://corporate.faceit.com/branding/"
        },
        {
            "title": "Facepunch",
            "hex": "EC1C24",
            "source": "https://sbox.facepunch.com/news"
        },
        {
            "title": "Falcon",
            "hex": "F0AD4E",
            "source": "https://falconframework.org"
        },
        {
            "title": "FamPay",
            "hex": "FFAD00",
            "source": "https://fampay.in"
        },
        {
            "title": "Fandango",
            "hex": "FF7300",
            "source": "https://www.fandango.com"
        },
        {
            "title": "Fandom",
            "hex": "FA005A",
            "source": "https://fandomdesignsystem.com"
        },
        {
            "title": "Fanfou",
            "hex": "00CCFF",
            "source": "https://fanfou.com"
        },
        {
            "title": "Fantom",
            "hex": "0928FF",
            "source": "https://fantom.foundation"
        },
        {
            "title": "FareHarbor",
            "hex": "0A6ECE",
            "source": "https://help.fareharbor.com/about/logo",
            "guidelines": "https://help.fareharbor.com/about/logo"
        },
        {
            "title": "FARFETCH",
            "hex": "000000",
            "source": "https://www.farfetch.com"
        },
        {
            "title": "FastAPI",
            "hex": "009688",
            "source": "https://github.com/tiangolo/fastapi/blob/6205935323ded4767438ee81623892621b353415/docs/en/docs/img/icon-white.svg"
        },
        {
            "title": "Fastify",
            "hex": "000000",
            "source": "https://github.com/fastify/graphics/blob/91e8a3d4754807de3b69440f66c72a737a5fde94/fastify-1000px-square-02.svg"
        },
        {
            "title": "Fastlane",
            "hex": "00F200",
            "source": "https://github.com/fastlane/fastlane.tools/blob/19ff41a6c0f27510a7a7879e6944809d40ab382e/assets/img/logo-mobile.svg"
        },
        {
            "title": "Fastly",
            "hex": "FF282D",
            "source": "https://assets.fastly.com/style-guide/docs/"
        },
        {
            "title": "Fathom",
            "hex": "9187FF",
            "source": "https://usefathom.com/brand"
        },
        {
            "title": "Fauna",
            "hex": "3A1AB6",
            "source": "https://fauna.com"
        },
        {
            "title": "Favro",
            "hex": "512DA8",
            "source": "https://favro.com/login"
        },
        {
            "title": "FeatHub",
            "hex": "9B9B9B",
            "source": "https://feathub.com"
        },
        {
            "title": "FedEx",
            "hex": "4D148C",
            "source": "https://newsroom.fedex.com"
        },
        {
            "title": "Fedora",
            "hex": "51A2DA",
            "source": "https://docs.fedoraproject.org/en-US/project/brand/",
            "guidelines": "https://fedoraproject.org/wiki/Legal:Trademark_guidelines",
            "license": {
                "type": "custom",
                "url": "https://docs.fedoraproject.org/en-US/project/brand/"
            }
        },
        {
            "title": "Feedly",
            "hex": "2BB24C",
            "source": "https://blog.feedly.com"
        },
        {
            "title": "Ferrari",
            "hex": "D40000",
            "source": "https://www.ferrari.com"
        },
        {
            "title": "Ferrari N.V.",
            "slug": "ferrarinv",
            "hex": "EB2E2C",
            "source": "https://corporate.ferrari.com"
        },
        {
            "title": "FerretDB",
            "hex": "042133",
            "source": "https://github.com/FerretDB/FerretDB/blob/1176606075dfe52225ce0cd1bbd0cd06128f8599/website/static/img/logo.svg"
        },
        {
            "title": "FFmpeg",
            "hex": "007808",
            "source": "https://commons.wikimedia.org/wiki/File:FFmpeg_Logo_new.svg"
        },
        {
            "title": "Fi",
            "hex": "00B899",
            "source": "https://fi.money",
            "aliases": {
                "aka": [
                    "Fi.Money",
                    "epiFi"
                ]
            }
        },
        {
            "title": "Fiat",
            "hex": "941711",
            "source": "https://www.fcaci.com/x/FIATv15"
        },
        {
            "title": "Fido Alliance",
            "hex": "FFBF3B",
            "source": "https://fidoalliance.org/overview/legal/logo-usage/",
            "guidelines": "https://fidoalliance.org/overview/legal/fido-trademark-and-service-mark-usage-agreement-for-websites/"
        },
        {
            "title": "FIFA",
            "hex": "326295",
            "source": "https://en.wikipedia.org/wiki/FIFA"
        },
        {
            "title": "Fig",
            "hex": "000000",
            "source": "https://fig.io/icons/fig.svg"
        },
        {
            "title": "Figma",
            "hex": "F24E1E",
            "source": "https://www.figma.com/using-the-figma-brand/",
            "guidelines": "https://www.figma.com/using-the-figma-brand/"
        },
        {
            "title": "figshare",
            "hex": "556472",
            "source": "https://en.wikipedia.org/wiki/Figshare"
        },
        {
            "title": "Fila",
            "hex": "002D62",
            "source": "https://www.fila.com"
        },
        {
            "title": "Files",
            "hex": "4285F4",
            "source": "https://files.google.com"
        },
        {
            "title": "FileZilla",
            "hex": "BF0000",
            "source": "https://commons.wikimedia.org/wiki/File:FileZilla_logo.svg"
        },
        {
            "title": "Fing",
            "hex": "009AEE",
            "source": "https://www.fing.com"
        },
        {
            "title": "Firebase",
            "hex": "FFCA28",
            "source": "https://firebase.google.com/brand-guidelines/",
            "guidelines": "https://firebase.google.com/brand-guidelines/"
        },
        {
            "title": "Firefly III",
            "hex": "CD5029",
            "source": "https://docs.firefly-iii.org/firefly-iii/more-information/logo"
        },
        {
            "title": "Firefox",
            "hex": "FF7139",
            "source": "https://mozilla.design/firefox/logos-usage/",
            "guidelines": "https://mozilla.design/firefox/logos-usage/"
        },
        {
            "title": "Firefox Browser",
            "hex": "FF7139",
            "source": "https://mozilla.design/firefox/logos-usage/"
        },
        {
            "title": "Fireship",
            "hex": "EB844E",
            "source": "https://github.com/fireship-io/fireship.io/blob/987da97305a5968b99347aa748f928a4667336f8/hugo/layouts/partials/svg/logo.svg"
        },
        {
            "title": "Firewalla",
            "hex": "C8332D",
            "source": "https://github.com/firewalla/firewalla/blob/97f7463fe07b85b979a8f0738fdf14c1af0249a8/extension/diag/static/firewalla.svg"
        },
        {
            "title": "FIRST",
            "hex": "0066B3",
            "source": "https://www.firstinspires.org/brand",
            "guidelines": "https://www.firstinspires.org/brand"
        },
        {
            "title": "Fitbit",
            "hex": "00B0B9",
            "source": "https://www.fitbit.com/uk/home"
        },
        {
            "title": "FITE",
            "hex": "CA0404",
            "source": "https://www.fite.tv"
        },
        {
            "title": "FiveM",
            "hex": "F40552",
            "source": "https://fivem.net"
        },
        {
            "title": "Fiverr",
            "hex": "1DBF73",
            "source": "https://www.fiverr.com/press-kit"
        },
        {
            "title": "Flask",
            "hex": "000000",
            "source": "https://github.com/pallets/flask/blob/e6e75e55470a0682ee8370e6d68062e515a248b9/artwork/logo-full.svg",
            "license": {
                "type": "custom",
                "url": "https://github.com/pallets/flask/blob/master/artwork/LICENSE.rst"
            }
        },
        {
            "title": "Flat",
            "hex": "3481FE",
            "source": "https://github.com/netless-io/flat/blob/525b2247f36e96ae2f9e6a39b4fe0967152305f2/desktop/renderer-app/src/assets/image/logo.svg"
        },
        {
            "title": "Flathub",
            "hex": "000000",
            "source": "https://flathub.org"
        },
        {
            "title": "Flatpak",
            "hex": "4A90D9",
            "source": "https://flatpak.org/press",
            "guidelines": "https://flatpak.org/press"
        },
        {
            "title": "Flattr",
            "hex": "000000",
            "source": "https://flattr.com"
        },
        {
            "title": "Flickr",
            "hex": "0063DC",
            "source": "https://www.flickr.com"
        },
        {
            "title": "Flightaware",
            "hex": "19315B",
            "source": "https://flightaware.com/about/logo"
        },
        {
            "title": "Flipboard",
            "hex": "E12828",
            "source": "https://about.flipboard.com/brand-guidelines"
        },
        {
            "title": "Flipkart",
            "hex": "2874F0",
            "source": "https://www.flipkart.com"
        },
        {
            "title": "Floatplane",
            "hex": "00AEEF",
            "source": "https://www.floatplane.com"
        },
        {
            "title": "Flood",
            "hex": "4285F4",
            "source": "https://flood.io"
        },
        {
            "title": "Fluent Bit",
            "hex": "49BDA5",
            "source": "https://github.com/fluent/fluent-bit/blob/cdb35721d06242d66a729656282831ccd1589ca2/snap/fluent-bit.svg"
        },
        {
            "title": "Fluentd",
            "hex": "0E83C8",
            "source": "https://docs.fluentd.org/quickstart/logo",
            "license": {
                "type": "Apache-2.0"
            }
        },
        {
            "title": "Flutter",
            "hex": "02569B",
            "source": "https://flutter.dev/brand",
            "guidelines": "https://flutter.dev/brand"
        },
        {
            "title": "Flux",
            "hex": "5468FF",
            "source": "https://github.com/cncf/artwork/blob/c2e619cdf85e8bac090ceca7c0834c5cfedf9426/projects/flux/icon/black/flux-icon-black.svg",
            "guidelines": "https://www.cncf.io/brand-guidelines/",
            "license": {
                "type": "custom",
                "url": "https://www.linuxfoundation.org/legal/trademark-usage"
            }
        },
        {
            "title": "Fluxus",
            "hex": "FFFFFF",
            "source": "https://github.com/YieldingFluxus/fluxuswebsite/blob/651d798b8753786dcc51644c3b048a4f399db166/public/icon-svg.svg"
        },
        {
            "title": "Flyway",
            "hex": "CC0200",
            "source": "https://github.com/flyway/flywaydb.org/blob/8a7923cb9ead016442d4c5caf2e8ba5a9bfad5cf/assets/logo/flyway-logo.png"
        },
        {
            "title": "FMOD",
            "hex": "000000",
            "source": "https://www.fmod.com/attribution",
            "guidelines": "https://www.fmod.com/attribution"
        },
        {
            "title": "Fnac",
            "hex": "E1A925",
            "source": "https://www.fnac.com"
        },
        {
            "title": "Folium",
            "hex": "77B829",
            "source": "https://python-visualization.github.io/folium/"
        },
        {
            "title": "Fonoma",
            "hex": "02B78F",
            "source": "https://en.fonoma.com"
        },
        {
            "title": "Font Awesome",
            "hex": "528DD7",
            "source": "https://fontawesome.com/v5.15/icons/font-awesome-flag"
        },
        {
            "title": "FontBase",
            "hex": "3D03A7",
            "source": "https://fontba.se"
        },
        {
            "title": "FontForge",
            "hex": "F2712B",
            "source": "https://fontforge.org"
        },
        {
            "title": "foodpanda",
            "hex": "D70F64",
            "source": "https://www.foodpanda.com"
        },
        {
            "title": "Ford",
            "hex": "00274E",
            "source": "https://secure.ford.com/brochures/"
        },
        {
            "title": "Forestry",
            "hex": "343A40",
            "source": "https://forestry.io"
        },
        {
            "title": "Forgejo",
            "hex": "FB923C",
            "source": "https://codeberg.org/forgejo/meta/raw/branch/readme/branding/logo/forgejo-monochrome.svg",
            "guidelines": "https://codeberg.org/forgejo/meta/src/branch/readme/branding/README.md#logo",
            "license": {
                "type": "CC-BY-SA-4.0",
                "url": "https://codeberg.org/forgejo/meta/src/branch/readme/branding/logo/forgejo-logo-license-exemption.txt"
            }
        },
        {
            "title": "Formstack",
            "hex": "21B573",
            "source": "https://www.formstack.com/brand/guidelines"
        },
        {
            "title": "Fortinet",
            "hex": "EE3124",
            "source": "https://www.fortinet.com"
        },
        {
            "title": "Fortran",
            "hex": "734F96",
            "source": "https://github.com/fortran-lang/fortran-lang.org/blob/5469465d08d3fcbf16d048e651ca5c9ba050839c/assets/img/fortran-logo.svg"
        },
        {
            "title": "Fossa",
            "hex": "289E6D",
            "source": "https://fossa.com/press/"
        },
        {
            "title": "Fossil SCM",
            "hex": "548294",
            "source": "https://fossil-scm.org"
        },
        {
            "title": "Foursquare",
            "hex": "3333FF",
            "source": "https://foursquare.com/brand/",
            "guidelines": "https://foursquare.com/brand/"
        },
        {
            "title": "Foursquare City Guide",
            "hex": "F94877",
            "source": "https://foursquare.com/about/logos"
        },
        {
            "title": "FOX",
            "hex": "000000",
            "source": "https://www.fox.com"
        },
        {
            "title": "Foxtel",
            "hex": "EB5205",
            "source": "https://www.foxtel.com.au"
        },
        {
            "title": "Fozzy",
            "hex": "F15B29",
            "source": "https://fozzy.com/partners.shtml?tab=materials"
        },
        {
            "title": "Framer",
            "hex": "0055FF",
            "source": "https://framer.com"
        },
        {
            "title": "Framework7",
            "hex": "EE350F",
            "source": "https://github.com/framework7io/framework7-website/blob/2a1e32290c795c2070ffc7019ba7276614e00de0/public/i/logo.svg"
        },
        {
            "title": "Franprix",
            "hex": "EC6237",
            "source": "https://www.franprix.fr"
        },
        {
            "title": "Fraunhofer-Gesellschaft",
            "hex": "179C7D",
            "source": "https://www.fraunhofer.de"
        },
        {
            "title": "FreeBSD",
            "hex": "AB2B28",
            "source": "https://www.freebsdfoundation.org/about/project/"
        },
        {
            "title": "freeCodeCamp",
            "hex": "0A0A23",
            "source": "https://design-style-guide.freecodecamp.org",
            "guidelines": "https://design-style-guide.freecodecamp.org",
            "license": {
                "type": "CC-BY-SA-4.0",
                "url": "https://github.com/freeCodeCamp/design-style-guide/blob/cc950c311c61574b6ecbd9e724b6631026e14bfa/LICENSE"
            }
        },
        {
            "title": "freedesktop.org",
            "hex": "3B80AE",
            "source": "https://commons.wikimedia.org/wiki/File:Freedesktop-logo.svg"
        },
        {
            "title": "Freelancer",
            "hex": "29B2FE",
            "source": "https://www.freelancer.com"
        },
        {
            "title": "FreeNAS",
            "hex": "343434",
            "source": "https://github.com/freenas/webui/blob/fd668f4c5920fe864fd98fa98e20fd333336c609/src/assets/images/logo.svg"
        },
        {
            "title": "Freepik",
            "hex": "1273EB",
            "source": "https://commons.wikimedia.org/wiki/File:Freepik.svg"
        },
        {
            "title": "Frontend Mentor",
            "hex": "3F54A3",
            "source": "https://www.frontendmentor.io"
        },
        {
            "title": "Frontify",
            "hex": "2D3232",
            "source": "https://brand.frontify.com/d/7WQZazaZFkMz/brand-guidelines-1#/visual/logo"
        },
        {
            "title": "Fuga Cloud",
            "hex": "242F4B",
            "source": "https://fuga.cloud",
            "guidelines": "https://fuga.cloud/media/"
        },
        {
            "title": "Fujifilm",
            "hex": "FB0020",
            "source": "https://www.fujifilm.com",
            "guidelines": "https://www.fujifilm.com/us/en/terms"
        },
        {
            "title": "Fujitsu",
            "hex": "FF0000",
            "source": "https://www.fujitsu.com/global/about/brandmanagement/logo/"
        },
        {
            "title": "Funimation",
            "hex": "5B0BB5",
            "source": "https://www.funimation.com",
            "guidelines": "https://brandpad.io/funimationstyleguide"
        },
        {
            "title": "Fur Affinity",
            "hex": "36566F",
            "source": "https://www.furaffinity.net"
        },
        {
            "title": "Furry Network",
            "hex": "2E75B4",
            "source": "https://furrynetwork.com"
        },
        {
            "title": "FutureLearn",
            "hex": "DE00A5",
            "source": "https://www.futurelearn.com"
        },
        {
            "title": "G2",
            "hex": "FF492C",
            "source": "https://www.g2.com",
            "guidelines": "https://company.g2.com/brand-resources"
        },
        {
            "title": "G2A",
            "hex": "F05F00",
            "source": "https://www.g2a.co/documents/",
            "guidelines": "https://www.g2a.co/documents/"
        },
        {
            "title": "Game & Watch",
            "hex": "000000",
            "source": "https://upload.wikimedia.org/wikipedia/commons/4/41/Game_and_watch_logo.svg"
        },
        {
            "title": "Game Developer",
            "hex": "E60012",
            "source": "https://www.gamedeveloper.com",
            "aliases": {
                "aka": [
                    "Gamasutra"
                ]
            }
        },
        {
            "title": "Game Jolt",
            "hex": "CCFF00",
            "source": "https://gamejolt.com/about",
            "guidelines": "https://gamejolt.com/about"
        },
        {
            "title": "GameBanana",
            "hex": "FCEF40",
            "source": "https://gamebanana.com/tools/3474",
            "license": {
                "type": "CC-BY-NC-ND-4.0"
            }
        },
        {
            "title": "Gamemaker",
            "hex": "000000",
            "source": "https://gamemaker.io/en/legal/brand",
            "guidelines": "https://gamemaker.io/en/legal/brand"
        },
        {
            "title": "Garmin",
            "hex": "000000",
            "source": "https://creative.garmin.com/styleguide/logo/",
            "guidelines": "https://creative.garmin.com/styleguide/brand/"
        },
        {
            "title": "Gatling",
            "hex": "FF9E2A",
            "source": "https://gatling.io"
        },
        {
            "title": "Gatsby",
            "hex": "663399",
            "source": "https://www.gatsbyjs.com/guidelines/logo",
            "guidelines": "https://www.gatsbyjs.com/guidelines/logo"
        },
        {
            "title": "GDAL",
            "hex": "5CAE58",
            "source": "https://www.osgeo.org/projects/gdal/"
        },
        {
            "title": "Géant",
            "hex": "DD1F26",
            "source": "https://www.geantcasino.fr"
        },
        {
            "title": "GeeksforGeeks",
            "hex": "2F8D46",
            "source": "https://www.geeksforgeeks.org"
        },
        {
            "title": "General Electric",
            "hex": "0870D8",
            "source": "https://www.ge.com/brand/"
        },
        {
            "title": "General Motors",
            "hex": "0170CE",
            "source": "https://www.gm.com"
        },
        {
            "title": "Genius",
            "hex": "FFFF64",
            "source": "https://genius.com"
        },
        {
            "title": "Gentoo",
            "hex": "54487A",
            "source": "https://wiki.gentoo.org/wiki/Project:Artwork/Artwork#Variations_of_the_.22g.22_logo",
            "guidelines": "https://www.gentoo.org/inside-gentoo/foundation/name-logo-guidelines.html",
            "license": {
                "type": "CC-BY-SA-2.5"
            }
        },
        {
            "title": "Geocaching",
            "hex": "00874D",
            "source": "https://www.geocaching.com/about/logousage.aspx",
            "guidelines": "https://www.geocaching.com/about/logousage.aspx"
        },
        {
            "title": "Gerrit",
            "hex": "EEEEEE",
            "source": "https://gerrit-review.googlesource.com/c/75842/"
        },
        {
            "title": "Ghost",
            "hex": "15171A",
            "source": "https://github.com/TryGhost/Admin/blob/e3e1fa3353767c3729b1658ad42cc35f883470c5/public/assets/icons/icon.svg",
            "guidelines": "https://ghost.org/docs/logos/"
        },
        {
            "title": "Ghostery",
            "hex": "00AEF0",
            "source": "https://www.ghostery.com",
            "guidelines": "https://www.ghostery.com/press/"
        },
        {
            "title": "GIMP",
            "hex": "5C5543",
            "source": "https://www.gimp.org/about/linking.html#wilber-the-gimp-mascot",
            "license": {
                "type": "CC-BY-SA-3.0"
            }
        },
        {
            "title": "GIPHY",
            "hex": "FF6666",
            "source": "https://support.giphy.com/hc/en-us/articles/360022283772-GIPHY-Brand-Guidelines",
            "guidelines": "https://support.giphy.com/hc/en-us/articles/360022283772-GIPHY-Brand-Guidelines"
        },
        {
            "title": "Git",
            "hex": "F05032",
            "source": "https://git-scm.com/downloads/logos",
            "license": {
                "type": "CC-BY-3.0"
            }
        },
        {
            "title": "Git Extensions",
            "hex": "212121",
            "source": "https://github.com/gitextensions/gitextensions/blob/273a0f6fd3e07858f837cdc19d50827871e32319/Logo/Artwork/git-extensions-logo.svg"
        },
        {
            "title": "Git LFS",
            "hex": "F64935",
            "source": "https://git-lfs.github.com"
        },
        {
            "title": "GitBook",
            "hex": "3884FF",
            "source": "https://github.com/GitbookIO/styleguide/blob/c958388dab901defa3e22978ca01272295627e05/icons/Logo.svg"
        },
        {
            "title": "Gitea",
            "hex": "609926",
            "source": "https://github.com/go-gitea/gitea/blob/e0c753e770a64cda5e3900aa1da3d7e1f3263c9a/assets/logo.svg"
        },
        {
            "title": "Gitee",
            "hex": "C71D23",
            "source": "https://gitee.com/about_us"
        },
        {
            "title": "GitHub",
            "hex": "181717",
            "source": "https://github.com/logos",
            "guidelines": "https://github.com/logos"
        },
        {
            "title": "GitHub Actions",
            "hex": "2088FF",
            "source": "https://github.com/features/actions"
        },
        {
            "title": "GitHub Pages",
            "hex": "222222",
            "source": "https://pages.github.com"
        },
        {
            "title": "GitHub Sponsors",
            "hex": "EA4AAA",
            "source": "https://github.com/sponsors"
        },
        {
            "title": "gitignore.io",
            "hex": "204ECF",
            "source": "https://docs.gitignore.io/design/logo"
        },
        {
            "title": "GitKraken",
            "hex": "179287",
            "source": "https://www.gitkraken.com"
        },
        {
            "title": "GitLab",
            "hex": "FC6D26",
            "source": "https://about.gitlab.com/press/press-kit/",
            "guidelines": "https://about.gitlab.com/handbook/marketing/corporate-marketing/brand-activation/trademark-guidelines/"
        },
        {
            "title": "Gitpod",
            "hex": "FFAE33",
            "source": "https://www.gitpod.io"
        },
        {
            "title": "Gitter",
            "hex": "ED1965",
            "source": "https://gitter.im"
        },
        {
            "title": "Glassdoor",
            "hex": "0CAA41",
            "source": "https://www.glassdoor.com/about-us/press/media-assets/",
            "guidelines": "https://www.glassdoor.com/about-us/press/media-assets/"
        },
        {
            "title": "Glitch",
            "hex": "3333FF",
            "source": "https://glitch.com/about/press/"
        },
        {
            "title": "Globus",
            "hex": "CA6201",
            "source": "https://www.globus.de"
        },
        {
            "title": "Gmail",
            "hex": "EA4335",
            "source": "https://fonts.gstatic.com/s/i/productlogos/gmail_2020q4/v8/192px.svg"
        },
        {
            "title": "GNOME",
            "hex": "4A86CF",
            "source": "https://wiki.gnome.org/Engagement/BrandGuidelines",
            "guidelines": "https://gitlab.gnome.org/Teams/Design/brand/-/blob/master/brand-book.pdf"
        },
        {
            "title": "GNOME Terminal",
            "hex": "241F31",
            "source": "https://gitlab.gnome.org/GNOME/gnome-terminal/-/blob/9c32e039bfb7902c136dc7aed3308e027325776c/data/icons/hicolor_apps_scalable_org.gnome.Terminal.svg",
            "guidelines": "https://gitlab.gnome.org/Teams/Design/brand/-/blob/master/brand-book.pdf"
        },
        {
            "title": "GNU",
            "hex": "A42E2B",
            "source": "https://gnu.org",
            "license": {
                "type": "CC-BY-SA-2.0"
            }
        },
        {
            "title": "GNU Bash",
            "hex": "4EAA25",
            "source": "https://github.com/odb/official-bash-logo/tree/61eff022f2dad3c7468f5deb4f06652d15f2c143",
            "guidelines": "https://github.com/odb/official-bash-logo",
            "license": {
                "type": "MIT"
            }
        },
        {
            "title": "GNU Emacs",
            "hex": "7F5AB6",
            "source": "https://git.savannah.gnu.org/cgit/emacs.git/tree/etc/images/icons/hicolor/scalable/apps/emacs.svg",
            "license": {
                "type": "GPL-2.0-or-later"
            }
        },
        {
            "title": "GNU IceCat",
            "hex": "002F5B",
            "source": "https://git.savannah.gnu.org/cgit/gnuzilla.git/plain/artwork/simple.svg"
        },
        {
            "title": "GNU Privacy Guard",
            "hex": "0093DD",
            "source": "https://git.gnupg.org/cgi-bin/gitweb.cgi?p=gnupg.git;a=tree;f=artwork/icons",
            "license": {
                "type": "GPL-3.0-or-later"
            }
        },
        {
            "title": "GNU social",
            "hex": "A22430",
            "source": "https://www.gnu.org/graphics/social.html",
            "license": {
                "type": "CC0-1.0"
            }
        },
        {
            "title": "Go",
            "hex": "00ADD8",
            "source": "https://blog.golang.org/go-brand",
            "guidelines": "https://blog.golang.org/go-brand"
        },
        {
            "title": "GoCD",
            "hex": "94399E",
            "source": "https://www.gocd.org",
            "guidelines": "https://www.gocd.org"
        },
        {
            "title": "GoDaddy",
            "hex": "1BDBDB",
            "source": "https://godaddy.design/the-go/",
            "guidelines": "https://godaddy.design/the-go/"
        },
        {
            "title": "Godot Engine",
            "hex": "478CBF",
            "source": "https://godotengine.org/press",
            "guidelines": "https://godotengine.org/press",
            "license": {
                "type": "CC-BY-4.0"
            }
        },
        {
            "title": "GoFundMe",
            "hex": "00B964",
            "source": "https://www.gofundme.com"
        },
        {
            "title": "GOG.com",
            "hex": "86328A",
            "source": "https://www.cdprojekt.com/en/media/logotypes/"
        },
        {
            "title": "GoLand",
            "hex": "000000",
            "source": "https://www.jetbrains.com/company/brand/#logos-and-icons-jetbrains-logos",
            "guidelines": "https://www.jetbrains.com/company/brand/#brand-guidelines"
        },
        {
            "title": "GoldenLine",
            "hex": "FFE005",
            "source": "https://www.goldenline.pl"
        },
        {
            "title": "Goodreads",
            "hex": "372213",
            "source": "https://www.goodreads.com/about/press"
        },
        {
            "title": "Google",
            "hex": "4285F4",
            "source": "https://partnermarketinghub.withgoogle.com",
            "guidelines": "https://about.google/brand-resource-center/brand-elements/"
        },
        {
            "title": "Google AdMob",
            "hex": "EA4335",
            "source": "https://commons.wikimedia.org/wiki/File:Google_AdMob_logo.svg"
        },
        {
            "title": "Google Ads",
            "hex": "4285F4",
            "source": "https://ads.google.com/home/"
        },
        {
            "title": "Google AdSense",
            "hex": "4285F4",
            "source": "https://www.google.com/adsense/"
        },
        {
            "title": "Google Analytics",
            "hex": "E37400",
            "source": "https://marketingplatform.google.com/intl/en_uk/about/analytics/"
        },
        {
            "title": "Google Apps Script",
            "hex": "4285F4",
            "source": "https://github.com/simple-icons/simple-icons/issues/3556#issuecomment-800482267"
        },
        {
            "title": "Google Assistant",
            "hex": "4285F4",
            "source": "https://assistant.google.com"
        },
        {
            "title": "Google Bard",
            "hex": "886FBF",
            "source": "https://bard.google.com"
        },
        {
            "title": "Google Calendar",
            "hex": "4285F4",
            "source": "https://fonts.gstatic.com/s/i/productlogos/calendar_2020q4/v8/192px.svg"
        },
        {
            "title": "Google Cardboard",
            "hex": "FF7143",
            "source": "https://arvr.google.com/cardboard/images/header/vr-home.svg"
        },
        {
            "title": "Google Chat",
            "hex": "00AC47",
            "source": "https://chat.google.com"
        },
        {
            "title": "Google Chrome",
            "hex": "4285F4",
            "source": "https://www.google.com/chrome/"
        },
        {
            "title": "Google Classroom",
            "hex": "0F9D58",
            "source": "https://classroom.google.com"
        },
        {
            "title": "Google Cloud",
            "hex": "4285F4",
            "source": "https://cloud.google.com"
        },
        {
            "title": "Google Colab",
            "hex": "F9AB00",
            "source": "https://colab.research.google.com"
        },
        {
            "title": "Google Container Optimized OS",
            "hex": "4285F4",
            "source": "https://cloud.google.com/icons",
            "guidelines": "https://cloud.google.com/terms/"
        },
        {
            "title": "Google Docs",
            "hex": "4285F4",
            "source": "https://www.google.com/docs/about"
        },
        {
            "title": "Google Domains",
            "hex": "4285F4",
            "source": "https://domains.google"
        },
        {
            "title": "Google Drive",
            "hex": "4285F4",
            "source": "https://developers.google.com/drive/web/branding"
        },
        {
            "title": "Google Earth",
            "hex": "4285F4",
            "source": "https://earth.google.com/web/"
        },
        {
            "title": "Google Fit",
            "hex": "4285F4",
            "source": "https://partnermarketinghub.withgoogle.com/brands/google-fit/"
        },
        {
            "title": "Google Fonts",
            "hex": "4285F4",
            "source": "https://fonts.google.com"
        },
        {
            "title": "Google Forms",
            "hex": "7248B9",
            "source": "https://about.google/products/#all-products"
        },
        {
            "title": "Google Hangouts",
            "hex": "0C9D58",
            "source": "https://upload.wikimedia.org/wikipedia/commons/e/ee/Hangouts_icon.svg"
        },
        {
            "title": "Google Home",
            "hex": "4285F4",
            "source": "https://home.google.com/welcome/"
        },
        {
            "title": "Google Keep",
            "hex": "FFBB00",
            "source": "https://about.google/brand-resource-center/logos-list/"
        },
        {
            "title": "Google Lens",
            "hex": "4285F4",
            "source": "https://lens.google.com"
        },
        {
            "title": "Google Maps",
            "hex": "4285F4",
            "source": "https://upload.wikimedia.org/wikipedia/commons/a/a9/Google_Maps_icon.svg"
        },
        {
            "title": "Google Marketing Platform",
            "hex": "4285F4",
            "source": "https://about.google/brand-resource-center/logos-list/"
        },
        {
            "title": "Google Meet",
            "hex": "00897B",
            "source": "https://about.google/brand-resource-center/logos-list/"
        },
        {
            "title": "Google Messages",
            "hex": "1A73E8",
            "source": "https://messages.google.com"
        },
        {
            "title": "Google My Business",
            "hex": "4285F4",
            "source": "https://business.google.com"
        },
        {
            "title": "Google Nearby",
            "hex": "4285F4",
            "source": "https://developers.google.com/nearby/developer-guidelines"
        },
        {
            "title": "Google News",
            "hex": "174EA6",
            "source": "https://partnermarketinghub.withgoogle.com/brands/google-news/",
            "guidelines": "https://partnermarketinghub.withgoogle.com/brands/google-news/legal-and-trademarks/legal-requirements/"
        },
        {
            "title": "Google Optimize",
            "hex": "B366F6",
            "source": "https://marketingplatform.google.com/about/optimize/"
        },
        {
            "title": "Google Pay",
            "hex": "4285F4",
            "source": "https://pay.google.com/intl/en_us/about/"
        },
        {
            "title": "Google Photos",
            "hex": "4285F4",
            "source": "https://partnermarketinghub.withgoogle.com/brands/google-photos/visual-identity/visual-identity/icon/",
            "guidelines": "https://partnermarketinghub.withgoogle.com/brands/google-photos/visual-identity/visual-identity/icon/"
        },
        {
            "title": "Google Play",
            "hex": "414141",
            "source": "https://partnermarketinghub.withgoogle.com/brands/google-play/visual-identity/primary-logos/",
            "guidelines": "https://partnermarketinghub.withgoogle.com/brands/google-play/visual-identity/primary-logos/"
        },
        {
            "title": "Google Podcasts",
            "hex": "4285F4",
            "source": "https://developers.google.com/search/docs/data-types/podcast"
        },
        {
            "title": "Google Scholar",
            "hex": "4285F4",
            "source": "https://commons.wikimedia.org/wiki/File:Google_Scholar_logo.svg"
        },
        {
            "title": "Google Search Console",
            "hex": "458CF5",
            "source": "https://search.google.com/search-console"
        },
        {
            "title": "Google Sheets",
            "hex": "34A853",
            "source": "https://sheets.google.com"
        },
        {
            "title": "Google Slides",
            "hex": "FBBC04",
            "source": "https://slides.google.com"
        },
        {
            "title": "Google Street View",
            "hex": "FEC111",
            "source": "https://developers.google.com/streetview/ready/branding",
            "guidelines": "https://developers.google.com/streetview/ready/branding"
        },
        {
            "title": "Google Tag Manager",
            "hex": "246FDB",
            "source": "https://tagmanager.google.com/#/home"
        },
        {
            "title": "Google Translate",
            "hex": "4285F4",
            "source": "https://commons.wikimedia.org/wiki/File:Google_Translate_logo.svg"
        },
        {
            "title": "GoToMeeting",
            "hex": "F68D2E",
            "source": "https://www.gotomeeting.com",
            "aliases": {
                "dup": [
                    {
                        "title": "GoToWebinar",
                        "hex": "00C0F3",
                        "source": "https://www.gotomeeting.com/en-ie/webinar"
                    }
                ]
            }
        },
        {
            "title": "Grab",
            "hex": "00B14F",
            "source": "https://en.wikipedia.org/wiki/File:Grab_(application)_logo.svg"
        },
        {
            "title": "Gradle",
            "hex": "02303A",
            "source": "https://gradle.com/brand",
            "guidelines": "https://gradle.com/brand"
        },
        {
            "title": "Gradle Play Publisher",
            "hex": "82B816",
            "source": "https://github.com/Triple-T/gradle-play-publisher/blob/df4eadf1ca6b5bad50e21be0b21816722ed50342/assets/logo.svg",
            "license": {
                "type": "MIT"
            },
            "aliases": {
                "aka": [
                    "gpp",
                    "Triple-T"
                ]
            }
        },
        {
            "title": "Grafana",
            "hex": "F46800",
            "source": "https://grafana.com"
        },
        {
            "title": "Grammarly",
            "hex": "15C39A",
            "source": "https://www.grammarly.com/media-assets"
        },
        {
            "title": "Grand Frais",
            "hex": "ED2D2F",
            "source": "https://www.grandfrais.com"
        },
        {
            "title": "GraphQL",
            "hex": "E10098",
            "source": "https://graphql.org/brand",
            "guidelines": "https://graphql.org/brand"
        },
        {
            "title": "Grav",
            "hex": "221E1F",
            "source": "https://getgrav.org/media"
        },
        {
            "title": "Gravatar",
            "hex": "1E8CBE",
            "source": "https://automattic.com/press/brand-materials/"
        },
        {
            "title": "Graylog",
            "hex": "FF3633",
            "source": "https://www.graylog.org"
        },
        {
            "title": "Greenhouse",
            "hex": "24A47F",
            "source": "https://brand.greenhouse.io/brand-portal/p/6",
            "guidelines": "https://brand.greenhouse.io/brand-portal/p/5"
        },
        {
            "title": "GreenSock",
            "hex": "88CE02",
            "source": "https://greensock.com"
        },
        {
            "title": "Grid.ai",
            "hex": "78FF96",
            "source": "https://github.com/gridai/logos/blob/1e12c83b77abdc22a41566cab232f4db40223895/GridAI-icons/icon-white-48.svg"
        },
        {
            "title": "Gridsome",
            "hex": "00A672",
            "source": "https://gridsome.org/logo/"
        },
        {
            "title": "GroupMe",
            "hex": "00AFF0",
            "source": "https://groupme.com"
        },
        {
            "title": "Groupon",
            "hex": "53A318",
            "source": "https://about.groupon.com/press/",
            "guidelines": "https://about.groupon.com/press/"
        },
        {
            "title": "Grubhub",
            "hex": "F63440",
            "source": "https://www.grubhub.com"
        },
        {
            "title": "Grunt",
            "hex": "FAA918",
            "source": "https://github.com/gruntjs/gruntjs.com/blob/70f43898d9ce8e6cc862ad72bf8a7aee5ca199a9/src/media/grunt-logo-no-wordmark.svg",
            "guidelines": "https://github.com/gruntjs/grunt-docs/blob/main/Grunt-Brand-Guide.md"
        },
        {
            "title": "GSK",
            "hex": "F36633",
            "source": "https://www.gskbrandhub.com",
            "aliases": {
                "aka": [
                    "GlaxoSmithKline"
                ]
            }
        },
        {
            "title": "GStreamer",
            "hex": "FF3131",
            "source": "https://gstreamer.freedesktop.org/artwork"
        },
        {
            "title": "GTK",
            "hex": "7FE719",
            "source": "https://commons.wikimedia.org/wiki/File:GTK_logo.svg",
            "guidelines": "https://foundation.gnome.org/logo-and-trademarks/"
        },
        {
            "title": "Guangzhou Metro",
            "hex": "C51935",
            "source": "https://commons.wikimedia.org/wiki/File:Guangzhou_Metro_logo.svg"
        },
        {
            "title": "Guilded",
            "hex": "F5C400",
            "source": "https://www.guilded.gg/brand",
            "guidelines": "https://www.guilded.gg/brand"
        },
        {
            "title": "gulp",
            "hex": "CF4647",
            "source": "https://github.com/gulpjs/artwork/blob/4e14158817ac88e9a5c02b3b307e6f630fe222fb/gulp-white-text.svg",
            "guidelines": "https://github.com/gulpjs/artwork",
            "license": {
                "type": "CC0-1.0"
            }
        },
        {
            "title": "Gumroad",
            "hex": "FF90E8",
            "source": "https://gumroad.com"
        },
        {
            "title": "Gumtree",
            "hex": "72EF36",
            "source": "https://www.gumtree.com"
        },
        {
            "title": "Gunicorn",
            "hex": "499848",
            "source": "https://github.com/benoitc/gunicorn/blob/ff58e0c6da83d5520916bc4cc109a529258d76e1/docs/logo/gunicorn.svg"
        },
        {
            "title": "Gurobi",
            "hex": "EE3524",
            "source": "https://cdn.gurobi.com/wp-content/uploads/2021/02/Gurobi-Optimization_Corporate-Brochure.pdf"
        },
        {
            "title": "Gutenberg",
            "hex": "000000",
            "source": "https://github.com/WordPress/gutenberg/blob/7829913ae117dfb561d14c600eea7b281afd6556/docs/final-g-wapuu-black.svg"
        },
        {
            "title": "H3",
            "hex": "1E54B7",
            "source": "https://github.com/uber/h3/blob/71e09dc002b211887c6db525609a449058233a71/website/static/images/h3Logo-color.svg"
        },
        {
            "title": "Habr",
            "hex": "65A3BE",
            "source": "https://kiosk.habr.com"
        },
        {
            "title": "Hack Club",
            "hex": "EC3750",
            "source": "https://hackclub.com/brand"
        },
        {
            "title": "Hack The Box",
            "hex": "9FEF00",
            "source": "https://www.hackthebox.eu/docs/Hack_The_Box_Brand_Assets_Guide.pdf",
            "guidelines": "https://www.hackthebox.eu/docs/Hack_The_Box_Brand_Assets_Guide.pdf"
        },
        {
            "title": "Hackaday",
            "hex": "1A1A1A",
            "source": "https://hackaday.com"
        },
        {
            "title": "Hacker Noon",
            "hex": "00FE00",
            "source": "https://sponsor.hackernoon.com/#brandasauthor"
        },
        {
            "title": "HackerEarth",
            "hex": "2C3454",
            "source": "https://www.hackerearth.com/logo/"
        },
        {
            "title": "HackerOne",
            "hex": "494649",
            "source": "https://www.hackerone.com/branding"
        },
        {
            "title": "HackerRank",
            "hex": "00EA64",
            "source": "https://www.hackerrank.com/about-us/"
        },
        {
            "title": "Hackster",
            "hex": "2E9FE6",
            "source": "https://www.hackster.io/branding#logos",
            "guidelines": "https://www.hackster.io/branding"
        },
        {
            "title": "Handlebars.js",
            "hex": "000000",
            "source": "https://raw.githubusercontent.com/handlebars-lang/docs/master/src/.vuepress/public/icons/handlebarsjs-icon.svg"
        },
        {
            "title": "Handshake",
            "hex": "FF2F1C",
            "source": "https://joinhandshake.com/career-centers/marketing-toolkit/",
            "guidelines": "https://joinhandshake.com/career-centers/marketing-toolkit/"
        },
        {
            "title": "Handshake",
            "slug": "handshake_protocol",
            "hex": "000000",
            "source": "https://handshake.org"
        },
        {
            "title": "HappyCow",
            "hex": "7C4EC4",
            "source": "https://www.happycow.net/press-kits"
        },
        {
            "title": "Harbor",
            "hex": "60B932",
            "source": "https://branding.cncf.io/projects/harbor/"
        },
        {
            "title": "HarmonyOS",
            "hex": "000000",
            "source": "https://www.harmonyos.com",
            "aliases": {
                "aka": [
                    "HMOS"
                ]
            }
        },
        {
            "title": "HashiCorp",
            "hex": "000000",
            "source": "https://www.hashicorp.com",
            "guidelines": "https://www.hashicorp.com/brand"
        },
        {
            "title": "Hashnode",
            "hex": "2962FF",
            "source": "https://hashnode.com/media"
        },
        {
            "title": "Haskell",
            "hex": "5D4F85",
            "source": "https://wiki.haskell.org/Thompson-Wheeler_logo"
        },
        {
            "title": "Hasura",
            "hex": "1EB4D4",
            "source": "https://github.com/hasura/graphql-engine/blob/5850423aa60594c06320c3ef600117c31963e910/assets/brand/hasura_icon_blue.svg"
        },
        {
            "title": "Hatena Bookmark",
            "hex": "00A4DE",
            "source": "https://hatenacorp.jp/press/resource"
        },
        {
            "title": "haveibeenpwned",
            "hex": "2A6379",
            "source": "https://haveibeenpwned.com"
        },
        {
            "title": "Haxe",
            "hex": "EA8220",
            "source": "https://haxe.org/foundation/branding.html",
            "guidelines": "https://haxe.org/foundation/branding.html"
        },
        {
            "title": "HBO",
            "hex": "000000",
            "source": "https://www.hbo.com"
        },
        {
            "title": "HCL",
            "hex": "006BB6",
            "source": "https://www.hcl.com/brand-guidelines",
            "guidelines": "https://www.hcl.com/brand-guidelines"
        },
        {
            "title": "Headless UI",
            "hex": "66E3FF",
            "source": "https://headlessui.dev"
        },
        {
            "title": "Headspace",
            "hex": "F47D31",
            "source": "https://www.headspace.com/press-and-media"
        },
        {
            "title": "Hearth",
            "hex": "A33035",
            "source": "https://www.gethearth.com"
        },
        {
            "title": "hearthis.at",
            "hex": "000000",
            "source": "https://hearthis.at"
        },
        {
            "title": "Hedera",
            "hex": "222222",
            "source": "https://hederabrandcentral.frontify.com/d/Tmocz52AXpLj/brand-assets#/brand-assets/brand-identity/our-hbar-logomark",
            "guidelines": "https://hederabrandcentral.frontify.com/d/Tmocz52AXpLj/brand-assets#/brand-assets/brand-identity"
        },
        {
            "title": "HelloFresh",
            "hex": "99CC33",
            "source": "https://www.hellofresh.com/landing/student"
        },
        {
            "title": "Helly Hansen",
            "hex": "DA2128",
            "source": "https://www.hellyhansen.com"
        },
        {
            "title": "Helm",
            "hex": "0F1689",
            "source": "https://helm.sh"
        },
        {
            "title": "Help Scout",
            "hex": "1292EE",
            "source": "https://www.helpscout.com"
        },
        {
            "title": "HelpDesk",
            "hex": "2FC774",
            "source": "https://helpdesk.design",
            "guidelines": "https://helpdesk.design"
        },
        {
            "title": "HERE",
            "hex": "00AFAA",
            "source": "https://www.here.com/company/media-assets"
        },
        {
            "title": "Heroku",
            "hex": "430098",
            "source": "https://brand.heroku.com",
            "guidelines": "https://brand.heroku.com"
        },
        {
            "title": "Hetzner",
            "hex": "D50C2D",
            "source": "https://www.hetzner.com"
        },
        {
            "title": "Hexlet",
            "hex": "116EF5",
            "source": "https://hexlet.io",
            "aliases": {
                "loc": {
                    "ru-RU": "Хекслет"
                }
            }
        },
        {
            "title": "Hexo",
            "hex": "0E83CD",
            "source": "https://hexo.io"
        },
        {
            "title": "HEY",
            "hex": "5522FA",
            "source": "https://hey.com"
        },
        {
            "title": "Hi Bob",
            "hex": "E42C51",
            "source": "https://www.hibob.com",
            "aliases": {
                "aka": [
                    "Bob"
                ]
            }
        },
        {
            "title": "Hibernate",
            "hex": "59666C",
            "source": "https://hibernate.org"
        },
        {
            "title": "Hilton",
            "hex": "124D97",
            "source": "https://newsroom.hilton.com/hhr/page/logos"
        },
        {
            "title": "Hitachi",
            "hex": "E60027",
            "source": "https://commons.wikimedia.org/wiki/File:Hitachi_inspire_the_next-Logo.svg"
        },
        {
            "title": "Hive",
            "hex": "FF7A00",
            "source": "https://www.hivehome.com"
        },
        {
            "title": "Hive",
            "slug": "hive_blockchain",
            "hex": "E31337",
            "source": "https://hive.io/brand/"
        },
        {
            "title": "Home Assistant",
            "hex": "41BDF5",
            "source": "https://github.com/home-assistant/assets/blob/1e19f0dca208f0876b274c68345fcf989de7377a/logo/logo-small.png",
            "license": {
                "type": "CC-BY-NC-SA-4.0"
            }
        },
        {
            "title": "Home Assistant Community Store",
            "hex": "41BDF5",
            "source": "https://hacs.xyz"
        },
        {
            "title": "HomeAdvisor",
            "hex": "F68315",
            "source": "https://www.homeadvisor.com"
        },
        {
            "title": "Homebrew",
            "hex": "FBB040",
            "source": "https://github.com/Homebrew/brew.sh/blob/2e576aaca83e62dda41a188597bb4bd20e75e385/assets/img/homebrew.svg"
        },
        {
            "title": "Homebridge",
            "hex": "491F59",
            "source": "https://github.com/homebridge/branding/blob/6ef3a1685e79f79a2ecdcc83824e53775ec0475d/logos/homebridge-silhouette-round-black.svg"
        },
        {
            "title": "homify",
            "hex": "7DCDA3",
            "source": "https://www.homify.com"
        },
        {
            "title": "Honda",
            "hex": "E40521",
            "source": "https://www.honda.ie"
        },
        {
            "title": "Honey",
            "hex": "FF6801",
            "source": "https://www.joinhoney.com"
        },
        {
            "title": "Honor",
            "hex": "FFFFFF",
            "source": "https://www.hihonor.com"
        },
        {
            "title": "Hootsuite",
            "hex": "143059",
            "source": "https://hootsuite.widencollective.com/portals/bafpk5oo/MediaKitAssets/c/b9e3a7bb-aca7-48d7-90ed-cff5898aafd0",
            "guidelines": "https://hootsuite.widencollective.com/portals/bafpk5oo/MediaKitAssets"
        },
        {
            "title": "Hoppscotch",
            "hex": "31C48D",
            "source": "https://github.com/hoppscotch/hoppscotch/blob/77862cdf9bd902a4ea64bd8b2301ed2206820649/static/images/ufo_logo.svg"
        },
        {
            "title": "Hotels.com",
            "hex": "D32F2F",
            "source": "https://en.wikipedia.org/wiki/File:Hotels.com_logo.svg"
        },
        {
            "title": "Hotjar",
            "hex": "FD3A5C",
            "source": "https://www.hotjar.com"
        },
        {
            "title": "Hotwire",
            "hex": "FFE801",
            "source": "https://hotwired.dev"
        },
        {
            "title": "Houdini",
            "hex": "FF4713",
            "source": "https://www.sidefx.com/products/houdini/"
        },
        {
            "title": "Houzz",
            "hex": "4DBC15",
            "source": "https://www.houzz.com/logoGuidelines",
            "guidelines": "https://www.houzz.com/logoGuidelines"
        },
        {
            "title": "HP",
            "hex": "0096D6",
            "source": "https://brandcentral.ext.hp.com/login"
        },
        {
            "title": "HSBC",
            "hex": "DB0011",
            "source": "https://www.hsbc.com",
            "guidelines": "https://www.hsbc.com/terms-and-conditions"
        },
        {
            "title": "HTML Academy",
            "hex": "302683",
            "source": "https://htmlacademy.ru"
        },
        {
            "title": "HTML5",
            "hex": "E34F26",
            "source": "https://www.w3.org/html/logo/"
        },
        {
            "title": "htop",
            "hex": "009020",
            "source": "https://github.com/htop-dev/htop/blob/03d5e4746f53bd07daf68638d714a7fec336297b/htop.svg"
        },
        {
            "title": "HTTPie",
            "hex": "73DC8C",
            "source": "https://github.com/httpie/httpie/blob/d262181bede5241a6b692c3245a77e2eb02bc262/docs/httpie-logo.svg"
        },
        {
            "title": "Huawei",
            "hex": "FF0000",
            "source": "https://e.huawei.com/ph/material/partner/0a72728b864949c48b22106454352483",
            "guidelines": "https://e.huawei.com/ph/material/partner/0a72728b864949c48b22106454352483"
        },
        {
            "title": "HubSpot",
            "hex": "FF7A59",
            "source": "https://www.hubspot.com/style-guide",
            "guidelines": "https://www.hubspot.com/style-guide"
        },
        {
            "title": "Hugo",
            "hex": "FF4088",
            "source": "https://gohugo.io"
        },
        {
            "title": "Hulu",
            "hex": "1CE783",
            "source": "https://thisis.hulu.com",
            "guidelines": "https://thisis.hulu.com"
        },
        {
            "title": "Humble Bundle",
            "hex": "CC2929",
            "source": "https://support.humblebundle.com/hc/en-us/articles/202742060-Bundle-Logos"
        },
        {
            "title": "Hungry Jack's",
            "hex": "D0021B",
            "source": "https://www.hungryjacks.com.au"
        },
        {
            "title": "Hurriyetemlak",
            "hex": "E02826",
            "source": "https://ilan.hurriyetemlak.com/emlak-ilani-yayinlama-kurallari"
        },
        {
            "title": "Husqvarna",
            "hex": "273A60",
            "source": "https://www.husqvarna.com/uk/catalogues/"
        },
        {
            "title": "Hyper",
            "hex": "000000",
            "source": "https://hyper.is"
        },
        {
            "title": "Hyperledger",
            "hex": "2F3134",
            "source": "https://www.hyperledger.org"
        },
        {
            "title": "Hypothesis",
            "hex": "BD1C2B",
            "source": "https://web.hypothes.is/brand/"
        },
        {
            "title": "Hyundai",
            "hex": "002C5F",
            "source": "https://en.wikipedia.org/wiki/File:Hyundai_Motor_Company_logo.svg",
            "guidelines": "https://www.hyundai.pl/fileadmin/user_upload/media/logo/201607_HYU_Guideline_ENG_small.pdf"
        },
        {
            "title": "i18next",
            "hex": "26A69A",
            "source": "https://github.com/i18next/i18next-gitbook/blob/32efcfd9c59ae55cc63a60e633dbc1651c7950ad/assets/img/logo.svg"
        },
        {
            "title": "Iata",
            "hex": "004E81",
            "source": "https://upload.wikimedia.org/wikipedia/commons/f/f7/IATAlogo.svg"
        },
        {
            "title": "iBeacon",
            "hex": "3D7EBB",
            "source": "https://developer.apple.com/ibeacon/"
        },
        {
            "title": "IBM",
            "hex": "052FAD",
            "source": "https://www.ibm.com/design/language/ibm-logos/8-bar/",
            "guidelines": "https://www.ibm.com/design/language/ibm-logos/8-bar/"
        },
        {
            "title": "IBM Cloud",
            "hex": "1261FE",
            "source": "https://www.ibm.com/brand/systems/cloud/brand/logo"
        },
        {
            "title": "IBM Watson",
            "hex": "BE95FF",
            "source": "https://www.ibm.com/brand/systems/watson/brand/"
        },
        {
            "title": "Iced",
            "hex": "3645FF",
            "source": "https://iced.rs"
        },
        {
            "title": "Iceland",
            "hex": "CC092F",
            "source": "https://www.iceland.co.uk"
        },
        {
            "title": "Icinga",
            "hex": "06062C",
            "source": "https://github.com/Icinga/icingaweb2/blob/293021b2000e9d459387153ca5690f97e0184aaa/public/img/icinga-logo-compact.svg"
        },
        {
            "title": "iCloud",
            "hex": "3693F3",
            "source": "https://commons.wikimedia.org/wiki/File:ICloud_logo.svg"
        },
        {
            "title": "IcoMoon",
            "hex": "825794",
            "source": "https://icomoon.io"
        },
        {
            "title": "ICON",
            "hex": "31B8BB",
            "source": "https://icon.foundation/contents/resrce/media"
        },
        {
            "title": "Iconfinder",
            "hex": "1A1B1F",
            "source": "https://www.iconfinder.com/p/about"
        },
        {
            "title": "Iconify",
            "hex": "1769AA",
            "source": "https://iconify.design"
        },
        {
            "title": "IconJar",
            "hex": "16A5F3",
            "source": "https://geticonjar.com"
        },
        {
            "title": "Icons8",
            "hex": "1FB141",
            "source": "https://icons8.com"
        },
        {
            "title": "ICQ",
            "hex": "24FF00",
            "source": "https://commons.wikimedia.org/wiki/File:ICQNewlogo.svg"
        },
        {
            "title": "IEEE",
            "hex": "00629B",
            "source": "https://brand-experience.ieee.org/templates-tools-resources/resources/master-brand-and-logos/",
            "guidelines": "https://brand-experience.ieee.org/guidelines/brand-identity/"
        },
        {
            "title": "iFixit",
            "hex": "0071CE",
            "source": "https://www.ifixit.com",
            "guidelines": "https://www.ifixit.com/Info/Media"
        },
        {
            "title": "iFood",
            "hex": "EA1D2C",
            "source": "https://ifood.com.br"
        },
        {
            "title": "IFTTT",
            "hex": "000000",
            "source": "https://ifttt.com/discover/brand-guidelines",
            "guidelines": "https://ifttt.com/discover/brand-guidelines"
        },
        {
            "title": "IGDB",
            "hex": "9147FF",
            "source": "https://commons.wikimedia.org/wiki/File:IGDB_logo.svg"
        },
        {
            "title": "iHeartRadio",
            "hex": "C6002B",
            "source": "https://brand.iheart.com/logo",
            "guidelines": "https://brand.iheart.com/logo"
        },
        {
            "title": "IKEA",
            "hex": "0058A3",
            "source": "https://www.ikea.com"
        },
        {
            "title": "Île-de-France Mobilités",
            "hex": "67B4E7",
            "source": "https://www.iledefrance-mobilites.fr"
        },
        {
            "title": "ImageJ",
            "hex": "00D8E0",
            "source": "https://github.com/imagej/imagej/blob/0667395bcac20e5d7a371ac9f468522c74367d59/logo/inkscape_image_logo_src.svg"
        },
        {
            "title": "IMDb",
            "hex": "F5C518",
            "source": "https://brand.imdb.com/imdb",
            "guidelines": "https://brand.imdb.com/imdb"
        },
        {
            "title": "Imgur",
            "hex": "1BB76E",
            "source": "https://imgurinc.com/press",
            "guidelines": "https://help.imgur.com/hc/en-us/articles/202062878-Trademark-Use-Policy"
        },
        {
            "title": "Immer",
            "hex": "00E7C3",
            "source": "https://github.com/immerjs/immer/blob/7a5382899bc8b0bf5e21972a1c7db63f53e1d697/website/static/img/immer-logo.svg"
        },
        {
            "title": "Immich",
            "hex": "4250AF",
            "source": "https://github.com/immich-app/immich/blob/bba4c4418279b7dc87e0f4a0b346a4e81057a631/design/immich-logo.svg"
        },
        {
            "title": "Imou",
            "hex": "E89313",
            "source": "https://www.imoulife.com/support/download/userManual"
        },
        {
            "title": "ImprovMX",
            "hex": "2FBEFF",
            "source": "https://improvmx.com"
        },
        {
            "title": "Indeed",
            "hex": "003A9B",
            "source": "https://indeed.design/resources"
        },
        {
            "title": "Inertia",
            "hex": "9553E9",
            "source": "https://inertiajs.com"
        },
        {
            "title": "Infiniti",
            "hex": "000000",
            "source": "https://www.infinitiusa.com"
        },
        {
            "title": "InfluxDB",
            "hex": "22ADF6",
            "source": "https://influxdata.github.io/branding/logo/downloads/",
            "guidelines": "https://influxdata.github.io/branding/logo/usage/"
        },
        {
            "title": "InfoQ",
            "hex": "2C6CAF",
            "source": "https://www.infoq.com"
        },
        {
            "title": "Informatica",
            "hex": "FF4D00",
            "source": "https://www.informatica.com"
        },
        {
            "title": "Infosys",
            "hex": "007CC3",
            "source": "https://www.infosys.com/newsroom/journalist-resources/infosyslogo.html"
        },
        {
            "title": "Infracost",
            "hex": "DB44B8",
            "source": "https://www.infracost.io/img/logo.svg"
        },
        {
            "title": "Ingress",
            "hex": "783CBD",
            "source": "https://ingress.com/assets/fonts/ingress_icons.woff"
        },
        {
            "title": "Inkdrop",
            "hex": "7A78D7",
            "source": "https://site-cdn.inkdrop.app/site/icons/inkdrop-icon.svg"
        },
        {
            "title": "Inkscape",
            "hex": "000000",
            "source": "https://inkscape.org/gallery/=inkscape-branding/inkscape-brand-assets/",
            "license": {
                "type": "CC-BY-SA-3.0"
            }
        },
        {
            "title": "Insomnia",
            "hex": "4000BF",
            "source": "https://insomnia.rest"
        },
        {
            "title": "Instacart",
            "hex": "43B02A",
            "source": "https://www.instacart.com/press"
        },
        {
            "title": "Instagram",
            "hex": "E4405F",
            "source": "https://en.facebookbrand.com/instagram/",
            "guidelines": "https://en.facebookbrand.com/instagram/"
        },
        {
            "title": "Instapaper",
            "hex": "1F1F1F",
            "source": "https://www.instapaper.com"
        },
        {
            "title": "Instatus",
            "hex": "4EE3C2",
            "source": "https://www.instatus.com"
        },
        {
            "title": "Instructables",
            "hex": "FABF15",
            "source": "https://www.instructables.com/community/Official-Instructables-Logos-1/"
        },
        {
            "title": "Instructure",
            "hex": "2A7BA0",
            "source": "https://www.instructure.com/about/brand-guide/download-logos",
            "guidelines": "https://www.instructure.com/canvas/resources/noram-guides/instructure-brand-guide-2022"
        },
        {
            "title": "Integromat",
            "hex": "2F8CBB",
            "source": "https://www.integromat.com"
        },
        {
            "title": "Intel",
            "hex": "0071C5",
            "source": "https://www.intel.com/content/www/us/en/newsroom/resources/press-kits-intel-overview.html"
        },
        {
            "title": "IntelliJ IDEA",
            "hex": "000000",
            "source": "https://www.jetbrains.com/idea/",
            "guidelines": "https://www.jetbrains.com/company/brand/"
        },
        {
            "title": "Interaction Design Foundation",
            "hex": "2B2B2B",
            "source": "https://www.interaction-design.org"
        },
        {
            "title": "InteractJS",
            "hex": "2599ED",
            "source": "https://github.com/taye/interact.js/blob/603c34d4b34dece8a260381e2e5991b810d6d739/img/ijs-icon.svg"
        },
        {
            "title": "Intercom",
            "hex": "6AFDEF",
            "source": "https://www.intercom.com/press",
            "guidelines": "https://www.intercom.com/press"
        },
        {
            "title": "Intermarche",
            "hex": "E2001A",
            "source": "https://www.intermarche.com"
        },
        {
            "title": "Internet Archive",
            "hex": "666666",
            "source": "https://archive.org"
        },
        {
            "title": "Internet Explorer",
            "hex": "0076D6",
            "source": "https://compass-ssl.microsoft.com/assets/c8/67/c867db4c-f328-45b8-817c-33834c70aae6.svg?n=IE.svg"
        },
        {
            "title": "Intigriti",
            "hex": "161A36",
            "source": "https://www.intigriti.com"
        },
        {
            "title": "Intuit",
            "hex": "236CFF",
            "source": "https://www.intuit.com",
            "guidelines": "https://www.intuit.com/company/press-room/logos"
        },
        {
            "title": "InVision",
            "hex": "FF3366",
            "source": "https://www.invisionapp.com/news",
            "guidelines": "https://in.invisionapp.com/boards/FH3LW3S7XSD/"
        },
        {
            "title": "Invoice Ninja",
            "hex": "000000",
            "source": "https://github.com/invoiceninja/invoiceninja/blob/2bdb26dd06123a0426cc7a8da77fc8fce7e5a222/public/images/round_logo.png"
        },
        {
            "title": "ioBroker",
            "hex": "3399CC",
            "source": "https://github.com/ioBroker/awesome-iobroker/blob/6ba42e9fcda7c88356e2f8c98f435ce7b02d4e37/images/awesome-iobroker.svg"
        },
        {
            "title": "Ionic",
            "hex": "3880FF",
            "source": "https://ionicframework.com/press"
        },
        {
            "title": "Ionos",
            "hex": "003D8F",
            "source": "https://www.ionos.de"
        },
        {
            "title": "iOS",
            "hex": "000000",
            "source": "https://en.wikipedia.org/wiki/IOS"
        },
        {
            "title": "IOTA",
            "hex": "131F37",
            "source": "https://www.iota.org/connect/brand",
            "guidelines": "https://www.iota.org/connect/brand",
            "license": {
                "type": "CC-BY-SA-4.0"
            }
        },
        {
            "title": "IPFS",
            "hex": "65C2CB",
            "source": "https://github.com/ipfs-inactive/logo/tree/73169b495332415b174ac2f37ec27c4b2ee8da83",
            "license": {
                "type": "CC-BY-SA-3.0"
            }
        },
        {
            "title": "IRIS",
            "hex": "25313C",
            "source": "https://www.iris.co.uk"
        },
        {
            "title": "Issuu",
            "hex": "F36D5D",
            "source": "https://issuu.com/press",
            "guidelines": "https://issuu.com/press"
        },
        {
            "title": "Istio",
            "hex": "466BB0",
            "source": "https://github.com/istio/istio/blob/5a047251817eb2523af297607b7614120812e47a/logo/istio-bluelogo-whitebackground-unframed.svg"
        },
        {
            "title": "Itch.io",
            "hex": "FA5C5C",
            "source": "https://itch.io/press-kit",
            "guidelines": "https://itch.io/press-kit"
        },
        {
            "title": "iTerm2",
            "hex": "000000",
            "source": "https://github.com/gnachman/iTerm2/blob/6a857f3f5872eb1465ddc0dd83412015991e79ae/images/AppIcon/iTermIcon.sketch"
        },
        {
            "title": "iTunes",
            "hex": "FB5BC5",
            "source": "https://upload.wikimedia.org/wikipedia/commons/d/df/ITunes_logo.svg"
        },
        {
            "title": "ITVx",
            "hex": "DEEB52",
            "source": "https://www.itvmedia.co.uk"
        },
        {
            "title": "IVECO",
            "hex": "004994",
            "source": "https://www.iveco.com/germany/Pages/Home-page.aspx"
        },
        {
            "title": "Jabber",
            "hex": "CC0000",
            "source": "https://commons.wikimedia.org/wiki/File:Jabber-bulb.svg",
            "guidelines": "https://www.jabber.org/faq.html#logo",
            "license": {
                "type": "CC-BY-2.5"
            }
        },
        {
            "title": "Jaguar",
            "hex": "FFFFFF",
            "source": "https://media.jaguar.com/en/press-kit"
        },
        {
            "title": "Jamboard",
            "hex": "F37C20",
            "source": "https://cdn2.hubspot.net/hubfs/159104/ECS/Jamboard/Approved%20Jamboard%20Brand%20Book.pdf",
            "guidelines": "https://cdn2.hubspot.net/hubfs/159104/ECS/Jamboard/Approved%20Jamboard%20Brand%20Book.pdf"
        },
        {
            "title": "Jameson",
            "hex": "004027",
            "source": "https://www.jamesonwhiskey.com"
        },
        {
            "title": "Jamstack",
            "hex": "F0047F",
            "source": "https://github.com/jamstack/jamstack.org/tree/9e761f6b77ad11e8dc6d3a953e61e53f1d99a1e6/src/site/img/logo"
        },
        {
            "title": "Jasmine",
            "hex": "8A4182",
            "source": "https://github.com/jasmine/jasmine/blob/8991b1bba39b5b7e89fc5eeb07ae271a684cb1a4/images/jasmine-horizontal.svg"
        },
        {
            "title": "JavaScript",
            "hex": "F7DF1E",
            "source": "https://github.com/voodootikigod/logo.js/tree/1544bdeed6d618a6cfe4f0650d04ab8d9cfa76d9",
            "license": {
                "type": "MIT"
            }
        },
        {
            "title": "JBL",
            "hex": "FF3300",
            "source": "https://www.jbl.com"
        },
        {
            "title": "JCB",
            "hex": "0B4EA2",
            "source": "https://www.global.jcb/en/about-us/brand-concept/"
        },
        {
            "title": "Jeep",
            "hex": "000000",
            "source": "https://www.fcaci.com/x/JEEPv15",
            "guidelines": "https://www.fcaci.com/x/JEEPv15"
        },
        {
            "title": "Jekyll",
            "hex": "CC0000",
            "source": "https://github.com/jekyll/brand/blob/8302ad3ecf045054a095020729a8d2cc7005faf8/jekyll-logo-black.svg",
            "guidelines": "https://github.com/jekyll/brand",
            "license": {
                "type": "CC-BY-4.0"
            }
        },
        {
            "title": "Jellyfin",
            "hex": "00A4DC",
            "source": "https://jellyfin.org/docs/general/contributing/branding.html",
            "guidelines": "https://jellyfin.org/docs/general/contributing/branding.html"
        },
        {
            "title": "Jenkins",
            "hex": "D24939",
            "source": "https://get.jenkins.io/art/",
            "guidelines": "https://www.jenkins.io/press/",
            "license": {
                "type": "CC-BY-SA-3.0"
            }
        },
        {
            "title": "Jenkins X",
            "hex": "73C3D5",
            "source": "https://github.com/cdfoundation/artwork/tree/358a7db882463b68f59ae9bc669b8f97c4539ffd"
        },
        {
            "title": "Jest",
            "hex": "C21325",
            "source": "https://jestjs.io"
        },
        {
            "title": "JET",
            "hex": "FBBA00",
            "source": "https://de.wikipedia.org/wiki/Datei:JET.svg"
        },
        {
            "title": "JetBlue",
            "hex": "001E59",
            "source": "https://www.jetblue.com"
        },
        {
            "title": "JetBrains",
            "hex": "000000",
            "source": "https://www.jetbrains.com/company/brand/logos/",
            "guidelines": "https://www.jetbrains.com/company/brand/"
        },
        {
            "title": "Jetpack Compose",
            "hex": "4285F4",
            "source": "https://developer.android.com/jetpack/compose/"
        },
        {
            "title": "JFrog",
            "hex": "41BF47",
            "source": "https://jfrog.com/brand-guidelines/",
            "guidelines": "https://jfrog.com/brand-guidelines/"
        },
        {
            "title": "JFrog Bintray",
            "hex": "43A047",
            "source": "https://bintray.com"
        },
        {
            "title": "JFrog Pipelines",
            "hex": "40BE46",
            "source": "https://jfrog.com/pipelines/",
            "guidelines": "https://jfrog.com/brand-guidelines/"
        },
        {
            "title": "Jinja",
            "hex": "B41717",
            "source": "https://github.com/pallets/jinja/blob/1c240154865a7b6034033027e3c2ca8a2fa53fc2/artwork/jinjalogo.svg"
        },
        {
            "title": "Jira",
            "hex": "0052CC",
            "source": "https://atlassian.design/resources/logo-library",
            "guidelines": "https://atlassian.design/foundations/logos/"
        },
        {
            "title": "Jira Software",
            "hex": "0052CC",
            "source": "https://www.atlassian.com/company/news/press-kit",
            "guidelines": "https://atlassian.design/foundations/logos/"
        },
        {
            "title": "Jitsi",
            "hex": "97979A",
            "source": "https://github.com/jitsi/jitsi-meet/blob/f8a41aea9c32796646c0fea11064775a4e5c3523/images/watermark.svg"
        },
        {
            "title": "John Deere",
            "hex": "367C2B",
            "source": "https://en.wikipedia.org/wiki/File:John_Deere_logo.svg",
            "guidelines": "https://johndeere.widencollective.com/portals/arrshkzc/MyPortalFeb23,2021"
        },
        {
            "title": "Joomla",
            "hex": "5091CD",
            "source": "https://docs.joomla.org/Joomla:Brand_Identity_Elements/Official_Logo",
            "guidelines": "https://docs.joomla.org/Joomla:Brand_Identity_Elements"
        },
        {
            "title": "Joplin",
            "hex": "1071D3",
            "source": "https://github.com/laurent22/joplin/blob/45e35576bd8b1bb0ffe958309cc1ab3736cc266b/Assets/JoplinLetter.svg"
        },
        {
            "title": "Jordan",
            "hex": "000000",
            "source": "https://www.nike.com/jordan"
        },
        {
            "title": "Jovian",
            "hex": "0D61FF",
            "source": "https://jovian.com"
        },
        {
            "title": "JPEG",
            "hex": "8A8A8A",
            "source": "https://jpeg.org/contact.html",
            "license": {
                "type": "CC-BY-ND-4.0"
            }
        },
        {
            "title": "jQuery",
            "hex": "0769AD",
            "source": "https://brand.jquery.org/logos/",
            "guidelines": "https://brand.jquery.org/logos/"
        },
        {
            "title": "JR Group",
            "hex": "000000",
            "source": "https://www.jrhokkaido.co.jp"
        },
        {
            "title": "jsDelivr",
            "hex": "E84D3D",
            "source": "https://github.com/jsdelivr/www.jsdelivr.com/blob/eff02f3a8879cf7c7296840584e1293fe04e3a76/src/public/img/logo_horizontal.svg"
        },
        {
            "title": "JSFiddle",
            "hex": "0084FF",
            "source": "https://jsfiddle.net"
        },
        {
            "title": "JSON",
            "hex": "000000",
            "source": "https://commons.wikimedia.org/wiki/File:JSON_vector_logo.svg"
        },
        {
            "title": "JSON Web Tokens",
            "hex": "000000",
            "source": "https://jwt.io"
        },
        {
            "title": "JSS",
            "hex": "F7DF1E",
            "source": "https://cssinjs.org"
        },
        {
            "title": "JUCE",
            "hex": "8DC63F",
            "source": "https://juce.com"
        },
        {
            "title": "Juejin",
            "hex": "007FFF",
            "source": "https://juejin.cn"
        },
        {
            "title": "JUKE",
            "hex": "6CD74A",
            "source": "https://juke.nl"
        },
        {
            "title": "Julia",
            "hex": "9558B2",
            "source": "https://github.com/JuliaLang/julia-logo-graphics/blob/b5551ca7946b4a25746c045c15fbb8806610f8d0/images/julia-dots.svg"
        },
        {
            "title": "Juniper Networks",
            "hex": "84B135",
            "source": "https://www.juniper.net/us/en/company/press-center/images/image-library/logos/",
            "guidelines": "https://www.juniper.net/us/en/company/press-center/images/image-library/logos/"
        },
        {
            "title": "JUnit5",
            "hex": "25A162",
            "source": "https://raw.githubusercontent.com/junit-team/junit5/86465f4f491219ad0c0cf9c64eddca7b0edeb86f/assets/img/junit5-logo.svg"
        },
        {
            "title": "Jupyter",
            "hex": "F37626",
            "source": "https://github.com/jupyter/design/blob/80716ee75dd7b2a6ec6abcd89922d020483589b1/logos/Logo%20Mark/logomark-whitebody-whitemoons/logomark-whitebody-whitemoons.svg",
            "guidelines": "https://github.com/jupyter/design"
        },
        {
            "title": "Just Eat",
            "hex": "F36D00",
            "source": "https://www.justeattakeaway.com/media/media-kit/"
        },
        {
            "title": "JustGiving",
            "hex": "AD29B6",
            "source": "https://justgiving.com"
        },
        {
            "title": "K3s",
            "hex": "FFC61C",
            "source": "https://k3s.io"
        },
        {
            "title": "k6",
            "hex": "7D64FF",
            "source": "https://commons.wikimedia.org/wiki/File:K6-logo.svg",
            "aliases": {
                "aka": [
                    "Grafana k6"
                ]
            }
        },
        {
            "title": "Kaggle",
            "hex": "20BEFF",
            "source": "https://www.kaggle.com/brand-guidelines",
            "guidelines": "https://www.kaggle.com/brand-guidelines"
        },
        {
            "title": "Kahoot!",
            "hex": "46178F",
            "source": "https://kahoot.com/library/kahoot-logo/",
            "guidelines": "https://kahoot.com/library/kahoot-logo/"
        },
        {
            "title": "KaiOS",
            "hex": "6F02B5",
            "source": "https://www.kaiostech.com/company/press-room"
        },
        {
            "title": "Kakao",
            "hex": "FFCD00",
            "source": "https://www.kakaocorp.com/kakao/introduce/ci"
        },
        {
            "title": "KakaoTalk",
            "hex": "FFCD00",
            "source": "https://commons.wikimedia.org/wiki/File:KakaoTalk_logo.svg"
        },
        {
            "title": "Kali Linux",
            "hex": "557C94",
            "source": "https://www.kali.org/docs/policy/trademark/",
            "guidelines": "https://www.kali.org/docs/policy/trademark/"
        },
        {
            "title": "Kamailio",
            "hex": "506365",
            "source": "https://www.kamailio.org/pub/kamailio-logos/current"
        },
        {
            "title": "Kaniko",
            "hex": "FFA600",
            "source": "https://github.com/GoogleContainerTools/kaniko/blob/cf5ca26aa4e2f7bf0de56efdf3b4e86b0ff74ed0/logo/Kaniko-Logo-Monochrome.svg"
        },
        {
            "title": "Karlsruher Verkehrsverbund",
            "hex": "9B2321",
            "source": "https://commons.wikimedia.org/wiki/File:KVV_2010.svg"
        },
        {
            "title": "Kasa Smart",
            "hex": "4ACBD6",
            "source": "https://www.tp-link.com/us/support/download/hs200/"
        },
        {
            "title": "KashFlow",
            "hex": "E5426E",
            "source": "https://www.kashflow.com"
        },
        {
            "title": "Kaspersky",
            "hex": "006D5C",
            "source": "https://www.kaspersky.com"
        },
        {
            "title": "Katacoda",
            "hex": "F48220",
            "source": "https://katacoda.com/press-kit"
        },
        {
            "title": "Katana",
            "hex": "000000",
            "source": "https://www.foundry.com/products/katana"
        },
        {
            "title": "Kaufland",
            "hex": "E10915",
            "source": "https://www.kaufland.com/etc.clientlibs/kaufland/clientlibs/clientlib-klsite/resources/frontend/img/kl-logo-small-e825b661c5.svg"
        },
        {
            "title": "KDE",
            "hex": "1D99F3",
            "source": "https://kde.org/stuff/clipart/"
        },
        {
            "title": "Kdenlive",
            "hex": "527EB2",
            "source": "https://kdenlive.org/en/logo/",
            "guidelines": "https://kdenlive.org/en/logo/"
        },
        {
            "title": "Keep a Changelog",
            "hex": "E05735",
            "source": "https://keepachangelog.com"
        },
        {
            "title": "KeePassXC",
            "hex": "6CAC4D",
            "source": "https://github.com/keepassxreboot/keepassxc/tree/3fdafc6d25e85050976e0cc645db579086db3f45"
        },
        {
            "title": "Kentico",
            "hex": "F05A22",
            "source": "https://www.kentico.com"
        },
        {
            "title": "Keras",
            "hex": "D00000",
            "source": "https://keras.io"
        },
        {
            "title": "Keybase",
            "hex": "33A0FF",
            "source": "https://github.com/keybase/client/tree/a144e0ce38ee9e495cc5acbcd4ef859f5534d820/media/logos"
        },
        {
            "title": "KeyCDN",
            "hex": "047AED",
            "source": "https://www.keycdn.com/logos"
        },
        {
            "title": "Keystone",
            "hex": "166BFF",
            "source": "https://keystonejs.com"
        },
        {
            "title": "KFC",
            "hex": "F40027",
            "source": "https://global.kfc.com/asset-library/",
            "aliases": {
                "aka": [
                    "Kentucky Fried Chicken"
                ]
            }
        },
        {
            "title": "Khan Academy",
            "hex": "14BF96",
            "source": "https://khanacademy.zendesk.com/hc/en-us/articles/202483630-Press-room",
            "guidelines": "https://support.khanacademy.org/hc/en-us/articles/202263034-Trademark-and-Brand-Usage-Policy"
        },
        {
            "title": "Khronos Group",
            "hex": "CC3333",
            "source": "https://www.khronos.org/legal/trademarks/",
            "guidelines": "https://www.khronos.org/legal/trademarks/"
        },
        {
            "title": "Kia",
            "hex": "05141F",
            "source": "https://www.kia.com"
        },
        {
            "title": "Kibana",
            "hex": "005571",
            "source": "https://www.elastic.co/brand"
        },
        {
            "title": "KiCad",
            "hex": "314CB0",
            "source": "https://www.kicad.org/about/kicad/",
            "license": {
                "type": "GPL-3.0-or-later"
            }
        },
        {
            "title": "Kickstarter",
            "hex": "05CE78",
            "source": "https://www.kickstarter.com/help/brand_assets"
        },
        {
            "title": "Kik",
            "hex": "82BC23",
            "source": "https://www.kik.com/news/"
        },
        {
            "title": "Kingston Technology",
            "aliases": {
                "aka": [
                    "Kingston"
                ]
            },
            "hex": "000000",
            "source": "https://www.kingston.com"
        },
        {
            "title": "KinoPoisk",
            "hex": "FF6600",
            "source": "https://www.kinopoisk.ru",
            "aliases": {
                "loc": {
                    "ru-RU": "КиноПоиск"
                }
            }
        },
        {
            "title": "Kinsta",
            "hex": "5333ED",
            "source": "https://kinsta.com/press"
        },
        {
            "title": "Kirby",
            "hex": "000000",
            "source": "https://getkirby.com/press"
        },
        {
            "title": "Kit",
            "hex": "000000",
            "source": "https://kit.co"
        },
        {
            "title": "Kitsu",
            "hex": "FD755C",
            "source": "https://kitsu.io"
        },
        {
            "title": "Klarna",
            "hex": "FFB3C7",
            "source": "https://klarna.design"
        },
        {
            "title": "KLM",
            "hex": "00A1DE",
            "source": "https://www.klm.com"
        },
        {
            "title": "Klook",
            "hex": "FF5722",
            "source": "https://www.klook.com/en-GB/newsroom/"
        },
        {
            "title": "Knative",
            "hex": "0865AD",
            "source": "https://github.com/knative/community/blob/fb49068c9b7619685248247d29e48eb3d96f3ac2/icons/logo.svg",
            "guidelines": "https://github.com/knative/community/blob/main/BRANDING.MD"
        },
        {
            "title": "KnowledgeBase",
            "hex": "9146FF",
            "source": "https://www.knowledgebase.com/design",
            "guidelines": "https://www.knowledgebase.com/design"
        },
        {
            "title": "Known",
            "hex": "333333",
            "source": "https://github.com/idno/known/tree/22c4935b57a61d94d2508651128b4f828f864989/gfx/logos"
        },
        {
            "title": "Ko-fi",
            "hex": "FF5E5B",
            "source": "https://more.ko-fi.com/brand-assets",
            "guidelines": "https://more.ko-fi.com/brand-assets"
        },
        {
            "title": "Koa",
            "hex": "33333D",
            "source": "https://koajs.com"
        },
        {
            "title": "Koc",
            "hex": "F9423A",
            "source": "https://www.koc.com.tr/en"
        },
        {
            "title": "Kodak",
            "hex": "ED0000",
            "source": "https://www.kodak.com",
            "guidelines": "https://www.kodak.com/en/company/page/site-terms"
        },
        {
            "title": "Kodi",
            "hex": "17B2E7",
            "source": "https://kodi.tv"
        },
        {
            "title": "Kofax",
            "hex": "00558C",
            "source": "https://www.kofax.com"
        },
        {
            "title": "Komoot",
            "hex": "6AA127",
            "source": "https://newsroom.komoot.com/media_kits/219423/",
            "guidelines": "https://newsroom.komoot.com/media_kits/219423/"
        },
        {
            "title": "Konami",
            "hex": "B60014",
            "source": "https://commons.wikimedia.org/wiki/File:Konami_4th_logo_2.svg"
        },
        {
            "title": "Kong",
            "hex": "003459",
            "source": "https://konghq.com/brand-assets/",
            "guidelines": "https://konghq.com/brand/"
        },
        {
            "title": "Kongregate",
            "hex": "990000",
            "source": "https://www.kongregate.com/pages/logos-and-branding"
        },
        {
            "title": "Konva",
            "hex": "0D83CD",
            "source": "https://github.com/konvajs/konvajs.github.io/blob/2cfe67461dfe32076ba56c88a75fe8e99d068130/icon.png"
        },
        {
            "title": "Kotlin",
            "hex": "7F52FF",
            "source": "https://www.jetbrains.com/company/brand/logos/",
            "guidelines": "https://www.jetbrains.com/company/brand/"
        },
        {
            "title": "Koyeb",
            "hex": "121212",
            "source": "https://www.koyeb.com"
        },
        {
            "title": "Krita",
            "hex": "3BABFF",
            "source": "https://krita.org/en/about/press/"
        },
        {
            "title": "KTM",
            "hex": "FF6600",
            "source": "https://ktm.com"
        },
        {
            "title": "Kuaishou",
            "hex": "FF4906",
            "source": "https://www.kuaishou.com/official/material-lib",
            "guidelines": "https://www.kuaishou.com/official/material-lib"
        },
        {
            "title": "Kubernetes",
            "hex": "326CE5",
            "source": "https://github.com/kubernetes/kubernetes/tree/cac53883f4714452f3084a22e4be20d042a9df33/logo"
        },
        {
            "title": "Kubuntu",
            "hex": "0079C1",
            "source": "https://kubuntu.org"
        },
        {
            "title": "Kuma",
            "hex": "290B53",
            "source": "https://cncf-branding.netlify.app/projects/kuma/"
        },
        {
            "title": "Kuula",
            "hex": "4092B4",
            "source": "https://kuula.co"
        },
        {
            "title": "Kyocera",
            "hex": "DF0522",
            "source": "https://uk.kyocera.com"
        },
        {
            "title": "LabVIEW",
            "hex": "FFDB00",
            "source": "https://forums.ni.com/t5/NI-Partner-Network/New-Partner-Co-Marketing-Style-Guide/ba-p/3786987",
            "guidelines": "https://forums.ni.com/t5/NI-Partner-Network/New-Partner-Co-Marketing-Style-Guide/ba-p/3786987"
        },
        {
            "title": "Lada",
            "hex": "ED6B21",
            "source": "https://www.lada.ru/priora/sedan/accessories.html"
        },
        {
            "title": "Lamborghini",
            "hex": "DDB320",
            "source": "https://en.wikipedia.org/wiki/File:Lamborghini_Logo.svg"
        },
        {
            "title": "Land Rover",
            "hex": "005A2B",
            "source": "https://media.landrover.com/en/press-kit"
        },
        {
            "title": "Lapce",
            "hex": "3B82F6",
            "source": "https://github.com/lapce/lapce/blob/95c4cf2d87083e348c0b621d0be0ea17f79ed703/extra/images/logo.svg"
        },
        {
            "title": "Laragon",
            "hex": "0E83CD",
            "source": "https://laragon.org"
        },
        {
            "title": "Laravel",
            "hex": "FF2D20",
            "source": "https://github.com/laravel/art/tree/5a8325b064634b900f25dbb6f1cafd888b2d2211"
        },
        {
            "title": "Laravel Horizon",
            "hex": "405263",
            "source": "https://github.com/laravel/horizon/blob/79ed572422d0ff789e9673a6dd9579026f14233a/public/img/horizon.svg"
        },
        {
            "title": "Laravel Nova",
            "hex": "252D37",
            "source": "https://nova.laravel.com"
        },
        {
            "title": "Last.fm",
            "hex": "D51007",
            "source": "https://commons.wikimedia.org/wiki/File:Lastfm_logo.svg"
        },
        {
            "title": "LastPass",
            "hex": "D32D27",
            "source": "https://lastpass.com/press-room/",
            "guidelines": "https://lastpass.com/press-room/"
        },
        {
            "title": "LaTeX",
            "hex": "008080",
            "source": "https://github.com/latex3/branding/tree/9def6b5f6075567d62b67424e11dbe6d4d5245b4"
        },
        {
            "title": "Launchpad",
            "hex": "F8C300",
            "source": "https://help.launchpad.net/logo/submissions",
            "guidelines": "https://help.launchpad.net/Legal",
            "license": {
                "type": "CC-BY-ND-2.0"
            }
        },
        {
            "title": "Lazarus",
            "hex": "000000",
            "source": "https://sourceforge.net/projects/lazarus/"
        },
        {
            "title": "LBRY",
            "hex": "2F9176",
            "source": "https://lbry.com/press-kit",
            "guidelines": "https://lbry.com/faq/acceptable-use-policy"
        },
        {
            "title": "Leader Price",
            "hex": "E50005",
            "source": "https://www.leaderprice.fr"
        },
        {
            "title": "Leaflet",
            "hex": "199900",
            "source": "https://github.com/Leaflet/Leaflet/blob/d843c3b88486713827d7e860b58bdba75bfbd5a2/src/images/logo.svg"
        },
        {
            "title": "League of Legends",
            "hex": "C28F2C",
            "source": "https://www.leagueoflegends.com"
        },
        {
            "title": "Leanpub",
            "hex": "FFFFFF",
            "source": "https://leanpub.com/press",
            "guidelines": "https://leanpub.com/press"
        },
        {
            "title": "LeetCode",
            "hex": "FFA116",
            "source": "https://leetcode.com/store"
        },
        {
            "title": "Legacy Games",
            "hex": "144B9E",
            "source": "https://legacygames.com"
        },
        {
            "title": "Leica",
            "hex": "E20612",
            "source": "https://leica-camera.com",
            "guidelines": "https://leica-camera.com/en-US/legal-notices"
        },
        {
            "title": "Lemmy",
            "hex": "FFFFFF",
            "source": "https://join-lemmy.org"
        },
        {
            "title": "Lenovo",
            "hex": "E2231A",
            "source": "https://news.lenovo.com/press-kits/"
        },
        {
            "title": "Lens",
            "hex": "3D90CE",
            "source": "https://github.com/lensapp/lens/blob/3cc12d9599b655a366e7a34c356d2a84654b2466/docs/img/lens-logo-icon.svg"
        },
        {
            "title": "Leptos",
            "hex": "EF3939",
            "source": "https://github.com/leptos-rs/leptos/blob/6fac92cb6298f1bfa72464de47e33e47b5e5857d/logos/Simple_Icon.svg"
        },
        {
            "title": "Lerna",
            "hex": "9333EA",
            "source": "https://github.com/lerna/logo/blob/fb18db535d71aacc6ffb0f6b75a0c3bd9e353543/lerna.svg"
        },
        {
            "title": "Leroy Merlin",
            "hex": "78BE20",
            "source": "https://www.leroymerlin.fr"
        },
        {
            "title": "Less",
            "hex": "1D365D",
            "source": "https://github.com/less/logo/blob/c9c10c328cfc00071e92443934b35e389310abf8/less_logo.ai"
        },
        {
            "title": "Let's Encrypt",
            "hex": "003A70",
            "source": "https://letsencrypt.org/trademarks/",
            "guidelines": "https://letsencrypt.org/trademarks/",
            "license": {
                "type": "CC-BY-NC-4.0"
            }
        },
        {
            "title": "Letterboxd",
            "hex": "202830",
            "source": "https://letterboxd.com/about/brand/",
            "guidelines": "https://letterboxd.com/about/brand/"
        },
        {
            "title": "levels.fyi",
            "hex": "788B95",
            "source": "https://www.levels.fyi/press/"
        },
        {
            "title": "LG",
            "hex": "A50034",
            "source": "https://en.wikipedia.org/wiki/LG_Corporation",
            "guidelines": "https://www.lg.com/global/about-lg-brand-identity"
        },
        {
            "title": "LGTM",
            "hex": "FFFFFF",
            "source": "https://lgtm.com"
        },
        {
            "title": "Libera.Chat",
            "hex": "FF55DD",
            "source": "https://libera.chat"
        },
        {
            "title": "Liberapay",
            "hex": "F6C915",
            "source": "https://en.liberapay.com/about/logos",
            "guidelines": "https://en.liberapay.com/about/logos",
            "license": {
                "type": "CC0-1.0"
            }
        },
        {
            "title": "Libraries.io",
            "hex": "337AB7",
            "source": "https://github.com/librariesio/libraries.io/blob/9ab0f659bb7fe137c15cf676612b6811f501a0bd/public/safari-pinned-tab.svg"
        },
        {
            "title": "LibraryThing",
            "hex": "251A15",
            "source": "https://twitter.com/LibraryThing/status/1054466649271656448"
        },
        {
            "title": "LibreOffice",
            "hex": "18A303",
            "source": "https://wiki.documentfoundation.org/Marketing/Branding",
            "guidelines": "https://wiki.documentfoundation.org/Marketing/Branding"
        },
        {
            "title": "libuv",
            "hex": "403C3D",
            "source": "https://github.com/libuv/libuv/blob/e4087dedf837f415056a45a838f639a3d9dc3ced/img/logos.svg"
        },
        {
            "title": "Lichess",
            "hex": "000000",
            "source": "https://lichess.org/about"
        },
        {
            "title": "Lidl",
            "hex": "0050AA",
            "source": "https://www.lidl.de"
        },
        {
            "title": "LIFX",
            "hex": "000000",
            "source": "https://www.lifx.com/pages/press-enquiries",
            "guidelines": "https://www.dropbox.com/sh/i9khucz3ucy0q5v/AACrbtcpEIS0PdP84RdkhoAFa/Guides"
        },
        {
            "title": "LightBurn",
            "hex": "57182D",
            "source": "https://lightburnsoftware.com"
        },
        {
            "title": "Lighthouse",
            "hex": "F44B21",
            "source": "https://github.com/GoogleChrome/lighthouse/blob/80d2e6c1948f232ec4f1bdeabc8bc632fc5d0bfd/assets/lh_favicon.svg"
        },
        {
            "title": "Lightning",
            "hex": "792EE5",
            "source": "https://github.com/Lightning-AI/lightning/blob/a584196abf820179adb0758ef67ddae91c44e7bc/docs/source/_static/images/icon.svg"
        },
        {
            "title": "LINE",
            "hex": "00C300",
            "source": "https://line.me/en/logo",
            "guidelines": "https://line.me/en/logo"
        },
        {
            "title": "LineageOS",
            "hex": "167C80",
            "source": "https://www.lineageos.org",
            "guidelines": "https://docs.google.com/presentation/d/1VmxFrVqkjtNMjZbAcrC4egp8C_So7gjJR3KuxdJfJDo/edit?usp=sharing"
        },
        {
            "title": "Linear",
            "hex": "5E6AD2",
            "source": "https://linear.app"
        },
        {
            "title": "LinkedIn",
            "hex": "0A66C2",
            "source": "https://brand.linkedin.com",
            "guidelines": "https://brand.linkedin.com/policies"
        },
        {
            "title": "Linkerd",
            "hex": "2BEDA7",
            "source": "https://cncf-branding.netlify.app/projects/linkerd/"
        },
        {
            "title": "Linkfire",
            "hex": "FF3850",
            "source": "https://www.linkfire.com"
        },
        {
            "title": "Linktree",
            "hex": "43E55E",
            "source": "https://linktr.ee"
        },
        {
            "title": "Linux",
            "hex": "FCC624",
            "source": "https://www.linuxfoundation.org/the-linux-mark/"
        },
        {
            "title": "Linux Containers",
            "hex": "333333",
            "source": "https://github.com/lxc/linuxcontainers.org/blob/29d3299ddf8718099b6de1464570fbbadbaabecb/static/img/containers.svg"
        },
        {
            "title": "Linux Foundation",
            "hex": "003366",
            "source": "https://www.linuxfoundation.org/en/about/brand/",
            "guidelines": "https://www.linuxfoundation.org/en/about/brand/"
        },
        {
            "title": "Linux Mint",
            "hex": "87CF3E",
            "source": "https://commons.wikimedia.org/wiki/File:Linux_Mint_logo_without_wordmark.svg"
        },
        {
            "title": "Lion Air",
            "hex": "ED3237",
            "source": "https://lionairthai.com/en/"
        },
        {
            "title": "Liquibase",
            "hex": "2962FF",
            "source": "https://www.liquibase.com/brand",
            "guidelines": "https://www.liquibase.com/brand"
        },
        {
            "title": "Lit",
            "hex": "324FFF",
            "source": "https://github.com/lit/lit.dev/blob/5e59bdb00b7a261d6fdcd6a4ae529e17f6146ed3/packages/lit-dev-content/site/images/flame-favicon.svg"
        },
        {
            "title": "Litecoin",
            "hex": "A6A9AA",
            "source": "https://litecoin-foundation.org/litecoin-branding-guidelines/",
            "guidelines": "https://litecoin-foundation.org/litecoin-branding-guidelines/"
        },
        {
            "title": "LITIENGINE",
            "hex": "00A5BC",
            "source": "https://litiengine.com"
        },
        {
            "title": "LiveChat",
            "hex": "FF5100",
            "source": "https://livechat.design",
            "guidelines": "https://livechat.design"
        },
        {
            "title": "LiveJournal",
            "hex": "00B0EA",
            "source": "https://www.livejournal.com"
        },
        {
            "title": "Livewire",
            "hex": "4E56A6",
            "source": "https://laravel-livewire.com"
        },
        {
            "title": "LLVM",
            "hex": "262D3A",
            "source": "https://llvm.org/Logo.html"
        },
        {
            "title": "LMMS",
            "hex": "10B146",
            "source": "https://lmms.io/branding"
        },
        {
            "title": "Local",
            "hex": "51BB7B",
            "source": "https://localwp.com"
        },
        {
            "title": "Lodash",
            "hex": "3492FF",
            "source": "https://github.com/lodash/lodash.com/blob/c8d41c62b446f08905fd94802db4da8da05d3e92/assets/img/lodash.svg"
        },
        {
            "title": "Logitech",
            "hex": "00B8FC",
            "source": "https://www.logitech.com/en-us/pr/library"
        },
        {
            "title": "LogMeIn",
            "hex": "45B6F2",
            "source": "https://www.logmein.com/legal/trademark",
            "guidelines": "https://www.logmein.com/legal/trademark"
        },
        {
            "title": "Logseq",
            "hex": "85C8C8",
            "source": "https://github.com/logseq/logseq/blob/c4d15ec8487c9fb6b6f41780fc1abddab89491e4/resources/icon.png"
        },
        {
            "title": "Logstash",
            "hex": "005571",
            "source": "https://www.elastic.co/brand",
            "guidelines": "https://www.elastic.co/brand"
        },
        {
            "title": "Looker",
            "hex": "4285F4",
            "source": "https://looker.com"
        },
        {
            "title": "Loom",
            "hex": "625DF5",
            "source": "https://www.loom.com/press"
        },
        {
            "title": "Loop",
            "hex": "F29400",
            "source": "https://loop.frontiersin.org"
        },
        {
            "title": "LoopBack",
            "hex": "3F5DFF",
            "source": "https://loopback.io/resources"
        },
        {
            "title": "Lospec",
            "hex": "EAEAEA",
            "source": "https://lospec.com/brand",
            "guidelines": "https://lospec.com/brand"
        },
        {
            "title": "LOT Polish Airlines",
            "hex": "11397E",
            "source": "https://www.lot.com/us/en/kaleidoscope-inflight-magazine"
        },
        {
            "title": "LTspice",
            "hex": "900028",
            "source": "https://www.analog.com/media/en/news-marketing-collateral/solutions-bulletins-brochures/ltspice-keyboard-shortcuts.pdf",
            "guidelines": "https://www.analog.com/en/about-adi/legal-and-risk-oversight/intellectual-property/trademark-notice.html"
        },
        {
            "title": "Lua",
            "hex": "2C2D72",
            "source": "https://www.lua.org/images/",
            "guidelines": "https://www.lua.org/images/"
        },
        {
            "title": "Lubuntu",
            "hex": "0068C8",
            "source": "https://lubuntu.net"
        },
        {
            "title": "Ludwig",
            "hex": "FFFFFF",
            "source": "https://github.com/ludwig-ai/ludwig-docs/blob/8d8abb2117a93af2622a6545943c773b27153e1b/docs/images/ludwig_icon.svg"
        },
        {
            "title": "Lufthansa",
            "hex": "05164D",
            "source": "https://www.lufthansa.com"
        },
        {
            "title": "Lumen",
            "hex": "E74430",
            "source": "https://lumen.laravel.com"
        },
        {
            "title": "Lunacy",
            "hex": "179DE3",
            "source": "https://icons8.com/lunacy"
        },
        {
            "title": "Lydia",
            "hex": "0180FF",
            "source": "https://lydia-app.com/en/info/press.html",
            "guidelines": "https://lydia-app.com/en/info/press.html"
        },
        {
            "title": "Lyft",
            "hex": "FF00BF",
            "source": "https://www.lyft.com/press"
        },
        {
            "title": "MAAS",
            "hex": "E95420",
            "source": "https://design.ubuntu.com/downloads/",
            "license": {
                "type": "CC-BY-SA-3.0"
            }
        },
        {
            "title": "macOS",
            "hex": "000000",
            "source": "https://commons.wikimedia.org/wiki/File:MacOS_wordmark_(2017).svg"
        },
        {
            "title": "MacPaw",
            "hex": "000000",
            "source": "https://macpaw.com"
        },
        {
            "title": "Macy's",
            "hex": "E21A2C",
            "source": "https://www.macysinc.com/news-media/media-assets"
        },
        {
            "title": "Magasins U",
            "hex": "E71B34",
            "source": "https://www.magasins-u.com"
        },
        {
            "title": "Magento",
            "hex": "EE672F",
            "source": "https://magento.com"
        },
        {
            "title": "Magisk",
            "hex": "00AF9C",
            "source": "https://github.com/topjohnwu/Magisk/blob/23ad611566b557f26d268920692b25aa89fc0070/app/src/main/res/drawable/ic_magisk.xml"
        },
        {
            "title": "mail.com",
            "hex": "004788",
            "source": "https://www.mail.com",
            "guidelines": "https://www.mail.com/company/terms/"
        },
        {
            "title": "Mail.Ru",
            "hex": "005FF9",
            "source": "https://my.mail.ru"
        },
        {
            "title": "MailChimp",
            "hex": "FFE01B",
            "source": "https://mailchimp.com/about/brand-assets",
            "guidelines": "https://mailchimp.com/about/brand-assets"
        },
        {
            "title": "Mailgun",
            "hex": "F06B66",
            "source": "https://mailgun.com"
        },
        {
            "title": "Major League Hacking",
            "hex": "265A8F",
            "source": "https://mlh.io/brand-guidelines",
            "guidelines": "https://mlh.io/brand-guidelines"
        },
        {
            "title": "MakerBot",
            "hex": "FF1E0D",
            "source": "https://www.makerbot.com/makerbot-press-assets"
        },
        {
            "title": "Mamba UI",
            "hex": "6D28D9",
            "source": "https://github.com/Microwawe/mamba-ui/blob/b4ca2eba570c451886e5822d7ba12a8d78015bba/src/assets/svg/logo.svg"
        },
        {
            "title": "MAMP",
            "hex": "02749C",
            "source": "https://www.mamp.info/en/mamp/mac/"
        },
        {
            "title": "MAN",
            "hex": "E40045",
            "source": "https://www.corporate.man.eu"
        },
        {
            "title": "ManageIQ",
            "hex": "EF2929",
            "source": "https://www.manageiq.org/logo/"
        },
        {
            "title": "Manjaro",
            "hex": "35BF5C",
            "source": "https://manjaro.org"
        },
        {
            "title": "Mapbox",
            "hex": "000000",
            "source": "https://www.mapbox.com/about/press/brand-guidelines",
            "guidelines": "https://www.mapbox.com/about/press/brand-guidelines"
        },
        {
            "title": "MapLibre",
            "hex": "396CB2",
            "source": "https://github.com/maplibre/maplibre-gl-js-docs/blob/e916a4cdd671890126f88b26b2b16c04220dc4b0/docs/pages/assets/favicon/maplibregl-favicon.svg"
        },
        {
            "title": "MariaDB",
            "hex": "003545",
            "source": "https://mariadb.com/about-us/logos/",
            "guidelines": "https://mariadb.com/about-us/logos/"
        },
        {
            "title": "MariaDB Foundation",
            "hex": "1F305F",
            "source": "https://mariadb.org"
        },
        {
            "title": "Markdown",
            "hex": "000000",
            "source": "https://github.com/dcurtis/markdown-mark/tree/360a3657fef7f6ad0b303296a95ad52985caa0d3",
            "guidelines": "https://github.com/dcurtis/markdown-mark",
            "license": {
                "type": "CC0-1.0"
            }
        },
        {
            "title": "Marketo",
            "hex": "5C4C9F",
            "source": "https://www.marketo.com"
        },
        {
            "title": "Marko",
            "hex": "2596BE",
            "source": "https://github.com/marko-js/website/blob/c03b8229e8fe8e01fde6c0772bc1cb0ceae9be05/src/logos/marko.svg"
        },
        {
            "title": "Marriott",
            "hex": "A70023",
            "source": "https://marriott-hotels.marriott.com"
        },
        {
            "title": "MarvelApp",
            "hex": "1FB6FF",
            "source": "https://marvelapp.com"
        },
        {
            "title": "Maserati",
            "hex": "0C2340",
            "source": "https://www.stellantis.com/en/brands/maserati"
        },
        {
            "title": "MasterCard",
            "hex": "EB001B",
            "source": "https://brand.mastercard.com/brandcenter/mastercard-brand-mark/downloads.html",
            "guidelines": "https://brand.mastercard.com/brandcenter/mastercard-brand-mark.html"
        },
        {
            "title": "mastercomfig",
            "hex": "009688",
            "source": "https://github.com/mastercomfig/mastercomfig.github.io/blob/d910ce7e868a6ef32106e36996c3473d78da2ce3/img/mastercomfig_logo.svg"
        },
        {
            "title": "Mastodon",
            "hex": "6364FF",
            "source": "https://github.com/mastodon/mastodon/blob/7ccf7a73f1c47a8c03712c39f7c591e837cf6d08/app/javascript/images/logo-symbol-icon.svg"
        },
        {
            "title": "Material Design",
            "hex": "757575",
            "source": "https://material.io/design/"
        },
        {
            "title": "Material Design Icons",
            "hex": "2196F3",
            "source": "https://materialdesignicons.com/icon/vector-square",
            "license": {
                "type": "Apache-2.0"
            }
        },
        {
            "title": "Matomo",
            "hex": "3152A0",
            "source": "https://matomo.org/media/"
        },
        {
            "title": "Matrix",
            "hex": "000000",
            "source": "https://matrix.org"
        },
        {
            "title": "Matter.js",
            "hex": "4B5562",
            "source": "https://brm.io/matter-js"
        },
        {
            "title": "Mattermost",
            "hex": "0058CC",
            "source": "https://www.mattermost.org/brand-guidelines/",
            "guidelines": "https://www.mattermost.org/brand-guidelines/"
        },
        {
            "title": "Matternet",
            "hex": "261C29",
            "source": "https://mttr.net"
        },
        {
            "title": "Mautic",
            "hex": "4E5E9E",
            "source": "https://www.mautic.org/about/logos-and-graphics"
        },
        {
            "title": "Max",
            "hex": "525252",
            "source": "https://cycling74.com"
        },
        {
            "title": "Max-Planck-Gesellschaft",
            "hex": "006C66",
            "source": "https://www.mpg.de"
        },
        {
            "title": "Maytag",
            "hex": "002E5F",
            "source": "https://www.maytagcommerciallaundry.com/mclstorefront/c/-/p/MYR40PD"
        },
        {
            "title": "Mazda",
            "hex": "101010",
            "source": "https://www.mazda.com/en/about/profile/library/"
        },
        {
            "title": "McAfee",
            "hex": "C01818",
            "source": "https://www.mcafee.com/enterprise/en-us/about/newsroom/product-images.html"
        },
        {
            "title": "McDonald's",
            "hex": "FBC817",
            "source": "https://www.mcdonalds.com/gb/en-gb/newsroom.html"
        },
        {
            "title": "McLaren",
            "hex": "FF0000",
            "source": "https://cars.mclaren.com"
        },
        {
            "title": "mdBook",
            "hex": "000000",
            "source": "https://github.com/rust-lang/mdBook/blob/cdfa5ad9909e2cba8390688f3f0686fb70cb4bef/src/theme/favicon.svg"
        },
        {
            "title": "MDN Web Docs",
            "hex": "000000",
            "source": "https://github.com/mdn/yari/blob/77e6cda02f7013219e9da27a00b9424085e60fdb/client/src/assets/mdn-logo.svg"
        },
        {
            "title": "MDX",
            "hex": "1B1F24",
            "source": "https://github.com/mdx-js/mdx/blob/b8a76c95deb14f7297bafdac1aa3eddd2b0fbb8f/docs/_static/icon.svg"
        },
        {
            "title": "MediaFire",
            "hex": "1299F3",
            "source": "https://www.mediafire.com/developers/brand_assets/mediafire_brand_assets/",
            "guidelines": "https://www.mediafire.com/developers/brand_assets/mediafire_brand_assets/"
        },
        {
            "title": "MediaMarkt",
            "hex": "DF0000",
            "source": "https://www.mediamarkt.de"
        },
        {
            "title": "MediaTek",
            "hex": "EC9430",
            "source": "https://corp.mediatek.com/news-events/press-library"
        },
        {
            "title": "MediaTemple",
            "hex": "000000",
            "source": "https://mediatemple.net"
        },
        {
            "title": "MediBang Paint",
            "hex": "00DBDE",
            "source": "https://medibangpaint.com"
        },
        {
            "title": "Medium",
            "hex": "000000",
            "source": "https://medium.design/logos-and-brand-guidelines-f1a01a733592",
            "guidelines": "https://medium.design/logos-and-brand-guidelines-f1a01a733592"
        },
        {
            "title": "Meetup",
            "hex": "ED1C40",
            "source": "https://www.meetup.com/media/"
        },
        {
            "title": "MEGA",
            "hex": "D9272E",
            "source": "https://mega.io/corporate"
        },
        {
            "title": "Mendeley",
            "hex": "9D1620",
            "source": "https://www.mendeley.com"
        },
        {
            "title": "Mercado Pago",
            "hex": "00B1EA",
            "source": "https://www.mercadopago.com"
        },
        {
            "title": "Mercedes",
            "hex": "242424",
            "source": "https://www.mercedes-benz.com"
        },
        {
            "title": "Merck",
            "hex": "007A73",
            "source": "https://www.merck.com"
        },
        {
            "title": "Mercurial",
            "hex": "999999",
            "source": "https://www.mercurial-scm.org/hg-logo/",
            "guidelines": "https://www.mercurial-scm.org/hg-logo/",
            "license": {
                "type": "GPL-2.0-or-later"
            }
        },
        {
            "title": "Messenger",
            "hex": "00B2FF",
            "source": "https://en.facebookbrand.com/facebookapp/assets/messenger/",
            "guidelines": "https://en.facebookbrand.com/facebookapp/assets/messenger/"
        },
        {
            "title": "Meta",
            "hex": "0467DF",
            "source": "https://www.meta.com",
            "guidelines": "https://www.facebook.com/brand/resources/meta/company-brand"
        },
        {
            "title": "Metabase",
            "hex": "509EE3",
            "source": "https://www.metabase.com"
        },
        {
            "title": "MetaFilter",
            "hex": "065A8F",
            "source": "https://www.metafilter.com/apple-touch-icon.png"
        },
        {
            "title": "Meteor",
            "hex": "DE4F4F",
            "source": "https://logo.meteorapp.com"
        },
        {
            "title": "Metro",
            "hex": "EF4242",
            "source": "https://facebook.github.io/metro/"
        },
        {
            "title": "Metro de la Ciudad de México",
            "hex": "F77E1C",
            "source": "https://es.wikipedia.org/wiki/Archivo:Metro_de_la_Ciudad_de_M%C3%A9xico_(logo)_version_2019.svg"
        },
        {
            "title": "Metro de Madrid",
            "hex": "255E9C",
            "source": "https://commons.wikimedia.org/wiki/File:MetroMadridLogo.svg"
        },
        {
            "title": "Métro de Paris",
            "hex": "003E95",
            "source": "https://www.ratp.fr"
        },
        {
            "title": "MeWe",
            "hex": "17377F",
            "source": "https://mewe.com"
        },
        {
            "title": "MG",
            "aliases": {
                "aka": [
                    "Morris Garages"
                ]
            },
            "hex": "FF0000",
            "source": "https://www.mg.co.uk/themes/custom/mg/assets/images/svg/mg-logo-desktop.svg",
            "guidelines": "https://www.mg.co.uk/terms-and-conditions"
        },
        {
            "title": "Micro Editor",
            "hex": "2E3192",
            "source": "https://github.com/zyedidia/micro/blob/48645907ec55798b75723019dad75dba51bd97d7/assets/micro-logo-mark.svg"
        },
        {
            "title": "micro:bit",
            "hex": "00ED00",
            "source": "https://microbit.org"
        },
        {
            "title": "Micro.blog",
            "hex": "FF8800",
            "source": "https://help.micro.blog"
        },
        {
            "title": "Microgenetics",
            "hex": "FF0000",
            "source": "https://microgenetics.co.uk"
        },
        {
            "title": "MicroPython",
            "hex": "2B2728",
            "source": "https://commons.wikimedia.org/wiki/File:MicroPython_new_logo.svg"
        },
        {
            "title": "Microsoft",
            "hex": "5E5E5E",
            "source": "https://developer.microsoft.com",
            "guidelines": "https://www.microsoft.com/en-us/legal/intellectualproperty/trademarks"
        },
        {
            "title": "Microsoft Academic",
            "hex": "2D9FD9",
            "source": "https://academic.microsoft.com",
            "guidelines": "https://www.microsoft.com/en-us/legal/intellectualproperty/trademarks"
        },
        {
            "title": "Microsoft Access",
            "hex": "A4373A",
            "source": "https://developer.microsoft.com/en-us/fluentui#/styles/web/colors/products",
            "guidelines": "https://www.microsoft.com/en-us/legal/intellectualproperty/trademarks",
            "license": {
                "type": "custom",
                "url": "https://aka.ms/fluentui-assets-license"
            }
        },
        {
            "title": "Microsoft Azure",
            "hex": "0078D4",
            "source": "https://github.com/microsoft/vscode-azureresourcegroups/blob/0a06362e82170fd7f8dc2496286825b1a69cc42b/resources/azure.svg",
            "guidelines": "https://www.microsoft.com/en-us/legal/intellectualproperty/trademarks"
        },
        {
            "title": "Microsoft Bing",
            "hex": "258FFA",
            "source": "https://www.bing.com/covid/",
            "guidelines": "https://www.microsoft.com/en-us/legal/intellectualproperty/trademarks"
        },
        {
            "title": "Microsoft Edge",
            "hex": "0078D7",
            "source": "https://support.microsoft.com/en-us/help/17171/microsoft-edge-get-to-know",
            "guidelines": "https://www.microsoft.com/en-us/legal/intellectualproperty/trademarks"
        },
        {
            "title": "Microsoft Excel",
            "hex": "217346",
            "source": "https://developer.microsoft.com/en-us/fluentui#/styles/web/colors/products",
            "guidelines": "https://www.microsoft.com/en-us/legal/intellectualproperty/trademarks",
            "license": {
                "type": "custom",
                "url": "https://aka.ms/fluentui-assets-license"
            }
        },
        {
            "title": "Microsoft Exchange",
            "hex": "0078D4",
            "source": "https://developer.microsoft.com/en-us/fluentui#/styles/web/colors/products",
            "guidelines": "https://www.microsoft.com/en-us/legal/intellectualproperty/trademarks",
            "license": {
                "type": "custom",
                "url": "https://aka.ms/fluentui-assets-license"
            }
        },
        {
            "title": "Microsoft Office",
            "hex": "D83B01",
            "source": "https://developer.microsoft.com/en-us/microsoft-365",
            "guidelines": "https://www.microsoft.com/en-us/legal/intellectualproperty/trademarks"
        },
        {
            "title": "Microsoft OneDrive",
            "hex": "0078D4",
            "source": "https://developer.microsoft.com/en-us/fluentui#/styles/web/colors/products",
            "guidelines": "https://www.microsoft.com/en-us/legal/intellectualproperty/trademarks",
            "license": {
                "type": "custom",
                "url": "https://aka.ms/fluentui-assets-license"
            }
        },
        {
            "title": "Microsoft OneNote",
            "hex": "7719AA",
            "source": "https://developer.microsoft.com/en-us/fluentui#/styles/web/colors/products",
            "guidelines": "https://www.microsoft.com/en-us/legal/intellectualproperty/trademarks",
            "license": {
                "type": "custom",
                "url": "https://aka.ms/fluentui-assets-license"
            }
        },
        {
            "title": "Microsoft Outlook",
            "hex": "0078D4",
            "source": "https://developer.microsoft.com/en-us/outlook/docs",
            "guidelines": "https://www.microsoft.com/en-us/legal/intellectualproperty/trademarks"
        },
        {
            "title": "Microsoft PowerPoint",
            "hex": "B7472A",
            "source": "https://developer.microsoft.com/en-us/fluentui#/styles/web/colors/products",
            "guidelines": "https://www.microsoft.com/en-us/legal/intellectualproperty/trademarks",
            "license": {
                "type": "custom",
                "url": "https://aka.ms/fluentui-assets-license"
            }
        },
        {
            "title": "Microsoft SharePoint",
            "hex": "0078D4",
            "source": "https://developer.microsoft.com/en-us/fluentui#/styles/web/colors/products",
            "guidelines": "https://www.microsoft.com/en-us/legal/intellectualproperty/trademarks",
            "license": {
                "type": "custom",
                "url": "https://aka.ms/fluentui-assets-license"
            }
        },
        {
            "title": "Microsoft SQL Server",
            "hex": "CC2927",
            "source": "https://de.wikipedia.org/wiki/Datei:Microsoft_SQL_Server_Logo.svg"
        },
        {
            "title": "Microsoft Teams",
            "hex": "6264A7",
            "source": "https://developer.microsoft.com/en-us/fluentui#/styles/web/colors/products",
            "guidelines": "https://www.microsoft.com/en-us/legal/intellectualproperty/trademarks",
            "license": {
                "type": "custom",
                "url": "https://aka.ms/fluentui-assets-license"
            }
        },
        {
            "title": "Microsoft Translator",
            "hex": "057B00",
            "source": "https://translator.microsoft.com",
            "guidelines": "https://www.microsoft.com/en-us/legal/intellectualproperty/trademarks"
        },
        {
            "title": "Microsoft Visio",
            "hex": "3955A3",
            "source": "https://developer.microsoft.com/en-us/fluentui#/styles/web/colors/products",
            "guidelines": "https://www.microsoft.com/en-us/legal/intellectualproperty/trademarks",
            "license": {
                "type": "custom",
                "url": "https://aka.ms/fluentui-assets-license"
            }
        },
        {
            "title": "Microsoft Word",
            "hex": "2B579A",
            "source": "https://developer.microsoft.com/en-us/fluentui#/styles/web/colors/products",
            "guidelines": "https://www.microsoft.com/en-us/legal/intellectualproperty/trademarks",
            "license": {
                "type": "custom",
                "url": "https://aka.ms/fluentui-assets-license"
            }
        },
        {
            "title": "Microstation",
            "hex": "62BB47",
            "source": "https://www.bentley.com/software/microstation"
        },
        {
            "title": "MicroStrategy",
            "hex": "D9232E",
            "source": "https://www.microstrategy.com/en/company/press-kit",
            "guidelines": "https://www.microstrategy.com/en/company/press-kit"
        },
        {
            "title": "MIDI",
            "hex": "000000",
            "source": "https://en.wikipedia.org/wiki/MIDI"
        },
        {
            "title": "Mikrotik",
            "hex": "293239",
            "source": "https://mikrotik.com/aboutus"
        },
        {
            "title": "Milvus",
            "hex": "00A1EA",
            "source": "https://github.com/milvus-io/artwork/blob/e30bffa2b0632b0d4cefcdd4e1a2c09fee5b0d28/icon/black/milvus-icon-black.svg"
        },
        {
            "title": "Minds",
            "hex": "FED12F",
            "source": "https://www.minds.com/branding",
            "license": {
                "type": "CC-BY-SA-4.0"
            }
        },
        {
            "title": "Minecraft",
            "hex": "62B47A",
            "source": "https://education.minecraft.net/press/"
        },
        {
            "title": "Minetest",
            "hex": "53AC56",
            "source": "https://www.minetest.net"
        },
        {
            "title": "Mini",
            "hex": "000000",
            "source": "https://mini.co.uk"
        },
        {
            "title": "MinIO",
            "hex": "C72E49",
            "source": "https://min.io",
            "guidelines": "https://min.io/logo"
        },
        {
            "title": "Minutemailer",
            "hex": "30B980",
            "source": "https://minutemailer.com"
        },
        {
            "title": "Miraheze",
            "hex": "FFFC00",
            "source": "https://miraheze.org"
        },
        {
            "title": "Miro",
            "hex": "050038",
            "source": "https://miro.com"
        },
        {
            "title": "Misskey",
            "hex": "A1CA03",
            "source": "https://misskey-hub.net/appendix/assets.html",
            "license": {
                "type": "CC-BY-NC-SA-4.0"
            }
        },
        {
            "title": "Mitsubishi",
            "hex": "E60012",
            "source": "https://www.mitsubishi.com"
        },
        {
            "title": "Mix",
            "hex": "FF8126",
            "source": "https://mix.com"
        },
        {
            "title": "Mixcloud",
            "hex": "5000FF",
            "source": "https://www.mixcloud.com/about",
            "guidelines": "https://www.mixcloud.com/about"
        },
        {
            "title": "MLB",
            "hex": "041E42",
            "source": "https://www.mlb.com",
            "aliases": {
                "aka": [
                    "Major League Baseball"
                ]
            }
        },
        {
            "title": "MLflow",
            "hex": "0194E2",
            "source": "https://github.com/mlflow/mlflow/blob/855881f93703b15ffe643003fb4d7c84f0ec2502/assets/icon.svg"
        },
        {
            "title": "MobX",
            "hex": "FF9955",
            "source": "https://github.com/mobxjs/mobx/blob/248e25e37af31c2e71ff452bc662a85816fa40d8/docs/assets/mobservable.svg"
        },
        {
            "title": "MobX-State-Tree",
            "hex": "FF7102",
            "source": "https://github.com/mobxjs/mobx-state-tree/blob/666dabd60a7fb87faf83d177c14f516481b5f141/website/static/img/mobx-state-tree-logo.svg"
        },
        {
            "title": "Mocha",
            "hex": "8D6748",
            "source": "https://mochajs.org"
        },
        {
            "title": "Modin",
            "hex": "001729",
            "source": "https://modin.org"
        },
        {
            "title": "Modrinth",
            "hex": "00AF5C",
            "source": "https://github.com/modrinth/art/blob/d5ab4f965b0b4cea7201967483885ecd8d04a562/Branding/Favicon/favicon.svg"
        },
        {
            "title": "MODX",
            "hex": "102C53",
            "source": "https://docs.modx.com"
        },
        {
            "title": "Mojang Studios",
            "hex": "EF323D",
            "source": "https://www.minecraft.net"
        },
        {
            "title": "Moleculer",
            "hex": "3CAFCE",
            "source": "https://moleculer.services"
        },
        {
            "title": "Momenteo",
            "hex": "5A6AB1",
            "source": "https://www.momenteo.com/media"
        },
        {
            "title": "Monero",
            "hex": "FF6600",
            "source": "https://www.getmonero.org/press-kit/"
        },
        {
            "title": "MoneyGram",
            "hex": "FF6600",
            "source": "https://moneygram.com"
        },
        {
            "title": "MongoDB",
            "hex": "47A248",
            "source": "https://www.mongodb.com/pressroom"
        },
        {
            "title": "Mongoose",
            "hex": "880000",
            "source": "https://github.com/Automattic/mongoose/blob/7971a4dbd55888f0b005e65b06024109af8352f7/docs/images/mongoose.svg"
        },
        {
            "title": "Mongoose",
            "hex": "F04D35",
            "slug": "mongoosedotws",
            "source": "https://mongoose.ws"
        },
        {
            "title": "Monica",
            "hex": "2C2B29",
            "source": "https://github.com/monicahq/monica/blob/d7886cc6fd11388a95b7504e1a5363ecc7ad9a59/public/img/monica.svg"
        },
        {
            "title": "monkey tie",
            "hex": "1A52C2",
            "source": "https://www.monkey-tie.com"
        },
        {
            "title": "Monkeytype",
            "hex": "E2B714",
            "source": "https://github.com/monkeytypegame/monkeytype/blob/20a08d27ead851bbfd5ac557b4ea444ea8bddd79/frontend/static/html/top.html",
            "license": {
                "type": "GPL-3.0-only",
                "url": "https://github.com/monkeytypegame/monkeytype/blob/20a08d27ead851bbfd5ac557b4ea444ea8bddd79/LICENSE"
            }
        },
        {
            "title": "MonoGame",
            "hex": "E73C00",
            "source": "https://www.monogame.net"
        },
        {
            "title": "Monoprix",
            "hex": "FB1911",
            "source": "https://www.monoprix.fr"
        },
        {
            "title": "Monster",
            "hex": "6D4C9F",
            "source": "https://www.monster.com/press/"
        },
        {
            "title": "Monzo",
            "hex": "14233C",
            "source": "https://monzo.com/press/"
        },
        {
            "title": "Moo",
            "hex": "00945E",
            "source": "https://www.moo.com/uk/about/press"
        },
        {
            "title": "Moonrepo",
            "hex": "6F53F3",
            "source": "https://moonrepo.dev"
        },
        {
            "title": "Morrisons",
            "hex": "007531",
            "source": "https://groceries.morrisons.com"
        },
        {
            "title": "Moscow Metro",
            "hex": "D9232E",
            "source": "https://mosmetro.ru"
        },
        {
            "title": "Motorola",
            "hex": "E1140A",
            "source": "https://motorola-global-portal-de.custhelp.com"
        },
        {
            "title": "Mozilla",
            "hex": "000000",
            "source": "https://mozilla.design/mozilla/",
            "guidelines": "https://mozilla.design/mozilla/"
        },
        {
            "title": "MQTT",
            "hex": "660066",
            "source": "https://mqtt.org"
        },
        {
            "title": "MSI",
            "aliases": {
                "aka": [
                    "Micro-Star International"
                ]
            },
            "hex": "FF0000",
            "source": "https://www.msi.com/page/brochure"
        },
        {
            "title": "MSI Business",
            "hex": "9A8555",
            "source": "https://www.msi.com/Business-Productivity"
        },
        {
            "title": "MTA",
            "hex": "0039A6",
            "source": "https://mta.info"
        },
        {
            "title": "MTR",
            "hex": "AC2E45",
            "source": "https://commons.wikimedia.org/wiki/File:MTR_(logo_with_text).svg"
        },
        {
            "title": "MUBI",
            "hex": "000000",
            "source": "https://mubi.com"
        },
        {
            "title": "MUI",
            "aliases": {
                "aka": [
                    "Material-UI"
                ]
            },
            "hex": "007FFF",
            "source": "https://github.com/mui-org/material-ui/blob/353cecb5391571163eb6bd8cbf36d2dd299aaf56/docs/src/icons/SvgMuiLogo.tsx"
        },
        {
            "title": "Mulesoft",
            "hex": "00A0DF",
            "source": "https://www.mulesoft.com/brand",
            "guidelines": "https://www.mulesoft.com/brand"
        },
        {
            "title": "Müller",
            "hex": "F46519",
            "source": "https://www.mueller.de"
        },
        {
            "title": "Multisim",
            "hex": "57B685",
            "source": "https://www.multisim.com",
            "guidelines": "https://www.ni.com/en-us/about-ni/legal.html"
        },
        {
            "title": "Mumble",
            "hex": "FFFFFF",
            "source": "https://github.com/mumble-voip/mumble/blob/d40a19eb88cda61084da245a1b6cb8f32ef1b6e4/icons/mumble_small.svg",
            "guidelines": "https://github.com/mumble-voip/mumble/blob/d40a19eb88cda61084da245a1b6cb8f32ef1b6e4/LICENSE"
        },
        {
            "title": "MuseScore",
            "hex": "1A70B8",
            "source": "https://musescore.org/en/about/logos-and-graphics"
        },
        {
            "title": "MusicBrainz",
            "hex": "BA478F",
            "source": "https://metabrainz.org/projects"
        },
        {
            "title": "MX Linux",
            "hex": "000000",
            "source": "https://mxlinux.org/art/",
            "license": {
                "type": "GPL-3.0-only"
            }
        },
        {
            "title": "MyAnimeList",
            "hex": "2E51A2",
            "source": "https://myanimelist.net/forum/?topicid=1575618"
        },
        {
            "title": "MYOB",
            "hex": "6100A5",
            "source": "https://myob-identikit.frontify.com/d/JK2D4WFOdAwV/for-developers"
        },
        {
            "title": "Myspace",
            "hex": "030303",
            "source": "https://myspace.com"
        },
        {
            "title": "MySQL",
            "hex": "4479A1",
            "source": "https://www.mysql.com/about/legal/logos.html",
            "guidelines": "https://www.mysql.com/about/legal/logos.html"
        },
        {
            "title": "N26",
            "hex": "48AC98",
            "source": "https://n26.com"
        },
        {
            "title": "Namebase",
            "hex": "0068FF",
            "source": "https://www.namebase.io"
        },
        {
            "title": "Namecheap",
            "hex": "DE3723",
            "source": "https://www.namecheap.com"
        },
        {
            "title": "Nano",
            "hex": "4A90E2",
            "source": "https://nano.org/resources",
            "guidelines": "https://nano.org/resources"
        },
        {
            "title": "NASA",
            "hex": "E03C31",
            "source": "https://commons.wikimedia.org/wiki/File:NASA_Worm_logo.svg",
            "guidelines": "https://www.nasa.gov/multimedia/guidelines/index.html"
        },
        {
            "title": "National Grid",
            "hex": "00148C",
            "source": "https://www.nationalgrid.com"
        },
        {
            "title": "NativeScript",
            "hex": "65ADF1",
            "source": "https://docs.nativescript.org"
        },
        {
            "title": "NATS.io",
            "hex": "27AAE1",
            "source": "https://github.com/cncf/artwork/blob/88bc5e7a0cc7f3770ba6edddc92e1ab8a6006171/projects/nats/icon/black/nats-icon-black.svg"
        },
        {
            "title": "Naver",
            "hex": "03C75A",
            "source": "https://developers.naver.com/docs/login/bi/bi.md",
            "guidelines": "https://developers.naver.com/docs/login/bi/bi.md",
            "aliases": {
                "loc": {
                    "ko-KR": "네이버",
                    "ja-JP": "ネイバー"
                }
            }
        },
        {
            "title": "NBA",
            "hex": "253B73",
            "source": "https://nba.com"
        },
        {
            "title": "NBB",
            "hex": "FF7100",
            "source": "https://presse.notebooksbilliger.de/presskits/style-guide"
        },
        {
            "title": "NBC",
            "hex": "222222",
            "source": "https://www.nbcnews.com"
        },
        {
            "title": "NDR",
            "hex": "0C1754",
            "source": "https://www.ndr.de"
        },
        {
            "title": "NEAR",
            "hex": "000000",
            "source": "https://near.org/brand"
        },
        {
            "title": "NEC",
            "hex": "1414A0",
            "source": "https://commons.wikimedia.org/wiki/File:NEC_logo.svg"
        },
        {
            "title": "Neo4j",
            "hex": "4581C3",
            "source": "https://neo4j.com/brand/#logo",
            "guidelines": "https://neo4j.com/brand/#logo"
        },
        {
            "title": "Neovim",
            "hex": "57A143",
            "source": "https://neovim.io",
            "license": {
                "type": "CC-BY-SA-3.0"
            }
        },
        {
            "title": "NestJS",
            "hex": "E0234E",
            "source": "https://nestjs.com"
        },
        {
            "title": "NetApp",
            "hex": "0067C5",
            "source": "https://www.netapp.com",
            "guidelines": "https://www.netapp.com/company/legal/trademark-guidelines/"
        },
        {
            "title": "NetBSD",
            "hex": "FF6600",
            "source": "https://www.netbsd.org",
            "guidelines": "https://www.netbsd.org/about/disclaimer.html"
        },
        {
            "title": "Netflix",
            "hex": "E50914",
            "source": "https://brand.netflix.com/en/assets/brand-symbol",
            "guidelines": "https://brand.netflix.com/en/assets/brand-symbol"
        },
        {
            "title": "Netlify",
            "hex": "00C7B7",
            "source": "https://www.netlify.com/press/",
            "guidelines": "https://www.netlify.com/press/",
            "aliases": {
                "dup": [
                    {
                        "title": "Netlify CMS",
                        "hex": "C9FA4B",
                        "source": "https://www.netlifycms.org"
                    }
                ]
            }
        },
        {
            "title": "Nette",
            "hex": "3484D2",
            "source": "https://nette.org/en/logo",
            "guidelines": "https://nette.org/en/logo"
        },
        {
            "title": "Netto",
            "hex": "FFE500",
            "source": "https://www.netto-online.de/INTERSHOP/static/WFS/Plus-NettoDE-Site/-/-/de_DE/css/images/netto-logo.svg"
        },
        {
            "title": "Neutralinojs",
            "hex": "F89901",
            "source": "https://github.com/neutralinojs/design-guide/blob/52a7232598ff22cddd810a3079e09a2cc2892609/logo/neutralinojs_logo_vector.svg"
        },
        {
            "title": "New Balance",
            "hex": "CF0A2C",
            "source": "https://www.newbalance.com"
        },
        {
            "title": "New Japan Pro-Wrestling",
            "hex": "FF160B",
            "source": "https://en.wikipedia.org/wiki/File:NJPW_World_Logo.svg",
            "aliases": {
                "aka": [
                    "NJPW"
                ],
                "dup": [
                    {
                        "title": "NJPW World",
                        "hex": "B79C65",
                        "source": "https://njpwworld.com"
                    }
                ],
                "loc": {
                    "ja-JP": "新日本プロレスリング"
                }
            }
        },
        {
            "title": "New Relic",
            "hex": "1CE783",
            "source": "https://newrelic.com/about/media-assets",
            "guidelines": "https://newrelic.com/about/media-assets#guidelines"
        },
        {
            "title": "New York Times",
            "hex": "000000",
            "source": "https://www.nytimes.com"
        },
        {
            "title": "Newegg",
            "hex": "E05E00",
            "source": "https://www.newegg.com"
        },
        {
            "title": "Next.js",
            "hex": "000000",
            "source": "https://nextjs.org"
        },
        {
            "title": "NextBillion.ai",
            "hex": "8D5A9E",
            "source": "https://nextbillion.ai"
        },
        {
            "title": "Nextcloud",
            "hex": "0082C9",
            "source": "https://nextcloud.com/press/",
            "guidelines": "https://nextcloud.com/trademarks/"
        },
        {
            "title": "Nextdoor",
            "hex": "8ED500",
            "source": "https://about.nextdoor.com/us-media/"
        },
        {
            "title": "Nextra",
            "hex": "000000",
            "source": "https://nextra.site",
            "guidelines": "https://nextra.site/about#design-assets"
        },
        {
            "title": "NFC",
            "hex": "002E5F",
            "source": "https://nfc-forum.org/our-work/nfc-branding/n-mark/guidelines-and-brand-assets/",
            "guidelines": "https://nfc-forum.org/our-work/nfc-branding/n-mark/guidelines-and-brand-assets/"
        },
        {
            "title": "NGINX",
            "hex": "009639",
            "source": "https://www.nginx.com/press/",
            "guidelines": "https://www.nginx.com/press/"
        },
        {
            "title": "Nginx Proxy Manager",
            "hex": "F15833",
            "source": "https://github.com/NginxProxyManager/nginx-proxy-manager/blob/2a06384a4aa597777931d38cef49cf89540392e6/docs/.vuepress/public/logo.svg"
        },
        {
            "title": "ngrok",
            "hex": "1F1E37",
            "source": "https://ngrok.com"
        },
        {
            "title": "NgRx",
            "hex": "BA2BD2",
            "source": "https://ngrx.io",
            "license": {
                "type": "CC-BY-4.0"
            }
        },
        {
            "title": "niconico",
            "hex": "231815",
            "source": "https://www.nicovideo.jp"
        },
        {
            "title": "Nike",
            "hex": "111111",
            "source": "https://www.nike.com"
        },
        {
            "title": "Nikon",
            "hex": "FFE100",
            "source": "https://www.nikon.com",
            "guidelines": "https://www.nikon.com/usage/group-info"
        },
        {
            "title": "Nim",
            "hex": "FFE953",
            "source": "https://nim-lang.org"
        },
        {
            "title": "Nintendo",
            "hex": "8F8F8F",
            "source": "https://en.wikipedia.org/wiki/Nintendo#/media/File:Nintendo.svg"
        },
        {
            "title": "Nintendo 3DS",
            "hex": "D12228",
            "source": "https://www.nintendo.de"
        },
        {
            "title": "Nintendo GameCube",
            "hex": "6A5FBB",
            "source": "https://www.nintendo.com/consumer/systems/nintendogamecube/index.jsp"
        },
        {
            "title": "Nintendo Network",
            "hex": "FF7D00",
            "source": "https://id.nintendo.net/login"
        },
        {
            "title": "Nintendo Switch",
            "hex": "E60012",
            "source": "https://www.nintendo.com/switch/"
        },
        {
            "title": "Nissan",
            "hex": "C3002F",
            "source": "https://www.nissan.ie"
        },
        {
            "title": "NixOS",
            "hex": "5277C3",
            "source": "https://github.com/NixOS/nixos-homepage/tree/58cfdb770aba28b73446a1b3ee65a5cec4f0d44f/logo"
        },
        {
            "title": "Node-RED",
            "hex": "8F0000",
            "source": "https://nodered.org/about/resources/"
        },
        {
            "title": "Node.js",
            "hex": "339933",
            "source": "https://nodejs.org/en/about/resources/",
            "guidelines": "https://nodejs.org/en/about/resources/"
        },
        {
            "title": "Nodemon",
            "hex": "76D04B",
            "source": "https://nodemon.io"
        },
        {
            "title": "Nokia",
            "hex": "005AFF",
            "source": "https://www.nokia.com"
        },
        {
            "title": "Norco",
            "hex": "00FF00",
            "source": "https://www.norco.com"
        },
        {
            "title": "NordVPN",
            "hex": "4687FF",
            "source": "https://nordvpn.com/press-area/",
            "guidelines": "https://nordvpn.com/press-area/"
        },
        {
            "title": "Normalize.css",
            "hex": "E3695F",
            "source": "https://github.com/necolas/normalize.css/blob/3a60304f90870c6087d226f53e02a7523c907a35/logo.svg"
        },
        {
            "title": "Norwegian",
            "hex": "D81939",
            "source": "https://www.norwegian.com/ie/travel-info/on-board/in-flight-entertainment/magazine/"
        },
        {
            "title": "Notepad++",
            "hex": "90E59A",
            "source": "https://github.com/notepad-plus-plus/notepad-plus-plus/blob/1f2c63cce173e3e1dc5922637c81a851693e2856/PowerEditor/misc/chameleon/chameleon-pencil.eps"
        },
        {
            "title": "Notion",
            "hex": "000000",
            "source": "https://www.notion.so"
        },
        {
            "title": "Notist",
            "hex": "333333",
            "source": "https://noti.st"
        },
        {
            "title": "Noun Project",
            "hex": "000000",
            "source": "https://www.lingoapp.com/6/s/oJkq3W/?v=3"
        },
        {
            "title": "Novu",
            "hex": "000000",
            "source": "https://handbook.novu.co/logos-assets"
        },
        {
            "title": "NOW",
            "hex": "001211",
            "source": "https://www.nowtv.com"
        },
        {
            "title": "npm",
            "hex": "CB3837",
            "source": "https://www.npmjs.com",
            "guidelines": "https://docs.npmjs.com/policies/logos-and-usage"
        },
        {
            "title": "Nrwl",
            "hex": "96D7E8",
            "source": "https://nrwl.io/assets/nrwl-logo-white.svg"
        },
        {
            "title": "Nubank",
            "hex": "820AD1",
            "source": "https://nubank.com.br/en/press/"
        },
        {
            "title": "Nucleo",
            "hex": "252B2D",
            "source": "https://nucleoapp.com"
        },
        {
            "title": "NuGet",
            "hex": "004880",
            "source": "https://github.com/NuGet/Media/blob/89f7c87245e52e8ce91d94c0a47f44c6576e3a0d/Images/MainLogo/Vector/nuget.svg"
        },
        {
            "title": "Nuke",
            "hex": "000000",
            "source": "https://www.foundry.com/products/nuke"
        },
        {
            "title": "Numba",
            "hex": "00A3E0",
            "source": "https://github.com/numba/numba/blob/0db8a2bcd0f53c0d0ad8a798432fb3f37f14af27/docs/_static/numba-blue-icon-rgb.svg"
        },
        {
            "title": "NumPy",
            "hex": "013243",
            "source": "https://numpy.org/press-kit/",
            "guidelines": "https://github.com/numpy/numpy/blob/main/branding/logo/logoguidelines.md"
        },
        {
            "title": "Nunjucks",
            "hex": "1C4913",
            "source": "https://github.com/mozilla/nunjucks/blob/fd500902d7c88672470c87170796de52fc0f791a/docs/img/favicon.png"
        },
        {
            "title": "Nutanix",
            "hex": "024DA1",
            "source": "https://www.nutanix.com/content/dam/nutanix/en/cmn/documents/nutanix-brandbook.pdf"
        },
        {
            "title": "Nuxt.js",
            "hex": "00DC82",
            "source": "https://nuxt.com/design-kit",
            "guidelines": "https://nuxt.com/design-kit"
        },
        {
            "title": "NVIDIA",
            "hex": "76B900",
            "source": "https://www.nvidia.com/etc/designs/nvidiaGDC/clientlibs_base/images/NVIDIA-Logo.svg"
        },
        {
            "title": "Nx",
            "hex": "143055",
            "source": "https://nx.dev"
        },
        {
            "title": "NXP",
            "hex": "000000",
            "source": "https://www.nxp.com/company/about-nxp/newsroom:NEWSROOM",
            "guidelines": "https://www.nxp.com/company/about-nxp/newsroom:NEWSROOM"
        },
        {
            "title": "NZXT",
            "hex": "000000",
            "source": "https://nzxt.com",
            "guidelines": "https://nzxt.com/about/brand-guidelines"
        },
        {
            "title": "O'Reilly",
            "hex": "D3002D",
            "source": "https://www.oreilly.com/about/logos/",
            "guidelines": "https://www.oreilly.com/about/logos/"
        },
        {
            "title": "OBS Studio",
            "hex": "302E31",
            "source": "https://upload.wikimedia.org/wikipedia/commons/7/78/OBS.svg"
        },
        {
            "title": "Observable",
            "hex": "353E58",
            "source": "https://observablehq.com"
        },
        {
            "title": "Obsidian",
            "hex": "7C3AED",
            "source": "https://obsidian.md"
        },
        {
            "title": "OCaml",
            "hex": "EC6813",
            "source": "https://ocaml.org/img/OCaml_Sticker.svg",
            "guidelines": "https://ocaml.org/docs/logos.html",
            "license": {
                "type": "Unlicense"
            }
        },
        {
            "title": "Octane Render",
            "hex": "000000",
            "source": "https://render.otoy.com/forum/viewtopic.php?f=9&t=359",
            "aliases": {
                "aka": [
                    "otoy"
                ]
            }
        },
        {
            "title": "Octave",
            "hex": "0790C0",
            "source": "https://www.gnu.org/software/octave/"
        },
        {
            "title": "October CMS",
            "hex": "DB6A26",
            "source": "https://octobercms.com"
        },
        {
            "title": "OctoPrint",
            "hex": "13C100",
            "source": "https://github.com/OctoPrint/OctoPrint/blob/53b9b6185781c07e8c4744a6e28462e96448f249/src/octoprint/static/img/mask.svg"
        },
        {
            "title": "Octopus Deploy",
            "hex": "2F93E0",
            "source": "https://octopus.com/company/brand",
            "guidelines": "https://octopus.com/company/brand"
        },
        {
            "title": "Oculus",
            "hex": "1C1E20",
            "source": "https://en.facebookbrand.com/oculus/assets/oculus?audience=oculus-landing",
            "guidelines": "https://en.facebookbrand.com/oculus/"
        },
        {
            "title": "Odnoklassniki",
            "hex": "EE8208",
            "source": "https://insideok.ru/brandbook"
        },
        {
            "title": "Odysee",
            "hex": "EF1970",
            "source": "https://odysee.com/@OdyseeHelp:b/odyseepresskit:b"
        },
        {
            "title": "Oh Dear",
            "hex": "FFFFFF",
            "source": "https://ohdear.app/logos"
        },
        {
            "title": "okcupid",
            "hex": "0500BE",
            "source": "https://okcupid.com/press"
        },
        {
            "title": "Okta",
            "hex": "007DC1",
            "source": "https://www.okta.com/press-room/media-assets/",
            "guidelines": "https://www.okta.com/terms-of-use-for-okta-content/"
        },
        {
            "title": "OnePlus",
            "hex": "F5010C",
            "source": "https://www.oneplus.com/ca_en/brand/asset"
        },
        {
            "title": "OnlyFans",
            "hex": "00AFF0",
            "source": "https://onlyfans.com/brand",
            "guidelines": "https://onlyfans.com/brand"
        },
        {
            "title": "ONLYOFFICE",
            "hex": "444444",
            "source": "https://www.onlyoffice.com/en/press-downloads.aspx"
        },
        {
            "title": "ONNX",
            "hex": "005CED",
            "source": "https://github.com/onnx/onnx.github.io/blob/382e7036b616ce1555499ac41730245a2478513c/images/ONNX-ICON.svg"
        },
        {
            "title": "OnStar",
            "hex": "003D7D",
            "source": "https://www.onstar.com"
        },
        {
            "title": "Opel",
            "hex": "F7FF14",
            "source": "https://www.stellantis.com/en/brands/opel"
        },
        {
            "title": "Open Access",
            "hex": "F68212",
            "source": "https://commons.wikimedia.org/wiki/File:Open_Access_logo_PLoS_white.svg"
        },
        {
            "title": "Open Badges",
            "hex": "073B5A",
            "source": "https://backpack.openbadges.org"
        },
        {
            "title": "Open Bug Bounty",
            "hex": "F67909",
            "source": "https://www.openbugbounty.org"
        },
        {
            "title": "Open Collective",
            "hex": "7FADF2",
            "source": "https://docs.opencollective.com/help/about#media-logo"
        },
        {
            "title": "Open Containers Initiative",
            "hex": "262261",
            "source": "https://github.com/opencontainers/artwork/tree/d8ccfe94471a0236b1d4a3f0f90862c4fe5486ce/oci/icon"
        },
        {
            "title": "Open Source Hardware",
            "hex": "0099B0",
            "source": "https://www.oshwa.org/open-source-hardware-logo",
            "guidelines": "https://www.oshwa.org/open-source-hardware-logo",
            "license": {
                "type": "CC-BY-SA-4.0"
            },
            "aliases": {
                "aka": [
                    "OSHWA"
                ]
            }
        },
        {
            "title": "Open Source Initiative",
            "hex": "3DA639",
            "source": "https://opensource.org/logo-usage-guidelines",
            "guidelines": "https://opensource.org/logo-usage-guidelines"
        },
        {
            "title": "OpenAI",
            "hex": "412991",
            "source": "https://openai.com"
        },
        {
            "title": "OpenAI Gym",
            "hex": "0081A5",
            "source": "https://gym.openai.com"
        },
        {
            "title": "OpenAPI Initiative",
            "hex": "6BA539",
            "source": "https://www.openapis.org/faq/style-guide",
            "guidelines": "https://www.openapis.org/faq/style-guide"
        },
        {
            "title": "OpenBSD",
            "hex": "F2CA30",
            "source": "https://en.wikipedia.org/wiki/OpenBSD"
        },
        {
            "title": "OpenCV",
            "hex": "5C3EE8",
            "source": "https://opencv.org/resources/media-kit/",
            "guidelines": "https://opencv.org/resources/media-kit/"
        },
        {
            "title": "OpenFaaS",
            "hex": "3B5EE9",
            "source": "https://docs.openfaas.com"
        },
        {
            "title": "OpenGL",
            "hex": "5586A4",
            "source": "https://www.khronos.org/legal/trademarks/"
        },
        {
            "title": "OpenID",
            "hex": "F78C40",
            "source": "https://openid.net/add-openid/logos/"
        },
        {
            "title": "OpenJDK",
            "hex": "FFFFFF",
            "source": "https://hg.openjdk.java.net/duke/duke/file/ca00f100dafc/vector/Agent.svg#l1"
        },
        {
            "title": "Openlayers",
            "hex": "1F6B75",
            "source": "https://github.com/openlayers/openlayers.github.io/blob/5b93e18b8d302eb49a812fb96abb529895ceb7a2/assets/logo.svg"
        },
        {
            "title": "OpenMined",
            "hex": "ED986C",
            "source": "https://www.openmined.org",
            "guidelines": "https://www.openmined.org"
        },
        {
            "title": "OpenNebula",
            "hex": "0097C2",
            "source": "https://opennebula.io/docs/"
        },
        {
            "title": "OpenProject",
            "hex": "0770B8",
            "source": "https://www.openproject.org/press/"
        },
        {
            "title": "OpenSCAD",
            "hex": "F9D72C",
            "source": "https://commons.wikimedia.org/wiki/File:Openscad.svg"
        },
        {
            "title": "OpenSea",
            "hex": "2081E2",
            "source": "https://docs.opensea.io"
        },
        {
            "title": "OpenSearch",
            "hex": "005EB8",
            "source": "https://opensearch.org/brand.html",
            "guidelines": "https://opensearch.org/brand.html"
        },
        {
            "title": "OpenSSL",
            "hex": "721412",
            "source": "https://www.openssl.org"
        },
        {
            "title": "OpenStack",
            "hex": "ED1944",
            "source": "https://www.openstack.org/brand/openstack-logo/",
            "guidelines": "https://www.openstack.org/brand/openstack-logo/"
        },
        {
            "title": "OpenStreetMap",
            "hex": "7EBC6F",
            "source": "https://www.openstreetmap.org",
            "guidelines": "https://wiki.osmfoundation.org/wiki/Trademark_Policy"
        },
        {
            "title": "openSUSE",
            "hex": "73BA25",
            "source": "https://github.com/openSUSE/artwork/blob/33e94aa76837c09f03d1712705949b71a246a53b/logos/buttons/button-colour.svg",
            "guidelines": "https://en.opensuse.org/Portal:Artwork"
        },
        {
            "title": "OpenTelemetry",
            "hex": "000000",
            "source": "https://cncf-branding.netlify.app/projects/opentelemetry/",
            "guidelines": "https://cncf-branding.netlify.app/projects/opentelemetry/",
            "license": {
                "type": "CC-BY-4.0",
                "url": "https://www.linuxfoundation.org/trademark-usage/"
            },
            "aliases": {
                "aka": [
                    "OTel"
                ]
            }
        },
        {
            "title": "Openverse",
            "hex": "FFE033",
            "source": "https://github.com/WordPress/openverse/blob/5db2545d6b73ec4aa5e908822683ee9d18af301d/brand/icon.svg",
            "guidelines": "https://www.figma.com/file/GIIQ4sDbaToCfFQyKMvzr8/Openverse-Design-Library?node-id=312%3A487"
        },
        {
            "title": "OpenVPN",
            "hex": "EA7E20",
            "source": "https://openvpn.net/wp-content/themes/openvpn/assets/images/logo.svg",
            "guidelines": "https://openvpn.net/terms/"
        },
        {
            "title": "OpenWrt",
            "hex": "00B5E2",
            "source": "https://openwrt.org/docs/guide-graphic-designer/openwrt-logo",
            "guidelines": "https://openwrt.org/docs/guide-graphic-designer/openwrt-logo"
        },
        {
            "title": "OpenZeppelin",
            "hex": "4E5EE4",
            "source": "https://openzeppelin.com"
        },
        {
            "title": "OpenZFS",
            "hex": "2A667F",
            "source": "https://commons.wikimedia.org/wiki/File:OpenZFS_logo.svg"
        },
        {
            "title": "Opera",
            "hex": "FF1B2D",
            "source": "https://brand.opera.com/1472-2/opera-logos/",
            "guidelines": "https://brand.opera.com"
        },
        {
            "title": "Opera GX",
            "hex": "EE2950",
            "source": "https://brand.opera.com/1472-2/opera-logos/",
            "guidelines": "https://brand.opera.com"
        },
        {
            "title": "OPNSense",
            "hex": "D94F00",
            "source": "https://opnsense.org/about/legal-notices/",
            "guidelines": "https://opnsense.org/about/legal-notices/"
        },
        {
            "title": "Opsgenie",
            "hex": "172B4D",
            "source": "https://www.atlassian.com/company/news/press-kit"
        },
        {
            "title": "OpsLevel",
            "hex": "0A53E0",
            "source": "https://www.opslevel.com"
        },
        {
            "title": "Oracle",
            "hex": "F80000",
            "source": "https://www.oracle.com/opn/index.html",
            "guidelines": "https://www.oracle.com/legal/logos.html"
        },
        {
            "title": "ORCID",
            "hex": "A6CE39",
            "source": "https://orcid.figshare.com/articles/figure/ORCID_iD_icon_graphics/5008697",
            "guidelines": "https://info.orcid.org/brand-guidelines/"
        },
        {
            "title": "Org",
            "hex": "77AA99",
            "source": "https://orgmode.org"
        },
        {
            "title": "Origin",
            "hex": "F56C2D",
            "source": "https://www.origin.com/gbr/en-us/store"
        },
        {
            "title": "Osano",
            "hex": "7764FA",
            "source": "https://www.osano.com/company/assets"
        },
        {
            "title": "OSGeo",
            "hex": "5CAE58",
            "source": "https://www.osgeo.org"
        },
        {
            "title": "Oshkosh",
            "hex": "E6830F",
            "source": "https://oshkoshdefense.com/media/photos/",
            "license": {
                "type": "CC-BY-SA-4.0"
            }
        },
        {
            "title": "OSMC",
            "hex": "17394A",
            "source": "https://github.com/osmc/website/tree/e7d0d8002660c979ae5119e28d1c69c893ac9f76/content/themes/osmc/assets/img/logo"
        },
        {
            "title": "osu!",
            "hex": "FF66AA",
            "source": "https://osu.ppy.sh/wiki/vi/Brand_identity_guidelines",
            "guidelines": "https://osu.ppy.sh/wiki/vi/Brand_identity_guidelines"
        },
        {
            "title": "Otto",
            "hex": "D4021D",
            "source": "https://www.ottogroup.com/en/presse/material.php"
        },
        {
            "title": "Overcast",
            "hex": "FC7E0F",
            "source": "https://overcast.fm"
        },
        {
            "title": "Overleaf",
            "hex": "47A141",
            "source": "https://www.overleaf.com/for/press/media-resources"
        },
        {
            "title": "OVH",
            "hex": "123F6D",
            "source": "https://www.ovh.com/ca/en/newsroom/"
        },
        {
            "title": "OWASP",
            "hex": "000000",
            "source": "https://github.com/OWASP/www-event-2020-07-virtual/blob/eefbef6c1afdd1dee2af11e7f44ad005b25ad48c/assets/images/logo.svg"
        },
        {
            "title": "ownCloud",
            "hex": "041E42",
            "source": "https://owncloud.com"
        },
        {
            "title": "Oxygen",
            "hex": "3A209E",
            "source": "https://oxygenbuilder.com",
            "guidelines": "https://oxygenbuilder.com/trademark-policy/"
        },
        {
            "title": "OYO",
            "hex": "EE2E24",
            "source": "https://www.oyorooms.com"
        },
        {
            "title": "p5.js",
            "hex": "ED225D",
            "source": "https://p5js.org"
        },
        {
            "title": "Packagist",
            "hex": "F28D1A",
            "source": "https://github.com/composer/packagist/issues/1147#issuecomment-747951608",
            "license": {
                "type": "MIT"
            }
        },
        {
            "title": "Packer",
            "hex": "02A8EF",
            "source": "https://www.hashicorp.com/brand",
            "guidelines": "https://www.hashicorp.com/brand"
        },
        {
            "title": "PaddlePaddle",
            "hex": "0062B0",
            "source": "https://www.paddlepaddle.org.cn/en"
        },
        {
            "title": "Paddy Power",
            "hex": "004833",
            "source": "https://www.paddypower.com"
        },
        {
            "title": "Pagekit",
            "hex": "212121",
            "source": "https://pagekit.com/logo-guide",
            "guidelines": "https://pagekit.com/logo-guide"
        },
        {
            "title": "PagerDuty",
            "hex": "06AC38",
            "source": "https://www.pagerduty.com/brand/",
            "guidelines": "https://www.pagerduty.com/brand/"
        },
        {
            "title": "PageSpeed Insights",
            "hex": "4285F4",
            "source": "https://developers.google.com/web/fundamentals/performance/speed-tools/"
        },
        {
            "title": "PagSeguro",
            "hex": "FFC801",
            "source": "https://pagseguro.uol.com.br"
        },
        {
            "title": "Palantir",
            "hex": "101113",
            "source": "https://github.com/palantir/conjure/blob/1b0d450dc52c4822b4c9d1da8c61ad7f78855fe5/docs/media/palantir-logo.svg"
        },
        {
            "title": "Palo Alto Networks",
            "hex": "F04E23",
            "source": "https://www.paloaltonetworks.com",
            "guidelines": "https://www.paloaltonetworks.com/company/brand"
        },
        {
            "title": "Palo Alto Software",
            "hex": "83DA77",
            "source": "https://www.paloalto.com"
        },
        {
            "title": "pandas",
            "hex": "150458",
            "source": "https://pandas.pydata.org/about/citing.html",
            "guidelines": "https://pandas.pydata.org/about/citing.html"
        },
        {
            "title": "Pandora",
            "hex": "224099",
            "source": "https://www.pandoraforbrands.com"
        },
        {
            "title": "Pantheon",
            "hex": "FFDC28",
            "source": "https://projects.invisionapp.com/boards/8UOJQWW2J3G5#/1145336",
            "guidelines": "https://projects.invisionapp.com/boards/8UOJQWW2J3G5#/1145336"
        },
        {
            "title": "Paperspace",
            "hex": "000000",
            "source": "https://docs.paperspace.com/img/ps-logo-light.svg"
        },
        {
            "title": "Parity Substrate",
            "hex": "282828",
            "source": "https://substrate.dev"
        },
        {
            "title": "Parse.ly",
            "hex": "5BA745",
            "source": "https://www.parse.ly/press-kit",
            "guidelines": "https://www.parse.ly/press-kit"
        },
        {
            "title": "Passport",
            "hex": "34E27A",
            "source": "https://www.passportjs.org"
        },
        {
            "title": "Pastebin",
            "hex": "02456C",
            "source": "https://pastebin.com"
        },
        {
            "title": "Patreon",
            "hex": "FF424D",
            "source": "https://www.patreon.com/brand/downloads",
            "guidelines": "https://www.patreon.com/brand/downloads"
        },
        {
            "title": "Paychex",
            "hex": "004B8D",
            "source": "https://www.paychex.com"
        },
        {
            "title": "Payload CMS",
            "hex": "000000",
            "source": "https://payloadcms.com"
        },
        {
            "title": "Payoneer",
            "hex": "FF4800",
            "source": "https://www.payoneer.com"
        },
        {
            "title": "PayPal",
            "hex": "00457C",
            "source": "https://www.paypal.com"
        },
        {
            "title": "Paytm",
            "hex": "20336B",
            "source": "https://paytm.com"
        },
        {
            "title": "PCGamingWiki",
            "hex": "556DB3",
            "source": "https://www.pcgamingwiki.com/wiki/Home"
        },
        {
            "title": "Peak Design",
            "hex": "1C1B1C",
            "source": "https://www.peakdesign.com"
        },
        {
            "title": "Pearson",
            "hex": "000000",
            "source": "https://www.pearson.com",
            "aliases": {
                "dup": [
                    {
                        "title": "Pearson VUE",
                        "hex": "008FB4"
                    }
                ]
            }
        },
        {
            "title": "PeerTube",
            "hex": "F1680D",
            "source": "https://joinpeertube.org"
        },
        {
            "title": "Pegasus Airlines",
            "hex": "FDC43E",
            "source": "https://www.flypgs.com/en/about-pegasus/flypgscom-magazine"
        },
        {
            "title": "Pelican",
            "hex": "14A0C4",
            "source": "https://blog.getpelican.com/pages/gratitude.html",
            "license": {
                "type": "CC-BY-4.0"
            }
        },
        {
            "title": "Peloton",
            "hex": "181A1D",
            "source": "https://press.onepeloton.com/#logos"
        },
        {
            "title": "Penny",
            "hex": "CD1414",
            "source": "https://www.penny.de"
        },
        {
            "title": "Penpot",
            "hex": "000000",
            "source": "https://penpot.app"
        },
        {
            "title": "Pepsi",
            "hex": "2151A1",
            "source": "https://gillettepepsicola.com/promotions-media/media-kit/",
            "guidelines": "https://gillettepepsicola.com/promotions-media/media-kit/"
        },
        {
            "title": "Percy",
            "hex": "9E66BF",
            "source": "https://percy.io"
        },
        {
            "title": "Perforce",
            "hex": "404040",
            "source": "https://www.perforce.com"
        },
        {
            "title": "Perl",
            "hex": "39457E",
            "source": "https://github.com/tpf/marketing-materials/blob/6765c6fd71bc5b123d6c1a77b86e08cdd6376078/images/onion-logo/tpf-logo-onion.svg"
        },
        {
            "title": "Persistent",
            "hex": "FD5F07",
            "source": "https://www.persistent.com/company-overview/branding-guidelines/#nav-persistent-logo",
            "guidelines": "https://www.persistent.com/company-overview/branding-guidelines/#nav-persistent-logo"
        },
        {
            "title": "Personio",
            "hex": "FFFFFF",
            "source": "https://www.personio.com"
        },
        {
            "title": "Pets at Home",
            "hex": "4BA840",
            "source": "https://petsathome.com"
        },
        {
            "title": "Peugeot",
            "hex": "000000",
            "source": "https://www.peugeot.co.uk"
        },
        {
            "title": "Pexels",
            "hex": "05A081",
            "source": "https://www.pexels.com"
        },
        {
            "title": "pfSense",
            "hex": "212121",
            "source": "https://www.pfsense.org"
        },
        {
            "title": "Phabricator",
            "hex": "4A5F88",
            "source": "https://github.com/phacility/phabricator/blob/0a3093ef9c1898913196564435346e4daa9d2538/webroot/rsrc/image/logo/light-eye.png",
            "guidelines": "https://phacility.com/trademarks/"
        },
        {
            "title": "Philips Hue",
            "hex": "0065D3",
            "source": "https://www.philips-hue.com/en-us/support/faq"
        },
        {
            "title": "Phoenix Framework",
            "hex": "FD4F00",
            "source": "https://github.com/phoenixframework/phoenix/blob/e9f1975d5aa15bee22bab6a4acae8f543886b17a/installer/templates/phx_assets/logo.svg"
        },
        {
            "title": "PhonePe",
            "hex": "5F259F",
            "source": "https://www.phonepe.com/press/"
        },
        {
            "title": "Photobucket",
            "hex": "0672CB",
            "source": "https://photobucket.com"
        },
        {
            "title": "Photocrowd",
            "hex": "3DAD4B",
            "source": "https://www.photocrowd.com"
        },
        {
            "title": "Photopea",
            "hex": "18A497",
            "source": "https://github.com/photopea/photopea/blob/d5c532e8ad8ece246e2ea8646aac7df768407c64/logo.svg"
        },
        {
            "title": "PHP",
            "hex": "777BB4",
            "source": "https://php.net/download-logos.php",
            "license": {
                "type": "CC-BY-SA-4.0"
            }
        },
        {
            "title": "phpMyAdmin",
            "hex": "6C78AF",
            "source": "https://github.com/phpmyadmin/data/blob/b7d3bdb9bb973beff4726541b87d3a4c8a950b4b/brand/phpMyAdmin-Logo-Symbol.svg"
        },
        {
            "title": "PhpStorm",
            "hex": "000000",
            "source": "https://www.jetbrains.com/company/brand/logos/",
            "guidelines": "https://www.jetbrains.com/company/brand/"
        },
        {
            "title": "Pi-hole",
            "hex": "96060C",
            "source": "https://docs.pi-hole.net",
            "guidelines": "https://pi-hole.net/trademark-rules-and-brand-guidelines/"
        },
        {
            "title": "Piaggio Group",
            "hex": "000000",
            "source": "https://www.piaggiogroup.com",
            "guidelines": "https://www.piaggiogroup.com/en/archive/document/logo-guide"
        },
        {
            "title": "Picard Surgelés",
            "hex": "2D4999",
            "source": "https://www.picard.fr"
        },
        {
            "title": "Picarto.TV",
            "hex": "1DA456",
            "source": "https://picarto.tv/site/press"
        },
        {
            "title": "Picnic",
            "hex": "E1171E",
            "source": "https://picnic.app/nl/feestdagen/"
        },
        {
            "title": "PicPay",
            "hex": "21C25E",
            "source": "https://www.picpay.com/site/sobre-nos"
        },
        {
            "title": "Pimcore",
            "hex": "6428B4",
            "source": "https://pimcore.com/en/media-kit",
            "guidelines": "https://pimcore.com/en/media-kit"
        },
        {
            "title": "Pinboard",
            "hex": "0000FF",
            "source": "https://commons.wikimedia.org/wiki/File:Feedbin-Icon-share-pinboard.svg"
        },
        {
            "title": "Pingdom",
            "hex": "FFF000",
            "source": "https://www.pingdom.com/resources/brand-assets/",
            "guidelines": "https://www.pingdom.com/resources/brand-assets/"
        },
        {
            "title": "Pinterest",
            "hex": "BD081C",
            "source": "https://business.pinterest.com/en/brand-guidelines",
            "guidelines": "https://business.pinterest.com/en/brand-guidelines"
        },
        {
            "title": "Pioneer DJ",
            "hex": "1A1928",
            "source": "https://www.pioneerdj.com"
        },
        {
            "title": "Pivotal Tracker",
            "hex": "517A9E",
            "source": "https://www.pivotaltracker.com/branding-guidelines",
            "guidelines": "https://www.pivotaltracker.com/branding-guidelines"
        },
        {
            "title": "Piwigo",
            "hex": "FF7700",
            "source": "https://github.com/Piwigo/piwigodotorg/blob/6edb840c16257314caec770a9a51f67ef81836e4/images/piwigo.org.svg"
        },
        {
            "title": "Pix",
            "hex": "77B6A8",
            "source": "https://www.bcb.gov.br/estabilidadefinanceira/pix",
            "guidelines": "https://www.bcb.gov.br/content/estabilidadefinanceira/pix/Regulamento_Pix/I_manual_uso_marca_pix.pdf"
        },
        {
            "title": "Pixabay",
            "hex": "2EC66D",
            "source": "https://pixabay.com/service/about/"
        },
        {
            "title": "pixiv",
            "hex": "0096FA",
            "source": "https://policies.pixiv.net/en.html#brand",
            "guidelines": "https://policies.pixiv.net/en.html#brand"
        },
        {
            "title": "pkgsrc",
            "hex": "FF6600",
            "source": "https://pkgsrc.org"
        },
        {
            "title": "Planet",
            "hex": "009DB1",
            "source": "https://www.planet.com/explorer/"
        },
        {
            "title": "PlanetScale",
            "hex": "000000",
            "source": "https://planetscale.com"
        },
        {
            "title": "PlanGrid",
            "hex": "0085DE",
            "source": "https://app.plangrid.com"
        },
        {
            "title": "Platform.sh",
            "hex": "1A182A",
            "source": "https://platform.sh/logos/"
        },
        {
            "title": "Platzi",
            "hex": "98CA3F",
            "source": "https://github.com/PlatziDev/oss/blob/932bd83d43e061e1c38fbc116db31aa6d0145be6/static/logo.svg"
        },
        {
            "title": "Plausible Analytics",
            "hex": "5850EC",
            "source": "https://github.com/plausible/docs/blob/be5c935484e075f1e0caf3c9b3351ddd62348139/static/img/logo.svg"
        },
        {
            "title": "PlayCanvas",
            "hex": "E05F2C",
            "source": "https://playcanvas.com"
        },
        {
            "title": "Player FM",
            "hex": "C8122A",
            "source": "https://player.fm"
        },
        {
            "title": "Player.me",
            "hex": "C0379A",
            "source": "https://player.me/p/about-us"
        },
        {
            "title": "PlayStation",
            "hex": "003791",
            "source": "https://www.playstation.com/en-us/"
        },
        {
            "title": "PlayStation 2",
            "hex": "003791",
            "source": "https://commons.wikimedia.org/wiki/File:PlayStation_2_logo.svg"
        },
        {
            "title": "PlayStation 3",
            "hex": "003791",
            "source": "https://commons.wikimedia.org/wiki/File:PlayStation_3_Logo_neu.svg#/media/File:PS3.svg"
        },
        {
            "title": "PlayStation 4",
            "hex": "003791",
            "source": "https://commons.wikimedia.org/wiki/File:PlayStation_4_logo_and_wordmark.svg"
        },
        {
            "title": "PlayStation 5",
            "hex": "003791",
            "source": "https://www.playstation.com/en-us/ps5/"
        },
        {
            "title": "PlayStation Vita",
            "hex": "003791",
            "source": "https://commons.wikimedia.org/wiki/File:PlayStation_Vita_logo.svg"
        },
        {
            "title": "Playwright",
            "hex": "2EAD33",
            "source": "https://github.com/microsoft/playwright.dev/blob/768c59464e5b3270db26fa6a839d022a7e0dd064/static/img/playwright-logo.svg"
        },
        {
            "title": "Pleroma",
            "hex": "FBA457",
            "source": "https://pleroma.social"
        },
        {
            "title": "Plesk",
            "hex": "52BBE6",
            "source": "https://www.plesk.com/brand/",
            "guidelines": "https://www.plesk.com/brand/"
        },
        {
            "title": "Plex",
            "hex": "EBAF00",
            "source": "https://brand.plex.tv",
            "guidelines": "https://brand.plex.tv"
        },
        {
            "title": "Plotly",
            "hex": "3F4F75",
            "source": "https://plotly.com"
        },
        {
            "title": "Pluralsight",
            "hex": "F15B2A",
            "source": "https://www.pluralsight.com/newsroom/brand-assets"
        },
        {
            "title": "Plurk",
            "hex": "FF574D",
            "source": "https://www.plurk.com/brandInfo",
            "guidelines": "https://www.plurk.com/brandInfo"
        },
        {
            "title": "Plus Codes",
            "hex": "4285F4",
            "source": "https://maps.google.com/pluscodes/"
        },
        {
            "title": "PM2",
            "hex": "2B037A",
            "source": "https://pm2.keymetrics.io"
        },
        {
            "title": "pnpm",
            "hex": "F69220",
            "source": "https://pnpm.io/logos"
        },
        {
            "title": "Pocket",
            "hex": "EF3F56",
            "source": "https://blog.getpocket.com/press/"
        },
        {
            "title": "Pocket Casts",
            "hex": "F43E37",
            "source": "https://blog.pocketcasts.com/press/"
        },
        {
            "title": "PocketBase",
            "hex": "B8DBE4",
            "source": "https://github.com/pocketbase/pocketbase/blob/4b64e0910b7dc527ff3de8cdacec074e40449e2e/ui/dist/images/logo.svg"
        },
        {
            "title": "Podcast Addict",
            "hex": "F4842D",
            "source": "https://podcastaddict.com"
        },
        {
            "title": "Podcast Index",
            "hex": "F90000",
            "source": "https://podcastindex.org"
        },
        {
            "title": "Podman",
            "hex": "892CA0",
            "source": "https://podman.io"
        },
        {
            "title": "Poe",
            "hex": "5D5CDE",
            "source": "https://poe.com"
        },
        {
            "title": "Poetry",
            "hex": "60A5FA",
            "source": "https://python-poetry.org"
        },
        {
            "title": "Pointy",
            "hex": "009DE0",
            "source": "https://www.pointy.com/ie/vend"
        },
        {
            "title": "Pokémon",
            "hex": "FFCB05",
            "source": "https://commons.wikimedia.org/wiki/File:International_Pok%C3%A9mon_logo.svg"
        },
        {
            "title": "Polars",
            "hex": "CD792C",
            "source": "https://pola.rs"
        },
        {
            "title": "Polkadot",
            "hex": "E6007A",
            "source": "https://polkadot.network/brand-assets/",
            "guidelines": "https://polkadot.network/brand-assets/"
        },
        {
            "title": "Poly",
            "hex": "EB3C00",
            "source": "https://www.poly.com"
        },
        {
            "title": "Polymer Project",
            "hex": "FF4470",
            "source": "https://github.com/Polymer/polymer-project.org/blob/3d3e967446858b49a7796676714865ac9b2a5275/app/images/logos/p-logo.svg"
        },
        {
            "title": "Polywork",
            "hex": "543DE0",
            "source": "https://www.polywork.com"
        },
        {
            "title": "Pop!_OS",
            "hex": "48B9C7",
            "source": "https://pop.system76.com"
        },
        {
            "title": "Porsche",
            "hex": "B12B28",
            "source": "https://www.porsche.com"
        },
        {
            "title": "Portainer",
            "hex": "13BEF9",
            "source": "https://www.portainer.io"
        },
        {
            "title": "PostCSS",
            "hex": "DD3A0A",
            "source": "https://postcss.org"
        },
        {
            "title": "PostgreSQL",
            "hex": "4169E1",
            "source": "https://wiki.postgresql.org/wiki/Logo",
            "guidelines": "https://www.postgresql.org/about/policies/trademarks/"
        },
        {
            "title": "PostHog",
            "hex": "000000",
            "source": "https://posthog.com/handbook/company/brand-assets",
            "guidelines": "https://posthog.com/handbook/company/brand-assets"
        },
        {
            "title": "Postman",
            "hex": "FF6C37",
            "source": "https://www.getpostman.com/resources/media-assets/"
        },
        {
            "title": "Postmates",
            "hex": "FFDF18",
            "source": "https://postmates.com/press-and-media"
        },
        {
            "title": "Power Apps",
            "hex": "742774",
            "source": "https://docs.microsoft.com/en-us/power-platform/guidance/icons",
            "guidelines": "https://docs.microsoft.com/en-us/power-platform/guidance/icons",
            "license": {
                "type": "custom",
                "url": "https://docs.microsoft.com/en-us/power-platform/guidance/icons"
            }
        },
        {
            "title": "Power Automate",
            "hex": "0066FF",
            "source": "https://docs.microsoft.com/en-us/power-platform/guidance/icons",
            "guidelines": "https://docs.microsoft.com/en-us/power-platform/guidance/icons",
            "aliases": {
                "aka": [
                    "Microsoft Flow"
                ]
            },
            "license": {
                "type": "custom",
                "url": "https://docs.microsoft.com/en-us/power-platform/guidance/icons"
            }
        },
        {
            "title": "Power BI",
            "hex": "F2C811",
            "source": "https://docs.microsoft.com/en-us/power-platform/guidance/icons",
            "guidelines": "https://docs.microsoft.com/en-us/power-platform/guidance/icons",
            "license": {
                "type": "custom",
                "url": "https://docs.microsoft.com/en-us/power-platform/guidance/icons"
            }
        },
        {
            "title": "Power Fx",
            "hex": "7F2157",
            "source": "https://docs.microsoft.com/en-us/power-platform/guidance/icons",
            "guidelines": "https://docs.microsoft.com/en-us/power-platform/guidance/icons",
            "license": {
                "type": "custom",
                "url": "https://docs.microsoft.com/en-us/power-platform/guidance/icons"
            }
        },
        {
            "title": "Power Pages",
            "hex": "A493E7",
            "source": "https://docs.microsoft.com/en-us/power-platform/guidance/icons",
            "guidelines": "https://docs.microsoft.com/en-us/power-platform/guidance/icons",
            "aliases": {
                "aka": [
                    "Power Apps Portals"
                ]
            },
            "license": {
                "type": "custom",
                "url": "https://docs.microsoft.com/en-us/power-platform/guidance/icons"
            }
        },
        {
            "title": "Power Virtual Agents",
            "hex": "0B556A",
            "source": "https://docs.microsoft.com/en-us/power-platform/guidance/icons",
            "guidelines": "https://docs.microsoft.com/en-us/power-platform/guidance/icons",
            "license": {
                "type": "custom",
                "url": "https://docs.microsoft.com/en-us/power-platform/guidance/icons"
            }
        },
        {
            "title": "POWERS",
            "hex": "E74536",
            "source": "https://www.powerswhiskey.com"
        },
        {
            "title": "PowerShell",
            "hex": "5391FE",
            "source": "https://github.com/PowerShell/PowerShell/tree/11d7587f9b934cf27013d318886f97fb95c811cf"
        },
        {
            "title": "pr.co",
            "hex": "0080FF",
            "source": "https://news.pr.co/media_kits"
        },
        {
            "title": "pre-commit",
            "hex": "FAB040",
            "source": "https://github.com/pre-commit/pre-commit.com/blob/f263cdbcf46f97e1bd6229f2ab6d27bf8290ca88/logo.svg"
        },
        {
            "title": "Preact",
            "hex": "673AB8",
            "source": "https://preactjs.com"
        },
        {
            "title": "Prefect",
            "hex": "024DFD",
            "source": "https://www.prefect.io/newsroom/logos/"
        },
        {
            "title": "Premier League",
            "hex": "360D3A",
            "source": "https://www.premierleague.com"
        },
        {
            "title": "PrestaShop",
            "hex": "DF0067",
            "source": "https://www.prestashop.com/en/media-kit"
        },
        {
            "title": "Presto",
            "hex": "5890FF",
            "source": "https://github.com/prestodb/presto/blob/414ab2a6bbdcca6479c2615b048920adac34dd20/presto-docs/src/main/resources/logo/web/fb/dark-blue/Presto_FB_Lockups_DARKBLUE_BG-14.svg"
        },
        {
            "title": "Prettier",
            "hex": "F7B93E",
            "source": "https://github.com/prettier/prettier-logo/blob/06997b307e0608ebee2044dafa0b9429d6b5a103/images/prettier-icon-clean-centred.svg"
        },
        {
            "title": "Pretzel",
            "hex": "1BB3A4",
            "source": "https://www.pretzel.rocks"
        },
        {
            "title": "Prevention",
            "hex": "44C1C5",
            "source": "https://prevention.com"
        },
        {
            "title": "Prezi",
            "hex": "3181FF",
            "source": "https://prezi.com/press/kit/"
        },
        {
            "title": "Prime",
            "hex": "00A8E1",
            "source": "https://www.amazon.com/b?node=17277626011",
            "guidelines": "https://www.amazon.com/b?node=17277626011"
        },
        {
            "title": "Prime Video",
            "hex": "1F2E3E",
            "source": "https://videodirect.amazon.com/home/help?topicId=GT7W7GJBTDJW6Z8W#G8T2JFQZXPMHJLRZ",
            "guidelines": "https://videodirect.amazon.com/home/help?topicId=GT7W7GJBTDJW6Z8W#G8T2JFQZXPMHJLRZ"
        },
        {
            "title": "Printables",
            "hex": "FA6831",
            "source": "https://printables.com"
        },
        {
            "title": "Prisma",
            "hex": "2D3748",
            "source": "https://github.com/prisma/presskit/tree/4bcb64181f266723439d955d60afa1c55fefa715"
        },
        {
            "title": "Prismic",
            "hex": "5163BA",
            "source": "https://prismic.io"
        },
        {
            "title": "Private Internet Access",
            "hex": "4BB749",
            "source": "https://www.privateinternetaccess.com/pages/press"
        },
        {
            "title": "Pro Tools",
            "hex": "7ACB10",
            "source": "https://cdn-www.avid.com/Content/fonts/avidmoon.ttf"
        },
        {
            "title": "Probot",
            "hex": "00B0D8",
            "source": "https://github.com/probot/probot/blob/5d29945dd2116618d63aba9d7a4460b940a85f5d/static/robot.svg"
        },
        {
            "title": "Processing Foundation",
            "hex": "006699",
            "source": "https://processingfoundation.org"
        },
        {
            "title": "ProcessWire",
            "hex": "2480E6",
            "source": "https://processwire.com"
        },
        {
            "title": "Product Hunt",
            "hex": "DA552F",
            "source": "https://www.producthunt.com/branding",
            "guidelines": "https://www.producthunt.com/branding"
        },
        {
            "title": "Progate",
            "hex": "380953",
            "source": "https://progate.com"
        },
        {
            "title": "Progress",
            "hex": "5CE500",
            "source": "https://www.progress.com",
            "guidelines": "https://www.progress.com/legal/trademarks/trademarks-use-policy"
        },
        {
            "title": "Prometheus",
            "hex": "E6522C",
            "source": "https://prometheus.io"
        },
        {
            "title": "ProSieben",
            "hex": "E6000F",
            "source": "https://www.prosieben.de"
        },
        {
            "title": "Proto.io",
            "hex": "34A7C1",
            "source": "https://proto.io/en/presskit"
        },
        {
            "title": "protocols.io",
            "hex": "4D9FE7",
            "source": "https://www.protocols.io/brand",
            "guidelines": "https://www.protocols.io/brand"
        },
        {
            "title": "Proton",
            "hex": "6D4AFF",
            "source": "https://proton.me/media/kit"
        },
        {
            "title": "Proton Calendar",
            "hex": "50B0E9",
            "source": "https://proton.me/media/kit"
        },
        {
            "title": "Proton Drive",
            "hex": "EB508D",
            "source": "https://proton.me/media/kit"
        },
        {
            "title": "ProtonDB",
            "hex": "F50057",
            "source": "https://www.protondb.com"
        },
        {
            "title": "ProtonMail",
            "hex": "6D4AFF",
            "source": "https://proton.me/media/kit"
        },
        {
            "title": "ProtonVPN",
            "hex": "66DEB1",
            "source": "https://proton.me/media/kit"
        },
        {
            "title": "Protractor",
            "hex": "ED163A",
            "source": "https://github.com/angular/protractor/blob/4bc80d1a459542d883ea9200e4e1f48d265d0fda/logo.svg"
        },
        {
            "title": "Proxmox",
            "hex": "E57000",
            "source": "https://www.proxmox.com/en/news/media-kit",
            "guidelines": "https://www.proxmox.com/en/news/media-kit"
        },
        {
            "title": "Pterodactyl",
            "hex": "10539F",
            "source": "https://github.com/pterodactyl/panel/blob/eaf46429f2a001469fb5f18f7891ce8e5be7f049/public/favicons/favicon-96x96.png"
        },
        {
            "title": "PUBG",
            "hex": "FEAB02",
            "source": "https://www.pubgmobile.com/en/event/brandassets/"
        },
        {
            "title": "Publons",
            "hex": "336699",
            "source": "https://publons.com/about/the-publons-logo",
            "guidelines": "https://publons.com/about/the-publons-logo"
        },
        {
            "title": "PubMed",
            "hex": "326599",
            "source": "https://pubmed.ncbi.nlm.nih.gov"
        },
        {
            "title": "Pug",
            "hex": "A86454",
            "source": "https://github.com/pugjs/pug-logo/blob/61429fc45b5a411b83bdb5c99a61084d3054d1e6/SVG/pug-final-logo_-mono-64.svg"
        },
        {
            "title": "Pulumi",
            "hex": "8A3391",
            "source": "https://www.pulumi.com",
            "guidelines": "https://www.pulumi.com/brand/"
        },
        {
            "title": "Puma",
            "hex": "242B2F",
            "source": "https://us.puma.com"
        },
        {
            "title": "Puppet",
            "hex": "FFAE1A",
            "source": "https://puppet.com/company/press-room/"
        },
        {
            "title": "Puppeteer",
            "hex": "40B5A4",
            "source": "https://pptr.dev"
        },
        {
            "title": "PureScript",
            "hex": "14161A",
            "source": "https://github.com/purescript/logo/tree/1e7a57affdaeaf88ff594c08bd2b5a78fe2ed13c",
            "license": {
                "type": "CC-BY-4.0"
            }
        },
        {
            "title": "PurgeCSS",
            "hex": "14161A",
            "source": "https://github.com/FullHuman/purgecss/blob/4e2bf58e218119cc9faf9faa615d62a059bf9d9a/docs/.vuepress/public/safari-pinned-tab.svg"
        },
        {
            "title": "Purism",
            "hex": "2D2D2D",
            "source": "https://puri.sm/pr/images/"
        },
        {
            "title": "Pusher",
            "hex": "300D4F",
            "source": "https://pusher.com"
        },
        {
            "title": "PWA",
            "hex": "5A0FC8",
            "source": "https://github.com/webmaxru/progressive-web-apps-logo/blob/77744cd5c0a4d484bb3d082c6ac458c44202da03/pwalogo-white.svg",
            "guidelines": "https://github.com/webmaxru/progressive-web-apps-logo#readme",
            "aliases": {
                "aka": [
                    "Progressive Web Application"
                ]
            }
        },
        {
            "title": "PyCharm",
            "hex": "000000",
            "source": "https://www.jetbrains.com/company/brand/logos/",
            "guidelines": "https://www.jetbrains.com/company/brand/"
        },
        {
            "title": "Pydantic",
            "hex": "E92063",
            "source": "https://github.com/pydantic/pydantic/blob/94c748001a32992a587694b999fb1f3d2f1fc1fe/docs/logo-white.svg"
        },
        {
            "title": "PyG",
            "hex": "3C2179",
            "source": "https://github.com/pyg-team/pyg_sphinx_theme/blob/4f696513b4b4adf2ba3874574a10a8e8718672fe/pyg_sphinx_theme/static/img/pyg_logo.svg",
            "aliases": {
                "aka": [
                    "PyTorch Geometric"
                ]
            }
        },
        {
            "title": "PyPI",
            "hex": "3775A9",
            "source": "https://pypi.org"
        },
        {
            "title": "PyPy",
            "hex": "193440",
            "source": "https://www.pypy.org/images/pypy-logo.svg"
        },
        {
            "title": "PyScaffold",
            "hex": "005CA0",
            "source": "https://github.com/pyscaffold/pyscaffold/blob/3f72bf7894fc73b34af06a90bb5d43aae410ce5d/docs/gfx/logo.svg"
        },
        {
            "title": "PySyft",
            "hex": "F1BF7A",
            "source": "https://github.com/OpenMined/openmined-website/blob/db5c223657c8c49ab1ee8db2841fe802f73af31c/src/containers/app/components/repo-icon/assets/syft.svg"
        },
        {
            "title": "Pytest",
            "hex": "0A9EDC",
            "source": "https://github.com/pytest-dev/design/blob/081f06cd2d6cd742e68f593560a2e8c1802feb7c/pytest_logo/pytest_logo.svg"
        },
        {
            "title": "Python",
            "hex": "3776AB",
            "source": "https://www.python.org/community/logos/",
            "guidelines": "https://www.python.org/community/logos/"
        },
        {
            "title": "PythonAnywhere",
            "hex": "1D9FD7",
            "source": "https://www.pythonanywhere.com"
        },
        {
            "title": "PyTorch",
            "hex": "EE4C2C",
            "source": "https://github.com/pytorch/pytorch.github.io/blob/8f083bd12192ca12d5e1c1f3d236f4831d823d8f/assets/images/logo.svg",
            "guidelines": "https://github.com/pytorch/pytorch.github.io/blob/381117ec296f002b2de475402ef29cca6c55e209/assets/brand-guidelines/PyTorch-Brand-Guidelines.pdf"
        },
        {
            "title": "PyUp",
            "hex": "9F55FF",
            "source": "https://pyup.io"
        },
        {
            "title": "Qantas",
            "hex": "E40000",
            "source": "https://www.qantas.com"
        },
        {
            "title": "Qatar Airways",
            "hex": "5C0D34",
            "source": "https://www.qatarairways.com/press-releases/en-WW/media_kits"
        },
        {
            "title": "QEMU",
            "hex": "FF6600",
            "source": "https://wiki.qemu.org/Logo"
        },
        {
            "title": "Qgis",
            "hex": "589632",
            "source": "https://www.qgis.org/en/site/getinvolved/styleguide.html",
            "guidelines": "https://www.qgis.org/en/site/getinvolved/styleguide.html"
        },
        {
            "title": "Qi",
            "hex": "000000",
            "source": "https://www.wirelesspowerconsortium.com/knowledge-base/retail/qi-logo-guidelines-and-artwork.html",
            "guidelines": "https://www.wirelesspowerconsortium.com/knowledge-base/retail/qi-logo-guidelines-and-artwork.html"
        },
        {
            "title": "Qiita",
            "hex": "55C500",
            "source": "https://help.qiita.com/ja/articles/others-brand-guideline",
            "guidelines": "https://help.qiita.com/ja/articles/others-brand-guideline"
        },
        {
            "title": "Qiskit",
            "hex": "6929C4",
            "source": "https://qiskit.org"
        },
        {
            "title": "QIWI",
            "hex": "FF8C00",
            "source": "https://qiwi.com"
        },
        {
            "title": "Qlik",
            "hex": "009848",
            "source": "https://www.qlik.com",
            "guidelines": "https://www.qlik.com/us/legal/trademarks"
        },
        {
            "title": "QMK",
            "hex": "333333",
            "source": "https://github.com/qmk/qmk.fm/blob/d6f7b646aa03f2941bb3977ba13a07ca351f20ae/assets/images/badge-dark.svg"
        },
        {
            "title": "Qt",
            "hex": "41CD52",
            "source": "https://www.qt.io",
            "guidelines": "https://www.qt.io/brand"
        },
        {
            "title": "Qualcomm",
            "hex": "3253DC",
            "source": "https://www.qualcomm.com"
        },
        {
            "title": "Qualtrics",
            "hex": "00B4EF",
            "source": "https://www.qualtrics.com/brand-book",
            "guidelines": "https://www.qualtrics.com/brand-book"
        },
        {
            "title": "Qualys",
            "hex": "ED2E26",
            "source": "https://www.qualys.com",
            "guidelines": "https://www.qualys.com/company/newsroom/media-contacts"
        },
        {
            "title": "Quantcast",
            "hex": "000000",
            "source": "https://www.quantcast.com"
        },
        {
            "title": "QuantConnect",
            "hex": "F98309",
            "source": "https://www.quantconnect.com",
            "guidelines": "https://www.quantconnect.com/terms"
        },
        {
            "title": "Quarkus",
            "hex": "4695EB",
            "source": "https://design.jboss.org/quarkus"
        },
        {
            "title": "Quasar",
            "hex": "1976D2",
            "source": "https://github.com/quasarframework/quasar-art/blob/cbbbb4b0b7ec7181dfc2d1b29a1ce025e71575bc/src/quasar-logo.svg",
            "license": {
                "type": "CC-BY-4.0"
            }
        },
        {
            "title": "Qubes OS",
            "hex": "3874D8",
            "source": "https://github.com/QubesOS/qubes-attachment/blob/ed7e552eb8a5fca4e099361d137793d3551b3968/icons/qubes-logo-home.svg"
        },
        {
            "title": "Quest",
            "hex": "FB4F14",
            "source": "https://brand.quest.com/quest/questlogos",
            "guidelines": "https://brand.quest.com/quest/questlogos"
        },
        {
            "title": "QuickBooks",
            "hex": "2CA01C",
            "source": "https://design.intuit.com/quickbooks/brand",
            "guidelines": "https://design.intuit.com/quickbooks/brand"
        },
        {
            "title": "QuickLook",
            "hex": "0078D3",
            "source": "https://github.com/QL-Win/QuickLook/blob/f726841d99bbceafd5399e5777b4dba302bf1e51/QuickLook/Resources/app.svg",
            "license": {
                "type": "GPL-3.0-or-later"
            }
        },
        {
            "title": "QuickTime",
            "hex": "1C69F0",
            "source": "https://support.apple.com/quicktime"
        },
        {
            "title": "Quip",
            "hex": "F27557",
            "source": "https://quip.com"
        },
        {
            "title": "Quora",
            "hex": "B92B27",
            "source": "https://www.quora.com"
        },
        {
            "title": "Qwant",
            "hex": "5C97FF",
            "source": "https://about.qwant.com"
        },
        {
            "title": "Qwiklabs",
            "hex": "F5CD0E",
            "source": "https://www.cloudskillsboost.google"
        },
        {
            "title": "Qzone",
            "hex": "FECE00",
            "source": "https://qzone.qq.com"
        },
        {
            "title": "R",
            "hex": "276DC3",
            "source": "https://www.r-project.org/logo/",
            "license": {
                "type": "CC-BY-SA-4.0"
            }
        },
        {
            "title": "R3",
            "hex": "EC1D24",
            "source": "https://www.r3.com",
            "guidelines": "https://www.r3.com/contact-press-media/"
        },
        {
            "title": "RabbitMQ",
            "hex": "FF6600",
            "source": "https://www.rabbitmq.com",
            "guidelines": "https://www.rabbitmq.com/trademark-guidelines.html"
        },
        {
            "title": "Racket",
            "hex": "9F1D20",
            "source": "https://racket-lang.org"
        },
        {
            "title": "Radar",
            "hex": "007AFF",
            "source": "https://radar.io"
        },
        {
            "title": "RadioPublic",
            "hex": "CE262F",
            "source": "https://help.radiopublic.com/hc/en-us/articles/360002546754-RadioPublic-logos"
        },
        {
            "title": "Radix UI",
            "hex": "161618",
            "source": "https://www.radix-ui.com"
        },
        {
            "title": "Railway",
            "hex": "0B0D0E",
            "source": "https://railway.app"
        },
        {
            "title": "Rainmeter",
            "hex": "19519B",
            "source": "https://github.com/rainmeter/rainmeter-www/blob/867fd905fda8d1b1083730adcb7f49f1775cb5b0/source/img/logo_blue.ai"
        },
        {
            "title": "Rakuten",
            "hex": "BF0000",
            "source": "https://global.rakuten.com/corp/assets/img/site-icons/rakuten-black.svg",
            "guidelines": "https://global.rakuten.com/corp/news/media/"
        },
        {
            "title": "Ram",
            "hex": "000000",
            "source": "https://www.fcaci.com/x/RAMv15",
            "guidelines": "https://www.fcaci.com/x/RAMv15"
        },
        {
            "title": "Rancher",
            "hex": "0075A8",
            "source": "https://rancher.com/brand-guidelines/",
            "guidelines": "https://rancher.com/brand-guidelines/"
        },
        {
            "title": "Rarible",
            "hex": "FEDA03",
            "source": "https://rarible.com"
        },
        {
            "title": "Rasa",
            "hex": "5A17EE",
            "source": "https://rasa.com"
        },
        {
            "title": "Raspberry Pi",
            "hex": "A22846",
            "source": "https://www.raspberrypi.org/trademark-rules",
            "guidelines": "https://www.raspberrypi.org/trademark-rules"
        },
        {
            "title": "Ravelry",
            "hex": "EE6E62",
            "source": "https://www.ravelry.com/help/logos",
            "guidelines": "https://www.ravelry.com/help/logos"
        },
        {
            "title": "Ray",
            "hex": "028CF0",
            "source": "https://github.com/ray-project/ray/blob/6522935291caa120e83697c6c9b3a450617c9283/dashboard/client/src/logo.svg"
        },
        {
            "title": "Razer",
            "hex": "00FF00",
            "source": "https://press.razer.com"
        },
        {
            "title": "Razorpay",
            "hex": "0C2451",
            "source": "https://razorpay.com/newsroom/brand-assets/",
            "guidelines": "https://razorpay.com/newsroom/brand-assets/"
        },
        {
            "title": "React",
            "hex": "61DAFB",
            "source": "https://github.com/facebook/create-react-app/blob/282c03f9525fdf8061ffa1ec50dce89296d916bd/test/fixtures/relative-paths/src/logo.svg",
            "aliases": {
                "dup": [
                    {
                        "title": "React Native",
                        "source": "https://reactnative.dev"
                    }
                ]
            }
        },
        {
            "title": "React Hook Form",
            "hex": "EC5990",
            "source": "https://github.com/react-hook-form/documentation/blob/d049ffe923336ce7a5bf58990c54c07f39ab2429/src/images/Logo.svg"
        },
        {
            "title": "React Query",
            "hex": "FF4154",
            "source": "https://github.com/tannerlinsley/react-query/blob/9b5d18cd47a4c1454d6c8dd0f38280641c1dd5dd/docs/src/images/emblem-light.svg"
        },
        {
            "title": "React Router",
            "hex": "CA4245",
            "source": "https://github.com/ReactTraining/react-router/blob/c94bcd8cef0c811f80b02777ec26fee3618f8e86/website/static/safari-pinned-tab.svg"
        },
        {
            "title": "React Table",
            "hex": "FF4154",
            "source": "https://github.com/tannerlinsley/react-table/blob/8c77b4ad97353a0b1f0746be5b919868862a9dcc/docs/src/images/emblem-light.svg"
        },
        {
            "title": "ReactiveX",
            "hex": "B7178C",
            "source": "https://github.com/ReactiveX/rxjs/blob/ee6ababb9fa75f068ac2122e956ff4e449604c59/resources/CI-CD/logo/svg/RxJs_Logo_Black.svg",
            "aliases": {
                "dup": [
                    {
                        "title": "RxJS",
                        "hex": "D81B60"
                    }
                ]
            }
        },
        {
            "title": "ReactOS",
            "hex": "0088CC",
            "source": "https://github.com/reactos/press-media/tree/48089e09e0c7e828f1eb81e5ea0d8da85ec41dc3"
        },
        {
            "title": "Read the Docs",
            "hex": "8CA1AF",
            "source": "https://github.com/readthedocs/readthedocs.org/blob/2dc9706c4fe7fa6d4410ed0e5aedca8d4796fe0f/media/readthedocsbranding.ai"
        },
        {
            "title": "read.cv",
            "hex": "111111",
            "source": "https://read.cv/support/vcY96F2GqbvLOdKkWl0I"
        },
        {
            "title": "ReadMe",
            "hex": "018EF5",
            "source": "https://readme.com"
        },
        {
            "title": "Realm",
            "hex": "39477F",
            "source": "https://realm.io"
        },
        {
            "title": "Reason",
            "hex": "DD4B39",
            "source": "https://reasonml.github.io/img/reason.svg"
        },
        {
            "title": "Reason Studios",
            "hex": "FFFFFF",
            "source": "https://www.reasonstudios.com/press",
            "guidelines": "https://www.reasonstudios.com/press"
        },
        {
            "title": "Recoil",
            "hex": "3578E5",
            "source": "https://recoiljs.org"
        },
        {
            "title": "Red",
            "hex": "B32629",
            "source": "https://www.red-lang.org"
        },
        {
            "title": "Red Hat",
            "hex": "EE0000",
            "source": "https://www.redhat.com/en/about/brand/new-brand/details"
        },
        {
            "title": "Red Hat Open Shift",
            "hex": "EE0000",
            "source": "https://www.openshift.com"
        },
        {
            "title": "Redbubble",
            "hex": "E41321",
            "source": "https://www.redbubble.com/explore/client/4196122a442ab3f429ec802f71717465.svg"
        },
        {
            "title": "Reddit",
            "hex": "FF4500",
            "source": "https://www.redditinc.com/brand",
            "guidelines": "https://www.redditinc.com/brand"
        },
        {
            "title": "Redis",
            "hex": "DC382D",
            "source": "https://www.redislabs.com/brand-guidelines/",
            "guidelines": "https://www.redislabs.com/brand-guidelines/"
        },
        {
            "title": "Redmine",
            "hex": "B32024",
            "source": "https://www.redmine.org/projects/redmine/wiki/logo",
            "license": {
                "type": "CC-BY-SA-2.5",
                "url": "https://github.com/edavis10/redmine_logo/blob/2afe855c4e9cd955b648972d09cc20d76dabbf4c/COPYRIGHT"
            }
        },
        {
            "title": "Redox",
            "hex": "000000",
            "source": "https://github.com/redox-os/assets/blob/4935a777cd7aa44323d3c263b1e0bb4ae864a027/logos/redox/vectorized_logo.svg"
        },
        {
            "title": "Redux",
            "hex": "764ABC",
            "source": "https://github.com/reduxjs/redux/tree/8ad084251a5b3e4617157fc52795b6284e68bc1e/logo"
        },
        {
            "title": "Redux-Saga",
            "hex": "999999",
            "source": "https://github.com/redux-saga/redux-saga/blob/9d2164946f402e594a0dfe453c6d20fb6f14858f/logo/3840/Redux-Saga-Logo.png"
        },
        {
            "title": "RedwoodJS",
            "hex": "BF4722",
            "source": "https://redwoodjs.com/logos/",
            "guidelines": "https://redwoodjs.com/logos/"
        },
        {
            "title": "Reebok",
            "hex": "E41D1B",
            "source": "https://www.reebok.com/us"
        },
        {
            "title": "Relay",
            "hex": "F26B00",
            "source": "https://relay.dev"
        },
        {
            "title": "Reliance Industries Limited",
            "hex": "D1AB66",
            "source": "https://www.ril.com/getattachment/7c210e67-5b0e-4965-b1a2-2ee83e19cee9/Morgan-Stanley-Eighteenth-Annual-India-Summit,-31.aspx"
        },
        {
            "title": "remark",
            "hex": "000000",
            "source": "https://github.com/remarkjs/remark/blob/26dc58a675ac7267c105f0fdb76a82db77f8402a/logo.svg"
        },
        {
            "title": "Remix",
            "hex": "000000",
            "source": "https://drive.google.com/drive/u/0/folders/1pbHnJqg8Y1ATs0Oi8gARH7wccJGv4I2c"
        },
        {
            "title": "Ren'Py",
            "hex": "FF7F7F",
            "source": "https://renpy.org"
        },
        {
            "title": "Renault",
            "hex": "FFCC33",
            "source": "https://en.media.groupe.renault.com/news/renault-news-march-2021-5f28-989c5.html"
        },
        {
            "title": "Render",
            "hex": "46E3B7",
            "source": "https://render.com"
        },
        {
            "title": "RenovateBot",
            "hex": "1A1F6C",
            "source": "https://avatars1.githubusercontent.com/u/38656520"
        },
        {
            "title": "Renren",
            "hex": "217DC6",
            "source": "https://seeklogo.com/vector-logo/184137/renren-inc"
        },
        {
            "title": "Replit",
            "hex": "F26207",
            "source": "https://repl.it"
        },
        {
            "title": "Republic of Gamers",
            "aliases": {
                "aka": [
                    "ASUS ROG",
                    "ROG"
                ]
            },
            "hex": "FF0029",
            "source": "https://rog.asus.com"
        },
        {
            "title": "ReScript",
            "hex": "E6484F",
            "source": "https://rescript-lang.org/brand"
        },
        {
            "title": "RescueTime",
            "hex": "161A3B",
            "source": "https://www.rescuetime.com/press"
        },
        {
            "title": "ResearchGate",
            "hex": "00CCBB",
            "source": "https://c5.rgstatic.net/m/428059296771819/images/favicon/favicon.svg"
        },
        {
            "title": "ReSharper",
            "hex": "000000",
            "source": "https://www.jetbrains.com/company/brand/logos/",
            "guidelines": "https://www.jetbrains.com/company/brand/"
        },
        {
            "title": "Resurrection Remix OS",
            "hex": "000000",
            "source": "https://avatars.githubusercontent.com/u/4931972"
        },
        {
            "title": "Retool",
            "hex": "3D3D3D",
            "source": "https://retool.com"
        },
        {
            "title": "RetroArch",
            "hex": "000000",
            "source": "https://github.com/libretro/RetroArch/blob/b01aabf7d1f025999ad0f7812e6e6816d011e631/media/retroarch.svg"
        },
        {
            "title": "RetroPie",
            "hex": "CC0000",
            "source": "https://github.com/RetroPie/RetroPie-Docs/blob/c4e882bd2c9d740c591ff346e07a4a4cb536ca93/images/logo.svg"
        },
        {
            "title": "ReVanced",
            "hex": "9ED5FF",
            "source": "https://revanced.app"
        },
        {
            "title": "reveal.js",
            "hex": "F2E142",
            "source": "https://revealjs.com"
        },
        {
            "title": "ReverbNation",
            "hex": "E43526",
            "source": "https://www.reverbnation.com"
        },
        {
            "title": "Revolt.chat",
            "hex": "FF4655",
            "source": "https://app.revolt.chat/assets/badges/revolt_r.svg",
            "aliases": {
                "aka": [
                    "revolt"
                ]
            }
        },
        {
            "title": "Revolut",
            "hex": "0075EB",
            "source": "https://www.revolut.com"
        },
        {
            "title": "Revue",
            "hex": "E15718",
            "source": "https://www.getrevue.co"
        },
        {
            "title": "REWE",
            "hex": "CC071E",
            "source": "https://www.rewe.de"
        },
        {
            "title": "Rezgo",
            "hex": "F76C00",
            "source": "https://www.rezgo.com"
        },
        {
            "title": "Rhinoceros",
            "hex": "801010",
            "source": "https://github.com/mcneel/compute.rhino3d/blob/2204d998ff0397a1c6a18dd2312a96508ad48bdb/README.md"
        },
        {
            "title": "Rider",
            "hex": "000000",
            "source": "https://www.jetbrains.com/company/brand/logos/",
            "guidelines": "https://www.jetbrains.com/company/brand/"
        },
        {
            "title": "Rimac Automobili",
            "hex": "0A222E",
            "source": "https://www.rimac-automobili.com/media/",
            "guidelines": "https://www.rimac-automobili.com/media/"
        },
        {
            "title": "Ring",
            "hex": "1C9AD6",
            "source": "https://store.ring.com/press"
        },
        {
            "title": "Riot Games",
            "hex": "D32936",
            "source": "https://www.riotgames.com/en/press"
        },
        {
            "title": "Ripple",
            "hex": "0085C0",
            "source": "https://www.ripple.com/media-kit/",
            "guidelines": "https://brand.ripple.com/article/brand-policy"
        },
        {
            "title": "RISC-V",
            "hex": "283272",
            "source": "https://riscv.org/risc-v-logo/",
            "guidelines": "https://riscv.org/about/risc-v-branding-guidelines/"
        },
        {
            "title": "Riseup",
            "hex": "FF0000",
            "source": "https://riseup.net/en/about-us/images"
        },
        {
            "title": "roadmap.sh",
            "hex": "000000",
            "source": "https://roadmap.sh"
        },
        {
            "title": "Roam Research",
            "hex": "343A40",
            "source": "https://roamresearch.com/#/app/help/page/Vu1MmjinS"
        },
        {
            "title": "Roblox",
            "hex": "000000",
            "source": "https://blog.roblox.com/wp-content/themes/roblox/img/Roblox_Logo_White.svg",
            "guidelines": "https://en.help.roblox.com/hc/en-us/articles/115001708126-Roblox-Name-and-Logo-Community-Usage-Guidelines"
        },
        {
            "title": "Roblox Studio",
            "hex": "00A2FF",
            "source": "https://create.roblox.com/assets/common/studio_white.svg"
        },
        {
            "title": "Robot Framework",
            "hex": "000000",
            "source": "https://github.com/robotframework/visual-identity/tree/fadf8cda9f79ea31987a214f0047cca9626327b7",
            "guidelines": "https://github.com/robotframework/visual-identity/blob/master/robot-framework-brand-guidelines.pdf",
            "license": {
                "type": "CC-BY-NC-SA-4.0"
            }
        },
        {
            "title": "Rocket.Chat",
            "hex": "F5455C",
            "source": "https://rocket.chat/press",
            "guidelines": "https://docs.rocket.chat/guides/brand-and-visual-guidelines/logo"
        },
        {
            "title": "RocksDB",
            "hex": "2A2A2A",
            "source": "https://github.com/facebook/rocksdb/blob/9ed96703d11a1cf4af0e1c1db0e4a6057a8e5d42/docs/static/logo.svg",
            "license": {
                "type": "CC-BY-4.0"
            }
        },
        {
            "title": "Rocky Linux",
            "hex": "10B981",
            "source": "https://github.com/rocky-linux/branding/blob/94e97dd30b87d909cc4f6a6838a2926f77f9ac47/logo/src/icon-black.svg",
            "license": {
                "type": "CC-BY-SA-4.0"
            }
        },
        {
            "title": "Roku",
            "hex": "662D91",
            "source": "https://www.roku.com",
            "guidelines": "https://docs.roku.com/published/trademarkguidelines/en/ca"
        },
        {
            "title": "Rolls-Royce",
            "hex": "281432",
            "source": "https://www.rolls-roycemotorcars.com"
        },
        {
            "title": "rollup.js",
            "hex": "EC4A3F",
            "source": "https://rollupjs.org"
        },
        {
            "title": "Rome",
            "hex": "27272A",
            "source": "https://github.com/rome/tools/blob/261c3f3bdc21439777f78b6551f707cce0c8d04a/assets/SVG/logomark_black.svg",
            "guidelines": "https://github.com/rome/tools/tree/main/assets",
            "license": {
                "type": "CC-BY-NC-SA-4.0"
            }
        },
        {
            "title": "Roots",
            "hex": "525DDC",
            "source": "https://roots.io/about/brand/",
            "guidelines": "https://roots.io/about/brand/"
        },
        {
            "title": "Roots Bedrock",
            "hex": "525DDC",
            "source": "https://roots.io/about/brand/"
        },
        {
            "title": "Roots Sage",
            "hex": "525DDC",
            "source": "https://roots.io/about/brand/"
        },
        {
            "title": "ROS",
            "hex": "22314E",
            "source": "https://www.ros.org/press-kit/",
            "guidelines": "https://www.ros.org/press-kit/"
        },
        {
            "title": "Rossmann",
            "hex": "C3002D",
            "source": "https://www.rossmann.de"
        },
        {
            "title": "Rotary International",
            "hex": "F7A81B",
            "source": "https://www.rotary.org/en",
            "guidelines": "https://my.rotary.org/en/rotary-identity-guidelines"
        },
        {
            "title": "Rotten Tomatoes",
            "hex": "FA320A",
            "source": "https://commons.wikimedia.org/wiki/File:Rottentomatoesalternativelogo.svg"
        },
        {
            "title": "Roundcube",
            "hex": "37BEFF",
            "source": "https://roundcube.net"
        },
        {
            "title": "RSocket",
            "hex": "EF0092",
            "source": "https://rsocket.io/img/r-socket-pink.svg"
        },
        {
            "title": "RSS",
            "hex": "FFA500",
            "source": "https://en.wikipedia.org/wiki/Feed_icon"
        },
        {
            "title": "RStudio",
            "hex": "75AADB",
            "source": "https://www.rstudio.com/about/logos/",
            "guidelines": "https://www.rstudio.com/about/logos/"
        },
        {
            "title": "RTÉ",
            "hex": "00A7B3",
            "source": "https://www.rte.ie/archives/"
        },
        {
            "title": "RTL",
            "hex": "E9113B",
            "source": "https://commons.wikimedia.org/wiki/File:RTL_Cornerlogo.svg"
        },
        {
            "title": "RTLZWEI",
            "hex": "00BCF6",
            "source": "https://www.rtl2.de"
        },
        {
            "title": "RuboCop",
            "hex": "000000",
            "source": "https://github.com/rubocop-semver/rubocop-ruby2_0/blob/5302f93058f7b739a73a7a6c11c566a2b196b96e/docs/images/logo/rubocop-light.svg",
            "license": {
                "type": "CC-BY-NC-4.0"
            }
        },
        {
            "title": "Ruby",
            "hex": "CC342D",
            "source": "https://www.ruby-lang.org/en/about/logo/",
            "license": {
                "type": "CC-BY-SA-2.5"
            }
        },
        {
            "title": "Ruby on Rails",
            "hex": "CC0000",
            "source": "https://rubyonrails.org",
            "guidelines": "https://rubyonrails.org/trademarks/"
        },
        {
            "title": "Ruby Sinatra",
            "hex": "000000",
            "source": "https://github.com/sinatra/resources/tree/64c22f9b4bf2e52b5c0c875ba16671f295689efb/logo"
        },
        {
            "title": "RubyGems",
            "hex": "E9573F",
            "source": "https://rubygems.org/pages/about"
        },
        {
            "title": "Ruff",
            "hex": "FCC21B",
            "source": "https://github.com/charliermarsh/ruff/blob/e04ef423344837c916e75a7b09ea674711a104e0/assets/badge/v1.json"
        },
        {
            "title": "Rumble",
            "hex": "85C742",
            "source": "https://rumble.com"
        },
        {
            "title": "Rundeck",
            "hex": "F73F39",
            "source": "https://github.com/rundeck/docs/blob/a1c98b682eb6e82b60de0daa876133f390630821/docs/.vuepress/public/images/rundeck-logo.svg"
        },
        {
            "title": "Runkeeper",
            "hex": "001E62",
            "source": "https://runkeeper.com/cms/press-kit",
            "guidelines": "https://runkeeper.com/cms/press-kit"
        },
        {
            "title": "RunKit",
            "hex": "491757",
            "source": "https://www.npmjs.com/package/@runkit/brand"
        },
        {
            "title": "Rust",
            "hex": "000000",
            "source": "https://www.rust-lang.org",
            "guidelines": "https://www.rust-lang.org/policies/media-guide",
            "license": {
                "type": "CC-BY-SA-4.0"
            }
        },
        {
            "title": "RxDB",
            "hex": "8D1F89",
            "source": "https://github.com/pubkey/rxdb/blob/0c554dbcf7a4e6c48cd581ec1e3b130a4b5ab7d6/docs/files/logo/logo.svg"
        },
        {
            "title": "Ryanair",
            "hex": "073590",
            "source": "https://corporate.ryanair.com/media-centre/stock-images-gallery/#album-container-3"
        },
        {
            "title": "S7 Airlines",
            "hex": "C4D600",
            "source": "https://www.s7.ru/en/info/s7-airlines/brand/",
            "guidelines": "https://www.s7.ru/en/info/s7-airlines/brand/"
        },
        {
            "title": "Sabanci",
            "hex": "004B93",
            "source": "https://www.sabanci.com/en"
        },
        {
            "title": "Safari",
            "hex": "000000",
            "source": "https://images.techhive.com/images/article/2014/11/safari-favorites-100530680-large.jpg"
        },
        {
            "title": "Sage",
            "hex": "00D639",
            "source": "https://www.sage.com"
        },
        {
            "title": "Sahibinden",
            "hex": "FFE800",
            "source": "https://www.sahibinden.com/favicon.ico"
        },
        {
            "title": "Sailfish OS",
            "hex": "053766",
            "source": "https://sailfishos.org"
        },
        {
            "title": "Salesforce",
            "hex": "00A1E0",
            "source": "https://brand.salesforce.com/content/logo-guidelines",
            "guidelines": "https://brand.salesforce.com/content/logo-guidelines"
        },
        {
            "title": "Salt Project",
            "hex": "57BCAD",
            "source": "https://saltproject.io",
            "guidelines": "https://gitlab.com/saltstack/open/salt-branding-guide/-/blob/37bbc3a8577be2f44895310c092439472491a8f4/README.md",
            "license": {
                "type": "Apache-2.0"
            }
        },
        {
            "title": "Samsung",
            "hex": "1428A0",
            "source": "https://www.samsung.com/us/about-us/brand-identity/logo/",
            "guidelines": "https://www.samsung.com/us/about-us/brand-identity/logo/"
        },
        {
            "title": "Samsung Pay",
            "hex": "1428A0",
            "source": "https://pay.samsung.com/developers/resource/brand",
            "guidelines": "https://pay.samsung.com/developers/resource/brand"
        },
        {
            "title": "San Francisco Municipal Railway",
            "hex": "BA0C2F",
            "source": "https://www.actransit.org/wp-content/uploads/HSP_CC-sched.pdf"
        },
        {
            "title": "SanDisk",
            "hex": "ED1C24",
            "source": "https://kb.sandisk.com"
        },
        {
            "title": "Sanic",
            "hex": "FF0D68",
            "source": "https://github.com/sanic-org/sanic-assets/blob/79af646b7948fdfdc3b2f98d8aeedf58eba34b5b/svg/sanic-framework-logo-mono-black.svg"
        },
        {
            "title": "Sanity",
            "hex": "F03E2F",
            "source": "https://github.com/sanity-io/logos/blob/6934d28ae0b5f63b0386810997b8be61ec7009b5/src/sanityMonogram.tsx",
            "license": {
                "type": "MIT",
                "url": "https://github.com/sanity-io/logos/blob/6934d28ae0b5f63b0386810997b8be61ec7009b5/LICENSE"
            }
        },
        {
            "title": "São Paulo Metro",
            "hex": "004382",
            "source": "https://upload.wikimedia.org/wikipedia/commons/d/da/Sao_Paulo_Metro_Logo.svg"
        },
        {
            "title": "SAP",
            "hex": "0FAAFF",
            "source": "https://www.sap.com"
        },
        {
            "title": "Sass",
            "hex": "CC6699",
            "source": "https://sass-lang.com/styleguide/brand",
            "guidelines": "https://sass-lang.com/styleguide/brand",
            "license": {
                "type": "CC-BY-NC-SA-3.0"
            }
        },
        {
            "title": "Sat.1",
            "slug": "sat1",
            "hex": "047DA3",
            "source": "https://www.prosiebensat1.com/presse/downloads/logos"
        },
        {
            "title": "Saturn",
            "hex": "EB680B",
            "source": "https://www.saturn.de"
        },
        {
            "title": "Sauce Labs",
            "hex": "3DDC91",
            "source": "https://saucelabs.com"
        },
        {
            "title": "Scala",
            "hex": "DC322F",
            "source": "https://www.scala-lang.org"
        },
        {
            "title": "Scaleway",
            "hex": "4F0599",
            "source": "https://www.scaleway.com/en/design-resources/",
            "guidelines": "https://www.scaleway.com/en/design-resources/"
        },
        {
            "title": "Scania",
            "hex": "041E42",
            "source": "https://digitaldesign.scania.com/resources/brand/logotype",
            "guidelines": "https://digitaldesign.scania.com/resources/brand/logotype"
        },
        {
            "title": "Schneider Electric",
            "hex": "3DCD58",
            "source": "https://www.se.com/us/en/assets/739/media/202250/SE_logo-LIO-white_header.svg"
        },
        {
            "title": "scikit-learn",
            "hex": "F7931E",
            "source": "https://github.com/scikit-learn/scikit-learn/blob/c5ef2e985c13119001aa697e446ebb3dbcb326e5/doc/logos/scikit-learn-logo.svg"
        },
        {
            "title": "SciPy",
            "hex": "8CAAE6",
            "source": "https://github.com/scikit-image/skimage-branding/blob/eafb65cbc3a700e3d9c8ba2ba15788fcc8703984/logo/scipy.svg"
        },
        {
            "title": "Scopus",
            "hex": "E9711C",
            "source": "https://www.scopus.com"
        },
        {
            "title": "SCP Foundation",
            "hex": "FFFFFF",
            "source": "https://scp-wiki.wikidot.com"
        },
        {
            "title": "Scratch",
            "hex": "4D97FF",
            "source": "https://github.com/LLK/scratch-link/blob/027e3754ba6db976495e905023d5ac5e730dccfc/Assets/Windows/SVG/Windows%20Tray%20400x400.svg"
        },
        {
            "title": "Screencastify",
            "hex": "FF8282",
            "source": "https://www.screencastify.com"
        },
        {
            "title": "Scribd",
            "hex": "1E7B85",
            "source": "https://brand.scribd.com/d/oFZcsq7FVpSh/about-scribd#/media-press-kit/downloads",
            "guidelines": "https://brand.scribd.com/d/oFZcsq7FVpSh/about-scribd#/marketing-visual-guidelines/our-logo/our-logomark"
        },
        {
            "title": "Scrimba",
            "hex": "2B283A",
            "source": "https://scrimba.com"
        },
        {
            "title": "ScrollReveal",
            "hex": "FFCB36",
            "source": "https://scrollrevealjs.org"
        },
        {
            "title": "Scrum Alliance",
            "hex": "009FDA",
            "source": "https://www.scrumalliance.org/ScrumRedesignDEVSite/media/ScrumAllianceMedia/Files%20and%20PDFs/Infographics/S_BrandGuidelines_2018_rev.pdf",
            "guidelines": "https://www.scrumalliance.org/ScrumRedesignDEVSite/media/ScrumAllianceMedia/Files%20and%20PDFs/Infographics/S_BrandGuidelines_2018_rev.pdf"
        },
        {
            "title": "Scrutinizer CI",
            "hex": "8A9296",
            "source": "https://scrutinizer-ci.com"
        },
        {
            "title": "Seagate",
            "hex": "6EBE49",
            "source": "https://branding.seagate.com/productpage/3fc51aba-c35a-4eff-a833-a258b0440bd2"
        },
        {
            "title": "SEAT",
            "hex": "33302E",
            "source": "https://www.seat.es"
        },
        {
            "title": "SecurityScorecard",
            "hex": "7033FD",
            "source": "https://securityscorecard.com"
        },
        {
            "title": "Sefaria",
            "hex": "212E50",
            "source": "https://github.com/Sefaria/Sefaria-Project/blob/c141b2b3491660ed563df9f4b1a2e4c071e88688/static/img/logo/samekh.svg"
        },
        {
            "title": "Sega",
            "hex": "0089CF",
            "source": "https://en.wikipedia.org/wiki/Sega#/media/File:Sega_logo.svg"
        },
        {
            "title": "Selenium",
            "hex": "43B02A",
            "source": "https://github.com/SeleniumHQ/heroku-selenium/blob/2f66891ba030d3aa1f36ab1748c52ba4fb4e057d/selenium-green.svg"
        },
        {
            "title": "Sellfy",
            "hex": "21B352",
            "source": "https://sellfy.com/about/"
        },
        {
            "title": "Semantic Scholar",
            "hex": "1857B6",
            "source": "https://www.semanticscholar.org/about"
        },
        {
            "title": "Semantic UI React",
            "hex": "35BDB2",
            "source": "https://react.semantic-ui.com"
        },
        {
            "title": "Semantic Web",
            "hex": "005A9C",
            "source": "https://www.w3.org/2007/10/sw-logos.html"
        },
        {
            "title": "semantic-release",
            "hex": "494949",
            "source": "https://github.com/semantic-release/semantic-release/blob/85bc213f04445a9bb8f19e5d45d6ecd7acccf841/media/semantic-release-logo.svg"
        },
        {
            "title": "Semaphore CI",
            "hex": "19A974",
            "source": "https://semaphoreci.com"
        },
        {
            "title": "Semrush",
            "hex": "FF642D",
            "source": "https://www.semrush.com"
        },
        {
            "title": "SemVer",
            "hex": "3F4551",
            "source": "https://github.com/semver/semver.org/blob/b6983849e38911195a24357809187c2f50af0d40/assets/500x500(light).jpg"
        },
        {
            "title": "Sencha",
            "hex": "86BC40",
            "source": "https://design.sencha.com",
            "guidelines": "https://design.sencha.com/productlogo.html"
        },
        {
            "title": "Sendinblue",
            "hex": "0092FF",
            "source": "https://get.sendinblue.com/assets/logos/"
        },
        {
            "title": "Sennheiser",
            "hex": "000000",
            "source": "https://sennheiser.com"
        },
        {
            "title": "Sensu",
            "hex": "89C967",
            "source": "https://github.com/sensu/web/blob/c823738c11e576d6b2e5d4ca2d216dbd472c0b11/src/assets/logo/graphic/green.svg"
        },
        {
            "title": "Sentry",
            "hex": "362D59",
            "source": "https://sentry.io/branding/"
        },
        {
            "title": "SEPA",
            "hex": "2350A9",
            "source": "https://www.europeanpaymentscouncil.eu/document-library/other/sepa-logo-vector-format",
            "guidelines": "https://www.europeanpaymentscouncil.eu/document-library/other/sepa-logo-visual-identity-guidelines"
        },
        {
            "title": "Sequelize",
            "hex": "52B0E7",
            "source": "https://github.com/sequelize/website/blob/e6a482fa58a839b15ace80e3c8901ed2887be45e/static/img/logo-simple.svg"
        },
        {
            "title": "Server Fault",
            "hex": "E7282D",
            "source": "https://stackoverflow.com/company/logos",
            "guidelines": "https://stackoverflow.com/legal/trademark-guidance"
        },
        {
            "title": "Serverless",
            "hex": "FD5750",
            "source": "https://serverless.com"
        },
        {
            "title": "Sessionize",
            "hex": "1AB394",
            "source": "https://sessionize.com/brand"
        },
        {
            "title": "Setapp",
            "hex": "E6C3A5",
            "source": "https://setapp.com"
        },
        {
            "title": "SFML",
            "hex": "8CC445",
            "source": "https://www.sfml-dev.org/download/goodies/"
        },
        {
            "title": "Shadow",
            "hex": "0A0C0D",
            "source": "https://shadow.tech"
        },
        {
            "title": "Shanghai Metro",
            "hex": "EC1C24",
            "source": "https://en.wikipedia.org/wiki/File:Shanghai_Metro_Full_Logo.svg"
        },
        {
            "title": "ShareX",
            "hex": "2885F1",
            "source": "https://getsharex.com/brand-assets"
        },
        {
            "title": "sharp",
            "hex": "99CC00",
            "source": "https://github.com/lovell/sharp/blob/315f519e1dd9adca0678e94a5ed0492cb5e0aae4/docs/image/sharp-logo-mono.svg"
        },
        {
            "title": "Shazam",
            "hex": "0088FF",
            "source": "https://www.shazam.com"
        },
        {
            "title": "Shell",
            "hex": "FFD500",
            "source": "https://en.wikipedia.org/wiki/File:Shell_logo.svg"
        },
        {
            "title": "Shelly",
            "hex": "4495D1",
            "source": "https://shelly.cloud"
        },
        {
            "title": "Shenzhen Metro",
            "hex": "009943",
            "source": "https://en.wikipedia.org/wiki/File:Shenzhen_Metro_Corporation_logo_full.svg"
        },
        {
            "title": "Shields.io",
            "hex": "000000",
            "source": "https://shields.io"
        },
        {
            "title": "Shikimori",
            "hex": "343434",
            "source": "https://shikimori.one"
        },
        {
            "title": "Shopee",
            "hex": "EE4D2D",
            "source": "https://shopee.com"
        },
        {
            "title": "Shopify",
            "hex": "7AB55C",
            "source": "https://www.shopify.com/brand-assets",
            "guidelines": "https://www.shopify.com/brand-assets"
        },
        {
            "title": "Shopware",
            "hex": "189EFF",
            "source": "https://www.shopware.com/en/press/press-material/"
        },
        {
            "title": "Shortcut",
            "hex": "58B1E4",
            "source": "https://www.shortcut.com/branding",
            "guidelines": "https://www.shortcut.com/branding"
        },
        {
            "title": "Shotcut",
            "hex": "115C77",
            "source": "https://shotcut.com/media/"
        },
        {
            "title": "Showpad",
            "hex": "2D2E83",
            "source": "https://www.showpad.com"
        },
        {
            "title": "Showtime",
            "hex": "B10000",
            "source": "https://commons.wikimedia.org/wiki/File:Showtime.svg"
        },
        {
            "title": "Shutterstock",
            "hex": "EE2B24",
            "source": "https://www.shutterstock.com/press/media",
            "guidelines": "https://www.shutterstock.com/press/media"
        },
        {
            "title": "Siemens",
            "hex": "009999",
            "source": "https://siemens.com"
        },
        {
            "title": "Signal",
            "hex": "3A76F0",
            "source": "https://github.com/signalapp/Signal-Desktop/blob/9db8765b6cf270195e45a7f251374d4e53d54c95/images/signal-logo.svg"
        },
        {
            "title": "Similarweb",
            "hex": "092540",
            "source": "https://www.similarweb.com"
        },
        {
            "title": "Simkl",
            "hex": "000000",
            "source": "https://simkl.com"
        },
        {
            "title": "Simple Analytics",
            "hex": "FF4F64",
            "source": "https://simpleanalytics.com",
            "guidelines": "https://simpleanalytics.com/press"
        },
        {
            "title": "Simple Icons",
            "hex": "111111",
            "source": "https://simpleicons.org",
            "license": {
                "type": "CC0-1.0"
            }
        },
        {
            "title": "Simplenote",
            "hex": "3361CC",
            "source": "https://en.wikipedia.org/wiki/File:Simplenote_logo.svg"
        },
        {
            "title": "Sina Weibo",
            "hex": "E6162D",
            "source": "https://en.wikipedia.org/wiki/Sina_Weibo"
        },
        {
            "title": "Singapore Airlines",
            "hex": "F99F1C",
            "source": "https://www.singaporeair.com"
        },
        {
            "title": "SingleStore",
            "hex": "AA00FF",
            "source": "https://www.singlestore.com/brand/"
        },
        {
            "title": "Sitecore",
            "hex": "EB1F1F",
            "source": "https://www.sitecore.com"
        },
        {
            "title": "SitePoint",
            "hex": "258AAF",
            "source": "https://www.sitepoint.com"
        },
        {
            "title": "Sketch",
            "hex": "F7B500",
            "source": "https://www.sketch.com/about-us/#press",
            "guidelines": "https://www.sketch.com/about-us/#press"
        },
        {
            "title": "Sketchfab",
            "hex": "1CAAD9",
            "source": "https://sketchfab.com/press"
        },
        {
            "title": "SketchUp",
            "hex": "005F9E",
            "source": "https://www.sketchup.com/themes/sketchup_www_terra/images/SketchUp-Horizontal-RGB.svg"
        },
        {
            "title": "Skillshare",
            "hex": "00FF84",
            "source": "https://www.skillshare.com"
        },
        {
            "title": "ŠKODA",
            "hex": "4BA82E",
            "source": "https://en.wikipedia.org/wiki/File:Skoda_Auto_logo_(2011).svg"
        },
        {
            "title": "Sky",
            "hex": "0072C9",
            "source": "https://www.skysports.com"
        },
        {
            "title": "Skynet",
            "hex": "00C65E",
            "source": "https://support.siasky.net/key-concepts/skynet-brand-guidelines",
            "guidelines": "https://support.siasky.net/key-concepts/skynet-brand-guidelines"
        },
        {
            "title": "Skypack",
            "hex": "3167FF",
            "source": "https://skypack.dev"
        },
        {
            "title": "Skype",
            "hex": "00AFF0",
            "source": "https://blogs.skype.com/?attachment_id=56273"
        },
        {
            "title": "Skype for Business",
            "hex": "00AFF0",
            "source": "https://en.wikipedia.org/wiki/Skype_for_Business_Server"
        },
        {
            "title": "Skyrock",
            "hex": "009AFF",
            "source": "https://www.svgrepo.com/svg/54507/skyrock-logo"
        },
        {
            "title": "Slack",
            "hex": "4A154B",
            "source": "https://slack.com/brand-guidelines",
            "guidelines": "https://slack.com/brand-guidelines"
        },
        {
            "title": "Slackware",
            "hex": "000000",
            "source": "https://en.wikipedia.org/wiki/Slackware"
        },
        {
            "title": "Slashdot",
            "hex": "026664",
            "source": "https://commons.wikimedia.org/wiki/File:Slashdot_wordmark_and_logo.svg"
        },
        {
            "title": "SlickPic",
            "hex": "FF880F",
            "source": "https://www.slickpic.com"
        },
        {
            "title": "Slides",
            "hex": "E4637C",
            "source": "https://slides.com/about"
        },
        {
            "title": "SlideShare",
            "hex": "008ED2",
            "source": "https://www.slideshare.net/ss/creators/"
        },
        {
            "title": "smart",
            "hex": "FABC0C",
            "source": "https://www.smart.com/gb/en/models/eq-fortwo-coupe"
        },
        {
            "title": "SmartThings",
            "hex": "15BFFF",
            "source": "https://www.smartthings.com/press-kit",
            "guidelines": "https://www.smartthings.com/press-kit"
        },
        {
            "title": "smash.gg",
            "hex": "CB333B",
            "source": "https://help.smash.gg/en/articles/1716774-smash-gg-brand-guidelines",
            "guidelines": "https://help.smash.gg/en/articles/1716774-smash-gg-brand-guidelines"
        },
        {
            "title": "Smashing Magazine",
            "hex": "E85C33",
            "source": "https://www.smashingmagazine.com"
        },
        {
            "title": "SMRT",
            "hex": "EE2E24",
            "source": "https://commons.wikimedia.org/wiki/File:SMRT_Corporation.svg"
        },
        {
            "title": "SmugMug",
            "hex": "6DB944",
            "source": "https://www.smugmughelp.com/articles/409-smugmug-s-logo-and-usage"
        },
        {
            "title": "Snapchat",
            "hex": "FFFC00",
            "source": "https://www.snapchat.com/brand-guidelines",
            "guidelines": "https://www.snapchat.com/brand-guidelines"
        },
        {
            "title": "Snapcraft",
            "hex": "82BEA0",
            "source": "https://github.com/snapcore/snap-store-badges/tree/eda2cb0495ef7f4d479e231079967c9d27f2bc70",
            "license": {
                "type": "CC-BY-ND-2.0"
            }
        },
        {
            "title": "SNCF",
            "hex": "CA0939",
            "source": "https://www.sncf.com",
            "guidelines": "https://www.sncf.com/fr/groupe/marques/sncf/identite"
        },
        {
            "title": "Snowflake",
            "hex": "29B5E8",
            "source": "https://www.snowflake.com/brand-guidelines/",
            "guidelines": "https://www.snowflake.com/brand-guidelines/"
        },
        {
            "title": "Snowpack",
            "hex": "2E5E82",
            "source": "https://www.snowpack.dev"
        },
        {
            "title": "Snyk",
            "hex": "4C4A73",
            "source": "https://snyk.io/press-kit"
        },
        {
            "title": "Social Blade",
            "hex": "B3382C",
            "source": "https://socialblade.com/info/media"
        },
        {
            "title": "Society6",
            "hex": "000000",
            "source": "https://blog.society6.com/app/themes/society6/dist/images/mark.svg"
        },
        {
            "title": "Socket.io",
            "hex": "010101",
            "source": "https://socket.io"
        },
        {
            "title": "Sogou",
            "hex": "FB6022",
            "source": "https://www.sogou.com"
        },
        {
            "title": "Solid",
            "hex": "2C4F7C",
            "source": "https://www.solidjs.com/media"
        },
        {
            "title": "Solidity",
            "hex": "363636",
            "source": "https://docs.soliditylang.org/en/v0.8.6/brand-guide.html",
            "guidelines": "https://docs.soliditylang.org/en/v0.8.6/brand-guide.html",
            "license": {
                "type": "CC-BY-4.0"
            }
        },
        {
            "title": "Sololearn",
            "hex": "149EF2",
            "source": "https://www.sololearn.com",
            "aliases": {
                "aka": [
                    "SoloLearn"
                ]
            }
        },
        {
            "title": "Solus",
            "hex": "5294E2",
            "source": "https://getsol.us/branding/"
        },
        {
            "title": "Sonar",
            "hex": "FD3456",
            "source": "https://www.sonarsource.com"
        },
        {
            "title": "SonarCloud",
            "hex": "F3702A",
            "source": "https://sonarcloud.io/about"
        },
        {
            "title": "SonarLint",
            "hex": "CB2029",
            "source": "https://www.sonarlint.org/logos/",
            "guidelines": "https://www.sonarlint.org/logos/"
        },
        {
            "title": "SonarQube",
            "hex": "4E9BCD",
            "source": "https://www.sonarqube.org/logos/",
            "guidelines": "https://www.sonarqube.org/logos/"
        },
        {
            "title": "SonarSource",
            "hex": "CB3032",
            "source": "https://www.sonarsource.com/logos/",
            "guidelines": "https://www.sonarsource.com/logos/"
        },
        {
            "title": "Songkick",
            "hex": "F80046",
            "source": "https://www.songkick.com/style-guide/design",
            "guidelines": "https://www.songkick.com/style-guide/design"
        },
        {
            "title": "Songoda",
            "hex": "FC494A",
            "source": "https://songoda.com/branding",
            "guidelines": "https://songoda.com/branding"
        },
        {
            "title": "SonicWall",
            "hex": "FF791A",
            "source": "https://brandfolder.com/sonicwall/sonicwall-external"
        },
        {
            "title": "Sonos",
            "hex": "000000",
            "source": "https://www.sonos.com/en-gb/home"
        },
        {
            "title": "Sony",
            "hex": "FFFFFF",
            "source": "https://www.sony.com"
        },
        {
            "title": "Soundcharts",
            "hex": "0C1528",
            "source": "https://soundcharts.com/img/soundcharts-logo.svg"
        },
        {
            "title": "SoundCloud",
            "hex": "FF3300",
            "source": "https://soundcloud.com/press"
        },
        {
            "title": "Source Engine",
            "hex": "F79A10",
            "source": "https://developer.valvesoftware.com/favicon.ico"
        },
        {
            "title": "SourceForge",
            "hex": "FF6600",
            "source": "https://sourceforge.net"
        },
        {
            "title": "Sourcegraph",
            "hex": "000000",
            "source": "https://handbook.sourcegraph.com/departments/engineering/design/brand_guidelines/logo/",
            "guidelines": "https://handbook.sourcegraph.com/departments/engineering/design/brand_guidelines/logo/"
        },
        {
            "title": "SourceHut",
            "hex": "000000",
            "source": "https://sourcehut.org/logo/",
            "guidelines": "https://sourcehut.org/logo/",
            "license": {
                "type": "CC0-1.0",
                "url": "https://sourcehut.org/logo/"
            }
        },
        {
            "title": "Sourcetree",
            "hex": "0052CC",
            "source": "https://atlassian.design/resources/logo-library",
            "guidelines": "https://atlassian.design/foundations/logos/"
        },
        {
            "title": "Southwest Airlines",
            "hex": "304CB2",
            "source": "https://www.southwest.com"
        },
        {
            "title": "Spacemacs",
            "hex": "9266CC",
            "source": "https://spacemacs.org",
            "license": {
                "type": "CC-BY-SA-4.0"
            }
        },
        {
            "title": "SpaceX",
            "hex": "000000",
            "source": "https://www.spacex.com"
        },
        {
            "title": "spaCy",
            "hex": "09A3D5",
            "source": "https://github.com/explosion/spaCy/blob/c17980e535a8009b14ee4d1f818db207d9c07e55/website/src/images/logo.svg"
        },
        {
            "title": "Spark AR",
            "hex": "FF5C83",
            "source": "https://sparkar.facebook.com"
        },
        {
            "title": "Sparkasse",
            "hex": "FF0000",
            "source": "https://www.sparkasse.de",
            "guidelines": "https://www.sparkasse.de/nutzungshinweise.html"
        },
        {
            "title": "SparkFun",
            "hex": "E53525",
            "source": "https://www.sparkfun.com/brand_assets",
            "guidelines": "https://www.sparkfun.com/brand_assets"
        },
        {
            "title": "SparkPost",
            "hex": "FA6423",
            "source": "https://www.sparkpost.com/press-kit/",
            "guidelines": "https://www.sparkpost.com/press-kit/"
        },
        {
            "title": "SPDX",
            "hex": "4398CC",
            "source": "https://spdx.org/Resources"
        },
        {
            "title": "Speaker Deck",
            "hex": "009287",
            "source": "https://speakerdeck.com"
        },
        {
            "title": "Spectrum",
            "hex": "7B16FF",
            "source": "https://spectrum.chat"
        },
        {
            "title": "Speedtest",
            "hex": "141526",
            "source": "https://www.speedtest.net"
        },
        {
            "title": "SpeedyPage",
            "hex": "1C71F9",
            "source": "https://speedypage.com"
        },
        {
            "title": "Sphere Online Judge",
            "slug": "spoj",
            "aliases": {
                "aka": [
                    "SPOJ"
                ]
            },
            "hex": "337AB7",
            "source": "https://www.spoj.com"
        },
        {
            "title": "SpigotMC",
            "hex": "ED8106",
            "source": "https://www.spigotmc.org"
        },
        {
            "title": "Spinnaker",
            "hex": "139BB4",
            "source": "https://github.com/spinnaker/spinnaker.github.io/tree/0cdd37af7541293a810494a1bb4d7df9ef553d60/assets/images"
        },
        {
            "title": "Spinrilla",
            "hex": "460856",
            "source": "https://spinrilla.com"
        },
        {
            "title": "Splunk",
            "hex": "000000",
            "source": "https://www.splunk.com"
        },
        {
            "title": "Spond",
            "hex": "EE4353",
            "source": "https://spond.com"
        },
        {
            "title": "Spotify",
            "hex": "1DB954",
            "source": "https://developer.spotify.com/documentation/general/design-and-branding/#using-our-logo",
            "guidelines": "https://developer.spotify.com/documentation/general/design-and-branding/#using-our-logo"
        },
        {
            "title": "Spotlight",
            "hex": "352A71",
            "source": "https://www.spotlight.com"
        },
        {
            "title": "Spreadshirt",
            "hex": "00B2A5",
            "source": "https://www.spreadshirt.ie",
            "aliases": {
                "dup": [
                    {
                        "title": "Spreadshop",
                        "hex": "FF9343",
                        "source": "https://www.spreadshop.com"
                    }
                ]
            }
        },
        {
            "title": "Spreaker",
            "hex": "F5C300",
            "source": "https://www.spreaker.com"
        },
        {
            "title": "Spring",
            "hex": "6DB33F",
            "source": "https://spring.io/trademarks"
        },
        {
            "title": "Spring",
            "slug": "spring_creators",
            "hex": "000000",
            "source": "https://www.spri.ng"
        },
        {
            "title": "Spring Boot",
            "hex": "6DB33F",
            "source": "https://spring.io/projects"
        },
        {
            "title": "Spring Security",
            "hex": "6DB33F",
            "source": "https://spring.io/projects"
        },
        {
            "title": "Spyder IDE",
            "hex": "FF0000",
            "source": "https://www.spyder-ide.org"
        },
        {
            "title": "SQLite",
            "hex": "003B57",
            "source": "https://github.com/sqlite/sqlite/blob/43e862723ec680542ca6f608f9963c0993dd7324/art/sqlite370.eps"
        },
        {
            "title": "Square",
            "hex": "3E4348",
            "source": "https://squareup.com"
        },
        {
            "title": "Square Enix",
            "hex": "ED1C24",
            "source": "https://www.square-enix.com"
        },
        {
            "title": "Squarespace",
            "hex": "000000",
            "source": "https://www.squarespace.com/logo-guidelines",
            "guidelines": "https://www.squarespace.com/brand-guidelines"
        },
        {
            "title": "SSRN",
            "hex": "154881",
            "source": "https://www.ssrn.com"
        },
        {
            "title": "SST",
            "hex": "E27152",
            "source": "https://sst.dev",
            "guidelines": "https://github.com/serverless-stack/identity"
        },
        {
            "title": "Stack Exchange",
            "hex": "1E5397",
            "source": "https://stackoverflow.com/company/logos",
            "guidelines": "https://stackoverflow.com/legal/trademark-guidance"
        },
        {
            "title": "Stack Overflow",
            "hex": "F58025",
            "source": "https://stackoverflow.design/brand/logo/",
            "guidelines": "https://stackoverflow.com/legal/trademark-guidance"
        },
        {
            "title": "Stackbit",
            "hex": "207BEA",
            "source": "https://www.stackbit.com/branding-guidelines/",
            "guidelines": "https://www.stackbit.com/branding-guidelines/"
        },
        {
            "title": "StackBlitz",
            "hex": "1269D3",
            "source": "https://stackblitz.com"
        },
        {
            "title": "StackEdit",
            "hex": "606060",
            "source": "https://github.com/benweet/stackedit/blob/46383b5b6a54b65b8720d786ed0a0518b9ad652d/src/assets/iconStackedit.svg"
        },
        {
            "title": "StackHawk",
            "hex": "00CBC6",
            "source": "https://www.stackhawk.com/press/"
        },
        {
            "title": "StackPath",
            "hex": "000000",
            "source": "https://www.stackpath.com/company/logo-and-branding/",
            "guidelines": "https://www.stackpath.com/company/logo-and-branding/"
        },
        {
            "title": "StackShare",
            "hex": "0690FA",
            "source": "https://stackshare.io/branding"
        },
        {
            "title": "Stadia",
            "hex": "CD2640",
            "source": "https://stadia.google.com/home"
        },
        {
            "title": "Staffbase",
            "hex": "00A4FD",
            "source": "https://staffbase.com/en/about/press-assets/"
        },
        {
            "title": "Standard Resume",
            "hex": "2A3FFB",
            "source": "https://standardresume.co/press"
        },
        {
            "title": "StandardJS",
            "hex": "F3DF49",
            "source": "https://github.com/standard/standard/blob/6516bf87f127b7968c34cac0100d48d6c455a891/sticker.svg"
        },
        {
            "title": "Star Trek",
            "hex": "FFE200",
            "source": "https://intl.startrek.com"
        },
        {
            "title": "Starbucks",
            "hex": "006241",
            "source": "https://starbucks.com",
            "guidelines": "https://creative.starbucks.com"
        },
        {
            "title": "Stardock",
            "hex": "004B8D",
            "source": "https://www.stardock.com/press/stardock%20branding/"
        },
        {
            "title": "Starling Bank",
            "hex": "6935D3",
            "source": "https://www.starlingbank.com/media/",
            "guidelines": "https://www.starlingbank.com/docs/brand/starling-bank-brand-guidelines.pdf"
        },
        {
            "title": "Starship",
            "hex": "DD0B78",
            "source": "https://starship.rs"
        },
        {
            "title": "STARZ",
            "hex": "000000",
            "source": "https://www.starz.com/guides/starzlibrary/"
        },
        {
            "title": "Statamic",
            "hex": "FF269E",
            "source": "https://statamic.com/branding",
            "guidelines": "https://statamic.com/branding"
        },
        {
            "title": "Statuspage",
            "hex": "172B4D",
            "source": "https://www.atlassian.com/company/news/press-kit"
        },
        {
            "title": "Statuspal",
            "hex": "4934BF",
            "source": "https://statuspal.io"
        },
        {
            "title": "Steam",
            "hex": "000000",
            "source": "https://partner.steamgames.com/doc/marketing/branding",
            "guidelines": "https://partner.steamgames.com/doc/marketing/branding"
        },
        {
            "title": "Steam Deck",
            "hex": "1A9FFF",
            "source": "https://partner.steamgames.com/doc/marketing/branding",
            "guidelines": "https://partner.steamgames.com/doc/marketing/branding"
        },
        {
            "title": "SteamDB",
            "hex": "000000",
            "source": "https://steamdb.info"
        },
        {
            "title": "Steamworks",
            "hex": "1E1E1E",
            "source": "https://partner.steamgames.com"
        },
        {
            "title": "Steelseries",
            "hex": "FF5200",
            "source": "https://techblog.steelseries.com/ux-guide/index.html"
        },
        {
            "title": "Steem",
            "hex": "171FC9",
            "source": "https://steem.com/brand/"
        },
        {
            "title": "Steemit",
            "hex": "06D6A9",
            "source": "https://steemit.com"
        },
        {
            "title": "Steinberg",
            "hex": "C90827",
            "source": "https://new.steinberg.net/press/"
        },
        {
            "title": "Stellar",
            "hex": "7D00FF",
            "source": "https://www.stellar.org/press"
        },
        {
            "title": "Stencyl",
            "hex": "8E1C04",
            "source": "https://www.stencyl.com/about/press/"
        },
        {
            "title": "Stimulus",
            "hex": "77E8B9",
            "source": "https://stimulus.hotwire.dev"
        },
        {
            "title": "Stitcher",
            "hex": "000000",
            "source": "https://partners.stitcher.com"
        },
        {
            "title": "STMicroelectronics",
            "hex": "03234B",
            "source": "https://www.st.com"
        },
        {
            "title": "StopStalk",
            "hex": "536DFE",
            "source": "https://github.com/stopstalk/media-resources/blob/265b728c26ba597b957e72134a3b49a10dc0c91d/stopstalk-small-black.svg",
            "license": {
                "type": "MIT"
            }
        },
        {
            "title": "Storyblok",
            "hex": "09B3AF",
            "source": "https://www.storyblok.com/press",
            "guidelines": "https://www.storyblok.com/press"
        },
        {
            "title": "Storybook",
            "hex": "FF4785",
            "source": "https://github.com/storybookjs/brand/tree/6f4d67f65f8275c53c310a73a8da6c6e96c8488c",
            "license": {
                "type": "MIT"
            }
        },
        {
            "title": "Strapi",
            "hex": "2F2E8B",
            "source": "https://strapi.io/newsroom"
        },
        {
            "title": "Strava",
            "hex": "FC4C02",
            "source": "https://itunes.apple.com/us/app/strava-running-and-cycling-gps/id426826309"
        },
        {
            "title": "Streamlit",
            "hex": "FF4B4B",
            "source": "https://www.streamlit.io/brand",
            "guidelines": "https://www.streamlit.io/brand"
        },
        {
            "title": "Stripe",
            "hex": "008CDD",
            "source": "https://stripe.com/about/resources"
        },
        {
            "title": "strongSwan",
            "hex": "E00033",
            "source": "https://www.strongswan.org/images/"
        },
        {
            "title": "Stryker",
            "hex": "E74C3C",
            "source": "https://stryker-mutator.io"
        },
        {
            "title": "StubHub",
            "hex": "003168",
            "source": "https://www.stubhub.com"
        },
        {
            "title": "Studio 3T",
            "hex": "17AF66",
            "source": "https://studio3t.com"
        },
        {
            "title": "styled-components",
            "hex": "DB7093",
            "source": "https://www.styled-components.com"
        },
        {
            "title": "stylelint",
            "hex": "263238",
            "source": "https://github.com/stylelint/stylelint/blob/1f7bbb2d189b3e27b42de25f2948e3e5eec1b759/identity/stylelint-icon-black.svg"
        },
        {
            "title": "StyleShare",
            "hex": "212121",
            "source": "https://www.stylesha.re"
        },
        {
            "title": "Stylus",
            "hex": "333333",
            "source": "https://github.com/stylus/stylus-lang.com/blob/c833bf697e39e1174c7c6e679e0e5a23d0baeb90/img/stylus-logo.svg"
        },
        {
            "title": "Subaru",
            "hex": "013C74",
            "source": "https://commons.wikimedia.org/wiki/File:Subaru_logo.svg"
        },
        {
            "title": "Sublime Text",
            "hex": "FF9800",
            "source": "https://www.sublimetext.com"
        },
        {
            "title": "Substack",
            "hex": "FF6719",
            "source": "https://on.substack.com"
        },
        {
            "title": "Subtitle Edit",
            "hex": "CC2424",
            "source": "https://github.com/SubtitleEdit/subtitleedit/issues/61#issuecomment-1442100888"
        },
        {
            "title": "Subversion",
            "hex": "809CC9",
            "source": "https://subversion.apache.org/logo"
        },
        {
            "title": "suckless",
            "hex": "1177AA",
            "source": "https://suckless.org"
        },
        {
            "title": "Sumo Logic",
            "hex": "000099",
            "source": "https://sites.google.com/sumologic.com/sumo-logic-brand/home",
            "guidelines": "https://sites.google.com/sumologic.com/sumo-logic-brand/home"
        },
        {
            "title": "Supabase",
            "hex": "3FCF8E",
            "source": "https://github.com/supabase/supabase/blob/4031a7549f5d46da7bc79c01d56be4177dc7c114/packages/common/assets/images/supabase-logo-wordmark--light.svg"
        },
        {
            "title": "Super User",
            "hex": "38A1CE",
            "source": "https://stackoverflow.design/brand/logo/",
            "guidelines": "https://stackoverflow.com/legal/trademark-guidance"
        },
        {
            "title": "Supercrease",
            "hex": "000000",
            "source": "https://supercrease.com/wp-content/themes/super-crease/assets/svgs/super-crease.svg"
        },
        {
            "title": "Supermicro",
            "hex": "151F6D",
            "source": "https://www.supermicro.com/manuals/supermicro_logo_guidelines.pdf"
        },
        {
            "title": "SurrealDB",
            "hex": "FF00A0",
            "source": "https://surrealdb.com/media"
        },
        {
            "title": "SurveyMonkey",
            "hex": "00BF6F",
            "source": "https://www.surveymonkey.com/mp/brandassets/",
            "guidelines": "https://www.surveymonkey.com/mp/brandassets/"
        },
        {
            "title": "SUSE",
            "hex": "0C322C",
            "source": "https://brand.suse.com",
            "guidelines": "https://brand.suse.com"
        },
        {
            "title": "Suzuki",
            "hex": "E30613",
            "source": "https://www.suzuki.ie"
        },
        {
            "title": "Svelte",
            "hex": "FF3E00",
            "source": "https://github.com/sveltejs/branding/blob/c4dfca6743572087a6aef0e109ffe3d95596e86a/svelte-logo.svg",
            "aliases": {
                "dup": [
                    {
                        "title": "Sapper",
                        "hex": "159497",
                        "source": "https://sapper.svelte.dev"
                    }
                ]
            }
        },
        {
            "title": "SVG",
            "hex": "FFB13B",
            "source": "https://www.w3.org/2009/08/svg-logos.html",
            "guidelines": "https://www.w3.org/2009/08/svg-logos.html",
            "license": {
                "type": "CC-BY-SA-4.0"
            }
        },
        {
            "title": "SVG.js",
            "hex": "FF0066",
            "source": "https://github.com/svgdotjs/svg.logo/blob/0de9ff2cca6c058968f838baaaf507e475ee4583/logo.svg"
        },
        {
            "title": "SVGO",
            "hex": "3E7FC1",
            "source": "https://github.com/svg/svgo/blob/93a5db197ca32990131bf41becf2e002bb0841bf/logo/isotype.svg"
        },
        {
            "title": "Swagger",
            "hex": "85EA2D",
            "source": "https://swagger.io/swagger/media/assets/images/swagger_logo.svg"
        },
        {
            "title": "Swarm",
            "hex": "FFA633",
            "source": "https://foursquare.com/about/logos"
        },
        {
            "title": "SWC",
            "hex": "FFFFFF",
            "source": "https://github.com/swc-project/logo/blob/f26cac1b4a490e3bdf128d3b084bb57f4fab1aac/svg/swc_black.svg"
        },
        {
            "title": "Swift",
            "hex": "F05138",
            "source": "https://developer.apple.com/swift/resources/",
            "guidelines": "https://developer.apple.com/swift/resources/"
        },
        {
            "title": "Swiggy",
            "hex": "FC8019",
            "source": "https://www.swiggy.com"
        },
        {
            "title": "Swiper",
            "hex": "6332F6",
            "source": "https://swiperjs.com"
        },
        {
            "title": "Symantec",
            "hex": "FDB511",
            "source": "https://commons.wikimedia.org/wiki/File:Symantec_logo10.svg"
        },
        {
            "title": "Symbolab",
            "hex": "DB3F59",
            "source": "https://www.symbolab.com"
        },
        {
            "title": "Symfony",
            "hex": "000000",
            "source": "https://symfony.com/logo",
            "guidelines": "https://symfony.com/trademark"
        },
        {
            "title": "Symphony",
            "hex": "0098FF",
            "source": "https://symphony.com"
        },
        {
            "title": "SymPy",
            "hex": "3B5526",
            "source": "https://github.com/sympy/sympy.github.com/blob/e606a6dc2ee90b1ddaa9c36be6c92392ab300f72/media/sympy-notailtext.svg"
        },
        {
            "title": "Synology",
            "hex": "B5B5B6",
            "source": "https://www.synology.com/en-global/company/branding",
            "guidelines": "https://www.synology.com/en-global/company/branding"
        },
        {
            "title": "System76",
            "hex": "585048",
            "source": "https://github.com/system76/brand/blob/7a31740b54f929b62a165baa61dfb0b5164261e8/System76%20branding/system76-logo_secondary.svg"
        },
        {
            "title": "T-Mobile",
            "hex": "E20074",
            "source": "https://tmap.t-mobile.com/portals/pro74u7a/EXTBrandPortal",
            "guidelines": "https://tmap.t-mobile.com/portals/pro74u7a/EXTBrandPortal"
        },
        {
            "title": "Tableau",
            "hex": "E97627",
            "source": "https://www.tableau.com/about/media-download-center"
        },
        {
            "title": "TableCheck",
            "hex": "7935D2",
            "source": "https://www.tablecheck.com/join"
        },
        {
            "title": "Taco Bell",
            "hex": "38096C",
            "source": "https://www.tacobell.com"
        },
        {
            "title": "tado°",
            "hex": "FFA900",
            "source": "https://www.tado.com/gb-en/press-assets"
        },
        {
            "title": "Taichi Graphics",
            "hex": "000000",
            "source": "https://taichi.graphics"
        },
        {
            "title": "Taichi Lang",
            "hex": "000000",
            "source": "https://docs.taichi-lang.org/blog"
        },
        {
            "title": "Tails",
            "hex": "56347C",
            "source": "https://tails.boum.org/contribute/how/promote/material/logo/"
        },
        {
            "title": "Tailwind CSS",
            "hex": "06B6D4",
            "source": "https://tailwindcss.com/brand",
            "guidelines": "https://tailwindcss.com/brand"
        },
        {
            "title": "Talend",
            "hex": "FF6D70",
            "source": "https://www.talend.com/blog/"
        },
        {
            "title": "Talenthouse",
            "hex": "FFFFFF",
            "source": "https://www.talenthouse.com"
        },
        {
            "title": "Tamiya",
            "hex": "000000",
            "source": "https://commons.wikimedia.org/wiki/File:TAMIYA_Logo.svg"
        },
        {
            "title": "Tampermonkey",
            "hex": "00485B",
            "source": "https://commons.wikimedia.org/wiki/File:Tampermonkey_logo.svg"
        },
        {
            "title": "Taobao",
            "hex": "E94F20",
            "source": "https://www.alibabagroup.com/en/ir/reports"
        },
        {
            "title": "Tapas",
            "hex": "FFCE00",
            "source": "https://tapas.io/site/about#media"
        },
        {
            "title": "Target",
            "hex": "CC0000",
            "source": "https://www.target.com"
        },
        {
            "title": "Task",
            "hex": "29BEB0",
            "source": "https://github.com/go-task/task/blob/367c0b38a6787bebf6ee5af864be1574ad40b24a/docs/Logo_mono.svg"
        },
        {
            "title": "Tasmota",
            "hex": "1FA3EC",
            "source": "https://tasmota.github.io/docs/"
        },
        {
            "title": "Tata",
            "hex": "486AAE",
            "source": "https://www.tatasteel.com/media/media-kit/logos-usage-guidelines/",
            "guidelines": "https://www.tatasteel.com/media/media-kit/logos-usage-guidelines/"
        },
        {
            "title": "Tata Consultancy Services",
            "slug": "tcs",
            "hex": "EE3984",
            "source": "https://www.tcs.com",
            "aliases": {
                "aka": [
                    "TCS"
                ]
            }
        },
        {
            "title": "Tauri",
            "hex": "FFC131",
            "source": "https://github.com/tauri-apps/tauri/blob/093f85dc2b90a6dd0f48d941f6e88daec311250a/app-icon.png",
            "license": {
                "type": "CC-BY-NC-ND-4.0",
                "url": "https://github.com/tauri-apps/tauri"
            }
        },
        {
            "title": "TaxBuzz",
            "hex": "ED8B0B",
            "source": "https://www.taxbuzz.com"
        },
        {
            "title": "TeamCity",
            "hex": "000000",
            "source": "https://www.jetbrains.com/company/brand/logos/",
            "guidelines": "https://www.jetbrains.com/company/brand/"
        },
        {
            "title": "TeamSpeak",
            "hex": "4B69B6",
            "source": "https://teamspeak.com"
        },
        {
            "title": "TeamViewer",
            "hex": "004680",
            "source": "https://www.teamviewer.com/en-us/"
        },
        {
            "title": "TED",
            "hex": "E62B1E",
            "source": "https://www.ted.com/participate/organize-a-local-tedx-event/tedx-organizer-guide/branding-promotions/logo-and-design/your-tedx-logo"
        },
        {
            "title": "Teespring",
            "hex": "ED2761",
            "source": "https://teespring.com"
        },
        {
            "title": "Tekton",
            "hex": "FD495C",
            "source": "https://github.com/cdfoundation/artwork/blob/3e748ca9cf9c3136a4a571f7655271b568c16a64/tekton/icon/black/tekton-icon-black.svg",
            "guidelines": "https://github.com/cdfoundation/artwork/blob/main/tekton/tekton_brand_guide.pdf"
        },
        {
            "title": "TELE5",
            "hex": "C2AD6F",
            "source": "https://www.tele5.de"
        },
        {
            "title": "Telegram",
            "hex": "26A5E4",
            "source": "https://telegram.org"
        },
        {
            "title": "Telegraph",
            "hex": "FAFAFA",
            "source": "https://telegra.ph"
        },
        {
            "title": "Temporal",
            "hex": "000000",
            "source": "https://github.com/temporalio/temporaldotio/blob/b6b5f3ed1fda818d5d6c07e27ec15d51a61f2267/public/images/icons/temporal-no-text.svg"
        },
        {
            "title": "Tencent QQ",
            "hex": "EB1923",
            "source": "https://en.wikipedia.org/wiki/File:Tencent_QQ.svg#/media/File:Tencent_QQ.svg"
        },
        {
            "title": "TensorFlow",
            "hex": "FF6F00",
            "source": "https://www.tensorflow.org/extras/tensorflow_brand_guidelines.pdf"
        },
        {
            "title": "Teradata",
            "hex": "F37440",
            "source": "https://github.com/Teradata/teradata.github.io/tree/0b5124f0c652d7ba006a487c8b4b21bd61150ab2"
        },
        {
            "title": "teratail",
            "hex": "F4C51C",
            "source": "https://teratail.com"
        },
        {
            "title": "Termius",
            "hex": "000000",
            "source": "https://termius.com/brand-resources",
            "guidelines": "https://termius.com/terms-of-use"
        },
        {
            "title": "Terraform",
            "hex": "7B42BC",
            "source": "https://www.hashicorp.com/brand",
            "guidelines": "https://www.hashicorp.com/brand"
        },
        {
            "title": "Tesco",
            "hex": "00539F",
            "source": "https://www.tesco.com"
        },
        {
            "title": "Tesla",
            "hex": "CC0000",
            "source": "https://www.tesla.com/tesla-gallery"
        },
        {
            "title": "TestCafe",
            "hex": "36B6E5",
            "source": "https://github.com/DevExpress/testcafe/blob/dd174b6682b5f2675ac90e305d3d893c36a1d814/media/logos/svg/TestCafe-logo-600.svg"
        },
        {
            "title": "Testin",
            "hex": "007DD7",
            "source": "https://www.testin.cn"
        },
        {
            "title": "Testing Library",
            "hex": "E33332",
            "source": "https://testing-library.com"
        },
        {
            "title": "TestRail",
            "hex": "65C179",
            "source": "https://www.testrail.com"
        },
        {
            "title": "Tether",
            "hex": "50AF95",
            "aliases": {
                "aka": [
                    "USDt"
                ]
            },
            "source": "https://tether.to/branding/",
            "guidelines": "https://tether.to/branding/"
        },
        {
            "title": "Textpattern",
            "hex": "FFDA44",
            "source": "https://textpattern.com"
        },
        {
            "title": "TGA",
            "hex": "0014FF",
            "source": "https://thegameawards.com/about",
            "aliases": {
                "aka": [
                    "The Game Awards"
                ]
            }
        },
        {
            "title": "Thangs",
            "hex": "FFBC00",
            "source": "https://thangs.com"
        },
        {
            "title": "The Algorithms",
            "hex": "00BCB4",
            "source": "https://github.com/TheAlgorithms/website/blob/f4e439578c88fed3b21c70898605238602975d2d/public/logo_t.svg"
        },
        {
            "title": "The Conversation",
            "hex": "D8352A",
            "source": "https://theconversation.com/republishing-guidelines"
        },
        {
            "title": "The Irish Times",
            "hex": "000000",
            "source": "https://www.irishtimes.com"
        },
        {
            "title": "The Mighty",
            "hex": "D0072A",
            "source": "https://themighty.com"
        },
        {
            "title": "The Models Resource",
            "hex": "3A75BD",
            "source": "https://www.models-resource.com"
        },
        {
            "title": "The Movie Database",
            "aliases": {
                "aka": [
                    "TMDB"
                ]
            },
            "hex": "01B4E4",
            "source": "https://www.themoviedb.org/about/logos-attribution"
        },
        {
            "title": "The North Face",
            "hex": "000000",
            "source": "https://www.thenorthface.com"
        },
        {
            "title": "The Register",
            "hex": "FF0000",
            "source": "https://www.theregister.co.uk"
        },
        {
            "title": "The Sounds Resource",
            "hex": "39BE6B",
            "source": "https://www.sounds-resource.com"
        },
        {
            "title": "The Spriters Resource",
            "hex": "BE3939",
            "source": "https://www.spriters-resource.com"
        },
        {
            "title": "The Washington Post",
            "hex": "231F20",
            "source": "https://www.washingtonpost.com/brand-studio/archive/"
        },
        {
            "title": "Thingiverse",
            "hex": "248BFB",
            "source": "https://www.thingiverse.com"
        },
        {
            "title": "ThinkPad",
            "hex": "EE2624",
            "source": "https://www.lenovo.com/us/en/thinkpad"
        },
        {
            "title": "Threadless",
            "hex": "0099FF",
            "source": "https://www.threadless.com/about-us/"
        },
        {
            "title": "Threads",
            "hex": "000000",
            "source": "https://commons.wikimedia.org/wiki/File:Threads_(app)_logo.svg"
        },
        {
            "title": "Three.js",
            "hex": "000000",
            "source": "https://github.com/mrdoob/three.js/blob/a567b810cfcb7f6a03e4faea99f03c53081da477/files/icon.svg"
        },
        {
            "title": "Threema",
            "hex": "3FE669",
            "source": "https://threema.ch/en/press"
        },
        {
            "title": "Thumbtack",
            "hex": "009FD9",
            "source": "https://www.thumbtack.com/press/media-resources/"
        },
        {
            "title": "Thunderbird",
            "hex": "0A84FF",
            "source": "https://github.com/thundernest/thunderbird-website/blob/d7446f3eee14b38f02ee60da7d4b4fb8c9ef20e3/media/svg/logo.svg"
        },
        {
            "title": "Thurgauer Kantonalbank",
            "hex": "006D41",
            "source": "https://www.tkb.ch"
        },
        {
            "title": "Thymeleaf",
            "hex": "005F0F",
            "source": "https://github.com/thymeleaf/thymeleaf-org/blob/0427d4d4c6f08d3a1fbed3bc90ceeebcf094b532/artwork/thymeleaf%202016/thymeleaf.svg"
        },
        {
            "title": "Ticketmaster",
            "hex": "026CDF",
            "source": "https://design.ticketmaster.com/brand/overview/"
        },
        {
            "title": "Tidal",
            "hex": "000000",
            "source": "https://tidal.com"
        },
        {
            "title": "TiddlyWiki",
            "hex": "111111",
            "source": "https://tiddlywiki.com"
        },
        {
            "title": "Tide",
            "hex": "4050FB",
            "source": "https://www.tide.co/newsroom/"
        },
        {
            "title": "Tidyverse",
            "hex": "1A162D",
            "source": "https://github.com/rstudio/hex-stickers/blob/69528093ef59f541e5a4798dbcb00e60267e8870/SVG/tidyverse.svg"
        },
        {
            "title": "TietoEVRY",
            "hex": "063752",
            "source": "https://www.tietoevry.com/en/about-us/our-company/"
        },
        {
            "title": "TikTok",
            "hex": "000000",
            "source": "https://tiktok.com"
        },
        {
            "title": "Tile",
            "hex": "000000",
            "source": "https://www.thetileapp.com"
        },
        {
            "title": "Timescale",
            "hex": "FDB515",
            "source": "https://www.timescale.com"
        },
        {
            "title": "Tina",
            "hex": "EC4815",
            "source": "https://github.com/tinacms/tinacms/blob/965edfb7d2a318ab6b86a4772e4daebf53f34f2e/examples/tina-self-hosted-demo/public/tina.svg"
        },
        {
            "title": "Tinder",
            "hex": "FF6B6B",
            "source": "https://www.gotinder.com/press"
        },
        {
            "title": "TinyLetter",
            "hex": "ED1C24",
            "source": "https://tinyletter.com/site/press/"
        },
        {
            "title": "Tistory",
            "hex": "000000",
            "source": "https://tistory.com",
            "aliases": {
                "loc": {
                    "ko-KR": "티스토리"
                }
            }
        },
        {
            "title": "tmux",
            "hex": "1BB91F",
            "source": "https://github.com/tmux/tmux/tree/f04cc3997629823f0e304d4e4184e2ec93c703f0/logo"
        },
        {
            "title": "TNT",
            "hex": "FF6600",
            "source": "https://commons.wikimedia.org/wiki/File:TNT_Express_Logo.svg"
        },
        {
            "title": "Todoist",
            "hex": "E44332",
            "source": "https://doist.com/press/"
        },
        {
            "title": "Toggl",
            "hex": "FFDE91",
            "source": "https://toggl.com/track/media-toolkit"
        },
        {
            "title": "Toggl Track",
            "hex": "E57CD8",
            "source": "https://toggl.com/track/media-toolkit"
        },
        {
            "title": "Tokyo Metro",
            "hex": "149DD3",
            "source": "https://en.wikipedia.org/wiki/File:TokyoMetro.svg"
        },
        {
            "title": "TOML",
            "hex": "9C4121",
            "source": "https://github.com/toml-lang/toml/blob/625f62b55c5acdfb9924c78e1d0bf4cf0be23d91/logos/toml.svg"
        },
        {
            "title": "Tomorrowland",
            "hex": "000000",
            "source": "https://global.tomorrowland.com"
        },
        {
            "title": "Topcoder",
            "hex": "29A7DF",
            "source": "https://www.topcoder.com/thrive/articles/How%20to%20use%20the%20Topcoder%20GUI%20KIT",
            "guidelines": "https://www.topcoder.com/thrive/articles/How%20to%20use%20the%20Topcoder%20GUI%20KIT"
        },
        {
            "title": "Toptal",
            "hex": "3863A0",
            "source": "https://www.toptal.com/branding"
        },
        {
            "title": "Tor Browser",
            "hex": "7D4698",
            "source": "https://styleguide.torproject.org/brand-assets/"
        },
        {
            "title": "Tor Project",
            "hex": "7E4798",
            "source": "https://styleguide.torproject.org/brand-assets/"
        },
        {
            "title": "Toshiba",
            "hex": "FF0000",
            "source": "https://commons.wikimedia.org/wiki/File:Toshiba_logo.svg"
        },
        {
            "title": "Toyota",
            "hex": "EB0A1E",
            "source": "https://www.toyota.com/brandguidelines/logo/",
            "guidelines": "https://www.toyota.com/brandguidelines/"
        },
        {
            "title": "TP-Link",
            "hex": "4ACBD6",
            "source": "https://www.tp-link.com"
        },
        {
            "title": "tqdm",
            "hex": "FFC107",
            "source": "https://github.com/tqdm/img/blob/0dd23d9336af67976f88f9988ea660cde78c54d4/logo.svg"
        },
        {
            "title": "Traefik Mesh",
            "hex": "9D0FB0",
            "source": "https://github.com/traefik/mesh/blob/ef03c40b78c08931d47fdad0be10d1986f4e21bc/docs/content/assets/img/traefik-mesh-logo.svg"
        },
        {
            "title": "Traefik Proxy",
            "hex": "24A1C1",
            "source": "https://traefik.io/traefik/"
        },
        {
            "title": "Trailforks",
            "hex": "FFCD00",
            "source": "https://www.trailforks.com/about/graphics/",
            "guidelines": "https://www.trailforks.com/about/graphics/"
        },
        {
            "title": "TrainerRoad",
            "hex": "DA291C",
            "source": "https://www.trainerroad.com/press/",
            "guidelines": "https://www.trainerroad.com/press/"
        },
        {
            "title": "Trakt",
            "hex": "ED1C24",
            "source": "https://trakt.tv"
        },
        {
            "title": "Transport for Ireland",
            "hex": "00B274",
            "source": "https://www.transportforireland.ie"
        },
        {
            "title": "Transport for London",
            "hex": "113B92",
            "source": "https://tfl.gov.uk"
        },
        {
            "title": "Travis CI",
            "hex": "3EAAAF",
            "source": "https://travis-ci.com/logo"
        },
        {
            "title": "Treehouse",
            "hex": "5FCF80",
            "source": "https://teamtreehouse.com/about"
        },
        {
            "title": "Trello",
            "hex": "0052CC",
            "source": "https://atlassian.design/resources/logo-library",
            "guidelines": "https://atlassian.design/foundations/logos/"
        },
        {
            "title": "Trend Micro",
            "hex": "D71921",
            "source": "https://www.trendmicro.com"
        },
        {
            "title": "Treyarch",
            "hex": "000000",
            "source": "https://upload.wikimedia.org/wikipedia/en/7/7a/Treyarch_logo.svg"
        },
        {
            "title": "Trilium",
            "hex": "000000",
            "source": "https://github.com/zadam/trilium/blob/05d2f4fe96f49c5bc7f3a02a9e47fc352ce5971d/images/icon.svg"
        },
        {
            "title": "Triller",
            "hex": "FF0089",
            "source": "https://triller.co/static/media/illustrations/logo-full-white.svg"
        },
        {
            "title": "Trino",
            "hex": "DD00A1",
            "source": "https://github.com/trinodb/docs.trino.io/blob/653a46f6bdc64b5f67302dc9ab8a0c432ca25e70/352/_static/trino.svg"
        },
        {
            "title": "Trip.com",
            "hex": "287DFA",
            "source": "https://careers.trip.com"
        },
        {
            "title": "Tripadvisor",
            "hex": "34E0A1",
            "source": "https://tripadvisor.mediaroom.com/logo-guidelines"
        },
        {
            "title": "Trivy",
            "hex": "1904DA",
            "source": "https://www.aquasec.com/brand/",
            "guidelines": "https://www.aquasec.com/brand/"
        },
        {
            "title": "Trove",
            "hex": "2D004B",
            "source": "https://trove.nla.gov.au/about/who-we-are/our-logo",
            "guidelines": "https://trove.nla.gov.au/about/who-we-are/trove-brand-guidelines"
        },
        {
            "title": "tRPC",
            "hex": "2596BE",
            "source": "https://github.com/trpc/trpc/blob/e0df4a2d5b498dd953a65901e04915c6e3f7ecc5/www/static/img/logo-no-text.svg"
        },
        {
            "title": "TrueNAS",
            "hex": "0095D5",
            "source": "https://www.truenas.com"
        },
        {
            "title": "trulia",
            "hex": "0A0B09",
            "source": "https://www.trulia.com/newsroom/media/brand-logos/",
            "guidelines": "https://www.trulia.com/newsroom/media/brand-logos/"
        },
        {
            "title": "Trusted Shops",
            "hex": "FFDC0F",
            "source": "https://brand.trustedshops.com/d/dorIFVeUmcN9/corporate-design"
        },
        {
            "title": "Trustpilot",
            "hex": "00B67A",
            "source": "https://support.trustpilot.com/hc/en-us/articles/206289947-Trustpilot-Brand-Assets-Style-Guide"
        },
        {
            "title": "Try It Online",
            "hex": "303030",
            "source": "https://tio.run"
        },
        {
            "title": "TryHackMe",
            "hex": "212C42",
            "source": "https://tryhackme.com/about"
        },
        {
            "title": "ts-node",
            "hex": "3178C6",
            "source": "https://typestrong.org/ts-node/"
        },
        {
            "title": "Tubi",
            "hex": "000000",
            "source": "https://corporate.tubitv.com/press-releases/"
        },
        {
            "title": "TUI",
            "hex": "D40E14",
            "source": "https://www.design.tui/brand/logos/",
            "guidelines": "https://www.design.tui/brand/"
        },
        {
            "title": "Tumblr",
            "hex": "36465D",
            "source": "https://www.tumblr.com/logo"
        },
        {
            "title": "TuneIn",
            "hex": "14D8CC",
            "source": "https://cms.tunein.com/press/"
        },
        {
            "title": "Turbo",
            "hex": "5CD8E5",
            "source": "https://turbo.hotwired.dev"
        },
        {
            "title": "Turborepo",
            "hex": "EF4444",
            "source": "https://github.com/vercel/turborepo/blob/7312e316629a2138f895a90c9704045891be817b/docs/public/logo-light.svg"
        },
        {
            "title": "TurboSquid",
            "hex": "FF8135",
            "source": "https://www.brand.turbosquid.com/turbosquidicons",
            "guidelines": "https://www.brand.turbosquid.com"
        },
        {
            "title": "Turkish Airlines",
            "hex": "C70A0C",
            "source": "https://www.turkishairlines.com/tr-int/basin-odasi/logo-arsivi/index.html"
        },
        {
            "title": "Tutanota",
            "hex": "840010",
            "source": "https://github.com/tutao/tutanota/blob/8ff5f0e7d78834ac8fcb0f2357c394b757ea4793/resources/images/logo-solo-red.svg"
        },
        {
            "title": "TV Time",
            "hex": "FFD400",
            "source": "https://www.tvtime.com"
        },
        {
            "title": "Twilio",
            "hex": "F22F46",
            "source": "https://www.twilio.com/company/brand"
        },
        {
            "title": "Twitch",
            "hex": "9146FF",
            "source": "https://brand.twitch.tv"
        },
        {
            "title": "Twitter",
            "hex": "1D9BF0",
            "source": "https://brand.twitter.com",
            "guidelines": "https://about.twitter.com/en/who-we-are/brand-toolkit"
        },
        {
            "title": "Twoo",
            "hex": "FF7102",
            "source": "https://www.twoo.com/about/press"
        },
        {
            "title": "Typeform",
            "hex": "262627",
            "source": "https://www.typeform.com"
        },
        {
            "title": "TypeScript",
            "hex": "3178C6",
            "source": "https://www.typescriptlang.org/branding",
            "guidelines": "https://www.typescriptlang.org/branding"
        },
        {
            "title": "TYPO3",
            "hex": "FF8700",
            "source": "https://typo3.com/fileadmin/assets/typo3logos/typo3_bullet_01.svg"
        },
        {
            "title": "Uber",
            "hex": "000000",
            "source": "https://www.uber.com/media/"
        },
        {
            "title": "Uber Eats",
            "hex": "06C167",
            "source": "https://www.ubereats.com"
        },
        {
            "title": "Ubiquiti",
            "hex": "0559C9",
            "source": "https://www.ui.com"
        },
        {
            "title": "Ubisoft",
            "hex": "000000",
            "source": "https://www.ubisoft.com/en-US/company/overview.aspx"
        },
        {
            "title": "uBlock Origin",
            "hex": "800000",
            "source": "https://github.com/gorhill/uBlock/blob/59aa235952a9289cfe72e4fb9f8a7d8f4c80be9a/src/img/ublock.svg"
        },
        {
            "title": "Ubuntu",
            "hex": "E95420",
            "source": "https://design.ubuntu.com/downloads/",
            "guidelines": "https://design.ubuntu.com/brand/ubuntu-logo/"
        },
        {
            "title": "Udacity",
            "hex": "02B3E4",
            "source": "https://www.udacity.com"
        },
        {
            "title": "Udemy",
            "hex": "A435F0",
            "source": "https://www.udemy.com/ourbrand/"
        },
        {
            "title": "UFC",
            "hex": "D20A0A",
            "source": "https://www.ufc.com"
        },
        {
            "title": "UIkit",
            "hex": "2396F3",
            "source": "https://getuikit.com"
        },
        {
            "title": "Ulule",
            "hex": "18A5D6",
            "source": "https://ulule.frontify.com/d/EX3dK8qsXgqh/branding-guidelines"
        },
        {
            "title": "Umbraco",
            "hex": "3544B1",
            "source": "https://umbraco.com"
        },
        {
            "title": "UML",
            "hex": "FABD14",
            "source": "https://www.uml.org",
            "aliases": {
                "aka": [
                    "Unified Modelling Language"
                ]
            }
        },
        {
            "title": "Unacademy",
            "hex": "08BD80",
            "source": "https://unacademy.com"
        },
        {
            "title": "Under Armour",
            "hex": "1D1D1D",
            "source": "https://www.underarmour.com/en-us/"
        },
        {
            "title": "Underscore.js",
            "hex": "0371B5",
            "source": "https://github.com/jashkenas/underscore/blob/f098f61ff84931dea69c276b3674a62b6ae4def7/docs/images/underscore.png"
        },
        {
            "title": "Undertale",
            "hex": "E71D29",
            "source": "https://undertale.com"
        },
        {
            "title": "Unicode",
            "hex": "5455FE",
            "source": "https://en.wikipedia.org/wiki/Unicode"
        },
        {
            "title": "Unilever",
            "hex": "1F36C7",
            "source": "https://www.unilever.co.uk/about/who-we-are/our-logo/"
        },
        {
            "title": "United Airlines",
            "hex": "002244",
            "source": "https://en.wikipedia.org/wiki/File:United_Airlines_Logo.svg"
        },
        {
            "title": "Unity",
            "hex": "FFFFFF",
            "source": "https://brand.unity.com",
            "guidelines": "https://brand.unity.com"
        },
        {
            "title": "Unlicense",
            "hex": "808080",
            "source": "https://commons.wikimedia.org/wiki/File:PD-icon.svg"
        },
        {
            "title": "UnoCSS",
            "hex": "333333",
            "source": "https://github.com/unocss/unocss/blob/fc2ed5bb6019b45565ff5293d4b650522f1b79b4/playground/public/icon.svg"
        },
        {
            "title": "Unraid",
            "hex": "F15A2C",
            "source": "https://unraid.net"
        },
        {
            "title": "Unreal Engine",
            "hex": "0E1128",
            "source": "https://www.unrealengine.com/en-US/branding",
            "guidelines": "https://www.unrealengine.com/en-US/branding"
        },
        {
            "title": "Unsplash",
            "hex": "000000",
            "source": "https://unsplash.com"
        },
        {
            "title": "Untangle",
            "hex": "68BD49",
            "source": "https://www.untangle.com/company-overview/",
            "guidelines": "https://www.untangle.com/company-overview/"
        },
        {
            "title": "Untappd",
            "hex": "FFC000",
            "source": "https://untappd.com"
        },
        {
            "title": "UpCloud",
            "hex": "7B00FF",
            "source": "https://upcloud.com/brand-assets/",
            "guidelines": "https://upcloud.com/brand-assets/"
        },
        {
            "title": "UpLabs",
            "hex": "3930D8",
            "source": "https://www.uplabs.com"
        },
        {
            "title": "Uploaded",
            "hex": "0E70CB",
            "source": "https://www.uploaded.net"
        },
        {
            "title": "UPS",
            "hex": "150400",
            "source": "https://www.ups.com"
        },
        {
            "title": "Upstash",
            "hex": "00E9A3",
            "source": "https://upstash.com"
        },
        {
            "title": "Uptime Kuma",
            "hex": "5CDD8B",
            "source": "https://uptime.kuma.pet"
        },
        {
            "title": "Uptobox",
            "hex": "5CE1E6",
            "source": "https://uptoboxpremium.org"
        },
        {
            "title": "Upwork",
            "hex": "6FDA44",
            "source": "https://www.upwork.com/press/"
        },
        {
            "title": "USPS",
            "hex": "333366",
            "source": "https://www.usps.com"
        },
        {
            "title": "V",
            "hex": "5D87BF",
            "source": "https://github.com/vlang/v-logo/blob/eec050c901ed3afefce8cbe56092d55ed6770706/dist/v-logo.svg",
            "license": {
                "type": "MIT"
            }
        },
        {
            "title": "V2EX",
            "hex": "1F1F1F",
            "source": "https://www.v2ex.com"
        },
        {
            "title": "V8",
            "hex": "4B8BF5",
            "source": "https://v8.dev/logo"
        },
        {
            "title": "Vaadin",
            "hex": "00B4F0",
            "source": "https://vaadin.com/trademark",
            "guidelines": "https://vaadin.com/trademark"
        },
        {
            "title": "Vagrant",
            "hex": "1868F2",
            "source": "https://www.hashicorp.com/brand",
            "guidelines": "https://www.hashicorp.com/brand"
        },
        {
            "title": "Vala",
            "hex": "7239B3",
            "source": "https://commons.wikimedia.org/wiki/File:Vala_Logo.svg",
            "license": {
                "type": "MIT",
                "url": "https://commons.wikimedia.org/wiki/File:Vala_Logo.svg"
            }
        },
        {
            "title": "Valorant",
            "hex": "FA4454",
            "source": "https://commons.wikimedia.org/wiki/File:Valorant_logo_-_black_color_version.svg"
        },
        {
            "title": "Valve",
            "hex": "F74843",
            "source": "https://www.valvesoftware.com"
        },
        {
            "title": "Vapor",
            "hex": "0D0D0D",
            "source": "https://vapor.codes"
        },
        {
            "title": "Vault",
            "hex": "FFEC6E",
            "source": "https://www.hashicorp.com/brand",
            "guidelines": "https://www.hashicorp.com/brand"
        },
        {
            "title": "Vauxhall",
            "hex": "EB001E",
            "source": "https://www.stellantis.com/en/brands/vauxhall"
        },
        {
            "title": "vBulletin",
            "hex": "184D66",
            "source": "https://commons.wikimedia.org/wiki/File:VBulletin.svg"
        },
        {
            "title": "Vector Logo Zone",
            "hex": "184D66",
            "source": "https://www.vectorlogo.zone"
        },
        {
            "title": "Vectorworks",
            "hex": "000000",
            "source": "https://www.vectorworks.net/en-US"
        },
        {
            "title": "Veeam",
            "hex": "00B336",
            "source": "https://www.veeam.com/newsroom/veeam-graphics.html"
        },
        {
            "title": "Veepee",
            "hex": "EC008C",
            "source": "https://www.veepee.fr"
        },
        {
            "title": "Vega",
            "hex": "2450B2",
            "source": "https://github.com/vega/logos/blob/af32bc29f0c09c8de826aaafb037935fb69e960a/assets/VG_Black.svg",
            "guidelines": "https://github.com/vega/logos",
            "license": {
                "type": "BSD-3-Clause"
            }
        },
        {
            "title": "Velog",
            "hex": "20C997",
            "source": "https://github.com/velopert/velog-client/blob/8fbbb371f4b4525b6747e54d0c608900ea8bf03e/src/static/svg/velog-icon.svg"
        },
        {
            "title": "Venmo",
            "hex": "3D95CE",
            "source": "https://venmo.com/about/brand/"
        },
        {
            "title": "Vercel",
            "hex": "000000",
            "source": "https://vercel.com/design/brands",
            "guidelines": "https://vercel.com/design/brands"
        },
        {
            "title": "Verdaccio",
            "hex": "4B5E40",
            "source": "https://verdaccio.org/docs/logo",
            "guidelines": "https://verdaccio.org/docs/logo"
        },
        {
            "title": "Veritas",
            "hex": "B1181E",
            "source": "https://my.veritas.com/cs/groups/partner/documents/styleguide/mdaw/mdq5/~edisp/tus3cpeapp3855186572.pdf"
        },
        {
            "title": "Verizon",
            "hex": "CD040B",
            "source": "https://www.verizondigitalmedia.com/about/logo-usage/"
        },
        {
            "title": "Vespa",
            "hex": "85B09A",
            "source": "https://www.piaggiogroup.com/en/archive/document/logo-guide",
            "guidelines": "https://www.piaggiogroup.com/en/archive/document/logo-guide"
        },
        {
            "title": "VEXXHOST",
            "hex": "2A1659",
            "source": "https://vexxhost.com"
        },
        {
            "title": "vFairs",
            "hex": "EF4678",
            "source": "https://www.vfairs.com"
        },
        {
            "title": "Viadeo",
            "hex": "F07355",
            "source": "https://viadeo.journaldunet.com"
        },
        {
            "title": "Viber",
            "hex": "7360F2",
            "source": "https://www.viber.com/brand-center",
            "guidelines": "https://www.viber.com/brand-center"
        },
        {
            "title": "Vim",
            "hex": "019733",
            "source": "https://commons.wikimedia.org/wiki/File:Vimlogo.svg"
        },
        {
            "title": "Vimeo",
            "hex": "1AB7EA",
            "source": "https://press.vimeo.com/brand-guidelines",
            "guidelines": "https://press.vimeo.com/brand-guidelines"
        },
        {
            "title": "Vimeo Livestream",
            "hex": "0A0A20",
            "source": "https://livestream.com"
        },
        {
            "title": "Virgin",
            "aliases": {
                "aka": [
                    "Virgin Group"
                ]
            },
            "hex": "E10A0A",
            "source": "https://www.virgin.com/img/virgin-logo-square.svg"
        },
        {
            "title": "Virgin Media",
            "hex": "ED1A37",
            "source": "https://commons.wikimedia.org/wiki/File:Virgin_Media.svg"
        },
        {
            "title": "VirtualBox",
            "hex": "183A61",
            "source": "https://commons.wikimedia.org/wiki/File:Virtualbox_logo.png"
        },
        {
            "title": "VirusTotal",
            "hex": "394EFF",
            "source": "https://www.virustotal.com"
        },
        {
            "title": "Visa",
            "hex": "1A1F71",
            "source": "https://merchantsignageeu.visa.com/product.asp?dptID=696"
        },
        {
            "title": "Visual Basic",
            "hex": "512BD4",
            "source": "https://aka.ms/fluentui-icons",
            "guidelines": "https://aka.ms/fluentui-assets-license"
        },
        {
            "title": "Visual Studio",
            "hex": "5C2D91",
            "source": "https://visualstudio.microsoft.com"
        },
        {
            "title": "Visual Studio Code",
            "hex": "007ACC",
            "source": "https://commons.wikimedia.org/wiki/File:Visual_Studio_Code_1.35_icon.svg"
        },
        {
            "title": "Vite",
            "hex": "646CFF",
            "source": "https://vitejs.dev"
        },
        {
            "title": "Vitess",
            "hex": "F16728",
            "source": "https://cncf-branding.netlify.app/projects/vitess/"
        },
        {
            "title": "Vitest",
            "hex": "6E9F18",
            "source": "https://vitest.dev"
        },
        {
            "title": "Viva Wallet",
            "hex": "1F263A",
            "source": "https://www.vivawallet.com/gb_en/press-center-gb"
        },
        {
            "title": "Vivaldi",
            "hex": "EF3939",
            "source": "https://vivaldi.com/press",
            "guidelines": "https://vivaldi.com/press",
            "license": {
                "type": "CC-BY-4.0"
            }
        },
        {
            "title": "Vivino",
            "hex": "A61A30",
            "source": "https://www.vivino.com/press",
            "guidelines": "https://www.vivino.com/press"
        },
        {
            "title": "VK",
            "hex": "0077FF",
            "source": "https://vk.com/brand",
            "guidelines": "https://vk.com/brand"
        },
        {
            "title": "VLC media player",
            "hex": "FF8800",
            "source": "https://code.videolan.org/videolan/vlc/-/blob/1ce7f686ee17a028d2d79627ae69f22d905f2e23/extras/package/macosx/asset_sources/vlc_app_icon.svg"
        },
        {
            "title": "VMware",
            "hex": "607078",
            "source": "https://myvmware.workspaceair.com"
        },
        {
            "title": "Vodafone",
            "hex": "E60000",
            "source": "https://web.vodafone.com.eg"
        },
        {
            "title": "VoIP.ms",
            "hex": "E1382D",
            "source": "https://voip.ms"
        },
        {
            "title": "Volkswagen",
            "hex": "151F5D",
            "source": "https://www.vw.com"
        },
        {
            "title": "Volvo",
            "hex": "003057",
            "source": "https://www.media.volvocars.com/global/en-gb/logos"
        },
        {
            "title": "Vonage",
            "hex": "FFFFFF",
            "source": "https://www.vonage.com"
        },
        {
            "title": "Voron Design",
            "hex": "ED3023",
            "source": "https://github.com/VoronDesign/Voron-Extras/blob/d8591f964b408b3da21b6f9b4ab0437e229065de/Images/Logo/SVG/Voron_Design_Hex.svg"
        },
        {
            "title": "Vowpal Wabbit",
            "hex": "FF81F9",
            "source": "https://github.com/VowpalWabbit/vowpal_wabbit/blob/1da1aa4bb4f2dfb5e1a6083c14b429b30eba372d/logo_assets/vowpal-wabbits-icon.svg"
        },
        {
            "title": "VOX",
            "hex": "DA074A",
            "source": "https://commons.wikimedia.org/wiki/File:VOX_Logo_2013.svg"
        },
        {
            "title": "VSCO",
            "hex": "000000",
            "source": "https://vscopress.co/media-kit"
        },
        {
            "title": "VSCodium",
            "hex": "2F80ED",
            "source": "https://github.com/VSCodium/vscodium.github.io/blob/ed028c57f10e6432ec55dfc34d4db1a83fba941d/img/codium_cnl.svg"
        },
        {
            "title": "VTEX",
            "hex": "ED125F",
            "source": "https://vtex.com"
        },
        {
            "title": "Vue.js",
            "hex": "4FC08D",
            "source": "https://github.com/vuejs/art/blob/a1c78b74569b70a25300925b4eacfefcc143b8f6/logo.svg",
            "guidelines": "https://github.com/vuejs/art/blob/a1c78b74569b70a25300925b4eacfefcc143b8f6/README.md",
            "license": {
                "type": "CC-BY-NC-SA-4.0"
            }
        },
        {
            "title": "Vuetify",
            "hex": "1867C0",
            "source": "https://vuetifyjs.com"
        },
        {
            "title": "Vulkan",
            "hex": "AC162C",
            "source": "https://www.khronos.org/legal/trademarks",
            "guidelines": "https://www.khronos.org/legal/trademarks"
        },
        {
            "title": "Vultr",
            "hex": "007BFC",
            "source": "https://www.vultr.com/company/brand-assets",
            "guidelines": "https://www.vultr.com/company/brand-assets"
        },
        {
            "title": "Vyond",
            "hex": "D95E26",
            "source": "https://www.vyond.com"
        },
        {
            "title": "W3C",
            "hex": "005A9C",
            "source": "https://www.w3.org/Consortium/Legal/logo-usage-20000308",
            "license": {
                "type": "custom",
                "url": "https://www.w3.org/Consortium/Legal/2002/trademark-license-20021231"
            }
        },
        {
            "title": "Wacom",
            "hex": "000000",
            "source": "https://support.wacom.com/hc/en-us"
        },
        {
            "title": "Wagtail",
            "hex": "43B1B0",
            "source": "https://github.com/wagtail/wagtail/blob/e3e46e23b780aa2b1b521de081cb81872f77466d/wagtail/admin/static_src/wagtailadmin/images/wagtail-logo.svg"
        },
        {
            "title": "Wails",
            "hex": "DF0000",
            "source": "https://wails.io"
        },
        {
            "title": "WakaTime",
            "hex": "000000",
            "source": "https://wakatime.com/legal/logos-and-trademark-usage",
            "guidelines": "https://wakatime.com/legal/logos-and-trademark-usage"
        },
        {
            "title": "WALKMAN",
            "hex": "000000",
            "source": "https://commons.wikimedia.org/wiki/File:Walkman_logo_(2000).svg"
        },
        {
            "title": "Wallabag",
            "hex": "3F6184",
            "source": "https://github.com/wallabag/logo/blob/f670395da2d85c3bbcb8dcfa8d2a339d8af5abb0/_default/icon/svg/logo-icon-black-no-bg.svg"
        },
        {
            "title": "WalletConnect",
            "hex": "3B99FC",
            "source": "https://walletconnect.com/brand",
            "guidelines": "https://walletconnect.com/brand"
        },
        {
            "title": "Walmart",
            "hex": "0071CE",
            "source": "https://corporate.walmart.com",
            "guidelines": "https://one.walmart.com/content/people-experience/associate-brand-center.html"
        },
        {
            "title": "Wantedly",
            "hex": "21BDDB",
            "source": "https://wantedlyinc.com/ja/brand_assets",
            "guidelines": "https://wantedlyinc.com/ja/brand_assets"
        },
        {
            "title": "Wappalyzer",
            "hex": "4608AD",
            "source": "https://www.wappalyzer.com/logos",
            "guidelines": "https://www.wappalyzer.com/logos"
        },
        {
            "title": "Warner Bros.",
            "slug": "warnerbros",
            "hex": "004DB4",
            "source": "https://www.warnerbros.com"
        },
        {
            "title": "Warp",
            "hex": "01A4FF",
            "source": "https://warp.dev"
        },
        {
            "title": "Wasabi",
            "hex": "01CD3E",
            "source": "https://wasabi.com"
        },
        {
            "title": "wasmCloud",
            "hex": "00BC8E",
            "source": "https://github.com/wasmCloud/branding/blob/0827503c63f55471a0c709e97d609f56d716be40/03.Icon/Vector/SVG/Wasmcloud.Icon_Black.svg",
            "guidelines": "https://github.com/wasmCloud/branding/blob/0827503c63f55471a0c709e97d609f56d716be40/wasmcloud_Visual.Guidelines_1.0.pdf"
        },
        {
            "title": "Wasmer",
            "hex": "4946DD",
            "source": "https://github.com/wasmerio/wasmer.io/blob/0d425f5b4ace56496e75278e304f54492c46adde/public/images/icon.svg"
        },
        {
            "title": "Wattpad",
            "hex": "FF500A",
            "source": "https://company.wattpad.com/brandguideline",
            "guidelines": "https://company.wattpad.com/brandguideline"
        },
        {
            "title": "Wayland",
            "hex": "FFBC00",
            "source": "https://gitlab.freedesktop.org/wayland/weston/-/blob/77ede00a938b8137bd638ce67b6f58cb52b1d1b0/data/wayland.svg",
            "license": {
                "type": "MIT"
            }
        },
        {
            "title": "Waze",
            "hex": "33CCFF",
            "source": "https://www.waze.com"
        },
        {
            "title": "Wear OS",
            "hex": "4285F4",
            "source": "https://partnermarketinghub.withgoogle.com/#/brands/"
        },
        {
            "title": "Weasyl",
            "hex": "990000",
            "source": "https://www.weasyl.com"
        },
        {
            "title": "Web3.js",
            "hex": "F16822",
            "source": "https://github.com/ChainSafe/web3.js/blob/fdbda4958cbdbaebe8ed5ea59183582b07fac254/assets/logo/web3js.svg"
        },
        {
            "title": "WebAssembly",
            "hex": "654FF0",
            "source": "https://webassembly.org"
        },
        {
            "title": "WebAuthn",
            "hex": "3423A6",
            "source": "https://github.com/webauthn-open-source/webauthn-logos/tree/b21be672811eb4a5caadaba41044970cae299a55",
            "guidelines": "https://github.com/webauthn-open-source/webauthn-logos"
        },
        {
            "title": "webcomponents.org",
            "hex": "29ABE2",
            "source": "https://www.webcomponents.org"
        },
        {
            "title": "WebdriverIO",
            "hex": "EA5906",
            "source": "https://webdriver.io/docs/api"
        },
        {
            "title": "Webflow",
            "hex": "4353FF",
            "source": "https://brand-at.webflow.io/resources#logos",
            "guidelines": "https://brand-at.webflow.io"
        },
        {
            "title": "WebGL",
            "hex": "990000",
            "source": "https://www.khronos.org/legal/trademarks",
            "guidelines": "https://www.khronos.org/legal/trademarks"
        },
        {
            "title": "webhint",
            "hex": "4700A3",
            "source": "https://github.com/webhintio/webhint.io/blob/5c9f10a33a6d68e1f0d2b1eff0829685b9123433/src/webhint-theme/source/images/webhint-logo.svg"
        },
        {
            "title": "Weblate",
            "hex": "2ECCAA",
            "source": "https://github.com/WeblateOrg/graphics/blob/669e4f910abd9ec36fda172d2ea6f2f424a32ace/logo/weblate-black.svg",
            "license": {
                "type": "GPL-3.0-only"
            }
        },
        {
            "title": "Webmin",
            "hex": "7DA0D0",
            "source": "https://github.com/webmin/webmin/blob/84d2d3d17f638a43939220f78b83bfefbae37f76/images/webmin-blue.svg"
        },
        {
            "title": "WebMoney",
            "hex": "036CB5",
            "source": "https://www.webmoney.ru/rus/developers/logos.shtml"
        },
        {
            "title": "Webpack",
            "hex": "8DD6F9",
            "source": "https://webpack.js.org/branding",
            "guidelines": "https://webpack.js.org/branding",
            "license": {
                "type": "custom",
                "url": "https://js.foundation/about/governance/trademark-policy"
            }
        },
        {
            "title": "WebRTC",
            "hex": "333333",
            "source": "https://webrtc.org"
        },
        {
            "title": "WebStorm",
            "hex": "000000",
            "source": "https://www.jetbrains.com/company/brand/logos",
            "guidelines": "https://www.jetbrains.com/company/brand"
        },
        {
            "title": "WEBTOON",
            "hex": "00D564",
            "source": "https://webtoons.com"
        },
        {
            "title": "webtrees",
            "hex": "2694E8",
            "source": "https://webtrees.net",
            "guidelines": "https://wtwi.jprodina.cz/index.php?title=Logo_webtrees"
        },
        {
            "title": "WeChat",
            "hex": "07C160",
            "source": "https://wechat.design/standard/download/brand",
            "guidelines": "https://wechat.design/standard/download/brand"
        },
        {
            "title": "WeGame",
            "hex": "FAAB00",
            "source": "https://www.wegame.com.cn"
        },
        {
            "title": "Weights & Biases",
            "hex": "FFBE00",
            "source": "https://wandb.ai"
        },
        {
            "title": "Welcome to the Jungle",
            "aliases": {
                "aka": [
                    "WTTJ"
                ]
            },
            "hex": "FFCD00",
            "source": "https://www.welcometothejungle.com"
        },
        {
            "title": "Wellfound",
            "hex": "000000",
            "source": "https://wellfound.com/logo"
        },
        {
            "title": "WEMO",
            "hex": "72D44C",
            "source": "https://commons.wikimedia.org/wiki/File:WeMoApp.svg"
        },
        {
            "title": "Western Digital",
            "aliases": {
                "aka": [
                    "WD"
                ]
            },
            "hex": "000000",
            "source": "https://www.westerndigital.com"
        },
        {
            "title": "WeTransfer",
            "hex": "409FFF",
            "source": "https://wetransfer.com"
        },
        {
            "title": "WhatsApp",
            "hex": "25D366",
            "source": "https://about.meta.com/brand/resources/whatsapp/whatsapp-brand",
            "guidelines": "https://about.meta.com/brand/resources/whatsapp/whatsapp-brand"
        },
        {
            "title": "When I Work",
            "hex": "51A33D",
            "source": "https://wheniwork.com"
        },
        {
            "title": "WhiteSource",
            "hex": "161D4E",
            "source": "https://www.whitesourcesoftware.com/whitesource-media-kit/"
        },
        {
            "title": "Wii",
            "hex": "8B8B8B",
            "source": "https://commons.wikimedia.org/wiki/File:Wii.svg"
        },
        {
            "title": "Wii U",
            "hex": "8B8B8B",
            "source": "https://commons.wikipedia.org/wiki/File:WiiU.svg"
        },
        {
            "title": "wiki.gg",
            "hex": "FF1985",
            "source": "https://commons.wiki.gg/wiki/Category:Wiki.gg_logos"
        },
        {
            "title": "Wiki.js",
            "hex": "1976D2",
            "source": "https://cdn.js.wiki/images/wikijs-butterfly-mono.svg"
        },
        {
            "title": "Wikidata",
            "hex": "006699",
            "source": "https://commons.wikimedia.org/wiki/File:Wikidata-logo-en.svg"
        },
        {
            "title": "Wikimedia Commons",
            "hex": "006699",
            "source": "https://commons.wikimedia.org/wiki/File:Commons-logo.svg"
        },
        {
            "title": "Wikipedia",
            "hex": "000000",
            "source": "https://commons.wikimedia.org/wiki/File:Wikipedia-logo-v2.svg"
        },
        {
            "title": "Wikiquote",
            "hex": "006699",
            "source": "https://commons.wikimedia.org/wiki/File:Wikiquote-logo.svg"
        },
        {
            "title": "Wikivoyage",
            "hex": "006699",
            "source": "https://commons.wikimedia.org/wiki/File:Wikivoyage-Logo-v3-en.svg"
        },
        {
            "title": "Winamp",
            "hex": "F93821",
            "source": "https://www.winamp.com"
        },
        {
            "title": "Windi CSS",
            "hex": "48B0F1",
            "source": "https://github.com/windicss/docs/blob/d7a01df515c4fa30dbb33ede7c46392e21fbf2cb/public/assets/logo.svg"
        },
        {
            "title": "Windows",
            "hex": "0078D4",
            "source": "https://commons.wikimedia.org/wiki/File:Windows_logo_-_2021_(Black).svg",
            "guidelines": "https://query.prod.cms.rt.microsoft.com/cms/api/am/binary/RE1voQq"
        },
        {
            "title": "Windows 10",
            "hex": "0078D6",
            "source": "https://commons.wikimedia.org/wiki/File:Windows_10_Logo.svg"
        },
        {
            "title": "Windows 11",
            "hex": "0078D4",
            "source": "https://commons.wikimedia.org/wiki/File:Windows_logo_-_2021_(Black).svg",
            "guidelines": "https://query.prod.cms.rt.microsoft.com/cms/api/am/binary/RE1voQq"
        },
        {
            "title": "Windows 95",
            "hex": "008080",
            "source": "https://en.wikipedia.org/wiki/Windows_95"
        },
        {
            "title": "Windows Terminal",
            "hex": "4D4D4D",
            "source": "https://github.com/microsoft/terminal/blob/a90289548f8548bf5c370a4b141b4b815c22616b/res/terminal/Terminal_HC.svg"
        },
        {
            "title": "Windows XP",
            "hex": "003399",
            "source": "https://commons.wikimedia.org/wiki/File:Windows_logo_-_2002%E2%80%932012_(Multicolored).svg"
        },
        {
            "title": "Winmate",
            "hex": "C11920",
            "source": "https://www.winmate.com/NewsAndEvents/Publications"
        },
        {
            "title": "Wipro",
            "hex": "341C53",
            "source": "https://www.wipro.com/content/dam/nexus/en/service-lines/applications/latest-thinking/state-of-cybersecurity-report-2019.pdf"
        },
        {
            "title": "Wire",
            "hex": "000000",
            "source": "https://brand.wire.com",
            "guidelines": "https://brand.wire.com"
        },
        {
            "title": "WireGuard",
            "hex": "88171A",
            "source": "https://www.wireguard.com",
            "guidelines": "https://www.wireguard.com/trademark-policy"
        },
        {
            "title": "Wireshark",
            "hex": "1679A7",
            "source": "https://gitlab.com/wanduow/wireshark/-/blob/cd5539b0f76975474869984a9d2f0fce29d5c21e/image/wsicon.svg"
        },
        {
            "title": "Wise",
            "hex": "9FE870",
            "source": "https://wise.design/foundations/logo",
            "guidelines": "https://wise.design/foundations/logo"
        },
        {
            "title": "Wish",
            "hex": "2FB7EC",
            "source": "https://wish.com"
        },
        {
            "title": "Wistia",
            "hex": "58B7FE",
            "source": "https://wistia.com/about/assets",
            "guidelines": "https://wistia.com/about/assets"
        },
        {
            "title": "Wix",
            "hex": "0C6EFC",
            "source": "https://www.wix.com/about/design-assets",
            "guidelines": "https://www.wix.com/about/design-assets"
        },
        {
            "title": "Wizz Air",
            "hex": "C6007E",
            "source": "https://wizzair.com/en-gb/information-and-services/about-us/press-office/logos"
        },
        {
            "title": "Wolfram",
            "hex": "DD1100",
            "source": "https://company.wolfram.com/press-center/wolfram-corporate"
        },
        {
            "title": "Wolfram Language",
            "hex": "DD1100",
            "source": "https://company.wolfram.com/press-center/language"
        },
        {
            "title": "Wolfram Mathematica",
            "hex": "DD1100",
            "source": "https://company.wolfram.com/press-center/mathematica"
        },
        {
            "title": "Woo",
            "hex": "96588A",
            "source": "https://woocommerce.com/style-guide",
            "guidelines": "https://woocommerce.com/trademark-guidelines"
        },
        {
            "title": "WooCommerce",
            "hex": "96588A",
            "source": "https://woocommerce.com/style-guide",
            "guidelines": "https://woocommerce.com/trademark-guidelines"
        },
        {
            "title": "WordPress",
            "hex": "21759B",
            "source": "https://wordpress.org/about/logos",
            "guidelines": "https://wordpressfoundation.org/trademark-policy"
        },
        {
            "title": "Workplace",
            "hex": "4526CE",
            "source": "https://about.meta.com/brand/resources/workplace/workplace-brand",
            "guidelines": "https://about.meta.com/brand/resources/workplace/workplace-brand"
        },
        {
            "title": "World Health Organization",
            "hex": "0093D5",
            "source": "https://www.who.int"
        },
        {
            "title": "WP Engine",
            "hex": "0ECAD4",
            "source": "https://wpengine.com/brand-assets",
            "guidelines": "https://wpengine.com/brand-assets"
        },
        {
            "title": "WP Rocket",
            "hex": "F56640",
            "source": "https://wp-rocket.me"
        },
        {
            "title": "WPExplorer",
            "hex": "2563EB",
            "source": "https://wpexplorer.com"
        },
        {
            "title": "write.as",
            "hex": "5BC4EE",
            "source": "https://write.as/brand",
            "guidelines": "https://write.as/brand"
        },
        {
            "title": "WWE",
            "hex": "000000",
            "source": "https://commons.wikimedia.org/wiki/File:WWE_Network_logo.svg"
        },
        {
            "title": "Wwise",
            "hex": "00549F",
            "source": "https://www.audiokinetic.com/resources/credits/",
            "guidelines": "https://www.audiokinetic.com/resources/credits/"
        },
        {
            "title": "X",
            "hex": "000000",
            "source": "https://twitter.com"
        },
        {
            "title": "X.Org",
            "hex": "F28834",
            "source": "https://commons.wikimedia.org/wiki/File:X.Org_Logo.svg"
        },
        {
            "title": "Xamarin",
            "hex": "3498DB",
            "source": "https://github.com/dotnet-foundation/swag/blob/e095ca0c1f57b2dcb15e012951e69cbe4c43527a/xamarin/Xamagon/svg/Xamagon.svg",
            "guidelines": "https://github.com/dotnet-foundation/swag/tree/e095ca0c1f57b2dcb15e012951e69cbe4c43527a/xamarin"
        },
        {
            "title": "XAML",
            "hex": "0C54C2",
            "source": "https://github.com/microsoft/microsoft-ui-xaml/issues/1185#issuecomment-529731046"
        },
        {
            "title": "XAMPP",
            "hex": "FB7A24",
            "source": "https://www.apachefriends.org/en/"
        },
        {
            "title": "Xbox",
            "hex": "107C10",
            "source": "https://www.xbox.com/en-US/consoles"
        },
        {
            "title": "Xcode",
            "hex": "147EFB",
            "source": "https://developer.apple.com/develop"
        },
        {
            "title": "XDA Developers",
            "hex": "EA7100",
            "source": "https://www.xda-developers.com"
        },
        {
            "title": "Xero",
            "hex": "13B5EA",
            "source": "https://www.xero.com/uk/about/media/downloads"
        },
        {
            "title": "XFCE",
            "hex": "2284F2",
            "source": "https://www.xfce.org/download#artwork"
        },
        {
            "title": "Xiaomi",
            "hex": "FF6900",
            "source": "https://www.mi.com/global"
        },
        {
            "title": "Xilinx",
            "hex": "E01F27",
            "source": "https://www.xilinx.com"
        },
        {
            "title": "Xing",
            "hex": "006567",
            "source": "https://dev.xing.com/logo_rules"
        },
        {
            "title": "XMPP",
            "hex": "002B5C",
            "source": "https://github.com/xsf/xmpp.org/tree/00c49187e353c1a156c95562dafaf129e688fbad/content/icons"
        },
        {
            "title": "XO",
            "hex": "5ED9C7",
            "source": "https://github.com/xojs/xo/tree/f9c7db99255d009b3c81535ced021c3f6ade57b4"
        },
        {
            "title": "XRP",
            "hex": "25A768",
            "source": "https://xrpl.org"
        },
        {
            "title": "XSplit",
            "hex": "0095DE",
            "source": "https://www.xsplit.com/presskit"
        },
        {
            "title": "XState",
            "hex": "2C3E50",
            "source": "https://github.com/davidkpiano/xstate/blob/544df7f00e2ef49603b5e5ff2f0d183ff6bd5e7c/docs/.vuepress/public/logo.svg"
        },
        {
            "title": "Y Combinator",
            "hex": "F0652F",
            "source": "https://www.ycombinator.com/press"
        },
        {
            "title": "Yahoo!",
            "hex": "6001D2",
            "source": "https://yahoo.com"
        },
        {
            "title": "Yale",
            "hex": "FFD900",
            "source": "https://yalehome.com"
        },
        {
            "title": "Yamaha Corporation",
            "hex": "4B1E78",
            "source": "https://www.yamaha.com/en/"
        },
        {
            "title": "Yamaha Motor Corporation",
            "hex": "E60012",
            "source": "https://commons.wikimedia.org/wiki/File:Yamaha_Motor_Logo_(full).svg"
        },
        {
            "title": "YAML",
            "hex": "CB171E",
            "source": "https://commons.wikimedia.org/wiki/File:Official_YAML_Logo.svg"
        },
        {
            "title": "Yammer",
            "hex": "106EBE",
            "source": "https://developer.microsoft.com/en-us/fluentui#/styles/web/colors/products",
            "guidelines": "https://www.microsoft.com/en-us/legal/intellectualproperty/trademarks",
            "license": {
                "type": "custom",
                "url": "https://aka.ms/fluentui-assets-license"
            }
        },
        {
            "title": "Yarn",
            "hex": "2C8EBB",
            "source": "https://github.com/yarnpkg/assets/blob/76d30ca2aebed5b73ea8131d972218fb860bd32d/yarn-kitten-circle.svg",
            "guidelines": "https://github.com/yarnpkg/assets/tree/76d30ca2aebed5b73ea8131d972218fb860bd32d",
            "license": {
                "type": "CC-BY-4.0"
            }
        },
        {
            "title": "Yelp",
            "hex": "D32323",
            "source": "https://www.yelp.com/styleguide/icons"
        },
        {
            "title": "Yeti",
            "hex": "00263C",
            "source": "https://www.yeti.com"
        },
        {
            "title": "Yoast",
            "hex": "A4286A",
            "source": "https://yoast.com/media/logo/"
        },
        {
            "title": "YOLO",
            "hex": "00FFFF",
            "source": "https://pjreddie.com/darknet/yolo/"
        },
        {
            "title": "YourTravel.TV",
            "hex": "F79025",
            "source": "https://yourtravel.tv"
        },
        {
            "title": "YouTube",
            "hex": "FF0000",
            "source": "https://www.youtube.com/howyoutubeworks/resources/brand-resources/#logos-icons-and-colors",
            "guidelines": "https://www.youtube.com/howyoutubeworks/resources/brand-resources/#logos-icons-and-colors"
        },
        {
            "title": "YouTube Gaming",
            "hex": "FF0000",
            "source": "https://gaming.youtube.com"
        },
        {
            "title": "YouTube Music",
            "hex": "FF0000",
            "source": "https://partnermarketinghub.withgoogle.com/#/brands"
        },
        {
            "title": "YouTube Studio",
            "hex": "FF0000",
            "source": "https://www.youtube.com"
        },
        {
            "title": "YouTube TV",
            "hex": "FF0000",
            "source": "https://partnermarketinghub.withgoogle.com/#/brands"
        },
        {
            "title": "Yubico",
            "hex": "84BD00",
            "source": "https://www.yubico.com/wp-content/themes/coronado/img/icon.svg"
        },
        {
            "title": "Z-Wave",
            "hex": "1B365D",
            "source": "https://www.z-wave.com"
        },
        {
            "title": "Żabka",
            "hex": "006420",
            "source": "https://www.zabka.pl"
        },
        {
            "title": "Zalando",
            "hex": "FF6900",
            "source": "https://www.zalando.co.uk"
        },
        {
            "title": "Zalo",
            "hex": "0068FF",
            "source": "https://zalo.me"
        },
        {
            "title": "Zapier",
            "hex": "FF4A00",
            "source": "https://zapier.com/about/brand"
        },
        {
            "title": "Zara",
            "hex": "000000",
            "source": "https://www.zara.com"
        },
        {
            "title": "Zazzle",
            "hex": "212121",
            "source": "https://www.zazzle.com/logo",
            "guidelines": "https://www.zazzle.com/logo"
        },
        {
            "title": "Zcash",
            "aliases": {
                "aka": [
                    "ZEC"
                ]
            },
            "hex": "F3B724",
            "source": "https://z.cash",
            "guidelines": "https://zfnd.org/trademark-policy"
        },
        {
            "title": "ZDF",
            "hex": "FA7D19",
            "source": "https://www.zdf.de"
        },
        {
            "title": "Zebra Technologies",
            "hex": "000000",
            "source": "https://www.zebra.com"
        },
        {
            "title": "Zelle",
            "hex": "6D1ED4",
            "source": "https://www.zellepay.com"
        },
        {
            "title": "Zend",
            "hex": "0679EA",
            "source": "https://www.zend.com"
        },
        {
            "title": "Zend Framework",
            "hex": "68B604",
            "source": "https://framework.zend.com"
        },
        {
            "title": "Zendesk",
            "hex": "03363D",
            "source": "https://brandland.zendesk.com",
            "guidelines": "https://brandland.zendesk.com"
        },
        {
            "title": "Zenn",
            "hex": "3EA8FF",
            "source": "https://zenn.dev/mediakit"
        },
        {
            "title": "Zenodo",
            "hex": "1682D4",
            "source": "https://about.zenodo.org",
            "guidelines": "https://about.zenodo.org"
        },
        {
            "title": "Zensar",
            "hex": "000000",
            "source": "https://www.zensar.com/about/our-story/our-brand/#logo"
        },
        {
            "title": "Zerodha",
            "hex": "387ED1",
            "source": "https://zerodha.com"
        },
        {
            "title": "ZeroMQ",
            "hex": "DF0000",
            "source": "https://github.com/zeromq/zeromq.org/blob/00f635314a0b0b801d411c7efef314dfd9625404/static/safari-pinned-tab.svg"
        },
        {
            "title": "Zerply",
            "hex": "7BBB6E",
            "source": "https://zerply.com/about/resources",
            "guidelines": "https://zerply.com/about/resources"
        },
        {
            "title": "Zettlr",
            "hex": "1CB27E",
            "source": "https://www.zettlr.com",
            "guidelines": "https://www.zettlr.com/press"
        },
        {
            "title": "Zhihu",
            "hex": "0084FF",
            "source": "https://www.zhihu.com"
        },
        {
            "title": "Zig",
            "hex": "F7A41D",
            "source": "https://github.com/ziglang/logo/blob/6446ba8e37a0651da720d8869e1ce9264fa0c0b9/zig-mark.svg",
            "license": {
                "type": "CC-BY-SA-4.0"
            }
        },
        {
            "title": "Zigbee",
            "hex": "EB0443",
            "source": "https://csa-iot.org/all-solutions/zigbee"
        },
        {
            "title": "Zilch",
            "hex": "00D287",
            "source": "https://www.zilch.com"
        },
        {
            "title": "Zillow",
            "hex": "006AFF",
            "source": "https://www.zillow.com"
        },
        {
            "title": "ZincSearch",
            "hex": "5BA37F",
            "source": "https://github.com/zincsearch/zincsearch-docs/blob/f5b8bec0c05c10968f54aca3eabde9d4d77a1712/docs/images/logo.svg"
        },
        {
            "title": "Zingat",
            "hex": "009CFB",
            "source": "https://www.zingat.com/kurumsal-logolar"
        },
        {
            "title": "Zod",
            "hex": "3E67B1",
            "source": "https://zod.dev",
            "license": {
                "type": "MIT",
                "url": "https://github.com/colinhacks/zod/blob/master/LICENSE"
            }
        },
        {
            "title": "Zoho",
            "hex": "E42527",
            "source": "https://www.zoho.com/branding"
        },
        {
            "title": "Zoiper",
            "hex": "F47920",
            "source": "https://www.zoiper.com/en/products"
        },
        {
            "title": "Zomato",
            "hex": "E23744",
            "source": "https://www.zomato.com/business/apps"
        },
        {
            "title": "Zoom",
            "hex": "0B5CFF",
            "source": "https://brand.zoom.us/media-library.html",
            "guidelines": "https://brand.zoom.us"
        },
        {
            "title": "Zorin",
            "hex": "15A6F0",
            "source": "https://zorin.com/press"
        },
        {
            "title": "Zotero",
            "hex": "CC2936",
            "source": "https://www.zotero.org/support/brand"
        },
        {
            "title": "Zulip",
            "hex": "FFFFFF",
            "source": "https://github.com/zulip/zulip/blob/df9e40491dc77b658d943cff36a816d46e32ce1b/static/images/logo/zulip-org-logo.svg"
        },
        {
            "title": "Zyte",
            "hex": "B02CCE",
            "source": "https://www.zyte.com"
        }
    ]
}<|MERGE_RESOLUTION|>--- conflicted
+++ resolved
@@ -1725,11 +1725,6 @@
             "source": "https://en.wikipedia.org/wiki/File:Bentley_logo_2.svg"
         },
         {
-<<<<<<< HEAD
-            "title": "BeReal",
-            "hex": "000000",
-            "source": "https://uxwing.com/bereal-icon/"
-=======
             "title": "Bento",
             "hex": "768CFF",
             "source": "https://bento.me"
@@ -1738,7 +1733,11 @@
             "title": "BentoML",
             "hex": "000000",
             "source": "https://github.com/bentoml/BentoML/blob/2169ebe9bc74e3d89ceba5dda8f8e1b85f08efa5/docs/source/_static/img/logo-light.svg"
->>>>>>> be20eb6d
+        },
+        {
+            "title": "BeReal",
+            "hex": "000000",
+            "source": "https://uxwing.com/bereal-icon/"
         },
         {
             "title": "Betfair",
