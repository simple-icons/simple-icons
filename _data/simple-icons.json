--- conflicted
+++ resolved
@@ -8804,12 +8804,8 @@
         {
             "title": "Next.js",
             "hex": "000000",
-<<<<<<< HEAD
             "source": "https://vercel.com/design#next-js",
             "guidelines": "https://vercel.com/design#next-js"
-=======
-            "source": "https://nextjs.org"
->>>>>>> fb6d833b
         },
         {
             "title": "NextBillion.ai",
