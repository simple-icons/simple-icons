{
    "icons": [
        {
            "title": ".ENV",
            "hex": "ECD53F",
            "source": "https://github.com/motdotla/dotenv/tree/40e75440337d1de2345dc8326d6108331f583fd8",
            "aliases": {
                "aka": [
                    "Dotenv"
                ]
            }
        },
        {
            "title": ".NET",
            "hex": "512BD4",
            "source": "https://github.com/dotnet/brand/tree/defe0408e765b48223a434a0d9a94213edc062f8"
        },
        {
            "title": "/e/",
            "hex": "000000",
            "source": "https://gitlab.e.foundation/e/cloud/my-spot/-/blob/4e5430a17ba4ce77d4cb188222e47924f032b197/searx/static/themes/eelo/img/logo.svg"
        },
        {
            "title": "1001Tracklists",
            "hex": "40AEF0",
            "source": "https://www.1001tracklists.com"
        },
        {
            "title": "1Password",
            "hex": "1A285F",
            "source": "https://1password.com"
        },
        {
            "title": "3M",
            "hex": "FF0000",
            "source": "https://www.3m.com"
        },
        {
            "title": "42",
            "hex": "000000",
            "source": "https://www.42.fr"
        },
        {
            "title": "4chan",
            "hex": "006600",
            "source": "https://www.4chan.org"
        },
        {
            "title": "4D",
            "hex": "004088",
            "source": "https://www.4d.com"
        },
        {
            "title": "500px",
            "hex": "0099E5",
            "source": "https://about.500px.com/press"
        },
        {
            "title": "A-Frame",
            "hex": "EF2D5E",
            "source": "https://aframe.io/docs/"
        },
        {
            "title": "ABB RobotStudio",
            "hex": "FF9E0F",
            "source": "https://new.abb.com/products/robotics/en/robotstudio/downloads"
        },
        {
            "title": "Abbott",
            "hex": "008FC7",
            "source": "https://commons.wikimedia.org/wiki/File:Logo_Abbott_Laboratories.svg"
        },
        {
            "title": "Abbvie",
            "hex": "071D49",
            "source": "https://www.abbvie.com"
        },
        {
            "title": "Ableton Live",
            "hex": "000000",
            "source": "https://www.ableton.com/en/legal/branding-trademark-guidelines/"
        },
        {
            "title": "About.me",
            "hex": "00A98F",
            "source": "https://about.me/assets"
        },
        {
            "title": "Abstract",
            "hex": "191A1B",
            "source": "https://www.abstract.com/about/"
        },
        {
            "title": "Academia",
            "hex": "41454A",
            "source": "https://www.academia.edu"
        },
        {
            "title": "Accenture",
            "hex": "A100FF",
            "source": "https://www.accenture.com"
        },
        {
            "title": "Acclaim",
            "hex": "26689A",
            "source": "https://www.youracclaim.com"
        },
        {
            "title": "Accusoft",
            "hex": "A9225C",
            "source": "https://company-39138.frontify.com/d/7EKFm12NQSa8/accusoft-corporation-style-guide#/style-guide/logo"
        },
        {
            "title": "Acer",
            "hex": "83B81A",
            "source": "https://www.acer.com/ac/en/GB/content/home"
        },
        {
            "title": "ACM",
            "hex": "0085CA",
            "source": "https://identitystandards.acm.org"
        },
        {
            "title": "ActiGraph",
            "hex": "0B2C4A",
            "source": "https://www.actigraphcorp.com"
        },
        {
            "title": "Activision",
            "hex": "000000",
            "source": "https://www.activision.com"
        },
        {
            "title": "Acura",
            "hex": "000000",
            "source": "https://www.acura.com",
            "guidelines": "https://www.honda.com/privacy/terms-and-conditions"
        },
        {
            "title": "Adafruit",
            "hex": "000000",
            "source": "https://www.adafruit.com"
        },
        {
            "title": "AdBlock",
            "hex": "F40D12",
            "source": "https://getadblock.com"
        },
        {
            "title": "Adblock Plus",
            "hex": "C70D2C",
            "source": "https://adblockplus.org"
        },
        {
            "title": "AddThis",
            "hex": "FF6550",
            "source": "https://www.addthis.com"
        },
        {
            "title": "AdGuard",
            "hex": "68BC71",
            "source": "https://adguard.com/en/media-materials.html"
        },
        {
            "title": "Adidas",
            "hex": "000000",
            "source": "https://www.adidas.com"
        },
        {
            "title": "Adminer",
            "hex": "34567C",
            "source": "https://www.adminer.org"
        },
        {
            "title": "Adobe",
            "hex": "FF0000",
            "source": "https://www.adobe.com"
        },
        {
            "title": "Adobe Acrobat Reader",
            "hex": "EC1C24",
            "source": "https://acrobat.adobe.com"
        },
        {
            "title": "Adobe After Effects",
            "hex": "9999FF",
            "source": "https://www.adobe.com/products/aftereffects.html"
        },
        {
            "title": "Adobe Audition",
            "hex": "9999FF",
            "source": "https://www.adobe.com/creativecloud/video.html"
        },
        {
            "title": "Adobe Creative Cloud",
            "hex": "DA1F26",
            "source": "https://www.adobe.com/creativecloud/plans.html"
        },
        {
            "title": "Adobe Dreamweaver",
            "hex": "FF61F6",
            "source": "https://www.adobe.com/products/dreamweaver.html"
        },
        {
            "title": "Adobe Fonts",
            "hex": "000B1D",
            "source": "https://www.adobe.com/creativecloud/services.html"
        },
        {
            "title": "Adobe Illustrator",
            "hex": "FF9A00",
            "source": "https://www.adobe.com/products/illustrator.html"
        },
        {
            "title": "Adobe InDesign",
            "hex": "FF3366",
            "source": "https://www.adobe.com/products/indesign.html"
        },
        {
            "title": "Adobe Lightroom",
            "hex": "31A8FF",
            "source": "https://www.adobe.com/products/photoshop-lightroom.html"
        },
        {
            "title": "Adobe Lightroom Classic",
            "hex": "31A8FF",
            "source": "https://www.adobe.com/products/photoshop-lightroom-classic.html"
        },
        {
            "title": "Adobe Photoshop",
            "hex": "31A8FF",
            "source": "https://www.adobe.com/products/photoshop.html"
        },
        {
            "title": "Adobe Premiere Pro",
            "hex": "9999FF",
            "source": "https://www.adobe.com/ie/products/premiere.html"
        },
        {
            "title": "Adobe XD",
            "hex": "FF61F6",
            "source": "https://commons.wikimedia.org/wiki/File:Adobe_XD_CC_icon.svg"
        },
        {
            "title": "AdonisJS",
            "hex": "5A45FF",
            "source": "https://adonisjs.com",
            "guidelines": "https://www.notion.so/adonisjs/Welcome-to-the-AdonisJS-Brand-Assets-Guidelines-a042a6d0be7640c6bc78eb32e1bbaaa1"
        },
        {
            "title": "ADP",
            "hex": "D0271D",
            "source": "https://www.adp.com",
            "guidelines": "https://www.adp.com/legal.aspx"
        },
        {
            "title": "Adyen",
            "hex": "0ABF53",
            "source": "https://www.adyen.com/press-and-media/presskit",
            "guidelines": "https://www.adyen.com/press-and-media/presskit"
        },
        {
            "title": "Aer Lingus",
            "hex": "006272",
            "source": "https://www.aerlingus.com"
        },
        {
            "title": "Aeroflot",
            "hex": "02458D",
            "source": "https://www.aeroflot.ru/ru-en/information/onboard/press"
        },
        {
            "title": "Aeroméxico",
            "hex": "0B2343",
            "source": "https://www.aeromexico.com"
        },
        {
            "title": "Aerospike",
            "hex": "C41E25",
            "source": "https://pages.aerospike.com/rs/aerospike/images/Acid_Whitepaper.pdf"
        },
        {
            "title": "AEW",
            "aliases": {
                "aka": [
                    "All Elite Wrestling"
                ]
            },
            "hex": "000000",
            "source": "https://commons.wikimedia.org/wiki/File:AEW_Logo_(simplified).svg"
        },
        {
            "title": "AFFiNE",
            "hex": "1E96EB",
            "source": "https://affine.pro"
        },
        {
            "title": "Affinity",
            "hex": "222324",
            "source": "https://affinity.serif.com"
        },
        {
            "title": "Affinity Designer",
            "hex": "1B72BE",
            "source": "https://affinity.serif.com/en-gb/designer/"
        },
        {
            "title": "Affinity Photo",
            "hex": "7E4DD2",
            "source": "https://affinity.serif.com/en-gb/photo/"
        },
        {
            "title": "Affinity Publisher",
            "hex": "C9284D",
            "source": "https://affinity.serif.com/en-gb/publisher/"
        },
        {
            "title": "Agora",
            "hex": "099DFD",
            "source": "https://github.com/AgoraIO/Docs/blob/c77b7131e351dbbb99158228971dc4e53de336b1/static/img/agora.svg"
        },
        {
            "title": "AI Dungeon",
            "hex": "000000",
            "source": "https://commons.wikimedia.org/wiki/File:AI_Dungeon_Logo.png"
        },
        {
            "title": "AIB",
            "hex": "7F2B7B",
            "source": "https://aib.ie",
            "aliases": {
                "aka": [
                    "Allied Irish Banks"
                ]
            }
        },
        {
            "title": "AIOHTTP",
            "hex": "2C5BB4",
            "source": "https://github.com/aio-libs/aiohttp/blob/fb5fe72b1bca3b899af579d376f5fe45745410e4/docs/aiohttp-plain.svg"
        },
        {
            "title": "Aiqfome",
            "hex": "7A1FA2",
            "source": "https://aiqfome.com"
        },
        {
            "title": "Air Canada",
            "hex": "F01428",
            "source": "https://www.aircanada.com"
        },
        {
            "title": "Air China",
            "hex": "E30E17",
            "source": "https://www.airchina.com.cn/en/investor_relations/"
        },
        {
            "title": "Air France",
            "hex": "002157",
            "source": "https://www.airfrance.fr"
        },
        {
            "title": "Air India",
            "hex": "D9000D",
            "source": "https://www.airindia.com"
        },
        {
            "title": "AirAsia",
            "hex": "FF0000",
            "source": "https://www.airasia.com/shop"
        },
        {
            "title": "Airbnb",
            "hex": "FF5A5F",
            "source": "https://www.airbnb.com"
        },
        {
            "title": "Airbus",
            "hex": "00205B",
            "source": "https://brand.airbus.com/brand-elements/logo.html"
        },
        {
            "title": "Airbyte",
            "hex": "615EFF",
            "source": "https://airbyte.com"
        },
        {
            "title": "Aircall",
            "hex": "00B388",
            "source": "https://aircall.io"
        },
        {
            "title": "AirPlay Audio",
            "hex": "000000",
            "source": "https://developer.apple.com/design/human-interface-guidelines/airplay/overview/icons/"
        },
        {
            "title": "AirPlay Video",
            "hex": "000000",
            "source": "https://developer.apple.com/design/human-interface-guidelines/airplay/overview/icons/"
        },
        {
            "title": "Airtable",
            "hex": "18BFFF",
            "source": "https://airtable.com/press"
        },
        {
            "title": "Ajv",
            "hex": "23C8D2",
            "source": "https://github.com/ajv-validator/ajv/blob/95b15b683dfb60f63c5129b0426629b968d53af8/docs/.vuepress/public/img/ajv.svg"
        },
        {
            "title": "Akamai",
            "hex": "0096D6",
            "source": "https://www.akamai.com"
        },
        {
            "title": "Alacritty",
            "hex": "F46D01",
            "source": "https://github.com/alacritty/alacritty/blob/6d8db6b9dfadd6164c4be7a053f25db8ef6b7998/extra/logo/alacritty-simple.svg"
        },
        {
            "title": "Albert Heijn",
            "hex": "04ACE6",
            "source": "https://www.ah.nl"
        },
        {
            "title": "Alchemy",
            "hex": "0C0C0E",
            "source": "https://www.alchemy.com"
        },
        {
            "title": "Aldi Nord",
            "hex": "2490D7",
            "source": "https://commons.wikimedia.org/wiki/File:Aldi_Nord_201x_logo.svg"
        },
        {
            "title": "Aldi Süd",
            "hex": "00005F",
            "source": "https://www.aldi-sued.de"
        },
        {
            "title": "Alfa Romeo",
            "hex": "981E32",
            "source": "https://www.fcaci.com/x/Alfa"
        },
        {
            "title": "Alfred",
            "hex": "5C1F87",
            "source": "https://www.alfredapp.com"
        },
        {
            "title": "Algolia",
            "hex": "003DFF",
            "source": "https://algolia.frontify.com/d/1AZwVNcFZiu7/style-guide"
        },
        {
            "title": "Algorand",
            "hex": "000000",
            "source": "https://www.algorand.com/about/media-kit"
        },
        {
            "title": "Alibaba Cloud",
            "hex": "FF6A00",
            "source": "https://www.alibabagroup.com/en/ir/reports"
        },
        {
            "title": "Alibaba.com",
            "hex": "FF6A00",
            "source": "https://www.alibabagroup.com/en/ir/reports"
        },
        {
            "title": "AliExpress",
            "hex": "FF4747",
            "source": "https://www.alibabagroup.com/en/ir/reports"
        },
        {
            "title": "Alipay",
            "hex": "00A1E9",
            "source": "https://gw.alipayobjects.com/os/rmsportal/trUJZfSrlnRCcFgfZGjD.ai"
        },
        {
            "title": "Allegro",
            "hex": "FF5A00",
            "source": "https://allegro.pl"
        },
        {
            "title": "AlliedModders",
            "hex": "1578D3",
            "source": "https://forums.alliedmods.net"
        },
        {
            "title": "AlloCiné",
            "hex": "FECC00",
            "source": "https://www.allocine.fr"
        },
        {
            "title": "AllTrails",
            "hex": "428813",
            "source": "https://www.alltrails.com"
        },
        {
            "title": "Alpine Linux",
            "hex": "0D597F",
            "source": "https://alpinelinux.org"
        },
        {
            "title": "Alpine.js",
            "hex": "8BC0D0",
            "source": "https://github.com/simple-icons/simple-icons/issues/5583#issuecomment-832770167"
        },
        {
            "title": "Altium Designer",
            "hex": "A5915F",
            "source": "https://www.altium.com/altium-designer/"
        },
        {
            "title": "Alwaysdata",
            "hex": "E9568E",
            "source": "https://www.alwaysdata.com"
        },
        {
            "title": "Amazon",
            "hex": "FF9900",
            "source": "https://worldvectorlogo.com/logo/amazon-icon",
            "guidelines": "https://worldvectorlogo.com/terms-of-use"
        },
        {
            "title": "Amazon Alexa",
            "hex": "00CAFF",
            "source": "https://developer.amazon.com/docs/alexa-voice-service/logo-and-brand.html"
        },
        {
            "title": "Amazon API Gateway",
            "hex": "FF4F8B",
            "source": "https://aws.amazon.com/architecture/icons/",
            "guidelines": "https://aws.amazon.com/architecture/icons/",
            "aliases": {
                "aka": [
                    "AWS API Gateway"
                ]
            }
        },
        {
            "title": "Amazon AWS",
            "hex": "232F3E",
            "source": "https://upload.wikimedia.org/wikipedia/commons/9/93/Amazon_Web_Services_Logo.svg",
            "aliases": {
                "aka": [
                    "AWS"
                ]
            }
        },
        {
            "title": "Amazon CloudWatch",
            "hex": "FF4F8B",
            "source": "https://aws.amazon.com/architecture/icons/",
            "guidelines": "https://aws.amazon.com/architecture/icons/",
            "aliases": {
                "aka": [
                    "AWS CloudWatch"
                ]
            }
        },
        {
            "title": "Amazon DynamoDB",
            "hex": "4053D6",
            "source": "https://aws.amazon.com/architecture/icons/",
            "guidelines": "https://aws.amazon.com/architecture/icons/",
            "aliases": {
                "aka": [
                    "AWS DynamoDB"
                ]
            }
        },
        {
            "title": "Amazon EC2",
            "hex": "FF9900",
            "source": "https://aws.amazon.com/architecture/icons/",
            "guidelines": "https://aws.amazon.com/architecture/icons/",
            "aliases": {
                "aka": [
                    "Amazon Elastic Compute Cloud",
                    "AWS EC2",
                    "AWS Elastic Compute Cloud"
                ]
            }
        },
        {
            "title": "Amazon ECS",
            "hex": "FF9900",
            "source": "https://aws.amazon.com/architecture/icons/",
            "guidelines": "https://aws.amazon.com/architecture/icons/",
            "aliases": {
                "aka": [
                    "Amazon Elastic Container Service",
                    "AWS ECS",
                    "AWS Elastic Container Service"
                ]
            }
        },
        {
            "title": "Amazon EKS",
            "hex": "FF9900",
            "source": "https://aws.amazon.com/architecture/icons/",
            "guidelines": "https://aws.amazon.com/architecture/icons/",
            "aliases": {
                "aka": [
                    "Amazon Elastic Kubernetes Service",
                    "AWS EKS",
                    "AWS Elastic Kubernetes Service"
                ]
            }
        },
        {
            "title": "Amazon Fire TV",
            "hex": "FC4C02",
            "source": "https://www.amazon.com/gp/help/customer/display.html?nodeId=201348270"
        },
        {
            "title": "Amazon Games",
            "hex": "FF9900",
            "source": "https://www.amazongames.com"
        },
        {
            "title": "Amazon Lumberyard",
            "hex": "66459B",
            "source": "https://aws.amazon.com/architecture/icons/",
            "guidelines": "https://aws.amazon.com/architecture/icons/"
        },
        {
            "title": "Amazon Luna",
            "hex": "9146FF",
            "source": "https://luna.amazon.com"
        },
        {
            "title": "Amazon Pay",
            "hex": "FF9900",
            "source": "https://pay.amazon.com"
        },
        {
            "title": "Amazon Prime",
            "hex": "00A8E1",
            "source": "https://www.amazon.com/b?node=17277626011"
        },
        {
            "title": "Amazon RDS",
            "hex": "527FFF",
            "source": "https://aws.amazon.com/architecture/icons/",
            "guidelines": "https://aws.amazon.com/architecture/icons/",
            "aliases": {
                "aka": [
                    "AWS RDS"
                ]
            }
        },
        {
            "title": "Amazon Redshift",
            "hex": "8C4FFF",
            "source": "https://aws.amazon.com/architecture/icons/",
            "guidelines": "https://aws.amazon.com/architecture/icons/"
        },
        {
            "title": "Amazon S3",
            "hex": "569A31",
            "source": "https://aws.amazon.com/architecture/icons/",
            "guidelines": "https://aws.amazon.com/architecture/icons/",
            "aliases": {
                "aka": [
                    "AWS S3"
                ]
            }
        },
        {
            "title": "Amazon SQS",
            "hex": "FF4F8B",
            "source": "https://aws.amazon.com/architecture/icons/",
            "guidelines": "https://aws.amazon.com/architecture/icons/",
            "aliases": {
                "aka": [
                    "Amazon Simple Queue Service",
                    "AWS SQS",
                    "AWS Simple Queue Service"
                ]
            }
        },
        {
            "title": "AMD",
            "hex": "ED1C24",
            "source": "https://www.amd.com"
        },
        {
            "title": "Ameba",
            "hex": "2D8C3C",
            "source": "https://ameblo.jp",
            "aliases": {
                "aka": [
                    "Ameba Blog",
                    "Ameblo"
                ],
                "loc": {
                    "ja-JP": "アメブロ"
                }
            }
        },
        {
            "title": "American Airlines",
            "hex": "0078D2",
            "source": "https://en.wikipedia.org/wiki/File:American_Airlines_logo_2013.svg"
        },
        {
            "title": "American Express",
            "hex": "2E77BC",
            "source": "https://commons.wikimedia.org/wiki/File:American_Express_logo.svg"
        },
        {
            "title": "AMG",
            "hex": "000000",
            "source": "https://www.mercedes-amg.com/etc/clientlibs/amg/amg.base/assets/images/svg/amg-logo.svg"
        },
        {
            "title": "AMP",
            "hex": "005AF0",
            "source": "https://amp.dev"
        },
        {
            "title": "Amul",
            "hex": "ED1D24",
            "source": "https://amul.com/classic/products/horeca.php"
        },
        {
            "title": "ANA",
            "hex": "13448F",
            "source": "https://www.ana.co.jp/en/eur/the-ana-experience/brand/"
        },
        {
            "title": "Anaconda",
            "hex": "44A833",
            "source": "https://www.anaconda.com"
        },
        {
            "title": "Analogue",
            "hex": "1A1A1A",
            "source": "https://www.analogue.co"
        },
        {
            "title": "Anchor",
            "hex": "5000B9",
            "source": "https://anchor.fm"
        },
        {
            "title": "Andela",
            "hex": "173B3F",
            "source": "https://andela.com/press/",
            "guidelines": "https://andela.com/press/"
        },
        {
            "title": "Android",
            "hex": "3DDC84",
            "source": "https://thepartnermarketinghub.withgoogle.com/brands/android/visual-identity/visual-identity/logo-lock-ups/"
        },
        {
            "title": "Android Auto",
            "hex": "3DDC84",
            "source": "https://thepartnermarketinghub.withgoogle.com/brands/android-auto/"
        },
        {
            "title": "Android Studio",
            "hex": "3DDC84",
            "source": "https://developer.android.com/studio/"
        },
        {
            "title": "AngelList",
            "hex": "000000",
            "source": "https://angel.co/logo"
        },
        {
            "title": "Angular",
            "hex": "DD0031",
            "source": "https://angular.io/assets/images/logos/angular/angular_solidBlack.svg"
        },
        {
            "title": "Angular Universal",
            "hex": "00ACC1",
            "source": "https://angular.io/presskit"
        },
        {
            "title": "AngularJS",
            "hex": "E23237",
            "source": "https://angularjs.org"
        },
        {
            "title": "AniList",
            "hex": "02A9FF",
            "source": "https://anilist.co/img/icons/icon.svg"
        },
        {
            "title": "Ansible",
            "hex": "EE0000",
            "source": "https://www.ansible.com/logos"
        },
        {
            "title": "Answer",
            "hex": "0033FF",
            "source": "https://answer.dev"
        },
        {
            "title": "Ansys",
            "hex": "FFB71B",
            "source": "https://www.ansys.com/about-ansys/brand"
        },
        {
            "title": "Ant Design",
            "hex": "0170FE",
            "source": "https://ant.design/components/icon/"
        },
        {
            "title": "Anta",
            "hex": "D70010",
            "source": "https://www.anta.com"
        },
        {
            "title": "Antena 3",
            "hex": "FF7328",
            "source": "https://www.antena3.com"
        },
        {
            "title": "AnyDesk",
            "hex": "EF443B",
            "source": "https://anydesk.com"
        },
        {
            "title": "AOL",
            "hex": "3399FF",
            "source": "https://www.aol.com",
            "guidelines": "https://styleguide.aol.com"
        },
        {
            "title": "Apache",
            "hex": "D22128",
            "source": "https://www.apache.org/foundation/press/kit/"
        },
        {
            "title": "Apache Airflow",
            "hex": "017CEE",
            "source": "https://apache.org/logos/"
        },
        {
            "title": "Apache Ant",
            "hex": "A81C7D",
            "source": "https://apache.org/logos/"
        },
        {
            "title": "Apache Cassandra",
            "hex": "1287B1",
            "source": "https://upload.wikimedia.org/wikipedia/commons/5/5e/Cassandra_logo.svg"
        },
        {
            "title": "Apache CloudStack",
            "hex": "2AA5DC",
            "source": "https://cloudstack.apache.org/trademark-guidelines.html"
        },
        {
            "title": "Apache Cordova",
            "hex": "E8E8E8",
            "source": "https://cordova.apache.org/artwork/"
        },
        {
            "title": "Apache CouchDB",
            "hex": "E42528",
            "source": "https://apache.org/logos/#couchdb"
        },
        {
            "title": "Apache Druid",
            "hex": "29F1FB",
            "source": "https://apache.org/logos/"
        },
        {
            "title": "Apache ECharts",
            "hex": "AA344D",
            "source": "https://apache.org/logos/"
        },
        {
            "title": "Apache Flink",
            "hex": "E6526F",
            "source": "https://apache.org/logos/"
        },
        {
            "title": "Apache Groovy",
            "hex": "4298B8",
            "source": "https://groovy-lang.org"
        },
        {
            "title": "Apache Hadoop",
            "hex": "66CCFF",
            "source": "https://apache.org/logos/#hadoop"
        },
        {
            "title": "Apache Hive",
            "hex": "FDEE21",
            "source": "https://apache.org/logos/"
        },
        {
            "title": "Apache JMeter",
            "hex": "D22128",
            "source": "https://apache.org/logos/"
        },
        {
            "title": "Apache Kafka",
            "hex": "231F20",
            "source": "https://apache.org/logos/"
        },
        {
            "title": "Apache Kylin",
            "hex": "F09D13",
            "source": "https://apache.org/logos/"
        },
        {
            "title": "Apache Maven",
            "hex": "C71A36",
            "source": "https://apache.org/logos/"
        },
        {
            "title": "Apache NetBeans IDE",
            "hex": "1B6AC6",
            "source": "https://apache.org/logos/"
        },
        {
            "title": "Apache OpenOffice",
            "hex": "0E85CD",
            "source": "https://apache.org/logos"
        },
        {
            "title": "Apache Parquet",
            "hex": "50ABF1",
            "source": "https://apache.org/logos/"
        },
        {
            "title": "Apache Pulsar",
            "hex": "188FFF",
            "source": "https://apache.org/logos/"
        },
        {
            "title": "Apache RocketMQ",
            "hex": "D77310",
            "source": "https://apache.org/logos/"
        },
        {
            "title": "Apache Solr",
            "hex": "D9411E",
            "source": "https://apache.org/logos/"
        },
        {
            "title": "Apache Spark",
            "hex": "E25A1C",
            "source": "https://apache.org/logos/"
        },
        {
            "title": "Apache Tomcat",
            "hex": "F8DC75",
            "source": "https://apache.org/logos/"
        },
        {
            "title": "Aparat",
            "hex": "ED145B",
            "source": "https://www.aparat.com/logo"
        },
        {
            "title": "Apollo GraphQL",
            "hex": "311C87",
            "source": "https://github.com/apollographql/space-kit/blob/9a42083746a49c9a734563f427c13233e42adcc9/logos/mark.svg"
        },
        {
            "title": "Apostrophe",
            "hex": "6236FF",
            "source": "https://github.com/apostrophecms/apostrophe/blob/a7fcc6b13831302e27f79a6fcaaf58e3a40517df/logo.svg"
        },
        {
            "title": "App Store",
            "hex": "0D96F6",
            "source": "https://developer.apple.com/app-store/"
        },
        {
            "title": "Appian",
            "hex": "2322F0",
            "source": "https://appian.com",
            "guidelines": "https://assets.appian.com/uploads/assets/Appian_BrandGuidelines_Newsroom.pdf"
        },
        {
            "title": "Apple",
            "hex": "000000",
            "source": "https://www.apple.com"
        },
        {
            "title": "Apple Arcade",
            "hex": "000000",
            "source": "https://www.apple.com/apple-arcade/"
        },
        {
            "title": "Apple Music",
            "hex": "FA243C",
            "source": "https://www.apple.com/itunes/marketing-on-music/identity-guidelines.html#apple-music-icon"
        },
        {
            "title": "Apple News",
            "hex": "FD415E",
            "source": "https://www.apple.com/apple-news/"
        },
        {
            "title": "Apple Pay",
            "hex": "000000",
            "source": "https://developer.apple.com/apple-pay/marketing/"
        },
        {
            "title": "Apple Podcasts",
            "hex": "9933CC",
            "source": "https://www.apple.com/itunes/marketing-on-podcasts/identity-guidelines.html#apple-podcasts-icon"
        },
        {
            "title": "Apple TV",
            "hex": "000000",
            "source": "https://commons.wikimedia.org/wiki/File:AppleTV.svg"
        },
        {
            "title": "AppSignal",
            "hex": "21375A",
            "source": "https://appsignal.com"
        },
        {
            "title": "Appsmith",
            "hex": "2A2F3D",
            "source": "https://www.appsmith.com"
        },
        {
            "title": "AppVeyor",
            "hex": "00B3E0",
            "source": "https://commons.wikimedia.org/wiki/File:Appveyor_logo.svg"
        },
        {
            "title": "Appwrite",
            "hex": "F02E65",
            "source": "https://github.com/appwrite/appwrite/blob/c961382fb7a59ce908b4982a572e02e6e0feacd5/public/images/appwrite.svg"
        },
        {
            "title": "Aqua",
            "hex": "1904DA",
            "source": "https://www.aquasec.com/brand/",
            "guidelines": "https://www.aquasec.com/brand/"
        },
        {
            "title": "ARAL",
            "hex": "0063CB",
            "source": "https://upload.wikimedia.org/wikipedia/commons/6/60/Aral_Logo.svg"
        },
        {
            "title": "ArangoDB",
            "hex": "DDE072",
            "source": "https://www.arangodb.com",
            "guidelines": "https://www.arangodb.com/resources/logos"
        },
        {
            "title": "ArcGIS",
            "hex": "2C7AC3",
            "source": "https://www.esri.com/en-us/arcgis/products/arcgis-pro/overview"
        },
        {
            "title": "Arch Linux",
            "hex": "1793D1",
            "source": "https://www.archlinux.org/art/",
            "guidelines": "https://wiki.archlinux.org/index.php/DeveloperWiki:TrademarkPolicy#Logo_Usage_Guidelines"
        },
        {
            "title": "Archicad",
            "hex": "2D50A5",
            "source": "https://graphisoft.com/contact-us/press-relations#/documents/archicad-logo-98604"
        },
        {
            "title": "Archive of Our Own",
            "hex": "990000",
            "source": "https://archiveofourown.org"
        },
        {
            "title": "Ardour",
            "hex": "C61C3E",
            "source": "https://github.com/Ardour/ardour/tree/d39f064756c88197adfe13fe695b86bd8cb3bb81/tools/misc_resources"
        },
        {
            "title": "Arduino",
            "hex": "00979D",
            "source": "https://cdn.arduino.cc/projecthub/img/Arduino-logo.svg"
        },
        {
            "title": "Argo",
            "hex": "EF7B4D",
            "source": "https://cncf-branding.netlify.app/projects/argo/"
        },
        {
            "title": "Argos",
            "hex": "DA291C",
            "source": "https://www.argos.co.uk"
        },
        {
            "title": "Ariakit",
            "hex": "007ACC",
            "source": "https://github.com/ariakit/ariakit/blob/a739913ab1c3919c4353f0e0e3573ec6eda99549/logo/icon.svg"
        },
        {
            "title": "ARK Ecosystem",
            "hex": "C9292C",
            "source": "https://ark.io/press-kit"
        },
        {
            "title": "Arlo",
            "hex": "49B48A",
            "source": "https://www.arlo.com"
        },
        {
            "title": "Arm",
            "hex": "0091BD",
            "source": "https://www.arm.com",
            "guidelines": "https://www.arm.com/company/policies/trademarks/guidelines-corporate-logo"
        },
        {
            "title": "Artifact Hub",
            "hex": "417598",
            "source": "https://raw.githubusercontent.com/artifacthub/hub/87a1fed/web/public/static/media/logo/artifacthub-brand-white.svg"
        },
        {
            "title": "Artix Linux",
            "hex": "10A0CC",
            "source": "https://gitea.artixlinux.org/artix/artwork/src/commit/256432e3d06b3e9024bfd6912768e80281ea3746/icons/logo-gray.svg"
        },
        {
            "title": "ArtStation",
            "hex": "13AFF0",
            "source": "https://www.artstation.com/about/logo"
        },
        {
            "title": "arXiv",
            "hex": "B31B1B",
            "source": "https://arxiv.org",
            "guidelines": "https://arxiv.org/about/brand"
        },
        {
            "title": "Asana",
            "hex": "F06A6A",
            "source": "https://asana.com/styles",
            "guidelines": "https://asana.com/brand"
        },
        {
            "title": "Asciidoctor",
            "hex": "E40046",
            "source": "https://github.com/asciidoctor/brand/blob/b9cf5e276616f4770c4f1227e646e7daee0cbf24/logo/logo-fill-bw.svg"
        },
        {
            "title": "asciinema",
            "hex": "D40000",
            "source": "https://github.com/asciinema/asciinema-logo/tree/1c743621830c0d8c92fd0076b4f15f75b4cf79f4"
        },
        {
            "title": "ASDA",
            "hex": "68A51C",
            "source": "https://www.asda.com"
        },
        {
            "title": "Aseprite",
            "hex": "7D929E",
            "source": "https://www.aseprite.org"
        },
        {
            "title": "Ask Ubuntu",
            "hex": "DC461D",
            "source": "https://askubuntu.com",
            "guidelines": "https://stackoverflow.com/legal/trademark-guidance"
        },
        {
            "title": "ASKfm",
            "hex": "DB3552",
            "source": "https://ask.fm"
        },
        {
            "title": "AssemblyScript",
            "hex": "007AAC",
            "source": "https://www.assemblyscript.org"
        },
        {
            "title": "Aston Martin",
            "hex": "000000",
            "source": "https://www.astonmartin.com"
        },
        {
            "title": "Astro",
            "hex": "FF5D01",
            "source": "https://github.com/withastro/astro/blob/09144e8e88fbb79a75a2283aca8bf6eba6dc45f0/assets/brand/logo-white.svg",
            "license": {
                "type": "MIT"
            }
        },
        {
            "title": "ASUS",
            "hex": "000000",
            "source": "https://www.asus.com"
        },
        {
            "title": "AT&T",
            "hex": "009FDB",
            "source": "https://www.att.com"
        },
        {
            "title": "Atari",
            "hex": "E4202E",
            "source": "https://atarivcs.com"
        },
        {
            "title": "Atlassian",
            "hex": "0052CC",
            "source": "https://www.atlassian.com/company/news/press-kit"
        },
        {
            "title": "Atom",
            "hex": "66595C",
            "source": "https://commons.wikimedia.org/wiki/File:Atom_editor_logo.svg"
        },
        {
            "title": "Auchan",
            "hex": "D6180B",
            "source": "https://www.auchan.fr"
        },
        {
            "title": "Audacity",
            "hex": "0000CC",
            "source": "https://github.com/audacity/audacity/blob/c818449c69193f5311b430fbf600d8d6cbe49047/images/audacity.svg"
        },
        {
            "title": "Audi",
            "hex": "BB0A30",
            "source": "https://www.audi.com/ci/en/intro/basics/rings.html"
        },
        {
            "title": "Audible",
            "hex": "F8991C",
            "source": "https://commons.wikimedia.org/wiki/File:Audible_logo.svg"
        },
        {
            "title": "Audio-Technica",
            "hex": "000000",
            "source": "https://wikipedia.org/wiki/File:Audio-technica.svg"
        },
        {
            "title": "Audioboom",
            "hex": "007CE2",
            "source": "https://audioboom.com/about/brand-guidelines"
        },
        {
            "title": "Audiomack",
            "hex": "FFA200",
            "source": "https://styleguide.audiomack.com"
        },
        {
            "title": "Aurelia",
            "hex": "ED2B88",
            "source": "https://aurelia.io"
        },
        {
            "title": "Auth0",
            "hex": "EB5424",
            "source": "https://styleguide.auth0.com"
        },
        {
            "title": "Authelia",
            "hex": "113155",
            "source": "https://github.com/authelia/authelia/blob/8316cd4eb7a6f0778c8f480c61ad76a88416fc3a/docs/static/images/branding/logo.svg"
        },
        {
            "title": "Authy",
            "hex": "EC1C24",
            "source": "https://authy.com"
        },
        {
            "title": "Autodesk",
            "hex": "000000",
            "source": "https://brand.autodesk.com",
            "guidelines": "https://brand.autodesk.com/brand-system/logo/"
        },
        {
            "title": "AutoHotkey",
            "hex": "334455",
            "source": "https://www.autohotkey.com"
        },
        {
            "title": "Automattic",
            "hex": "3499CD",
            "source": "https://automattic.com/press/brand-materials/"
        },
        {
            "title": "Autoprefixer",
            "hex": "DD3735",
            "source": "https://github.com/postcss/autoprefixer/blob/1341747bc8142a147342f55eea5ed4286a3ca318/logo.svg"
        },
        {
            "title": "avajs",
            "hex": "4B4B77",
            "source": "https://github.com/avajs/ava/blob/6f8e30c94626238a5b26deadac319089fa43d333/media/logo.svg"
        },
        {
            "title": "Avast",
            "hex": "FF7800",
            "source": "https://www.avast.com",
            "guidelines": "https://press.avast.com/media-materials"
        },
        {
            "title": "Awesome Lists",
            "hex": "FC60A8",
            "source": "https://github.com/sindresorhus/awesome/tree/52b6dbacde01c2595f2133a5378cb8d2f89906fa/media"
        },
        {
            "title": "awesomeWM",
            "hex": "535D6C",
            "source": "https://awesomewm.org"
        },
        {
            "title": "AWS Amplify",
            "hex": "FF9900",
            "source": "https://aws.amazon.com/architecture/icons/",
            "guidelines": "https://aws.amazon.com/architecture/icons/"
        },
        {
            "title": "AWS Fargate",
            "hex": "FF9900",
            "source": "https://aws.amazon.com/architecture/icons/",
            "guidelines": "https://aws.amazon.com/architecture/icons/"
        },
        {
            "title": "AWS Lambda",
            "hex": "FF9900",
            "source": "https://aws.amazon.com/architecture/icons/",
            "guidelines": "https://aws.amazon.com/architecture/icons/"
        },
        {
            "title": "Axios",
            "hex": "5A29E4",
            "source": "https://github.com/axios/axios-docs/blob/ba35d67160f94419c1b0292831cd1a4b378adb42/assets/logo.svg"
        },
        {
            "title": "Azure Artifacts",
            "hex": "CB2E6D",
            "source": "https://azure.microsoft.com/en-us/services/devops/artifacts/"
        },
        {
            "title": "Azure Data Explorer",
            "hex": "0078D4",
            "source": "https://azure.microsoft.com/en-us/pricing/details/data-explorer/"
        },
        {
            "title": "Azure DevOps",
            "hex": "0078D7",
            "source": "https://azure.microsoft.com/products/devops/"
        },
        {
            "title": "Azure Functions",
            "hex": "0062AD",
            "source": "https://azure.microsoft.com/en-us/services/functions"
        },
        {
            "title": "Azure Pipelines",
            "hex": "2560E0",
            "source": "https://github.com/vscode-icons/vscode-icons/blob/dc7872262c9b059c574bd16fc4cfedbb6bdf156e/icons/file_type_azurepipelines.svg"
        },
        {
            "title": "B&R Automation",
            "hex": "FF8800",
            "source": "https://www.br-automation.com"
        },
        {
            "title": "Babel",
            "hex": "F9DC3E",
            "source": "https://github.com/babel/website/blob/93330158b6ecca1ab88d3be8dbf661f5c2da6c76/website/static/img/babel-black.svg"
        },
        {
            "title": "Babylon.js",
            "hex": "BB464B",
            "source": "https://github.com/BabylonJS/Brand-Toolkit/blob/8583d4d9bf252a233fa480fa02ac6f367d5207a1/babylon_logo/monochrome/babylon_logo_monochrome_dark.svg"
        },
        {
            "title": "Backblaze",
            "hex": "E21E29",
            "source": "https://www.backblaze.com/company/news.html",
            "guidelines": "https://www.backblaze.com/company/news.html"
        },
        {
            "title": "Backbone.js",
            "hex": "0071B5",
            "source": "https://upload.wikimedia.org/wikipedia/commons/2/20/Backbone.js_logo.svg",
            "license": {
                "type": "MIT",
                "url": "https://github.com/jashkenas/backbone/blob/master/LICENSE"
            }
        },
        {
            "title": "Backendless",
            "hex": "FFFFFF",
            "source": "https://backendless.com"
        },
        {
            "title": "Backstage",
            "hex": "9BF0E1",
            "source": "https://github.com/backstage/backstage/blob/862f2517188849dd7467d059edeb8692e6933c35/microsite/static/logo_assets/svg/Icon_Teal.svg",
            "guidelines": "https://backstage.io/logo_assets/Backstage_Identity_Assets_Overview.pdf"
        },
        {
            "title": "Badgr",
            "hex": "282C4C",
            "source": "https://info.badgr.com"
        },
        {
            "title": "Badoo",
            "hex": "783BF9",
            "source": "https://badoo.com/team/press/"
        },
        {
            "title": "Baidu",
            "hex": "2932E1",
            "source": "https://www.baidu.com"
        },
        {
            "title": "Bamboo",
            "hex": "0052CC",
            "source": "https://www.atlassian.design/guidelines/marketing/resources/logo-files"
        },
        {
            "title": "Bandcamp",
            "hex": "408294",
            "source": "https://bandcamp.com/buttons"
        },
        {
            "title": "BandLab",
            "hex": "F12C18",
            "source": "https://blog.bandlab.com/press/"
        },
        {
            "title": "Bandsintown",
            "hex": "00CEC8",
            "source": "https://corp.bandsintown.com/media-library"
        },
        {
            "title": "Bank of America",
            "hex": "012169",
            "source": "https://www.bankofamerica.com"
        },
        {
            "title": "Barclays",
            "hex": "00AEEF",
            "source": "https://home.barclays"
        },
        {
            "title": "Baremetrics",
            "hex": "6078FF",
            "source": "https://baremetrics.com"
        },
        {
            "title": "Basecamp",
            "hex": "1D2D35",
            "source": "https://basecamp.com/about/press"
        },
        {
            "title": "Bastyon",
            "hex": "00A4FF",
            "source": "https://github.com/pocketnetteam/pocketnet.gui/blob/978201dca0d63bc87c4c66513a67f085f2f51d83/img/logo.svg",
            "aliases": {
                "aka": [
                    "pocketnet"
                ]
            }
        },
        {
            "title": "Bata",
            "hex": "DD282E",
            "source": "https://www.bata.com"
        },
        {
            "title": "Bath ASU",
            "hex": "00A3E0",
            "source": "https://bathasu.com/press/"
        },
        {
            "title": "Battle.net",
            "hex": "148EFF",
            "source": "https://eu.shop.battle.net/en-gb"
        },
        {
            "title": "BBC",
            "hex": "000000",
            "source": "https://www.bbc.co.uk",
            "guidelines": "https://www.bbc.co.uk/branding/logo-use"
        },
        {
            "title": "BBC iPlayer",
            "hex": "FF4C98",
            "source": "https://www.bbc.co.uk/iplayer"
        },
        {
            "title": "Beatport",
            "hex": "01FF95",
            "source": "https://brand.beatport.com",
            "guidelines": "https://support.beatport.com/hc/en-us/articles/200353255-Beatport-Logos-and-Images"
        },
        {
            "title": "Beats",
            "hex": "005571",
            "source": "https://www.elastic.co/brand"
        },
        {
            "title": "Beats by Dre",
            "hex": "E01F3D",
            "source": "https://www.beatsbydre.com"
        },
        {
            "title": "Behance",
            "hex": "1769FF",
            "source": "https://www.behance.net/dev/api/brand"
        },
        {
            "title": "Beijing Subway",
            "hex": "004A9D",
            "source": "https://zh.wikipedia.org/wiki/File:Beijing_Subway_Logo.svg"
        },
        {
            "title": "BEM",
            "hex": "000000",
            "source": "https://en.bem.info"
        },
        {
            "title": "Bentley",
            "hex": "333333",
            "source": "https://en.wikipedia.org/wiki/File:Bentley_logo_2.svg"
        },
        {
            "title": "Bento",
            "hex": "768CFF",
            "source": "https://bento.me"
        },
        {
            "title": "Betfair",
            "hex": "FFB80B",
            "source": "https://partnerships.betfair.com"
        },
        {
            "title": "Big Cartel",
            "hex": "222222",
            "source": "https://www.bigcartel.com"
        },
        {
            "title": "bigbasket",
            "hex": "A5CD39",
            "source": "https://www.bigbasket.com"
        },
        {
            "title": "BigBlueButton",
            "hex": "283274",
            "source": "https://github.com/bigbluebutton/bbb-app-rooms/blob/0fcf9636a3ba683296326f46354265917c4f0ea4/app/assets/images/icon.svg",
            "guidelines": "https://bigbluebutton.org/trademark/"
        },
        {
            "title": "BigCommerce",
            "hex": "121118",
            "source": "https://www.bigcommerce.co.uk/press/media-kit/"
        },
        {
            "title": "Bilibili",
            "hex": "00A1D6",
            "source": "https://www.bilibili.com"
        },
        {
            "title": "Billboard",
            "hex": "000000",
            "source": "https://www.billboard.com"
        },
        {
            "title": "BIM",
            "hex": "EB1928",
            "source": "https://upload.wikimedia.org/wikipedia/commons/2/2d/Bim_%28company%29_logo.svg"
        },
        {
            "title": "Binance",
            "hex": "F0B90B",
            "source": "https://binance.com"
        },
        {
            "title": "Bio Link",
            "hex": "000000",
            "source": "https://bio.link"
        },
        {
            "title": "Bit",
            "hex": "73398D",
            "source": "https://bit.dev"
        },
        {
            "title": "Bitbucket",
            "hex": "0052CC",
            "source": "https://www.atlassian.com/company/news/press-kit"
        },
        {
            "title": "Bitcoin",
            "hex": "F7931A",
            "source": "https://bitcoin.org/en"
        },
        {
            "title": "Bitcoin Cash",
            "hex": "0AC18E",
            "source": "https://www.bitcoincash.org/graphics/"
        },
        {
            "title": "Bitcoin SV",
            "hex": "EAB300",
            "source": "https://bitcoinsv.com"
        },
        {
            "title": "Bitdefender",
            "hex": "ED1C24",
            "source": "https://www.bitdefender.com/funzone/logos.html"
        },
        {
            "title": "Bitly",
            "hex": "EE6123",
            "source": "https://bitly.com/pages/press"
        },
        {
            "title": "Bitrise",
            "hex": "683D87",
            "source": "https://www.bitrise.io/presskit"
        },
        {
            "title": "Bitwarden",
            "hex": "175DDC",
            "source": "https://github.com/bitwarden/brand/blob/6182cd64321d810c6f6255db08c2a17804d2b724/icons/icon.svg"
        },
        {
            "title": "Bitwig",
            "hex": "FF5A00",
            "source": "https://www.bitwig.com"
        },
        {
            "title": "Blackberry",
            "hex": "000000",
            "source": "https://www.blackberry.com"
        },
        {
            "title": "Blazemeter",
            "hex": "CA2133",
            "source": "https://www.blazemeter.com"
        },
        {
            "title": "Blazor",
            "hex": "512BD4",
            "source": "https://dotnet.microsoft.com/apps/aspnet/web-apps/blazor"
        },
        {
            "title": "Blender",
            "hex": "F5792A",
            "source": "https://www.blender.org/about/logo/"
        },
        {
            "title": "Blockchain.com",
            "hex": "121D33",
            "source": "https://www.blockchain.com",
            "guidelines": "https://www.blockchain.com/en/press"
        },
        {
            "title": "Blogger",
            "hex": "FF5722",
            "source": "https://www.blogger.com"
        },
        {
            "title": "Bloglovin",
            "hex": "000000",
            "source": "https://www.bloglovin.com/widgets"
        },
        {
            "title": "Blueprint",
            "hex": "137CBD",
            "source": "https://blueprintjs.com"
        },
        {
            "title": "Bluetooth",
            "hex": "0082FC",
            "source": "https://www.bluetooth.com/develop-with-bluetooth/marketing-branding/"
        },
        {
            "title": "BMC Software",
            "hex": "FE5000",
            "source": "https://www.bmc.com"
        },
        {
            "title": "BMW",
            "hex": "0066B1",
            "source": "https://www.bmw.de"
        },
        {
            "title": "BoardGameGeek",
            "hex": "FF5100",
            "source": "https://boardgamegeek.com"
        },
        {
            "title": "Boehringer Ingelheim",
            "hex": "003366",
            "source": "https://cd.boehringer-ingelheim.com"
        },
        {
            "title": "Boeing",
            "hex": "1D439C",
            "source": "https://commons.wikimedia.org/wiki/File:Boeing_full_logo.svg"
        },
        {
            "title": "Bookalope",
            "hex": "DC2829",
            "source": "https://bookalope.net"
        },
        {
            "title": "BookBub",
            "hex": "F44336",
            "source": "https://insights.bookbub.com/bookbub-follow-bookmark-buttons-for-authors-websites/"
        },
        {
            "title": "Bookmeter",
            "hex": "64BC4B",
            "source": "https://bookmeter.com"
        },
        {
            "title": "BookMyShow",
            "hex": "C4242B",
            "source": "https://in.bookmyshow.com"
        },
        {
            "title": "BookStack",
            "hex": "0288D1",
            "source": "https://www.bookstackapp.com"
        },
        {
            "title": "Boost",
            "hex": "F7901E",
            "source": "https://www.boostmobile.com"
        },
        {
            "title": "Boots",
            "hex": "05054B",
            "source": "https://www.boots-uk.com/css/images/Boots_logo.svg"
        },
        {
            "title": "Bootstrap",
            "hex": "7952B3",
            "source": "https://getbootstrap.com/about"
        },
        {
            "title": "BorgBackup",
            "hex": "00DD00",
            "source": "https://www.borgbackup.org"
        },
        {
            "title": "Bosch",
            "hex": "EA0016",
            "source": "https://www.bosch.de"
        },
        {
            "title": "Bose",
            "hex": "000000",
            "source": "https://developer.bose.com/sites/default/files/Bose%20AR%20Design%20Guidelines%20v1.0.pdf"
        },
        {
            "title": "Botble CMS",
            "hex": "205081",
            "source": "https://botble.com"
        },
        {
            "title": "boulanger",
            "hex": "FD5300",
            "source": "https://www.boulanger.com"
        },
        {
            "title": "Bower",
            "hex": "EF5734",
            "source": "https://bower.io/docs/about/#brand"
        },
        {
            "title": "Box",
            "hex": "0061D5",
            "source": "https://www.box.com/en-gb/about-us/press"
        },
        {
            "title": "Boxy SVG",
            "hex": "3584E3",
            "source": "https://boxy-svg.com/ideas/7/redesign-the-app-icon#comment-1875"
        },
        {
            "title": "Brandfolder",
            "hex": "40D1F5",
            "source": "https://brandfolder.com/brandfolder"
        },
        {
            "title": "Brave",
            "hex": "FB542B",
            "source": "https://brave.com/brave-branding-assets/"
        },
        {
            "title": "Breaker",
            "hex": "003DAD",
            "source": "https://www.breaker.audio/i/brand"
        },
        {
            "title": "British Airways",
            "hex": "2E5C99",
            "source": "https://www.britishairways.com/travel/home/public/en_ie/"
        },
        {
            "title": "Broadcom",
            "hex": "E31837",
            "source": "https://www.broadcom.com/support",
            "license": {
                "type": "custom",
                "url": "https://logorequest.broadcom.com/Home.aspx"
            }
        },
        {
            "title": "BT",
            "hex": "6400AA",
            "source": "https://www.bt.com"
        },
        {
            "title": "Buddy",
            "hex": "1A86FD",
            "source": "https://buddy.works/about"
        },
        {
            "title": "Budibase",
            "hex": "000000",
            "source": "https://github.com/Budibase/budibase/blob/6137ffd9a278ecb3e4dbb42af804c9652741699e/packages/builder/assets/bb-emblem.svg"
        },
        {
            "title": "Buefy",
            "hex": "7957D5",
            "source": "https://github.com/buefy/buefy/blob/a9a724efca0b531e6a64ab734889b00bf4507a9d/static/img/icons/safari-pinned-tab.svg"
        },
        {
            "title": "Buffer",
            "hex": "231F20",
            "source": "https://buffer.com/press"
        },
        {
            "title": "Bugatti",
            "hex": "BE0030",
            "source": "https://www.bugatti.com"
        },
        {
            "title": "Bugcrowd",
            "hex": "F26822",
            "source": "https://www.bugcrowd.com/about/press-kit/"
        },
        {
            "title": "Bugsnag",
            "hex": "4949E4",
            "source": "https://www.bugsnag.com/newsroom"
        },
        {
            "title": "Buildkite",
            "hex": "14CC80",
            "source": "https://buildkite.com/brand-assets"
        },
        {
            "title": "Bukalapak",
            "hex": "E31E52",
            "source": "https://assets.bukalapak.com/sigil/bukalapak-logo-icon.svg",
            "guidelines": "https://brand.bukalapak.design/brand-elements#logo-overview"
        },
        {
            "title": "Bulma",
            "hex": "00D1B2",
            "source": "https://github.com/jgthms/bulma/tree/b0ed28b0e63fdfe54ef802ad155c889241fb6ae1"
        },
        {
            "title": "Bun",
            "hex": "000000",
            "source": "https://bun.sh"
        },
        {
            "title": "bunq",
            "hex": "3394D7",
            "source": "https://www.bunq.com/press/"
        },
        {
            "title": "Burger King",
            "hex": "D62300",
            "source": "https://www.bk.com",
            "guidelines": "https://www.bk.com/trademarks"
        },
        {
            "title": "Burton",
            "hex": "000000",
            "source": "https://brand.burton.com/logo/",
            "guidelines": "https://brand.burton.com/logo/"
        },
        {
            "title": "Buy Me A Coffee",
            "hex": "FFDD00",
            "source": "https://www.buymeacoffee.com/brand"
        },
        {
            "title": "BuzzFeed",
            "hex": "EE3322",
            "source": "https://www.buzzfeed.com/press/assets"
        },
        {
            "title": "BVG",
            "hex": "F0D722",
            "source": "https://www.bvg.de",
            "aliases": {
                "aka": [
                    "Berliner Verkehrsbetriebe"
                ]
            }
        },
        {
            "title": "Byju's",
            "hex": "813588",
            "source": "https://byjus.com/byjus-the-learning-app/"
        },
        {
            "title": "byte",
            "hex": "551DEF",
            "source": "https://byte.co/byte"
        },
        {
            "title": "ByteDance",
            "hex": "3C8CFF",
            "source": "https://www.bytedance.com"
        },
        {
            "title": "C",
            "hex": "A8B9CC",
            "source": "https://commons.wikimedia.org/wiki/File:The_C_Programming_Language_logo.svg"
        },
        {
            "title": "C Sharp",
            "hex": "239120",
            "source": "https://upload.wikimedia.org/wikipedia/commons/0/0d/C_Sharp_wordmark.svg"
        },
        {
            "title": "C++",
            "hex": "00599C",
            "source": "https://github.com/isocpp/logos/tree/64ef037049f87ac74875dbe72695e59118b52186"
        },
        {
            "title": "Cachet",
            "hex": "7ED321",
            "source": "https://cachethq.io/press"
        },
        {
            "title": "Caddy",
            "hex": "1F88C0",
            "source": "https://caddyserver.com"
        },
        {
            "title": "Cadillac",
            "hex": "000000",
            "source": "https://www.cadillac.com",
            "guidelines": "https://www.gm.com/copyright-trademark"
        },
        {
            "title": "CafePress",
            "hex": "58A616",
            "source": "https://en.wikipedia.org/wiki/CafePress#/media/File:CafePress_logo.svg"
        },
        {
            "title": "Caffeine",
            "hex": "0000FF",
            "source": "https://www.caffeine.tv",
            "guidelines": "https://www.caffeine.tv/newsroom.html"
        },
        {
            "title": "Cairo Graphics",
            "hex": "F39914",
            "source": "https://github.com/freedesktop/cairo/blob/44f808fce9f437e14f2b0ef4e1583def8ab578ae/doc/tutorial/slides/cairo-title.svg"
        },
        {
            "title": "Cairo Metro",
            "hex": "C10C0C",
            "source": "https://en.wikipedia.org/wiki/File:Cairo_metro_logo2012.svg"
        },
        {
            "title": "CakePHP",
            "hex": "D33C43",
            "source": "https://cakephp.org/logos"
        },
        {
            "title": "Campaign Monitor",
            "hex": "111324",
            "source": "https://www.campaignmonitor.com/company/brand/"
        },
        {
            "title": "Canonical",
            "hex": "77216F",
            "source": "https://design.ubuntu.com/downloads/",
            "guidelines": "https://design.ubuntu.com/brand/canonical-logo/",
            "license": {
                "type": "CC-BY-SA-3.0"
            }
        },
        {
            "title": "Canva",
            "hex": "00C4CC",
            "source": "https://www.canva.com"
        },
        {
            "title": "Capacitor",
            "hex": "119EFF",
            "source": "https://github.com/ionic-team/ionicons-site/blob/b0c97018d737b763301154231b34e1b882c0c84d/docs/ionicons/svg/logo-capacitor.svg"
        },
        {
            "title": "Car Throttle",
            "hex": "FF9C42",
            "source": "https://www.carthrottle.com"
        },
        {
            "title": "Cardano",
            "hex": "0133AD",
            "source": "https://cardano.org/brand-assets/"
        },
        {
            "title": "Carrefour",
            "hex": "004E9F",
            "source": "https://upload.wikimedia.org/wikipedia/commons/5/5b/Carrefour_logo.svg"
        },
        {
            "title": "Carto",
            "hex": "EB1510",
            "source": "https://carto.com/brand/"
        },
        {
            "title": "Cash App",
            "hex": "00C244",
            "source": "https://cash.app/press"
        },
        {
            "title": "Castbox",
            "hex": "F55B23",
            "source": "https://castbox.fm/newsroom/"
        },
        {
            "title": "Castorama",
            "hex": "0078D7",
            "source": "https://www.castorama.fr"
        },
        {
            "title": "Castro",
            "hex": "00B265",
            "source": "https://supertop.co/castro/press/"
        },
        {
            "title": "Caterpillar",
            "hex": "FFCD11",
            "source": "https://commons.wikimedia.org/wiki/File:Caterpillar_logo.svg"
        },
        {
            "title": "CBS",
            "hex": "033963",
            "source": "https://www.cbs.com"
        },
        {
            "title": "CD Projekt",
            "hex": "DC0D15",
            "source": "https://www.cdprojekt.com/en/media/logotypes/"
        },
        {
            "title": "Celery",
            "hex": "37814A",
            "source": "https://github.com/celery/celery/blob/4d77ddddb10797011dc10dd2e4e1e7a7467b8431/docs/images/favicon.ico"
        },
        {
            "title": "CentOS",
            "hex": "262577",
            "source": "https://wiki.centos.org/ArtWork/Brand/Logo"
        },
        {
            "title": "Ceph",
            "hex": "EF5C55",
            "source": "https://github.com/ceph/ceph/blob/b106a03dcddaee80493825e85bc5e399ab4d8746/src/pybind/mgr/dashboard/frontend/src/assets/Ceph_Logo.svg"
        },
        {
            "title": "Cesium",
            "hex": "6CADDF",
            "source": "https://cesium.com/press/"
        },
        {
            "title": "Chai",
            "hex": "A30701",
            "source": "https://github.com/simple-icons/simple-icons/issues/4983#issuecomment-796736373"
        },
        {
            "title": "Chainguard",
            "hex": "4445E7",
            "source": "https://www.chainguard.dev"
        },
        {
            "title": "Chainlink",
            "hex": "375BD2",
            "source": "https://chain.link/brand-assets"
        },
        {
            "title": "Chakra UI",
            "hex": "319795",
            "source": "https://github.com/chakra-ui/chakra-ui/blob/327e1624d22936abb43068e1f57054e43c9c6819/logo/logomark-colored.svg"
        },
        {
            "title": "Channel 4",
            "hex": "AAFF89",
            "source": "https://www.channel4.com"
        },
        {
            "title": "Chart.js",
            "hex": "FF6384",
            "source": "https://www.chartjs.org"
        },
        {
            "title": "ChartMogul",
            "hex": "13324B",
            "source": "https://chartmogul.com/company/"
        },
        {
            "title": "Chase",
            "hex": "117ACA",
            "source": "https://commons.wikimedia.org/wiki/File:Chase_logo_2007.svg"
        },
        {
            "title": "ChatBot",
            "hex": "0066FF",
            "source": "https://chatbot.design",
            "guidelines": "https://chatbot.design"
        },
        {
            "title": "CheckiO",
            "hex": "008DB6",
            "source": "https://py.checkio.org/blog/"
        },
        {
            "title": "Checkmarx",
            "hex": "54B848",
            "source": "https://www.checkmarx.com/resources/datasheets/"
        },
        {
            "title": "Checkmk",
            "hex": "15D1A0",
            "source": "https://checkmk.com"
        },
        {
            "title": "Chef",
            "hex": "F09820",
            "source": "https://www.chef.io"
        },
        {
            "title": "Chemex",
            "hex": "4D2B1A",
            "source": "https://vtlogo.com/chemex-coffeemaker-vector-logo-svg/"
        },
        {
            "title": "Chevrolet",
            "hex": "CD9834",
            "source": "https://www.chevrolet.com/content/dam/chevrolet/na/us/english/index/shopping-tools/download-catalog/02-pdf/2019-chevrolet-corvette-catalog.pdf"
        },
        {
            "title": "Chia Network",
            "hex": "5ECE71",
            "source": "https://www.chia.net/branding/",
            "guidelines": "https://www.chia.net/wp-content/uploads/2022/08/Guidelines-for-Using-Chia-Network.pdf",
            "license": {
                "type": "custom",
                "url": "https://www.chia.net/wp-content/uploads/2022/08/Chia-Trademark-Policy.pdf"
            }
        },
        {
            "title": "China Eastern Airlines",
            "hex": "1A2477",
            "source": "https://uk.ceair.com/newCMS/uk/en/content/en_Footer/Support/201904/t20190404_5763.html"
        },
        {
            "title": "China Southern Airlines",
            "hex": "008BCB",
            "source": "https://www.csair.com/en/about/investor/yejibaogao/2020/"
        },
        {
            "title": "Chocolatey",
            "hex": "80B5E3",
            "source": "https://chocolatey.org/media-kit"
        },
        {
            "title": "Chromecast",
            "hex": "999999",
            "source": "https://www.google.com/intl/en_us/chromecast/built-in/",
            "aliases": {
                "aka": [
                    "Google Cast"
                ]
            }
        },
        {
            "title": "Chrysler",
            "hex": "000000",
            "source": "https://www.stellantis.com/en/brands/chrysler"
        },
        {
            "title": "Chupa Chups",
            "hex": "CF103E",
            "source": "https://www.chupachups.co.uk"
        },
        {
            "title": "Cilium",
            "hex": "F8C517",
            "source": "https://github.com/cilium/cilium/blob/774a91f0e7497d9c9085234005ec81f1065c3783/Documentation/images/logo-solo.svg"
        },
        {
            "title": "Cinema 4D",
            "hex": "011A6A",
            "source": "https://www.maxon.net/en/about-maxon/branding"
        },
        {
            "title": "Circle",
            "hex": "8669AE",
            "source": "https://www.circle.com"
        },
        {
            "title": "CircleCI",
            "hex": "343434",
            "source": "https://circleci.com/press"
        },
        {
            "title": "CircuitVerse",
            "hex": "42B883",
            "source": "https://circuitverse.org"
        },
        {
            "title": "Cirrus CI",
            "hex": "4051B5",
            "source": "https://cirrus-ci.org"
        },
        {
            "title": "Cisco",
            "hex": "1BA0D7",
            "source": "https://www.cisco.com"
        },
        {
            "title": "Citrix",
            "hex": "452170",
            "source": "https://brand.citrix.com"
        },
        {
            "title": "Citroën",
            "hex": "6E6E6E",
            "source": "https://citroen.pcaci.co.uk/logo.php"
        },
        {
            "title": "CiviCRM",
            "hex": "81C459",
            "source": "https://civicrm.org/trademark"
        },
        {
            "title": "Civo",
            "hex": "239DFF",
            "source": "https://www.civo.com/brand-assets",
            "guidelines": "https://www.civo.com/brand-assets"
        },
        {
            "title": "CKEditor 4",
            "hex": "0287D0",
            "source": "https://github.com/ckeditor/ckeditor4/blob/7d8305ce4d12683853a563b9d6ea54e0d4686a2f/samples/img/logo.svg"
        },
        {
            "title": "Claris",
            "hex": "000000",
            "source": "https://www.claris.com"
        },
        {
            "title": "ClickHouse",
            "hex": "FFCC01",
            "source": "https://github.com/ClickHouse/ClickHouse/blob/12bd453a43819176d25ecf247033f6cb1af54beb/website/images/logo-clickhouse.svg"
        },
        {
            "title": "ClickUp",
            "hex": "7B68EE",
            "source": "https://clickup.com/brand"
        },
        {
            "title": "CLion",
            "hex": "000000",
            "source": "https://www.jetbrains.com/company/brand/logos/",
            "guidelines": "https://www.jetbrains.com/company/brand/"
        },
        {
            "title": "Cliqz",
            "hex": "00AEF0",
            "source": "https://cliqz.com/design"
        },
        {
            "title": "Clockify",
            "hex": "03A9F4",
            "source": "https://clockify.me/brand-assets"
        },
        {
            "title": "Clojure",
            "hex": "5881D8",
            "source": "https://commons.wikimedia.org/wiki/File:Clojure_logo.svg"
        },
        {
            "title": "Cloud 66",
            "hex": "3C72B9",
            "source": "https://www.cloud66.com"
        },
        {
            "title": "Cloud Foundry",
            "hex": "0C9ED5",
            "source": "https://www.cloudfoundry.org",
            "guidelines": "https://www.cloudfoundry.org/logo/"
        },
        {
            "title": "CloudBees",
            "hex": "1997B5",
            "source": "https://www.cloudbees.com"
        },
        {
            "title": "CloudCannon",
            "hex": "407AFC",
            "source": "https://cloudcannon.com"
        },
        {
            "title": "Cloudera",
            "hex": "F96702",
            "source": "https://www.cloudera.com"
        },
        {
            "title": "Cloudflare",
            "hex": "F38020",
            "source": "https://www.cloudflare.com/logo/",
            "guidelines": "https://www.cloudflare.com/trademark/"
        },
        {
            "title": "Cloudflare Pages",
            "hex": "F38020",
            "source": "https://pages.cloudflare.com",
            "guidelines": "https://www.cloudflare.com/trademark/"
        },
        {
            "title": "Cloudsmith",
            "hex": "2A6FE1",
            "source": "https://cloudsmith.com/company/brand/",
            "guidelines": "https://cloudsmith.com/company/brand/"
        },
        {
            "title": "Cloudways",
            "hex": "2C39BD",
            "source": "https://www.cloudways.com/en/media-kit.php"
        },
        {
            "title": "Clubhouse",
            "hex": "6515DD",
            "source": "https://brand.clubhouse.io",
            "guidelines": "https://brand.clubhouse.io"
        },
        {
            "title": "Clyp",
            "hex": "3CBDB1",
            "source": "https://clyp.it"
        },
        {
            "title": "CMake",
            "hex": "064F8C",
            "source": "https://www.kitware.com/platforms/"
        },
        {
            "title": "CNCF",
            "hex": "231F20",
            "source": "https://github.com/cncf/artwork/blob/d2ed716cc0769e6c65d2e58f9a503fca02b60a56/examples/other.md#cncf-logos",
            "guidelines": "https://www.cncf.io/brand-guidelines/"
        },
        {
            "title": "CNN",
            "hex": "CC0000",
            "source": "https://edition.cnn.com"
        },
        {
            "title": "Co-op",
            "hex": "00B1E7",
            "source": "https://www.co-operative.coop/media/assets"
        },
        {
            "title": "Coca Cola",
            "hex": "D00013",
            "source": "https://upload.wikimedia.org/wikipedia/commons/c/ce/Coca-Cola_logo.svg"
        },
        {
            "title": "Cockpit",
            "hex": "0066CC",
            "source": "https://github.com/cockpit-project/cockpit-project.github.io/blob/b851b3477d90017961ac9b252401c9a6cb6239f1/images/site/cockpit-logo.svg"
        },
        {
            "title": "Cockroach Labs",
            "hex": "6933FF",
            "source": "https://www.cockroachlabs.com"
        },
        {
            "title": "CocoaPods",
            "hex": "EE3322",
            "source": "https://github.com/CocoaPods/shared_resources/tree/3125baf19976bd240c86459645f45b68d2facd10",
            "license": {
                "type": "CC-BY-NC-4.0"
            }
        },
        {
            "title": "Cocos",
            "hex": "55C2E1",
            "source": "https://www.cocos.com/en/"
        },
        {
            "title": "Coda",
            "hex": "F46A54",
            "source": "https://coda.io"
        },
        {
            "title": "Codacy",
            "hex": "222F29",
            "source": "https://www.codacy.com/blog/"
        },
        {
            "title": "Code Climate",
            "hex": "000000",
            "source": "https://codeclimate.com/github/codeclimate/python-test-reporter/badges/"
        },
        {
            "title": "Code Review",
            "hex": "485A62",
            "source": "https://codereview.stackexchange.com",
            "guidelines": "https://stackoverflow.com/legal/trademark-guidance"
        },
        {
            "title": "Codeberg",
            "hex": "2185D0",
            "source": "https://codeberg.org"
        },
        {
            "title": "Codecademy",
            "hex": "1F4056",
            "source": "https://www.codecademy.com"
        },
        {
            "title": "CodeceptJS",
            "hex": "F6E05E",
            "source": "https://github.com/codeceptjs/codeceptjs.github.io/blob/c7917445b9a70a9daacf20986c403c3299f5c960/favicon/safari-pinned-tab.svg"
        },
        {
            "title": "CodeChef",
            "hex": "5B4638",
            "source": "https://www.codechef.com"
        },
        {
            "title": "Codecov",
            "hex": "F01F7A",
            "source": "https://codecov.io"
        },
        {
            "title": "CodeFactor",
            "hex": "F44A6A",
            "source": "https://www.codefactor.io"
        },
        {
            "title": "Codeforces",
            "hex": "1F8ACB",
            "source": "https://codeforces.com"
        },
        {
            "title": "CodeIgniter",
            "hex": "EF4223",
            "source": "https://www.codeigniter.com/help/legal"
        },
        {
            "title": "Codemagic",
            "hex": "F45E3F",
            "source": "https://codemagic.io"
        },
        {
            "title": "CodeMirror",
            "hex": "D30707",
            "source": "https://github.com/codemirror/CodeMirror/blob/6e7aa65a8bfb64837ae9d082b674b2f5ee056d2c/doc/logo.svg"
        },
        {
            "title": "CodeNewbie",
            "hex": "9013FE",
            "source": "https://community.codenewbie.org"
        },
        {
            "title": "CodePen",
            "hex": "000000",
            "source": "https://blog.codepen.io/documentation/brand-assets/logos/"
        },
        {
            "title": "CodeProject",
            "hex": "FF9900",
            "source": "https://www.codeproject.com"
        },
        {
            "title": "CodersRank",
            "hex": "67A4AC",
            "source": "https://codersrank.io"
        },
        {
            "title": "Coderwall",
            "hex": "3E8DCC",
            "source": "https://github.com/twolfson/coderwall-svg/tree/e87fb90eab5e401210a174f9418b5af0a246758e"
        },
        {
            "title": "CodeSandbox",
            "hex": "151515",
            "source": "https://codesandbox.io/CodeSandbox-Press-Kit.zip"
        },
        {
            "title": "Codeship",
            "hex": "004466",
            "source": "https://app.codeship.com"
        },
        {
            "title": "CodeSignal",
            "hex": "1062FB",
            "source": "https://codesignal.com"
        },
        {
            "title": "CodeStream",
            "hex": "008C99",
            "source": "https://www.codestream.com"
        },
        {
            "title": "Codewars",
            "hex": "B1361E",
            "source": "https://github.com/codewars/branding/tree/1ff0d44db52ac4a5e3a1c43277dc35f228eb6983"
        },
        {
            "title": "Coding Ninjas",
            "hex": "DD6620",
            "source": "https://www.codingninjas.com/press-release"
        },
        {
            "title": "CodinGame",
            "hex": "F2BB13",
            "source": "https://www.codingame.com/work/press/press-kit/"
        },
        {
            "title": "Codio",
            "hex": "4574E0",
            "source": "https://codio.com"
        },
        {
            "title": "CoffeeScript",
            "hex": "2F2625",
            "source": "https://coffeescript.org"
        },
        {
            "title": "Cognizant",
            "hex": "1A4CA1",
            "source": "https://www.cognizant.com"
        },
        {
            "title": "Coil",
            "hex": "000000",
            "source": "https://coil.com/press/brand-guidelines",
            "guidelines": "https://coil.com/press/brand-guidelines"
        },
        {
            "title": "Coinbase",
            "hex": "0052FF",
            "source": "https://www.coinbase.com/press"
        },
        {
            "title": "CoinMarketCap",
            "hex": "17181B",
            "source": "https://www.coinmarketcap.com"
        },
        {
            "title": "Commerzbank",
            "hex": "FFCC33",
            "source": "https://commons.wikimedia.org/wiki/Category:Commerzbank_logos"
        },
        {
            "title": "commitlint",
            "hex": "000000",
            "source": "https://github.com/conventional-changelog/commitlint/blob/0b177635472214faac5a5800ced970bf4d2e6012/docs/assets/icon.svg"
        },
        {
            "title": "Commodore",
            "hex": "1E2A4E",
            "source": "https://commodore.inc"
        },
        {
            "title": "Common Workflow Language",
            "hex": "B5314C",
            "source": "https://github.com/common-workflow-language/logo/blob/54b1624bc88df6730fa7b6c928a05fc9c939e47e/CWL-Logo-nofonts.svg"
        },
        {
            "title": "Compiler Explorer",
            "hex": "67C52A",
            "source": "https://github.com/compiler-explorer/infra/blob/8d362efe7ddc24e6a625f7db671d0a6e7600e3c9/logo/icon/CompilerExplorer%20Logo%20Icon%20SVG.svg"
        },
        {
            "title": "Composer",
            "hex": "885630",
            "source": "https://getcomposer.org"
        },
        {
            "title": "Comsol",
            "hex": "368CCB",
            "source": "https://cdn.comsol.com/company/comsol-brand-guide-November2019.pdf"
        },
        {
            "title": "Conan",
            "hex": "6699CB",
            "source": "https://conan.io"
        },
        {
            "title": "Concourse",
            "hex": "3398DC",
            "source": "https://concourse-ci.org"
        },
        {
            "title": "Conda-Forge",
            "hex": "000000",
            "source": "https://github.com/conda-forge/conda-forge.github.io/tree/0fc7dac2b989f3601dcc1be8a9f92c5b617c291e"
        },
        {
            "title": "Conekta",
            "hex": "0A1837",
            "source": "https://www.conekta.com"
        },
        {
            "title": "Confluence",
            "hex": "172B4D",
            "source": "https://www.atlassian.com/company/news/press-kit"
        },
        {
            "title": "Construct 3",
            "hex": "00FFDA",
            "source": "https://www.construct.net",
            "guidelines": "https://www.construct.net"
        },
        {
            "title": "Consul",
            "hex": "F24C53",
            "source": "https://www.hashicorp.com/brand",
            "guidelines": "https://www.hashicorp.com/brand"
        },
        {
            "title": "Contactless Payment",
            "hex": "000000",
            "source": "https://en.wikipedia.org/wiki/Contactless_payment"
        },
        {
            "title": "containerd",
            "hex": "575757",
            "source": "https://cncf-branding.netlify.app/projects/containerd/"
        },
        {
            "title": "Contao",
            "hex": "F47C00",
            "source": "https://contao.org",
            "guidelines": "https://contao.org/en/media"
        },
        {
            "title": "Contentful",
            "hex": "2478CC",
            "source": "https://press.contentful.com/media_kits"
        },
        {
            "title": "Conventional Commits",
            "hex": "FE5196",
            "source": "https://www.conventionalcommits.org",
            "license": {
                "type": "MIT"
            }
        },
        {
            "title": "Convertio",
            "hex": "FF3333",
            "source": "https://convertio.co"
        },
        {
            "title": "Cookiecutter",
            "hex": "D4AA00",
            "source": "https://github.com/cookiecutter/cookiecutter/blob/52dd18513bbab7f0fbfcb2938c9644d9092247cf/logo/cookiecutter-logo.svg"
        },
        {
            "title": "Cora",
            "hex": "E61845",
            "source": "https://www.cora.fr"
        },
        {
            "title": "Corona Engine",
            "hex": "F96F29",
            "source": "https://coronalabs.com",
            "guidelines": "https://coronalabs.com/presskit.pdf"
        },
        {
            "title": "Corona Renderer",
            "hex": "E6502A",
            "source": "https://corona-renderer.com/about"
        },
        {
            "title": "Corsair",
            "hex": "000000",
            "source": "https://www.corsair.com",
            "guidelines": "https://www.corsair.com/press"
        },
        {
            "title": "Couchbase",
            "hex": "EA2328",
            "source": "https://www.couchbase.com"
        },
        {
            "title": "Counter-Strike",
            "hex": "000000",
            "source": "https://en.wikipedia.org/wiki/File:CS-GO_Logo.svg"
        },
        {
            "title": "CountingWorks PRO",
            "hex": "2E3084",
            "source": "https://www.countingworks.com/blog"
        },
        {
            "title": "Coursera",
            "hex": "0056D2",
            "source": "https://about.coursera.org/press"
        },
        {
            "title": "Coveralls",
            "hex": "3F5767",
            "source": "https://coveralls.io"
        },
        {
            "title": "cPanel",
            "hex": "FF6C2C",
            "source": "https://cpanel.net/company/cpanel-brand-guide/"
        },
        {
            "title": "Craft CMS",
            "hex": "E5422B",
            "source": "https://craftcms.com/brand-resources"
        },
        {
            "title": "CrateDB",
            "hex": "009DC7",
            "source": "https://github.com/crate/crate-docs-theme/blob/cbd734b3617489ca937f35e30f37f3f6c1870e1f/src/crate/theme/rtd/crate/static/images/crate-logo.svg"
        },
        {
            "title": "Crayon",
            "hex": "FF6A4C",
            "source": "https://www.crayon.com"
        },
        {
            "title": "Create React App",
            "hex": "09D3AC",
            "source": "https://github.com/facebook/create-react-app/blob/9d0369b1fe3260e620b08effcf85f1edefc5d1ea/docusaurus/website/static/img/logo.svg"
        },
        {
            "title": "Creative Commons",
            "hex": "EF9421",
            "source": "https://creativecommons.org"
        },
        {
            "title": "Creative Technology",
            "hex": "000000",
            "source": "https://creative.com"
        },
        {
            "title": "Credly",
            "hex": "FF6B00",
            "source": "https://cdn.credly.com/assets/structure/logo-78b59f8114817c758ca965ed8f1a58a76a39b6fd70d031f771a9bbc581fcde65.svg"
        },
        {
            "title": "Crehana",
            "hex": "4B22F4",
            "source": "https://www.crehana.com"
        },
        {
            "title": "Critical Role",
            "hex": "000000",
            "source": "https://critrole.com"
        },
        {
            "title": "Crowdin",
            "hex": "2E3340",
            "source": "https://support.crowdin.com/using-logo/"
        },
        {
            "title": "Crowdsource",
            "hex": "4285F4",
            "source": "https://crowdsource.google.com/about/"
        },
        {
            "title": "Crunchbase",
            "hex": "0288D1",
            "source": "https://www.crunchbase.com/home"
        },
        {
            "title": "Crunchyroll",
            "hex": "F47521",
            "source": "https://www.crunchyroll.com"
        },
        {
            "title": "CRYENGINE",
            "hex": "000000",
            "source": "https://www.cryengine.com/brand"
        },
        {
            "title": "Crystal",
            "hex": "000000",
            "source": "https://crystal-lang.org/media/"
        },
        {
            "title": "CSS Modules",
            "hex": "000000",
            "source": "https://github.com/css-modules/logos/blob/32e4717062e4328ed861fa92d5d9cfd47859362f/css-modules-logo.svg"
        },
        {
            "title": "CSS Wizardry",
            "hex": "F43059",
            "source": "https://csswizardry.com"
        },
        {
            "title": "CSS3",
            "hex": "1572B6",
            "source": "https://www.w3.org/html/logo/"
        },
        {
            "title": "CTS",
            "hex": "E53236",
            "source": "https://commons.wikimedia.org/wiki/File:Logo_Compagnie_des_transports_strasbourgeois.svg",
            "aliases": {
                "aka": [
                    "Compagnie des Transports Strasbourgeois"
                ]
            }
        },
        {
            "title": "Cucumber",
            "hex": "23D96C",
            "source": "https://cucumber.io"
        },
        {
            "title": "Cultura",
            "hex": "1D2C54",
            "source": "https://www.cultura.com"
        },
        {
            "title": "curl",
            "hex": "073551",
            "source": "https://curl.haxx.se/logo/"
        },
        {
            "title": "CurseForge",
            "hex": "F16436",
            "source": "https://www.curseforge.com"
        },
        {
            "title": "Cycling '74",
            "hex": "111111",
            "source": "https://cycling74.com"
        },
        {
            "title": "Cypress",
            "hex": "17202C",
            "source": "https://cypress.io"
        },
        {
            "title": "Cytoscape.js",
            "hex": "F7DF1E",
            "source": "https://github.com/cytoscape/cytoscape.js/blob/97c27700feefe2f7b79fca248763049e9a0b38c6/documentation/img/cytoscape-logo.svg"
        },
        {
            "title": "D",
            "hex": "B03931",
            "source": "https://github.com/dlang/dlang.org/blob/6d0e2e5f6a8249031cfd010e389b99ff014cd320/images/dlogo.svg"
        },
        {
            "title": "D-EDGE",
            "hex": "432975",
            "source": "https://github.com/d-edge/JoinUs/blob/4d8b5cf7145db26649fe9f1587194e44dbbe3565/d-edge.svg"
        },
        {
            "title": "D-Wave Systems",
            "hex": "008CD7",
            "source": "https://www.dwavesys.com"
        },
        {
            "title": "D3.js",
            "hex": "F9A03C",
            "source": "https://github.com/d3/d3-logo/tree/6d9c471aa852033501d00ca63fe73d9f8be82d1d"
        },
        {
            "title": "Dacia",
            "hex": "646B52",
            "source": "https://commons.wikimedia.org/wiki/File:Dacia-Logo-2021.svg"
        },
        {
            "title": "DAF",
            "hex": "00529B",
            "source": "https://www.daf.com/en"
        },
        {
            "title": "Dailymotion",
            "hex": "0D0D0D",
            "source": "https://about.dailymotion.com/en/press/"
        },
        {
            "title": "Daimler",
            "hex": "E6E6E6",
            "source": "https://designnavigator.daimler.com/Daimler_Corporate_Logotype_Black_DTP",
            "guidelines": "https://designnavigator.daimler.com/Daimler_Corporate_Logotype"
        },
        {
            "title": "DaisyUI",
            "hex": "5A0EF8",
            "source": "https://raw.githubusercontent.com/saadeghi/files/main/daisyui/logo-4.svg"
        },
        {
            "title": "Dapr",
            "hex": "0D2192",
            "source": "https://raw.githubusercontent.com/dapr/dapr/18575823c74318c811d6cd6f57ffac76d5debe93/img/dapr_logo.svg"
        },
        {
            "title": "Dark Reader",
            "hex": "141E24",
            "source": "https://github.com/simple-icons/simple-icons/pull/3348#issuecomment-667090608"
        },
        {
            "title": "Dart",
            "hex": "0175C2",
            "source": "https://github.com/dart-lang/site-shared/tree/18458ff440afd3d06f04e5cb871c4c5eda29c9d5/src/_assets/image/dart/logo"
        },
        {
            "title": "Darty",
            "hex": "EB1B23",
            "source": "https://www.darty.com"
        },
        {
            "title": "Das Erste",
            "hex": "001A4B",
            "source": "https://en.wikipedia.org/wiki/Das_Erste"
        },
        {
            "title": "Dash",
            "hex": "008DE4",
            "source": "https://www.dash.org/brand-assets/",
            "guidelines": "https://www.dash.org/brand-guidelines/"
        },
        {
            "title": "Dashlane",
            "hex": "0E353D",
            "source": "https://brandfolder.com/dashlane/brandkitpartners"
        },
        {
            "title": "Dask",
            "hex": "FC6E6B",
            "source": "https://github.com/dask/dask/blob/67e648922512615f94f8a90726423e721d0e3eb2/docs/source/images/dask_icon_black.svg"
        },
        {
            "title": "Dassault Systèmes",
            "hex": "005386",
            "source": "https://www.3ds.com"
        },
        {
            "title": "data.ai",
            "hex": "000000",
            "source": "https://www.data.ai/en/about/press/"
        },
        {
            "title": "Databricks",
            "hex": "FF3621",
            "source": "https://www.databricks.com",
            "guidelines": "https://brand.databricks.com/Styleguide/Guide/"
        },
        {
            "title": "DataCamp",
            "hex": "03EF62",
            "source": "https://www.datacamp.com"
        },
        {
            "title": "Datadog",
            "hex": "632CA6",
            "source": "https://www.datadoghq.com/about/resources",
            "guidelines": "https://www.datadoghq.com/about/resources/"
        },
        {
            "title": "DataGrip",
            "hex": "000000",
            "source": "https://www.jetbrains.com/company/brand/logos/",
            "guidelines": "https://www.jetbrains.com/company/brand/"
        },
        {
            "title": "Dataiku",
            "hex": "2AB1AC",
            "source": "https://www.dataiku.com/company/media-kit/"
        },
        {
            "title": "DataStax",
            "hex": "3A3A42",
            "source": "https://www.datastax.com/brand-resources",
            "guidelines": "https://www.datastax.com/brand-resources"
        },
        {
            "title": "Dataverse",
            "hex": "088142",
            "source": "https://docs.microsoft.com/en-us/power-platform/guidance/icons",
            "guidelines": "https://docs.microsoft.com/en-us/power-platform/guidance/icons",
            "license": {
                "type": "custom",
                "url": "https://docs.microsoft.com/en-us/power-platform/guidance/icons"
            }
        },
        {
            "title": "DatoCMS",
            "hex": "FF7751",
            "source": "https://www.datocms.com/company/brand-assets",
            "guidelines": "https://www.datocms.com/company/brand-assets"
        },
        {
            "title": "Datto",
            "hex": "199ED9",
            "source": "https://www.datto.com/brand/logos",
            "guidelines": "https://www.datto.com/brand"
        },
        {
            "title": "DAZN",
            "hex": "F8F8F5",
            "source": "https://media.dazn.com/en/assets/"
        },
        {
            "title": "dblp",
            "hex": "004F9F",
            "source": "https://dblp.org"
        },
        {
            "title": "dbt",
            "hex": "FF694B",
            "source": "https://github.com/fishtown-analytics/dbt-styleguide/blob/a2895e005457eda531880dfde62f31959d42f18b/_includes/icons/logo.svg"
        },
        {
            "title": "DC Entertainment",
            "hex": "0078F0",
            "source": "https://www.readdc.com"
        },
        {
            "title": "De'Longhi",
            "hex": "072240",
            "source": "https://www.delonghi.com"
        },
        {
            "title": "Debian",
            "hex": "A81D33",
            "source": "https://www.debian.org/logos",
            "guidelines": "https://www.debian.org/logos/",
            "license": {
                "type": "CC-BY-SA-3.0"
            }
        },
        {
            "title": "deepin",
            "hex": "007CFF",
            "source": "https://commons.wikimedia.org/wiki/File:Deepin_logo.svg"
        },
        {
            "title": "Deepnote",
            "hex": "3793EF",
            "source": "https://deepnote.com"
        },
        {
            "title": "Deezer",
            "hex": "FEAA2D",
            "source": "https://deezerbrand.com",
            "guidelines": "https://deezerbrand.com"
        },
        {
            "title": "del.icio.us",
            "slug": "delicious",
            "hex": "0000FF",
            "source": "https://del.icio.us",
            "aliases": {
                "aka": [
                    "Delicious"
                ]
            }
        },
        {
            "title": "Deliveroo",
            "hex": "00CCBC",
            "source": "https://deliveroo.com"
        },
        {
            "title": "Dell",
            "hex": "007DB8",
            "source": "https://www.dell.com",
            "guidelines": "https://brand.delltechnologies.com/logos/"
        },
        {
            "title": "Delphi",
            "hex": "EE1F35",
            "source": "https://www.embarcadero.com/news/logo"
        },
        {
            "title": "Delta",
            "hex": "003366",
            "source": "https://news.delta.com/delta-air-lines-logos-brand-guidelines"
        },
        {
            "title": "Deno",
            "hex": "000000",
            "source": "https://github.com/denoland/dotland/blob/f1ba74327b401b47de678f30d768ff9bf54494b6/public/logo.svg",
            "license": {
                "type": "MIT"
            }
        },
        {
            "title": "Dependabot",
            "hex": "025E8C",
            "source": "https://dependabot.com"
        },
        {
            "title": "Der Spiegel",
            "hex": "E64415",
            "source": "https://www.spiegel.de"
        },
        {
            "title": "Designer News",
            "hex": "2D72D9",
            "source": "https://www.designernews.co"
        },
        {
            "title": "Deutsche Bahn",
            "hex": "F01414",
            "source": "https://www.bahn.de"
        },
        {
            "title": "Deutsche Bank",
            "hex": "0018A8",
            "source": "https://www.db.com"
        },
        {
            "title": "dev.to",
            "hex": "0A0A0A",
            "source": "https://dev.to"
        },
        {
            "title": "DevExpress",
            "hex": "FF7200",
            "source": "https://www.devexpress.com/aboutus/"
        },
        {
            "title": "DeviantArt",
            "hex": "05CC47",
            "source": "https://help.deviantart.com/21"
        },
        {
            "title": "Devpost",
            "hex": "003E54",
            "source": "https://github.com/challengepost/supportcenter/blob/e40066cde2ed25dc14c0541edb746ff8c6933114/images/devpost-icon-rgb.svg"
        },
        {
            "title": "devRant",
            "hex": "F99A66",
            "source": "https://devrant.com"
        },
        {
            "title": "Dgraph",
            "hex": "E50695",
            "source": "https://dgraph.io"
        },
        {
            "title": "DHL",
            "hex": "FFCC00",
            "source": "https://www.dpdhl-brands.com/dhl/en/guides/design-basics/logo-and-claim.html",
            "guidelines": "https://www.dpdhl-brands.com/dhl/en/guides/design-basics/logo-and-claim.html"
        },
        {
            "title": "diagrams.net",
            "hex": "F08705",
            "source": "https://github.com/jgraph/drawio/blob/4743eba8d5eaa497dc003df7bf7295b695c59bea/src/main/webapp/images/drawlogo.svg",
            "aliases": {
                "aka": [
                    "draw.io"
                ]
            }
        },
        {
            "title": "Dialogflow",
            "hex": "FF9800",
            "source": "https://dialogflow.cloud.google.com"
        },
        {
            "title": "Diaspora",
            "hex": "000000",
            "source": "https://wiki.diasporafoundation.org/Branding"
        },
        {
            "title": "Digg",
            "hex": "000000",
            "source": "https://digg.com"
        },
        {
            "title": "Digi-Key Electronics",
            "hex": "CC0000",
            "source": "https://www.digikey.com"
        },
        {
            "title": "DigitalOcean",
            "hex": "0080FF",
            "source": "https://www.digitalocean.com/press/",
            "guidelines": "https://www.digitalocean.com/press/"
        },
        {
            "title": "Dior",
            "hex": "000000",
            "source": "https://www.dior.com"
        },
        {
            "title": "Directus",
            "hex": "263238",
            "source": "https://directus.io"
        },
        {
            "title": "Discogs",
            "hex": "333333",
            "source": "https://www.discogs.com/brand"
        },
        {
            "title": "Discord",
            "hex": "5865F2",
            "source": "https://discord.com/branding",
            "guidelines": "https://discord.com/branding"
        },
        {
            "title": "Discourse",
            "hex": "000000",
            "source": "https://www.discourse.org"
        },
        {
            "title": "Discover",
            "hex": "FF6000",
            "source": "https://www.discovernetwork.com/en-us/business-resources/free-signage-logos"
        },
        {
            "title": "Disqus",
            "hex": "2E9FFF",
            "source": "https://disqus.com/brand"
        },
        {
            "title": "Disroot",
            "hex": "50162D",
            "source": "https://disroot.org/en"
        },
        {
            "title": "Django",
            "hex": "092E20",
            "source": "https://www.djangoproject.com/community/logos/"
        },
        {
            "title": "Dlib",
            "hex": "008000",
            "source": "https://github.com/davisking/dlib/blob/8a2c7442074339ac9ffceff6ef5a49e0114222b9/docs/docs/dlib-logo-and-icons.svg"
        },
        {
            "title": "DLNA",
            "hex": "48A842",
            "source": "https://upload.wikimedia.org/wikipedia/de/e/eb/Digital_Living_Network_Alliance_logo.svg"
        },
        {
            "title": "dm",
            "hex": "002878",
            "source": "https://www.dm.de"
        },
        {
            "title": "Docker",
            "hex": "2496ED",
            "source": "https://www.docker.com/company/newsroom/media-resources"
        },
        {
            "title": "Docs.rs",
            "hex": "000000",
            "source": "https://docs.rs"
        },
        {
            "title": "DocuSign",
            "hex": "FFCC22",
            "source": "https://www.docusign.com/sites/all/themes/custom/docusign/favicons/mstile-310x310.png"
        },
        {
            "title": "Dogecoin",
            "hex": "C2A633",
            "source": "https://cryptologos.cc/dogecoin"
        },
        {
            "title": "DOI",
            "hex": "FAB70C",
            "source": "https://www.doi.org/images/logos/header_logo_cropped.svg",
            "guidelines": "https://www.doi.org/resources/130718-trademark-policy.pdf"
        },
        {
            "title": "Dolby",
            "hex": "000000",
            "source": "https://www.dolby.com/us/en/about/brand-identity.html"
        },
        {
            "title": "DoorDash",
            "hex": "FF3008",
            "source": "https://www.doordash.com/about/"
        },
        {
            "title": "Douban",
            "hex": "2D963D",
            "source": "https://www.douban.com/about",
            "license": {
                "type": "custom",
                "url": "https://www.douban.com/about/legal#info_data"
            }
        },
        {
            "title": "Douban Read",
            "hex": "389EAC",
            "source": "https://read.douban.com",
            "license": {
                "type": "custom",
                "url": "https://www.douban.com/about/legal#info_data"
            }
        },
        {
            "title": "Dovecot",
            "hex": "54BCAB",
            "source": "https://commons.wikimedia.org/wiki/File:Dovecot_logo.svg"
        },
        {
            "title": "DPD",
            "hex": "DC0032",
            "source": "https://www.dpd.com"
        },
        {
            "title": "Dragonframe",
            "hex": "D4911E",
            "source": "https://dragonframe.com"
        },
        {
            "title": "Draugiem.lv",
            "hex": "FF6600",
            "source": "https://www.frype.com/applications/dev/docs/logos/"
        },
        {
            "title": "Dribbble",
            "hex": "EA4C89",
            "source": "https://dribbble.com/branding"
        },
        {
            "title": "Drone",
            "hex": "212121",
            "source": "https://github.com/drone/brand/tree/f3ba7a1ad3c35abfe9571ea9c3ea93dff9912955"
        },
        {
            "title": "Drooble",
            "hex": "19C4BE",
            "source": "https://blog.drooble.com/press/"
        },
        {
            "title": "Dropbox",
            "hex": "0061FF",
            "source": "https://www.dropbox.com/branding"
        },
        {
            "title": "Drupal",
            "hex": "0678BE",
            "source": "https://www.drupal.org/about/media-kit/logos"
        },
        {
            "title": "DS Automobiles",
            "hex": "1D1717",
            "source": "https://www.stellantis.com/en/brands/ds"
        },
        {
            "title": "DTS",
            "hex": "F98B2B",
            "source": "https://xperi.com/brands/dts/",
            "guidelines": "https://xperi.com/terms-conditions/"
        },
        {
            "title": "DTube",
            "hex": "F01A30",
            "source": "https://about.d.tube/mediakit.html"
        },
        {
            "title": "Ducati",
            "hex": "CC0000",
            "source": "https://brandlogos.net/ducati-logo-vector-svg-92931.html"
        },
        {
            "title": "DuckDB",
            "hex": "FFF000",
            "source": "https://duckdb.org"
        },
        {
            "title": "DuckDuckGo",
            "hex": "DE5833",
            "source": "https://duckduckgo.com"
        },
        {
            "title": "Dungeons & Dragons",
            "hex": "ED1C24",
            "source": "https://dnd.wizards.com/articles/features/basicrules",
            "guidelines": "https://dnd.wizards.com/articles/features/fan-site-kit",
            "aliases": {
                "aka": [
                    "D&D"
                ]
            }
        },
        {
            "title": "Dunked",
            "hex": "2DA9D7",
            "source": "https://dunked.com"
        },
        {
            "title": "Duolingo",
            "hex": "58CC02",
            "source": "https://www.duolingo.com"
        },
        {
            "title": "DVC",
            "aliases": {
                "aka": [
                    "Data Version Control"
                ]
            },
            "hex": "13ADC7",
            "source": "https://iterative.ai/brand/",
            "guidelines": "https://iterative.ai/brand/"
        },
        {
            "title": "dwm",
            "hex": "1177AA",
            "source": "https://dwm.suckless.org"
        },
        {
            "title": "Dynamics 365",
            "hex": "0B53CE",
            "source": "https://docs.microsoft.com/en-us/dynamics365/get-started/icons",
            "guidelines": "https://docs.microsoft.com/en-us/dynamics365/get-started/icons",
            "license": {
                "type": "custom",
                "url": "https://docs.microsoft.com/en-us/dynamics365/get-started/icons"
            }
        },
        {
            "title": "Dynatrace",
            "hex": "1496FF",
            "source": "https://www.dynatrace.com/company/press-kit/"
        },
        {
            "title": "E.Leclerc",
            "hex": "0066CC",
            "source": "https://www.e.leclerc/assets/images/sue-logo.svg"
        },
        {
            "title": "E3",
            "hex": "E73D2F",
            "source": "https://commons.wikimedia.org/wiki/File:E3_Logo.svg",
            "aliases": {
                "aka": [
                    "Electronic Entertainment Expo"
                ]
            }
        },
        {
            "title": "EA",
            "hex": "000000",
            "source": "https://www.ea.com"
        },
        {
            "title": "Eagle",
            "hex": "0072EF",
            "source": "https://en.eagle.cool"
        },
        {
            "title": "easyJet",
            "hex": "FF6600",
            "source": "https://www.easyjet.com"
        },
        {
            "title": "eBay",
            "hex": "E53238",
            "source": "https://go.developer.ebay.com/logos"
        },
        {
            "title": "EBOX",
            "hex": "BE2323",
            "source": "https://www.ebox.ca"
        },
        {
            "title": "Eclipse Adoptium",
            "hex": "FF1464",
            "source": "https://www.eclipse.org/org/artwork/",
            "guidelines": "https://www.eclipse.org/legal/logo_guidelines.php"
        },
        {
            "title": "Eclipse Che",
            "hex": "525C86",
            "source": "https://www.eclipse.org/che/"
        },
        {
            "title": "Eclipse IDE",
            "hex": "2C2255",
            "source": "https://www.eclipse.org/artwork/"
        },
        {
            "title": "Eclipse Jetty",
            "hex": "FC390E",
            "source": "https://github.com/eclipse/jetty.project/blob/dab26c601d08d350cd830c1007bb196c5196f0f6/logos/jetty-avatar.svg"
        },
        {
            "title": "Eclipse Mosquitto",
            "hex": "3C5280",
            "source": "https://github.com/eclipse/mosquitto/blob/75fc908bba90d4bd06e85efc1c4ed77952ec842c/logo/mosquitto-logo-only.svg"
        },
        {
            "title": "Eclipse Vert.x",
            "hex": "782A90",
            "source": "https://github.com/vert-x3/.github/blob/1ad6612d87f35665e50a00fc32eb9c542556385d/workflow-templates/vertx-favicon.svg"
        },
        {
            "title": "EDEKA",
            "hex": "1B66B3",
            "source": "https://www.edeka.de"
        },
        {
            "title": "EditorConfig",
            "hex": "FEFEFE",
            "source": "https://editorconfig.org"
        },
        {
            "title": "edX",
            "hex": "02262B",
            "source": "https://www.edx.org"
        },
        {
            "title": "egghead",
            "hex": "FCFBFA",
            "source": "https://egghead.io"
        },
        {
            "title": "Egnyte",
            "hex": "00968F",
            "source": "https://www.egnyte.com/presskit.html"
        },
        {
            "title": "Eight Sleep",
            "hex": "262729",
            "source": "https://www.eightsleep.com/press/"
        },
        {
            "title": "El Jueves",
            "hex": "BE312E",
            "source": "https://www.eljueves.es"
        },
        {
            "title": "Elastic",
            "hex": "005571",
            "source": "https://www.elastic.co/brand"
        },
        {
            "title": "Elastic Cloud",
            "hex": "005571",
            "source": "https://www.elastic.co/brand"
        },
        {
            "title": "Elastic Stack",
            "hex": "005571",
            "source": "https://www.elastic.co/brand"
        },
        {
            "title": "Elasticsearch",
            "hex": "005571",
            "source": "https://www.elastic.co/brand"
        },
        {
            "title": "Elavon",
            "hex": "0C2074",
            "source": "https://www.elavon.com"
        },
        {
            "title": "Electron",
            "hex": "47848F",
            "source": "https://www.electronjs.org"
        },
        {
            "title": "Electron Fiddle",
            "hex": "E79537",
            "source": "https://github.com/electron/fiddle/blob/19360ade76354240630e5660469b082128e1e57e/assets/icons/fiddle.svg"
        },
        {
            "title": "electron-builder",
            "hex": "FFFFFF",
            "source": "https://www.electron.build"
        },
        {
            "title": "Element",
            "hex": "0DBD8B",
            "source": "https://element.io"
        },
        {
            "title": "elementary",
            "hex": "64BAFF",
            "source": "https://elementary.io/brand"
        },
        {
            "title": "Elementor",
            "hex": "92003B",
            "source": "https://elementor.com/logos/",
            "guidelines": "https://elementor.com/logos/"
        },
        {
            "title": "Eleventy",
            "hex": "000000",
            "source": "https://www.11ty.io"
        },
        {
            "title": "Elgato",
            "hex": "101010",
            "source": "https://www.elgato.com/en/media-room"
        },
        {
            "title": "Elixir",
            "hex": "4B275F",
            "source": "https://github.com/elixir-lang/elixir-lang.github.com/tree/031746384ee23b9be19298c92a9699c56cc05845/images/logo"
        },
        {
            "title": "Ello",
            "hex": "000000",
            "source": "https://ello.co"
        },
        {
            "title": "Elm",
            "hex": "1293D8",
            "source": "https://github.com/elm/foundation.elm-lang.org/blob/2d097b317d8af2aaeab49284830260a32d817305/assets/elm_logo.svg"
        },
        {
            "title": "Elsevier",
            "hex": "FF6C00",
            "source": "https://www.elsevier.com"
        },
        {
            "title": "Embarcadero",
            "hex": "ED1F35",
            "source": "https://www.embarcadero.com/news/logo"
        },
        {
            "title": "Ember.js",
            "hex": "E04E39",
            "source": "https://emberjs.com/logos/",
            "guidelines": "https://emberjs.com/logos/"
        },
        {
            "title": "Emby",
            "hex": "52B54B",
            "source": "https://emby.media"
        },
        {
            "title": "Emirates",
            "hex": "D71921",
            "source": "https://www.emirates.com/ie/english/"
        },
        {
            "title": "Emlakjet",
            "hex": "0AE524",
            "source": "https://www.emlakjet.com/kurumsal-materyaller/"
        },
        {
            "title": "Empire Kred",
            "hex": "72BE50",
            "source": "https://www.empire.kred"
        },
        {
            "title": "Engadget",
            "hex": "000000",
            "source": "https://www.engadget.com",
            "guidelines": "https://o.aolcdn.com/engadget/brand-kit/eng-logo-guidelines.pdf"
        },
        {
            "title": "Enpass",
            "hex": "0D47A1",
            "source": "https://www.enpass.io/press/"
        },
        {
            "title": "EnterpriseDB",
            "hex": "FF3E00",
            "source": "https://www.enterprisedb.com"
        },
        {
            "title": "Envato",
            "hex": "81B441",
            "source": "https://envato.com"
        },
        {
            "title": "Envoy Proxy",
            "hex": "AC6199",
            "source": "https://d33wubrfki0l68.cloudfront.net/6f16455dae972425b77c7e31642269b375ec250e/3bd11/img/envoy-logo.svg"
        },
        {
            "title": "EPEL",
            "hex": "FC0000",
            "source": "https://fedoraproject.org/wiki/EPEL"
        },
        {
            "title": "Epic Games",
            "hex": "313131",
            "source": "https://dev.epicgames.com/docs/services/en-US/EpicAccountServices/DesignGuidelines/index.html#epicgamesbrandguidelines",
            "guidelines": "https://dev.epicgames.com/docs/services/en-US/EpicAccountServices/DesignGuidelines/index.html#epicgamesbrandguidelines"
        },
        {
            "title": "Epson",
            "hex": "003399",
            "source": "https://global.epson.com/IR/library/"
        },
        {
            "title": "Equinix Metal",
            "hex": "ED2224",
            "source": "https://metal.equinix.com"
        },
        {
            "title": "Erlang",
            "hex": "A90533",
            "source": "https://github.com/erlang/erlide_eclipse/blob/99d1d61fde8e32ef1630ca0e1b05a6822b3d6489/meta/media/erlang-logo.svg"
        },
        {
            "title": "esbuild",
            "hex": "FFCF00",
            "source": "https://github.com/evanw/esbuild/blob/ac542f913908d7326b65eb2e01f0559ed135a40e/images/logo.svg"
        },
        {
            "title": "ESEA",
            "hex": "0E9648",
            "source": "https://play.esea.net"
        },
        {
            "title": "ESLGaming",
            "hex": "FFFF09",
            "source": "https://brand.eslgaming.com",
            "guidelines": "https://brand.eslgaming.com"
        },
        {
            "title": "ESLint",
            "hex": "4B32C3",
            "source": "https://eslint.org"
        },
        {
            "title": "ESPHome",
            "hex": "000000",
            "source": "https://esphome.io"
        },
        {
            "title": "Espressif",
            "hex": "E7352C",
            "source": "https://www.espressif.com"
        },
        {
            "title": "ESRI",
            "hex": "000000",
            "source": "https://www.esri.com/en-us/arcgis/products/arcgis-pro/overview"
        },
        {
            "title": "etcd",
            "hex": "419EDA",
            "source": "https://cncf-branding.netlify.app/projects/etcd/"
        },
        {
            "title": "Ethereum",
            "hex": "3C3C3D",
            "source": "https://ethereum.org/en/assets/"
        },
        {
            "title": "Ethiopian Airlines",
            "hex": "648B1A",
            "source": "https://corporate.ethiopianairlines.com/media/Ethiopian-Factsheet"
        },
        {
            "title": "Etihad Airways",
            "hex": "BD8B13",
            "source": "https://www.etihad.com/en-ie/manage/duty-free"
        },
        {
            "title": "Etsy",
            "hex": "F16521",
            "source": "https://www.etsy.com/uk/press"
        },
        {
            "title": "Event Store",
            "hex": "5AB552",
            "source": "https://github.com/EventStore/Brand/tree/319d6f8dadc2881062917ea5a6dafa675775ea85"
        },
        {
            "title": "Eventbrite",
            "hex": "F05537",
            "source": "https://www.eventbrite.com/signin/"
        },
        {
            "title": "Evernote",
            "hex": "00A82D",
            "source": "https://evernote.com/about-us",
            "guidelines": "https://evernote.com/about-us"
        },
        {
            "title": "Exercism",
            "hex": "009CAB",
            "source": "https://github.com/exercism/website-icons/blob/2ad12baa465acfaa74efc5da27a6a12f8b05e3d0/exercism/logo-icon.svg",
            "license": {
                "type": "CC-BY-3.0"
            }
        },
        {
            "title": "Exordo",
            "hex": "DAA449",
            "source": "https://www.exordo.com"
        },
        {
            "title": "Exoscale",
            "hex": "DA291C",
            "source": "https://www.exoscale.com/press/",
            "guidelines": "https://www.exoscale.com/press/"
        },
        {
            "title": "Expensify",
            "hex": "0185FF",
            "source": "https://use.expensify.com/press-kit",
            "guidelines": "https://use.expensify.com/press-kit"
        },
        {
            "title": "Experts Exchange",
            "hex": "00AAE7",
            "source": "https://www.experts-exchange.com"
        },
        {
            "title": "Expo",
            "hex": "000020",
            "source": "https://expo.io/brand/"
        },
        {
            "title": "Express",
            "hex": "000000",
            "source": "https://github.com/openjs-foundation/artwork/blob/ac43961d1157f973c54f210cf5e0c9c45e3d3f10/projects/express/express-icon-black.svg"
        },
        {
            "title": "ExpressVPN",
            "hex": "DA3940",
            "source": "https://www.expressvpn.com/press",
            "guidelines": "https://www.expressvpn.com/press"
        },
        {
            "title": "EyeEm",
            "hex": "000000",
            "source": "https://www.eyeem.com"
        },
        {
            "title": "F-Droid",
            "hex": "1976D2",
            "source": "https://f-droid.org"
        },
        {
            "title": "F-Secure",
            "hex": "00BAFF",
            "source": "https://vip.f-secure.com/en/marketing/logos"
        },
        {
            "title": "F1",
            "hex": "E10600",
            "source": "https://www.formula1.com"
        },
        {
            "title": "F5",
            "hex": "E4002B",
            "source": "https://www.f5.com/company/news/press-kit"
        },
        {
            "title": "Facebook",
            "hex": "1877F2",
            "source": "https://en.facebookbrand.com"
        },
        {
            "title": "Facebook Gaming",
            "hex": "005FED",
            "source": "https://www.facebook.com/fbgaminghome/"
        },
        {
            "title": "Facebook Live",
            "hex": "ED4242",
            "source": "https://en.facebookbrand.com"
        },
        {
            "title": "FACEIT",
            "hex": "FF5500",
            "source": "https://corporate.faceit.com/branding/"
        },
        {
            "title": "Facepunch",
            "hex": "EC1C24",
            "source": "https://facepunch.com/img/brand/default-light.svg"
        },
        {
            "title": "Falcon",
            "hex": "F0AD4E",
            "source": "https://falconframework.org"
        },
        {
            "title": "FamPay",
            "hex": "FFAD00",
            "source": "https://fampay.in"
        },
        {
            "title": "Fandango",
            "hex": "FF7300",
            "source": "https://www.fandango.com"
        },
        {
            "title": "Fandom",
            "hex": "FA005A",
            "source": "https://fandomdesignsystem.com"
        },
        {
            "title": "Fanfou",
            "hex": "00CCFF",
            "source": "https://fanfou.com"
        },
        {
            "title": "Fantom",
            "hex": "0928FF",
            "source": "https://fantom.foundation"
        },
        {
            "title": "FARFETCH",
            "hex": "000000",
            "source": "https://www.farfetch.com"
        },
        {
            "title": "FastAPI",
            "hex": "009688",
            "source": "https://github.com/tiangolo/fastapi/blob/6205935323ded4767438ee81623892621b353415/docs/en/docs/img/icon-white.svg"
        },
        {
            "title": "Fastify",
            "hex": "000000",
            "source": "https://github.com/fastify/graphics/blob/91e8a3d4754807de3b69440f66c72a737a5fde94/fastify-1000px-square-02.svg"
        },
        {
            "title": "Fastlane",
            "hex": "00F200",
            "source": "https://github.com/fastlane/fastlane.tools/blob/19ff41a6c0f27510a7a7879e6944809d40ab382e/assets/img/logo-mobile.svg"
        },
        {
            "title": "Fastly",
            "hex": "FF282D",
            "source": "https://assets.fastly.com/style-guide/docs/"
        },
        {
            "title": "Fathom",
            "hex": "9187FF",
            "source": "https://usefathom.com/brand"
        },
        {
            "title": "Fauna",
            "hex": "3A1AB6",
            "source": "https://fauna.com"
        },
        {
            "title": "Favro",
            "hex": "512DA8",
            "source": "https://favro.com/login"
        },
        {
            "title": "FeatHub",
            "hex": "9B9B9B",
            "source": "https://feathub.com"
        },
        {
            "title": "FedEx",
            "hex": "4D148C",
            "source": "https://newsroom.fedex.com"
        },
        {
            "title": "Fedora",
            "hex": "51A2DA",
            "source": "https://docs.fedoraproject.org/en-US/project/brand/",
            "guidelines": "https://fedoraproject.org/wiki/Legal:Trademark_guidelines",
            "license": {
                "type": "custom",
                "url": "https://docs.fedoraproject.org/en-US/project/brand/"
            }
        },
        {
            "title": "Feedly",
            "hex": "2BB24C",
            "source": "https://blog.feedly.com"
        },
        {
            "title": "Ferrari",
            "hex": "D40000",
            "source": "https://www.ferrari.com"
        },
        {
            "title": "Ferrari N.V.",
            "slug": "ferrarinv",
            "hex": "EB2E2C",
            "source": "https://corporate.ferrari.com"
        },
        {
            "title": "FerretDB",
            "hex": "042133",
            "source": "https://github.com/FerretDB/FerretDB/blob/1176606075dfe52225ce0cd1bbd0cd06128f8599/website/static/img/logo.svg"
        },
        {
            "title": "FFmpeg",
            "hex": "007808",
            "source": "https://commons.wikimedia.org/wiki/File:FFmpeg_Logo_new.svg"
        },
        {
            "title": "Fi",
            "hex": "00B899",
            "source": "https://fi.money",
            "aliases": {
                "aka": [
                    "Fi.Money",
                    "epiFi"
                ]
            }
        },
        {
            "title": "Fiat",
            "hex": "941711",
            "source": "https://www.fcaci.com/x/FIATv15"
        },
        {
            "title": "Fido Alliance",
            "hex": "FFBF3B",
            "source": "https://fidoalliance.org/overview/legal/logo-usage/",
            "guidelines": "https://fidoalliance.org/overview/legal/fido-trademark-and-service-mark-usage-agreement-for-websites/"
        },
        {
            "title": "FIFA",
            "hex": "326295",
            "source": "https://en.wikipedia.org/wiki/FIFA"
        },
        {
            "title": "Fig",
            "hex": "000000",
            "source": "https://fig.io/icons/fig.svg"
        },
        {
            "title": "Figma",
            "hex": "F24E1E",
            "source": "https://www.figma.com/using-the-figma-brand/",
            "guidelines": "https://www.figma.com/using-the-figma-brand/"
        },
        {
            "title": "figshare",
            "hex": "556472",
            "source": "https://en.wikipedia.org/wiki/Figshare"
        },
        {
            "title": "Fila",
            "hex": "03234C",
            "source": "https://en.wikipedia.org/wiki/Fila_(company)"
        },
        {
            "title": "Files",
            "hex": "4285F4",
            "source": "https://files.google.com"
        },
        {
            "title": "FileZilla",
            "hex": "BF0000",
            "source": "https://commons.wikimedia.org/wiki/File:FileZilla_logo.svg"
        },
        {
            "title": "Fing",
            "hex": "009AEE",
            "source": "https://www.fing.com"
        },
        {
            "title": "Firebase",
            "hex": "FFCA28",
            "source": "https://firebase.google.com/brand-guidelines/",
            "guidelines": "https://firebase.google.com/brand-guidelines/"
        },
        {
            "title": "Firefly III",
            "hex": "CD5029",
            "source": "https://docs.firefly-iii.org/firefly-iii/more-information/logo"
        },
        {
            "title": "Firefox",
            "hex": "FF7139",
            "source": "https://mozilla.design/firefox/logos-usage/",
            "guidelines": "https://mozilla.design/firefox/logos-usage/"
        },
        {
            "title": "Firefox Browser",
            "hex": "FF7139",
            "source": "https://mozilla.design/firefox/logos-usage/"
        },
        {
            "title": "Fireship",
            "hex": "EB844E",
            "source": "https://github.com/fireship-io/fireship.io/blob/987da97305a5968b99347aa748f928a4667336f8/hugo/layouts/partials/svg/logo.svg"
        },
        {
            "title": "Firewalla",
            "hex": "C8332D",
            "source": "https://github.com/firewalla/firewalla/blob/97f7463fe07b85b979a8f0738fdf14c1af0249a8/extension/diag/static/firewalla.svg"
        },
        {
            "title": "FIRST",
            "hex": "0066B3",
            "source": "https://www.firstinspires.org/brand",
            "guidelines": "https://www.firstinspires.org/brand"
        },
        {
            "title": "Fitbit",
            "hex": "00B0B9",
            "source": "https://www.fitbit.com/uk/home"
        },
        {
            "title": "FITE",
            "hex": "CA0404",
            "source": "https://www.fite.tv"
        },
        {
            "title": "FiveM",
            "hex": "F40552",
            "source": "https://fivem.net"
        },
        {
            "title": "Fiverr",
            "hex": "1DBF73",
            "source": "https://www.fiverr.com/press-kit"
        },
        {
            "title": "Flask",
            "hex": "000000",
            "source": "https://github.com/pallets/flask/blob/e6e75e55470a0682ee8370e6d68062e515a248b9/artwork/logo-full.svg",
            "license": {
                "type": "custom",
                "url": "https://github.com/pallets/flask/blob/master/artwork/LICENSE.rst"
            }
        },
        {
            "title": "Flat",
            "hex": "3481FE",
            "source": "https://github.com/netless-io/flat/blob/525b2247f36e96ae2f9e6a39b4fe0967152305f2/desktop/renderer-app/src/assets/image/logo.svg"
        },
        {
            "title": "Flathub",
            "hex": "000000",
            "source": "https://flathub.org"
        },
        {
            "title": "Flatpak",
            "hex": "4A90D9",
            "source": "https://flatpak.org/press",
            "guidelines": "https://flatpak.org/press"
        },
        {
            "title": "Flattr",
            "hex": "000000",
            "source": "https://flattr.com"
        },
        {
            "title": "Flickr",
            "hex": "0063DC",
            "source": "https://www.flickr.com"
        },
        {
            "title": "Flipboard",
            "hex": "E12828",
            "source": "https://about.flipboard.com/brand-guidelines"
        },
        {
            "title": "Flipkart",
            "hex": "2874F0",
            "source": "https://www.flipkart.com"
        },
        {
            "title": "Floatplane",
            "hex": "00AEEF",
            "source": "https://www.floatplane.com"
        },
        {
            "title": "Flood",
            "hex": "4285F4",
            "source": "https://flood.io"
        },
        {
            "title": "Fluent Bit",
            "hex": "49BDA5",
            "source": "https://github.com/fluent/fluent-bit/blob/cdb35721d06242d66a729656282831ccd1589ca2/snap/fluent-bit.svg"
        },
        {
            "title": "Fluentd",
            "hex": "0E83C8",
            "source": "https://docs.fluentd.org/quickstart/logo",
            "license": {
                "type": "Apache-2.0"
            }
        },
        {
            "title": "Flutter",
            "hex": "02569B",
            "source": "https://flutter.dev/brand",
            "guidelines": "https://flutter.dev/brand"
        },
        {
            "title": "Fluxus",
            "hex": "FFFFFF",
            "source": "https://github.com/YieldingFluxus/fluxuswebsite/blob/651d798b8753786dcc51644c3b048a4f399db166/public/icon-svg.svg"
        },
        {
            "title": "Flyway",
            "hex": "CC0200",
            "source": "https://github.com/flyway/flywaydb.org/blob/8a7923cb9ead016442d4c5caf2e8ba5a9bfad5cf/assets/logo/flyway-logo.png"
        },
        {
            "title": "FMOD",
            "hex": "000000",
            "source": "https://www.fmod.com/attribution",
            "guidelines": "https://www.fmod.com/attribution"
        },
        {
            "title": "Fnac",
            "hex": "E1A925",
            "source": "https://www.fnac.com"
        },
        {
            "title": "Folium",
            "hex": "77B829",
            "source": "https://python-visualization.github.io/folium/"
        },
        {
            "title": "Fonoma",
            "hex": "02B78F",
            "source": "https://en.fonoma.com"
        },
        {
            "title": "Font Awesome",
            "hex": "528DD7",
            "source": "https://fontawesome.com/v5.15/icons/font-awesome-flag"
        },
        {
            "title": "FontBase",
            "hex": "3D03A7",
            "source": "https://fontba.se"
        },
        {
            "title": "FontForge",
            "hex": "F2712B",
            "source": "https://fontforge.org"
        },
        {
            "title": "foodpanda",
            "hex": "D70F64",
            "source": "https://www.foodpanda.com"
        },
        {
            "title": "Ford",
            "hex": "00274E",
            "source": "https://secure.ford.com/brochures/"
        },
        {
            "title": "Forestry",
            "hex": "343A40",
            "source": "https://forestry.io"
        },
        {
            "title": "Forgejo",
            "hex": "FB923C",
            "source": "https://codeberg.org/forgejo/meta/raw/branch/readme/branding/logo/forgejo-monochrome.svg",
            "guidelines": "https://codeberg.org/forgejo/meta/src/branch/readme/branding/README.md#logo",
            "license": {
                "type": "CC-BY-SA-4.0",
                "url": "https://codeberg.org/forgejo/meta/src/branch/readme/branding/logo/forgejo-logo-license-exemption.txt"
            }
        },
        {
            "title": "Formstack",
            "hex": "21B573",
            "source": "https://www.formstack.com/brand/guidelines"
        },
        {
            "title": "Fortinet",
            "hex": "EE3124",
            "source": "https://www.fortinet.com"
        },
        {
            "title": "Fortran",
            "hex": "734F96",
            "source": "https://github.com/fortran-lang/fortran-lang.org/blob/5469465d08d3fcbf16d048e651ca5c9ba050839c/assets/img/fortran-logo.svg"
        },
        {
            "title": "Fossa",
            "hex": "289E6D",
            "source": "https://fossa.com/press/"
        },
        {
            "title": "Fossil SCM",
            "hex": "548294",
            "source": "https://fossil-scm.org"
        },
        {
            "title": "Foursquare",
            "hex": "3333FF",
            "source": "https://foursquare.com/brand/",
            "guidelines": "https://foursquare.com/brand/"
        },
        {
            "title": "Foursquare City Guide",
            "hex": "F94877",
            "source": "https://foursquare.com/about/logos"
        },
        {
            "title": "FOX",
            "hex": "000000",
            "source": "https://www.fox.com"
        },
        {
            "title": "Foxtel",
            "hex": "EB5205",
            "source": "https://www.foxtel.com.au"
        },
        {
            "title": "Fozzy",
            "hex": "F15B29",
            "source": "https://fozzy.com/partners.shtml?tab=materials"
        },
        {
            "title": "Framer",
            "hex": "0055FF",
            "source": "https://framer.com"
        },
        {
            "title": "Framework7",
            "hex": "EE350F",
            "source": "https://github.com/framework7io/framework7-website/blob/2a1e32290c795c2070ffc7019ba7276614e00de0/public/i/logo.svg"
        },
        {
            "title": "Franprix",
            "hex": "EC6237",
            "source": "https://www.franprix.fr"
        },
        {
            "title": "Fraunhofer-Gesellschaft",
            "hex": "179C7D",
            "source": "https://www.fraunhofer.de"
        },
        {
            "title": "FreeBSD",
            "hex": "AB2B28",
            "source": "https://www.freebsdfoundation.org/about/project/"
        },
        {
            "title": "freeCodeCamp",
            "hex": "0A0A23",
            "source": "https://design-style-guide.freecodecamp.org",
            "guidelines": "https://design-style-guide.freecodecamp.org",
            "license": {
                "type": "CC-BY-SA-4.0",
                "url": "https://github.com/freeCodeCamp/design-style-guide/blob/cc950c311c61574b6ecbd9e724b6631026e14bfa/LICENSE"
            }
        },
        {
            "title": "freedesktop.org",
            "hex": "3B80AE",
            "source": "https://commons.wikimedia.org/wiki/File:Freedesktop-logo.svg"
        },
        {
            "title": "Freelancer",
            "hex": "29B2FE",
            "source": "https://www.freelancer.com"
        },
        {
            "title": "FreeNAS",
            "hex": "343434",
            "source": "https://github.com/freenas/webui/blob/fd668f4c5920fe864fd98fa98e20fd333336c609/src/assets/images/logo.svg"
        },
        {
            "title": "Freepik",
            "hex": "1273EB",
            "source": "https://commons.wikimedia.org/wiki/File:Freepik.svg"
        },
        {
            "title": "Frontend Mentor",
            "hex": "3F54A3",
            "source": "https://www.frontendmentor.io"
        },
        {
            "title": "Frontify",
            "hex": "2D3232",
            "source": "https://brand.frontify.com/d/7WQZazaZFkMz/brand-guidelines-1#/visual/logo"
        },
        {
            "title": "Fuga Cloud",
            "hex": "242F4B",
            "source": "https://fuga.cloud",
            "guidelines": "https://fuga.cloud/media/"
        },
        {
            "title": "Fujifilm",
            "hex": "FB0020",
            "source": "https://www.fujifilm.com",
            "guidelines": "https://www.fujifilm.com/us/en/terms"
        },
        {
            "title": "Fujitsu",
            "hex": "FF0000",
            "source": "https://www.fujitsu.com/global/about/brandmanagement/logo/"
        },
        {
            "title": "Funimation",
            "hex": "5B0BB5",
            "source": "https://www.funimation.com",
            "guidelines": "https://brandpad.io/funimationstyleguide"
        },
        {
            "title": "Fur Affinity",
            "hex": "36566F",
            "source": "https://www.furaffinity.net"
        },
        {
            "title": "Furry Network",
            "hex": "2E75B4",
            "source": "https://furrynetwork.com"
        },
        {
            "title": "FutureLearn",
            "hex": "DE00A5",
            "source": "https://www.futurelearn.com"
        },
        {
            "title": "G2",
            "hex": "FF492C",
            "source": "https://www.g2.com",
            "guidelines": "https://company.g2.com/brand-resources"
        },
        {
            "title": "G2A",
            "hex": "F05F00",
            "source": "https://www.g2a.co/documents/",
            "guidelines": "https://www.g2a.co/documents/"
        },
        {
            "title": "Game & Watch",
            "hex": "000000",
            "source": "https://upload.wikimedia.org/wikipedia/commons/4/41/Game_and_watch_logo.svg"
        },
        {
            "title": "Game Developer",
            "hex": "E60012",
            "source": "https://www.gamedeveloper.com",
            "aliases": {
                "aka": [
                    "Gamasutra"
                ]
            }
        },
        {
            "title": "Game Jolt",
            "hex": "CCFF00",
            "source": "https://gamejolt.com/about",
            "guidelines": "https://gamejolt.com/about"
        },
        {
            "title": "Garmin",
            "hex": "000000",
            "source": "https://creative.garmin.com/styleguide/logo/",
            "guidelines": "https://creative.garmin.com/styleguide/brand/"
        },
        {
            "title": "Gatling",
            "hex": "FF9E2A",
            "source": "https://gatling.io"
        },
        {
            "title": "Gatsby",
            "hex": "663399",
            "source": "https://www.gatsbyjs.com/guidelines/logo",
            "guidelines": "https://www.gatsbyjs.com/guidelines/logo"
        },
        {
            "title": "GDAL",
            "hex": "5CAE58",
            "source": "https://www.osgeo.org/projects/gdal/"
        },
        {
            "title": "Géant",
            "hex": "DD1F26",
            "source": "https://www.geantcasino.fr"
        },
        {
            "title": "GeeksforGeeks",
            "hex": "2F8D46",
            "source": "https://www.geeksforgeeks.org"
        },
        {
            "title": "General Electric",
            "hex": "0870D8",
            "source": "https://www.ge.com/brand/"
        },
        {
            "title": "General Motors",
            "hex": "0170CE",
            "source": "https://www.gm.com"
        },
        {
            "title": "Genius",
            "hex": "FFFF64",
            "source": "https://genius.com"
        },
        {
            "title": "Gentoo",
            "hex": "54487A",
            "source": "https://wiki.gentoo.org/wiki/Project:Artwork/Artwork#Variations_of_the_.22g.22_logo",
            "guidelines": "https://www.gentoo.org/inside-gentoo/foundation/name-logo-guidelines.html",
            "license": {
                "type": "CC-BY-SA-2.5"
            }
        },
        {
            "title": "Geocaching",
            "hex": "00874D",
            "source": "https://www.geocaching.com/about/logousage.aspx",
            "guidelines": "https://www.geocaching.com/about/logousage.aspx"
        },
        {
            "title": "Gerrit",
            "hex": "EEEEEE",
            "source": "https://gerrit-review.googlesource.com/c/75842/"
        },
        {
            "title": "Ghost",
            "hex": "15171A",
            "source": "https://github.com/TryGhost/Admin/blob/e3e1fa3353767c3729b1658ad42cc35f883470c5/public/assets/icons/icon.svg",
            "guidelines": "https://ghost.org/docs/logos/"
        },
        {
            "title": "Ghostery",
            "hex": "00AEF0",
            "source": "https://www.ghostery.com",
            "guidelines": "https://www.ghostery.com/press/"
        },
        {
            "title": "GIMP",
            "hex": "5C5543",
            "source": "https://www.gimp.org/about/linking.html#wilber-the-gimp-mascot",
            "license": {
                "type": "CC-BY-SA-3.0"
            }
        },
        {
            "title": "GIPHY",
            "hex": "FF6666",
            "source": "https://support.giphy.com/hc/en-us/articles/360022283772-GIPHY-Brand-Guidelines",
            "guidelines": "https://support.giphy.com/hc/en-us/articles/360022283772-GIPHY-Brand-Guidelines"
        },
        {
            "title": "Git",
            "hex": "F05032",
            "source": "https://git-scm.com/downloads/logos",
            "license": {
                "type": "CC-BY-3.0"
            }
        },
        {
            "title": "Git Extensions",
            "hex": "212121",
            "source": "https://github.com/gitextensions/gitextensions/blob/273a0f6fd3e07858f837cdc19d50827871e32319/Logo/Artwork/git-extensions-logo.svg"
        },
        {
            "title": "Git LFS",
            "hex": "F64935",
            "source": "https://git-lfs.github.com"
        },
        {
            "title": "GitBook",
            "hex": "3884FF",
            "source": "https://github.com/GitbookIO/styleguide/blob/c958388dab901defa3e22978ca01272295627e05/icons/Logo.svg"
        },
        {
            "title": "Gitea",
            "hex": "609926",
            "source": "https://github.com/go-gitea/gitea/blob/e0c753e770a64cda5e3900aa1da3d7e1f3263c9a/assets/logo.svg"
        },
        {
            "title": "Gitee",
            "hex": "C71D23",
            "source": "https://gitee.com/about_us"
        },
        {
            "title": "GitHub",
            "hex": "181717",
            "source": "https://github.com/logos",
            "guidelines": "https://github.com/logos"
        },
        {
            "title": "GitHub Actions",
            "hex": "2088FF",
            "source": "https://github.com/features/actions"
        },
        {
            "title": "GitHub Pages",
            "hex": "222222",
            "source": "https://pages.github.com"
        },
        {
            "title": "GitHub Sponsors",
            "hex": "EA4AAA",
            "source": "https://github.com/sponsors"
        },
        {
            "title": "gitignore.io",
            "hex": "204ECF",
            "source": "https://docs.gitignore.io/design/logo"
        },
        {
            "title": "GitKraken",
            "hex": "179287",
            "source": "https://www.gitkraken.com"
        },
        {
            "title": "GitLab",
            "hex": "FC6D26",
            "source": "https://about.gitlab.com/press/press-kit/",
            "guidelines": "https://about.gitlab.com/handbook/marketing/corporate-marketing/brand-activation/trademark-guidelines/"
        },
        {
            "title": "Gitpod",
            "hex": "FFAE33",
            "source": "https://www.gitpod.io"
        },
        {
            "title": "Gitter",
            "hex": "ED1965",
            "source": "https://gitter.im"
        },
        {
            "title": "Glassdoor",
            "hex": "0CAA41",
            "source": "https://www.glassdoor.com/about-us/press/media-assets/",
            "guidelines": "https://www.glassdoor.com/about-us/press/media-assets/"
        },
        {
            "title": "Glitch",
            "hex": "3333FF",
            "source": "https://glitch.com/about/press/"
        },
        {
            "title": "Globus",
            "hex": "CA6201",
            "source": "https://www.globus.de"
        },
        {
            "title": "Gmail",
            "hex": "EA4335",
            "source": "https://fonts.gstatic.com/s/i/productlogos/gmail_2020q4/v8/192px.svg"
        },
        {
            "title": "GNOME",
            "hex": "4A86CF",
            "source": "https://wiki.gnome.org/Engagement/BrandGuidelines",
            "guidelines": "https://gitlab.gnome.org/Teams/Design/brand/-/blob/master/brand-book.pdf"
        },
        {
            "title": "GNOME Terminal",
            "hex": "241F31",
            "source": "https://gitlab.gnome.org/GNOME/gnome-terminal/-/blob/9c32e039bfb7902c136dc7aed3308e027325776c/data/icons/hicolor_apps_scalable_org.gnome.Terminal.svg",
            "guidelines": "https://gitlab.gnome.org/Teams/Design/brand/-/blob/master/brand-book.pdf"
        },
        {
            "title": "GNU",
            "hex": "A42E2B",
            "source": "https://gnu.org",
            "license": {
                "type": "CC-BY-SA-2.0"
            }
        },
        {
            "title": "GNU Bash",
            "hex": "4EAA25",
            "source": "https://github.com/odb/official-bash-logo/tree/61eff022f2dad3c7468f5deb4f06652d15f2c143",
            "guidelines": "https://github.com/odb/official-bash-logo",
            "license": {
                "type": "MIT"
            }
        },
        {
            "title": "GNU Emacs",
            "hex": "7F5AB6",
            "source": "https://git.savannah.gnu.org/cgit/emacs.git/tree/etc/images/icons/hicolor/scalable/apps/emacs.svg",
            "license": {
                "type": "GPL-2.0-or-later"
            }
        },
        {
            "title": "GNU IceCat",
            "hex": "002F5B",
            "source": "https://git.savannah.gnu.org/cgit/gnuzilla.git/plain/artwork/simple.svg"
        },
        {
            "title": "GNU Privacy Guard",
            "hex": "0093DD",
            "source": "https://git.gnupg.org/cgi-bin/gitweb.cgi?p=gnupg.git;a=tree;f=artwork/icons",
            "license": {
                "type": "GPL-3.0-or-later"
            }
        },
        {
            "title": "GNU social",
            "hex": "A22430",
            "source": "https://www.gnu.org/graphics/social.html",
            "license": {
                "type": "CC0-1.0"
            }
        },
        {
            "title": "Go",
            "hex": "00ADD8",
            "source": "https://blog.golang.org/go-brand",
            "guidelines": "https://blog.golang.org/go-brand"
        },
        {
            "title": "GoCD",
            "hex": "94399E",
            "source": "https://www.gocd.org",
            "guidelines": "https://www.gocd.org"
        },
        {
            "title": "GoDaddy",
            "hex": "1BDBDB",
            "source": "https://godaddy.design/the-go/",
            "guidelines": "https://godaddy.design/the-go/"
        },
        {
            "title": "Godot Engine",
            "hex": "478CBF",
            "source": "https://godotengine.org/press",
            "guidelines": "https://godotengine.org/press",
            "license": {
                "type": "CC-BY-4.0"
            }
        },
        {
            "title": "GoFundMe",
            "hex": "00B964",
            "source": "https://www.gofundme.com"
        },
        {
            "title": "GOG.com",
            "hex": "86328A",
            "source": "https://www.cdprojekt.com/en/media/logotypes/"
        },
        {
            "title": "GoLand",
            "hex": "000000",
            "source": "https://www.jetbrains.com/company/brand/#logos-and-icons-jetbrains-logos",
            "guidelines": "https://www.jetbrains.com/company/brand/#brand-guidelines"
        },
        {
            "title": "GoldenLine",
            "hex": "FFE005",
            "source": "https://www.goldenline.pl"
        },
        {
            "title": "Goodreads",
            "hex": "372213",
            "source": "https://www.goodreads.com/about/press"
        },
        {
            "title": "Google",
            "hex": "4285F4",
            "source": "https://partnermarketinghub.withgoogle.com",
            "guidelines": "https://about.google/brand-resource-center/brand-elements/"
        },
        {
            "title": "Google AdMob",
            "hex": "EA4335",
            "source": "https://commons.wikimedia.org/wiki/File:Google_AdMob_logo.svg"
        },
        {
            "title": "Google Ads",
            "hex": "4285F4",
            "source": "https://ads.google.com/home/"
        },
        {
            "title": "Google AdSense",
            "hex": "4285F4",
            "source": "https://www.google.com/adsense/"
        },
        {
            "title": "Google Analytics",
            "hex": "E37400",
            "source": "https://marketingplatform.google.com/intl/en_uk/about/analytics/"
        },
        {
            "title": "Google Apps Script",
            "hex": "4285F4",
            "source": "https://github.com/simple-icons/simple-icons/issues/3556#issuecomment-800482267"
        },
        {
            "title": "Google Assistant",
            "hex": "4285F4",
            "source": "https://assistant.google.com"
        },
        {
            "title": "Google Calendar",
            "hex": "4285F4",
            "source": "https://fonts.gstatic.com/s/i/productlogos/calendar_2020q4/v8/192px.svg"
        },
        {
            "title": "Google Cardboard",
            "hex": "FF7143",
            "source": "https://arvr.google.com/cardboard/images/header/vr-home.svg"
        },
        {
            "title": "Google Chat",
            "hex": "00AC47",
            "source": "https://chat.google.com"
        },
        {
            "title": "Google Chrome",
            "hex": "4285F4",
            "source": "https://www.google.com/chrome/"
        },
        {
            "title": "Google Classroom",
            "hex": "0F9D58",
            "source": "https://classroom.google.com"
        },
        {
            "title": "Google Cloud",
            "hex": "4285F4",
            "source": "https://cloud.google.com"
        },
        {
            "title": "Google Colab",
            "hex": "F9AB00",
            "source": "https://colab.research.google.com"
        },
        {
            "title": "Google Container Optimized OS",
            "hex": "4285F4",
            "source": "https://cloud.google.com/icons",
            "guidelines": "https://cloud.google.com/terms/"
        },
        {
            "title": "Google Domains",
            "hex": "4285F4",
            "source": "https://domains.google"
        },
        {
            "title": "Google Drive",
            "hex": "4285F4",
            "source": "https://developers.google.com/drive/web/branding"
        },
        {
            "title": "Google Earth",
            "hex": "4285F4",
            "source": "https://earth.google.com/web/"
        },
        {
            "title": "Google Fit",
            "hex": "4285F4",
            "source": "https://partnermarketinghub.withgoogle.com/brands/google-fit/"
        },
        {
            "title": "Google Fonts",
            "hex": "4285F4",
            "source": "https://fonts.google.com"
        },
        {
            "title": "Google Hangouts",
            "hex": "0C9D58",
            "source": "https://upload.wikimedia.org/wikipedia/commons/e/ee/Hangouts_icon.svg"
        },
        {
            "title": "Google Home",
            "hex": "4285F4",
            "source": "https://home.google.com/welcome/"
        },
        {
            "title": "Google Keep",
            "hex": "FFBB00",
            "source": "https://about.google/brand-resource-center/logos-list/"
        },
        {
            "title": "Google Lens",
            "hex": "4285F4",
            "source": "https://lens.google.com"
        },
        {
            "title": "Google Maps",
            "hex": "4285F4",
            "source": "https://upload.wikimedia.org/wikipedia/commons/a/a9/Google_Maps_icon.svg"
        },
        {
            "title": "Google Marketing Platform",
            "hex": "4285F4",
            "source": "https://about.google/brand-resource-center/logos-list/"
        },
        {
            "title": "Google Meet",
            "hex": "00897B",
            "source": "https://about.google/brand-resource-center/logos-list/"
        },
        {
            "title": "Google Messages",
            "hex": "1A73E8",
            "source": "https://messages.google.com"
        },
        {
            "title": "Google My Business",
            "hex": "4285F4",
            "source": "https://business.google.com"
        },
        {
            "title": "Google Nearby",
            "hex": "4285F4",
            "source": "https://developers.google.com/nearby/developer-guidelines"
        },
        {
            "title": "Google News",
            "hex": "174EA6",
            "source": "https://partnermarketinghub.withgoogle.com/brands/google-news/",
            "guidelines": "https://partnermarketinghub.withgoogle.com/brands/google-news/legal-and-trademarks/legal-requirements/"
        },
        {
            "title": "Google Optimize",
            "hex": "B366F6",
            "source": "https://marketingplatform.google.com/about/optimize/"
        },
        {
            "title": "Google Pay",
            "hex": "4285F4",
            "source": "https://pay.google.com/intl/en_us/about/"
        },
        {
            "title": "Google Photos",
            "hex": "4285F4",
            "source": "https://partnermarketinghub.withgoogle.com/brands/google-photos/visual-identity/visual-identity/icon/",
            "guidelines": "https://partnermarketinghub.withgoogle.com/brands/google-photos/visual-identity/visual-identity/icon/"
        },
        {
            "title": "Google Play",
            "hex": "414141",
            "source": "https://partnermarketinghub.withgoogle.com/brands/google-play/visual-identity/primary-logos/",
            "guidelines": "https://partnermarketinghub.withgoogle.com/brands/google-play/visual-identity/primary-logos/"
        },
        {
            "title": "Google Podcasts",
            "hex": "4285F4",
            "source": "https://developers.google.com/search/docs/data-types/podcast"
        },
        {
            "title": "Google Scholar",
            "hex": "4285F4",
            "source": "https://commons.wikimedia.org/wiki/File:Google_Scholar_logo.svg"
        },
        {
            "title": "Google Search Console",
            "hex": "458CF5",
            "source": "https://search.google.com/search-console"
        },
        {
            "title": "Google Sheets",
            "hex": "34A853",
            "source": "https://sheets.google.com"
        },
        {
            "title": "Google Street View",
            "hex": "FEC111",
            "source": "https://developers.google.com/streetview/ready/branding",
            "guidelines": "https://developers.google.com/streetview/ready/branding"
        },
        {
            "title": "Google Tag Manager",
            "hex": "246FDB",
            "source": "https://tagmanager.google.com/#/home"
        },
        {
            "title": "Google Translate",
            "hex": "4285F4",
            "source": "https://commons.wikimedia.org/wiki/File:Google_Translate_logo.svg"
        },
        {
            "title": "GoToMeeting",
            "hex": "F68D2E",
            "source": "https://www.gotomeeting.com",
            "aliases": {
                "dup": [
                    {
                        "title": "GoToWebinar",
                        "hex": "00C0F3",
                        "source": "https://www.gotomeeting.com/en-ie/webinar"
                    }
                ]
            }
        },
        {
            "title": "Grab",
            "hex": "00B14F",
            "source": "https://en.wikipedia.org/wiki/File:Grab_(application)_logo.svg"
        },
        {
            "title": "Gradle",
            "hex": "02303A",
            "source": "https://gradle.com/brand",
            "guidelines": "https://gradle.com/brand"
        },
        {
            "title": "Grafana",
            "hex": "F46800",
            "source": "https://grafana.com"
        },
        {
            "title": "Grammarly",
            "hex": "15C39A",
            "source": "https://www.grammarly.com/media-assets"
        },
        {
            "title": "Grand Frais",
            "hex": "ED2D2F",
            "source": "https://www.grandfrais.com"
        },
        {
            "title": "GraphQL",
            "hex": "E10098",
            "source": "https://graphql.org/brand",
            "guidelines": "https://graphql.org/brand"
        },
        {
            "title": "Grav",
            "hex": "221E1F",
            "source": "https://getgrav.org/media"
        },
        {
            "title": "Gravatar",
            "hex": "1E8CBE",
            "source": "https://automattic.com/press/brand-materials/"
        },
        {
            "title": "Graylog",
            "hex": "FF3633",
            "source": "https://www.graylog.org"
        },
        {
            "title": "Greenhouse",
            "hex": "24A47F",
            "source": "https://brand.greenhouse.io/brand-portal/p/6",
            "guidelines": "https://brand.greenhouse.io/brand-portal/p/5"
        },
        {
            "title": "GreenSock",
            "hex": "88CE02",
            "source": "https://greensock.com"
        },
        {
            "title": "Grid.ai",
            "hex": "78FF96",
            "source": "https://github.com/gridai/logos/blob/1e12c83b77abdc22a41566cab232f4db40223895/GridAI-icons/icon-white-48.svg"
        },
        {
            "title": "Gridsome",
            "hex": "00A672",
            "source": "https://gridsome.org/logo/"
        },
        {
            "title": "GroupMe",
            "hex": "00AFF0",
            "source": "https://groupme.com"
        },
        {
            "title": "Groupon",
            "hex": "53A318",
            "source": "https://about.groupon.com/press/",
            "guidelines": "https://about.groupon.com/press/"
        },
        {
            "title": "Grubhub",
            "hex": "F63440",
            "source": "https://www.grubhub.com"
        },
        {
            "title": "Grunt",
            "hex": "FAA918",
            "source": "https://github.com/gruntjs/gruntjs.com/blob/70f43898d9ce8e6cc862ad72bf8a7aee5ca199a9/src/media/grunt-logo-no-wordmark.svg",
            "guidelines": "https://github.com/gruntjs/grunt-docs/blob/main/Grunt-Brand-Guide.md"
        },
        {
            "title": "GSK",
            "hex": "F36633",
            "source": "https://www.gskbrandhub.com",
            "aliases": {
                "aka": [
                    "GlaxoSmithKline"
                ]
            }
        },
        {
            "title": "GStreamer",
            "hex": "FF3131",
            "source": "https://gstreamer.freedesktop.org/artwork"
        },
        {
            "title": "GTK",
            "hex": "7FE719",
            "source": "https://commons.wikimedia.org/wiki/File:GTK_logo.svg",
            "guidelines": "https://foundation.gnome.org/logo-and-trademarks/"
        },
        {
            "title": "Guangzhou Metro",
            "hex": "C51935",
            "source": "https://commons.wikimedia.org/wiki/File:Guangzhou_Metro_logo.svg"
        },
        {
            "title": "Guilded",
            "hex": "F5C400",
            "source": "https://www.guilded.gg/brand",
            "guidelines": "https://www.guilded.gg/brand"
        },
        {
            "title": "gulp",
            "hex": "CF4647",
            "source": "https://github.com/gulpjs/artwork/blob/4e14158817ac88e9a5c02b3b307e6f630fe222fb/gulp-white-text.svg",
            "guidelines": "https://github.com/gulpjs/artwork",
            "license": {
                "type": "CC0-1.0"
            }
        },
        {
            "title": "Gumroad",
            "hex": "FF90E8",
            "source": "https://gumroad.com"
        },
        {
            "title": "Gumtree",
            "hex": "72EF36",
            "source": "https://www.gumtree.com"
        },
        {
            "title": "Gunicorn",
            "hex": "499848",
            "source": "https://github.com/benoitc/gunicorn/blob/ff58e0c6da83d5520916bc4cc109a529258d76e1/docs/logo/gunicorn.svg"
        },
        {
            "title": "Gurobi",
            "hex": "EE3524",
            "source": "https://cdn.gurobi.com/wp-content/uploads/2021/02/Gurobi-Optimization_Corporate-Brochure.pdf"
        },
        {
            "title": "Gutenberg",
            "hex": "000000",
            "source": "https://github.com/WordPress/gutenberg/blob/7829913ae117dfb561d14c600eea7b281afd6556/docs/final-g-wapuu-black.svg"
        },
        {
            "title": "H3",
            "hex": "1E54B7",
            "source": "https://github.com/uber/h3/blob/71e09dc002b211887c6db525609a449058233a71/website/static/images/h3Logo-color.svg"
        },
        {
            "title": "Habr",
            "hex": "65A3BE",
            "source": "https://kiosk.habr.com"
        },
        {
            "title": "Hack Club",
            "hex": "EC3750",
            "source": "https://hackclub.com/brand"
        },
        {
            "title": "Hack The Box",
            "hex": "9FEF00",
            "source": "https://www.hackthebox.eu/docs/Hack_The_Box_Brand_Assets_Guide.pdf",
            "guidelines": "https://www.hackthebox.eu/docs/Hack_The_Box_Brand_Assets_Guide.pdf"
        },
        {
            "title": "Hackaday",
            "hex": "1A1A1A",
            "source": "https://hackaday.com"
        },
        {
            "title": "Hacker Noon",
            "hex": "00FE00",
            "source": "https://sponsor.hackernoon.com/#brandasauthor"
        },
        {
            "title": "HackerEarth",
            "hex": "2C3454",
            "source": "https://www.hackerearth.com/logo/"
        },
        {
            "title": "HackerOne",
            "hex": "494649",
            "source": "https://www.hackerone.com/branding"
        },
        {
            "title": "HackerRank",
            "hex": "00EA64",
            "source": "https://www.hackerrank.com/about-us/"
        },
        {
            "title": "Hackster",
            "hex": "2E9FE6",
            "source": "https://www.hackster.io/branding#logos",
            "guidelines": "https://www.hackster.io/branding"
        },
        {
            "title": "Handlebars.js",
            "hex": "000000",
            "source": "https://raw.githubusercontent.com/handlebars-lang/docs/master/src/.vuepress/public/icons/handlebarsjs-icon.svg"
        },
        {
            "title": "Handshake",
            "hex": "FF2F1C",
            "source": "https://joinhandshake.com/career-centers/marketing-toolkit/",
            "guidelines": "https://joinhandshake.com/career-centers/marketing-toolkit/"
        },
        {
            "title": "Handshake",
            "slug": "handshake_protocol",
            "hex": "000000",
            "source": "https://handshake.org"
        },
        {
            "title": "HappyCow",
            "hex": "7C4EC4",
            "source": "https://www.happycow.net/press-kits"
        },
        {
            "title": "Harbor",
            "hex": "60B932",
            "source": "https://branding.cncf.io/projects/harbor/"
        },
        {
            "title": "HarmonyOS",
            "hex": "000000",
            "source": "https://www.harmonyos.com",
            "aliases": {
                "aka": [
                    "HMOS"
                ]
            }
        },
        {
            "title": "Hashnode",
            "hex": "2962FF",
            "source": "https://hashnode.com/media"
        },
        {
            "title": "Haskell",
            "hex": "5D4F85",
            "source": "https://wiki.haskell.org/Thompson-Wheeler_logo"
        },
        {
            "title": "Hasura",
            "hex": "1EB4D4",
            "source": "https://github.com/hasura/graphql-engine/blob/5850423aa60594c06320c3ef600117c31963e910/assets/brand/hasura_icon_blue.svg"
        },
        {
            "title": "Hatena Bookmark",
            "hex": "00A4DE",
            "source": "https://hatenacorp.jp/press/resource"
        },
        {
            "title": "haveibeenpwned",
            "hex": "2A6379",
            "source": "https://haveibeenpwned.com"
        },
        {
            "title": "Haxe",
            "hex": "EA8220",
            "source": "https://haxe.org/foundation/branding.html",
            "guidelines": "https://haxe.org/foundation/branding.html"
        },
        {
            "title": "HBO",
            "hex": "000000",
            "source": "https://www.hbo.com"
        },
        {
            "title": "HCL",
            "hex": "006BB6",
            "source": "https://www.hcl.com/brand-guidelines",
            "guidelines": "https://www.hcl.com/brand-guidelines"
        },
        {
            "title": "Headless UI",
            "hex": "66E3FF",
            "source": "https://headlessui.dev"
        },
        {
            "title": "Headspace",
            "hex": "F47D31",
            "source": "https://www.headspace.com/press-and-media"
        },
        {
            "title": "hearthis.at",
            "hex": "000000",
            "source": "https://hearthis.at"
        },
        {
            "title": "Hedera",
            "hex": "222222",
            "source": "https://hederabrandcentral.frontify.com/d/Tmocz52AXpLj/brand-assets#/brand-assets/brand-identity/our-hbar-logomark",
            "guidelines": "https://hederabrandcentral.frontify.com/d/Tmocz52AXpLj/brand-assets#/brand-assets/brand-identity"
        },
        {
            "title": "HelloFresh",
            "hex": "99CC33",
            "source": "https://www.hellofresh.com/landing/student"
        },
        {
            "title": "Helly Hansen",
            "hex": "DA2128",
            "source": "https://www.hellyhansen.com"
        },
        {
            "title": "Helm",
            "hex": "0F1689",
            "source": "https://helm.sh"
        },
        {
            "title": "Help Scout",
            "hex": "1292EE",
            "source": "https://www.helpscout.com"
        },
        {
            "title": "HelpDesk",
            "hex": "2FC774",
            "source": "https://helpdesk.design",
            "guidelines": "https://helpdesk.design"
        },
        {
            "title": "HERE",
            "hex": "00AFAA",
            "source": "https://www.here.com/company/media-assets"
        },
        {
            "title": "Heroku",
            "hex": "430098",
            "source": "https://brand.heroku.com",
            "guidelines": "https://brand.heroku.com"
        },
        {
            "title": "Hetzner",
            "hex": "D50C2D",
            "source": "https://www.hetzner.com"
        },
        {
            "title": "Hexo",
            "hex": "0E83CD",
            "source": "https://hexo.io"
        },
        {
            "title": "HEY",
            "hex": "5522FA",
            "source": "https://hey.com"
        },
        {
            "title": "Hi Bob",
            "hex": "E42C51",
            "source": "https://www.hibob.com",
            "aliases": {
                "aka": [
                    "Bob"
                ]
            }
        },
        {
            "title": "Hibernate",
            "hex": "59666C",
            "source": "https://hibernate.org"
        },
        {
            "title": "Hilton",
            "hex": "124D97",
            "source": "https://newsroom.hilton.com/hhr/page/logos"
        },
        {
            "title": "Hitachi",
            "hex": "E60027",
            "source": "https://commons.wikimedia.org/wiki/File:Hitachi_inspire_the_next-Logo.svg"
        },
        {
            "title": "Hive",
            "hex": "FF7A00",
            "source": "https://www.hivehome.com"
        },
        {
            "title": "Hive",
            "slug": "hive_blockchain",
            "hex": "E31337",
            "source": "https://hive.io/brand/"
        },
        {
            "title": "Home Assistant",
            "hex": "41BDF5",
            "source": "https://github.com/home-assistant/assets/blob/1e19f0dca208f0876b274c68345fcf989de7377a/logo/logo-small.png",
            "license": {
                "type": "CC-BY-NC-SA-4.0"
            }
        },
        {
            "title": "Home Assistant Community Store",
            "hex": "41BDF5",
            "source": "https://hacs.xyz"
        },
        {
            "title": "HomeAdvisor",
            "hex": "F68315",
            "source": "https://www.homeadvisor.com"
        },
        {
            "title": "Homebrew",
            "hex": "FBB040",
            "source": "https://github.com/Homebrew/brew.sh/blob/2e576aaca83e62dda41a188597bb4bd20e75e385/assets/img/homebrew.svg"
        },
        {
            "title": "Homebridge",
            "hex": "491F59",
            "source": "https://github.com/homebridge/branding/blob/6ef3a1685e79f79a2ecdcc83824e53775ec0475d/logos/homebridge-silhouette-round-black.svg"
        },
        {
            "title": "homify",
            "hex": "7DCDA3",
            "source": "https://www.homify.com"
        },
        {
            "title": "Honda",
            "hex": "E40521",
            "source": "https://www.honda.ie"
        },
        {
            "title": "Honey",
            "hex": "FF6801",
            "source": "https://www.joinhoney.com"
        },
        {
            "title": "Hootsuite",
            "hex": "143059",
            "source": "https://hootsuite.widencollective.com/portals/bafpk5oo/MediaKitAssets/c/b9e3a7bb-aca7-48d7-90ed-cff5898aafd0",
            "guidelines": "https://hootsuite.widencollective.com/portals/bafpk5oo/MediaKitAssets"
        },
        {
            "title": "Hoppscotch",
            "hex": "31C48D",
            "source": "https://github.com/hoppscotch/hoppscotch/blob/77862cdf9bd902a4ea64bd8b2301ed2206820649/static/images/ufo_logo.svg"
        },
        {
            "title": "Hotels.com",
            "hex": "D32F2F",
            "source": "https://en.wikipedia.org/wiki/File:Hotels.com_logo.svg"
        },
        {
            "title": "Hotjar",
            "hex": "FD3A5C",
            "source": "https://www.hotjar.com"
        },
        {
            "title": "Hotwire",
            "hex": "FFE801",
            "source": "https://hotwired.dev"
        },
        {
            "title": "Houdini",
            "hex": "FF4713",
            "source": "https://www.sidefx.com/products/houdini/"
        },
        {
            "title": "Houzz",
            "hex": "4DBC15",
            "source": "https://www.houzz.com/logoGuidelines",
            "guidelines": "https://www.houzz.com/logoGuidelines"
        },
        {
            "title": "HP",
            "hex": "0096D6",
            "source": "https://brandcentral.ext.hp.com/login"
        },
        {
            "title": "HTML Academy",
            "hex": "302683",
            "source": "https://htmlacademy.ru"
        },
        {
            "title": "HTML5",
            "hex": "E34F26",
            "source": "https://www.w3.org/html/logo/"
        },
        {
            "title": "HTTPie",
            "hex": "73DC8C",
            "source": "https://github.com/httpie/httpie/blob/d262181bede5241a6b692c3245a77e2eb02bc262/docs/httpie-logo.svg"
        },
        {
            "title": "Huawei",
            "hex": "FF0000",
            "source": "https://e.huawei.com/ph/material/partner/0a72728b864949c48b22106454352483",
            "guidelines": "https://e.huawei.com/ph/material/partner/0a72728b864949c48b22106454352483"
        },
        {
            "title": "HubSpot",
            "hex": "FF7A59",
            "source": "https://www.hubspot.com/style-guide",
            "guidelines": "https://www.hubspot.com/style-guide"
        },
        {
            "title": "Hugo",
            "hex": "FF4088",
            "source": "https://gohugo.io"
        },
        {
            "title": "Hulu",
            "hex": "1CE783",
            "source": "https://thisis.hulu.com",
            "guidelines": "https://thisis.hulu.com"
        },
        {
            "title": "Humble Bundle",
            "hex": "CC2929",
            "source": "https://support.humblebundle.com/hc/en-us/articles/202742060-Bundle-Logos"
        },
        {
            "title": "Hungry Jack's",
            "hex": "D0021B",
            "source": "https://www.hungryjacks.com.au"
        },
        {
            "title": "Hurriyetemlak",
            "hex": "E02826",
            "source": "https://ilan.hurriyetemlak.com/emlak-ilani-yayinlama-kurallari"
        },
        {
            "title": "Husqvarna",
            "hex": "273A60",
            "source": "https://www.husqvarna.com/uk/catalogues/"
        },
        {
            "title": "Hyper",
            "hex": "000000",
            "source": "https://hyper.is"
        },
        {
            "title": "Hyperledger",
            "hex": "2F3134",
            "source": "https://www.hyperledger.org"
        },
        {
            "title": "Hypothesis",
            "hex": "BD1C2B",
            "source": "https://web.hypothes.is/brand/"
        },
        {
            "title": "Hyundai",
            "hex": "002C5F",
            "source": "https://en.wikipedia.org/wiki/File:Hyundai_Motor_Company_logo.svg",
            "guidelines": "https://www.hyundai.pl/fileadmin/user_upload/media/logo/201607_HYU_Guideline_ENG_small.pdf"
        },
        {
            "title": "i18next",
            "hex": "26A69A",
            "source": "https://github.com/i18next/i18next-gitbook/blob/32efcfd9c59ae55cc63a60e633dbc1651c7950ad/assets/img/logo.svg"
        },
        {
            "title": "Iata",
            "hex": "004E81",
            "source": "https://upload.wikimedia.org/wikipedia/commons/f/f7/IATAlogo.svg"
        },
        {
            "title": "iBeacon",
            "hex": "3D7EBB",
            "source": "https://developer.apple.com/ibeacon/"
        },
        {
            "title": "IBM",
            "hex": "052FAD",
            "source": "https://www.ibm.com/design/language/ibm-logos/8-bar/",
            "guidelines": "https://www.ibm.com/design/language/ibm-logos/8-bar/"
        },
        {
            "title": "IBM Cloud",
            "hex": "1261FE",
            "source": "https://www.ibm.com/brand/systems/cloud/brand/logo"
        },
        {
            "title": "IBM Watson",
            "hex": "BE95FF",
            "source": "https://www.ibm.com/brand/systems/watson/brand/"
        },
        {
            "title": "Iced",
            "hex": "3645FF",
            "source": "https://iced.rs"
        },
        {
            "title": "Iceland",
            "hex": "CC092F",
            "source": "https://www.iceland.co.uk"
        },
        {
            "title": "Icinga",
            "hex": "06062C",
            "source": "https://github.com/Icinga/icingaweb2/blob/293021b2000e9d459387153ca5690f97e0184aaa/public/img/icinga-logo-compact.svg"
        },
        {
            "title": "iCloud",
            "hex": "3693F3",
            "source": "https://commons.wikimedia.org/wiki/File:ICloud_logo.svg"
        },
        {
            "title": "IcoMoon",
            "hex": "825794",
            "source": "https://icomoon.io"
        },
        {
            "title": "ICON",
            "hex": "31B8BB",
            "source": "https://icon.foundation/contents/resrce/media"
        },
        {
            "title": "Iconfinder",
            "hex": "1A1B1F",
            "source": "https://www.iconfinder.com/p/about"
        },
        {
            "title": "Iconify",
            "hex": "1769AA",
            "source": "https://iconify.design"
        },
        {
            "title": "IconJar",
            "hex": "16A5F3",
            "source": "https://geticonjar.com"
        },
        {
            "title": "Icons8",
            "hex": "1FB141",
            "source": "https://icons8.com"
        },
        {
            "title": "ICQ",
            "hex": "24FF00",
            "source": "https://commons.wikimedia.org/wiki/File:ICQNewlogo.svg"
        },
        {
            "title": "IEEE",
            "hex": "00629B",
            "source": "https://brand-experience.ieee.org/templates-tools-resources/resources/master-brand-and-logos/",
            "guidelines": "https://brand-experience.ieee.org/guidelines/brand-identity/"
        },
        {
            "title": "iFixit",
            "hex": "0071CE",
            "source": "https://www.ifixit.com",
            "guidelines": "https://www.ifixit.com/Info/Media"
        },
        {
            "title": "iFood",
            "hex": "EA1D2C",
            "source": "https://ifood.com.br"
        },
        {
            "title": "IFTTT",
            "hex": "000000",
            "source": "https://ifttt.com/discover/brand-guidelines",
            "guidelines": "https://ifttt.com/discover/brand-guidelines"
        },
        {
            "title": "iHeartRadio",
            "hex": "C6002B",
            "source": "https://brand.iheart.com/logo",
            "guidelines": "https://brand.iheart.com/logo"
        },
        {
            "title": "IKEA",
            "hex": "0058A3",
            "source": "https://www.ikea.com"
        },
        {
            "title": "Île-de-France Mobilités",
            "hex": "67B4E7",
            "source": "https://www.iledefrance-mobilites.fr"
        },
        {
            "title": "ImageJ",
            "hex": "00D8E0",
            "source": "https://github.com/imagej/imagej/blob/0667395bcac20e5d7a371ac9f468522c74367d59/logo/inkscape_image_logo_src.svg"
        },
        {
            "title": "IMDb",
            "hex": "F5C518",
            "source": "https://brand.imdb.com/imdb",
            "guidelines": "https://brand.imdb.com/imdb"
        },
        {
            "title": "Imgur",
            "hex": "1BB76E",
            "source": "https://imgurinc.com/press",
            "guidelines": "https://help.imgur.com/hc/en-us/articles/202062878-Trademark-Use-Policy"
        },
        {
            "title": "Immer",
            "hex": "00E7C3",
            "source": "https://github.com/immerjs/immer/blob/7a5382899bc8b0bf5e21972a1c7db63f53e1d697/website/static/img/immer-logo.svg"
        },
        {
            "title": "Immich",
            "hex": "4250AF",
            "source": "https://github.com/immich-app/immich/blob/bba4c4418279b7dc87e0f4a0b346a4e81057a631/design/immich-logo.svg"
        },
        {
            "title": "Imou",
            "hex": "E89313",
            "source": "https://www.imoulife.com/support/download/userManual"
        },
        {
            "title": "Indeed",
            "hex": "003A9B",
            "source": "https://indeed.design/resources"
        },
        {
            "title": "Inertia",
            "hex": "9553E9",
            "source": "https://inertiajs.com"
        },
        {
            "title": "Infiniti",
            "hex": "000000",
            "source": "https://www.infinitiusa.com"
        },
        {
            "title": "InfluxDB",
            "hex": "22ADF6",
            "source": "https://influxdata.github.io/branding/logo/downloads/",
            "guidelines": "https://influxdata.github.io/branding/logo/usage/"
        },
        {
            "title": "Informatica",
            "hex": "FF4D00",
            "source": "https://www.informatica.com"
        },
        {
            "title": "Infosys",
            "hex": "007CC3",
            "source": "https://www.infosys.com/newsroom/journalist-resources/infosyslogo.html"
        },
        {
            "title": "Infracost",
            "hex": "DB44B8",
            "source": "https://www.infracost.io/img/logo.svg"
        },
        {
            "title": "Ingress",
            "hex": "783CBD",
            "source": "https://ingress.com/assets/fonts/ingress_icons.woff"
        },
        {
            "title": "Inkdrop",
            "hex": "7A78D7",
            "source": "https://site-cdn.inkdrop.app/site/icons/inkdrop-icon.svg"
        },
        {
            "title": "Inkscape",
            "hex": "000000",
            "source": "https://inkscape.org/gallery/=inkscape-branding/inkscape-brand-assets/",
            "license": {
                "type": "CC-BY-SA-3.0"
            }
        },
        {
            "title": "Insomnia",
            "hex": "4000BF",
            "source": "https://insomnia.rest"
        },
        {
            "title": "Instacart",
            "hex": "43B02A",
            "source": "https://www.instacart.com/press"
        },
        {
            "title": "Instagram",
            "hex": "E4405F",
            "source": "https://en.facebookbrand.com/instagram/",
            "guidelines": "https://en.facebookbrand.com/instagram/"
        },
        {
            "title": "Instapaper",
            "hex": "1F1F1F",
            "source": "https://www.instapaper.com"
        },
        {
            "title": "Instatus",
            "hex": "4EE3C2",
            "source": "https://www.instatus.com"
        },
        {
            "title": "Instructables",
            "hex": "FABF15",
            "source": "https://www.instructables.com/community/Official-Instructables-Logos-1/"
        },
        {
            "title": "Instructure",
            "hex": "2A7BA0",
            "source": "https://www.instructure.com/about/brand-guide/download-logos",
            "guidelines": "https://www.instructure.com/canvas/resources/noram-guides/instructure-brand-guide-2022"
        },
        {
            "title": "Integromat",
            "hex": "2F8CBB",
            "source": "https://www.integromat.com"
        },
        {
            "title": "Intel",
            "hex": "0071C5",
            "source": "https://www.intel.com/content/www/us/en/newsroom/resources/press-kits-intel-overview.html"
        },
        {
            "title": "IntelliJ IDEA",
            "hex": "000000",
            "source": "https://www.jetbrains.com/idea/",
            "guidelines": "https://www.jetbrains.com/company/brand/"
        },
        {
            "title": "Interaction Design Foundation",
            "hex": "2B2B2B",
            "source": "https://www.interaction-design.org"
        },
        {
            "title": "InteractJS",
            "hex": "2599ED",
            "source": "https://github.com/taye/interact.js/blob/603c34d4b34dece8a260381e2e5991b810d6d739/img/ijs-icon.svg"
        },
        {
            "title": "Intercom",
            "hex": "6AFDEF",
            "source": "https://www.intercom.com/press",
            "guidelines": "https://www.intercom.com/press"
        },
        {
            "title": "Intermarche",
            "hex": "E2001A",
            "source": "https://www.intermarche.com"
        },
        {
            "title": "Internet Archive",
            "hex": "666666",
            "source": "https://archive.org"
        },
        {
            "title": "Internet Explorer",
            "hex": "0076D6",
            "source": "https://compass-ssl.microsoft.com/assets/c8/67/c867db4c-f328-45b8-817c-33834c70aae6.svg?n=IE.svg"
        },
        {
            "title": "Intigriti",
            "hex": "161A36",
            "source": "https://www.intigriti.com"
        },
        {
            "title": "InVision",
            "hex": "FF3366",
            "source": "https://www.invisionapp.com/news",
            "guidelines": "https://in.invisionapp.com/boards/FH3LW3S7XSD/"
        },
        {
            "title": "Invoice Ninja",
            "hex": "000000",
            "source": "https://github.com/invoiceninja/invoiceninja/blob/2bdb26dd06123a0426cc7a8da77fc8fce7e5a222/public/images/round_logo.png"
        },
        {
            "title": "ioBroker",
            "hex": "3399CC",
            "source": "https://github.com/ioBroker/awesome-iobroker/blob/6ba42e9fcda7c88356e2f8c98f435ce7b02d4e37/images/awesome-iobroker.svg"
        },
        {
            "title": "Ionic",
            "hex": "3880FF",
            "source": "https://ionicframework.com/press"
        },
        {
            "title": "Ionos",
            "hex": "003D8F",
            "source": "https://www.ionos.de"
        },
        {
            "title": "iOS",
            "hex": "000000",
            "source": "https://en.wikipedia.org/wiki/IOS"
        },
        {
            "title": "IOTA",
            "hex": "131F37",
            "source": "https://www.iota.org/connect/brand",
            "guidelines": "https://www.iota.org/connect/brand",
            "license": {
                "type": "CC-BY-SA-4.0"
            }
        },
        {
            "title": "IPFS",
            "hex": "65C2CB",
            "source": "https://github.com/ipfs-inactive/logo/tree/73169b495332415b174ac2f37ec27c4b2ee8da83",
            "license": {
                "type": "CC-BY-SA-3.0"
            }
        },
        {
            "title": "Issuu",
            "hex": "F36D5D",
            "source": "https://issuu.com/press",
            "guidelines": "https://issuu.com/press"
        },
        {
            "title": "Istio",
            "hex": "466BB0",
            "source": "https://github.com/istio/istio/blob/5a047251817eb2523af297607b7614120812e47a/logo/istio-bluelogo-whitebackground-unframed.svg"
        },
        {
            "title": "Itch.io",
            "hex": "FA5C5C",
            "source": "https://itch.io/press-kit",
            "guidelines": "https://itch.io/press-kit"
        },
        {
            "title": "iTerm2",
            "hex": "000000",
            "source": "https://github.com/gnachman/iTerm2/blob/6a857f3f5872eb1465ddc0dd83412015991e79ae/images/AppIcon/iTermIcon.sketch"
        },
        {
            "title": "iTunes",
            "hex": "FB5BC5",
            "source": "https://upload.wikimedia.org/wikipedia/commons/d/df/ITunes_logo.svg"
        },
        {
            "title": "ITVx",
            "hex": "DEEB52",
            "source": "https://www.itvmedia.co.uk"
        },
        {
            "title": "IVECO",
            "hex": "004994",
            "source": "https://www.iveco.com/germany/Pages/Home-page.aspx"
        },
        {
            "title": "Jabber",
            "hex": "CC0000",
            "source": "https://commons.wikimedia.org/wiki/File:Jabber-bulb.svg",
            "guidelines": "https://www.jabber.org/faq.html#logo",
            "license": {
                "type": "CC-BY-2.5"
            }
        },
        {
            "title": "Jaguar",
            "hex": "FFFFFF",
            "source": "https://media.jaguar.com/en/press-kit"
        },
        {
            "title": "Jamboard",
            "hex": "F37C20",
            "source": "https://cdn2.hubspot.net/hubfs/159104/ECS/Jamboard/Approved%20Jamboard%20Brand%20Book.pdf",
            "guidelines": "https://cdn2.hubspot.net/hubfs/159104/ECS/Jamboard/Approved%20Jamboard%20Brand%20Book.pdf"
        },
        {
            "title": "Jameson",
            "hex": "004027",
            "source": "https://www.jamesonwhiskey.com"
        },
        {
            "title": "Jamstack",
            "hex": "F0047F",
            "source": "https://github.com/jamstack/jamstack.org/tree/9e761f6b77ad11e8dc6d3a953e61e53f1d99a1e6/src/site/img/logo"
        },
        {
            "title": "Jasmine",
            "hex": "8A4182",
            "source": "https://github.com/jasmine/jasmine/blob/8991b1bba39b5b7e89fc5eeb07ae271a684cb1a4/images/jasmine-horizontal.svg"
        },
        {
            "title": "JavaScript",
            "hex": "F7DF1E",
            "source": "https://github.com/voodootikigod/logo.js/tree/1544bdeed6d618a6cfe4f0650d04ab8d9cfa76d9",
            "license": {
                "type": "MIT"
            }
        },
        {
            "title": "JBL",
            "hex": "FF3300",
            "source": "https://www.jbl.com"
        },
        {
            "title": "JCB",
            "hex": "0B4EA2",
            "source": "https://www.global.jcb/en/about-us/brand-concept/"
        },
        {
            "title": "Jeep",
            "hex": "000000",
            "source": "https://www.fcaci.com/x/JEEPv15",
            "guidelines": "https://www.fcaci.com/x/JEEPv15"
        },
        {
            "title": "Jekyll",
            "hex": "CC0000",
            "source": "https://github.com/jekyll/brand/blob/8302ad3ecf045054a095020729a8d2cc7005faf8/jekyll-logo-black.svg",
            "guidelines": "https://github.com/jekyll/brand",
            "license": {
                "type": "CC-BY-4.0"
            }
        },
        {
            "title": "Jellyfin",
            "hex": "00A4DC",
            "source": "https://jellyfin.org/docs/general/contributing/branding.html",
            "guidelines": "https://jellyfin.org/docs/general/contributing/branding.html"
        },
        {
            "title": "Jenkins",
            "hex": "D24939",
            "source": "https://get.jenkins.io/art/",
            "guidelines": "https://www.jenkins.io/press/",
            "license": {
                "type": "CC-BY-SA-3.0"
            }
        },
        {
            "title": "Jenkins X",
            "hex": "73C3D5",
            "source": "https://github.com/cdfoundation/artwork/tree/358a7db882463b68f59ae9bc669b8f97c4539ffd"
        },
        {
            "title": "Jest",
            "hex": "C21325",
            "source": "https://jestjs.io"
        },
        {
            "title": "JET",
            "hex": "FBBA00",
            "source": "https://de.wikipedia.org/wiki/Datei:JET.svg"
        },
        {
            "title": "JetBrains",
            "hex": "000000",
            "source": "https://www.jetbrains.com/company/brand/logos/",
            "guidelines": "https://www.jetbrains.com/company/brand/"
        },
        {
            "title": "Jetpack Compose",
            "hex": "4285F4",
            "source": "https://developer.android.com/jetpack/compose/"
        },
        {
            "title": "JFrog",
            "hex": "41BF47",
            "source": "https://jfrog.com/brand-guidelines/",
            "guidelines": "https://jfrog.com/brand-guidelines/"
        },
        {
            "title": "JFrog Bintray",
            "hex": "43A047",
            "source": "https://bintray.com"
        },
        {
            "title": "JFrog Pipelines",
            "hex": "40BE46",
            "source": "https://jfrog.com/pipelines/",
            "guidelines": "https://jfrog.com/brand-guidelines/"
        },
        {
            "title": "Jinja",
            "hex": "B41717",
            "source": "https://github.com/pallets/jinja/blob/1c240154865a7b6034033027e3c2ca8a2fa53fc2/artwork/jinjalogo.svg"
        },
        {
            "title": "Jira",
            "hex": "0052CC",
            "source": "https://atlassian.design/resources/logo-library",
            "guidelines": "https://atlassian.design/foundations/logos/"
        },
        {
            "title": "Jira Software",
            "hex": "0052CC",
            "source": "https://www.atlassian.com/company/news/press-kit",
            "guidelines": "https://atlassian.design/foundations/logos/"
        },
        {
            "title": "Jitsi",
            "hex": "97979A",
            "source": "https://github.com/jitsi/jitsi-meet/blob/f8a41aea9c32796646c0fea11064775a4e5c3523/images/watermark.svg"
        },
        {
            "title": "John Deere",
            "hex": "367C2B",
            "source": "https://en.wikipedia.org/wiki/File:John_Deere_logo.svg",
            "guidelines": "https://johndeere.widencollective.com/portals/arrshkzc/MyPortalFeb23,2021"
        },
        {
            "title": "Joomla",
            "hex": "5091CD",
            "source": "https://docs.joomla.org/Joomla:Brand_Identity_Elements/Official_Logo",
            "guidelines": "https://docs.joomla.org/Joomla:Brand_Identity_Elements"
        },
        {
            "title": "Joplin",
            "hex": "1071D3",
            "source": "https://github.com/laurent22/joplin/blob/45e35576bd8b1bb0ffe958309cc1ab3736cc266b/Assets/JoplinLetter.svg"
        },
        {
            "title": "Jordan",
            "hex": "000000",
            "source": "https://www.nike.com/jordan"
        },
        {
            "title": "JPEG",
            "hex": "8A8A8A",
            "source": "https://jpeg.org/contact.html",
            "license": {
                "type": "CC-BY-ND-4.0"
            }
        },
        {
            "title": "jQuery",
            "hex": "0769AD",
            "source": "https://brand.jquery.org/logos/",
            "guidelines": "https://brand.jquery.org/logos/"
        },
        {
            "title": "JR Group",
            "hex": "000000",
            "source": "https://www.jrhokkaido.co.jp"
        },
        {
            "title": "jsDelivr",
            "hex": "E84D3D",
            "source": "https://github.com/jsdelivr/www.jsdelivr.com/blob/eff02f3a8879cf7c7296840584e1293fe04e3a76/src/public/img/logo_horizontal.svg"
        },
        {
            "title": "JSFiddle",
            "hex": "0084FF",
            "source": "https://jsfiddle.net"
        },
        {
            "title": "JSON",
            "hex": "000000",
            "source": "https://commons.wikimedia.org/wiki/File:JSON_vector_logo.svg"
        },
        {
            "title": "JSON Web Tokens",
            "hex": "000000",
            "source": "https://jwt.io"
        },
        {
            "title": "JSS",
            "hex": "F7DF1E",
            "source": "https://cssinjs.org"
        },
        {
            "title": "Juejin",
            "hex": "007FFF",
            "source": "https://juejin.cn"
        },
        {
            "title": "JUKE",
            "hex": "6CD74A",
            "source": "https://juke.nl"
        },
        {
            "title": "Julia",
            "hex": "9558B2",
            "source": "https://github.com/JuliaLang/julia-logo-graphics/blob/b5551ca7946b4a25746c045c15fbb8806610f8d0/images/julia-dots.svg"
        },
        {
            "title": "Juniper Networks",
            "hex": "84B135",
            "source": "https://www.juniper.net/us/en/company/press-center/images/image-library/logos/",
            "guidelines": "https://www.juniper.net/us/en/company/press-center/images/image-library/logos/"
        },
        {
            "title": "JUnit5",
            "hex": "25A162",
            "source": "https://raw.githubusercontent.com/junit-team/junit5/86465f4f491219ad0c0cf9c64eddca7b0edeb86f/assets/img/junit5-logo.svg"
        },
        {
            "title": "Jupyter",
            "hex": "F37626",
            "source": "https://github.com/jupyter/design/blob/80716ee75dd7b2a6ec6abcd89922d020483589b1/logos/Logo%20Mark/logomark-whitebody-whitemoons/logomark-whitebody-whitemoons.svg",
            "guidelines": "https://github.com/jupyter/design"
        },
        {
            "title": "Just Eat",
            "hex": "F36D00",
            "source": "https://www.justeattakeaway.com/media/media-kit/"
        },
        {
            "title": "JustGiving",
            "hex": "AD29B6",
            "source": "https://justgiving.com"
        },
        {
            "title": "K3s",
            "hex": "FFC61C",
            "source": "https://k3s.io"
        },
        {
            "title": "k6",
            "hex": "7D64FF",
            "source": "https://commons.wikimedia.org/wiki/File:K6-logo.svg",
            "aliases": {
                "aka": [
                    "Grafana k6"
                ]
            }
        },
        {
            "title": "Kaggle",
            "hex": "20BEFF",
            "source": "https://www.kaggle.com/brand-guidelines",
            "guidelines": "https://www.kaggle.com/brand-guidelines"
        },
        {
            "title": "Kahoot!",
            "hex": "46178F",
            "source": "https://kahoot.com/library/kahoot-logo/",
            "guidelines": "https://kahoot.com/library/kahoot-logo/"
        },
        {
            "title": "KaiOS",
            "hex": "6F02B5",
            "source": "https://www.kaiostech.com/company/press-room"
        },
        {
            "title": "Kakao",
            "hex": "FFCD00",
            "source": "https://www.kakaocorp.com/kakao/introduce/ci"
        },
        {
            "title": "KakaoTalk",
            "hex": "FFCD00",
            "source": "https://commons.wikimedia.org/wiki/File:KakaoTalk_logo.svg"
        },
        {
            "title": "Kali Linux",
            "hex": "557C94",
            "source": "https://www.kali.org/docs/policy/trademark/",
            "guidelines": "https://www.kali.org/docs/policy/trademark/"
        },
        {
            "title": "Kaniko",
            "hex": "FFA600",
            "source": "https://github.com/GoogleContainerTools/kaniko/blob/cf5ca26aa4e2f7bf0de56efdf3b4e86b0ff74ed0/logo/Kaniko-Logo-Monochrome.svg"
        },
        {
            "title": "Karlsruher Verkehrsverbund",
            "hex": "9B2321",
            "source": "https://commons.wikimedia.org/wiki/File:KVV_2010.svg"
        },
        {
            "title": "Kasa Smart",
            "hex": "4ACBD6",
            "source": "https://www.tp-link.com/us/support/download/hs200/"
        },
        {
            "title": "KashFlow",
            "hex": "E5426E",
            "source": "https://www.kashflow.com"
        },
        {
            "title": "Kaspersky",
            "hex": "006D5C",
            "source": "https://www.kaspersky.com"
        },
        {
            "title": "Katacoda",
            "hex": "F48220",
            "source": "https://katacoda.com/press-kit"
        },
        {
            "title": "Katana",
            "hex": "000000",
            "source": "https://www.foundry.com/products/katana"
        },
        {
            "title": "Kaufland",
            "hex": "E10915",
            "source": "https://www.kaufland.com/etc.clientlibs/kaufland/clientlibs/clientlib-klsite/resources/frontend/img/kl-logo-small-e825b661c5.svg"
        },
        {
            "title": "KDE",
            "hex": "1D99F3",
            "source": "https://kde.org/stuff/clipart/"
        },
        {
            "title": "Kdenlive",
            "hex": "527EB2",
            "source": "https://kdenlive.org/en/logo/",
            "guidelines": "https://kdenlive.org/en/logo/"
        },
        {
            "title": "Keep a Changelog",
            "hex": "E05735",
            "source": "https://keepachangelog.com"
        },
        {
            "title": "KeePassXC",
            "hex": "6CAC4D",
            "source": "https://github.com/keepassxreboot/keepassxc/tree/3fdafc6d25e85050976e0cc645db579086db3f45"
        },
        {
            "title": "Kentico",
            "hex": "F05A22",
            "source": "https://www.kentico.com"
        },
        {
            "title": "Keras",
            "hex": "D00000",
            "source": "https://keras.io"
        },
        {
            "title": "Keybase",
            "hex": "33A0FF",
            "source": "https://github.com/keybase/client/tree/a144e0ce38ee9e495cc5acbcd4ef859f5534d820/media/logos"
        },
        {
            "title": "KeyCDN",
            "hex": "047AED",
            "source": "https://www.keycdn.com/logos"
        },
        {
            "title": "Keystone",
            "hex": "166BFF",
            "source": "https://keystonejs.com"
        },
        {
            "title": "KFC",
            "hex": "F40027",
            "source": "https://global.kfc.com/asset-library/",
            "aliases": {
                "aka": [
                    "Kentucky Fried Chicken"
                ]
            }
        },
        {
            "title": "Khan Academy",
            "hex": "14BF96",
            "source": "https://khanacademy.zendesk.com/hc/en-us/articles/202483630-Press-room",
            "guidelines": "https://support.khanacademy.org/hc/en-us/articles/202263034-Trademark-and-Brand-Usage-Policy"
        },
        {
            "title": "Khronos Group",
            "hex": "CC3333",
            "source": "https://www.khronos.org/legal/trademarks/",
            "guidelines": "https://www.khronos.org/legal/trademarks/"
        },
        {
            "title": "Kia",
            "hex": "05141F",
            "source": "https://www.kia.com"
        },
        {
            "title": "Kibana",
            "hex": "005571",
            "source": "https://www.elastic.co/brand"
        },
        {
            "title": "KiCad",
            "hex": "314CB0",
            "source": "https://www.kicad.org/about/kicad/",
            "license": {
                "type": "GPL-3.0-or-later"
            }
        },
        {
            "title": "Kickstarter",
            "hex": "05CE78",
            "source": "https://www.kickstarter.com/help/brand_assets"
        },
        {
            "title": "Kik",
            "hex": "82BC23",
            "source": "https://www.kik.com/news/"
        },
        {
            "title": "Kingston Technology",
            "aliases": {
                "aka": [
                    "Kingston"
                ]
            },
            "hex": "000000",
            "source": "https://www.kingston.com"
        },
        {
            "title": "KinoPoisk",
            "hex": "FF6600",
            "source": "https://www.kinopoisk.ru",
            "aliases": {
                "loc": {
                    "ru-RU": "КиноПоиск"
                }
            }
        },
        {
            "title": "Kinsta",
            "hex": "5333ED",
            "source": "https://kinsta.com/press"
        },
        {
            "title": "Kirby",
            "hex": "000000",
            "source": "https://getkirby.com/press"
        },
        {
            "title": "Kitsu",
            "hex": "FD755C",
            "source": "https://kitsu.io"
        },
        {
            "title": "Klarna",
            "hex": "FFB3C7",
            "source": "https://klarna.design"
        },
        {
            "title": "KLM",
            "hex": "00A1DE",
            "source": "https://www.klm.com"
        },
        {
            "title": "Klook",
            "hex": "FF5722",
            "source": "https://www.klook.com/en-GB/newsroom/"
        },
        {
            "title": "Knative",
            "hex": "0865AD",
            "source": "https://github.com/knative/community/blob/fb49068c9b7619685248247d29e48eb3d96f3ac2/icons/logo.svg",
            "guidelines": "https://github.com/knative/community/blob/main/BRANDING.MD"
        },
        {
            "title": "KnowledgeBase",
            "hex": "9146FF",
            "source": "https://www.knowledgebase.com/design",
            "guidelines": "https://www.knowledgebase.com/design"
        },
        {
            "title": "Known",
            "hex": "333333",
            "source": "https://github.com/idno/known/tree/22c4935b57a61d94d2508651128b4f828f864989/gfx/logos"
        },
        {
            "title": "Ko-fi",
            "hex": "FF5E5B",
            "source": "https://more.ko-fi.com/brand-assets",
            "guidelines": "https://more.ko-fi.com/brand-assets"
        },
        {
            "title": "Koa",
            "hex": "33333D",
            "source": "https://koajs.com"
        },
        {
            "title": "Koc",
            "hex": "F9423A",
            "source": "https://www.koc.com.tr/en"
        },
        {
            "title": "Kodak",
            "hex": "ED0000",
            "source": "https://www.kodak.com",
            "guidelines": "https://www.kodak.com/en/company/page/site-terms"
        },
        {
            "title": "Kodi",
            "hex": "17B2E7",
            "source": "https://kodi.tv"
        },
        {
            "title": "Kofax",
            "hex": "00558C",
            "source": "https://www.kofax.com"
        },
        {
            "title": "Komoot",
            "hex": "6AA127",
            "source": "https://newsroom.komoot.com/media_kits/219423/",
            "guidelines": "https://newsroom.komoot.com/media_kits/219423/"
        },
        {
            "title": "Konami",
            "hex": "B60014",
            "source": "https://commons.wikimedia.org/wiki/File:Konami_4th_logo_2.svg"
        },
        {
            "title": "Kong",
            "hex": "003459",
            "source": "https://konghq.com/brand-assets/",
            "guidelines": "https://konghq.com/brand/"
        },
        {
            "title": "Kongregate",
            "hex": "990000",
            "source": "https://www.kongregate.com/pages/logos-and-branding"
        },
        {
            "title": "Konva",
            "hex": "0D83CD",
            "source": "https://github.com/konvajs/konvajs.github.io/blob/2cfe67461dfe32076ba56c88a75fe8e99d068130/icon.png"
        },
        {
            "title": "Kotlin",
            "hex": "7F52FF",
            "source": "https://www.jetbrains.com/company/brand/logos/",
            "guidelines": "https://www.jetbrains.com/company/brand/"
        },
        {
            "title": "Koyeb",
            "hex": "121212",
            "source": "https://www.koyeb.com"
        },
        {
            "title": "Krita",
            "hex": "3BABFF",
            "source": "https://krita.org/en/about/press/"
        },
        {
            "title": "KTM",
            "hex": "FF6600",
            "source": "https://ktm.com"
        },
        {
            "title": "Kuaishou",
            "hex": "FF4906",
            "source": "https://www.kuaishou.com/official/material-lib",
            "guidelines": "https://www.kuaishou.com/official/material-lib"
        },
        {
            "title": "Kubernetes",
            "hex": "326CE5",
            "source": "https://github.com/kubernetes/kubernetes/tree/cac53883f4714452f3084a22e4be20d042a9df33/logo"
        },
        {
            "title": "Kubuntu",
            "hex": "0079C1",
            "source": "https://kubuntu.org"
        },
        {
            "title": "Kuma",
            "hex": "290B53",
            "source": "https://cncf-branding.netlify.app/projects/kuma/"
        },
        {
            "title": "Kuula",
            "hex": "4092B4",
            "source": "https://kuula.co"
        },
        {
            "title": "Kyocera",
            "hex": "DF0522",
            "source": "https://uk.kyocera.com"
        },
        {
            "title": "LabVIEW",
            "hex": "FFDB00",
            "source": "https://forums.ni.com/t5/NI-Partner-Network/New-Partner-Co-Marketing-Style-Guide/ba-p/3786987",
            "guidelines": "https://forums.ni.com/t5/NI-Partner-Network/New-Partner-Co-Marketing-Style-Guide/ba-p/3786987"
        },
        {
            "title": "Lada",
            "hex": "ED6B21",
            "source": "https://www.lada.ru/priora/sedan/accessories.html"
        },
        {
            "title": "Lamborghini",
            "hex": "DDB320",
            "source": "https://en.wikipedia.org/wiki/File:Lamborghini_Logo.svg"
        },
        {
            "title": "Land Rover",
            "hex": "005A2B",
            "source": "https://media.landrover.com/en/press-kit"
        },
        {
            "title": "Lapce",
            "hex": "3B82F6",
            "source": "https://github.com/lapce/lapce/blob/95c4cf2d87083e348c0b621d0be0ea17f79ed703/extra/images/logo.svg"
        },
        {
            "title": "Laragon",
            "hex": "0E83CD",
            "source": "https://laragon.org"
        },
        {
            "title": "Laravel",
            "hex": "FF2D20",
            "source": "https://github.com/laravel/art/tree/5a8325b064634b900f25dbb6f1cafd888b2d2211"
        },
        {
            "title": "Laravel Horizon",
            "hex": "405263",
            "source": "https://github.com/laravel/horizon/blob/79ed572422d0ff789e9673a6dd9579026f14233a/public/img/horizon.svg"
        },
        {
            "title": "Laravel Nova",
            "hex": "252D37",
            "source": "https://nova.laravel.com"
        },
        {
            "title": "Last.fm",
            "hex": "D51007",
            "source": "https://commons.wikimedia.org/wiki/File:Lastfm_logo.svg"
        },
        {
            "title": "LastPass",
            "hex": "D32D27",
            "source": "https://lastpass.com/press-room/",
            "guidelines": "https://lastpass.com/press-room/"
        },
        {
            "title": "LaTeX",
            "hex": "008080",
            "source": "https://github.com/latex3/branding/tree/9def6b5f6075567d62b67424e11dbe6d4d5245b4"
        },
        {
            "title": "Launchpad",
            "hex": "F8C300",
            "source": "https://help.launchpad.net/logo/submissions",
            "guidelines": "https://help.launchpad.net/Legal",
            "license": {
                "type": "CC-BY-ND-2.0"
            }
        },
        {
            "title": "Lazarus",
            "hex": "000000",
            "source": "https://sourceforge.net/projects/lazarus/"
        },
        {
            "title": "LBRY",
            "hex": "2F9176",
            "source": "https://lbry.com/press-kit",
            "guidelines": "https://lbry.com/faq/acceptable-use-policy"
        },
        {
            "title": "Leader Price",
            "hex": "E50005",
            "source": "https://www.leaderprice.fr"
        },
        {
            "title": "Leaflet",
            "hex": "199900",
            "source": "https://github.com/Leaflet/Leaflet/blob/d843c3b88486713827d7e860b58bdba75bfbd5a2/src/images/logo.svg"
        },
        {
            "title": "Leanpub",
            "hex": "FFFFFF",
            "source": "https://leanpub.com/press",
            "guidelines": "https://leanpub.com/press"
        },
        {
            "title": "LeetCode",
            "hex": "FFA116",
            "source": "https://leetcode.com/store"
        },
        {
            "title": "Legacy Games",
            "hex": "144B9E",
            "source": "https://legacygames.com"
        },
        {
            "title": "Leica",
            "hex": "E20612",
            "source": "https://leica-camera.com",
            "guidelines": "https://leica-camera.com/en-US/legal-notices"
        },
        {
            "title": "Lemmy",
            "hex": "FFFFFF",
            "source": "https://join-lemmy.org"
        },
        {
            "title": "Lenovo",
            "hex": "E2231A",
            "source": "https://news.lenovo.com/press-kits/"
        },
        {
            "title": "Lens",
            "hex": "3D90CE",
            "source": "https://github.com/lensapp/lens/blob/3cc12d9599b655a366e7a34c356d2a84654b2466/docs/img/lens-logo-icon.svg"
        },
        {
            "title": "Leptos",
            "hex": "EF3939",
            "source": "https://github.com/leptos-rs/leptos/blob/6fac92cb6298f1bfa72464de47e33e47b5e5857d/logos/Simple_Icon.svg"
        },
        {
            "title": "Lerna",
            "hex": "9333EA",
            "source": "https://github.com/lerna/logo/blob/fb18db535d71aacc6ffb0f6b75a0c3bd9e353543/lerna.svg"
        },
        {
            "title": "Leroy Merlin",
            "hex": "78BE20",
            "source": "https://www.leroymerlin.fr"
        },
        {
            "title": "Less",
            "hex": "1D365D",
            "source": "https://github.com/less/logo/blob/c9c10c328cfc00071e92443934b35e389310abf8/less_logo.ai"
        },
        {
            "title": "Let's Encrypt",
            "hex": "003A70",
            "source": "https://letsencrypt.org/trademarks/",
            "guidelines": "https://letsencrypt.org/trademarks/",
            "license": {
                "type": "CC-BY-NC-4.0"
            }
        },
        {
            "title": "Letterboxd",
            "hex": "202830",
            "source": "https://letterboxd.com/about/brand/",
            "guidelines": "https://letterboxd.com/about/brand/"
        },
        {
            "title": "levels.fyi",
            "hex": "788B95",
            "source": "https://www.levels.fyi/press/"
        },
        {
            "title": "LG",
            "hex": "A50034",
            "source": "https://en.wikipedia.org/wiki/LG_Corporation",
            "guidelines": "https://www.lg.com/global/about-lg-brand-identity"
        },
        {
            "title": "LGTM",
            "hex": "FFFFFF",
            "source": "https://lgtm.com"
        },
        {
            "title": "Libera.Chat",
            "hex": "FF55DD",
            "source": "https://libera.chat"
        },
        {
            "title": "Liberapay",
            "hex": "F6C915",
            "source": "https://en.liberapay.com/about/logos",
            "guidelines": "https://en.liberapay.com/about/logos",
            "license": {
                "type": "CC0-1.0"
            }
        },
        {
            "title": "Libraries.io",
            "hex": "337AB7",
            "source": "https://github.com/librariesio/libraries.io/blob/9ab0f659bb7fe137c15cf676612b6811f501a0bd/public/safari-pinned-tab.svg"
        },
        {
            "title": "LibraryThing",
            "hex": "251A15",
            "source": "https://twitter.com/LibraryThing/status/1054466649271656448"
        },
        {
            "title": "LibreOffice",
            "hex": "18A303",
            "source": "https://wiki.documentfoundation.org/Marketing/Branding",
            "guidelines": "https://wiki.documentfoundation.org/Marketing/Branding"
        },
        {
            "title": "libuv",
            "hex": "403C3D",
            "source": "https://github.com/libuv/libuv/blob/e4087dedf837f415056a45a838f639a3d9dc3ced/img/logos.svg"
        },
        {
            "title": "Lichess",
            "hex": "000000",
            "source": "https://lichess.org/about"
        },
        {
            "title": "Lidl",
            "hex": "0050AA",
            "source": "https://www.lidl.de"
        },
        {
            "title": "LIFX",
            "hex": "000000",
            "source": "https://www.lifx.com/pages/press-enquiries",
            "guidelines": "https://www.dropbox.com/sh/i9khucz3ucy0q5v/AACrbtcpEIS0PdP84RdkhoAFa/Guides"
        },
        {
            "title": "Lighthouse",
            "hex": "F44B21",
            "source": "https://github.com/GoogleChrome/lighthouse/blob/80d2e6c1948f232ec4f1bdeabc8bc632fc5d0bfd/assets/lh_favicon.svg"
        },
        {
            "title": "Lightning",
            "hex": "792EE5",
            "source": "https://github.com/Lightning-AI/lightning/blob/a584196abf820179adb0758ef67ddae91c44e7bc/docs/source/_static/images/icon.svg"
        },
        {
            "title": "LINE",
            "hex": "00C300",
            "source": "https://line.me/en/logo",
            "guidelines": "https://line.me/en/logo"
        },
        {
            "title": "LineageOS",
            "hex": "167C80",
            "source": "https://www.lineageos.org",
            "guidelines": "https://docs.google.com/presentation/d/1VmxFrVqkjtNMjZbAcrC4egp8C_So7gjJR3KuxdJfJDo/edit?usp=sharing"
        },
        {
            "title": "Linear",
            "hex": "5E6AD2",
            "source": "https://linear.app"
        },
        {
            "title": "LinkedIn",
            "hex": "0A66C2",
            "source": "https://brand.linkedin.com",
            "guidelines": "https://brand.linkedin.com/policies"
        },
        {
            "title": "Linkerd",
            "hex": "2BEDA7",
            "source": "https://cncf-branding.netlify.app/projects/linkerd/"
        },
        {
            "title": "Linkfire",
            "hex": "FF3850",
            "source": "https://www.linkfire.com"
        },
        {
            "title": "Linktree",
            "hex": "43E55E",
            "source": "https://linktr.ee"
        },
        {
            "title": "Linux",
            "hex": "FCC624",
            "source": "https://www.linuxfoundation.org/the-linux-mark/"
        },
        {
            "title": "Linux Containers",
            "hex": "333333",
            "source": "https://github.com/lxc/linuxcontainers.org/blob/29d3299ddf8718099b6de1464570fbbadbaabecb/static/img/containers.svg"
        },
        {
            "title": "Linux Foundation",
            "hex": "003366",
            "source": "https://www.linuxfoundation.org/en/about/brand/",
            "guidelines": "https://www.linuxfoundation.org/en/about/brand/"
        },
        {
            "title": "Linux Mint",
            "hex": "87CF3E",
            "source": "https://commons.wikimedia.org/wiki/File:Linux_Mint_logo_without_wordmark.svg"
        },
        {
            "title": "Lion Air",
            "hex": "ED3237",
            "source": "https://lionairthai.com/en/"
        },
        {
            "title": "Liquibase",
            "hex": "2962FF",
            "source": "https://www.liquibase.com/brand",
            "guidelines": "https://www.liquibase.com/brand"
        },
        {
            "title": "Lit",
            "hex": "324FFF",
            "source": "https://github.com/lit/lit.dev/blob/5e59bdb00b7a261d6fdcd6a4ae529e17f6146ed3/packages/lit-dev-content/site/images/flame-favicon.svg"
        },
        {
            "title": "Litecoin",
            "hex": "A6A9AA",
            "source": "https://litecoin-foundation.org/litecoin-branding-guidelines/",
            "guidelines": "https://litecoin-foundation.org/litecoin-branding-guidelines/"
        },
        {
            "title": "LITIENGINE",
            "hex": "00A5BC",
            "source": "https://litiengine.com"
        },
        {
            "title": "LiveChat",
            "hex": "FF5100",
            "source": "https://livechat.design",
            "guidelines": "https://livechat.design"
        },
        {
            "title": "LiveJournal",
            "hex": "00B0EA",
            "source": "https://www.livejournal.com"
        },
        {
            "title": "Livewire",
            "hex": "4E56A6",
            "source": "https://laravel-livewire.com"
        },
        {
            "title": "LLVM",
            "hex": "262D3A",
            "source": "https://llvm.org/Logo.html"
        },
        {
            "title": "LMMS",
            "hex": "10B146",
            "source": "https://lmms.io/branding"
        },
        {
            "title": "Lodash",
            "hex": "3492FF",
            "source": "https://github.com/lodash/lodash.com/blob/c8d41c62b446f08905fd94802db4da8da05d3e92/assets/img/lodash.svg"
        },
        {
            "title": "Logitech",
            "hex": "00B8FC",
            "source": "https://www.logitech.com/en-us/pr/library"
        },
        {
            "title": "LogMeIn",
            "hex": "45B6F2",
            "source": "https://www.logmein.com/legal/trademark",
            "guidelines": "https://www.logmein.com/legal/trademark"
        },
        {
            "title": "Logseq",
            "hex": "85C8C8",
            "source": "https://github.com/logseq/logseq/blob/c4d15ec8487c9fb6b6f41780fc1abddab89491e4/resources/icon.png"
        },
        {
            "title": "Logstash",
            "hex": "005571",
            "source": "https://www.elastic.co/brand",
            "guidelines": "https://www.elastic.co/brand"
        },
        {
            "title": "Looker",
            "hex": "4285F4",
            "source": "https://looker.com"
        },
        {
            "title": "Loom",
            "hex": "625DF5",
            "source": "https://www.loom.com/press"
        },
        {
            "title": "Loop",
            "hex": "F29400",
            "source": "https://loop.frontiersin.org"
        },
        {
            "title": "LoopBack",
            "hex": "3F5DFF",
            "source": "https://loopback.io/resources"
        },
        {
            "title": "Lospec",
            "hex": "EAEAEA",
            "source": "https://lospec.com/brand",
            "guidelines": "https://lospec.com/brand"
        },
        {
            "title": "LOT Polish Airlines",
            "hex": "11397E",
            "source": "https://www.lot.com/us/en/kaleidoscope-inflight-magazine"
        },
        {
            "title": "LTspice",
            "hex": "900028",
            "source": "https://www.analog.com/media/en/news-marketing-collateral/solutions-bulletins-brochures/ltspice-keyboard-shortcuts.pdf",
            "guidelines": "https://www.analog.com/en/about-adi/legal-and-risk-oversight/intellectual-property/trademark-notice.html"
        },
        {
            "title": "Lua",
            "hex": "2C2D72",
            "source": "https://www.lua.org/images/",
            "guidelines": "https://www.lua.org/images/"
        },
        {
            "title": "Lubuntu",
            "hex": "0068C8",
            "source": "https://lubuntu.net"
        },
        {
            "title": "Ludwig",
            "hex": "FFFFFF",
            "source": "https://github.com/ludwig-ai/ludwig-docs/blob/8d8abb2117a93af2622a6545943c773b27153e1b/docs/images/ludwig_icon.svg"
        },
        {
            "title": "Lufthansa",
            "hex": "05164D",
            "source": "https://www.lufthansa.com"
        },
        {
            "title": "Lumen",
            "hex": "E74430",
            "source": "https://lumen.laravel.com"
        },
        {
            "title": "Lunacy",
            "hex": "179DE3",
            "source": "https://icons8.com/lunacy"
        },
        {
            "title": "Lydia",
            "hex": "0180FF",
            "source": "https://lydia-app.com/en/info/press.html",
            "guidelines": "https://lydia-app.com/en/info/press.html"
        },
        {
            "title": "Lyft",
            "hex": "FF00BF",
            "source": "https://www.lyft.com/press"
        },
        {
            "title": "MAAS",
            "hex": "E95420",
            "source": "https://design.ubuntu.com/downloads/",
            "license": {
                "type": "CC-BY-SA-3.0"
            }
        },
        {
            "title": "macOS",
            "hex": "000000",
            "source": "https://commons.wikimedia.org/wiki/File:MacOS_wordmark_(2017).svg"
        },
        {
            "title": "MacPaw",
            "hex": "000000",
            "source": "https://macpaw.com"
        },
        {
            "title": "Macy's",
            "hex": "E21A2C",
            "source": "https://www.macysinc.com/news-media/media-assets"
        },
        {
            "title": "Magasins U",
            "hex": "E71B34",
            "source": "https://www.magasins-u.com"
        },
        {
            "title": "Magento",
            "hex": "EE672F",
            "source": "https://magento.com"
        },
        {
            "title": "Magisk",
            "hex": "00AF9C",
            "source": "https://github.com/topjohnwu/Magisk/blob/23ad611566b557f26d268920692b25aa89fc0070/app/src/main/res/drawable/ic_magisk.xml"
        },
        {
            "title": "mail.com",
            "hex": "004788",
            "source": "https://www.mail.com",
            "guidelines": "https://www.mail.com/company/terms/"
        },
        {
            "title": "Mail.Ru",
            "hex": "005FF9",
            "source": "https://my.mail.ru"
        },
        {
            "title": "MailChimp",
            "hex": "FFE01B",
            "source": "https://mailchimp.com/about/brand-assets",
            "guidelines": "https://mailchimp.com/about/brand-assets"
        },
        {
            "title": "Mailgun",
            "hex": "F06B66",
            "source": "https://mailgun.com"
        },
        {
            "title": "Major League Hacking",
            "hex": "265A8F",
            "source": "https://mlh.io/brand-guidelines",
            "guidelines": "https://mlh.io/brand-guidelines"
        },
        {
            "title": "MakerBot",
            "hex": "FF1E0D",
            "source": "https://www.makerbot.com/makerbot-press-assets"
        },
        {
            "title": "Mamba UI",
            "hex": "6D28D9",
            "source": "https://github.com/Microwawe/mamba-ui/blob/b4ca2eba570c451886e5822d7ba12a8d78015bba/src/assets/svg/logo.svg"
        },
        {
            "title": "MAMP",
            "hex": "02749C",
            "source": "https://www.mamp.info/en/mamp/mac/"
        },
        {
            "title": "MAN",
            "hex": "E40045",
            "source": "https://www.corporate.man.eu"
        },
        {
            "title": "ManageIQ",
            "hex": "EF2929",
            "source": "https://www.manageiq.org/logo/"
        },
        {
            "title": "Manjaro",
            "hex": "35BF5C",
            "source": "https://manjaro.org"
        },
        {
            "title": "Mapbox",
            "hex": "000000",
            "source": "https://www.mapbox.com/about/press/brand-guidelines",
            "guidelines": "https://www.mapbox.com/about/press/brand-guidelines"
        },
        {
            "title": "MapLibre",
            "hex": "396CB2",
            "source": "https://github.com/maplibre/maplibre-gl-js-docs/blob/e916a4cdd671890126f88b26b2b16c04220dc4b0/docs/pages/assets/favicon/maplibregl-favicon.svg"
        },
        {
            "title": "MariaDB",
            "hex": "003545",
            "source": "https://mariadb.com/about-us/logos/",
            "guidelines": "https://mariadb.com/about-us/logos/"
        },
        {
            "title": "MariaDB Foundation",
            "hex": "1F305F",
            "source": "https://mariadb.org"
        },
        {
            "title": "Markdown",
            "hex": "000000",
            "source": "https://github.com/dcurtis/markdown-mark/tree/360a3657fef7f6ad0b303296a95ad52985caa0d3",
            "guidelines": "https://github.com/dcurtis/markdown-mark",
            "license": {
                "type": "CC0-1.0"
            }
        },
        {
            "title": "Marketo",
            "hex": "5C4C9F",
            "source": "https://www.marketo.com"
        },
        {
            "title": "Marko",
            "hex": "2596BE",
            "source": "https://github.com/marko-js/website/blob/c03b8229e8fe8e01fde6c0772bc1cb0ceae9be05/src/logos/marko.svg"
        },
        {
            "title": "Marriott",
            "hex": "A70023",
            "source": "https://marriott-hotels.marriott.com"
        },
        {
            "title": "Maserati",
            "hex": "0C2340",
            "source": "https://www.stellantis.com/en/brands/maserati"
        },
        {
            "title": "MasterCard",
            "hex": "EB001B",
            "source": "https://brand.mastercard.com/brandcenter/mastercard-brand-mark/downloads.html",
            "guidelines": "https://brand.mastercard.com/brandcenter/mastercard-brand-mark.html"
        },
        {
            "title": "mastercomfig",
            "hex": "009688",
            "source": "https://github.com/mastercomfig/mastercomfig.github.io/blob/d910ce7e868a6ef32106e36996c3473d78da2ce3/img/mastercomfig_logo.svg"
        },
        {
            "title": "Mastodon",
            "hex": "6364FF",
            "source": "https://github.com/mastodon/mastodon/blob/7ccf7a73f1c47a8c03712c39f7c591e837cf6d08/app/javascript/images/logo-symbol-icon.svg"
        },
        {
            "title": "Material Design",
            "hex": "757575",
            "source": "https://material.io/design/"
        },
        {
            "title": "Material Design Icons",
            "hex": "2196F3",
            "source": "https://materialdesignicons.com/icon/vector-square",
            "license": {
                "type": "Apache-2.0"
            }
        },
        {
            "title": "Matomo",
            "hex": "3152A0",
            "source": "https://matomo.org/media/"
        },
        {
            "title": "Matrix",
            "hex": "000000",
            "source": "https://matrix.org"
        },
        {
            "title": "Matter.js",
            "hex": "4B5562",
            "source": "https://brm.io/matter-js"
        },
        {
            "title": "Mattermost",
            "hex": "0058CC",
            "source": "https://www.mattermost.org/brand-guidelines/",
            "guidelines": "https://www.mattermost.org/brand-guidelines/"
        },
        {
            "title": "Matternet",
            "hex": "261C29",
            "source": "https://mttr.net"
        },
        {
            "title": "Mautic",
            "hex": "4E5E9E",
            "source": "https://www.mautic.org/about/logos-and-graphics"
        },
        {
            "title": "Max",
            "hex": "525252",
            "source": "https://cycling74.com"
        },
        {
            "title": "Max-Planck-Gesellschaft",
            "hex": "006C66",
            "source": "https://www.mpg.de"
        },
        {
            "title": "Maytag",
            "hex": "002E5F",
            "source": "https://www.maytagcommerciallaundry.com/mclstorefront/c/-/p/MYR40PD"
        },
        {
            "title": "Mazda",
            "hex": "101010",
            "source": "https://www.mazda.com/en/about/profile/library/"
        },
        {
            "title": "McAfee",
            "hex": "C01818",
            "source": "https://www.mcafee.com/enterprise/en-us/about/newsroom/product-images.html"
        },
        {
            "title": "McDonald's",
            "hex": "FBC817",
            "source": "https://www.mcdonalds.com/gb/en-gb/newsroom.html"
        },
        {
            "title": "McLaren",
            "hex": "FF0000",
            "source": "https://cars.mclaren.com"
        },
        {
            "title": "mdBook",
            "hex": "000000",
            "source": "https://github.com/rust-lang/mdBook/blob/cdfa5ad9909e2cba8390688f3f0686fb70cb4bef/src/theme/favicon.svg"
        },
        {
            "title": "MDN Web Docs",
            "hex": "000000",
            "source": "https://github.com/mdn/yari/blob/77e6cda02f7013219e9da27a00b9424085e60fdb/client/src/assets/mdn-logo.svg"
        },
        {
            "title": "MDX",
            "hex": "1B1F24",
            "source": "https://github.com/mdx-js/mdx/blob/b8a76c95deb14f7297bafdac1aa3eddd2b0fbb8f/docs/_static/icon.svg"
        },
        {
            "title": "MediaFire",
            "hex": "1299F3",
            "source": "https://www.mediafire.com/developers/brand_assets/mediafire_brand_assets/",
            "guidelines": "https://www.mediafire.com/developers/brand_assets/mediafire_brand_assets/"
        },
        {
            "title": "MediaMarkt",
            "hex": "DF0000",
            "source": "https://www.mediamarkt.de"
        },
        {
            "title": "MediaTek",
            "hex": "EC9430",
            "source": "https://corp.mediatek.com/news-events/press-library"
        },
        {
            "title": "MediaTemple",
            "hex": "000000",
            "source": "https://mediatemple.net"
        },
        {
<<<<<<< HEAD
            "title": "MediaWiki",
            "hex": "000000",
            "source": "https://www.mediawiki.org",
            "guidelines": "https://www.mediawiki.org/wiki/Manual:MediaWiki_logo_guidelines"
=======
            "title": "MediBang Paint",
            "hex": "00DBDE",
            "source": "https://medibangpaint.com"
>>>>>>> a9f1b0f7
        },
        {
            "title": "Medium",
            "hex": "000000",
            "source": "https://medium.design/logos-and-brand-guidelines-f1a01a733592",
            "guidelines": "https://medium.design/logos-and-brand-guidelines-f1a01a733592"
        },
        {
            "title": "Meetup",
            "hex": "ED1C40",
            "source": "https://www.meetup.com/media/"
        },
        {
            "title": "MEGA",
            "hex": "D9272E",
            "source": "https://mega.io/corporate"
        },
        {
            "title": "Mendeley",
            "hex": "9D1620",
            "source": "https://www.mendeley.com"
        },
        {
            "title": "Mercado Pago",
            "hex": "00B1EA",
            "source": "https://www.mercadopago.com"
        },
        {
            "title": "Mercedes",
            "hex": "242424",
            "source": "https://www.mercedes-benz.com"
        },
        {
            "title": "Merck",
            "hex": "007A73",
            "source": "https://www.merck.com"
        },
        {
            "title": "Mercurial",
            "hex": "999999",
            "source": "https://www.mercurial-scm.org/hg-logo/",
            "guidelines": "https://www.mercurial-scm.org/hg-logo/",
            "license": {
                "type": "GPL-2.0-or-later"
            }
        },
        {
            "title": "Messenger",
            "hex": "00B2FF",
            "source": "https://en.facebookbrand.com/facebookapp/assets/messenger/",
            "guidelines": "https://en.facebookbrand.com/facebookapp/assets/messenger/"
        },
        {
            "title": "Meta",
            "hex": "0467DF",
            "source": "https://www.meta.com",
            "guidelines": "https://www.facebook.com/brand/resources/meta/company-brand"
        },
        {
            "title": "Metabase",
            "hex": "509EE3",
            "source": "https://www.metabase.com"
        },
        {
            "title": "MetaFilter",
            "hex": "065A8F",
            "source": "https://www.metafilter.com/apple-touch-icon.png"
        },
        {
            "title": "Meteor",
            "hex": "DE4F4F",
            "source": "https://logo.meteorapp.com"
        },
        {
            "title": "Metro",
            "hex": "EF4242",
            "source": "https://facebook.github.io/metro/"
        },
        {
            "title": "Metro de la Ciudad de México",
            "hex": "F77E1C",
            "source": "https://es.wikipedia.org/wiki/Archivo:Metro_de_la_Ciudad_de_M%C3%A9xico_(logo)_version_2019.svg"
        },
        {
            "title": "Metro de Madrid",
            "hex": "255E9C",
            "source": "https://commons.wikimedia.org/wiki/File:MetroMadridLogo.svg"
        },
        {
            "title": "Métro de Paris",
            "hex": "003E95",
            "source": "https://www.ratp.fr"
        },
        {
            "title": "MeWe",
            "hex": "17377F",
            "source": "https://mewe.com"
        },
        {
            "title": "MG",
            "aliases": {
                "aka": [
                    "Morris Garages"
                ]
            },
            "hex": "FF0000",
            "source": "https://www.mg.co.uk/themes/custom/mg/assets/images/svg/mg-logo-desktop.svg",
            "guidelines": "https://www.mg.co.uk/terms-and-conditions"
        },
        {
            "title": "Micro Editor",
            "hex": "2E3192",
            "source": "https://github.com/zyedidia/micro/blob/48645907ec55798b75723019dad75dba51bd97d7/assets/micro-logo-mark.svg"
        },
        {
            "title": "micro:bit",
            "hex": "00ED00",
            "source": "https://microbit.org"
        },
        {
            "title": "Micro.blog",
            "hex": "FF8800",
            "source": "https://help.micro.blog"
        },
        {
            "title": "Microgenetics",
            "hex": "FF0000",
            "source": "https://microgenetics.co.uk"
        },
        {
            "title": "MicroPython",
            "hex": "2B2728",
            "source": "https://commons.wikimedia.org/wiki/File:MicroPython_new_logo.svg"
        },
        {
            "title": "Microsoft",
            "hex": "5E5E5E",
            "source": "https://developer.microsoft.com"
        },
        {
            "title": "Microsoft Academic",
            "hex": "2D9FD9",
            "source": "https://academic.microsoft.com"
        },
        {
            "title": "Microsoft Access",
            "hex": "A4373A",
            "source": "https://developer.microsoft.com/en-us/fluentui#/styles/web/colors/products",
            "guidelines": "https://www.microsoft.com/en-us/legal/intellectualproperty/trademarks",
            "license": {
                "type": "custom",
                "url": "https://aka.ms/fluentui-assets-license"
            }
        },
        {
            "title": "Microsoft Azure",
            "hex": "0078D4",
            "source": "https://github.com/microsoft/vscode-azureresourcegroups/blob/0a06362e82170fd7f8dc2496286825b1a69cc42b/resources/azure.svg"
        },
        {
            "title": "Microsoft Bing",
            "hex": "258FFA",
            "source": "https://www.bing.com/covid/"
        },
        {
            "title": "Microsoft Edge",
            "hex": "0078D7",
            "source": "https://support.microsoft.com/en-us/help/17171/microsoft-edge-get-to-know"
        },
        {
            "title": "Microsoft Excel",
            "hex": "217346",
            "source": "https://developer.microsoft.com/en-us/fluentui#/styles/web/colors/products",
            "guidelines": "https://www.microsoft.com/en-us/legal/intellectualproperty/trademarks",
            "license": {
                "type": "custom",
                "url": "https://aka.ms/fluentui-assets-license"
            }
        },
        {
            "title": "Microsoft Exchange",
            "hex": "0078D4",
            "source": "https://developer.microsoft.com/en-us/fluentui#/styles/web/colors/products",
            "guidelines": "https://www.microsoft.com/en-us/legal/intellectualproperty/trademarks",
            "license": {
                "type": "custom",
                "url": "https://aka.ms/fluentui-assets-license"
            }
        },
        {
            "title": "Microsoft Office",
            "hex": "D83B01",
            "source": "https://developer.microsoft.com/en-us/microsoft-365"
        },
        {
            "title": "Microsoft OneDrive",
            "hex": "0078D4",
            "source": "https://developer.microsoft.com/en-us/fluentui#/styles/web/colors/products",
            "guidelines": "https://www.microsoft.com/en-us/legal/intellectualproperty/trademarks",
            "license": {
                "type": "custom",
                "url": "https://aka.ms/fluentui-assets-license"
            }
        },
        {
            "title": "Microsoft OneNote",
            "hex": "7719AA",
            "source": "https://developer.microsoft.com/en-us/fluentui#/styles/web/colors/products",
            "guidelines": "https://www.microsoft.com/en-us/legal/intellectualproperty/trademarks",
            "license": {
                "type": "custom",
                "url": "https://aka.ms/fluentui-assets-license"
            }
        },
        {
            "title": "Microsoft Outlook",
            "hex": "0078D4",
            "source": "https://developer.microsoft.com/en-us/outlook/docs"
        },
        {
            "title": "Microsoft PowerPoint",
            "hex": "B7472A",
            "source": "https://developer.microsoft.com/en-us/fluentui#/styles/web/colors/products",
            "guidelines": "https://www.microsoft.com/en-us/legal/intellectualproperty/trademarks",
            "license": {
                "type": "custom",
                "url": "https://aka.ms/fluentui-assets-license"
            }
        },
        {
            "title": "Microsoft SharePoint",
            "hex": "0078D4",
            "source": "https://developer.microsoft.com/en-us/fluentui#/styles/web/colors/products",
            "guidelines": "https://www.microsoft.com/en-us/legal/intellectualproperty/trademarks",
            "license": {
                "type": "custom",
                "url": "https://aka.ms/fluentui-assets-license"
            }
        },
        {
            "title": "Microsoft SQL Server",
            "hex": "CC2927",
            "source": "https://de.wikipedia.org/wiki/Datei:Microsoft_SQL_Server_Logo.svg"
        },
        {
            "title": "Microsoft Teams",
            "hex": "6264A7",
            "source": "https://developer.microsoft.com/en-us/fluentui#/styles/web/colors/products",
            "guidelines": "https://www.microsoft.com/en-us/legal/intellectualproperty/trademarks",
            "license": {
                "type": "custom",
                "url": "https://aka.ms/fluentui-assets-license"
            }
        },
        {
            "title": "Microsoft Translator",
            "hex": "057B00",
            "source": "https://translator.microsoft.com"
        },
        {
            "title": "Microsoft Visio",
            "hex": "3955A3",
            "source": "https://developer.microsoft.com/en-us/fluentui#/styles/web/colors/products",
            "guidelines": "https://www.microsoft.com/en-us/legal/intellectualproperty/trademarks",
            "license": {
                "type": "custom",
                "url": "https://aka.ms/fluentui-assets-license"
            }
        },
        {
            "title": "Microsoft Word",
            "hex": "2B579A",
            "source": "https://developer.microsoft.com/en-us/fluentui#/styles/web/colors/products",
            "guidelines": "https://www.microsoft.com/en-us/legal/intellectualproperty/trademarks",
            "license": {
                "type": "custom",
                "url": "https://aka.ms/fluentui-assets-license"
            }
        },
        {
            "title": "Microstation",
            "hex": "62BB47",
            "source": "https://www.bentley.com/software/microstation"
        },
        {
            "title": "MicroStrategy",
            "hex": "D9232E",
            "source": "https://www.microstrategy.com/en/company/press-kit",
            "guidelines": "https://www.microstrategy.com/en/company/press-kit"
        },
        {
            "title": "MIDI",
            "hex": "000000",
            "source": "https://en.wikipedia.org/wiki/MIDI"
        },
        {
            "title": "Mikrotik",
            "hex": "293239",
            "source": "https://mikrotik.com/aboutus"
        },
        {
            "title": "Minds",
            "hex": "FED12F",
            "source": "https://www.minds.com/branding",
            "license": {
                "type": "CC-BY-SA-4.0"
            }
        },
        {
            "title": "Minecraft",
            "hex": "62B47A",
            "source": "https://education.minecraft.net/press/"
        },
        {
            "title": "Minetest",
            "hex": "53AC56",
            "source": "https://www.minetest.net"
        },
        {
            "title": "Mini",
            "hex": "000000",
            "source": "https://mini.co.uk"
        },
        {
            "title": "Minutemailer",
            "hex": "30B980",
            "source": "https://minutemailer.com"
        },
        {
            "title": "Miro",
            "hex": "050038",
            "source": "https://miro.com"
        },
        {
            "title": "Misskey",
            "hex": "A1CA03",
            "source": "https://misskey-hub.net/appendix/assets.html",
            "license": {
                "type": "CC-BY-NC-SA-4.0"
            }
        },
        {
            "title": "Mitsubishi",
            "hex": "E60012",
            "source": "https://www.mitsubishi.com"
        },
        {
            "title": "Mix",
            "hex": "FF8126",
            "source": "https://mix.com"
        },
        {
            "title": "Mixcloud",
            "hex": "5000FF",
            "source": "https://www.mixcloud.com/about",
            "guidelines": "https://www.mixcloud.com/about"
        },
        {
            "title": "MLB",
            "hex": "041E42",
            "source": "https://www.mlb.com",
            "aliases": {
                "aka": [
                    "Major League Baseball"
                ]
            }
        },
        {
            "title": "MLflow",
            "hex": "0194E2",
            "source": "https://github.com/mlflow/mlflow/blob/855881f93703b15ffe643003fb4d7c84f0ec2502/assets/icon.svg"
        },
        {
            "title": "MobX",
            "hex": "FF9955",
            "source": "https://github.com/mobxjs/mobx/blob/248e25e37af31c2e71ff452bc662a85816fa40d8/docs/assets/mobservable.svg"
        },
        {
            "title": "MobX-State-Tree",
            "hex": "FF7102",
            "source": "https://github.com/mobxjs/mobx-state-tree/blob/666dabd60a7fb87faf83d177c14f516481b5f141/website/static/img/mobx-state-tree-logo.svg"
        },
        {
            "title": "Mocha",
            "hex": "8D6748",
            "source": "https://mochajs.org"
        },
        {
            "title": "Modin",
            "hex": "001729",
            "source": "https://modin.org"
        },
        {
            "title": "Modrinth",
            "hex": "00AF5C",
            "source": "https://github.com/modrinth/art/blob/d5ab4f965b0b4cea7201967483885ecd8d04a562/Branding/Favicon/favicon.svg"
        },
        {
            "title": "MODX",
            "hex": "102C53",
            "source": "https://docs.modx.com"
        },
        {
            "title": "Mojang Studios",
            "hex": "EF323D",
            "source": "https://www.minecraft.net"
        },
        {
            "title": "Moleculer",
            "hex": "3CAFCE",
            "source": "https://moleculer.services"
        },
        {
            "title": "Momenteo",
            "hex": "5A6AB1",
            "source": "https://www.momenteo.com/media"
        },
        {
            "title": "Monero",
            "hex": "FF6600",
            "source": "https://www.getmonero.org/press-kit/"
        },
        {
            "title": "MoneyGram",
            "hex": "FF6600",
            "source": "https://moneygram.com"
        },
        {
            "title": "MongoDB",
            "hex": "47A248",
            "source": "https://www.mongodb.com/pressroom"
        },
        {
            "title": "Mongoose",
            "hex": "880000",
            "source": "https://github.com/Automattic/mongoose/blob/7971a4dbd55888f0b005e65b06024109af8352f7/docs/images/mongoose.svg"
        },
        {
            "title": "Mongoose",
            "hex": "F04D35",
            "slug": "mongoosedotws",
            "source": "https://mongoose.ws"
        },
        {
            "title": "Monica",
            "hex": "2C2B29",
            "source": "https://github.com/monicahq/monica/blob/d7886cc6fd11388a95b7504e1a5363ecc7ad9a59/public/img/monica.svg"
        },
        {
            "title": "monkey tie",
            "hex": "1A52C2",
            "source": "https://www.monkey-tie.com"
        },
        {
            "title": "Monkeytype",
            "hex": "E2B714",
            "source": "https://github.com/monkeytypegame/monkeytype/blob/20a08d27ead851bbfd5ac557b4ea444ea8bddd79/frontend/static/html/top.html",
            "license": {
                "type": "GPL-3.0-only",
                "url": "https://github.com/monkeytypegame/monkeytype/blob/20a08d27ead851bbfd5ac557b4ea444ea8bddd79/LICENSE"
            }
        },
        {
            "title": "MonoGame",
            "hex": "E73C00",
            "source": "https://www.monogame.net"
        },
        {
            "title": "Monoprix",
            "hex": "FB1911",
            "source": "https://www.monoprix.fr"
        },
        {
            "title": "Monster",
            "hex": "6D4C9F",
            "source": "https://www.monster.com/press/"
        },
        {
            "title": "Monzo",
            "hex": "14233C",
            "source": "https://monzo.com/press/"
        },
        {
            "title": "Moo",
            "hex": "00945E",
            "source": "https://www.moo.com/uk/about/press"
        },
        {
            "title": "Moonrepo",
            "hex": "6F53F3",
            "source": "https://moonrepo.dev"
        },
        {
            "title": "Morrisons",
            "hex": "007531",
            "source": "https://groceries.morrisons.com"
        },
        {
            "title": "Moscow Metro",
            "hex": "D9232E",
            "source": "https://mosmetro.ru"
        },
        {
            "title": "Motorola",
            "hex": "E1140A",
            "source": "https://motorola-global-portal-de.custhelp.com"
        },
        {
            "title": "Mozilla",
            "hex": "000000",
            "source": "https://mozilla.design/mozilla/",
            "guidelines": "https://mozilla.design/mozilla/"
        },
        {
            "title": "MQTT",
            "hex": "660066",
            "source": "https://mqtt.org"
        },
        {
            "title": "MSI",
            "aliases": {
                "aka": [
                    "Micro-Star International"
                ]
            },
            "hex": "FF0000",
            "source": "https://www.msi.com/page/brochure"
        },
        {
            "title": "MSI Business",
            "hex": "9A8555",
            "source": "https://www.msi.com/Business-Productivity"
        },
        {
            "title": "MTA",
            "hex": "0039A6",
            "source": "https://mta.info"
        },
        {
            "title": "MTR",
            "hex": "AC2E45",
            "source": "https://commons.wikimedia.org/wiki/File:MTR_(logo_with_text).svg"
        },
        {
            "title": "MUBI",
            "hex": "000000",
            "source": "https://mubi.com"
        },
        {
            "title": "MUI",
            "aliases": {
                "aka": [
                    "Material-UI"
                ]
            },
            "hex": "007FFF",
            "source": "https://github.com/mui-org/material-ui/blob/353cecb5391571163eb6bd8cbf36d2dd299aaf56/docs/src/icons/SvgMuiLogo.tsx"
        },
        {
            "title": "Mulesoft",
            "hex": "00A0DF",
            "source": "https://www.mulesoft.com/brand",
            "guidelines": "https://www.mulesoft.com/brand"
        },
        {
            "title": "Müller",
            "hex": "F46519",
            "source": "https://www.mueller.de"
        },
        {
            "title": "Multisim",
            "hex": "57B685",
            "source": "https://www.multisim.com",
            "guidelines": "https://www.ni.com/en-us/about-ni/legal.html"
        },
        {
            "title": "Mumble",
            "hex": "FFFFFF",
            "source": "https://github.com/mumble-voip/mumble/blob/d40a19eb88cda61084da245a1b6cb8f32ef1b6e4/icons/mumble_small.svg",
            "guidelines": "https://github.com/mumble-voip/mumble/blob/d40a19eb88cda61084da245a1b6cb8f32ef1b6e4/LICENSE"
        },
        {
            "title": "MuseScore",
            "hex": "1A70B8",
            "source": "https://musescore.org/en/about/logos-and-graphics"
        },
        {
            "title": "MusicBrainz",
            "hex": "BA478F",
            "source": "https://metabrainz.org/projects"
        },
        {
            "title": "MX Linux",
            "hex": "000000",
            "source": "https://mxlinux.org/art/",
            "license": {
                "type": "GPL-3.0-only"
            }
        },
        {
            "title": "MyAnimeList",
            "hex": "2E51A2",
            "source": "https://myanimelist.net/forum/?topicid=1575618"
        },
        {
            "title": "MYOB",
            "hex": "6100A5",
            "source": "https://myob-identikit.frontify.com/d/JK2D4WFOdAwV/for-developers"
        },
        {
            "title": "Myspace",
            "hex": "030303",
            "source": "https://myspace.com"
        },
        {
            "title": "MySQL",
            "hex": "4479A1",
            "source": "https://www.mysql.com/about/legal/logos.html",
            "guidelines": "https://www.mysql.com/about/legal/logos.html"
        },
        {
            "title": "N26",
            "hex": "48AC98",
            "source": "https://n26.com"
        },
        {
            "title": "Namebase",
            "hex": "0068FF",
            "source": "https://www.namebase.io"
        },
        {
            "title": "Namecheap",
            "hex": "DE3723",
            "source": "https://www.namecheap.com"
        },
        {
            "title": "Nano",
            "hex": "4A90E2",
            "source": "https://nano.org/resources",
            "guidelines": "https://nano.org/resources"
        },
        {
            "title": "NASA",
            "hex": "E03C31",
            "source": "https://commons.wikimedia.org/wiki/File:NASA_Worm_logo.svg",
            "guidelines": "https://www.nasa.gov/multimedia/guidelines/index.html"
        },
        {
            "title": "National Grid",
            "hex": "00148C",
            "source": "https://www.nationalgrid.com"
        },
        {
            "title": "NativeScript",
            "hex": "65ADF1",
            "source": "https://docs.nativescript.org"
        },
        {
            "title": "Naver",
            "hex": "03C75A",
            "source": "https://developers.naver.com/docs/login/bi/bi.md",
            "guidelines": "https://developers.naver.com/docs/login/bi/bi.md",
            "aliases": {
                "loc": {
                    "ko-KR": "네이버",
                    "ja-JP": "ネイバー"
                }
            }
        },
        {
            "title": "NBA",
            "hex": "253B73",
            "source": "https://nba.com"
        },
        {
            "title": "NBB",
            "hex": "FF7100",
            "source": "https://presse.notebooksbilliger.de/presskits/style-guide"
        },
        {
            "title": "NDR",
            "hex": "0C1754",
            "source": "https://www.ndr.de"
        },
        {
            "title": "NEC",
            "hex": "1414A0",
            "source": "https://commons.wikimedia.org/wiki/File:NEC_logo.svg"
        },
        {
            "title": "Neo4j",
            "hex": "4581C3",
            "source": "https://neo4j.com/brand/#logo",
            "guidelines": "https://neo4j.com/brand/#logo"
        },
        {
            "title": "Neovim",
            "hex": "57A143",
            "source": "https://neovim.io",
            "license": {
                "type": "CC-BY-SA-3.0"
            }
        },
        {
            "title": "NestJS",
            "hex": "E0234E",
            "source": "https://nestjs.com"
        },
        {
            "title": "NetApp",
            "hex": "0067C5",
            "source": "https://www.netapp.com",
            "guidelines": "https://www.netapp.com/company/legal/trademark-guidelines/"
        },
        {
            "title": "NetBSD",
            "hex": "FF6600",
            "source": "https://www.netbsd.org",
            "guidelines": "https://www.netbsd.org/about/disclaimer.html"
        },
        {
            "title": "Netflix",
            "hex": "E50914",
            "source": "https://brand.netflix.com/en/assets/brand-symbol",
            "guidelines": "https://brand.netflix.com/en/assets/brand-symbol"
        },
        {
            "title": "Netlify",
            "hex": "00C7B7",
            "source": "https://www.netlify.com/press/",
            "guidelines": "https://www.netlify.com/press/",
            "aliases": {
                "dup": [
                    {
                        "title": "Netlify CMS",
                        "hex": "C9FA4B",
                        "source": "https://www.netlifycms.org"
                    }
                ]
            }
        },
        {
            "title": "Nette",
            "hex": "3484D2",
            "source": "https://nette.org/en/logo",
            "guidelines": "https://nette.org/en/logo"
        },
        {
            "title": "Netto",
            "hex": "FFE500",
            "source": "https://www.netto-online.de/INTERSHOP/static/WFS/Plus-NettoDE-Site/-/-/de_DE/css/images/netto-logo.svg"
        },
        {
            "title": "Neutralinojs",
            "hex": "F89901",
            "source": "https://github.com/neutralinojs/design-guide/blob/52a7232598ff22cddd810a3079e09a2cc2892609/logo/neutralinojs_logo_vector.svg"
        },
        {
            "title": "New Balance",
            "hex": "CF0A2C",
            "source": "https://www.newbalance.com"
        },
        {
            "title": "New Japan Pro-Wrestling",
            "hex": "FF160B",
            "source": "https://en.wikipedia.org/wiki/File:NJPW_World_Logo.svg",
            "aliases": {
                "aka": [
                    "NJPW"
                ],
                "dup": [
                    {
                        "title": "NJPW World",
                        "hex": "B79C65",
                        "source": "https://njpwworld.com"
                    }
                ],
                "loc": {
                    "ja-JP": "新日本プロレスリング"
                }
            }
        },
        {
            "title": "New Relic",
            "hex": "1CE783",
            "source": "https://newrelic.com/about/media-assets",
            "guidelines": "https://newrelic.com/about/media-assets#guidelines"
        },
        {
            "title": "New York Times",
            "hex": "000000",
            "source": "https://www.nytimes.com"
        },
        {
            "title": "Newegg",
            "hex": "E05E00",
            "source": "https://www.newegg.com"
        },
        {
            "title": "Next.js",
            "hex": "000000",
            "source": "https://nextjs.org"
        },
        {
            "title": "NextBillion.ai",
            "hex": "8D5A9E",
            "source": "https://nextbillion.ai"
        },
        {
            "title": "Nextcloud",
            "hex": "0082C9",
            "source": "https://nextcloud.com/press/",
            "guidelines": "https://nextcloud.com/trademarks/"
        },
        {
            "title": "Nextdoor",
            "hex": "8ED500",
            "source": "https://about.nextdoor.com/us-media/"
        },
        {
            "title": "Nextra",
            "hex": "000000",
            "source": "https://nextra.site",
            "guidelines": "https://nextra.site/about#design-assets"
        },
        {
            "title": "NFC",
            "hex": "002E5F",
            "source": "https://nfc-forum.org/our-work/nfc-branding/n-mark/guidelines-and-brand-assets/",
            "guidelines": "https://nfc-forum.org/our-work/nfc-branding/n-mark/guidelines-and-brand-assets/"
        },
        {
            "title": "NGINX",
            "hex": "009639",
            "source": "https://www.nginx.com/press/",
            "guidelines": "https://www.nginx.com/press/"
        },
        {
            "title": "Nginx Proxy Manager",
            "hex": "F15833",
            "source": "https://github.com/NginxProxyManager/nginx-proxy-manager/blob/2a06384a4aa597777931d38cef49cf89540392e6/docs/.vuepress/public/logo.svg"
        },
        {
            "title": "ngrok",
            "hex": "1F1E37",
            "source": "https://ngrok.com"
        },
        {
            "title": "niconico",
            "hex": "231815",
            "source": "https://www.nicovideo.jp"
        },
        {
            "title": "Nike",
            "hex": "111111",
            "source": "https://www.nike.com"
        },
        {
            "title": "Nikon",
            "hex": "FFE100",
            "source": "https://www.nikon.com",
            "guidelines": "https://www.nikon.com/usage/group-info"
        },
        {
            "title": "Nim",
            "hex": "FFE953",
            "source": "https://nim-lang.org"
        },
        {
            "title": "Nintendo",
            "hex": "8F8F8F",
            "source": "https://en.wikipedia.org/wiki/Nintendo#/media/File:Nintendo.svg"
        },
        {
            "title": "Nintendo 3DS",
            "hex": "D12228",
            "source": "https://www.nintendo.de"
        },
        {
            "title": "Nintendo GameCube",
            "hex": "6A5FBB",
            "source": "https://www.nintendo.com/consumer/systems/nintendogamecube/index.jsp"
        },
        {
            "title": "Nintendo Network",
            "hex": "FF7D00",
            "source": "https://id.nintendo.net/login"
        },
        {
            "title": "Nintendo Switch",
            "hex": "E60012",
            "source": "https://www.nintendo.com/switch/"
        },
        {
            "title": "Nissan",
            "hex": "C3002F",
            "source": "https://www.nissan.ie"
        },
        {
            "title": "NixOS",
            "hex": "5277C3",
            "source": "https://github.com/NixOS/nixos-homepage/tree/58cfdb770aba28b73446a1b3ee65a5cec4f0d44f/logo"
        },
        {
            "title": "Node-RED",
            "hex": "8F0000",
            "source": "https://nodered.org/about/resources/"
        },
        {
            "title": "Node.js",
            "hex": "339933",
            "source": "https://nodejs.org/en/about/resources/",
            "guidelines": "https://nodejs.org/en/about/resources/"
        },
        {
            "title": "Nodemon",
            "hex": "76D04B",
            "source": "https://nodemon.io"
        },
        {
            "title": "Nokia",
            "hex": "005AFF",
            "source": "https://www.nokia.com"
        },
        {
            "title": "Norco",
            "hex": "00FF00",
            "source": "https://www.norco.com"
        },
        {
            "title": "NordVPN",
            "hex": "4687FF",
            "source": "https://nordvpn.com/press-area/",
            "guidelines": "https://nordvpn.com/press-area/"
        },
        {
            "title": "Normalize.css",
            "hex": "E3695F",
            "source": "https://github.com/necolas/normalize.css/blob/3a60304f90870c6087d226f53e02a7523c907a35/logo.svg"
        },
        {
            "title": "Norwegian",
            "hex": "D81939",
            "source": "https://www.norwegian.com/ie/travel-info/on-board/in-flight-entertainment/magazine/"
        },
        {
            "title": "Notepad++",
            "hex": "90E59A",
            "source": "https://github.com/notepad-plus-plus/notepad-plus-plus/blob/1f2c63cce173e3e1dc5922637c81a851693e2856/PowerEditor/misc/chameleon/chameleon-pencil.eps"
        },
        {
            "title": "Notion",
            "hex": "000000",
            "source": "https://www.notion.so"
        },
        {
            "title": "Notist",
            "hex": "333333",
            "source": "https://noti.st"
        },
        {
            "title": "Noun Project",
            "hex": "000000",
            "source": "https://www.lingoapp.com/6/s/oJkq3W/?v=3"
        },
        {
            "title": "Novu",
            "hex": "000000",
            "source": "https://handbook.novu.co/logos-assets"
        },
        {
            "title": "NOW",
            "hex": "001211",
            "source": "https://www.nowtv.com"
        },
        {
            "title": "npm",
            "hex": "CB3837",
            "source": "https://www.npmjs.com",
            "guidelines": "https://www.npmjs.com/policies/trademark"
        },
        {
            "title": "Nrwl",
            "hex": "96D7E8",
            "source": "https://nrwl.io/assets/nrwl-logo-white.svg"
        },
        {
            "title": "Nubank",
            "hex": "820AD1",
            "source": "https://nubank.com.br/en/press/"
        },
        {
            "title": "Nucleo",
            "hex": "252B2D",
            "source": "https://nucleoapp.com"
        },
        {
            "title": "NuGet",
            "hex": "004880",
            "source": "https://github.com/NuGet/Media/blob/89f7c87245e52e8ce91d94c0a47f44c6576e3a0d/Images/MainLogo/Vector/nuget.svg"
        },
        {
            "title": "Nuke",
            "hex": "000000",
            "source": "https://www.foundry.com/products/nuke"
        },
        {
            "title": "Numba",
            "hex": "00A3E0",
            "source": "https://github.com/numba/numba/blob/0db8a2bcd0f53c0d0ad8a798432fb3f37f14af27/docs/_static/numba-blue-icon-rgb.svg"
        },
        {
            "title": "NumPy",
            "hex": "013243",
            "source": "https://numpy.org/press-kit/",
            "guidelines": "https://github.com/numpy/numpy/blob/main/branding/logo/logoguidelines.md"
        },
        {
            "title": "Nunjucks",
            "hex": "1C4913",
            "source": "https://github.com/mozilla/nunjucks/blob/fd500902d7c88672470c87170796de52fc0f791a/docs/img/favicon.png"
        },
        {
            "title": "Nutanix",
            "hex": "024DA1",
            "source": "https://www.nutanix.com/content/dam/nutanix/en/cmn/documents/nutanix-brandbook.pdf"
        },
        {
            "title": "Nuxt.js",
            "hex": "00DC82",
            "source": "https://nuxt.com/design-kit",
            "guidelines": "https://nuxt.com/design-kit"
        },
        {
            "title": "NVIDIA",
            "hex": "76B900",
            "source": "https://www.nvidia.com/etc/designs/nvidiaGDC/clientlibs_base/images/NVIDIA-Logo.svg"
        },
        {
            "title": "Nx",
            "hex": "143055",
            "source": "https://nx.dev"
        },
        {
            "title": "NXP",
            "hex": "000000",
            "source": "https://www.nxp.com/company/about-nxp/newsroom:NEWSROOM",
            "guidelines": "https://www.nxp.com/company/about-nxp/newsroom:NEWSROOM"
        },
        {
            "title": "NZXT",
            "hex": "000000",
            "source": "https://nzxt.com",
            "guidelines": "https://nzxt.com/about/brand-guidelines"
        },
        {
            "title": "O'Reilly",
            "hex": "D3002D",
            "source": "https://www.oreilly.com/about/logos/",
            "guidelines": "https://www.oreilly.com/about/logos/"
        },
        {
            "title": "OBS Studio",
            "hex": "302E31",
            "source": "https://upload.wikimedia.org/wikipedia/commons/7/78/OBS.svg"
        },
        {
            "title": "Observable",
            "hex": "353E58",
            "source": "https://observablehq.com"
        },
        {
            "title": "Obsidian",
            "hex": "7C3AED",
            "source": "https://obsidian.md"
        },
        {
            "title": "OCaml",
            "hex": "EC6813",
            "source": "https://ocaml.org/img/OCaml_Sticker.svg",
            "guidelines": "https://ocaml.org/docs/logos.html",
            "license": {
                "type": "Unlicense"
            }
        },
        {
            "title": "Octane Render",
            "hex": "000000",
            "source": "https://render.otoy.com/forum/viewtopic.php?f=9&t=359",
            "aliases": {
                "aka": [
                    "otoy"
                ]
            }
        },
        {
            "title": "Octave",
            "hex": "0790C0",
            "source": "https://www.gnu.org/software/octave/"
        },
        {
            "title": "OctoPrint",
            "hex": "13C100",
            "source": "https://github.com/OctoPrint/OctoPrint/blob/53b9b6185781c07e8c4744a6e28462e96448f249/src/octoprint/static/img/mask.svg"
        },
        {
            "title": "Octopus Deploy",
            "hex": "2F93E0",
            "source": "https://octopus.com/company/brand",
            "guidelines": "https://octopus.com/company/brand"
        },
        {
            "title": "Oculus",
            "hex": "1C1E20",
            "source": "https://en.facebookbrand.com/oculus/assets/oculus?audience=oculus-landing",
            "guidelines": "https://en.facebookbrand.com/oculus/"
        },
        {
            "title": "Odnoklassniki",
            "hex": "EE8208",
            "source": "https://insideok.ru/brandbook"
        },
        {
            "title": "Odysee",
            "hex": "EF1970",
            "source": "https://odysee.com/@OdyseeHelp:b/odyseepresskit:b"
        },
        {
            "title": "Oh Dear",
            "hex": "FFFFFF",
            "source": "https://ohdear.app/logos"
        },
        {
            "title": "okcupid",
            "hex": "0500BE",
            "source": "https://okcupid.com/press"
        },
        {
            "title": "Okta",
            "hex": "007DC1",
            "source": "https://www.okta.com/press-room/media-assets/",
            "guidelines": "https://www.okta.com/terms-of-use-for-okta-content/"
        },
        {
            "title": "OnePlus",
            "hex": "F5010C",
            "source": "https://www.oneplus.com/ca_en/brand/asset"
        },
        {
            "title": "OnlyFans",
            "hex": "00AFF0",
            "source": "https://onlyfans.com/brand",
            "guidelines": "https://onlyfans.com/brand"
        },
        {
            "title": "ONLYOFFICE",
            "hex": "444444",
            "source": "https://www.onlyoffice.com/en/press-downloads.aspx"
        },
        {
            "title": "ONNX",
            "hex": "005CED",
            "source": "https://github.com/onnx/onnx.github.io/blob/382e7036b616ce1555499ac41730245a2478513c/images/ONNX-ICON.svg"
        },
        {
            "title": "OnStar",
            "hex": "003D7D",
            "source": "https://www.onstar.com"
        },
        {
            "title": "Opel",
            "hex": "F7FF14",
            "source": "https://www.stellantis.com/en/brands/opel"
        },
        {
            "title": "Open Access",
            "hex": "F68212",
            "source": "https://commons.wikimedia.org/wiki/File:Open_Access_logo_PLoS_white.svg"
        },
        {
            "title": "Open Badges",
            "hex": "073B5A",
            "source": "https://backpack.openbadges.org"
        },
        {
            "title": "Open Bug Bounty",
            "hex": "F67909",
            "source": "https://www.openbugbounty.org"
        },
        {
            "title": "Open Collective",
            "hex": "7FADF2",
            "source": "https://docs.opencollective.com/help/about#media-logo"
        },
        {
            "title": "Open Containers Initiative",
            "hex": "262261",
            "source": "https://github.com/opencontainers/artwork/tree/d8ccfe94471a0236b1d4a3f0f90862c4fe5486ce/oci/icon"
        },
        {
            "title": "Open Source Initiative",
            "hex": "3DA639",
            "source": "https://opensource.org/logo-usage-guidelines",
            "guidelines": "https://opensource.org/logo-usage-guidelines"
        },
        {
            "title": "OpenAI",
            "hex": "412991",
            "source": "https://openai.com"
        },
        {
            "title": "OpenAI Gym",
            "hex": "0081A5",
            "source": "https://gym.openai.com"
        },
        {
            "title": "OpenAPI Initiative",
            "hex": "6BA539",
            "source": "https://www.openapis.org/faq/style-guide",
            "guidelines": "https://www.openapis.org/faq/style-guide"
        },
        {
            "title": "OpenBSD",
            "hex": "F2CA30",
            "source": "https://en.wikipedia.org/wiki/OpenBSD"
        },
        {
            "title": "OpenCV",
            "hex": "5C3EE8",
            "source": "https://opencv.org/resources/media-kit/",
            "guidelines": "https://opencv.org/resources/media-kit/"
        },
        {
            "title": "OpenFaaS",
            "hex": "3B5EE9",
            "source": "https://docs.openfaas.com"
        },
        {
            "title": "OpenGL",
            "hex": "5586A4",
            "source": "https://www.khronos.org/legal/trademarks/"
        },
        {
            "title": "OpenID",
            "hex": "F78C40",
            "source": "https://openid.net/add-openid/logos/"
        },
        {
            "title": "OpenJDK",
            "hex": "FFFFFF",
            "source": "https://hg.openjdk.java.net/duke/duke/file/ca00f100dafc/vector/Agent.svg#l1"
        },
        {
            "title": "Openlayers",
            "hex": "1F6B75",
            "source": "https://github.com/openlayers/openlayers.github.io/blob/5b93e18b8d302eb49a812fb96abb529895ceb7a2/assets/logo.svg"
        },
        {
            "title": "OpenMined",
            "hex": "ED986C",
            "source": "https://www.openmined.org",
            "guidelines": "https://www.openmined.org"
        },
        {
            "title": "OpenNebula",
            "hex": "0097C2",
            "source": "https://opennebula.io/docs/"
        },
        {
            "title": "OpenProject",
            "hex": "0770B8",
            "source": "https://www.openproject.org/press/"
        },
        {
            "title": "OpenSCAD",
            "hex": "F9D72C",
            "source": "https://commons.wikimedia.org/wiki/File:Openscad.svg"
        },
        {
            "title": "OpenSea",
            "hex": "2081E2",
            "source": "https://docs.opensea.io"
        },
        {
            "title": "OpenSearch",
            "hex": "005EB8",
            "source": "https://opensearch.org/brand.html",
            "guidelines": "https://opensearch.org/brand.html"
        },
        {
            "title": "OpenSSL",
            "hex": "721412",
            "source": "https://www.openssl.org"
        },
        {
            "title": "OpenStack",
            "hex": "ED1944",
            "source": "https://www.openstack.org/brand/openstack-logo/",
            "guidelines": "https://www.openstack.org/brand/openstack-logo/"
        },
        {
            "title": "OpenStreetMap",
            "hex": "7EBC6F",
            "source": "https://www.openstreetmap.org",
            "guidelines": "https://wiki.osmfoundation.org/wiki/Trademark_Policy"
        },
        {
            "title": "openSUSE",
            "hex": "73BA25",
            "source": "https://github.com/openSUSE/artwork/blob/33e94aa76837c09f03d1712705949b71a246a53b/logos/buttons/button-colour.svg",
            "guidelines": "https://en.opensuse.org/Portal:Artwork"
        },
        {
            "title": "OpenTelemetry",
            "hex": "000000",
            "source": "https://cncf-branding.netlify.app/projects/opentelemetry/",
            "guidelines": "https://cncf-branding.netlify.app/projects/opentelemetry/",
            "license": {
                "type": "CC-BY-4.0",
                "url": "https://www.linuxfoundation.org/trademark-usage/"
            },
            "aliases": {
                "aka": [
                    "OTel"
                ]
            }
        },
        {
            "title": "Openverse",
            "hex": "FFE033",
            "source": "https://github.com/WordPress/openverse/blob/5db2545d6b73ec4aa5e908822683ee9d18af301d/brand/icon.svg",
            "guidelines": "https://www.figma.com/file/GIIQ4sDbaToCfFQyKMvzr8/Openverse-Design-Library?node-id=312%3A487"
        },
        {
            "title": "OpenVPN",
            "hex": "EA7E20",
            "source": "https://openvpn.net/wp-content/themes/openvpn/assets/images/logo.svg",
            "guidelines": "https://openvpn.net/terms/"
        },
        {
            "title": "OpenWrt",
            "hex": "00B5E2",
            "source": "https://openwrt.org/docs/guide-graphic-designer/openwrt-logo",
            "guidelines": "https://openwrt.org/docs/guide-graphic-designer/openwrt-logo"
        },
        {
            "title": "OpenZeppelin",
            "hex": "4E5EE4",
            "source": "https://openzeppelin.com"
        },
        {
            "title": "OpenZFS",
            "hex": "2A667F",
            "source": "https://commons.wikimedia.org/wiki/File:OpenZFS_logo.svg"
        },
        {
            "title": "Opera",
            "hex": "FF1B2D",
            "source": "https://brand.opera.com/1472-2/opera-logos/",
            "guidelines": "https://brand.opera.com"
        },
        {
            "title": "OPNSense",
            "hex": "D94F00",
            "source": "https://opnsense.org/about/legal-notices/",
            "guidelines": "https://opnsense.org/about/legal-notices/"
        },
        {
            "title": "Opsgenie",
            "hex": "172B4D",
            "source": "https://www.atlassian.com/company/news/press-kit"
        },
        {
            "title": "OpsLevel",
            "hex": "1890FF",
            "source": "https://www.opslevel.com"
        },
        {
            "title": "Oracle",
            "hex": "F80000",
            "source": "https://www.oracle.com/opn/index.html",
            "guidelines": "https://www.oracle.com/legal/logos.html"
        },
        {
            "title": "ORCID",
            "hex": "A6CE39",
            "source": "https://orcid.figshare.com/articles/figure/ORCID_iD_icon_graphics/5008697",
            "guidelines": "https://info.orcid.org/brand-guidelines/"
        },
        {
            "title": "Org",
            "hex": "77AA99",
            "source": "https://orgmode.org"
        },
        {
            "title": "Origin",
            "hex": "F56C2D",
            "source": "https://www.origin.com/gbr/en-us/store"
        },
        {
            "title": "Osano",
            "hex": "7764FA",
            "source": "https://www.osano.com/company/assets"
        },
        {
            "title": "OSGeo",
            "hex": "5CAE58",
            "source": "https://www.osgeo.org"
        },
        {
            "title": "Oshkosh",
            "hex": "E6830F",
            "source": "https://oshkoshdefense.com/media/photos/",
            "license": {
                "type": "CC-BY-SA-4.0"
            }
        },
        {
            "title": "OSMC",
            "hex": "17394A",
            "source": "https://github.com/osmc/website/tree/e7d0d8002660c979ae5119e28d1c69c893ac9f76/content/themes/osmc/assets/img/logo"
        },
        {
            "title": "osu!",
            "hex": "FF66AA",
            "source": "https://osu.ppy.sh/wiki/vi/Brand_identity_guidelines",
            "guidelines": "https://osu.ppy.sh/wiki/vi/Brand_identity_guidelines"
        },
        {
            "title": "Otto",
            "hex": "D4021D",
            "source": "https://www.ottogroup.com/en/presse/material.php"
        },
        {
            "title": "Overcast",
            "hex": "FC7E0F",
            "source": "https://overcast.fm"
        },
        {
            "title": "Overleaf",
            "hex": "47A141",
            "source": "https://www.overleaf.com/for/press/media-resources"
        },
        {
            "title": "OVH",
            "hex": "123F6D",
            "source": "https://www.ovh.com/ca/en/newsroom/"
        },
        {
            "title": "OWASP",
            "hex": "000000",
            "source": "https://github.com/OWASP/www-event-2020-07-virtual/blob/eefbef6c1afdd1dee2af11e7f44ad005b25ad48c/assets/images/logo.svg"
        },
        {
            "title": "ownCloud",
            "hex": "041E42",
            "source": "https://owncloud.com"
        },
        {
            "title": "Oxygen",
            "hex": "3A209E",
            "source": "https://oxygenbuilder.com",
            "guidelines": "https://oxygenbuilder.com/trademark-policy/"
        },
        {
            "title": "OYO",
            "hex": "EE2E24",
            "source": "https://www.oyorooms.com"
        },
        {
            "title": "p5.js",
            "hex": "ED225D",
            "source": "https://p5js.org"
        },
        {
            "title": "Packagist",
            "hex": "F28D1A",
            "source": "https://github.com/composer/packagist/issues/1147#issuecomment-747951608",
            "license": {
                "type": "MIT"
            }
        },
        {
            "title": "Packer",
            "hex": "02A8EF",
            "source": "https://www.hashicorp.com/brand",
            "guidelines": "https://www.hashicorp.com/brand"
        },
        {
            "title": "PaddlePaddle",
            "hex": "0062B0",
            "source": "https://www.paddlepaddle.org.cn/en"
        },
        {
            "title": "Paddy Power",
            "hex": "004833",
            "source": "https://www.paddypower.com"
        },
        {
            "title": "Pagekit",
            "hex": "212121",
            "source": "https://pagekit.com/logo-guide",
            "guidelines": "https://pagekit.com/logo-guide"
        },
        {
            "title": "PagerDuty",
            "hex": "06AC38",
            "source": "https://www.pagerduty.com/brand/",
            "guidelines": "https://www.pagerduty.com/brand/"
        },
        {
            "title": "PageSpeed Insights",
            "hex": "4285F4",
            "source": "https://developers.google.com/web/fundamentals/performance/speed-tools/"
        },
        {
            "title": "PagSeguro",
            "hex": "FFC801",
            "source": "https://pagseguro.uol.com.br"
        },
        {
            "title": "Palantir",
            "hex": "101113",
            "source": "https://github.com/palantir/conjure/blob/1b0d450dc52c4822b4c9d1da8c61ad7f78855fe5/docs/media/palantir-logo.svg"
        },
        {
            "title": "Palo Alto Software",
            "hex": "83DA77",
            "source": "https://www.paloalto.com"
        },
        {
            "title": "pandas",
            "hex": "150458",
            "source": "https://pandas.pydata.org/about/citing.html",
            "guidelines": "https://pandas.pydata.org/about/citing.html"
        },
        {
            "title": "Pandora",
            "hex": "224099",
            "source": "https://www.pandoraforbrands.com"
        },
        {
            "title": "Pantheon",
            "hex": "FFDC28",
            "source": "https://projects.invisionapp.com/boards/8UOJQWW2J3G5#/1145336",
            "guidelines": "https://projects.invisionapp.com/boards/8UOJQWW2J3G5#/1145336"
        },
        {
            "title": "Paperspace",
            "hex": "000000",
            "source": "https://docs.paperspace.com/img/ps-logo-light.svg"
        },
        {
            "title": "Parity Substrate",
            "hex": "282828",
            "source": "https://substrate.dev"
        },
        {
            "title": "Parse.ly",
            "hex": "5BA745",
            "source": "https://www.parse.ly/press-kit",
            "guidelines": "https://www.parse.ly/press-kit"
        },
        {
            "title": "Passport",
            "hex": "34E27A",
            "source": "https://www.passportjs.org"
        },
        {
            "title": "Pastebin",
            "hex": "02456C",
            "source": "https://pastebin.com"
        },
        {
            "title": "Patreon",
            "hex": "FF424D",
            "source": "https://www.patreon.com/brand/downloads",
            "guidelines": "https://www.patreon.com/brand/downloads"
        },
        {
            "title": "Payload CMS",
            "hex": "000000",
            "source": "https://payloadcms.com"
        },
        {
            "title": "Payoneer",
            "hex": "FF4800",
            "source": "https://www.payoneer.com"
        },
        {
            "title": "PayPal",
            "hex": "00457C",
            "source": "https://www.paypal.com"
        },
        {
            "title": "Paytm",
            "hex": "20336B",
            "source": "https://paytm.com"
        },
        {
            "title": "PCGamingWiki",
            "hex": "556DB3",
            "source": "https://www.pcgamingwiki.com/wiki/Home"
        },
        {
            "title": "Peak Design",
            "hex": "1C1B1C",
            "source": "https://www.peakdesign.com"
        },
        {
            "title": "PeerTube",
            "hex": "F1680D",
            "source": "https://joinpeertube.org"
        },
        {
            "title": "Pegasus Airlines",
            "hex": "FDC43E",
            "source": "https://www.flypgs.com/en/about-pegasus/flypgscom-magazine"
        },
        {
            "title": "Pelican",
            "hex": "14A0C4",
            "source": "https://blog.getpelican.com/pages/gratitude.html",
            "license": {
                "type": "CC-BY-4.0"
            }
        },
        {
            "title": "Peloton",
            "hex": "181A1D",
            "source": "https://press.onepeloton.com/#logos"
        },
        {
            "title": "Penny",
            "hex": "CD1414",
            "source": "https://www.penny.de"
        },
        {
            "title": "Penpot",
            "hex": "000000",
            "source": "https://penpot.app"
        },
        {
            "title": "Pepsi",
            "hex": "2151A1",
            "source": "https://gillettepepsicola.com/promotions-media/media-kit/",
            "guidelines": "https://gillettepepsicola.com/promotions-media/media-kit/"
        },
        {
            "title": "Percy",
            "hex": "9E66BF",
            "source": "https://percy.io"
        },
        {
            "title": "Perforce",
            "hex": "404040",
            "source": "https://www.perforce.com"
        },
        {
            "title": "Perl",
            "hex": "39457E",
            "source": "https://github.com/tpf/marketing-materials/blob/6765c6fd71bc5b123d6c1a77b86e08cdd6376078/images/onion-logo/tpf-logo-onion.svg"
        },
        {
            "title": "Persistent",
            "hex": "FD5F07",
            "source": "https://www.persistent.com/company-overview/branding-guidelines/#nav-persistent-logo",
            "guidelines": "https://www.persistent.com/company-overview/branding-guidelines/#nav-persistent-logo"
        },
        {
            "title": "Personio",
            "hex": "FFFFFF",
            "source": "https://www.personio.com"
        },
        {
            "title": "Pets at Home",
            "hex": "4BA840",
            "source": "https://petsathome.com"
        },
        {
            "title": "Peugeot",
            "hex": "000000",
            "source": "https://www.peugeot.co.uk"
        },
        {
            "title": "Pexels",
            "hex": "05A081",
            "source": "https://www.pexels.com"
        },
        {
            "title": "pfSense",
            "hex": "212121",
            "source": "https://www.pfsense.org"
        },
        {
            "title": "Phabricator",
            "hex": "4A5F88",
            "source": "https://github.com/phacility/phabricator/blob/0a3093ef9c1898913196564435346e4daa9d2538/webroot/rsrc/image/logo/light-eye.png",
            "guidelines": "https://phacility.com/trademarks/"
        },
        {
            "title": "Philips Hue",
            "hex": "0065D3",
            "source": "https://www.philips-hue.com/en-us/support/faq"
        },
        {
            "title": "PhonePe",
            "hex": "5F259F",
            "source": "https://www.phonepe.com/press/"
        },
        {
            "title": "Photobucket",
            "hex": "0672CB",
            "source": "https://photobucket.com"
        },
        {
            "title": "Photocrowd",
            "hex": "3DAD4B",
            "source": "https://www.photocrowd.com"
        },
        {
            "title": "Photopea",
            "hex": "18A497",
            "source": "https://github.com/photopea/photopea/blob/d5c532e8ad8ece246e2ea8646aac7df768407c64/logo.svg"
        },
        {
            "title": "PHP",
            "hex": "777BB4",
            "source": "https://php.net/download-logos.php",
            "license": {
                "type": "CC-BY-SA-4.0"
            }
        },
        {
            "title": "phpMyAdmin",
            "hex": "6C78AF",
            "source": "https://github.com/phpmyadmin/data/blob/b7d3bdb9bb973beff4726541b87d3a4c8a950b4b/brand/phpMyAdmin-Logo-Symbol.svg"
        },
        {
            "title": "PhpStorm",
            "hex": "000000",
            "source": "https://www.jetbrains.com/company/brand/logos/",
            "guidelines": "https://www.jetbrains.com/company/brand/"
        },
        {
            "title": "Pi-hole",
            "hex": "96060C",
            "source": "https://docs.pi-hole.net",
            "guidelines": "https://pi-hole.net/trademark-rules-and-brand-guidelines/"
        },
        {
            "title": "Picard Surgelés",
            "hex": "2D4999",
            "source": "https://www.picard.fr"
        },
        {
            "title": "Picarto.TV",
            "hex": "1DA456",
            "source": "https://picarto.tv/site/press"
        },
        {
            "title": "Picnic",
            "hex": "E1171E",
            "source": "https://picnic.app/nl/feestdagen/"
        },
        {
            "title": "PicPay",
            "hex": "21C25E",
            "source": "https://www.picpay.com/site/sobre-nos"
        },
        {
            "title": "Pimcore",
            "hex": "6428B4",
            "source": "https://pimcore.com/en/media-kit",
            "guidelines": "https://pimcore.com/en/media-kit"
        },
        {
            "title": "Pinboard",
            "hex": "0000FF",
            "source": "https://commons.wikimedia.org/wiki/File:Feedbin-Icon-share-pinboard.svg"
        },
        {
            "title": "Pingdom",
            "hex": "FFF000",
            "source": "https://www.pingdom.com/resources/brand-assets/",
            "guidelines": "https://www.pingdom.com/resources/brand-assets/"
        },
        {
            "title": "Pinterest",
            "hex": "BD081C",
            "source": "https://business.pinterest.com/en/brand-guidelines",
            "guidelines": "https://business.pinterest.com/en/brand-guidelines"
        },
        {
            "title": "Pioneer DJ",
            "hex": "1A1928",
            "source": "https://www.pioneerdj.com"
        },
        {
            "title": "Pivotal Tracker",
            "hex": "517A9E",
            "source": "https://www.pivotaltracker.com/branding-guidelines",
            "guidelines": "https://www.pivotaltracker.com/branding-guidelines"
        },
        {
            "title": "Piwigo",
            "hex": "FF7700",
            "source": "https://github.com/Piwigo/piwigodotorg/blob/6edb840c16257314caec770a9a51f67ef81836e4/images/piwigo.org.svg"
        },
        {
            "title": "Pix",
            "hex": "77B6A8",
            "source": "https://www.bcb.gov.br/estabilidadefinanceira/pix",
            "guidelines": "https://www.bcb.gov.br/content/estabilidadefinanceira/pix/Regulamento_Pix/I_manual_uso_marca_pix.pdf"
        },
        {
            "title": "Pixabay",
            "hex": "2EC66D",
            "source": "https://pixabay.com/service/about/"
        },
        {
            "title": "pixiv",
            "hex": "0096FA",
            "source": "https://policies.pixiv.net/en.html#brand",
            "guidelines": "https://policies.pixiv.net/en.html#brand"
        },
        {
            "title": "pkgsrc",
            "hex": "FF6600",
            "source": "https://pkgsrc.org"
        },
        {
            "title": "Planet",
            "hex": "009DB1",
            "source": "https://www.planet.com/explorer/"
        },
        {
            "title": "PlanetScale",
            "hex": "000000",
            "source": "https://planetscale.com"
        },
        {
            "title": "PlanGrid",
            "hex": "0085DE",
            "source": "https://app.plangrid.com"
        },
        {
            "title": "Platform.sh",
            "hex": "1A182A",
            "source": "https://platform.sh/logos/"
        },
        {
            "title": "Platzi",
            "hex": "98CA3F",
            "source": "https://github.com/PlatziDev/oss/blob/932bd83d43e061e1c38fbc116db31aa6d0145be6/static/logo.svg"
        },
        {
            "title": "Plausible Analytics",
            "hex": "5850EC",
            "source": "https://github.com/plausible/docs/blob/be5c935484e075f1e0caf3c9b3351ddd62348139/static/img/logo.svg"
        },
        {
            "title": "PlayCanvas",
            "hex": "E05F2C",
            "source": "https://playcanvas.com"
        },
        {
            "title": "Player FM",
            "hex": "C8122A",
            "source": "https://player.fm"
        },
        {
            "title": "Player.me",
            "hex": "C0379A",
            "source": "https://player.me/p/about-us"
        },
        {
            "title": "PlayStation",
            "hex": "003791",
            "source": "https://www.playstation.com/en-us/"
        },
        {
            "title": "PlayStation 2",
            "hex": "003791",
            "source": "https://commons.wikimedia.org/wiki/File:PlayStation_2_logo.svg"
        },
        {
            "title": "PlayStation 3",
            "hex": "003791",
            "source": "https://commons.wikimedia.org/wiki/File:PlayStation_3_Logo_neu.svg#/media/File:PS3.svg"
        },
        {
            "title": "PlayStation 4",
            "hex": "003791",
            "source": "https://commons.wikimedia.org/wiki/File:PlayStation_4_logo_and_wordmark.svg"
        },
        {
            "title": "PlayStation 5",
            "hex": "003791",
            "source": "https://www.playstation.com/en-us/ps5/"
        },
        {
            "title": "PlayStation Vita",
            "hex": "003791",
            "source": "https://commons.wikimedia.org/wiki/File:PlayStation_Vita_logo.svg"
        },
        {
            "title": "Playwright",
            "hex": "2EAD33",
            "source": "https://github.com/microsoft/playwright.dev/blob/768c59464e5b3270db26fa6a839d022a7e0dd064/static/img/playwright-logo.svg"
        },
        {
            "title": "Pleroma",
            "hex": "FBA457",
            "source": "https://pleroma.social"
        },
        {
            "title": "Plesk",
            "hex": "52BBE6",
            "source": "https://www.plesk.com/brand/",
            "guidelines": "https://www.plesk.com/brand/"
        },
        {
            "title": "Plex",
            "hex": "EBAF00",
            "source": "https://brand.plex.tv",
            "guidelines": "https://brand.plex.tv"
        },
        {
            "title": "Plotly",
            "hex": "3F4F75",
            "source": "https://plotly.com"
        },
        {
            "title": "Pluralsight",
            "hex": "F15B2A",
            "source": "https://www.pluralsight.com/newsroom/brand-assets"
        },
        {
            "title": "Plurk",
            "hex": "FF574D",
            "source": "https://www.plurk.com/brandInfo",
            "guidelines": "https://www.plurk.com/brandInfo"
        },
        {
            "title": "Plus Codes",
            "hex": "4285F4",
            "source": "https://maps.google.com/pluscodes/"
        },
        {
            "title": "PM2",
            "hex": "2B037A",
            "source": "https://pm2.keymetrics.io"
        },
        {
            "title": "pnpm",
            "hex": "F69220",
            "source": "https://pnpm.io/logos"
        },
        {
            "title": "Pocket",
            "hex": "EF3F56",
            "source": "https://blog.getpocket.com/press/"
        },
        {
            "title": "Pocket Casts",
            "hex": "F43E37",
            "source": "https://blog.pocketcasts.com/press/"
        },
        {
            "title": "PocketBase",
            "hex": "B8DBE4",
            "source": "https://github.com/pocketbase/pocketbase/blob/4b64e0910b7dc527ff3de8cdacec074e40449e2e/ui/dist/images/logo.svg"
        },
        {
            "title": "Podcast Addict",
            "hex": "F4842D",
            "source": "https://podcastaddict.com"
        },
        {
            "title": "Podman",
            "hex": "892CA0",
            "source": "https://podman.io"
        },
        {
            "title": "Poe",
            "hex": "5D5CDE",
            "source": "https://poe.com"
        },
        {
            "title": "Poetry",
            "hex": "60A5FA",
            "source": "https://python-poetry.org"
        },
        {
            "title": "Pointy",
            "hex": "009DE0",
            "source": "https://www.pointy.com/ie/vend"
        },
        {
            "title": "Pokémon",
            "hex": "FFCB05",
            "source": "https://commons.wikimedia.org/wiki/File:International_Pok%C3%A9mon_logo.svg"
        },
        {
            "title": "Polars",
            "hex": "CD792C",
            "source": "https://pola.rs"
        },
        {
            "title": "Polkadot",
            "hex": "E6007A",
            "source": "https://polkadot.network/brand-assets/",
            "guidelines": "https://polkadot.network/brand-assets/"
        },
        {
            "title": "Poly",
            "hex": "EB3C00",
            "source": "https://www.poly.com"
        },
        {
            "title": "Polymer Project",
            "hex": "FF4470",
            "source": "https://github.com/Polymer/polymer-project.org/blob/3d3e967446858b49a7796676714865ac9b2a5275/app/images/logos/p-logo.svg"
        },
        {
            "title": "Polywork",
            "hex": "543DE0",
            "source": "https://www.polywork.com"
        },
        {
            "title": "Pop!_OS",
            "hex": "48B9C7",
            "source": "https://pop.system76.com"
        },
        {
            "title": "Porsche",
            "hex": "B12B28",
            "source": "https://www.porsche.com"
        },
        {
            "title": "Portainer",
            "hex": "13BEF9",
            "source": "https://www.portainer.io"
        },
        {
            "title": "PostCSS",
            "hex": "DD3A0A",
            "source": "https://postcss.org"
        },
        {
            "title": "PostgreSQL",
            "hex": "4169E1",
            "source": "https://wiki.postgresql.org/wiki/Logo",
            "guidelines": "https://www.postgresql.org/about/policies/trademarks/"
        },
        {
            "title": "PostHog",
            "hex": "000000",
            "source": "https://posthog.com/handbook/company/brand-assets",
            "guidelines": "https://posthog.com/handbook/company/brand-assets"
        },
        {
            "title": "Postman",
            "hex": "FF6C37",
            "source": "https://www.getpostman.com/resources/media-assets/"
        },
        {
            "title": "Postmates",
            "hex": "FFDF18",
            "source": "https://postmates.com/press-and-media"
        },
        {
            "title": "Power Apps",
            "hex": "742774",
            "source": "https://docs.microsoft.com/en-us/power-platform/guidance/icons",
            "guidelines": "https://docs.microsoft.com/en-us/power-platform/guidance/icons",
            "license": {
                "type": "custom",
                "url": "https://docs.microsoft.com/en-us/power-platform/guidance/icons"
            }
        },
        {
            "title": "Power Automate",
            "hex": "0066FF",
            "source": "https://docs.microsoft.com/en-us/power-platform/guidance/icons",
            "guidelines": "https://docs.microsoft.com/en-us/power-platform/guidance/icons",
            "aliases": {
                "aka": [
                    "Microsoft Flow"
                ]
            },
            "license": {
                "type": "custom",
                "url": "https://docs.microsoft.com/en-us/power-platform/guidance/icons"
            }
        },
        {
            "title": "Power BI",
            "hex": "F2C811",
            "source": "https://docs.microsoft.com/en-us/power-platform/guidance/icons",
            "guidelines": "https://docs.microsoft.com/en-us/power-platform/guidance/icons",
            "license": {
                "type": "custom",
                "url": "https://docs.microsoft.com/en-us/power-platform/guidance/icons"
            }
        },
        {
            "title": "Power Fx",
            "hex": "7F2157",
            "source": "https://docs.microsoft.com/en-us/power-platform/guidance/icons",
            "guidelines": "https://docs.microsoft.com/en-us/power-platform/guidance/icons",
            "license": {
                "type": "custom",
                "url": "https://docs.microsoft.com/en-us/power-platform/guidance/icons"
            }
        },
        {
            "title": "Power Pages",
            "hex": "A493E7",
            "source": "https://docs.microsoft.com/en-us/power-platform/guidance/icons",
            "guidelines": "https://docs.microsoft.com/en-us/power-platform/guidance/icons",
            "aliases": {
                "aka": [
                    "Power Apps Portals"
                ]
            },
            "license": {
                "type": "custom",
                "url": "https://docs.microsoft.com/en-us/power-platform/guidance/icons"
            }
        },
        {
            "title": "Power Virtual Agents",
            "hex": "0B556A",
            "source": "https://docs.microsoft.com/en-us/power-platform/guidance/icons",
            "guidelines": "https://docs.microsoft.com/en-us/power-platform/guidance/icons",
            "license": {
                "type": "custom",
                "url": "https://docs.microsoft.com/en-us/power-platform/guidance/icons"
            }
        },
        {
            "title": "POWERS",
            "hex": "E74536",
            "source": "https://www.powerswhiskey.com"
        },
        {
            "title": "PowerShell",
            "hex": "5391FE",
            "source": "https://github.com/PowerShell/PowerShell/tree/11d7587f9b934cf27013d318886f97fb95c811cf"
        },
        {
            "title": "pr.co",
            "hex": "0080FF",
            "source": "https://news.pr.co/media_kits"
        },
        {
            "title": "pre-commit",
            "hex": "FAB040",
            "source": "https://github.com/pre-commit/pre-commit.com/blob/f263cdbcf46f97e1bd6229f2ab6d27bf8290ca88/logo.svg"
        },
        {
            "title": "Preact",
            "hex": "673AB8",
            "source": "https://preactjs.com"
        },
        {
            "title": "Prefect",
            "hex": "024DFD",
            "source": "https://www.prefect.io/newsroom/logos/"
        },
        {
            "title": "Premier League",
            "hex": "360D3A",
            "source": "https://www.premierleague.com"
        },
        {
            "title": "PrestaShop",
            "hex": "DF0067",
            "source": "https://www.prestashop.com/en/media-kit"
        },
        {
            "title": "Presto",
            "hex": "5890FF",
            "source": "https://github.com/prestodb/presto/blob/414ab2a6bbdcca6479c2615b048920adac34dd20/presto-docs/src/main/resources/logo/web/fb/dark-blue/Presto_FB_Lockups_DARKBLUE_BG-14.svg"
        },
        {
            "title": "Prettier",
            "hex": "F7B93E",
            "source": "https://github.com/prettier/prettier-logo/blob/06997b307e0608ebee2044dafa0b9429d6b5a103/images/prettier-icon-clean-centred.svg"
        },
        {
            "title": "Pretzel",
            "hex": "1BB3A4",
            "source": "https://www.pretzel.rocks"
        },
        {
            "title": "Prevention",
            "hex": "44C1C5",
            "source": "https://prevention.com"
        },
        {
            "title": "Prezi",
            "hex": "3181FF",
            "source": "https://prezi.com/press/kit/"
        },
        {
            "title": "Prime",
            "hex": "00A8E1",
            "source": "https://www.amazon.com/b?node=17277626011",
            "guidelines": "https://www.amazon.com/b?node=17277626011"
        },
        {
            "title": "Prime Video",
            "hex": "1F2E3E",
            "source": "https://videodirect.amazon.com/home/help?topicId=GT7W7GJBTDJW6Z8W#G8T2JFQZXPMHJLRZ",
            "guidelines": "https://videodirect.amazon.com/home/help?topicId=GT7W7GJBTDJW6Z8W#G8T2JFQZXPMHJLRZ"
        },
        {
            "title": "Printables",
            "hex": "FA6831",
            "source": "https://printables.com"
        },
        {
            "title": "Prisma",
            "hex": "2D3748",
            "source": "https://github.com/prisma/presskit/tree/4bcb64181f266723439d955d60afa1c55fefa715"
        },
        {
            "title": "Prismic",
            "hex": "5163BA",
            "source": "https://prismic.io"
        },
        {
            "title": "Private Internet Access",
            "hex": "4BB749",
            "source": "https://www.privateinternetaccess.com/pages/press"
        },
        {
            "title": "Pro Tools",
            "hex": "7ACB10",
            "source": "https://cdn-www.avid.com/Content/fonts/avidmoon.ttf"
        },
        {
            "title": "Probot",
            "hex": "00B0D8",
            "source": "https://github.com/probot/probot/blob/5d29945dd2116618d63aba9d7a4460b940a85f5d/static/robot.svg"
        },
        {
            "title": "Processing Foundation",
            "hex": "006699",
            "source": "https://processingfoundation.org"
        },
        {
            "title": "ProcessWire",
            "hex": "2480E6",
            "source": "https://processwire.com"
        },
        {
            "title": "Product Hunt",
            "hex": "DA552F",
            "source": "https://www.producthunt.com/branding",
            "guidelines": "https://www.producthunt.com/branding"
        },
        {
            "title": "Progate",
            "hex": "380953",
            "source": "https://progate.com"
        },
        {
            "title": "Progress",
            "hex": "5CE500",
            "source": "https://www.progress.com",
            "guidelines": "https://www.progress.com/legal/trademarks/trademarks-use-policy"
        },
        {
            "title": "Prometheus",
            "hex": "E6522C",
            "source": "https://prometheus.io"
        },
        {
            "title": "ProSieben",
            "hex": "E6000F",
            "source": "https://www.prosieben.de"
        },
        {
            "title": "Proto.io",
            "hex": "34A7C1",
            "source": "https://proto.io/en/presskit"
        },
        {
            "title": "protocols.io",
            "hex": "4D9FE7",
            "source": "https://www.protocols.io/brand",
            "guidelines": "https://www.protocols.io/brand"
        },
        {
            "title": "Proton",
            "hex": "6D4AFF",
            "source": "https://proton.me/media/kit"
        },
        {
            "title": "Proton Calendar",
            "hex": "50B0E9",
            "source": "https://proton.me/media/kit"
        },
        {
            "title": "Proton Drive",
            "hex": "EB508D",
            "source": "https://proton.me/media/kit"
        },
        {
            "title": "ProtonDB",
            "hex": "F50057",
            "source": "https://www.protondb.com"
        },
        {
            "title": "ProtonMail",
            "hex": "6D4AFF",
            "source": "https://proton.me/media/kit"
        },
        {
            "title": "ProtonVPN",
            "hex": "66DEB1",
            "source": "https://proton.me/media/kit"
        },
        {
            "title": "Protractor",
            "hex": "ED163A",
            "source": "https://github.com/angular/protractor/blob/4bc80d1a459542d883ea9200e4e1f48d265d0fda/logo.svg"
        },
        {
            "title": "Proxmox",
            "hex": "E57000",
            "source": "https://www.proxmox.com/en/news/media-kit",
            "guidelines": "https://www.proxmox.com/en/news/media-kit"
        },
        {
            "title": "Pterodactyl",
            "hex": "10539F",
            "source": "https://github.com/pterodactyl/panel/blob/eaf46429f2a001469fb5f18f7891ce8e5be7f049/public/favicons/favicon-96x96.png"
        },
        {
            "title": "PUBG",
            "hex": "FEAB02",
            "source": "https://www.pubgmobile.com/en/event/brandassets/"
        },
        {
            "title": "Publons",
            "hex": "336699",
            "source": "https://publons.com/about/the-publons-logo",
            "guidelines": "https://publons.com/about/the-publons-logo"
        },
        {
            "title": "PubMed",
            "hex": "326599",
            "source": "https://pubmed.ncbi.nlm.nih.gov"
        },
        {
            "title": "Pug",
            "hex": "A86454",
            "source": "https://github.com/pugjs/pug-logo/blob/61429fc45b5a411b83bdb5c99a61084d3054d1e6/SVG/pug-final-logo_-mono-64.svg"
        },
        {
            "title": "Pulumi",
            "hex": "8A3391",
            "source": "https://www.pulumi.com",
            "guidelines": "https://www.pulumi.com/brand/"
        },
        {
            "title": "Puma",
            "hex": "242B2F",
            "source": "https://us.puma.com"
        },
        {
            "title": "Puppet",
            "hex": "FFAE1A",
            "source": "https://puppet.com/company/press-room/"
        },
        {
            "title": "Puppeteer",
            "hex": "40B5A4",
            "source": "https://pptr.dev"
        },
        {
            "title": "PureScript",
            "hex": "14161A",
            "source": "https://github.com/purescript/logo/tree/1e7a57affdaeaf88ff594c08bd2b5a78fe2ed13c",
            "license": {
                "type": "CC-BY-4.0"
            }
        },
        {
            "title": "PurgeCSS",
            "hex": "14161A",
            "source": "https://github.com/FullHuman/purgecss/blob/4e2bf58e218119cc9faf9faa615d62a059bf9d9a/docs/.vuepress/public/safari-pinned-tab.svg"
        },
        {
            "title": "Purism",
            "hex": "2D2D2D",
            "source": "https://puri.sm/pr/images/"
        },
        {
            "title": "Pusher",
            "hex": "300D4F",
            "source": "https://pusher.com"
        },
        {
            "title": "PWA",
            "hex": "5A0FC8",
            "source": "https://github.com/webmaxru/progressive-web-apps-logo/blob/77744cd5c0a4d484bb3d082c6ac458c44202da03/pwalogo-white.svg",
            "guidelines": "https://github.com/webmaxru/progressive-web-apps-logo#readme",
            "aliases": {
                "aka": [
                    "Progressive Web Application"
                ]
            }
        },
        {
            "title": "PyCharm",
            "hex": "000000",
            "source": "https://www.jetbrains.com/company/brand/logos/",
            "guidelines": "https://www.jetbrains.com/company/brand/"
        },
        {
            "title": "Pydantic",
            "hex": "E92063",
            "source": "https://github.com/pydantic/pydantic/blob/94c748001a32992a587694b999fb1f3d2f1fc1fe/docs/logo-white.svg"
        },
        {
            "title": "PyG",
            "hex": "3C2179",
            "source": "https://github.com/pyg-team/pyg_sphinx_theme/blob/4f696513b4b4adf2ba3874574a10a8e8718672fe/pyg_sphinx_theme/static/img/pyg_logo.svg",
            "aliases": {
                "aka": [
                    "PyTorch Geometric"
                ]
            }
        },
        {
            "title": "PyPI",
            "hex": "3775A9",
            "source": "https://pypi.org"
        },
        {
            "title": "PyPy",
            "hex": "193440",
            "source": "https://www.pypy.org/images/pypy-logo.svg"
        },
        {
            "title": "PyScaffold",
            "hex": "005CA0",
            "source": "https://github.com/pyscaffold/pyscaffold/blob/3f72bf7894fc73b34af06a90bb5d43aae410ce5d/docs/gfx/logo.svg"
        },
        {
            "title": "PySyft",
            "hex": "F1BF7A",
            "source": "https://github.com/OpenMined/openmined-website/blob/db5c223657c8c49ab1ee8db2841fe802f73af31c/src/containers/app/components/repo-icon/assets/syft.svg"
        },
        {
            "title": "Pytest",
            "hex": "0A9EDC",
            "source": "https://github.com/pytest-dev/design/blob/081f06cd2d6cd742e68f593560a2e8c1802feb7c/pytest_logo/pytest_logo.svg"
        },
        {
            "title": "Python",
            "hex": "3776AB",
            "source": "https://www.python.org/community/logos/",
            "guidelines": "https://www.python.org/community/logos/"
        },
        {
            "title": "PyTorch",
            "hex": "EE4C2C",
            "source": "https://github.com/pytorch/pytorch.github.io/blob/8f083bd12192ca12d5e1c1f3d236f4831d823d8f/assets/images/logo.svg",
            "guidelines": "https://github.com/pytorch/pytorch.github.io/blob/381117ec296f002b2de475402ef29cca6c55e209/assets/brand-guidelines/PyTorch-Brand-Guidelines.pdf"
        },
        {
            "title": "PyUp",
            "hex": "9F55FF",
            "source": "https://pyup.io"
        },
        {
            "title": "Qantas",
            "hex": "E40000",
            "source": "https://freight.qantas.com"
        },
        {
            "title": "Qatar Airways",
            "hex": "5C0D34",
            "source": "https://www.qatarairways.com/en/press-kit.html"
        },
        {
            "title": "QEMU",
            "hex": "FF6600",
            "source": "https://wiki.qemu.org/Logo"
        },
        {
            "title": "Qgis",
            "hex": "589632",
            "source": "https://www.qgis.org/en/site/getinvolved/styleguide.html",
            "guidelines": "https://www.qgis.org/en/site/getinvolved/styleguide.html"
        },
        {
            "title": "Qi",
            "hex": "000000",
            "source": "https://www.wirelesspowerconsortium.com/knowledge-base/retail/qi-logo-guidelines-and-artwork.html",
            "guidelines": "https://www.wirelesspowerconsortium.com/knowledge-base/retail/qi-logo-guidelines-and-artwork.html"
        },
        {
            "title": "Qiita",
            "hex": "55C500",
            "source": "https://help.qiita.com/ja/articles/others-brand-guideline",
            "guidelines": "https://help.qiita.com/ja/articles/others-brand-guideline"
        },
        {
            "title": "Qiskit",
            "hex": "6929C4",
            "source": "https://qiskit.org"
        },
        {
            "title": "QIWI",
            "hex": "FF8C00",
            "source": "https://qiwi.com"
        },
        {
            "title": "QMK",
            "hex": "333333",
            "source": "https://github.com/qmk/qmk.fm/blob/d6f7b646aa03f2941bb3977ba13a07ca351f20ae/assets/images/badge-dark.svg"
        },
        {
            "title": "Qt",
            "hex": "41CD52",
            "source": "https://qt-brandbook.webflow.io/design",
            "guidelines": "https://qt-brandbook.webflow.io/design"
        },
        {
            "title": "Qualcomm",
            "hex": "3253DC",
            "source": "https://www.qualcomm.com"
        },
        {
            "title": "Qualtrics",
            "hex": "00B4EF",
            "source": "https://www.qualtrics.com/brand-book/",
            "guidelines": "https://www.qualtrics.com/brand-book/"
        },
        {
            "title": "Qualys",
            "hex": "ED2E26",
            "source": "https://www.qualys.com",
            "guidelines": "https://www.qualys.com/docs/qualys-logo-guidelines.pdf"
        },
        {
            "title": "Quantcast",
            "hex": "000000",
            "source": "https://www.quantcast.com"
        },
        {
            "title": "QuantConnect",
            "hex": "F5AE29",
            "source": "https://www.quantconnect.com/docs/home/home"
        },
        {
            "title": "Quarkus",
            "hex": "4695EB",
            "source": "https://design.jboss.org/quarkus/"
        },
        {
            "title": "Quasar",
            "hex": "1976D2",
            "source": "https://github.com/quasarframework/quasar-art/blob/cbbbb4b0b7ec7181dfc2d1b29a1ce025e71575bc/src/quasar-logo.svg",
            "license": {
                "type": "CC-BY-4.0"
            }
        },
        {
            "title": "Qubes OS",
            "hex": "3874D8",
            "source": "https://github.com/QubesOS/qubes-attachment/blob/ed7e552eb8a5fca4e099361d137793d3551b3968/icons/qubes-logo-home.svg"
        },
        {
            "title": "Quest",
            "hex": "FB4F14",
            "source": "https://brand.quest.com",
            "guidelines": "https://brand.quest.com"
        },
        {
            "title": "QuickBooks",
            "hex": "2CA01C",
            "source": "https://designsystem.quickbooks.com/visual-assets/logos/",
            "guidelines": "https://designsystem.quickbooks.com/visual-assets/logos/"
        },
        {
            "title": "QuickLook",
            "hex": "22A2E3",
            "source": "https://github.com/QL-Win/QuickLook/tree/f726841d99bbceafd5399e5777b4dba302bf1e51"
        },
        {
            "title": "QuickTime",
            "hex": "1C69F0",
            "source": "https://support.apple.com/quicktime"
        },
        {
            "title": "Quip",
            "hex": "F27557",
            "source": "https://quip.com"
        },
        {
            "title": "Quora",
            "hex": "B92B27",
            "source": "https://www.quora.com"
        },
        {
            "title": "Qwiklabs",
            "hex": "F5CD0E",
            "source": "https://www.qwiklabs.com"
        },
        {
            "title": "Qzone",
            "hex": "FECE00",
            "source": "https://qzone.qq.com"
        },
        {
            "title": "R",
            "hex": "276DC3",
            "source": "https://www.r-project.org/logo/",
            "license": {
                "type": "CC-BY-SA-4.0"
            }
        },
        {
            "title": "R3",
            "hex": "EC1D24",
            "source": "https://www.r3.com",
            "guidelines": "https://www.r3.com/contact-press-media/"
        },
        {
            "title": "RabbitMQ",
            "hex": "FF6600",
            "source": "https://www.rabbitmq.com",
            "guidelines": "https://www.rabbitmq.com/trademark-guidelines.html"
        },
        {
            "title": "Racket",
            "hex": "9F1D20",
            "source": "https://racket-lang.org"
        },
        {
            "title": "Radar",
            "hex": "007AFF",
            "source": "https://radar.io"
        },
        {
            "title": "RadioPublic",
            "hex": "CE262F",
            "source": "https://help.radiopublic.com/hc/en-us/articles/360002546754-RadioPublic-logos"
        },
        {
            "title": "Railway",
            "hex": "0B0D0E",
            "source": "https://railway.app"
        },
        {
            "title": "Rainmeter",
            "hex": "19519B",
            "source": "https://github.com/rainmeter/rainmeter-www/blob/867fd905fda8d1b1083730adcb7f49f1775cb5b0/source/img/logo_blue.ai"
        },
        {
            "title": "Rakuten",
            "hex": "BF0000",
            "source": "https://global.rakuten.com/corp/assets/img/site-icons/rakuten-black.svg",
            "guidelines": "https://global.rakuten.com/corp/news/media/"
        },
        {
            "title": "Ram",
            "hex": "000000",
            "source": "https://www.fcaci.com/x/RAMv15",
            "guidelines": "https://www.fcaci.com/x/RAMv15"
        },
        {
            "title": "Rancher",
            "hex": "0075A8",
            "source": "https://rancher.com/brand-guidelines/",
            "guidelines": "https://rancher.com/brand-guidelines/"
        },
        {
            "title": "Rarible",
            "hex": "FEDA03",
            "source": "https://rarible.com"
        },
        {
            "title": "Rasa",
            "hex": "5A17EE",
            "source": "https://rasa.com"
        },
        {
            "title": "Raspberry Pi",
            "hex": "A22846",
            "source": "https://www.raspberrypi.org/trademark-rules",
            "guidelines": "https://www.raspberrypi.org/trademark-rules"
        },
        {
            "title": "Ravelry",
            "hex": "EE6E62",
            "source": "https://www.ravelry.com/help/logos",
            "guidelines": "https://www.ravelry.com/help/logos"
        },
        {
            "title": "Ray",
            "hex": "028CF0",
            "source": "https://github.com/ray-project/ray/blob/6522935291caa120e83697c6c9b3a450617c9283/dashboard/client/src/logo.svg"
        },
        {
            "title": "Razer",
            "hex": "00FF00",
            "source": "https://press.razer.com"
        },
        {
            "title": "Razorpay",
            "hex": "0C2451",
            "source": "https://razorpay.com/newsroom/brand-assets/",
            "guidelines": "https://razorpay.com/newsroom/brand-assets/"
        },
        {
            "title": "React",
            "hex": "61DAFB",
            "source": "https://github.com/facebook/create-react-app/blob/282c03f9525fdf8061ffa1ec50dce89296d916bd/test/fixtures/relative-paths/src/logo.svg",
            "aliases": {
                "dup": [
                    {
                        "title": "React Native",
                        "source": "https://reactnative.dev"
                    }
                ]
            }
        },
        {
            "title": "React Hook Form",
            "hex": "EC5990",
            "source": "https://github.com/react-hook-form/documentation/blob/d049ffe923336ce7a5bf58990c54c07f39ab2429/src/images/Logo.svg"
        },
        {
            "title": "React Query",
            "hex": "FF4154",
            "source": "https://github.com/tannerlinsley/react-query/blob/9b5d18cd47a4c1454d6c8dd0f38280641c1dd5dd/docs/src/images/emblem-light.svg"
        },
        {
            "title": "React Router",
            "hex": "CA4245",
            "source": "https://github.com/ReactTraining/react-router/blob/c94bcd8cef0c811f80b02777ec26fee3618f8e86/website/static/safari-pinned-tab.svg"
        },
        {
            "title": "React Table",
            "hex": "FF4154",
            "source": "https://github.com/tannerlinsley/react-table/blob/8c77b4ad97353a0b1f0746be5b919868862a9dcc/docs/src/images/emblem-light.svg"
        },
        {
            "title": "ReactiveX",
            "hex": "B7178C",
            "source": "https://github.com/ReactiveX/rxjs/blob/ee6ababb9fa75f068ac2122e956ff4e449604c59/resources/CI-CD/logo/svg/RxJs_Logo_Black.svg",
            "aliases": {
                "dup": [
                    {
                        "title": "RxJS",
                        "hex": "D81B60"
                    }
                ]
            }
        },
        {
            "title": "ReactOS",
            "hex": "0088CC",
            "source": "https://github.com/reactos/press-media/tree/48089e09e0c7e828f1eb81e5ea0d8da85ec41dc3"
        },
        {
            "title": "Read the Docs",
            "hex": "8CA1AF",
            "source": "https://github.com/readthedocs/readthedocs.org/blob/2dc9706c4fe7fa6d4410ed0e5aedca8d4796fe0f/media/readthedocsbranding.ai"
        },
        {
            "title": "read.cv",
            "hex": "111111",
            "source": "https://read.cv/support/vcY96F2GqbvLOdKkWl0I"
        },
        {
            "title": "ReadMe",
            "hex": "018EF5",
            "source": "https://readme.com"
        },
        {
            "title": "Realm",
            "hex": "39477F",
            "source": "https://realm.io"
        },
        {
            "title": "Reason",
            "hex": "DD4B39",
            "source": "https://reasonml.github.io/img/reason.svg"
        },
        {
            "title": "Reason Studios",
            "hex": "FFFFFF",
            "source": "https://www.reasonstudios.com/press",
            "guidelines": "https://www.reasonstudios.com/press"
        },
        {
            "title": "Recoil",
            "hex": "3578E5",
            "source": "https://recoiljs.org"
        },
        {
            "title": "Red",
            "hex": "B32629",
            "source": "https://www.red-lang.org"
        },
        {
            "title": "Red Hat",
            "hex": "EE0000",
            "source": "https://www.redhat.com/en/about/brand/new-brand/details"
        },
        {
            "title": "Red Hat Open Shift",
            "hex": "EE0000",
            "source": "https://www.openshift.com"
        },
        {
            "title": "Redbubble",
            "hex": "E41321",
            "source": "https://www.redbubble.com/explore/client/4196122a442ab3f429ec802f71717465.svg"
        },
        {
            "title": "Reddit",
            "hex": "FF4500",
            "source": "https://www.redditinc.com/brand",
            "guidelines": "https://www.redditinc.com/brand"
        },
        {
            "title": "Redis",
            "hex": "DC382D",
            "source": "https://www.redislabs.com/brand-guidelines/",
            "guidelines": "https://www.redislabs.com/brand-guidelines/"
        },
        {
            "title": "Redmine",
            "hex": "B32024",
            "source": "https://www.redmine.org/projects/redmine/wiki/logo",
            "license": {
                "type": "CC-BY-SA-2.5",
                "url": "https://github.com/edavis10/redmine_logo/blob/2afe855c4e9cd955b648972d09cc20d76dabbf4c/COPYRIGHT"
            }
        },
        {
            "title": "Redox",
            "hex": "000000",
            "source": "https://github.com/redox-os/assets/blob/4935a777cd7aa44323d3c263b1e0bb4ae864a027/logos/redox/vectorized_logo.svg"
        },
        {
            "title": "Redux",
            "hex": "764ABC",
            "source": "https://github.com/reduxjs/redux/tree/8ad084251a5b3e4617157fc52795b6284e68bc1e/logo"
        },
        {
            "title": "Redux-Saga",
            "hex": "999999",
            "source": "https://github.com/redux-saga/redux-saga/blob/9d2164946f402e594a0dfe453c6d20fb6f14858f/logo/3840/Redux-Saga-Logo.png"
        },
        {
            "title": "RedwoodJS",
            "hex": "BF4722",
            "source": "https://redwoodjs.com/logos/",
            "guidelines": "https://redwoodjs.com/logos/"
        },
        {
            "title": "Reebok",
            "hex": "E41D1B",
            "source": "https://www.reebok.com/us"
        },
        {
            "title": "Relay",
            "hex": "F26B00",
            "source": "https://relay.dev"
        },
        {
            "title": "Reliance Industries Limited",
            "hex": "D1AB66",
            "source": "https://www.ril.com/getattachment/7c210e67-5b0e-4965-b1a2-2ee83e19cee9/Morgan-Stanley-Eighteenth-Annual-India-Summit,-31.aspx"
        },
        {
            "title": "Remix",
            "hex": "000000",
            "source": "https://drive.google.com/drive/u/0/folders/1pbHnJqg8Y1ATs0Oi8gARH7wccJGv4I2c"
        },
        {
            "title": "Ren'Py",
            "hex": "FF7F7F",
            "source": "https://renpy.org"
        },
        {
            "title": "Renault",
            "hex": "FFCC33",
            "source": "https://en.media.groupe.renault.com/news/renault-news-march-2021-5f28-989c5.html"
        },
        {
            "title": "Render",
            "hex": "46E3B7",
            "source": "https://render.com"
        },
        {
            "title": "RenovateBot",
            "hex": "1A1F6C",
            "source": "https://avatars1.githubusercontent.com/u/38656520"
        },
        {
            "title": "Renren",
            "hex": "217DC6",
            "source": "https://seeklogo.com/vector-logo/184137/renren-inc"
        },
        {
            "title": "Replit",
            "hex": "F26207",
            "source": "https://repl.it"
        },
        {
            "title": "Republic of Gamers",
            "aliases": {
                "aka": [
                    "ASUS ROG",
                    "ROG"
                ]
            },
            "hex": "FF0029",
            "source": "https://rog.asus.com"
        },
        {
            "title": "ReScript",
            "hex": "E6484F",
            "source": "https://rescript-lang.org/brand"
        },
        {
            "title": "RescueTime",
            "hex": "161A3B",
            "source": "https://www.rescuetime.com/press"
        },
        {
            "title": "ResearchGate",
            "hex": "00CCBB",
            "source": "https://c5.rgstatic.net/m/428059296771819/images/favicon/favicon.svg"
        },
        {
            "title": "ReSharper",
            "hex": "000000",
            "source": "https://www.jetbrains.com/company/brand/logos/",
            "guidelines": "https://www.jetbrains.com/company/brand/"
        },
        {
            "title": "Resurrection Remix OS",
            "hex": "000000",
            "source": "https://avatars.githubusercontent.com/u/4931972"
        },
        {
            "title": "RetroArch",
            "hex": "000000",
            "source": "https://github.com/libretro/RetroArch/blob/b01aabf7d1f025999ad0f7812e6e6816d011e631/media/retroarch.svg"
        },
        {
            "title": "RetroPie",
            "hex": "CC0000",
            "source": "https://github.com/RetroPie/RetroPie-Docs/blob/c4e882bd2c9d740c591ff346e07a4a4cb536ca93/images/logo.svg"
        },
        {
            "title": "ReVanced",
            "hex": "9ED5FF",
            "source": "https://revanced.app"
        },
        {
            "title": "reveal.js",
            "hex": "F2E142",
            "source": "https://revealjs.com"
        },
        {
            "title": "ReverbNation",
            "hex": "E43526",
            "source": "https://www.reverbnation.com"
        },
        {
            "title": "Revolt.chat",
            "hex": "FF4655",
            "source": "https://app.revolt.chat/assets/badges/revolt_r.svg",
            "aliases": {
                "aka": [
                    "revolt"
                ]
            }
        },
        {
            "title": "Revolut",
            "hex": "0075EB",
            "source": "https://www.revolut.com"
        },
        {
            "title": "Revue",
            "hex": "E15718",
            "source": "https://www.getrevue.co"
        },
        {
            "title": "REWE",
            "hex": "CC071E",
            "source": "https://www.rewe.de"
        },
        {
            "title": "Rezgo",
            "hex": "F76C00",
            "source": "https://www.rezgo.com"
        },
        {
            "title": "Rhinoceros",
            "hex": "801010",
            "source": "https://github.com/mcneel/compute.rhino3d/blob/2204d998ff0397a1c6a18dd2312a96508ad48bdb/README.md"
        },
        {
            "title": "Rider",
            "hex": "000000",
            "source": "https://www.jetbrains.com/company/brand/logos/",
            "guidelines": "https://www.jetbrains.com/company/brand/"
        },
        {
            "title": "Rimac Automobili",
            "hex": "0A222E",
            "source": "https://www.rimac-automobili.com/media/",
            "guidelines": "https://www.rimac-automobili.com/media/"
        },
        {
            "title": "Ring",
            "hex": "1C9AD6",
            "source": "https://store.ring.com/press"
        },
        {
            "title": "Riot Games",
            "hex": "D32936",
            "source": "https://www.riotgames.com/en/press"
        },
        {
            "title": "Ripple",
            "hex": "0085C0",
            "source": "https://www.ripple.com/media-kit/",
            "guidelines": "https://brand.ripple.com/article/brand-policy"
        },
        {
            "title": "RISC-V",
            "hex": "283272",
            "source": "https://riscv.org/risc-v-logo/",
            "guidelines": "https://riscv.org/about/risc-v-branding-guidelines/"
        },
        {
            "title": "Riseup",
            "hex": "FF0000",
            "source": "https://riseup.net/en/about-us/images"
        },
        {
            "title": "roadmap.sh",
            "hex": "000000",
            "source": "https://roadmap.sh"
        },
        {
            "title": "Roam Research",
            "hex": "343A40",
            "source": "https://roamresearch.com/#/app/help/page/Vu1MmjinS"
        },
        {
            "title": "Roblox",
            "hex": "000000",
            "source": "https://blog.roblox.com/wp-content/themes/roblox/img/Roblox_Logo_White.svg",
            "guidelines": "https://en.help.roblox.com/hc/en-us/articles/115001708126-Roblox-Name-and-Logo-Community-Usage-Guidelines"
        },
        {
            "title": "Roblox Studio",
            "hex": "00A2FF",
            "source": "https://create.roblox.com/assets/common/studio_white.svg"
        },
        {
            "title": "Robot Framework",
            "hex": "000000",
            "source": "https://github.com/robotframework/visual-identity/tree/fadf8cda9f79ea31987a214f0047cca9626327b7",
            "guidelines": "https://github.com/robotframework/visual-identity/blob/master/robot-framework-brand-guidelines.pdf",
            "license": {
                "type": "CC-BY-NC-SA-4.0"
            }
        },
        {
            "title": "Rocket.Chat",
            "hex": "F5455C",
            "source": "https://rocket.chat/press",
            "guidelines": "https://docs.rocket.chat/guides/brand-and-visual-guidelines/logo"
        },
        {
            "title": "RocksDB",
            "hex": "2A2A2A",
            "source": "https://github.com/facebook/rocksdb/blob/9ed96703d11a1cf4af0e1c1db0e4a6057a8e5d42/docs/static/logo.svg",
            "license": {
                "type": "CC-BY-4.0"
            }
        },
        {
            "title": "Rocky Linux",
            "hex": "10B981",
            "source": "https://github.com/rocky-linux/branding/blob/94e97dd30b87d909cc4f6a6838a2926f77f9ac47/logo/src/icon-black.svg",
            "license": {
                "type": "CC-BY-SA-4.0"
            }
        },
        {
            "title": "Roku",
            "hex": "662D91",
            "source": "https://www.roku.com",
            "guidelines": "https://docs.roku.com/published/trademarkguidelines/en/ca"
        },
        {
            "title": "Rolls-Royce",
            "hex": "281432",
            "source": "https://www.rolls-roycemotorcars.com"
        },
        {
            "title": "rollup.js",
            "hex": "EC4A3F",
            "source": "https://rollupjs.org"
        },
        {
            "title": "Rome",
            "hex": "27272A",
            "source": "https://github.com/rome/tools/blob/261c3f3bdc21439777f78b6551f707cce0c8d04a/assets/SVG/logomark_black.svg",
            "guidelines": "https://github.com/rome/tools/tree/main/assets",
            "license": {
                "type": "CC-BY-NC-SA-4.0"
            }
        },
        {
            "title": "Roots",
            "hex": "525DDC",
            "source": "https://roots.io/about/brand/",
            "guidelines": "https://roots.io/about/brand/"
        },
        {
            "title": "Roots Bedrock",
            "hex": "525DDC",
            "source": "https://roots.io/about/brand/"
        },
        {
            "title": "Roots Sage",
            "hex": "525DDC",
            "source": "https://roots.io/about/brand/"
        },
        {
            "title": "ROS",
            "hex": "22314E",
            "source": "https://www.ros.org/press-kit/",
            "guidelines": "https://www.ros.org/press-kit/"
        },
        {
            "title": "Rossmann",
            "hex": "C3002D",
            "source": "https://www.rossmann.de"
        },
        {
            "title": "Rotary International",
            "hex": "F7A81B",
            "source": "https://www.rotary.org/en",
            "guidelines": "https://my.rotary.org/en/rotary-identity-guidelines"
        },
        {
            "title": "Rotten Tomatoes",
            "hex": "FA320A",
            "source": "https://commons.wikimedia.org/wiki/File:Rottentomatoesalternativelogo.svg"
        },
        {
            "title": "Roundcube",
            "hex": "37BEFF",
            "source": "https://roundcube.net"
        },
        {
            "title": "RSocket",
            "hex": "EF0092",
            "source": "https://rsocket.io/img/r-socket-pink.svg"
        },
        {
            "title": "RSS",
            "hex": "FFA500",
            "source": "https://en.wikipedia.org/wiki/Feed_icon"
        },
        {
            "title": "RStudio",
            "hex": "75AADB",
            "source": "https://www.rstudio.com/about/logos/",
            "guidelines": "https://www.rstudio.com/about/logos/"
        },
        {
            "title": "RTÉ",
            "hex": "00A7B3",
            "source": "https://www.rte.ie/archives/"
        },
        {
            "title": "RTL",
            "hex": "E9113B",
            "source": "https://commons.wikimedia.org/wiki/File:RTL_Cornerlogo.svg"
        },
        {
            "title": "RTLZWEI",
            "hex": "00BCF6",
            "source": "https://www.rtl2.de"
        },
        {
            "title": "RuboCop",
            "hex": "000000",
            "source": "https://github.com/rubocop-semver/rubocop-ruby2_0/blob/5302f93058f7b739a73a7a6c11c566a2b196b96e/docs/images/logo/rubocop-light.svg",
            "license": {
                "type": "CC-BY-NC-4.0"
            }
        },
        {
            "title": "Ruby",
            "hex": "CC342D",
            "source": "https://www.ruby-lang.org/en/about/logo/",
            "license": {
                "type": "CC-BY-SA-2.5"
            }
        },
        {
            "title": "Ruby on Rails",
            "hex": "CC0000",
            "source": "https://rubyonrails.org",
            "guidelines": "https://rubyonrails.org/trademarks/"
        },
        {
            "title": "Ruby Sinatra",
            "hex": "000000",
            "source": "https://github.com/sinatra/resources/tree/64c22f9b4bf2e52b5c0c875ba16671f295689efb/logo"
        },
        {
            "title": "RubyGems",
            "hex": "E9573F",
            "source": "https://rubygems.org/pages/about"
        },
        {
            "title": "Ruff",
            "hex": "FCC21B",
            "source": "https://github.com/charliermarsh/ruff/blob/e04ef423344837c916e75a7b09ea674711a104e0/assets/badge/v1.json"
        },
        {
            "title": "Rundeck",
            "hex": "F73F39",
            "source": "https://github.com/rundeck/docs/blob/a1c98b682eb6e82b60de0daa876133f390630821/docs/.vuepress/public/images/rundeck-logo.svg"
        },
        {
            "title": "Runkeeper",
            "hex": "001E62",
            "source": "https://runkeeper.com/cms/press-kit",
            "guidelines": "https://runkeeper.com/cms/press-kit"
        },
        {
            "title": "RunKit",
            "hex": "491757",
            "source": "https://www.npmjs.com/package/@runkit/brand"
        },
        {
            "title": "Rust",
            "hex": "000000",
            "source": "https://www.rust-lang.org",
            "guidelines": "https://www.rust-lang.org/policies/media-guide",
            "license": {
                "type": "CC-BY-SA-4.0"
            }
        },
        {
            "title": "RxDB",
            "hex": "8D1F89",
            "source": "https://github.com/pubkey/rxdb/blob/0c554dbcf7a4e6c48cd581ec1e3b130a4b5ab7d6/docs/files/logo/logo.svg"
        },
        {
            "title": "Ryanair",
            "hex": "073590",
            "source": "https://corporate.ryanair.com/media-centre/stock-images-gallery/#album-container-3"
        },
        {
            "title": "S7 Airlines",
            "hex": "C4D600",
            "source": "https://www.s7.ru/en/info/s7-airlines/brand/",
            "guidelines": "https://www.s7.ru/en/info/s7-airlines/brand/"
        },
        {
            "title": "Sabanci",
            "hex": "004B93",
            "source": "https://www.sabanci.com/en"
        },
        {
            "title": "Safari",
            "hex": "000000",
            "source": "https://images.techhive.com/images/article/2014/11/safari-favorites-100530680-large.jpg"
        },
        {
            "title": "Sahibinden",
            "hex": "FFE800",
            "source": "https://www.sahibinden.com/favicon.ico"
        },
        {
            "title": "Sailfish OS",
            "hex": "053766",
            "source": "https://sailfishos.org"
        },
        {
            "title": "Salesforce",
            "hex": "00A1E0",
            "source": "https://brand.salesforce.com/content/logo-guidelines",
            "guidelines": "https://brand.salesforce.com/content/logo-guidelines"
        },
        {
            "title": "Salt Project",
            "hex": "57BCAD",
            "source": "https://saltproject.io",
            "guidelines": "https://gitlab.com/saltstack/open/salt-branding-guide/-/blob/37bbc3a8577be2f44895310c092439472491a8f4/README.md",
            "license": {
                "type": "Apache-2.0"
            }
        },
        {
            "title": "Samsung",
            "hex": "1428A0",
            "source": "https://www.samsung.com/us/about-us/brand-identity/logo/",
            "guidelines": "https://www.samsung.com/us/about-us/brand-identity/logo/"
        },
        {
            "title": "Samsung Pay",
            "hex": "1428A0",
            "source": "https://pay.samsung.com/developers/resource/brand",
            "guidelines": "https://pay.samsung.com/developers/resource/brand"
        },
        {
            "title": "San Francisco Municipal Railway",
            "hex": "BA0C2F",
            "source": "https://www.actransit.org/wp-content/uploads/HSP_CC-sched.pdf"
        },
        {
            "title": "SanDisk",
            "hex": "ED1C24",
            "source": "https://kb.sandisk.com"
        },
        {
            "title": "Sanity",
            "hex": "F03E2F",
            "source": "https://github.com/sanity-io/logos/blob/6934d28ae0b5f63b0386810997b8be61ec7009b5/src/sanityMonogram.tsx",
            "license": {
                "type": "MIT",
                "url": "https://github.com/sanity-io/logos/blob/6934d28ae0b5f63b0386810997b8be61ec7009b5/LICENSE"
            }
        },
        {
            "title": "São Paulo Metro",
            "hex": "004382",
            "source": "https://upload.wikimedia.org/wikipedia/commons/d/da/Sao_Paulo_Metro_Logo.svg"
        },
        {
            "title": "SAP",
            "hex": "0FAAFF",
            "source": "https://www.sap.com"
        },
        {
            "title": "Sass",
            "hex": "CC6699",
            "source": "https://sass-lang.com/styleguide/brand",
            "guidelines": "https://sass-lang.com/styleguide/brand",
            "license": {
                "type": "CC-BY-NC-SA-3.0"
            }
        },
        {
            "title": "Sat.1",
            "slug": "sat1",
            "hex": "047DA3",
            "source": "https://www.prosiebensat1.com/presse/downloads/logos"
        },
        {
            "title": "Saturn",
            "hex": "EB680B",
            "source": "https://www.saturn.de"
        },
        {
            "title": "Sauce Labs",
            "hex": "3DDC91",
            "source": "https://saucelabs.com"
        },
        {
            "title": "Scala",
            "hex": "DC322F",
            "source": "https://www.scala-lang.org"
        },
        {
            "title": "Scaleway",
            "hex": "4F0599",
            "source": "https://www.scaleway.com/en/design-resources/",
            "guidelines": "https://www.scaleway.com/en/design-resources/"
        },
        {
            "title": "Scania",
            "hex": "041E42",
            "source": "https://digitaldesign.scania.com/resources/brand/logotype",
            "guidelines": "https://digitaldesign.scania.com/resources/brand/logotype"
        },
        {
            "title": "Schneider Electric",
            "hex": "3DCD58",
            "source": "https://www.se.com/us/en/assets/739/media/202250/SE_logo-LIO-white_header.svg"
        },
        {
            "title": "scikit-learn",
            "hex": "F7931E",
            "source": "https://github.com/scikit-learn/scikit-learn/blob/c5ef2e985c13119001aa697e446ebb3dbcb326e5/doc/logos/scikit-learn-logo.svg"
        },
        {
            "title": "SciPy",
            "hex": "8CAAE6",
            "source": "https://github.com/scikit-image/skimage-branding/blob/eafb65cbc3a700e3d9c8ba2ba15788fcc8703984/logo/scipy.svg"
        },
        {
            "title": "Scopus",
            "hex": "E9711C",
            "source": "https://www.scopus.com"
        },
        {
            "title": "SCP Foundation",
            "hex": "FFFFFF",
            "source": "https://scp-wiki.wikidot.com"
        },
        {
            "title": "Scratch",
            "hex": "4D97FF",
            "source": "https://github.com/LLK/scratch-link/blob/027e3754ba6db976495e905023d5ac5e730dccfc/Assets/Windows/SVG/Windows%20Tray%20400x400.svg"
        },
        {
            "title": "Screencastify",
            "hex": "FF8282",
            "source": "https://www.screencastify.com"
        },
        {
            "title": "Scribd",
            "hex": "1E7B85",
            "source": "https://brand.scribd.com/d/oFZcsq7FVpSh/about-scribd#/media-press-kit/downloads",
            "guidelines": "https://brand.scribd.com/d/oFZcsq7FVpSh/about-scribd#/marketing-visual-guidelines/our-logo/our-logomark"
        },
        {
            "title": "Scrimba",
            "hex": "2B283A",
            "source": "https://scrimba.com"
        },
        {
            "title": "ScrollReveal",
            "hex": "FFCB36",
            "source": "https://scrollrevealjs.org"
        },
        {
            "title": "Scrum Alliance",
            "hex": "009FDA",
            "source": "https://www.scrumalliance.org/ScrumRedesignDEVSite/media/ScrumAllianceMedia/Files%20and%20PDFs/Infographics/S_BrandGuidelines_2018_rev.pdf",
            "guidelines": "https://www.scrumalliance.org/ScrumRedesignDEVSite/media/ScrumAllianceMedia/Files%20and%20PDFs/Infographics/S_BrandGuidelines_2018_rev.pdf"
        },
        {
            "title": "Scrutinizer CI",
            "hex": "8A9296",
            "source": "https://scrutinizer-ci.com"
        },
        {
            "title": "Seagate",
            "hex": "6EBE49",
            "source": "https://branding.seagate.com/productpage/3fc51aba-c35a-4eff-a833-a258b0440bd2"
        },
        {
            "title": "SEAT",
            "hex": "33302E",
            "source": "https://www.seat.es"
        },
        {
            "title": "SecurityScorecard",
            "hex": "7033FD",
            "source": "https://securityscorecard.com"
        },
        {
            "title": "Sefaria",
            "hex": "212E50",
            "source": "https://github.com/Sefaria/Sefaria-Project/blob/c141b2b3491660ed563df9f4b1a2e4c071e88688/static/img/logo/samekh.svg"
        },
        {
            "title": "Sega",
            "hex": "0089CF",
            "source": "https://en.wikipedia.org/wiki/Sega#/media/File:Sega_logo.svg"
        },
        {
            "title": "Selenium",
            "hex": "43B02A",
            "source": "https://github.com/SeleniumHQ/heroku-selenium/blob/2f66891ba030d3aa1f36ab1748c52ba4fb4e057d/selenium-green.svg"
        },
        {
            "title": "Sellfy",
            "hex": "21B352",
            "source": "https://sellfy.com/about/"
        },
        {
            "title": "Semantic Scholar",
            "hex": "1857B6",
            "source": "https://www.semanticscholar.org/about"
        },
        {
            "title": "Semantic UI React",
            "hex": "35BDB2",
            "source": "https://react.semantic-ui.com"
        },
        {
            "title": "Semantic Web",
            "hex": "005A9C",
            "source": "https://www.w3.org/2007/10/sw-logos.html"
        },
        {
            "title": "semantic-release",
            "hex": "494949",
            "source": "https://github.com/semantic-release/semantic-release/blob/85bc213f04445a9bb8f19e5d45d6ecd7acccf841/media/semantic-release-logo.svg"
        },
        {
            "title": "Semaphore CI",
            "hex": "19A974",
            "source": "https://semaphoreci.com"
        },
        {
            "title": "SemVer",
            "hex": "3F4551",
            "source": "https://github.com/semver/semver.org/blob/b6983849e38911195a24357809187c2f50af0d40/assets/500x500(light).jpg"
        },
        {
            "title": "Sencha",
            "hex": "86BC40",
            "source": "https://design.sencha.com",
            "guidelines": "https://design.sencha.com/productlogo.html"
        },
        {
            "title": "Sendinblue",
            "hex": "0092FF",
            "source": "https://get.sendinblue.com/assets/logos/"
        },
        {
            "title": "Sennheiser",
            "hex": "000000",
            "source": "https://sennheiser.com"
        },
        {
            "title": "Sensu",
            "hex": "89C967",
            "source": "https://github.com/sensu/web/blob/c823738c11e576d6b2e5d4ca2d216dbd472c0b11/src/assets/logo/graphic/green.svg"
        },
        {
            "title": "Sentry",
            "hex": "362D59",
            "source": "https://sentry.io/branding/"
        },
        {
            "title": "SEPA",
            "hex": "2350A9",
            "source": "https://www.europeanpaymentscouncil.eu/document-library/other/sepa-logo-vector-format",
            "guidelines": "https://www.europeanpaymentscouncil.eu/document-library/other/sepa-logo-visual-identity-guidelines"
        },
        {
            "title": "Sequelize",
            "hex": "52B0E7",
            "source": "https://github.com/sequelize/website/blob/e6a482fa58a839b15ace80e3c8901ed2887be45e/static/img/logo-simple.svg"
        },
        {
            "title": "Server Fault",
            "hex": "E7282D",
            "source": "https://stackoverflow.com/company/logos",
            "guidelines": "https://stackoverflow.com/legal/trademark-guidance"
        },
        {
            "title": "Serverless",
            "hex": "FD5750",
            "source": "https://serverless.com"
        },
        {
            "title": "Sessionize",
            "hex": "1AB394",
            "source": "https://sessionize.com/brand"
        },
        {
            "title": "Setapp",
            "hex": "E6C3A5",
            "source": "https://setapp.com"
        },
        {
            "title": "SFML",
            "hex": "8CC445",
            "source": "https://www.sfml-dev.org/download/goodies/"
        },
        {
            "title": "Shadow",
            "hex": "0A0C0D",
            "source": "https://shadow.tech"
        },
        {
            "title": "Shanghai Metro",
            "hex": "EC1C24",
            "source": "https://en.wikipedia.org/wiki/File:Shanghai_Metro_Full_Logo.svg"
        },
        {
            "title": "ShareX",
            "hex": "2885F1",
            "source": "https://getsharex.com/brand-assets"
        },
        {
            "title": "sharp",
            "hex": "99CC00",
            "source": "https://github.com/lovell/sharp/blob/315f519e1dd9adca0678e94a5ed0492cb5e0aae4/docs/image/sharp-logo-mono.svg"
        },
        {
            "title": "Shazam",
            "hex": "0088FF",
            "source": "https://www.shazam.com"
        },
        {
            "title": "Shell",
            "hex": "FFD500",
            "source": "https://en.wikipedia.org/wiki/File:Shell_logo.svg"
        },
        {
            "title": "Shelly",
            "hex": "4495D1",
            "source": "https://shelly.cloud"
        },
        {
            "title": "Shenzhen Metro",
            "hex": "009943",
            "source": "https://en.wikipedia.org/wiki/File:Shenzhen_Metro_Corporation_logo_full.svg"
        },
        {
            "title": "Shields.io",
            "hex": "000000",
            "source": "https://shields.io"
        },
        {
            "title": "Shikimori",
            "hex": "343434",
            "source": "https://shikimori.one"
        },
        {
            "title": "Shopee",
            "hex": "EE4D2D",
            "source": "https://shopee.com"
        },
        {
            "title": "Shopify",
            "hex": "7AB55C",
            "source": "https://www.shopify.com/brand-assets",
            "guidelines": "https://www.shopify.com/brand-assets"
        },
        {
            "title": "Shopware",
            "hex": "189EFF",
            "source": "https://www.shopware.com/en/press/press-material/"
        },
        {
            "title": "Shotcut",
            "hex": "115C77",
            "source": "https://shotcut.com/media/"
        },
        {
            "title": "Showpad",
            "hex": "2D2E83",
            "source": "https://www.showpad.com"
        },
        {
            "title": "Showtime",
            "hex": "B10000",
            "source": "https://commons.wikimedia.org/wiki/File:Showtime.svg"
        },
        {
            "title": "Shutterstock",
            "hex": "EE2B24",
            "source": "https://www.shutterstock.com/press/media",
            "guidelines": "https://www.shutterstock.com/press/media"
        },
        {
            "title": "Siemens",
            "hex": "009999",
            "source": "https://siemens.com"
        },
        {
            "title": "Signal",
            "hex": "3A76F0",
            "source": "https://github.com/signalapp/Signal-Desktop/blob/9db8765b6cf270195e45a7f251374d4e53d54c95/images/signal-logo.svg"
        },
        {
            "title": "Similarweb",
            "hex": "092540",
            "source": "https://www.similarweb.com"
        },
        {
            "title": "Simkl",
            "hex": "000000",
            "source": "https://simkl.com"
        },
        {
            "title": "Simple Analytics",
            "hex": "FF4F64",
            "source": "https://simpleanalytics.com",
            "guidelines": "https://simpleanalytics.com/press"
        },
        {
            "title": "Simple Icons",
            "hex": "111111",
            "source": "https://simpleicons.org",
            "license": {
                "type": "CC0-1.0"
            }
        },
        {
            "title": "Simplenote",
            "hex": "3361CC",
            "source": "https://en.wikipedia.org/wiki/File:Simplenote_logo.svg"
        },
        {
            "title": "Sina Weibo",
            "hex": "E6162D",
            "source": "https://en.wikipedia.org/wiki/Sina_Weibo"
        },
        {
            "title": "SingleStore",
            "hex": "AA00FF",
            "source": "https://www.singlestore.com/brand/"
        },
        {
            "title": "Sitecore",
            "hex": "EB1F1F",
            "source": "https://www.sitecore.com"
        },
        {
            "title": "SitePoint",
            "hex": "258AAF",
            "source": "https://www.sitepoint.com"
        },
        {
            "title": "Sketch",
            "hex": "F7B500",
            "source": "https://www.sketch.com/about-us/#press",
            "guidelines": "https://www.sketch.com/about-us/#press"
        },
        {
            "title": "Sketchfab",
            "hex": "1CAAD9",
            "source": "https://sketchfab.com/press"
        },
        {
            "title": "SketchUp",
            "hex": "005F9E",
            "source": "https://www.sketchup.com/themes/sketchup_www_terra/images/SketchUp-Horizontal-RGB.svg"
        },
        {
            "title": "Skillshare",
            "hex": "00FF84",
            "source": "https://www.skillshare.com"
        },
        {
            "title": "ŠKODA",
            "hex": "4BA82E",
            "source": "https://en.wikipedia.org/wiki/File:Skoda_Auto_logo_(2011).svg"
        },
        {
            "title": "Sky",
            "hex": "0072C9",
            "source": "https://www.skysports.com"
        },
        {
            "title": "Skynet",
            "hex": "00C65E",
            "source": "https://support.siasky.net/key-concepts/skynet-brand-guidelines",
            "guidelines": "https://support.siasky.net/key-concepts/skynet-brand-guidelines"
        },
        {
            "title": "Skypack",
            "hex": "3167FF",
            "source": "https://skypack.dev"
        },
        {
            "title": "Skype",
            "hex": "00AFF0",
            "source": "https://blogs.skype.com/?attachment_id=56273"
        },
        {
            "title": "Skype for Business",
            "hex": "00AFF0",
            "source": "https://en.wikipedia.org/wiki/Skype_for_Business_Server"
        },
        {
            "title": "Skyrock",
            "hex": "009AFF",
            "source": "https://www.svgrepo.com/svg/54507/skyrock-logo"
        },
        {
            "title": "Slack",
            "hex": "4A154B",
            "source": "https://slack.com/brand-guidelines",
            "guidelines": "https://slack.com/brand-guidelines"
        },
        {
            "title": "Slackware",
            "hex": "000000",
            "source": "https://en.wikipedia.org/wiki/Slackware"
        },
        {
            "title": "Slashdot",
            "hex": "026664",
            "source": "https://commons.wikimedia.org/wiki/File:Slashdot_wordmark_and_logo.svg"
        },
        {
            "title": "SlickPic",
            "hex": "FF880F",
            "source": "https://www.slickpic.com"
        },
        {
            "title": "Slides",
            "hex": "E4637C",
            "source": "https://slides.com/about"
        },
        {
            "title": "SlideShare",
            "hex": "008ED2",
            "source": "https://www.slideshare.net/ss/creators/"
        },
        {
            "title": "smart",
            "hex": "FABC0C",
            "source": "https://www.smart.com/gb/en/models/eq-fortwo-coupe"
        },
        {
            "title": "SmartThings",
            "hex": "15BFFF",
            "source": "https://www.smartthings.com/press-kit",
            "guidelines": "https://www.smartthings.com/press-kit"
        },
        {
            "title": "smash.gg",
            "hex": "CB333B",
            "source": "https://help.smash.gg/en/articles/1716774-smash-gg-brand-guidelines",
            "guidelines": "https://help.smash.gg/en/articles/1716774-smash-gg-brand-guidelines"
        },
        {
            "title": "Smashing Magazine",
            "hex": "E85C33",
            "source": "https://www.smashingmagazine.com"
        },
        {
            "title": "SMRT",
            "hex": "EE2E24",
            "source": "https://commons.wikimedia.org/wiki/File:SMRT_Corporation.svg"
        },
        {
            "title": "SmugMug",
            "hex": "6DB944",
            "source": "https://help.smugmug.com/using-smugmug's-logo-HJulJePkEBf"
        },
        {
            "title": "Snapchat",
            "hex": "FFFC00",
            "source": "https://www.snapchat.com/brand-guidelines",
            "guidelines": "https://www.snapchat.com/brand-guidelines"
        },
        {
            "title": "Snapcraft",
            "hex": "82BEA0",
            "source": "https://github.com/snapcore/snap-store-badges/tree/eda2cb0495ef7f4d479e231079967c9d27f2bc70",
            "license": {
                "type": "CC-BY-ND-2.0"
            }
        },
        {
            "title": "SNCF",
            "hex": "CA0939",
            "source": "https://www.sncf.com",
            "guidelines": "https://www.sncf.com/fr/groupe/marques/sncf/identite"
        },
        {
            "title": "Snowflake",
            "hex": "29B5E8",
            "source": "https://www.snowflake.com/brand-guidelines/",
            "guidelines": "https://www.snowflake.com/brand-guidelines/"
        },
        {
            "title": "Snowpack",
            "hex": "2E5E82",
            "source": "https://www.snowpack.dev"
        },
        {
            "title": "Snyk",
            "hex": "4C4A73",
            "source": "https://snyk.io/press-kit"
        },
        {
            "title": "Social Blade",
            "hex": "B3382C",
            "source": "https://socialblade.com/info/media"
        },
        {
            "title": "Society6",
            "hex": "000000",
            "source": "https://blog.society6.com/app/themes/society6/dist/images/mark.svg"
        },
        {
            "title": "Socket.io",
            "hex": "010101",
            "source": "https://socket.io"
        },
        {
            "title": "Sogou",
            "hex": "FB6022",
            "source": "https://www.sogou.com"
        },
        {
            "title": "Solid",
            "hex": "2C4F7C",
            "source": "https://www.solidjs.com/media"
        },
        {
            "title": "Solidity",
            "hex": "363636",
            "source": "https://docs.soliditylang.org/en/v0.8.6/brand-guide.html",
            "guidelines": "https://docs.soliditylang.org/en/v0.8.6/brand-guide.html",
            "license": {
                "type": "CC-BY-4.0"
            }
        },
        {
            "title": "Sololearn",
            "hex": "149EF2",
            "source": "https://www.sololearn.com",
            "aliases": {
                "aka": [
                    "SoloLearn"
                ]
            }
        },
        {
            "title": "Solus",
            "hex": "5294E2",
            "source": "https://getsol.us/branding/"
        },
        {
            "title": "Sonar",
            "hex": "FD3456",
            "source": "https://www.sonarsource.com"
        },
        {
            "title": "SonarCloud",
            "hex": "F3702A",
            "source": "https://sonarcloud.io/about"
        },
        {
            "title": "SonarLint",
            "hex": "CB2029",
            "source": "https://www.sonarlint.org/logos/",
            "guidelines": "https://www.sonarlint.org/logos/"
        },
        {
            "title": "SonarQube",
            "hex": "4E9BCD",
            "source": "https://www.sonarqube.org/logos/",
            "guidelines": "https://www.sonarqube.org/logos/"
        },
        {
            "title": "SonarSource",
            "hex": "CB3032",
            "source": "https://www.sonarsource.com/logos/",
            "guidelines": "https://www.sonarsource.com/logos/"
        },
        {
            "title": "Songkick",
            "hex": "F80046",
            "source": "https://www.songkick.com/style-guide/design",
            "guidelines": "https://www.songkick.com/style-guide/design"
        },
        {
            "title": "Songoda",
            "hex": "FC494A",
            "source": "https://songoda.com/branding",
            "guidelines": "https://songoda.com/branding"
        },
        {
            "title": "SonicWall",
            "hex": "FF791A",
            "source": "https://brandfolder.com/sonicwall/sonicwall-external"
        },
        {
            "title": "Sonos",
            "hex": "000000",
            "source": "https://www.sonos.com/en-gb/home"
        },
        {
            "title": "Sony",
            "hex": "FFFFFF",
            "source": "https://www.sony.com"
        },
        {
            "title": "Soundcharts",
            "hex": "0C1528",
            "source": "https://soundcharts.com/img/soundcharts-logo.svg"
        },
        {
            "title": "SoundCloud",
            "hex": "FF3300",
            "source": "https://soundcloud.com/press"
        },
        {
            "title": "Source Engine",
            "hex": "F79A10",
            "source": "https://developer.valvesoftware.com/favicon.ico"
        },
        {
            "title": "SourceForge",
            "hex": "FF6600",
            "source": "https://sourceforge.net"
        },
        {
            "title": "Sourcegraph",
            "hex": "00CBEC",
            "source": "https://about.sourcegraph.com/handbook/marketing/brand/brand_guidelines",
            "guidelines": "https://about.sourcegraph.com/handbook/marketing/brand/brand_guidelines"
        },
        {
            "title": "SourceHut",
            "hex": "000000",
            "source": "https://sourcehut.org/logo/",
            "guidelines": "https://sourcehut.org/logo/",
            "license": {
                "type": "CC0-1.0",
                "url": "https://sourcehut.org/logo/"
            }
        },
        {
            "title": "Sourcetree",
            "hex": "0052CC",
            "source": "https://atlassian.design/resources/logo-library",
            "guidelines": "https://atlassian.design/foundations/logos/"
        },
        {
            "title": "Southwest Airlines",
            "hex": "304CB2",
            "source": "https://www.southwest.com"
        },
        {
            "title": "Spacemacs",
            "hex": "9266CC",
            "source": "https://spacemacs.org",
            "license": {
                "type": "CC-BY-SA-4.0"
            }
        },
        {
            "title": "SpaceX",
            "hex": "000000",
            "source": "https://www.spacex.com"
        },
        {
            "title": "spaCy",
            "hex": "09A3D5",
            "source": "https://github.com/explosion/spaCy/blob/c17980e535a8009b14ee4d1f818db207d9c07e55/website/src/images/logo.svg"
        },
        {
            "title": "Spark AR",
            "hex": "FF5C83",
            "source": "https://sparkar.facebook.com"
        },
        {
            "title": "Sparkasse",
            "hex": "FF0000",
            "source": "https://www.sparkasse.de",
            "guidelines": "https://www.sparkasse.de/nutzungshinweise.html"
        },
        {
            "title": "SparkFun",
            "hex": "E53525",
            "source": "https://www.sparkfun.com/brand_assets",
            "guidelines": "https://www.sparkfun.com/brand_assets"
        },
        {
            "title": "SparkPost",
            "hex": "FA6423",
            "source": "https://www.sparkpost.com/press-kit/",
            "guidelines": "https://www.sparkpost.com/press-kit/"
        },
        {
            "title": "SPDX",
            "hex": "4398CC",
            "source": "https://spdx.org/Resources"
        },
        {
            "title": "Speaker Deck",
            "hex": "009287",
            "source": "https://speakerdeck.com"
        },
        {
            "title": "Spectrum",
            "hex": "7B16FF",
            "source": "https://spectrum.chat"
        },
        {
            "title": "Speedtest",
            "hex": "141526",
            "source": "https://www.speedtest.net"
        },
        {
            "title": "Sphere Online Judge",
            "slug": "spoj",
            "aliases": {
                "aka": [
                    "SPOJ"
                ]
            },
            "hex": "337AB7",
            "source": "https://www.spoj.com"
        },
        {
            "title": "Spinnaker",
            "hex": "139BB4",
            "source": "https://github.com/spinnaker/spinnaker.github.io/tree/0cdd37af7541293a810494a1bb4d7df9ef553d60/assets/images"
        },
        {
            "title": "Spinrilla",
            "hex": "460856",
            "source": "https://spinrilla.com"
        },
        {
            "title": "Splunk",
            "hex": "000000",
            "source": "https://www.splunk.com"
        },
        {
            "title": "Spond",
            "hex": "EE4353",
            "source": "https://spond.com"
        },
        {
            "title": "Spotify",
            "hex": "1DB954",
            "source": "https://developer.spotify.com/documentation/general/design-and-branding/#using-our-logo",
            "guidelines": "https://developer.spotify.com/documentation/general/design-and-branding/#using-our-logo"
        },
        {
            "title": "Spotlight",
            "hex": "352A71",
            "source": "https://www.spotlight.com"
        },
        {
            "title": "Spreadshirt",
            "hex": "00B2A5",
            "source": "https://www.spreadshirt.ie",
            "aliases": {
                "dup": [
                    {
                        "title": "Spreadshop",
                        "hex": "FF9343",
                        "source": "https://www.spreadshop.com"
                    }
                ]
            }
        },
        {
            "title": "Spreaker",
            "hex": "F5C300",
            "source": "https://www.spreaker.com"
        },
        {
            "title": "Spring",
            "hex": "6DB33F",
            "source": "https://spring.io/trademarks"
        },
        {
            "title": "Spring",
            "slug": "spring_creators",
            "hex": "000000",
            "source": "https://www.spri.ng"
        },
        {
            "title": "Spring Boot",
            "hex": "6DB33F",
            "source": "https://spring.io/projects"
        },
        {
            "title": "Spring Security",
            "hex": "6DB33F",
            "source": "https://spring.io/projects"
        },
        {
            "title": "Spyder IDE",
            "hex": "FF0000",
            "source": "https://www.spyder-ide.org"
        },
        {
            "title": "SQLite",
            "hex": "003B57",
            "source": "https://github.com/sqlite/sqlite/blob/43e862723ec680542ca6f608f9963c0993dd7324/art/sqlite370.eps"
        },
        {
            "title": "Square",
            "hex": "3E4348",
            "source": "https://squareup.com"
        },
        {
            "title": "Square Enix",
            "hex": "ED1C24",
            "source": "https://www.square-enix.com"
        },
        {
            "title": "Squarespace",
            "hex": "000000",
            "source": "https://www.squarespace.com/logo-guidelines",
            "guidelines": "https://www.squarespace.com/brand-guidelines"
        },
        {
            "title": "SSRN",
            "hex": "154881",
            "source": "https://www.ssrn.com"
        },
        {
            "title": "Stack Exchange",
            "hex": "1E5397",
            "source": "https://stackoverflow.com/company/logos",
            "guidelines": "https://stackoverflow.com/legal/trademark-guidance"
        },
        {
            "title": "Stack Overflow",
            "hex": "F58025",
            "source": "https://stackoverflow.design/brand/logo/",
            "guidelines": "https://stackoverflow.com/legal/trademark-guidance"
        },
        {
            "title": "Stackbit",
            "hex": "207BEA",
            "source": "https://www.stackbit.com/branding-guidelines/",
            "guidelines": "https://www.stackbit.com/branding-guidelines/"
        },
        {
            "title": "StackBlitz",
            "hex": "1269D3",
            "source": "https://stackblitz.com"
        },
        {
            "title": "StackEdit",
            "hex": "606060",
            "source": "https://github.com/benweet/stackedit/blob/46383b5b6a54b65b8720d786ed0a0518b9ad652d/src/assets/iconStackedit.svg"
        },
        {
            "title": "StackHawk",
            "hex": "00CBC6",
            "source": "https://www.stackhawk.com/press/"
        },
        {
            "title": "StackPath",
            "hex": "000000",
            "source": "https://www.stackpath.com/company/logo-and-branding/",
            "guidelines": "https://www.stackpath.com/company/logo-and-branding/"
        },
        {
            "title": "StackShare",
            "hex": "0690FA",
            "source": "https://stackshare.io/branding"
        },
        {
            "title": "Stadia",
            "hex": "CD2640",
            "source": "https://stadia.google.com/home"
        },
        {
            "title": "Staffbase",
            "hex": "00A4FD",
            "source": "https://staffbase.com/en/about/press-assets/"
        },
        {
            "title": "Standard Resume",
            "hex": "2A3FFB",
            "source": "https://standardresume.co/press"
        },
        {
            "title": "StandardJS",
            "hex": "F3DF49",
            "source": "https://github.com/standard/standard/blob/6516bf87f127b7968c34cac0100d48d6c455a891/sticker.svg"
        },
        {
            "title": "Star Trek",
            "hex": "FFE200",
            "source": "https://intl.startrek.com"
        },
        {
            "title": "Starbucks",
            "hex": "006241",
            "source": "https://starbucks.com",
            "guidelines": "https://creative.starbucks.com"
        },
        {
            "title": "Stardock",
            "hex": "004B8D",
            "source": "https://www.stardock.com/press/stardock%20branding/"
        },
        {
            "title": "Starling Bank",
            "hex": "6935D3",
            "source": "https://www.starlingbank.com/media/",
            "guidelines": "https://www.starlingbank.com/docs/brand/starling-bank-brand-guidelines.pdf"
        },
        {
            "title": "Starship",
            "hex": "DD0B78",
            "source": "https://starship.rs"
        },
        {
            "title": "STARZ",
            "hex": "000000",
            "source": "https://www.starz.com/guides/starzlibrary/"
        },
        {
            "title": "Statamic",
            "hex": "FF269E",
            "source": "https://statamic.com/branding",
            "guidelines": "https://statamic.com/branding"
        },
        {
            "title": "Statuspage",
            "hex": "172B4D",
            "source": "https://www.atlassian.com/company/news/press-kit"
        },
        {
            "title": "Statuspal",
            "hex": "4934BF",
            "source": "https://statuspal.io"
        },
        {
            "title": "Steam",
            "hex": "000000",
            "source": "https://partner.steamgames.com/doc/marketing/branding",
            "guidelines": "https://partner.steamgames.com/doc/marketing/branding"
        },
        {
            "title": "Steam Deck",
            "hex": "1A9FFF",
            "source": "https://partner.steamgames.com/doc/marketing/branding",
            "guidelines": "https://partner.steamgames.com/doc/marketing/branding"
        },
        {
            "title": "SteamDB",
            "hex": "000000",
            "source": "https://steamdb.info"
        },
        {
            "title": "Steamworks",
            "hex": "1E1E1E",
            "source": "https://partner.steamgames.com"
        },
        {
            "title": "Steelseries",
            "hex": "FF5200",
            "source": "https://techblog.steelseries.com/ux-guide/index.html"
        },
        {
            "title": "Steem",
            "hex": "171FC9",
            "source": "https://steem.com/brand/"
        },
        {
            "title": "Steemit",
            "hex": "06D6A9",
            "source": "https://steemit.com"
        },
        {
            "title": "Steinberg",
            "hex": "C90827",
            "source": "https://new.steinberg.net/press/"
        },
        {
            "title": "Stellar",
            "hex": "7D00FF",
            "source": "https://www.stellar.org/press"
        },
        {
            "title": "Stencyl",
            "hex": "8E1C04",
            "source": "https://www.stencyl.com/about/press/"
        },
        {
            "title": "Stimulus",
            "hex": "77E8B9",
            "source": "https://stimulus.hotwire.dev"
        },
        {
            "title": "Stitcher",
            "hex": "000000",
            "source": "https://partners.stitcher.com"
        },
        {
            "title": "STMicroelectronics",
            "hex": "03234B",
            "source": "https://www.st.com"
        },
        {
            "title": "StopStalk",
            "hex": "536DFE",
            "source": "https://github.com/stopstalk/media-resources/blob/265b728c26ba597b957e72134a3b49a10dc0c91d/stopstalk-small-black.svg",
            "license": {
                "type": "MIT"
            }
        },
        {
            "title": "Storyblok",
            "hex": "09B3AF",
            "source": "https://www.storyblok.com/press",
            "guidelines": "https://www.storyblok.com/press"
        },
        {
            "title": "Storybook",
            "hex": "FF4785",
            "source": "https://github.com/storybookjs/brand/tree/6f4d67f65f8275c53c310a73a8da6c6e96c8488c",
            "license": {
                "type": "MIT"
            }
        },
        {
            "title": "Strapi",
            "hex": "2F2E8B",
            "source": "https://strapi.io/newsroom"
        },
        {
            "title": "Strava",
            "hex": "FC4C02",
            "source": "https://itunes.apple.com/us/app/strava-running-and-cycling-gps/id426826309"
        },
        {
            "title": "Streamlit",
            "hex": "FF4B4B",
            "source": "https://www.streamlit.io/brand",
            "guidelines": "https://www.streamlit.io/brand"
        },
        {
            "title": "Stripe",
            "hex": "008CDD",
            "source": "https://stripe.com/about/resources"
        },
        {
            "title": "strongSwan",
            "hex": "E00033",
            "source": "https://www.strongswan.org/images/"
        },
        {
            "title": "StubHub",
            "hex": "003168",
            "source": "https://www.stubhub.com"
        },
        {
            "title": "Studio 3T",
            "hex": "17AF66",
            "source": "https://studio3t.com"
        },
        {
            "title": "styled-components",
            "hex": "DB7093",
            "source": "https://www.styled-components.com"
        },
        {
            "title": "stylelint",
            "hex": "263238",
            "source": "https://github.com/stylelint/stylelint/blob/1f7bbb2d189b3e27b42de25f2948e3e5eec1b759/identity/stylelint-icon-black.svg"
        },
        {
            "title": "StyleShare",
            "hex": "212121",
            "source": "https://www.stylesha.re"
        },
        {
            "title": "Stylus",
            "hex": "333333",
            "source": "https://github.com/stylus/stylus-lang.com/blob/c833bf697e39e1174c7c6e679e0e5a23d0baeb90/img/stylus-logo.svg"
        },
        {
            "title": "Subaru",
            "hex": "013C74",
            "source": "https://commons.wikimedia.org/wiki/File:Subaru_logo.svg"
        },
        {
            "title": "Sublime Text",
            "hex": "FF9800",
            "source": "https://www.sublimetext.com"
        },
        {
            "title": "Substack",
            "hex": "FF6719",
            "source": "https://on.substack.com"
        },
        {
            "title": "Subtitle Edit",
            "hex": "CC2424",
            "source": "https://github.com/SubtitleEdit/subtitleedit/issues/61#issuecomment-1442100888"
        },
        {
            "title": "Subversion",
            "hex": "809CC9",
            "source": "https://subversion.apache.org/logo"
        },
        {
            "title": "suckless",
            "hex": "1177AA",
            "source": "https://suckless.org"
        },
        {
            "title": "Sumo Logic",
            "hex": "000099",
            "source": "https://sites.google.com/sumologic.com/sumo-logic-brand/home",
            "guidelines": "https://sites.google.com/sumologic.com/sumo-logic-brand/home"
        },
        {
            "title": "Supabase",
            "hex": "3FCF8E",
            "source": "https://github.com/supabase/supabase/blob/4031a7549f5d46da7bc79c01d56be4177dc7c114/packages/common/assets/images/supabase-logo-wordmark--light.svg"
        },
        {
            "title": "Super User",
            "hex": "38A1CE",
            "source": "https://stackoverflow.design/brand/logo/",
            "guidelines": "https://stackoverflow.com/legal/trademark-guidance"
        },
        {
            "title": "Supercrease",
            "hex": "000000",
            "source": "https://supercrease.com/wp-content/themes/super-crease/assets/svgs/super-crease.svg"
        },
        {
            "title": "Supermicro",
            "hex": "151F6D",
            "source": "https://www.supermicro.com/manuals/supermicro_logo_guidelines.pdf"
        },
        {
            "title": "SurrealDB",
            "hex": "FF00A0",
            "source": "https://surrealdb.com/media"
        },
        {
            "title": "SurveyMonkey",
            "hex": "00BF6F",
            "source": "https://www.surveymonkey.com/mp/brandassets/",
            "guidelines": "https://www.surveymonkey.com/mp/brandassets/"
        },
        {
            "title": "SUSE",
            "hex": "0C322C",
            "source": "https://brand.suse.com",
            "guidelines": "https://brand.suse.com"
        },
        {
            "title": "Suzuki",
            "hex": "E30613",
            "source": "https://www.suzuki.ie"
        },
        {
            "title": "Svelte",
            "hex": "FF3E00",
            "source": "https://github.com/sveltejs/branding/blob/c4dfca6743572087a6aef0e109ffe3d95596e86a/svelte-logo.svg",
            "aliases": {
                "dup": [
                    {
                        "title": "Sapper",
                        "hex": "159497",
                        "source": "https://sapper.svelte.dev"
                    }
                ]
            }
        },
        {
            "title": "SVG",
            "hex": "FFB13B",
            "source": "https://www.w3.org/2009/08/svg-logos.html",
            "guidelines": "https://www.w3.org/2009/08/svg-logos.html",
            "license": {
                "type": "CC-BY-SA-4.0"
            }
        },
        {
            "title": "SVGO",
            "hex": "3E7FC1",
            "source": "https://github.com/svg/svgo/blob/93a5db197ca32990131bf41becf2e002bb0841bf/logo/isotype.svg"
        },
        {
            "title": "Swagger",
            "hex": "85EA2D",
            "source": "https://swagger.io/swagger/media/assets/images/swagger_logo.svg"
        },
        {
            "title": "Swarm",
            "hex": "FFA633",
            "source": "https://foursquare.com/about/logos"
        },
        {
            "title": "SWC",
            "hex": "FFFFFF",
            "source": "https://github.com/swc-project/logo/blob/f26cac1b4a490e3bdf128d3b084bb57f4fab1aac/svg/swc_black.svg"
        },
        {
            "title": "Swift",
            "hex": "F05138",
            "source": "https://developer.apple.com/swift/resources/",
            "guidelines": "https://developer.apple.com/swift/resources/"
        },
        {
            "title": "Swiggy",
            "hex": "FC8019",
            "source": "https://www.swiggy.com"
        },
        {
            "title": "Swiper",
            "hex": "6332F6",
            "source": "https://swiperjs.com"
        },
        {
            "title": "Symantec",
            "hex": "FDB511",
            "source": "https://commons.wikimedia.org/wiki/File:Symantec_logo10.svg"
        },
        {
            "title": "Symbolab",
            "hex": "DB3F59",
            "source": "https://www.symbolab.com"
        },
        {
            "title": "Symfony",
            "hex": "000000",
            "source": "https://symfony.com/logo",
            "guidelines": "https://symfony.com/trademark"
        },
        {
            "title": "Symphony",
            "hex": "0098FF",
            "source": "https://symphony.com"
        },
        {
            "title": "SymPy",
            "hex": "3B5526",
            "source": "https://github.com/sympy/sympy.github.com/blob/e606a6dc2ee90b1ddaa9c36be6c92392ab300f72/media/sympy-notailtext.svg"
        },
        {
            "title": "Synology",
            "hex": "B5B5B6",
            "source": "https://www.synology.com/en-global/company/branding",
            "guidelines": "https://www.synology.com/en-global/company/branding"
        },
        {
            "title": "System76",
            "hex": "585048",
            "source": "https://github.com/system76/brand/blob/7a31740b54f929b62a165baa61dfb0b5164261e8/System76%20branding/system76-logo_secondary.svg"
        },
        {
            "title": "T-Mobile",
            "hex": "E20074",
            "source": "https://tmap.t-mobile.com/portals/pro74u7a/EXTBrandPortal",
            "guidelines": "https://tmap.t-mobile.com/portals/pro74u7a/EXTBrandPortal"
        },
        {
            "title": "Tableau",
            "hex": "E97627",
            "source": "https://www.tableau.com/about/media-download-center"
        },
        {
            "title": "TableCheck",
            "hex": "7935D2",
            "source": "https://www.tablecheck.com/join"
        },
        {
            "title": "Taco Bell",
            "hex": "38096C",
            "source": "https://www.tacobell.com"
        },
        {
            "title": "tado°",
            "hex": "FFA900",
            "source": "https://www.tado.com/gb-en/press-assets"
        },
        {
            "title": "Taichi Graphics",
            "hex": "000000",
            "source": "https://taichi.graphics"
        },
        {
            "title": "Taichi Lang",
            "hex": "000000",
            "source": "https://docs.taichi-lang.org/blog"
        },
        {
            "title": "Tails",
            "hex": "56347C",
            "source": "https://tails.boum.org/contribute/how/promote/material/logo/"
        },
        {
            "title": "Tailwind CSS",
            "hex": "06B6D4",
            "source": "https://tailwindcss.com/brand",
            "guidelines": "https://tailwindcss.com/brand"
        },
        {
            "title": "Talend",
            "hex": "FF6D70",
            "source": "https://www.talend.com/blog/"
        },
        {
            "title": "Talenthouse",
            "hex": "FFFFFF",
            "source": "https://www.talenthouse.com"
        },
        {
            "title": "Tamiya",
            "hex": "000000",
            "source": "https://commons.wikimedia.org/wiki/File:TAMIYA_Logo.svg"
        },
        {
            "title": "Tampermonkey",
            "hex": "00485B",
            "source": "https://commons.wikimedia.org/wiki/File:Tampermonkey_logo.svg"
        },
        {
            "title": "Taobao",
            "hex": "E94F20",
            "source": "https://www.alibabagroup.com/en/ir/reports"
        },
        {
            "title": "Tapas",
            "hex": "FFCE00",
            "source": "https://tapas.io/site/about#media"
        },
        {
            "title": "Target",
            "hex": "CC0000",
            "source": "https://www.target.com"
        },
        {
            "title": "Task",
            "hex": "29BEB0",
            "source": "https://github.com/go-task/task/blob/367c0b38a6787bebf6ee5af864be1574ad40b24a/docs/Logo_mono.svg"
        },
        {
            "title": "Tasmota",
            "hex": "1FA3EC",
            "source": "https://tasmota.github.io/docs/"
        },
        {
            "title": "Tata",
            "hex": "486AAE",
            "source": "https://www.tatasteel.com/media/media-kit/logos-usage-guidelines/",
            "guidelines": "https://www.tatasteel.com/media/media-kit/logos-usage-guidelines/"
        },
        {
            "title": "Tauri",
            "hex": "FFC131",
            "source": "https://github.com/tauri-apps/tauri/blob/093f85dc2b90a6dd0f48d941f6e88daec311250a/app-icon.png",
            "license": {
                "type": "CC-BY-NC-ND-4.0",
                "url": "https://github.com/tauri-apps/tauri"
            }
        },
        {
            "title": "TaxBuzz",
            "hex": "ED8B0B",
            "source": "https://www.taxbuzz.com"
        },
        {
            "title": "TeamCity",
            "hex": "000000",
            "source": "https://www.jetbrains.com/company/brand/logos/",
            "guidelines": "https://www.jetbrains.com/company/brand/"
        },
        {
            "title": "TeamSpeak",
            "hex": "4B69B6",
            "source": "https://teamspeak.com"
        },
        {
            "title": "TeamViewer",
            "hex": "004680",
            "source": "https://www.teamviewer.com/en-us/"
        },
        {
            "title": "TED",
            "hex": "E62B1E",
            "source": "https://www.ted.com/participate/organize-a-local-tedx-event/tedx-organizer-guide/branding-promotions/logo-and-design/your-tedx-logo"
        },
        {
            "title": "Teespring",
            "hex": "ED2761",
            "source": "https://teespring.com"
        },
        {
            "title": "Tekton",
            "hex": "FD495C",
            "source": "https://github.com/cdfoundation/artwork/blob/3e748ca9cf9c3136a4a571f7655271b568c16a64/tekton/icon/black/tekton-icon-black.svg",
            "guidelines": "https://github.com/cdfoundation/artwork/blob/main/tekton/tekton_brand_guide.pdf"
        },
        {
            "title": "TELE5",
            "hex": "C2AD6F",
            "source": "https://www.tele5.de"
        },
        {
            "title": "Telegram",
            "hex": "26A5E4",
            "source": "https://telegram.org"
        },
        {
            "title": "Telegraph",
            "hex": "FAFAFA",
            "source": "https://telegra.ph"
        },
        {
            "title": "Temporal",
            "hex": "000000",
            "source": "https://github.com/temporalio/temporaldotio/blob/b6b5f3ed1fda818d5d6c07e27ec15d51a61f2267/public/images/icons/temporal-no-text.svg"
        },
        {
            "title": "Tencent QQ",
            "hex": "EB1923",
            "source": "https://en.wikipedia.org/wiki/File:Tencent_QQ.svg#/media/File:Tencent_QQ.svg"
        },
        {
            "title": "TensorFlow",
            "hex": "FF6F00",
            "source": "https://www.tensorflow.org/extras/tensorflow_brand_guidelines.pdf"
        },
        {
            "title": "Teradata",
            "hex": "F37440",
            "source": "https://github.com/Teradata/teradata.github.io/tree/0b5124f0c652d7ba006a487c8b4b21bd61150ab2"
        },
        {
            "title": "teratail",
            "hex": "F4C51C",
            "source": "https://teratail.com"
        },
        {
            "title": "Termius",
            "hex": "000000",
            "source": "https://termius.com/brand-resources",
            "guidelines": "https://termius.com/terms-of-use"
        },
        {
            "title": "Terraform",
            "hex": "7B42BC",
            "source": "https://www.hashicorp.com/brand",
            "guidelines": "https://www.hashicorp.com/brand"
        },
        {
            "title": "Tesco",
            "hex": "00539F",
            "source": "https://www.tesco.com"
        },
        {
            "title": "Tesla",
            "hex": "CC0000",
            "source": "https://www.tesla.com/tesla-gallery"
        },
        {
            "title": "TestCafe",
            "hex": "36B6E5",
            "source": "https://github.com/DevExpress/testcafe/blob/dd174b6682b5f2675ac90e305d3d893c36a1d814/media/logos/svg/TestCafe-logo-600.svg"
        },
        {
            "title": "Testin",
            "hex": "007DD7",
            "source": "https://www.testin.cn"
        },
        {
            "title": "Testing Library",
            "hex": "E33332",
            "source": "https://testing-library.com"
        },
        {
            "title": "Tether",
            "hex": "50AF95",
            "aliases": {
                "aka": [
                    "USDt"
                ]
            },
            "source": "https://tether.to/branding/",
            "guidelines": "https://tether.to/branding/"
        },
        {
            "title": "Textpattern",
            "hex": "FFDA44",
            "source": "https://textpattern.com"
        },
        {
            "title": "TGA",
            "hex": "0014FF",
            "source": "https://thegameawards.com/about",
            "aliases": {
                "aka": [
                    "The Game Awards"
                ]
            }
        },
        {
            "title": "The Algorithms",
            "hex": "00BCB4",
            "source": "https://github.com/TheAlgorithms/website/blob/f4e439578c88fed3b21c70898605238602975d2d/public/logo_t.svg"
        },
        {
            "title": "The Conversation",
            "hex": "D8352A",
            "source": "https://theconversation.com/republishing-guidelines"
        },
        {
            "title": "The Irish Times",
            "hex": "000000",
            "source": "https://www.irishtimes.com"
        },
        {
            "title": "The Mighty",
            "hex": "D0072A",
            "source": "https://themighty.com"
        },
        {
            "title": "The Models Resource",
            "hex": "3A75BD",
            "source": "https://www.models-resource.com"
        },
        {
            "title": "The Movie Database",
            "aliases": {
                "aka": [
                    "TMDB"
                ]
            },
            "hex": "01B4E4",
            "source": "https://www.themoviedb.org/about/logos-attribution"
        },
        {
            "title": "The North Face",
            "hex": "000000",
            "source": "https://www.thenorthface.com"
        },
        {
            "title": "The Register",
            "hex": "FF0000",
            "source": "https://www.theregister.co.uk"
        },
        {
            "title": "The Sounds Resource",
            "hex": "39BE6B",
            "source": "https://www.sounds-resource.com"
        },
        {
            "title": "The Spriters Resource",
            "hex": "BE3939",
            "source": "https://www.spriters-resource.com"
        },
        {
            "title": "The Washington Post",
            "hex": "231F20",
            "source": "https://www.washingtonpost.com/brand-studio/archive/"
        },
        {
            "title": "Thingiverse",
            "hex": "248BFB",
            "source": "https://www.thingiverse.com"
        },
        {
            "title": "ThinkPad",
            "hex": "EE2624",
            "source": "https://www.lenovo.com/us/en/thinkpad"
        },
        {
            "title": "Threadless",
            "hex": "0099FF",
            "source": "https://www.threadless.com/about-us/"
        },
        {
            "title": "Threads",
            "hex": "000000",
            "source": "https://commons.wikimedia.org/wiki/File:Threads_(app)_logo.svg"
        },
        {
            "title": "Three.js",
            "hex": "000000",
            "source": "https://github.com/mrdoob/three.js/blob/a567b810cfcb7f6a03e4faea99f03c53081da477/files/icon.svg"
        },
        {
            "title": "Threema",
            "hex": "3FE669",
            "source": "https://threema.ch/en/press"
        },
        {
            "title": "Thumbtack",
            "hex": "009FD9",
            "source": "https://www.thumbtack.com/press/media-resources/"
        },
        {
            "title": "Thunderbird",
            "hex": "0A84FF",
            "source": "https://github.com/thundernest/thunderbird-website/blob/d7446f3eee14b38f02ee60da7d4b4fb8c9ef20e3/media/svg/logo.svg"
        },
        {
            "title": "Thymeleaf",
            "hex": "005F0F",
            "source": "https://github.com/thymeleaf/thymeleaf-org/blob/0427d4d4c6f08d3a1fbed3bc90ceeebcf094b532/artwork/thymeleaf%202016/thymeleaf.svg"
        },
        {
            "title": "Ticketmaster",
            "hex": "026CDF",
            "source": "https://design.ticketmaster.com/brand/overview/"
        },
        {
            "title": "Tidal",
            "hex": "000000",
            "source": "https://tidal.com"
        },
        {
            "title": "TiddlyWiki",
            "hex": "111111",
            "source": "https://tiddlywiki.com"
        },
        {
            "title": "Tide",
            "hex": "4050FB",
            "source": "https://www.tide.co/newsroom/"
        },
        {
            "title": "Tidyverse",
            "hex": "1A162D",
            "source": "https://github.com/rstudio/hex-stickers/blob/69528093ef59f541e5a4798dbcb00e60267e8870/SVG/tidyverse.svg"
        },
        {
            "title": "TietoEVRY",
            "hex": "063752",
            "source": "https://www.tietoevry.com/en/about-us/our-company/"
        },
        {
            "title": "TikTok",
            "hex": "000000",
            "source": "https://tiktok.com"
        },
        {
            "title": "Tile",
            "hex": "000000",
            "source": "https://www.thetileapp.com"
        },
        {
            "title": "Timescale",
            "hex": "FDB515",
            "source": "https://www.timescale.com"
        },
        {
            "title": "Tinder",
            "hex": "FF6B6B",
            "source": "https://www.gotinder.com/press"
        },
        {
            "title": "TinyLetter",
            "hex": "ED1C24",
            "source": "https://tinyletter.com/site/press/"
        },
        {
            "title": "Tistory",
            "hex": "000000",
            "source": "https://tistory.com",
            "aliases": {
                "loc": {
                    "ko-KR": "티스토리"
                }
            }
        },
        {
            "title": "tmux",
            "hex": "1BB91F",
            "source": "https://github.com/tmux/tmux/tree/f04cc3997629823f0e304d4e4184e2ec93c703f0/logo"
        },
        {
            "title": "TNT",
            "hex": "FF6600",
            "source": "https://commons.wikimedia.org/wiki/File:TNT_Express_Logo.svg"
        },
        {
            "title": "Todoist",
            "hex": "E44332",
            "source": "https://doist.com/press/"
        },
        {
            "title": "Toggl",
            "hex": "FFDE91",
            "source": "https://toggl.com/track/media-toolkit"
        },
        {
            "title": "Toggl Track",
            "hex": "E57CD8",
            "source": "https://toggl.com/track/media-toolkit"
        },
        {
            "title": "Tokyo Metro",
            "hex": "149DD3",
            "source": "https://en.wikipedia.org/wiki/File:TokyoMetro.svg"
        },
        {
            "title": "TOML",
            "hex": "9C4121",
            "source": "https://github.com/toml-lang/toml/blob/625f62b55c5acdfb9924c78e1d0bf4cf0be23d91/logos/toml.svg"
        },
        {
            "title": "Tomorrowland",
            "hex": "000000",
            "source": "https://global.tomorrowland.com"
        },
        {
            "title": "Topcoder",
            "hex": "29A7DF",
            "source": "https://www.topcoder.com/thrive/articles/How%20to%20use%20the%20Topcoder%20GUI%20KIT",
            "guidelines": "https://www.topcoder.com/thrive/articles/How%20to%20use%20the%20Topcoder%20GUI%20KIT"
        },
        {
            "title": "Toptal",
            "hex": "3863A0",
            "source": "https://www.toptal.com/branding"
        },
        {
            "title": "Tor Browser",
            "hex": "7D4698",
            "source": "https://styleguide.torproject.org/brand-assets/"
        },
        {
            "title": "Tor Project",
            "hex": "7E4798",
            "source": "https://styleguide.torproject.org/brand-assets/"
        },
        {
            "title": "Toshiba",
            "hex": "FF0000",
            "source": "https://commons.wikimedia.org/wiki/File:Toshiba_logo.svg"
        },
        {
            "title": "Toyota",
            "hex": "EB0A1E",
            "source": "https://www.toyota.com/brandguidelines/logo/",
            "guidelines": "https://www.toyota.com/brandguidelines/"
        },
        {
            "title": "TP-Link",
            "hex": "4ACBD6",
            "source": "https://www.tp-link.com"
        },
        {
            "title": "tqdm",
            "hex": "FFC107",
            "source": "https://github.com/tqdm/img/blob/0dd23d9336af67976f88f9988ea660cde78c54d4/logo.svg"
        },
        {
            "title": "Traefik Mesh",
            "hex": "9D0FB0",
            "source": "https://github.com/traefik/mesh/blob/ef03c40b78c08931d47fdad0be10d1986f4e21bc/docs/content/assets/img/traefik-mesh-logo.svg"
        },
        {
            "title": "Traefik Proxy",
            "hex": "24A1C1",
            "source": "https://traefik.io/traefik/"
        },
        {
            "title": "Trailforks",
            "hex": "FFCD00",
            "source": "https://www.trailforks.com/about/graphics/",
            "guidelines": "https://www.trailforks.com/about/graphics/"
        },
        {
            "title": "TrainerRoad",
            "hex": "DA291C",
            "source": "https://www.trainerroad.com/press/",
            "guidelines": "https://www.trainerroad.com/press/"
        },
        {
            "title": "Trakt",
            "hex": "ED1C24",
            "source": "https://trakt.tv"
        },
        {
            "title": "Transport for Ireland",
            "hex": "00B274",
            "source": "https://www.transportforireland.ie"
        },
        {
            "title": "Transport for London",
            "hex": "113B92",
            "source": "https://tfl.gov.uk"
        },
        {
            "title": "Travis CI",
            "hex": "3EAAAF",
            "source": "https://travis-ci.com/logo"
        },
        {
            "title": "Treehouse",
            "hex": "5FCF80",
            "source": "https://teamtreehouse.com/about"
        },
        {
            "title": "Trello",
            "hex": "0052CC",
            "source": "https://atlassian.design/resources/logo-library",
            "guidelines": "https://atlassian.design/foundations/logos/"
        },
        {
            "title": "Trend Micro",
            "hex": "D71921",
            "source": "https://www.trendmicro.com"
        },
        {
            "title": "Treyarch",
            "hex": "000000",
            "source": "https://upload.wikimedia.org/wikipedia/en/7/7a/Treyarch_logo.svg"
        },
        {
            "title": "Trilium",
            "hex": "000000",
            "source": "https://github.com/zadam/trilium/blob/05d2f4fe96f49c5bc7f3a02a9e47fc352ce5971d/images/icon.svg"
        },
        {
            "title": "Triller",
            "hex": "FF0089",
            "source": "https://triller.co/static/media/illustrations/logo-full-white.svg"
        },
        {
            "title": "Trino",
            "hex": "DD00A1",
            "source": "https://github.com/trinodb/docs.trino.io/blob/653a46f6bdc64b5f67302dc9ab8a0c432ca25e70/352/_static/trino.svg"
        },
        {
            "title": "Trip.com",
            "hex": "287DFA",
            "source": "https://careers.trip.com"
        },
        {
            "title": "Tripadvisor",
            "hex": "34E0A1",
            "source": "https://tripadvisor.mediaroom.com/logo-guidelines"
        },
        {
            "title": "Trivy",
            "hex": "1904DA",
            "source": "https://www.aquasec.com/brand/",
            "guidelines": "https://www.aquasec.com/brand/"
        },
        {
            "title": "Trove",
            "hex": "2D004B",
            "source": "https://trove.nla.gov.au/about/who-we-are/our-logo",
            "guidelines": "https://trove.nla.gov.au/about/who-we-are/trove-brand-guidelines"
        },
        {
            "title": "tRPC",
            "hex": "2596BE",
            "source": "https://github.com/trpc/trpc/blob/e0df4a2d5b498dd953a65901e04915c6e3f7ecc5/www/static/img/logo-no-text.svg"
        },
        {
            "title": "TrueNAS",
            "hex": "0095D5",
            "source": "https://www.truenas.com"
        },
        {
            "title": "trulia",
            "hex": "0A0B09",
            "source": "https://www.trulia.com/newsroom/media/brand-logos/",
            "guidelines": "https://www.trulia.com/newsroom/media/brand-logos/"
        },
        {
            "title": "Trusted Shops",
            "hex": "FFDC0F",
            "source": "https://brand.trustedshops.com/d/dorIFVeUmcN9/corporate-design"
        },
        {
            "title": "Trustpilot",
            "hex": "00B67A",
            "source": "https://support.trustpilot.com/hc/en-us/articles/206289947-Trustpilot-Brand-Assets-Style-Guide"
        },
        {
            "title": "Try It Online",
            "hex": "303030",
            "source": "https://tio.run"
        },
        {
            "title": "TryHackMe",
            "hex": "212C42",
            "source": "https://tryhackme.com/about"
        },
        {
            "title": "ts-node",
            "hex": "3178C6",
            "source": "https://typestrong.org/ts-node/"
        },
        {
            "title": "Tubi",
            "hex": "000000",
            "source": "https://corporate.tubitv.com/press-releases/"
        },
        {
            "title": "TUI",
            "hex": "D40E14",
            "source": "https://www.design.tui/brand/logos/",
            "guidelines": "https://www.design.tui/brand/"
        },
        {
            "title": "Tumblr",
            "hex": "36465D",
            "source": "https://www.tumblr.com/logo"
        },
        {
            "title": "TuneIn",
            "hex": "14D8CC",
            "source": "https://cms.tunein.com/press/"
        },
        {
            "title": "Turbo",
            "hex": "5CD8E5",
            "source": "https://turbo.hotwired.dev"
        },
        {
            "title": "Turborepo",
            "hex": "EF4444",
            "source": "https://github.com/vercel/turborepo/blob/7312e316629a2138f895a90c9704045891be817b/docs/public/logo-light.svg"
        },
        {
            "title": "TurboSquid",
            "hex": "FF8135",
            "source": "https://www.brand.turbosquid.com/turbosquidicons",
            "guidelines": "https://www.brand.turbosquid.com"
        },
        {
            "title": "Turkish Airlines",
            "hex": "C70A0C",
            "source": "https://www.turkishairlines.com/tr-int/basin-odasi/logo-arsivi/index.html"
        },
        {
            "title": "Tutanota",
            "hex": "840010",
            "source": "https://github.com/tutao/tutanota/blob/8ff5f0e7d78834ac8fcb0f2357c394b757ea4793/resources/images/logo-solo-red.svg"
        },
        {
            "title": "TV Time",
            "hex": "FFD400",
            "source": "https://www.tvtime.com"
        },
        {
            "title": "Twilio",
            "hex": "F22F46",
            "source": "https://www.twilio.com/company/brand"
        },
        {
            "title": "Twitch",
            "hex": "9146FF",
            "source": "https://brand.twitch.tv"
        },
        {
            "title": "Twitter",
            "hex": "1D9BF0",
            "source": "https://brand.twitter.com",
            "guidelines": "https://about.twitter.com/en/who-we-are/brand-toolkit"
        },
        {
            "title": "Twoo",
            "hex": "FF7102",
            "source": "https://www.twoo.com/about/press"
        },
        {
            "title": "Typeform",
            "hex": "262627",
            "source": "https://www.typeform.com"
        },
        {
            "title": "TypeScript",
            "hex": "3178C6",
            "source": "https://www.typescriptlang.org/branding",
            "guidelines": "https://www.typescriptlang.org/branding"
        },
        {
            "title": "TYPO3",
            "hex": "FF8700",
            "source": "https://typo3.com/fileadmin/assets/typo3logos/typo3_bullet_01.svg"
        },
        {
            "title": "Uber",
            "hex": "000000",
            "source": "https://www.uber.com/media/"
        },
        {
            "title": "Uber Eats",
            "hex": "06C167",
            "source": "https://www.ubereats.com"
        },
        {
            "title": "Ubiquiti",
            "hex": "0559C9",
            "source": "https://www.ui.com"
        },
        {
            "title": "Ubisoft",
            "hex": "000000",
            "source": "https://www.ubisoft.com/en-US/company/overview.aspx"
        },
        {
            "title": "uBlock Origin",
            "hex": "800000",
            "source": "https://github.com/gorhill/uBlock/blob/59aa235952a9289cfe72e4fb9f8a7d8f4c80be9a/src/img/ublock.svg"
        },
        {
            "title": "Ubuntu",
            "hex": "E95420",
            "source": "https://design.ubuntu.com/downloads/",
            "guidelines": "https://design.ubuntu.com/brand/ubuntu-logo/"
        },
        {
            "title": "Udacity",
            "hex": "02B3E4",
            "source": "https://www.udacity.com"
        },
        {
            "title": "Udemy",
            "hex": "A435F0",
            "source": "https://www.udemy.com/ourbrand/"
        },
        {
            "title": "UFC",
            "hex": "D20A0A",
            "source": "https://www.ufc.com"
        },
        {
            "title": "UIkit",
            "hex": "2396F3",
            "source": "https://getuikit.com"
        },
        {
            "title": "Ulule",
            "hex": "18A5D6",
            "source": "https://ulule.frontify.com/d/EX3dK8qsXgqh/branding-guidelines"
        },
        {
            "title": "Umbraco",
            "hex": "3544B1",
            "source": "https://umbraco.com"
        },
        {
            "title": "UML",
            "hex": "FABD14",
            "source": "https://www.uml.org",
            "aliases": {
                "aka": [
                    "Unified Modelling Language"
                ]
            }
        },
        {
            "title": "Unacademy",
            "hex": "08BD80",
            "source": "https://unacademy.com"
        },
        {
            "title": "Under Armour",
            "hex": "1D1D1D",
            "source": "https://www.underarmour.com/en-us/"
        },
        {
            "title": "Underscore.js",
            "hex": "0371B5",
            "source": "https://github.com/jashkenas/underscore/blob/f098f61ff84931dea69c276b3674a62b6ae4def7/docs/images/underscore.png"
        },
        {
            "title": "Undertale",
            "hex": "E71D29",
            "source": "https://undertale.com"
        },
        {
            "title": "Unicode",
            "hex": "5455FE",
            "source": "https://en.wikipedia.org/wiki/Unicode"
        },
        {
            "title": "Unilever",
            "hex": "1F36C7",
            "source": "https://www.unilever.co.uk/about/who-we-are/our-logo/"
        },
        {
            "title": "United Airlines",
            "hex": "002244",
            "source": "https://en.wikipedia.org/wiki/File:United_Airlines_Logo.svg"
        },
        {
            "title": "Unity",
            "hex": "FFFFFF",
            "source": "https://brand.unity.com",
            "guidelines": "https://brand.unity.com"
        },
        {
            "title": "Unlicense",
            "hex": "808080",
            "source": "https://commons.wikimedia.org/wiki/File:PD-icon.svg"
        },
        {
            "title": "UnoCSS",
            "hex": "333333",
            "source": "https://github.com/unocss/unocss/blob/fc2ed5bb6019b45565ff5293d4b650522f1b79b4/playground/public/icon.svg"
        },
        {
            "title": "Unraid",
            "hex": "F15A2C",
            "source": "https://unraid.net"
        },
        {
            "title": "Unreal Engine",
            "hex": "0E1128",
            "source": "https://www.unrealengine.com/en-US/branding",
            "guidelines": "https://www.unrealengine.com/en-US/branding"
        },
        {
            "title": "Unsplash",
            "hex": "000000",
            "source": "https://unsplash.com"
        },
        {
            "title": "Untangle",
            "hex": "68BD49",
            "source": "https://www.untangle.com/company-overview/",
            "guidelines": "https://www.untangle.com/company-overview/"
        },
        {
            "title": "Untappd",
            "hex": "FFC000",
            "source": "https://untappd.com"
        },
        {
            "title": "UpCloud",
            "hex": "7B00FF",
            "source": "https://upcloud.com/brand-assets/",
            "guidelines": "https://upcloud.com/brand-assets/"
        },
        {
            "title": "UpLabs",
            "hex": "3930D8",
            "source": "https://www.uplabs.com"
        },
        {
            "title": "Uploaded",
            "hex": "0E70CB",
            "source": "https://www.uploaded.net"
        },
        {
            "title": "UPS",
            "hex": "150400",
            "source": "https://www.ups.com"
        },
        {
            "title": "Upstash",
            "hex": "00E9A3",
            "source": "https://upstash.com"
        },
        {
            "title": "Uptime Kuma",
            "hex": "5CDD8B",
            "source": "https://uptime.kuma.pet"
        },
        {
            "title": "Uptobox",
            "hex": "5CE1E6",
            "source": "https://uptoboxpremium.org"
        },
        {
            "title": "Upwork",
            "hex": "6FDA44",
            "source": "https://www.upwork.com/press/"
        },
        {
            "title": "USPS",
            "hex": "333366",
            "source": "https://www.usps.com"
        },
        {
            "title": "V",
            "hex": "5D87BF",
            "source": "https://github.com/vlang/v-logo/tree/62dd9fe256f64190b53a306310c4a4cc27398d0f",
            "license": {
                "type": "MIT"
            }
        },
        {
            "title": "V2EX",
            "hex": "1F1F1F",
            "source": "https://www.v2ex.com"
        },
        {
            "title": "V8",
            "hex": "4B8BF5",
            "source": "https://v8.dev/logo"
        },
        {
            "title": "Vaadin",
            "hex": "00B4F0",
            "source": "https://vaadin.com/trademark",
            "guidelines": "https://vaadin.com/trademark"
        },
        {
            "title": "Vagrant",
            "hex": "1868F2",
            "source": "https://www.hashicorp.com/brand",
            "guidelines": "https://www.hashicorp.com/brand"
        },
        {
            "title": "Vala",
            "hex": "7239B3",
            "source": "https://commons.wikimedia.org/wiki/File:Vala_Logo.svg",
            "license": {
                "type": "MIT",
                "url": "https://commons.wikimedia.org/wiki/File:Vala_Logo.svg"
            }
        },
        {
            "title": "Valorant",
            "hex": "FA4454",
            "source": "https://commons.wikimedia.org/wiki/File:Valorant_logo_-_black_color_version.svg"
        },
        {
            "title": "Valve",
            "hex": "F74843",
            "source": "https://www.valvesoftware.com"
        },
        {
            "title": "Vapor",
            "hex": "0D0D0D",
            "source": "https://vapor.codes"
        },
        {
            "title": "Vault",
            "hex": "000000",
            "source": "https://www.hashicorp.com/brand",
            "guidelines": "https://www.hashicorp.com/brand"
        },
        {
            "title": "Vauxhall",
            "hex": "EB001E",
            "source": "https://www.stellantis.com/en/brands/vauxhall"
        },
        {
            "title": "vBulletin",
            "hex": "184D66",
            "source": "https://commons.wikimedia.org/wiki/File:VBulletin.svg"
        },
        {
            "title": "Vector Logo Zone",
            "hex": "184D66",
            "source": "https://www.vectorlogo.zone"
        },
        {
            "title": "Vectorworks",
            "hex": "000000",
            "source": "https://www.vectorworks.net/en-US"
        },
        {
            "title": "Veeam",
            "hex": "00B336",
            "source": "https://www.veeam.com/newsroom/veeam-graphics.html"
        },
        {
            "title": "Veepee",
            "hex": "EC008C",
            "source": "https://www.veepee.fr"
        },
        {
            "title": "Vega",
            "hex": "2450B2",
            "source": "https://github.com/vega/logos/blob/af32bc29f0c09c8de826aaafb037935fb69e960a/assets/VG_Black.svg",
            "guidelines": "https://github.com/vega/logos",
            "license": {
                "type": "BSD-3-Clause"
            }
        },
        {
            "title": "Velog",
            "hex": "20C997",
            "source": "https://github.com/velopert/velog-client/blob/8fbbb371f4b4525b6747e54d0c608900ea8bf03e/src/static/svg/velog-icon.svg"
        },
        {
            "title": "Venmo",
            "hex": "3D95CE",
            "source": "https://venmo.com/about/brand/"
        },
        {
            "title": "Vercel",
            "hex": "000000",
            "source": "https://vercel.com/design"
        },
        {
            "title": "Verdaccio",
            "hex": "4B5E40",
            "source": "https://verdaccio.org/docs/en/logo"
        },
        {
            "title": "Veritas",
            "hex": "B1181E",
            "source": "https://my.veritas.com/cs/groups/partner/documents/styleguide/mdaw/mdq5/~edisp/tus3cpeapp3855186572.pdf"
        },
        {
            "title": "Verizon",
            "hex": "CD040B",
            "source": "https://www.verizondigitalmedia.com/about/logo-usage/"
        },
        {
            "title": "VEXXHOST",
            "hex": "2A1659",
            "source": "https://vexxhost.com"
        },
        {
            "title": "vFairs",
            "hex": "EF4678",
            "source": "https://www.vfairs.com"
        },
        {
            "title": "Viadeo",
            "hex": "F07355",
            "source": "https://viadeo.journaldunet.com"
        },
        {
            "title": "Viber",
            "hex": "7360F2",
            "source": "https://www.viber.com/brand-center/"
        },
        {
            "title": "Vim",
            "hex": "019733",
            "source": "https://commons.wikimedia.org/wiki/File:Vimlogo.svg"
        },
        {
            "title": "Vimeo",
            "hex": "1AB7EA",
            "source": "https://vimeo.com/about/brand_guidelines"
        },
        {
            "title": "Vimeo Livestream",
            "hex": "0A0A20",
            "source": "https://livestream.com"
        },
        {
            "title": "Virgin",
            "aliases": {
                "aka": [
                    "Virgin Group"
                ]
            },
            "hex": "E10A0A",
            "source": "https://www.virgin.com/img/virgin-logo-square.svg"
        },
        {
            "title": "Virgin Media",
            "hex": "ED1A37",
            "source": "https://en.wikipedia.org/wiki/Virgin_Media#/media/File:Virgin_Media.svg"
        },
        {
            "title": "VirtualBox",
            "hex": "183A61",
            "source": "https://commons.wikimedia.org/wiki/File:Virtualbox_logo.png"
        },
        {
            "title": "VirusTotal",
            "hex": "394EFF",
            "source": "https://www.virustotal.com"
        },
        {
            "title": "Visa",
            "hex": "1A1F71",
            "source": "https://merchantsignageeu.visa.com/product.asp?dptID=696"
        },
        {
            "title": "Visual Basic",
            "hex": "512BD4",
            "source": "https://aka.ms/fluentui-icons",
            "guidelines": "https://aka.ms/fluentui-assets-license"
        },
        {
            "title": "Visual Studio",
            "hex": "5C2D91",
            "source": "https://visualstudio.microsoft.com"
        },
        {
            "title": "Visual Studio Code",
            "hex": "007ACC",
            "source": "https://commons.wikimedia.org/wiki/File:Visual_Studio_Code_1.35_icon.svg"
        },
        {
            "title": "Vite",
            "hex": "646CFF",
            "source": "https://vitejs.dev"
        },
        {
            "title": "Vitess",
            "hex": "F16728",
            "source": "https://cncf-branding.netlify.app/projects/vitess/"
        },
        {
            "title": "Vitest",
            "hex": "6E9F18",
            "source": "https://vitest.dev"
        },
        {
            "title": "Viva Wallet",
            "hex": "1F263A",
            "source": "https://www.vivawallet.com/gb_en/press-center-gb"
        },
        {
            "title": "Vivaldi",
            "hex": "EF3939",
            "source": "https://vivaldi.com/press/"
        },
        {
            "title": "Vivino",
            "hex": "AA1329",
            "source": "https://www.vivino.com/press"
        },
        {
            "title": "VK",
            "hex": "0077FF",
            "source": "https://vk.com/brand",
            "guidelines": "https://vk.com/brand"
        },
        {
            "title": "VLC media player",
            "hex": "FF8800",
            "source": "https://git.videolan.org/?p=vlc.git;a=tree;f=extras/package/macosx/asset_sources"
        },
        {
            "title": "VMware",
            "hex": "607078",
            "source": "https://myvmware.workspaceair.com"
        },
        {
            "title": "Vodafone",
            "hex": "E60000",
            "source": "https://web.vodafone.com.eg"
        },
        {
            "title": "VoIP.ms",
            "hex": "E1382D",
            "source": "https://voip.ms"
        },
        {
            "title": "Volkswagen",
            "hex": "151F5D",
            "source": "https://www.volkswagen.ie"
        },
        {
            "title": "Volvo",
            "hex": "003057",
            "source": "https://www.media.volvocars.com/global/en-gb/logos"
        },
        {
            "title": "Vonage",
            "hex": "FFFFFF",
            "source": "https://www.vonage.com"
        },
        {
            "title": "Vowpal Wabbit",
            "hex": "FF81F9",
            "source": "https://github.com/VowpalWabbit/vowpal_wabbit/blob/1da1aa4bb4f2dfb5e1a6083c14b429b30eba372d/logo_assets/vowpal-wabbits-icon.svg"
        },
        {
            "title": "VOX",
            "hex": "DA074A",
            "source": "https://commons.wikimedia.org/wiki/File:VOX_Logo_2013.svg"
        },
        {
            "title": "VSCO",
            "hex": "000000",
            "source": "https://vscopress.co/media-kit"
        },
        {
            "title": "VSCodium",
            "hex": "2F80ED",
            "source": "https://vscodium.com"
        },
        {
            "title": "VTEX",
            "hex": "ED125F",
            "source": "https://vtex.com"
        },
        {
            "title": "Vue.js",
            "hex": "4FC08D",
            "source": "https://github.com/vuejs/art/tree/d840546f0779f0639ba3fe1cb78e7b04d8127eab",
            "guidelines": "https://github.com/vuejs/art/blob/master/README.md",
            "license": {
                "type": "CC-BY-NC-SA-4.0"
            }
        },
        {
            "title": "Vuetify",
            "hex": "1867C0",
            "source": "https://vuetifyjs.com"
        },
        {
            "title": "Vulkan",
            "hex": "AC162C",
            "source": "https://www.khronos.org/legal/trademarks/"
        },
        {
            "title": "Vultr",
            "hex": "007BFC",
            "source": "https://www.vultr.com/company/brand-assets/"
        },
        {
            "title": "W3C",
            "hex": "005A9C",
            "source": "https://www.w3.org/Consortium/Legal/logo-usage-20000308",
            "license": {
                "type": "custom",
                "url": "https://www.w3.org/Consortium/Legal/2002/trademark-license-20021231"
            }
        },
        {
            "title": "Wacom",
            "hex": "000000",
            "source": "https://support.wacom.com/hc/en-us"
        },
        {
            "title": "Wagtail",
            "hex": "43B1B0",
            "source": "https://github.com/wagtail/wagtail/blob/e3e46e23b780aa2b1b521de081cb81872f77466d/wagtail/admin/static_src/wagtailadmin/images/wagtail-logo.svg"
        },
        {
            "title": "Wails",
            "hex": "DF0000",
            "source": "https://wails.io"
        },
        {
            "title": "WakaTime",
            "hex": "000000",
            "source": "https://wakatime.com/legal/logos-and-trademark-usage",
            "guidelines": "https://wakatime.com/legal/logos-and-trademark-usage"
        },
        {
            "title": "WALKMAN",
            "hex": "000000",
            "source": "https://en.wikipedia.org/wiki/File:Walkman_logo.svg"
        },
        {
            "title": "Wallabag",
            "hex": "3F6184",
            "source": "https://github.com/wallabag/logo/blob/f670395da2d85c3bbcb8dcfa8d2a339d8af5abb0/_default/icon/svg/logo-icon-black-no-bg.svg"
        },
        {
            "title": "WalletConnect",
            "hex": "3B99FC",
            "source": "https://walletconnect.com/brand"
        },
        {
            "title": "Walmart",
            "hex": "0071CE",
            "source": "https://corporate.walmart.com",
            "guidelines": "https://one.walmart.com/content/people-experience/associate-brand-center.html"
        },
        {
            "title": "Wantedly",
            "hex": "21BDDB",
            "source": "https://wantedlyinc.com/ja/brand_assets",
            "guidelines": "https://wantedlyinc.com/ja/brand_assets"
        },
        {
            "title": "Wappalyzer",
            "hex": "32067C",
            "source": "https://www.wappalyzer.com"
        },
        {
            "title": "Warner Bros.",
            "slug": "warnerbros",
            "hex": "004DB4",
            "source": "https://www.warnerbros.com"
        },
        {
            "title": "Warp",
            "hex": "01A4FF",
            "source": "https://warp.dev"
        },
        {
            "title": "Wasabi",
            "hex": "01CD3E",
            "source": "https://wasabi.com"
        },
        {
            "title": "wasmCloud",
            "hex": "00BC8E",
            "source": "https://github.com/wasmCloud/branding/tree/0827503c63f55471a0c709e97d609f56d716be40",
            "guidelines": "https://github.com/wasmCloud/branding/"
        },
        {
            "title": "Wasmer",
            "hex": "4946DD",
            "source": "https://github.com/wasmerio/wasmer.io/blob/0d425f5b4ace56496e75278e304f54492c46adde/public/images/icon.svg"
        },
        {
            "title": "Wattpad",
            "hex": "FF500A",
            "source": "https://company.wattpad.com/brandguideline",
            "guidelines": "https://company.wattpad.com/brandguideline"
        },
        {
            "title": "Wayland",
            "hex": "FFBC00",
            "source": "https://gitlab.freedesktop.org/wayland/weston/-/blob/77ede00a938b8137bd638ce67b6f58cb52b1d1b0/data/wayland.svg",
            "license": {
                "type": "MIT"
            }
        },
        {
            "title": "Waze",
            "hex": "33CCFF",
            "source": "https://www.waze.com"
        },
        {
            "title": "Wear OS",
            "hex": "4285F4",
            "source": "https://partnermarketinghub.withgoogle.com/#/brands/"
        },
        {
            "title": "Weasyl",
            "hex": "990000",
            "source": "https://www.weasyl.com"
        },
        {
            "title": "Web3.js",
            "hex": "F16822",
            "source": "https://github.com/ChainSafe/web3.js/blob/fdbda4958cbdbaebe8ed5ea59183582b07fac254/assets/logo/web3js.svg"
        },
        {
            "title": "WebAssembly",
            "hex": "654FF0",
            "source": "https://webassembly.org"
        },
        {
            "title": "WebAuthn",
            "hex": "3423A6",
            "source": "https://github.com/webauthn-open-source/webauthn-logos/tree/b21be672811eb4a5caadaba41044970cae299a55",
            "guidelines": "https://github.com/webauthn-open-source/webauthn-logos"
        },
        {
            "title": "webcomponents.org",
            "hex": "29ABE2",
            "source": "https://www.webcomponents.org"
        },
        {
            "title": "WebdriverIO",
            "hex": "EA5906",
            "source": "https://webdriver.io/docs/api/"
        },
        {
            "title": "Webflow",
            "hex": "4353FF",
            "source": "https://webflow.com"
        },
        {
            "title": "WebGL",
            "hex": "990000",
            "source": "https://www.khronos.org/legal/trademarks/",
            "guidelines": "https://www.khronos.org/legal/trademarks/"
        },
        {
            "title": "webhint",
            "hex": "4700A3",
            "source": "https://github.com/webhintio/webhint.io/blob/5c9f10a33a6d68e1f0d2b1eff0829685b9123433/src/webhint-theme/source/images/webhint-logo.svg"
        },
        {
            "title": "Weblate",
            "hex": "2ECCAA",
            "source": "https://github.com/WeblateOrg/graphics/blob/669e4f910abd9ec36fda172d2ea6f2f424a32ace/logo/weblate-black.svg",
            "license": {
                "type": "GPL-3.0-only"
            }
        },
        {
            "title": "Webmin",
            "hex": "7DA0D0",
            "source": "https://github.com/webmin/webmin/blob/84d2d3d17f638a43939220f78b83bfefbae37f76/images/webmin-blue.svg"
        },
        {
            "title": "WebMoney",
            "hex": "036CB5",
            "source": "https://www.webmoney.ru/rus/developers/logos.shtml"
        },
        {
            "title": "Webpack",
            "hex": "8DD6F9",
            "source": "https://webpack.js.org/branding/"
        },
        {
            "title": "WebRTC",
            "hex": "333333",
            "source": "https://webrtc.org"
        },
        {
            "title": "WebStorm",
            "hex": "000000",
            "source": "https://www.jetbrains.com/company/brand/logos/",
            "guidelines": "https://www.jetbrains.com/company/brand/"
        },
        {
            "title": "WEBTOON",
            "hex": "00D564",
            "source": "https://webtoons.com"
        },
        {
            "title": "webtrees",
            "hex": "2694E8",
            "source": "https://webtrees.net",
            "guidelines": "https://wtwi.jprodina.cz/index.php?title=Logo_webtrees"
        },
        {
            "title": "WeChat",
            "hex": "07C160",
            "source": "https://wechat.design/standard/download/brand",
            "guidelines": "https://wechat.design/standard/download/brand"
        },
        {
            "title": "WeGame",
            "hex": "FAAB00",
            "source": "https://www.wegame.com.cn"
        },
        {
            "title": "Weights & Biases",
            "hex": "FFBE00",
            "source": "https://wandb.ai"
        },
        {
            "title": "Welcome to the Jungle",
            "aliases": {
                "aka": [
                    "WTTJ"
                ]
            },
            "hex": "FFCD00",
            "source": "https://www.welcometothejungle.com"
        },
        {
            "title": "WEMO",
            "hex": "72D44C",
            "source": "https://commons.wikimedia.org/wiki/File:WeMoApp.svg"
        },
        {
            "title": "Western Digital",
            "aliases": {
                "aka": [
                    "WD"
                ]
            },
            "hex": "000000",
            "source": "https://www.westerndigital.com"
        },
        {
            "title": "WeTransfer",
            "hex": "409FFF",
            "source": "https://wetransfer.com"
        },
        {
            "title": "WhatsApp",
            "hex": "25D366",
            "source": "https://www.facebook.com/brand/resources/whatsapp/whatsapp-brand",
            "guidelines": "https://www.facebook.com/brand/resources/whatsapp/whatsapp-brand"
        },
        {
            "title": "When I Work",
            "hex": "51A33D",
            "source": "https://wheniwork.com"
        },
        {
            "title": "WhiteSource",
            "hex": "161D4E",
            "source": "https://www.whitesourcesoftware.com/whitesource-media-kit/"
        },
        {
            "title": "Wii",
            "hex": "8B8B8B",
            "source": "https://commons.wikimedia.org/wiki/File:Wii.svg"
        },
        {
            "title": "Wii U",
            "hex": "8B8B8B",
            "source": "https://commons.wikipedia.org/wiki/File:WiiU.svg"
        },
        {
            "title": "wiki.gg",
            "hex": "FF1985",
            "source": "https://commons.wiki.gg/wiki/Category:Wiki.gg_logos"
        },
        {
            "title": "Wiki.js",
            "hex": "1976D2",
            "source": "https://cdn.js.wiki/images/wikijs-butterfly-mono.svg"
        },
        {
            "title": "Wikidata",
            "hex": "006699",
            "source": "https://commons.wikimedia.org/wiki/File:Wikidata-logo-en.svg"
        },
        {
            "title": "Wikimedia Commons",
            "hex": "006699",
            "source": "https://commons.wikimedia.org/wiki/File:Commons-logo.svg"
        },
        {
            "title": "Wikipedia",
            "hex": "000000",
            "source": "https://commons.wikimedia.org/wiki/File:Wikipedia-logo-v2.svg"
        },
        {
            "title": "Wikiquote",
            "hex": "006699",
            "source": "https://commons.wikimedia.org/wiki/File:Wikiquote-logo.svg"
        },
        {
            "title": "Wikivoyage",
            "hex": "006699",
            "source": "https://commons.wikimedia.org/wiki/File:Wikivoyage-Logo-v3-en.svg"
        },
        {
            "title": "Winamp",
            "hex": "F93821",
            "source": "https://www.winamp.com"
        },
        {
            "title": "Windi CSS",
            "hex": "48B0F1",
            "source": "https://github.com/windicss/docs/blob/d7a01df515c4fa30dbb33ede7c46392e21fbf2cb/public/assets/logo.svg"
        },
        {
            "title": "Windows",
            "hex": "0078D6",
            "source": "https://commons.wikimedia.org/wiki/File:Windows_10_Logo.svg"
        },
        {
            "title": "Windows 11",
            "hex": "0078D4",
            "source": "https://commons.wikimedia.org/wiki/File:Windows_logo_-_2021_(Black).svg",
            "guidelines": "https://query.prod.cms.rt.microsoft.com/cms/api/am/binary/RE1voQq"
        },
        {
            "title": "Windows 95",
            "hex": "008080",
            "source": "https://en.wikipedia.org/wiki/Windows_95"
        },
        {
            "title": "Windows Terminal",
            "hex": "4D4D4D",
            "source": "https://github.com/microsoft/terminal/blob/a90289548f8548bf5c370a4b141b4b815c22616b/res/terminal/Terminal_HC.svg"
        },
        {
            "title": "Windows XP",
            "hex": "003399",
            "source": "https://commons.wikimedia.org/wiki/File:Windows_logo_-_2002%E2%80%932012_(Multicolored).svg"
        },
        {
            "title": "Winmate",
            "hex": "C11920",
            "source": "https://www.winmate.com/NewsAndEvents/Publications"
        },
        {
            "title": "Wipro",
            "hex": "341C53",
            "source": "https://www.wipro.com/content/dam/nexus/en/service-lines/applications/latest-thinking/state-of-cybersecurity-report-2019.pdf"
        },
        {
            "title": "Wire",
            "hex": "000000",
            "source": "https://brand.wire.com",
            "guidelines": "https://brand.wire.com"
        },
        {
            "title": "WireGuard",
            "hex": "88171A",
            "source": "https://www.wireguard.com"
        },
        {
            "title": "Wireshark",
            "hex": "1679A7",
            "source": "https://gitlab.com/wanduow/wireshark/-/blob/cd5539b0f76975474869984a9d2f0fce29d5c21e/image/wsicon.svg"
        },
        {
            "title": "Wise",
            "hex": "9FE870",
            "source": "https://wise.design/foundations/logo",
            "guidelines": "https://wise.design/foundations/logo"
        },
        {
            "title": "Wish",
            "hex": "2FB7EC",
            "source": "https://wish.com"
        },
        {
            "title": "Wistia",
            "hex": "54BBFF",
            "source": "https://wistia.com/about/assets",
            "guidelines": "https://wistia.com/about/assets"
        },
        {
            "title": "Wix",
            "hex": "0C6EFC",
            "source": "https://www.wix.com/about/design-assets"
        },
        {
            "title": "Wizz Air",
            "hex": "C6007E",
            "source": "https://wizzair.com/en-gb/information-and-services/about-us/press-office/logos"
        },
        {
            "title": "Wolfram",
            "hex": "DD1100",
            "source": "https://company.wolfram.com/press-center/wolfram-corporate/"
        },
        {
            "title": "Wolfram Language",
            "hex": "DD1100",
            "source": "https://company.wolfram.com/press-center/language/"
        },
        {
            "title": "Wolfram Mathematica",
            "hex": "DD1100",
            "source": "https://company.wolfram.com/press-center/mathematica/"
        },
        {
            "title": "Woo",
            "hex": "96588A",
            "source": "https://woocommerce.com/style-guide/",
            "guidelines": "https://woocommerce.com/trademark-guidelines/"
        },
        {
            "title": "WooCommerce",
            "hex": "96588A",
            "source": "https://woocommerce.com/style-guide/",
            "guidelines": "https://woocommerce.com/trademark-guidelines/"
        },
        {
            "title": "WordPress",
            "hex": "21759B",
            "source": "https://wordpress.org/about/logos"
        },
        {
            "title": "Workplace",
            "hex": "4326C4",
            "source": "https://en.facebookbrand.com",
            "guidelines": "https://en.facebookbrand.com"
        },
        {
            "title": "World Health Organization",
            "hex": "0093D5",
            "source": "https://www.who.int"
        },
        {
            "title": "WP Engine",
            "hex": "0ECAD4",
            "source": "https://wpengine.com/brand-assets/"
        },
        {
            "title": "WP Rocket",
            "hex": "F56640",
            "source": "https://wp-rocket.me"
        },
        {
            "title": "WPExplorer",
            "hex": "2563EB",
            "source": "https://wpexplorer.com"
        },
        {
            "title": "write.as",
            "hex": "5BC4EE",
            "source": "https://write.as/brand",
            "guidelines": "https://write.as/brand"
        },
        {
            "title": "WWE",
            "hex": "000000",
            "source": "https://commons.wikimedia.org/wiki/File:WWE_Network_logo.svg"
        },
        {
            "title": "Wwise",
            "hex": "00549F",
            "source": "https://www.audiokinetic.com/resources/credits/",
            "guidelines": "https://www.audiokinetic.com/resources/credits/"
        },
        {
            "title": "X.Org",
            "hex": "F28834",
            "source": "https://upload.wikimedia.org/wikipedia/commons/9/90/X.Org_Logo.svg"
        },
        {
            "title": "Xamarin",
            "hex": "3498DB",
            "source": "https://github.com/dotnet-foundation/swag/tree/0d21c59a604f348f509d772c12a99b888ed9f21f/xamarin"
        },
        {
            "title": "XAML",
            "hex": "0C54C2",
            "source": "https://github.com/microsoft/microsoft-ui-xaml/issues/1185#issuecomment-529731046"
        },
        {
            "title": "XAMPP",
            "hex": "FB7A24",
            "source": "https://www.apachefriends.org/en/"
        },
        {
            "title": "Xbox",
            "hex": "107C10",
            "source": "https://www.xbox.com/en-US/consoles"
        },
        {
            "title": "Xcode",
            "hex": "147EFB",
            "source": "https://developer.apple.com/develop/"
        },
        {
            "title": "XDA Developers",
            "hex": "EA7100",
            "source": "https://www.xda-developers.com"
        },
        {
            "title": "Xero",
            "hex": "13B5EA",
            "source": "https://www.xero.com/uk/about/media/downloads"
        },
        {
            "title": "XFCE",
            "hex": "2284F2",
            "source": "https://www.xfce.org/download#artwork"
        },
        {
            "title": "Xiaomi",
            "hex": "FF6900",
            "source": "https://www.mi.com/global"
        },
        {
            "title": "Xilinx",
            "hex": "E01F27",
            "source": "https://www.xilinx.com"
        },
        {
            "title": "Xing",
            "hex": "006567",
            "source": "https://dev.xing.com/logo_rules"
        },
        {
            "title": "XMPP",
            "hex": "002B5C",
            "source": "https://github.com/xsf/xmpp.org/tree/00c49187e353c1a156c95562dafaf129e688fbad/content/icons"
        },
        {
            "title": "XO",
            "hex": "5ED9C7",
            "source": "https://github.com/xojs/xo/tree/f9c7db99255d009b3c81535ced021c3f6ade57b4"
        },
        {
            "title": "XRP",
            "hex": "25A768",
            "source": "https://xrpl.org"
        },
        {
            "title": "XSplit",
            "hex": "0095DE",
            "source": "https://www.xsplit.com/presskit"
        },
        {
            "title": "XState",
            "hex": "2C3E50",
            "source": "https://github.com/davidkpiano/xstate/blob/544df7f00e2ef49603b5e5ff2f0d183ff6bd5e7c/docs/.vuepress/public/logo.svg"
        },
        {
            "title": "Y Combinator",
            "hex": "F0652F",
            "source": "https://www.ycombinator.com/press/"
        },
        {
            "title": "Yahoo!",
            "hex": "6001D2",
            "source": "https://yahoo.com"
        },
        {
            "title": "Yale",
            "hex": "FFD900",
            "source": "https://yalehome.com"
        },
        {
            "title": "Yamaha Corporation",
            "hex": "4B1E78",
            "source": "https://www.yamaha.com/en/"
        },
        {
            "title": "Yamaha Motor Corporation",
            "hex": "E60012",
            "source": "https://en.wikipedia.org/wiki/Yamaha_Motor_Company"
        },
        {
            "title": "YAML",
            "hex": "CB171E",
            "source": "https://commons.wikimedia.org/wiki/File:Official_YAML_Logo.svg"
        },
        {
            "title": "Yammer",
            "hex": "106EBE",
            "source": "https://developer.microsoft.com/en-us/fluentui#/styles/web/colors/products"
        },
        {
            "title": "Yarn",
            "hex": "2C8EBB",
            "source": "https://github.com/yarnpkg/assets/tree/76d30ca2aebed5b73ea8131d972218fb860bd32d"
        },
        {
            "title": "Yelp",
            "hex": "D32323",
            "source": "https://www.yelp.com/styleguide/icons"
        },
        {
            "title": "Yoast",
            "hex": "A4286A",
            "source": "https://yoast.com/media/logo/"
        },
        {
            "title": "YOLO",
            "hex": "00FFFF",
            "source": "https://pjreddie.com/darknet/yolo/"
        },
        {
            "title": "YourTravel.TV",
            "hex": "F79025",
            "source": "https://yourtravel.tv"
        },
        {
            "title": "YouTube",
            "hex": "FF0000",
            "source": "https://www.youtube.com/howyoutubeworks/resources/brand-resources/#logos-icons-and-colors",
            "guidelines": "https://www.youtube.com/howyoutubeworks/resources/brand-resources/#logos-icons-and-colors"
        },
        {
            "title": "YouTube Gaming",
            "hex": "FF0000",
            "source": "https://gaming.youtube.com"
        },
        {
            "title": "YouTube Music",
            "hex": "FF0000",
            "source": "https://partnermarketinghub.withgoogle.com/#/brands/"
        },
        {
            "title": "YouTube Studio",
            "hex": "FF0000",
            "source": "https://www.youtube.com"
        },
        {
            "title": "YouTube TV",
            "hex": "FF0000",
            "source": "https://partnermarketinghub.withgoogle.com/#/brands/"
        },
        {
            "title": "Yubico",
            "hex": "84BD00",
            "source": "https://www.yubico.com/wp-content/themes/coronado/img/icon.svg"
        },
        {
            "title": "Z-Wave",
            "hex": "1B365D",
            "source": "https://www.z-wave.com"
        },
        {
            "title": "Żabka",
            "hex": "006420",
            "source": "https://www.zabka.pl"
        },
        {
            "title": "Zalando",
            "hex": "FF6900",
            "source": "https://www.zalando.co.uk"
        },
        {
            "title": "Zalo",
            "hex": "0068FF",
            "source": "https://zalo.me"
        },
        {
            "title": "Zapier",
            "hex": "FF4A00",
            "source": "https://zapier.com/about/brand"
        },
        {
            "title": "Zara",
            "hex": "000000",
            "source": "https://www.zara.com"
        },
        {
            "title": "Zazzle",
            "hex": "212121",
            "source": "https://www.zazzle.com/logo",
            "guidelines": "https://www.zazzle.com/logo"
        },
        {
            "title": "Zcash",
            "aliases": {
                "aka": [
                    "ZEC"
                ]
            },
            "hex": "F4B728",
            "source": "https://z.cash/press/",
            "guidelines": "https://www.zfnd.org/about/trademark-policy/"
        },
        {
            "title": "ZDF",
            "hex": "FA7D19",
            "source": "https://www.zdf.de"
        },
        {
            "title": "Zebra Technologies",
            "hex": "000000",
            "source": "https://www.zebra.com"
        },
        {
            "title": "Zelle",
            "hex": "6D1ED4",
            "source": "https://www.zellepay.com"
        },
        {
            "title": "Zend",
            "hex": "0679EA",
            "source": "https://www.zend.com"
        },
        {
            "title": "Zend Framework",
            "hex": "68B604",
            "source": "https://framework.zend.com"
        },
        {
            "title": "Zendesk",
            "hex": "03363D",
            "source": "https://brandland.zendesk.com"
        },
        {
            "title": "Zenn",
            "hex": "3EA8FF",
            "source": "https://zenn.dev/mediakit"
        },
        {
            "title": "Zenodo",
            "hex": "1682D4",
            "source": "https://about.zenodo.org",
            "guidelines": "https://about.zenodo.org"
        },
        {
            "title": "Zerodha",
            "hex": "387ED1",
            "source": "https://zerodha.com"
        },
        {
            "title": "ZeroMQ",
            "hex": "DF0000",
            "source": "https://github.com/zeromq/zeromq.org/blob/00f635314a0b0b801d411c7efef314dfd9625404/static/safari-pinned-tab.svg"
        },
        {
            "title": "Zerply",
            "hex": "7BBB6E",
            "source": "https://zerply.com/about/resources"
        },
        {
            "title": "Zettlr",
            "hex": "1CB27E",
            "source": "https://www.zettlr.com",
            "guidelines": "https://www.zettlr.com/press"
        },
        {
            "title": "Zhihu",
            "hex": "0084FF",
            "source": "https://www.zhihu.com"
        },
        {
            "title": "Zig",
            "hex": "F7A41D",
            "source": "https://github.com/ziglang/logo/tree/608770bf7303613c18a8c3faf284516fa31072f0",
            "license": {
                "type": "CC-BY-SA-4.0"
            }
        },
        {
            "title": "Zigbee",
            "hex": "EB0443",
            "source": "https://zigbeealliance.org/solution/zigbee/"
        },
        {
            "title": "Zilch",
            "hex": "00D287",
            "source": "https://www.zilch.com"
        },
        {
            "title": "Zillow",
            "hex": "006AFF",
            "source": "https://www.zillow.com"
        },
        {
            "title": "ZincSearch",
            "hex": "5BA37F",
            "source": "https://zincsearch.com"
        },
        {
            "title": "Zingat",
            "hex": "009CFB",
            "source": "https://www.zingat.com/kurumsal-logolar"
        },
        {
            "title": "Zoho",
            "hex": "C8202B",
            "source": "https://www.zoho.com/branding/"
        },
        {
            "title": "Zoiper",
            "hex": "F47920",
            "source": "https://www.zoiper.com/en/products"
        },
        {
            "title": "Zomato",
            "hex": "E23744",
            "source": "https://www.zomato.com/business/apps"
        },
        {
            "title": "Zoom",
            "hex": "2D8CFF",
            "source": "https://zoom.us/brandguidelines"
        },
        {
            "title": "Zorin",
            "hex": "0CC1F3",
            "source": "https://zorinos.com/press/"
        },
        {
            "title": "Zotero",
            "hex": "CC2936",
            "source": "https://www.zotero.org/support/brand"
        },
        {
            "title": "Zulip",
            "hex": "FFFFFF",
            "source": "https://github.com/zulip/zulip/blob/df9e40491dc77b658d943cff36a816d46e32ce1b/static/images/logo/zulip-org-logo.svg"
        },
        {
            "title": "Zyte",
            "hex": "B02CCE",
            "source": "https://www.zyte.com"
        }
    ]
}<|MERGE_RESOLUTION|>--- conflicted
+++ resolved
@@ -7312,16 +7312,15 @@
             "source": "https://mediatemple.net"
         },
         {
-<<<<<<< HEAD
             "title": "MediaWiki",
             "hex": "000000",
             "source": "https://www.mediawiki.org",
             "guidelines": "https://www.mediawiki.org/wiki/Manual:MediaWiki_logo_guidelines"
-=======
+        },
+        }
             "title": "MediBang Paint",
             "hex": "00DBDE",
             "source": "https://medibangpaint.com"
->>>>>>> a9f1b0f7
         },
         {
             "title": "Medium",
