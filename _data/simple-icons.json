{
    "icons": [
        {
            "title": ".ENV",
            "hex": "ECD53F",
            "source": "https://github.com/motdotla/dotenv/tree/40e75440337d1de2345dc8326d6108331f583fd8",
            "aliases": {
                "aka": [
                    "Dotenv"
                ]
            }
        },
        {
            "title": ".NET",
            "hex": "512BD4",
            "source": "https://github.com/dotnet/brand/tree/defe0408e765b48223a434a0d9a94213edc062f8"
        },
        {
            "title": "(ISC)²",
            "slug": "iscsquared",
            "hex": "007054",
            "source": "https://www.isc2.org"
        },
        {
            "title": "/e/",
            "hex": "000000",
            "source": "https://gitlab.e.foundation/e/cloud/my-spot/-/blob/4e5430a17ba4ce77d4cb188222e47924f032b197/searx/static/themes/eelo/img/logo.svg"
        },
        {
            "title": "1001Tracklists",
            "hex": "40AEF0",
            "source": "https://www.1001tracklists.com"
        },
        {
            "title": "1Password",
            "hex": "1A285F",
            "source": "https://1password.com"
        },
        {
            "title": "3M",
            "hex": "FF0000",
            "source": "https://www.3m.com"
        },
        {
            "title": "42",
            "hex": "000000",
            "source": "https://www.42.fr"
        },
        {
            "title": "4chan",
            "hex": "006600",
            "source": "https://www.4chan.org"
        },
        {
            "title": "4D",
            "hex": "004088",
            "source": "https://www.4d.com"
        },
        {
            "title": "500px",
            "hex": "0099E5",
            "source": "https://about.500px.com/press"
        },
        {
            "title": "A-Frame",
            "hex": "EF2D5E",
            "source": "https://aframe.io/docs"
        },
        {
            "title": "ABB RobotStudio",
            "hex": "FF9E0F",
            "source": "https://new.abb.com/products/robotics/en/robotstudio/downloads"
        },
        {
            "title": "Abbott",
            "hex": "008FC7",
            "source": "https://commons.wikimedia.org/wiki/File:Logo_Abbott_Laboratories.svg"
        },
        {
            "title": "Abbvie",
            "hex": "071D49",
            "source": "https://www.abbvie.com"
        },
        {
            "title": "Ableton Live",
            "hex": "000000",
            "source": "https://www.ableton.com/en/legal/branding-trademark-guidelines/"
        },
        {
            "title": "About.me",
            "hex": "00A98F",
            "source": "https://about.me/assets"
        },
        {
            "title": "Abstract",
            "hex": "191A1B",
            "source": "https://www.abstract.com/about"
        },
        {
            "title": "Academia",
            "hex": "41454A",
            "source": "https://www.academia.edu"
        },
        {
            "title": "Accenture",
            "hex": "A100FF",
            "source": "https://www.accenture.com"
        },
        {
            "title": "Acclaim",
            "hex": "26689A",
            "source": "https://www.youracclaim.com"
        },
        {
            "title": "Accusoft",
            "hex": "A9225C",
            "source": "https://www.accusoft.com"
        },
        {
            "title": "Acer",
            "hex": "83B81A",
            "source": "https://www.acer.com"
        },
        {
            "title": "ACM",
            "hex": "0085CA",
            "source": "https://identitystandards.acm.org"
        },
        {
            "title": "ActiGraph",
            "hex": "0B2C4A",
            "source": "https://www.actigraphcorp.com"
        },
        {
            "title": "Activision",
            "hex": "000000",
            "source": "https://www.activision.com"
        },
        {
            "title": "Acura",
            "hex": "000000",
            "source": "https://www.acura.com",
            "guidelines": "https://www.honda.com/privacy/terms-and-conditions"
        },
        {
            "title": "Adafruit",
            "hex": "000000",
            "source": "https://www.adafruit.com"
        },
        {
            "title": "AdBlock",
            "hex": "F40D12",
            "source": "https://getadblock.com"
        },
        {
            "title": "Adblock Plus",
            "hex": "C70D2C",
            "source": "https://adblockplus.org"
        },
        {
            "title": "AddThis",
            "hex": "FF6550",
            "source": "https://www.addthis.com"
        },
        {
            "title": "AdGuard",
            "hex": "68BC71",
            "source": "https://adguard.com/en/media-materials.html"
        },
        {
            "title": "Adidas",
            "hex": "000000",
            "source": "https://www.adidas.com"
        },
        {
            "title": "Adminer",
            "hex": "34567C",
            "source": "https://www.adminer.org"
        },
        {
            "title": "Adobe",
            "hex": "FF0000",
            "source": "https://www.adobe.com",
            "guidelines": "https://developer.adobe.com/developer-distribution/creative-cloud/docs/guides/branding_guidelines"
        },
        {
            "title": "Adobe Acrobat Reader",
            "hex": "EC1C24",
            "source": "https://acrobat.adobe.com",
            "guidelines": "https://developer.adobe.com/developer-distribution/creative-cloud/docs/guides/branding_guidelines"
        },
        {
            "title": "Adobe After Effects",
            "hex": "9999FF",
            "source": "https://www.adobe.com/creativecloud.html",
            "guidelines": "https://developer.adobe.com/developer-distribution/creative-cloud/docs/guides/branding_guidelines"
        },
        {
            "title": "Adobe Audition",
            "hex": "9999FF",
            "source": "https://www.adobe.com/creativecloud.html",
            "guidelines": "https://developer.adobe.com/developer-distribution/creative-cloud/docs/guides/branding_guidelines"
        },
        {
            "title": "Adobe Creative Cloud",
            "hex": "DA1F26",
            "source": "https://www.adobe.com/creativecloud.html",
            "guidelines": "https://developer.adobe.com/developer-distribution/creative-cloud/docs/guides/branding_guidelines"
        },
        {
            "title": "Adobe Dreamweaver",
            "hex": "FF61F6",
            "source": "https://www.adobe.com/products/catalog.html",
            "guidelines": "https://developer.adobe.com/developer-distribution/creative-cloud/docs/guides/branding_guidelines"
        },
        {
            "title": "Adobe Fonts",
            "hex": "000B1D",
            "source": "https://www.adobe.com/creativecloud.html",
            "guidelines": "https://developer.adobe.com/developer-distribution/creative-cloud/docs/guides/branding_guidelines"
        },
        {
            "title": "Adobe Illustrator",
            "hex": "FF9A00",
            "source": "https://www.adobe.com/creativecloud.html",
            "guidelines": "https://developer.adobe.com/developer-distribution/creative-cloud/docs/guides/branding_guidelines"
        },
        {
            "title": "Adobe InDesign",
            "hex": "FF3366",
            "source": "https://www.adobe.com/creativecloud.html",
            "guidelines": "https://developer.adobe.com/developer-distribution/creative-cloud/docs/guides/branding_guidelines"
        },
        {
            "title": "Adobe Lightroom",
            "hex": "31A8FF",
            "source": "https://www.adobe.com/creativecloud.html",
            "guidelines": "https://developer.adobe.com/developer-distribution/creative-cloud/docs/guides/branding_guidelines"
        },
        {
            "title": "Adobe Lightroom Classic",
            "hex": "31A8FF",
            "source": "https://www.adobe.com/creativecloud.html",
            "guidelines": "https://developer.adobe.com/developer-distribution/creative-cloud/docs/guides/branding_guidelines"
        },
        {
            "title": "Adobe Photoshop",
            "hex": "31A8FF",
            "source": "https://www.adobe.com/creativecloud.html",
            "guidelines": "https://developer.adobe.com/developer-distribution/creative-cloud/docs/guides/branding_guidelines"
        },
        {
            "title": "Adobe Premiere Pro",
            "hex": "9999FF",
            "source": "https://www.adobe.com/creativecloud.html",
            "guidelines": "https://developer.adobe.com/developer-distribution/creative-cloud/docs/guides/branding_guidelines"
        },
        {
            "title": "Adobe XD",
            "hex": "FF61F6",
            "source": "https://helpx.adobe.com/support/xd.html",
            "guidelines": "https://developer.adobe.com/developer-distribution/creative-cloud/docs/guides/branding_guidelines"
        },
        {
            "title": "AdonisJS",
            "hex": "5A45FF",
            "source": "https://adonisjs.com",
            "guidelines": "https://adonisjs.notion.site/adonisjs/Welcome-to-the-AdonisJS-Brand-Assets-Guidelines-a042a6d0be7640c6bc78eb32e1bbaaa1"
        },
        {
            "title": "ADP",
            "hex": "D0271D",
            "source": "https://www.adp.com",
            "guidelines": "https://www.adp.com/legal.aspx"
        },
        {
            "title": "Adroll",
            "hex": "0DBDFF",
            "source": "https://www.adroll.com"
        },
        {
            "title": "Adyen",
            "hex": "0ABF53",
            "source": "https://www.adyen.com/press-and-media/presskit",
            "guidelines": "https://www.adyen.com/press-and-media/presskit"
        },
        {
            "title": "Aer Lingus",
            "hex": "006272",
            "source": "https://www.aerlingus.com"
        },
        {
            "title": "Aeroflot",
            "hex": "02458D",
            "source": "https://www.aeroflot.ru/ru-en/information/onboard/press"
        },
        {
            "title": "Aeroméxico",
            "hex": "0B2343",
            "source": "https://www.aeromexico.com"
        },
        {
            "title": "Aerospike",
            "hex": "C41E25",
            "source": "https://pages.aerospike.com/rs/aerospike/images/Acid_Whitepaper.pdf"
        },
        {
            "title": "AEW",
            "aliases": {
                "aka": [
                    "All Elite Wrestling"
                ]
            },
            "hex": "000000",
            "source": "https://commons.wikimedia.org/wiki/File:AEW_Logo_(simplified).svg"
        },
        {
            "title": "AFFiNE",
            "hex": "1E96EB",
            "source": "https://affine.pro"
        },
        {
            "title": "Affinity",
            "hex": "222324",
            "source": "https://affinity.serif.com"
        },
        {
            "title": "Affinity Designer",
            "hex": "1B72BE",
            "source": "https://affinity.serif.com/designer"
        },
        {
            "title": "Affinity Photo",
            "hex": "7E4DD2",
            "source": "https://affinity.serif.com/photo"
        },
        {
            "title": "Affinity Publisher",
            "hex": "C9284D",
            "source": "https://affinity.serif.com/publisher"
        },
        {
            "title": "Agora",
            "hex": "099DFD",
            "source": "https://github.com/AgoraIO/Docs-Source/blob/849872dd0496bada0a2dceecb3f79663e3b2d323/assets/images/others/agora-logo.svg"
        },
        {
            "title": "AI Dungeon",
            "hex": "000000",
            "source": "https://commons.wikimedia.org/wiki/File:AI_Dungeon_Logo.png"
        },
        {
            "title": "AIB",
            "hex": "7F2B7B",
            "source": "https://aib.ie",
            "aliases": {
                "aka": [
                    "Allied Irish Banks"
                ]
            }
        },
        {
            "title": "AIOHTTP",
            "hex": "2C5BB4",
            "source": "https://github.com/aio-libs/aiohttp/blob/fb5fe72b1bca3b899af579d376f5fe45745410e4/docs/aiohttp-plain.svg",
            "license": {
                "type": "Apache-2.0"
            }
        },
        {
            "title": "Aiqfome",
            "hex": "7A1FA2",
            "source": "https://aiqfome.com"
        },
        {
            "title": "Air Canada",
            "hex": "F01428",
            "source": "https://www.aircanada.com"
        },
        {
            "title": "Air China",
            "hex": "E30E17",
            "source": "https://www.airchina.com.cn/en/investor_relations"
        },
        {
            "title": "Air France",
            "hex": "002157",
            "source": "https://www.airfrance.fr"
        },
        {
            "title": "Air India",
            "hex": "D9000D",
            "source": "https://www.airindia.com"
        },
        {
            "title": "AirAsia",
            "hex": "FF0000",
            "source": "https://www.airasia.com/shop"
        },
        {
            "title": "Airbnb",
            "hex": "FF5A5F",
            "source": "https://www.airbnb.com"
        },
        {
            "title": "Airbrake.io",
            "hex": "FFA500",
            "source": "https://github.com/airbrake/slate/blob/c116f2968bcf4dfda126511de0a2d0f0dc8b6a8e/source/images/logo.svg",
            "license": {
                "type": "Apache-2.0"
            }
        },
        {
            "title": "Airbus",
            "hex": "00205B",
            "source": "https://brand.airbus.com/brand-elements/logo.html"
        },
        {
            "title": "Airbyte",
            "hex": "615EFF",
            "source": "https://airbyte.com"
        },
        {
            "title": "Aircall",
            "hex": "00B388",
            "source": "https://aircall.io"
        },
        {
            "title": "AirPlay Audio",
            "hex": "000000",
            "source": "https://developer.apple.com/design/human-interface-guidelines/airplay/overview/icons",
            "guidelines": "https://www.apple.com/legal/intellectual-property/guidelinesfor3rdparties.html"
        },
        {
            "title": "AirPlay Video",
            "hex": "000000",
            "source": "https://developer.apple.com/design/human-interface-guidelines/airplay/overview/icons/",
            "guidelines": "https://www.apple.com/legal/intellectual-property/guidelinesfor3rdparties.html"
        },
        {
            "title": "Airtable",
            "hex": "18BFFF",
            "source": "https://airtable.com/press"
        },
        {
            "title": "Ajv",
            "hex": "23C8D2",
            "source": "https://github.com/ajv-validator/ajv/blob/95b15b683dfb60f63c5129b0426629b968d53af8/docs/.vuepress/public/img/ajv.svg",
            "license": {
                "type": "MIT"
            }
        },
        {
            "title": "Akamai",
            "hex": "0096D6",
            "source": "https://www.akamai.com"
        },
        {
            "title": "Alacritty",
            "hex": "F46D01",
            "source": "https://github.com/alacritty/alacritty/blob/6d8db6b9dfadd6164c4be7a053f25db8ef6b7998/extra/logo/alacritty-simple.svg",
            "license": {
                "type": "Apache-2.0"
            }
        },
        {
            "title": "Albert Heijn",
            "hex": "04ACE6",
            "source": "https://www.ah.nl"
        },
        {
            "title": "Alby",
            "hex": "FFDF6F",
            "source": "https://github.com/getAlby/media/blob/c24fee4a3f76d6cd000343a972f10590d3913b25/Alby-logo-icons/Alby-logo-head/alby.svg",
            "guidelines": "https://github.com/getAlby/lightning-browser-extension/wiki/Open-Design"
        },
        {
            "title": "Alchemy",
            "hex": "0C0C0E",
            "source": "https://www.alchemy.com"
        },
        {
            "title": "Aldi Nord",
            "hex": "2490D7",
            "source": "https://commons.wikimedia.org/wiki/File:Aldi_Nord_201x_logo.svg"
        },
        {
            "title": "Aldi Süd",
            "hex": "00005F",
            "source": "https://www.aldi-sued.de"
        },
        {
            "title": "Alfa Romeo",
            "hex": "981E32",
            "source": "https://www.fcaci.com/x/Alfa"
        },
        {
            "title": "Alfred",
            "hex": "5C1F87",
            "source": "https://www.alfredapp.com"
        },
        {
            "title": "Algolia",
            "hex": "003DFF",
            "source": "https://algolia.frontify.com/d/1AZwVNcFZiu7/style-guide"
        },
        {
            "title": "Algorand",
            "hex": "000000",
            "source": "https://www.algorand.com/about/media-kit",
            "guidelines": "https://algorand.com/about/media-kit"
        },
        {
            "title": "Alibaba Cloud",
            "hex": "FF6A00",
            "source": "https://www.alibabagroup.com/en/ir/reports"
        },
        {
            "title": "Alibaba.com",
            "hex": "FF6A00",
            "source": "https://www.alibabagroup.com/en/ir/reports"
        },
        {
            "title": "Alienware",
            "hex": "541BAE",
            "source": "https://www.dell.com/en-us/gaming/alienware"
        },
        {
            "title": "AliExpress",
            "hex": "FF4747",
            "source": "https://www.alibabagroup.com/en/ir/reports"
        },
        {
            "title": "Alipay",
            "hex": "1890FF",
            "source": "https://global.alipay.com"
        },
        {
            "title": "Allegro",
            "hex": "FF5A00",
            "source": "https://allegro.pl"
        },
        {
            "title": "AlliedModders",
            "hex": "1578D3",
            "source": "https://forums.alliedmods.net"
        },
        {
            "title": "AlloCiné",
            "hex": "FECC00",
            "source": "https://www.allocine.fr"
        },
        {
            "title": "AllTrails",
            "hex": "428813",
            "source": "https://www.alltrails.com"
        },
        {
            "title": "Alpine Linux",
            "hex": "0D597F",
            "source": "https://alpinelinux.org"
        },
        {
            "title": "Alpine.js",
            "hex": "8BC0D0",
            "source": "https://alpinejs.dev"
        },
        {
            "title": "Alteryx",
            "hex": "0078C0",
            "source": "https://www.alteryx.com"
        },
        {
            "title": "Altium Designer",
            "hex": "A5915F",
            "source": "https://www.altium.com/altium-designer"
        },
        {
            "title": "Alwaysdata",
            "hex": "E9568E",
            "source": "https://www.alwaysdata.com"
        },
        {
            "title": "Amazon",
            "hex": "FF9900",
            "source": "https://www.amazon.com"
        },
        {
            "title": "Amazon Alexa",
            "hex": "00CAFF",
            "source": "https://developer.amazon.com/docs/alexa-voice-service/logo-and-brand.html"
        },
        {
            "title": "Amazon API Gateway",
            "hex": "FF4F8B",
            "source": "https://aws.amazon.com/architecture/icons",
            "guidelines": "https://aws.amazon.com/architecture/icons",
            "aliases": {
                "aka": [
                    "AWS API Gateway"
                ]
            }
        },
        {
            "title": "Amazon AWS",
            "hex": "232F3E",
            "source": "https://commons.wikimedia.org/wiki/File:Amazon_Web_Services_Logo.svg",
            "aliases": {
                "aka": [
                    "AWS"
                ]
            }
        },
        {
            "title": "Amazon CloudWatch",
            "hex": "FF4F8B",
            "source": "https://aws.amazon.com/architecture/icons",
            "guidelines": "https://aws.amazon.com/architecture/icons",
            "aliases": {
                "aka": [
                    "AWS CloudWatch"
                ]
            }
        },
        {
            "title": "Amazon DynamoDB",
            "hex": "4053D6",
            "source": "https://aws.amazon.com/architecture/icons",
            "guidelines": "https://aws.amazon.com/architecture/icons",
            "aliases": {
                "aka": [
                    "AWS DynamoDB"
                ]
            }
        },
        {
            "title": "Amazon EC2",
            "hex": "FF9900",
            "source": "https://aws.amazon.com/architecture/icons",
            "guidelines": "https://aws.amazon.com/architecture/icons",
            "aliases": {
                "aka": [
                    "Amazon Elastic Compute Cloud",
                    "AWS EC2",
                    "AWS Elastic Compute Cloud"
                ]
            }
        },
        {
            "title": "Amazon ECS",
            "hex": "FF9900",
            "source": "https://aws.amazon.com/architecture/icons",
            "guidelines": "https://aws.amazon.com/architecture/icons",
            "aliases": {
                "aka": [
                    "Amazon Elastic Container Service",
                    "AWS ECS",
                    "AWS Elastic Container Service"
                ]
            }
        },
        {
            "title": "Amazon EKS",
            "hex": "FF9900",
            "source": "https://aws.amazon.com/architecture/icons",
            "guidelines": "https://aws.amazon.com/architecture/icons",
            "aliases": {
                "aka": [
                    "Amazon Elastic Kubernetes Service",
                    "AWS EKS",
                    "AWS Elastic Kubernetes Service"
                ]
            }
        },
        {
            "title": "Amazon Fire TV",
            "hex": "FC4C02",
            "source": "https://www.amazon.com/gp/help/customer/display.html?nodeId=201348270"
        },
        {
            "title": "Amazon Games",
            "hex": "FF9900",
            "source": "https://www.amazongames.com"
        },
        {
            "title": "Amazon Identity Access Management",
            "slug": "amazoniam",
            "hex": "DD344C",
            "source": "https://aws.amazon.com/architecture/icons",
            "guidelines": "https://aws.amazon.com/architecture/icons"
        },
        {
            "title": "Amazon Lumberyard",
            "hex": "66459B",
            "source": "https://aws.amazon.com/architecture/icons",
            "guidelines": "https://aws.amazon.com/architecture/icons"
        },
        {
            "title": "Amazon Luna",
            "hex": "9146FF",
            "source": "https://luna.amazon.com"
        },
        {
            "title": "Amazon Pay",
            "hex": "FF9900",
            "source": "https://pay.amazon.com"
        },
        {
            "title": "Amazon Prime",
            "hex": "00A8E1",
            "source": "https://www.amazon.com/b?node=17277626011"
        },
        {
            "title": "Amazon RDS",
            "hex": "527FFF",
            "source": "https://aws.amazon.com/architecture/icons",
            "guidelines": "https://aws.amazon.com/architecture/icons",
            "aliases": {
                "aka": [
                    "AWS RDS"
                ]
            }
        },
        {
            "title": "Amazon Redshift",
            "hex": "8C4FFF",
            "source": "https://aws.amazon.com/architecture/icons",
            "guidelines": "https://aws.amazon.com/architecture/icons"
        },
        {
            "title": "Amazon S3",
            "hex": "569A31",
            "source": "https://aws.amazon.com/architecture/icons",
            "guidelines": "https://aws.amazon.com/architecture/icons",
            "aliases": {
                "aka": [
                    "AWS S3"
                ]
            }
        },
        {
            "title": "Amazon SQS",
            "hex": "FF4F8B",
            "source": "https://aws.amazon.com/architecture/icons",
            "guidelines": "https://aws.amazon.com/architecture/icons",
            "aliases": {
                "aka": [
                    "Amazon Simple Queue Service",
                    "AWS SQS",
                    "AWS Simple Queue Service"
                ]
            }
        },
        {
            "title": "AMD",
            "hex": "ED1C24",
            "source": "https://www.amd.com"
        },
        {
            "title": "Ameba",
            "hex": "2D8C3C",
            "source": "https://ameblo.jp",
            "aliases": {
                "aka": [
                    "Ameba Blog",
                    "Ameblo"
                ],
                "loc": {
                    "ja-JP": "アメブロ"
                }
            }
        },
        {
            "title": "American Airlines",
            "hex": "0078D2",
            "source": "https://news.aa.com"
        },
        {
            "title": "American Express",
            "hex": "2E77BC",
            "source": "https://commons.wikimedia.org/wiki/File:American_Express_logo_(2018).svg"
        },
        {
            "title": "AMG",
            "hex": "000000",
            "source": "https://www.mercedes-amg.com"
        },
        {
            "title": "AMP",
            "hex": "005AF0",
            "source": "https://amp.dev"
        },
        {
            "title": "Amul",
            "hex": "ED1D24",
            "source": "https://amul.com/classic/products/horeca.php"
        },
        {
            "title": "ANA",
            "hex": "13448F",
            "source": "https://www.ana.co.jp/en/eur/the-ana-experience/brand"
        },
        {
            "title": "Anaconda",
            "hex": "44A833",
            "source": "https://www.anaconda.com"
        },
        {
            "title": "Analogue",
            "hex": "1A1A1A",
            "source": "https://www.analogue.co"
        },
        {
            "title": "Anchor",
            "hex": "5000B9",
            "source": "https://anchor.fm"
        },
        {
            "title": "Andela",
            "hex": "173B3F",
            "source": "https://andela.com"
        },
        {
            "title": "Android",
            "hex": "3DDC84",
            "source": "https://www.android.com"
        },
        {
            "title": "Android Auto",
            "hex": "3DDC84",
            "source": "https://thepartnermarketinghub.withgoogle.com/brands/android-auto"
        },
        {
            "title": "Android Studio",
            "hex": "3DDC84",
            "source": "https://developer.android.com/studio"
        },
        {
            "title": "AngelList",
            "hex": "000000",
            "source": "https://angel.co/logo"
        },
        {
            "title": "Angular",
            "hex": "DD0031",
            "source": "https://angular.io",
            "guidelines": "https://angular.io/presskit",
            "license": {
                "type": "CC-BY-4.0"
            }
        },
        {
            "title": "Angular Universal",
            "hex": "00ACC1",
            "source": "https://angular.io/presskit"
        },
        {
            "title": "AngularJS",
            "hex": "E23237",
            "source": "https://angularjs.org"
        },
        {
            "title": "AniList",
            "hex": "02A9FF",
            "source": "https://anilist.co"
        },
        {
            "title": "Ansible",
            "hex": "EE0000",
            "source": "https://www.ansible.com/logos"
        },
        {
            "title": "Answer",
            "hex": "0033FF",
            "source": "https://answer.dev"
        },
        {
            "title": "Ansys",
            "hex": "FFB71B",
            "source": "https://www.ansys.com/about-ansys/brand"
        },
        {
            "title": "Ant Design",
            "hex": "0170FE",
            "source": "https://ant.design"
        },
        {
            "title": "Anta",
            "hex": "D70010",
            "source": "https://www.anta.com"
        },
        {
            "title": "Antena 3",
            "hex": "FF7328",
            "source": "https://www.antena3.com"
        },
        {
            "title": "AnyDesk",
            "hex": "EF443B",
            "source": "https://anydesk.com"
        },
        {
            "title": "AOL",
            "hex": "3399FF",
            "source": "https://www.aol.com"
        },
        {
            "title": "Apache",
            "hex": "D22128",
            "source": "https://www.apache.org/foundation/press/kit",
            "guidelines": "https://www.apache.org/foundation/marks",
            "license": {
                "type": "Apache-2.0"
            }
        },
        {
            "title": "Apache Airflow",
            "hex": "017CEE",
            "source": "https://apache.org/logos",
            "guidelines": "https://www.apache.org/foundation/marks",
            "license": {
                "type": "Apache-2.0"
            }
        },
        {
            "title": "Apache Ant",
            "hex": "A81C7D",
            "source": "https://apache.org/logos",
            "guidelines": "https://www.apache.org/foundation/marks",
            "license": {
                "type": "Apache-2.0"
            }
        },
        {
            "title": "Apache Cassandra",
            "hex": "1287B1",
            "source": "https://www.apache.org/logos",
            "guidelines": "https://www.apache.org/foundation/marks",
            "license": {
                "type": "Apache-2.0"
            }
        },
        {
            "title": "Apache CloudStack",
            "hex": "2AA5DC",
            "source": "https://apache.org/logos",
            "guidelines": "https://www.apache.org/foundation/marks",
            "license": {
                "type": "Apache-2.0"
            }
        },
        {
            "title": "Apache Cordova",
            "hex": "E8E8E8",
            "source": "https://cordova.apache.org/artwork",
            "guidelines": "https://www.apache.org/foundation/marks",
            "license": {
                "type": "Apache-2.0"
            }
        },
        {
            "title": "Apache CouchDB",
            "hex": "E42528",
            "source": "https://apache.org/logos",
            "guidelines": "https://www.apache.org/foundation/marks",
            "license": {
                "type": "Apache-2.0"
            }
        },
        {
            "title": "Apache Druid",
            "hex": "29F1FB",
            "source": "https://apache.org/logos",
            "guidelines": "https://www.apache.org/foundation/marks",
            "license": {
                "type": "Apache-2.0"
            }
        },
        {
            "title": "Apache ECharts",
            "hex": "AA344D",
            "source": "https://apache.org/logos",
            "guidelines": "https://www.apache.org/foundation/marks",
            "license": {
                "type": "Apache-2.0"
            }
        },
        {
            "title": "Apache Flink",
            "hex": "E6526F",
            "source": "https://apache.org/logos",
            "guidelines": "https://www.apache.org/foundation/marks",
            "license": {
                "type": "Apache-2.0"
            }
        },
        {
            "title": "Apache Groovy",
            "hex": "4298B8",
            "source": "https://apache.org/logos",
            "guidelines": "https://www.apache.org/foundation/marks",
            "license": {
                "type": "Apache-2.0"
            }
        },
        {
            "title": "Apache Hadoop",
            "hex": "66CCFF",
            "source": "https://apache.org/logos",
            "guidelines": "https://www.apache.org/foundation/marks",
            "license": {
                "type": "Apache-2.0"
            }
        },
        {
            "title": "Apache Hive",
            "hex": "FDEE21",
            "source": "https://apache.org/logos",
            "guidelines": "https://www.apache.org/foundation/marks",
            "license": {
                "type": "Apache-2.0"
            }
        },
        {
            "title": "Apache JMeter",
            "hex": "D22128",
            "source": "https://apache.org/logos",
            "guidelines": "https://www.apache.org/foundation/marks",
            "license": {
                "type": "Apache-2.0"
            }
        },
        {
            "title": "Apache Kafka",
            "hex": "231F20",
            "source": "https://apache.org/logos",
            "guidelines": "https://www.apache.org/foundation/marks",
            "license": {
                "type": "Apache-2.0"
            }
        },
        {
            "title": "Apache Kylin",
            "hex": "F09D13",
            "source": "https://apache.org/logos",
            "guidelines": "https://www.apache.org/foundation/marks",
            "license": {
                "type": "Apache-2.0"
            }
        },
        {
            "title": "Apache Maven",
            "hex": "C71A36",
            "source": "https://apache.org/logos",
            "guidelines": "https://www.apache.org/foundation/marks",
            "license": {
                "type": "Apache-2.0"
            }
        },
        {
            "title": "Apache NetBeans IDE",
            "hex": "1B6AC6",
            "source": "https://apache.org/logos",
            "guidelines": "https://www.apache.org/foundation/marks",
            "license": {
                "type": "Apache-2.0"
            }
        },
        {
            "title": "Apache OpenOffice",
            "hex": "0E85CD",
            "source": "https://apache.org/logos",
            "guidelines": "https://www.apache.org/foundation/marks",
            "license": {
                "type": "Apache-2.0"
            }
        },
        {
            "title": "Apache Parquet",
            "hex": "50ABF1",
            "source": "https://apache.org/logos",
            "guidelines": "https://www.apache.org/foundation/marks",
            "license": {
                "type": "Apache-2.0"
            }
        },
        {
            "title": "Apache Pulsar",
            "hex": "188FFF",
            "source": "https://apache.org/logos",
            "guidelines": "https://www.apache.org/foundation/marks",
            "license": {
                "type": "Apache-2.0"
            }
        },
        {
            "title": "Apache RocketMQ",
            "hex": "D77310",
            "source": "https://apache.org/logos",
            "guidelines": "https://www.apache.org/foundation/marks",
            "license": {
                "type": "Apache-2.0"
            }
        },
        {
            "title": "Apache Solr",
            "hex": "D9411E",
            "source": "https://apache.org/logos",
            "guidelines": "https://www.apache.org/foundation/marks",
            "license": {
                "type": "Apache-2.0"
            }
        },
        {
            "title": "Apache Spark",
            "hex": "E25A1C",
            "source": "https://apache.org/logos",
            "guidelines": "https://www.apache.org/foundation/marks",
            "license": {
                "type": "Apache-2.0"
            }
        },
        {
            "title": "Apache Storm",
            "hex": "225593",
            "source": "https://apache.org/logos",
            "guidelines": "https://www.apache.org/foundation/marks",
            "license": {
                "type": "Apache-2.0"
            }
        },
        {
            "title": "Apache Tomcat",
            "hex": "F8DC75",
            "source": "https://apache.org/logos",
            "guidelines": "https://www.apache.org/foundation/marks",
            "license": {
                "type": "Apache-2.0"
            }
        },
        {
            "title": "Aparat",
            "hex": "ED145B",
            "source": "https://www.aparat.com/logo"
        },
        {
            "title": "Apifox",
            "hex": "F44A53",
            "source": "https://apifox.com"
        },
        {
            "title": "Apollo GraphQL",
            "hex": "311C87",
            "source": "https://www.apollographql.com"
        },
        {
            "title": "Apostrophe",
            "hex": "6236FF",
            "source": "https://github.com/apostrophecms/apostrophe/blob/a7fcc6b13831302e27f79a6fcaaf58e3a40517df/logo.svg"
        },
        {
            "title": "App Store",
            "hex": "0D96F6",
            "source": "https://developer.apple.com/app-store"
        },
        {
            "title": "Appian",
            "hex": "2322F0",
            "source": "https://appian.com",
            "guidelines": "https://assets.appian.com/uploads/assets/Appian_BrandGuidelines_Newsroom.pdf"
        },
        {
            "title": "Apple",
            "hex": "000000",
            "source": "https://www.apple.com"
        },
        {
            "title": "Apple Arcade",
            "hex": "000000",
            "source": "https://www.apple.com/apple-arcade"
        },
        {
            "title": "Apple Music",
            "hex": "FA243C",
            "source": "https://www.apple.com/itunes/marketing-on-music/identity-guidelines.html#apple-music-icon"
        },
        {
            "title": "Apple News",
            "hex": "FD415E",
            "source": "https://www.apple.com/apple-news"
        },
        {
            "title": "Apple Pay",
            "hex": "000000",
            "source": "https://developer.apple.com/apple-pay/marketing"
        },
        {
            "title": "Apple Podcasts",
            "hex": "9933CC",
            "source": "https://www.apple.com/itunes/marketing-on-podcasts/identity-guidelines.html#apple-podcasts-icon"
        },
        {
            "title": "Apple TV",
            "hex": "000000",
            "source": "https://en.wikipedia.org/wiki/File:Apple_TV_(logo).svg"
        },
        {
            "title": "AppSignal",
            "hex": "21375A",
            "source": "https://appsignal.com"
        },
        {
            "title": "Appsmith",
            "hex": "2A2F3D",
            "source": "https://www.appsmith.com"
        },
        {
            "title": "AppVeyor",
            "hex": "00B3E0",
            "source": "https://www.appveyor.com"
        },
        {
            "title": "Appwrite",
            "hex": "F02E65",
            "source": "https://appwrite.io"
        },
        {
            "title": "Aqua",
            "hex": "1904DA",
            "source": "https://www.aquasec.com/brand",
            "guidelines": "https://www.aquasec.com/brand"
        },
        {
            "title": "ARAL",
            "hex": "0063CB",
            "source": "https://commons.wikimedia.org/wiki/File:Aral_Logo.svg"
        },
        {
            "title": "ArangoDB",
            "hex": "DDE072",
            "source": "https://www.arangodb.com/resources/logos",
            "guidelines": "https://www.arangodb.com/resources/logos"
        },
        {
            "title": "ArcGIS",
            "hex": "2C7AC3",
            "source": "https://www.esri.com/en-us/arcgis/products/arcgis-pro/overview"
        },
        {
            "title": "Arch Linux",
            "hex": "1793D1",
            "source": "https://www.archlinux.org/art",
            "guidelines": "https://wiki.archlinux.org/index.php/DeveloperWiki:TrademarkPolicy#Logo_Usage_Guidelines"
        },
        {
            "title": "Archicad",
            "hex": "2D50A5",
            "source": "https://graphisoft.com/contact-us/press-relations#/documents/archicad-logo-98604"
        },
        {
            "title": "Archive of Our Own",
            "hex": "990000",
            "source": "https://archiveofourown.org"
        },
        {
            "title": "Ardour",
            "hex": "C61C3E",
            "source": "https://github.com/Ardour/ardour/blob/c5a0c0f6e0fc1ed0b94f94af38d5b55d49882add/tools/misc_resources/ardour_bw.svg"
        },
        {
            "title": "Arduino",
            "hex": "00878F",
            "source": "https://www.arduino.cc",
            "guidelines": "https://www.arduino.cc/en/trademark"
        },
        {
            "title": "Argo",
            "hex": "EF7B4D",
            "source": "https://github.com/cncf/artwork/blob/c2e619cdf85e8bac090ceca7c0834c5cfedf9426/projects/argo/icon/black/argo-icon-black.svg"
        },
        {
            "title": "Argos",
            "hex": "DA291C",
            "source": "https://www.argos.co.uk"
        },
        {
            "title": "Ariakit",
            "hex": "007ACC",
            "source": "https://github.com/ariakit/ariakit/blob/a739913ab1c3919c4353f0e0e3573ec6eda99549/logo/icon.svg"
        },
        {
            "title": "ARK Ecosystem",
            "hex": "C9292C",
            "source": "https://ark.io"
        },
        {
            "title": "Arlo",
            "hex": "49B48A",
            "source": "https://www.arlo.com"
        },
        {
            "title": "Arm",
            "hex": "0091BD",
            "source": "https://www.arm.com",
            "guidelines": "https://www.arm.com/company/policies/trademarks/guidelines-corporate-logo"
        },
        {
            "title": "Arm Keil",
            "hex": "394049",
            "source": "https://www.keil.arm.com"
        },
        {
            "title": "Ars Technica",
            "hex": "FF4E00",
            "source": "https://arstechnica.com"
        },
        {
            "title": "Artifact Hub",
            "hex": "417598",
            "source": "https://github.com/artifacthub/hub/blob/b7df64e044687e5788d6e7e809539679eb9fe45a/web/public/static/media/logo/artifacthub-brand-white.svg"
        },
        {
            "title": "Artix Linux",
            "hex": "10A0CC",
            "source": "https://gitea.artixlinux.org/artix/artwork/src/commit/256432e3d06b3e9024bfd6912768e80281ea3746/icons/logo-gray.svg"
        },
        {
            "title": "ArtStation",
            "hex": "13AFF0",
            "source": "https://www.artstation.com/about/logo"
        },
        {
            "title": "arXiv",
            "hex": "B31B1B",
            "source": "https://arxiv.org",
            "guidelines": "https://arxiv.org/about/brand"
        },
        {
            "title": "Asana",
            "hex": "F06A6A",
            "source": "https://asana.com/brand",
            "guidelines": "https://asana.com/brand"
        },
        {
            "title": "Asciidoctor",
            "hex": "E40046",
            "source": "https://github.com/asciidoctor/brand/blob/b9cf5e276616f4770c4f1227e646e7daee0cbf24/logo/logo-fill-bw.svg"
        },
        {
            "title": "asciinema",
            "hex": "D40000",
            "source": "https://github.com/asciinema/asciinema-logo/blob/1c743621830c0d8c92fd0076b4f15f75b4cf79f4/logo-red.svg"
        },
        {
            "title": "ASDA",
            "hex": "68A51C",
            "source": "https://www.asda.com"
        },
        {
            "title": "Aseprite",
            "hex": "7D929E",
            "source": "https://www.aseprite.org"
        },
        {
            "title": "Ask Ubuntu",
            "hex": "DC461D",
            "source": "https://askubuntu.com",
            "guidelines": "https://stackoverflow.com/legal/trademark-guidance"
        },
        {
            "title": "ASKfm",
            "hex": "DB3552",
            "source": "https://ask.fm"
        },
        {
            "title": "AssemblyScript",
            "hex": "007AAC",
            "source": "https://www.assemblyscript.org"
        },
        {
            "title": "Aston Martin",
            "hex": "000000",
            "source": "https://www.astonmartin.com"
        },
        {
            "title": "Astro",
            "hex": "BC52EE",
            "source": "https://astro.build/press"
        },
        {
            "title": "ASUS",
            "hex": "000000",
            "source": "https://www.asus.com"
        },
        {
            "title": "AT&T",
            "hex": "009FDB",
            "source": "https://www.att.com"
        },
        {
            "title": "Atari",
            "hex": "E4202E",
            "source": "https://atarivcs.com"
        },
        {
            "title": "Atlassian",
            "hex": "0052CC",
            "source": "https://atlassian.design/resources/logo-library",
            "guidelines": "https://atlassian.design/foundations/logos"
        },
        {
            "title": "Atom",
            "hex": "66595C",
            "source": "https://commons.wikimedia.org/wiki/File:Atom_editor_logo.svg"
        },
        {
            "title": "Auchan",
            "hex": "D6180B",
            "source": "https://www.auchan.fr"
        },
        {
            "title": "Audacity",
            "hex": "0000CC",
            "source": "https://github.com/audacity/audacity/blob/c818449c69193f5311b430fbf600d8d6cbe49047/images/audacity.svg"
        },
        {
            "title": "Audi",
            "hex": "BB0A30",
            "source": "https://www.audi.com/ci/en/intro/basics/rings.html",
            "guidelines": "https://www.audi.com/ci/en/intro/basics/rings.html"
        },
        {
            "title": "Audible",
            "hex": "F8991C",
            "source": "https://commons.wikimedia.org/wiki/File:Audible_logo.svg"
        },
        {
            "title": "Audio-Technica",
            "hex": "000000",
            "source": "https://commons.wikimedia.org/wiki/File:Audio-technica.svg"
        },
        {
            "title": "Audioboom",
            "hex": "007CE2",
            "source": "https://audioboom.com/about/brand-guidelines"
        },
        {
            "title": "Audiomack",
            "hex": "FFA200",
            "source": "https://styleguide.audiomack.com"
        },
        {
            "title": "Aurelia",
            "hex": "ED2B88",
            "source": "https://aurelia.io"
        },
        {
            "title": "Auth0",
            "hex": "EB5424",
            "source": "https://auth0.com"
        },
        {
            "title": "Authelia",
            "hex": "113155",
            "source": "https://github.com/authelia/authelia/blob/8316cd4eb7a6f0778c8f480c61ad76a88416fc3a/docs/static/images/branding/logo.svg"
        },
        {
            "title": "Authy",
            "hex": "EC1C24",
            "source": "https://authy.com"
        },
        {
            "title": "Autodesk",
            "hex": "000000",
            "source": "https://brand.autodesk.com/brand-system/logo",
            "guidelines": "https://brand.autodesk.com/brand-system/logo"
        },
        {
            "title": "AutoHotkey",
            "hex": "334455",
            "source": "https://www.autohotkey.com"
        },
        {
            "title": "Automattic",
            "hex": "3499CD",
            "source": "https://automattic.com/press/brand-materials"
        },
        {
            "title": "Autoprefixer",
            "hex": "DD3735",
            "source": "https://github.com/postcss/autoprefixer/blob/1341747bc8142a147342f55eea5ed4286a3ca318/logo.svg"
        },
        {
            "title": "avajs",
            "hex": "4B4B77",
            "source": "https://github.com/avajs/ava/blob/6f8e30c94626238a5b26deadac319089fa43d333/media/logo.svg"
        },
        {
            "title": "Avast",
            "hex": "FF7800",
            "source": "https://press.avast.com/media-materials#logos-and-brand-guidelines",
            "guidelines": "https://press.avast.com/media-materials#logos-and-brand-guidelines"
        },
        {
            "title": "Awesome Lists",
            "hex": "FC60A8",
            "source": "https://github.com/sindresorhus/awesome/tree/52b6dbacde01c2595f2133a5378cb8d2f89906fa/media/logo.svg"
        },
        {
            "title": "awesomeWM",
            "hex": "535D6C",
            "source": "https://awesomewm.org"
        },
        {
            "title": "AWS Amplify",
            "hex": "FF9900",
            "source": "https://aws.amazon.com/architecture/icons",
            "guidelines": "https://aws.amazon.com/architecture/icons"
        },
        {
            "title": "AWS Fargate",
            "hex": "FF9900",
            "source": "https://aws.amazon.com/architecture/icons",
            "guidelines": "https://aws.amazon.com/architecture/icons"
        },
        {
            "title": "AWS Lambda",
            "hex": "FF9900",
            "source": "https://aws.amazon.com/architecture/icons",
            "guidelines": "https://aws.amazon.com/architecture/icons"
        },
        {
            "title": "Axios",
            "hex": "5A29E4",
            "source": "https://github.com/axios/axios-docs/blob/ba35d67160f94419c1b0292831cd1a4b378adb42/assets/logo.svg"
        },
        {
            "title": "Azure Artifacts",
            "hex": "CB2E6D",
            "source": "https://azure.microsoft.com/products/devops"
        },
        {
            "title": "Azure Data Explorer",
            "hex": "0078D4",
            "source": "https://azure.microsoft.com/pricing/details/data-explorer"
        },
        {
            "title": "Azure DevOps",
            "hex": "0078D7",
            "source": "https://azure.microsoft.com/products/devops"
        },
        {
            "title": "Azure Functions",
            "hex": "0062AD",
            "source": "https://learn.microsoft.com/azure/architecture/icons"
        },
        {
            "title": "Azure Pipelines",
            "hex": "2560E0",
            "source": "https://azure.microsoft.com/products/devops"
        },
        {
            "title": "B&R Automation",
            "hex": "FF8800",
            "source": "https://www.br-automation.com"
        },
        {
            "title": "Babel",
            "hex": "F9DC3E",
            "source": "https://github.com/babel/website/blob/93330158b6ecca1ab88d3be8dbf661f5c2da6c76/website/static/img/babel-black.svg"
        },
        {
            "title": "Babylon.js",
            "hex": "BB464B",
            "source": "https://github.com/BabylonJS/Brand-Toolkit/blob/8583d4d9bf252a233fa480fa02ac6f367d5207a1/babylon_logo/monochrome/babylon_logo_monochrome_dark.svg"
        },
        {
            "title": "Backblaze",
            "hex": "E21E29",
            "source": "https://www.backblaze.com/company/news.html",
            "guidelines": "https://www.backblaze.com/company/news.html"
        },
        {
            "title": "Backbone.js",
            "hex": "0071B5",
            "source": "https://commons.wikimedia.org/wiki/File:Backbone.js_logo.svg",
            "license": {
                "type": "MIT",
                "url": "https://github.com/jashkenas/backbone/blob/master/LICENSE"
            }
        },
        {
            "title": "Backendless",
            "hex": "FFFFFF",
            "source": "https://backendless.com"
        },
        {
            "title": "Backstage",
            "hex": "9BF0E1",
            "source": "https://github.com/backstage/backstage/blob/862f2517188849dd7467d059edeb8692e6933c35/microsite/static/logo_assets/svg/Icon_Teal.svg",
            "guidelines": "https://backstage.io/logo_assets/Backstage_Identity_Assets_Overview.pdf"
        },
        {
            "title": "Badgr",
            "hex": "282C4C",
            "source": "https://info.badgr.com"
        },
        {
            "title": "Badoo",
            "hex": "783BF9",
            "source": "https://badoo.com"
        },
        {
            "title": "Baidu",
            "hex": "2932E1",
            "source": "https://www.baidu.com"
        },
        {
            "title": "Bamboo",
            "hex": "0052CC",
            "source": "https://www.atlassian.design/guidelines/marketing/resources/logo-files"
        },
        {
            "title": "Bandcamp",
            "hex": "408294",
            "source": "https://bandcamp.com/buttons"
        },
        {
            "title": "BandLab",
            "hex": "F12C18",
            "source": "https://www.bandlab.com"
        },
        {
            "title": "Bandsintown",
            "hex": "00CEC8",
            "source": "https://www.company.bandsintown.com/brand-assets"
        },
        {
            "title": "Bank of America",
            "hex": "012169",
            "source": "https://www.bankofamerica.com"
        },
        {
            "title": "Barclays",
            "hex": "00AEEF",
            "source": "https://home.barclays"
        },
        {
            "title": "Baremetrics",
            "hex": "6078FF",
            "source": "https://baremetrics.com"
        },
        {
            "title": "Basecamp",
            "hex": "1D2D35",
            "source": "https://basecamp.com/about/press"
        },
        {
            "title": "Bastyon",
            "hex": "00A4FF",
            "source": "https://github.com/pocketnetteam/pocketnet.gui/blob/978201dca0d63bc87c4c66513a67f085f2f51d83/img/logo.svg",
            "aliases": {
                "aka": [
                    "pocketnet"
                ]
            }
        },
        {
            "title": "Bata",
            "hex": "DD282E",
            "source": "https://www.bata.com"
        },
        {
            "title": "Bath ASU",
            "hex": "00A3E0",
            "source": "https://bathasu.com"
        },
        {
            "title": "Battle.net",
            "hex": "148EFF",
            "source": "https://battle.net"
        },
        {
            "title": "BBC",
            "hex": "000000",
            "source": "https://www.bbc.co.uk",
            "guidelines": "https://www.bbc.co.uk/branding/logo-use"
        },
        {
            "title": "BBC iPlayer",
            "hex": "FF4C98",
            "source": "https://www.bbc.co.uk/iplayer",
            "guidelines": "https://www.bbc.co.uk/branding/logo-use"
        },
        {
            "title": "Beatport",
            "hex": "01FF95",
            "source": "https://www.beatport.com",
            "guidelines": "https://support.beatport.com/hc/en-us/articles/4412316336404-Beatport-Logos-and-Images"
        },
        {
            "title": "Beats",
            "hex": "005571",
            "source": "https://www.elastic.co/beats",
            "guidelines": "https://www.elastic.co/legal/trademarks"
        },
        {
            "title": "Beats by Dre",
            "hex": "E01F3D",
            "source": "https://www.beatsbydre.com"
        },
        {
            "title": "Behance",
            "hex": "1769FF",
            "source": "https://www.behance.net"
        },
        {
            "title": "Beijing Subway",
            "hex": "004A9D",
            "source": "https://zh.wikipedia.org/wiki/File:Beijing_Subway_Logo.svg"
        },
        {
            "title": "BEM",
            "hex": "000000",
            "source": "https://en.bem.info"
        },
        {
            "title": "Bentley",
            "hex": "333333",
            "source": "https://en.wikipedia.org/wiki/File:Bentley_logo_2.svg"
        },
        {
            "title": "Bento",
            "hex": "768CFF",
            "source": "https://bento.me"
        },
        {
            "title": "BentoML",
            "hex": "000000",
            "source": "https://github.com/bentoml/BentoML/blob/2169ebe9bc74e3d89ceba5dda8f8e1b85f08efa5/docs/source/_static/img/logo-light.svg"
        },
        {
            "title": "Betfair",
            "hex": "FFB80B",
            "source": "https://www.betfair.com"
        },
        {
            "title": "Big Cartel",
            "hex": "222222",
            "source": "https://www.bigcartel.com"
        },
        {
            "title": "bigbasket",
            "hex": "A5CD39",
            "source": "https://www.bigbasket.com"
        },
        {
            "title": "BigBlueButton",
            "hex": "283274",
            "source": "https://github.com/bigbluebutton/bbb-app-rooms/blob/0fcf9636a3ba683296326f46354265917c4f0ea4/app/assets/images/icon.svg",
            "guidelines": "https://bigbluebutton.org/trademark"
        },
        {
            "title": "BigCommerce",
            "hex": "121118",
            "source": "https://www.bigcommerce.co.uk/press",
            "guidelines": "https://www.elastic.co/legal/trademarks"
        },
        {
            "title": "Bilibili",
            "hex": "00A1D6",
            "source": "https://www.bilibili.com"
        },
        {
            "title": "Billboard",
            "hex": "000000",
            "source": "https://www.billboard.com"
        },
        {
            "title": "BIM",
            "hex": "EB1928",
            "source": "https://commons.wikimedia.org/wiki/File:Bim_(company)_logo.svg"
        },
        {
            "title": "Binance",
            "hex": "F0B90B",
            "source": "https://binance.com"
        },
        {
            "title": "Bio Link",
            "hex": "000000",
            "source": "https://bio.link"
        },
        {
            "title": "BisectHosting",
            "hex": "0D1129",
            "source": "https://www.bisecthosting.com"
        },
        {
            "title": "Bit",
            "hex": "73398D",
            "source": "https://bit.dev"
        },
        {
            "title": "Bitbucket",
            "hex": "0052CC",
            "source": "https://atlassian.design/resources/logo-library",
            "guidelines": "https://atlassian.design/foundations/logos"
        },
        {
            "title": "Bitcoin",
            "hex": "F7931A",
            "source": "https://bitcoin.org"
        },
        {
            "title": "Bitcoin Cash",
            "hex": "0AC18E",
            "source": "https://www.bitcoincash.org/graphics"
        },
        {
            "title": "Bitcoin SV",
            "hex": "EAB300",
            "source": "https://bitcoinsv.com"
        },
        {
            "title": "Bitdefender",
            "hex": "ED1C24",
            "source": "https://brand.bitdefender.com"
        },
        {
            "title": "Bitly",
            "hex": "EE6123",
            "source": "https://bitly.com/pages/press"
        },
        {
            "title": "Bitrise",
            "hex": "683D87",
            "source": "https://www.bitrise.io/presskit"
        },
        {
            "title": "Bitwarden",
            "hex": "175DDC",
            "source": "https://github.com/bitwarden/brand/blob/6182cd64321d810c6f6255db08c2a17804d2b724/icons/icon.svg"
        },
        {
            "title": "Bitwig",
            "hex": "FF5A00",
            "source": "https://www.bitwig.com"
        },
        {
            "title": "Blackberry",
            "hex": "000000",
            "source": "https://www.blackberry.com"
        },
        {
            "title": "Blazemeter",
            "hex": "CA2133",
            "source": "https://www.blazemeter.com"
        },
        {
            "title": "Blazor",
            "hex": "512BD4",
            "source": "https://commons.wikimedia.org/wiki/File:Blazor.png"
        },
        {
            "title": "Blender",
            "hex": "E87D0D",
            "source": "https://www.blender.org/about/logo",
            "guidelines": "https://www.blender.org/about/logo"
        },
        {
            "title": "Blockchain.com",
            "hex": "121D33",
            "source": "https://www.blockchain.com/en/press",
            "guidelines": "https://www.blockchain.com/en/press"
        },
        {
            "title": "Blogger",
            "hex": "FF5722",
            "source": "https://www.blogger.com"
        },
        {
            "title": "Bloglovin",
            "hex": "000000",
            "source": "https://www.bloglovin.com/widgets"
        },
        {
            "title": "Blueprint",
            "hex": "137CBD",
            "source": "https://blueprintjs.com/docs"
        },
        {
            "title": "Bluetooth",
            "hex": "0082FC",
            "source": "https://www.bluetooth.com/develop-with-bluetooth/marketing-branding",
            "guidelines": "https://www.bluetooth.com/develop-with-bluetooth/marketing-branding"
        },
        {
            "title": "BMC Software",
            "hex": "FE5000",
            "source": "https://www.bmc.com"
        },
        {
            "title": "BMW",
            "hex": "0066B1",
            "source": "https://www.bmw.de"
        },
        {
            "title": "BoardGameGeek",
            "hex": "FF5100",
            "source": "https://boardgamegeek.com"
        },
        {
            "title": "Boehringer Ingelheim",
            "hex": "003366",
            "source": "https://cd.boehringer-ingelheim.com"
        },
        {
            "title": "Boeing",
            "hex": "1D439C",
            "source": "https://commons.wikimedia.org/wiki/File:Boeing_full_logo.svg"
        },
        {
            "title": "Bombardier",
            "hex": "020203",
            "source": "https://bombardier.com"
        },
        {
            "title": "Bookalope",
            "hex": "DC2829",
            "source": "https://bookalope.net"
        },
        {
            "title": "BookBub",
            "hex": "F44336",
            "source": "https://insights.bookbub.com/bookbub-follow-bookmark-buttons-for-authors-websites"
        },
        {
            "title": "Bookmeter",
            "hex": "64BC4B",
            "source": "https://bookmeter.com"
        },
        {
            "title": "BookMyShow",
            "hex": "C4242B",
            "source": "https://in.bookmyshow.com"
        },
        {
            "title": "BookStack",
            "hex": "0288D1",
            "source": "https://www.bookstackapp.com"
        },
        {
            "title": "Boost",
            "hex": "F7901E",
            "source": "https://www.boostmobile.com"
        },
        {
            "title": "Boots",
            "hex": "05054B",
            "source": "https://www.boots-uk.com"
        },
        {
            "title": "Bootstrap",
            "hex": "7952B3",
            "source": "https://getbootstrap.com/docs/5.3/about/brand",
            "guidelines": "https://getbootstrap.com/docs/5.3/about/brand",
            "license": {
                "type": "MIT"
            }
        },
        {
            "title": "BorgBackup",
            "hex": "00DD00",
            "source": "https://www.borgbackup.org"
        },
        {
            "title": "Bosch",
            "hex": "EA0016",
            "source": "https://www.bosch.de"
        },
        {
            "title": "Bose",
            "hex": "000000",
            "source": "https://www.bose.com",
            "guidelines": "https://www.bose.com/legal/terms-of-use"
        },
        {
            "title": "Botble CMS",
            "hex": "205081",
            "source": "https://botble.com"
        },
        {
            "title": "boulanger",
            "hex": "FD5300",
            "source": "https://www.boulanger.com"
        },
        {
            "title": "Bower",
            "hex": "EF5734",
            "source": "https://bower.io/docs/about/#brand"
        },
        {
            "title": "Box",
            "hex": "0061D5",
            "source": "https://www.box.com/en-gb/about-us/press",
            "guidelines": "https://www.box.com/en-gb/about-us/press"
        },
        {
            "title": "Boxy SVG",
            "hex": "3584E3",
            "source": "https://boxy-svg.com/ideas/7/app-icon-redesign#comment-1953"
        },
        {
            "title": "Brandfolder",
            "hex": "40D1F5",
            "source": "https://brandfolder.com/brandfolder"
        },
        {
            "title": "Brave",
            "hex": "FB542B",
            "source": "https://brave.com/brave-branding-assets"
        },
        {
            "title": "Breaker",
            "hex": "003DAD",
            "source": "https://www.breaker.audio/i/brand"
        },
        {
            "title": "Brevo",
            "hex": "0B996E",
            "source": "https://www.brevo.com"
        },
        {
            "title": "British Airways",
            "hex": "2E5C99",
            "source": "https://www.britishairways.com"
        },
        {
            "title": "Broadcom",
            "hex": "E31837",
            "source": "https://www.broadcom.com/support",
            "license": {
                "type": "custom",
                "url": "https://logorequest.broadcom.com/Home.aspx"
            }
        },
        {
            "title": "bspwm",
            "hex": "2E2E2E",
            "source": "https://github.com/baskerville/bspwm/blob/8fc2269fe0f29a785885bcd9122812eae7226d7b/artworks/bspwm_logo.svg"
        },
        {
            "title": "BT",
            "hex": "6400AA",
            "source": "https://www.bt.com"
        },
        {
            "title": "Buddy",
            "hex": "1A86FD",
            "source": "https://buddy.works/about"
        },
        {
            "title": "Budibase",
            "hex": "000000",
            "source": "https://github.com/Budibase/budibase/blob/6137ffd9a278ecb3e4dbb42af804c9652741699e/packages/builder/assets/bb-emblem.svg"
        },
        {
            "title": "Buefy",
            "hex": "7957D5",
            "source": "https://github.com/buefy/buefy/blob/a9a724efca0b531e6a64ab734889b00bf4507a9d/static/img/icons/safari-pinned-tab.svg"
        },
        {
            "title": "Buffer",
            "hex": "231F20",
            "source": "https://buffer.com"
        },
        {
            "title": "Bugatti",
            "hex": "BE0030",
            "source": "https://www.bugatti.com"
        },
        {
            "title": "Bugcrowd",
            "hex": "F26822",
            "source": "https://www.bugcrowd.com/about/press-kit",
            "guidelines": "https://www.bugcrowd.com/about/press-kit"
        },
        {
            "title": "Bugsnag",
            "hex": "4949E4",
            "source": "https://www.bugsnag.com"
        },
        {
            "title": "Buildkite",
            "hex": "14CC80",
            "source": "https://buildkite.com/brand-assets",
            "guidelines": "https://buildkite.com/brand-assets"
        },
        {
            "title": "Bukalapak",
            "hex": "E31E52",
            "source": "https://www.bukalapak.com",
            "guidelines": "https://brand.bukalapak.design/brand-elements#logo-overview"
        },
        {
            "title": "Bulma",
            "hex": "00D1B2",
            "source": "https://bulma.io/brand"
        },
        {
            "title": "Bun",
            "hex": "000000",
            "source": "https://bun.sh/press-kit"
        },
        {
            "title": "bunq",
            "hex": "3394D7",
            "source": "https://press.bunq.com/media_kits"
        },
        {
            "title": "Burger King",
            "hex": "D62300",
            "source": "https://www.bk.com",
            "guidelines": "https://www.bk.com/trademarks"
        },
        {
            "title": "Burton",
            "hex": "000000",
            "source": "https://brand.burton.com/logo",
            "guidelines": "https://brand.burton.com/logo"
        },
        {
            "title": "Buy Me A Coffee",
            "hex": "FFDD00",
            "source": "https://www.buymeacoffee.com/brand"
        },
        {
            "title": "BuzzFeed",
            "hex": "EE3322",
            "source": "https://www.buzzfeed.com/press/assets"
        },
        {
            "title": "BVG",
            "hex": "F0D722",
            "source": "https://www.bvg.de",
            "aliases": {
                "aka": [
                    "Berliner Verkehrsbetriebe"
                ]
            }
        },
        {
            "title": "Byju's",
            "hex": "813588",
            "source": "https://byjus.com/byjus-the-learning-app"
        },
        {
            "title": "byte",
            "hex": "551DEF",
            "source": "https://byte.co/byte"
        },
        {
            "title": "ByteDance",
            "hex": "3C8CFF",
            "source": "https://www.bytedance.com"
        },
        {
            "title": "C",
            "hex": "A8B9CC",
            "source": "https://commons.wikimedia.org/wiki/File:The_C_Programming_Language_logo.svg"
        },
        {
            "title": "C Sharp",
            "hex": "239120",
            "source": "https://upload.wikimedia.org/wikipedia/commons/0/0d/C_Sharp_wordmark.svg"
        },
        {
            "title": "C++",
            "hex": "00599C",
            "source": "https://github.com/isocpp/logos/tree/64ef037049f87ac74875dbe72695e59118b52186"
        },
        {
            "title": "Cachet",
            "hex": "7ED321",
            "source": "https://cachethq.io/press"
        },
        {
            "title": "Caddy",
            "hex": "1F88C0",
            "source": "https://caddyserver.com"
        },
        {
            "title": "Cadillac",
            "hex": "000000",
            "source": "https://www.cadillac.com",
            "guidelines": "https://www.gm.com/copyright-trademark"
        },
        {
            "title": "CafePress",
            "hex": "58A616",
            "source": "https://en.wikipedia.org/wiki/CafePress#/media/File:CafePress_logo.svg"
        },
        {
            "title": "Caffeine",
            "hex": "0000FF",
            "source": "https://www.caffeine.tv",
            "guidelines": "https://www.caffeine.tv/newsroom.html"
        },
        {
            "title": "Cairo Graphics",
            "hex": "F39914",
            "source": "https://github.com/freedesktop/cairo/blob/44f808fce9f437e14f2b0ef4e1583def8ab578ae/doc/tutorial/slides/cairo-title.svg"
        },
        {
            "title": "Cairo Metro",
            "hex": "C10C0C",
            "source": "https://en.wikipedia.org/wiki/File:Cairo_metro_logo2012.svg"
        },
        {
            "title": "CakePHP",
            "hex": "D33C43",
            "source": "https://cakephp.org/logos"
        },
        {
            "title": "Campaign Monitor",
            "hex": "111324",
            "source": "https://www.campaignmonitor.com/company/brand/"
        },
        {
            "title": "Canonical",
            "hex": "77216F",
            "source": "https://design.ubuntu.com/downloads/",
            "guidelines": "https://design.ubuntu.com/brand/canonical-logo/",
            "license": {
                "type": "CC-BY-SA-3.0"
            }
        },
        {
            "title": "Canva",
            "hex": "00C4CC",
            "source": "https://www.canva.com"
        },
        {
            "title": "Capacitor",
            "hex": "119EFF",
            "source": "https://github.com/ionic-team/ionicons-site/blob/b0c97018d737b763301154231b34e1b882c0c84d/docs/ionicons/svg/logo-capacitor.svg"
        },
        {
            "title": "Car Throttle",
            "hex": "FF9C42",
            "source": "https://www.carthrottle.com"
        },
        {
            "title": "Cardano",
            "hex": "0133AD",
            "source": "https://cardano.org/brand-assets/"
        },
        {
            "title": "Carrefour",
            "hex": "004E9F",
            "source": "https://upload.wikimedia.org/wikipedia/commons/5/5b/Carrefour_logo.svg"
        },
        {
            "title": "Carto",
            "hex": "EB1510",
            "source": "https://carto.com/brand/"
        },
        {
            "title": "Cash App",
            "hex": "00C244",
            "source": "https://cash.app/press"
        },
        {
            "title": "Castbox",
            "hex": "F55B23",
            "source": "https://castbox.fm/newsroom/"
        },
        {
            "title": "Castorama",
            "hex": "0078D7",
            "source": "https://www.castorama.fr"
        },
        {
            "title": "Castro",
            "hex": "00B265",
            "source": "https://supertop.co/castro/press/"
        },
        {
            "title": "Caterpillar",
            "hex": "FFCD11",
            "source": "https://commons.wikimedia.org/wiki/File:Caterpillar_logo.svg"
        },
        {
            "title": "CBS",
            "hex": "033963",
            "source": "https://www.cbs.com"
        },
        {
            "title": "CD Projekt",
            "hex": "DC0D15",
            "source": "https://www.cdprojekt.com/en/media/logotypes/"
        },
        {
            "title": "Celery",
            "hex": "37814A",
            "source": "https://github.com/celery/celery/blob/4d77ddddb10797011dc10dd2e4e1e7a7467b8431/docs/images/favicon.ico"
        },
        {
            "title": "CentOS",
            "hex": "262577",
            "source": "https://wiki.centos.org/ArtWork/Brand/Logo"
        },
        {
            "title": "Ceph",
            "hex": "EF5C55",
            "source": "https://github.com/ceph/ceph/blob/b106a03dcddaee80493825e85bc5e399ab4d8746/src/pybind/mgr/dashboard/frontend/src/assets/Ceph_Logo.svg"
        },
        {
            "title": "Cesium",
            "hex": "6CADDF",
            "source": "https://cesium.com/press/"
        },
        {
            "title": "Chai",
            "hex": "A30701",
            "source": "https://github.com/simple-icons/simple-icons/issues/4983#issuecomment-796736373"
        },
        {
            "title": "Chainguard",
            "hex": "4445E7",
            "source": "https://www.chainguard.dev"
        },
        {
            "title": "Chainlink",
            "hex": "375BD2",
            "source": "https://chain.link/brand-assets"
        },
        {
            "title": "Chakra UI",
            "hex": "319795",
            "source": "https://github.com/chakra-ui/chakra-ui/blob/327e1624d22936abb43068e1f57054e43c9c6819/logo/logomark-colored.svg"
        },
        {
            "title": "Channel 4",
            "hex": "AAFF89",
            "source": "https://www.channel4.com"
        },
        {
            "title": "Chart.js",
            "hex": "FF6384",
            "source": "https://www.chartjs.org"
        },
        {
            "title": "ChartMogul",
            "hex": "13324B",
            "source": "https://chartmogul.com/company/"
        },
        {
            "title": "Chase",
            "hex": "117ACA",
            "source": "https://commons.wikimedia.org/wiki/File:Chase_logo_2007.svg"
        },
        {
            "title": "ChatBot",
            "hex": "0066FF",
            "source": "https://chatbot.design",
            "guidelines": "https://chatbot.design"
        },
        {
            "title": "Chatwoot",
            "hex": "1F93FF",
            "source": "https://www.chatwoot.com"
        },
        {
            "title": "CheckiO",
            "hex": "008DB6",
            "source": "https://py.checkio.org/blog/"
        },
        {
            "title": "Checkmarx",
            "hex": "54B848",
            "source": "https://www.checkmarx.com/resources/datasheets/"
        },
        {
            "title": "Checkmk",
            "hex": "15D1A0",
            "source": "https://checkmk.com"
        },
        {
            "title": "Chef",
            "hex": "F09820",
            "source": "https://www.chef.io"
        },
        {
            "title": "Chemex",
            "hex": "4D2B1A",
            "source": "https://vtlogo.com/chemex-coffeemaker-vector-logo-svg/"
        },
        {
            "title": "Chevrolet",
            "hex": "CD9834",
            "source": "https://www.chevrolet.com/content/dam/chevrolet/na/us/english/index/shopping-tools/download-catalog/02-pdf/2019-chevrolet-corvette-catalog.pdf"
        },
        {
            "title": "Chia Network",
            "hex": "5ECE71",
            "source": "https://www.chia.net/branding/",
            "guidelines": "https://www.chia.net/wp-content/uploads/2022/08/Guidelines-for-Using-Chia-Network.pdf",
            "license": {
                "type": "custom",
                "url": "https://www.chia.net/wp-content/uploads/2022/08/Chia-Trademark-Policy.pdf"
            }
        },
        {
            "title": "China Eastern Airlines",
            "hex": "1A2477",
            "source": "https://uk.ceair.com/newCMS/uk/en/content/en_Footer/Support/201904/t20190404_5763.html"
        },
        {
            "title": "China Southern Airlines",
            "hex": "008BCB",
            "source": "https://www.csair.com/en/about/investor/yejibaogao/2020/"
        },
        {
            "title": "Chocolatey",
            "hex": "80B5E3",
            "source": "https://chocolatey.org/media-kit"
        },
        {
            "title": "Chromatic",
            "hex": "FC521F",
            "source": "https://www.chromatic.com"
        },
        {
            "title": "Chromecast",
            "hex": "999999",
            "source": "https://www.google.com/intl/en_us/chromecast/built-in/",
            "aliases": {
                "aka": [
                    "Google Cast"
                ]
            }
        },
        {
            "title": "Chrysler",
            "hex": "000000",
            "source": "https://www.stellantis.com/en/brands/chrysler"
        },
        {
            "title": "Chupa Chups",
            "hex": "CF103E",
            "source": "https://www.chupachups.co.uk"
        },
        {
            "title": "Cilium",
            "hex": "F8C517",
            "source": "https://github.com/cilium/cilium/blob/774a91f0e7497d9c9085234005ec81f1065c3783/Documentation/images/logo-solo.svg"
        },
        {
            "title": "Cinema 4D",
            "hex": "011A6A",
            "source": "https://www.maxon.net/en/about-maxon/branding"
        },
        {
            "title": "Circle",
            "hex": "8669AE",
            "source": "https://www.circle.com"
        },
        {
            "title": "CircleCI",
            "hex": "343434",
            "source": "https://circleci.com/press"
        },
        {
            "title": "CircuitVerse",
            "hex": "42B883",
            "source": "https://circuitverse.org"
        },
        {
            "title": "Cirrus CI",
            "hex": "4051B5",
            "source": "https://cirrus-ci.org"
        },
        {
            "title": "Cisco",
            "hex": "1BA0D7",
            "source": "https://www.cisco.com"
        },
        {
            "title": "Citrix",
            "hex": "452170",
            "source": "https://brand.citrix.com"
        },
        {
            "title": "Citroën",
            "hex": "6E6E6E",
            "source": "https://citroen.pcaci.co.uk/logo.php"
        },
        {
            "title": "CiviCRM",
            "hex": "81C459",
            "source": "https://civicrm.org/trademark"
        },
        {
            "title": "Civo",
            "hex": "239DFF",
            "source": "https://www.civo.com/brand-assets",
            "guidelines": "https://www.civo.com/brand-assets"
        },
        {
            "title": "CKEditor 4",
            "hex": "0287D0",
            "source": "https://github.com/ckeditor/ckeditor4/blob/7d8305ce4d12683853a563b9d6ea54e0d4686a2f/samples/img/logo.svg"
        },
        {
            "title": "Clarifai",
            "hex": "1955FF",
            "source": "https://www.clarifai.com"
        },
        {
            "title": "Claris",
            "hex": "000000",
            "source": "https://www.claris.com"
        },
        {
            "title": "Clarivate",
            "hex": "FFFFFF",
            "source": "https://clarivate.com"
        },
        {
            "title": "ClickHouse",
            "hex": "FFCC01",
            "source": "https://github.com/ClickHouse/ClickHouse/blob/12bd453a43819176d25ecf247033f6cb1af54beb/website/images/logo-clickhouse.svg"
        },
        {
            "title": "ClickUp",
            "hex": "7B68EE",
            "source": "https://clickup.com/brand"
        },
        {
            "title": "CLion",
            "hex": "000000",
            "source": "https://www.jetbrains.com/company/brand/logos/",
            "guidelines": "https://www.jetbrains.com/company/brand/"
        },
        {
            "title": "Cliqz",
            "hex": "00AEF0",
            "source": "https://cliqz.com/design"
        },
        {
            "title": "Clockify",
            "hex": "03A9F4",
            "source": "https://clockify.me/brand-assets"
        },
        {
            "title": "Clojure",
            "hex": "5881D8",
            "source": "https://commons.wikimedia.org/wiki/File:Clojure_logo.svg"
        },
        {
            "title": "Cloud 66",
            "hex": "3C72B9",
            "source": "https://www.cloud66.com"
        },
        {
            "title": "Cloud Foundry",
            "hex": "0C9ED5",
            "source": "https://www.cloudfoundry.org",
            "guidelines": "https://www.cloudfoundry.org/logo/"
        },
        {
            "title": "CloudBees",
            "hex": "1997B5",
            "source": "https://www.cloudbees.com"
        },
        {
            "title": "CloudCannon",
            "hex": "407AFC",
            "source": "https://cloudcannon.com"
        },
        {
            "title": "Cloudera",
            "hex": "F96702",
            "source": "https://www.cloudera.com"
        },
        {
            "title": "Cloudflare",
            "hex": "F38020",
            "source": "https://www.cloudflare.com/logo/",
            "guidelines": "https://www.cloudflare.com/trademark/"
        },
        {
            "title": "Cloudflare Pages",
            "hex": "F38020",
            "source": "https://pages.cloudflare.com",
            "guidelines": "https://www.cloudflare.com/trademark/"
        },
        {
            "title": "Cloudsmith",
            "hex": "2A6FE1",
            "source": "https://cloudsmith.com/company/brand/",
            "guidelines": "https://cloudsmith.com/company/brand/"
        },
        {
            "title": "Cloudways",
            "hex": "2C39BD",
            "source": "https://www.cloudways.com/en/media-kit.php"
        },
        {
            "title": "Clubhouse",
            "hex": "6515DD",
            "source": "https://brand.clubhouse.io",
            "guidelines": "https://brand.clubhouse.io"
        },
        {
            "title": "Clyp",
            "hex": "3CBDB1",
            "source": "https://clyp.it"
        },
        {
            "title": "CMake",
            "hex": "064F8C",
            "source": "https://www.kitware.com/platforms/"
        },
        {
            "title": "CNCF",
            "hex": "231F20",
            "source": "https://github.com/cncf/artwork/blob/d2ed716cc0769e6c65d2e58f9a503fca02b60a56/examples/other.md#cncf-logos",
            "guidelines": "https://www.cncf.io/brand-guidelines/"
        },
        {
            "title": "CNN",
            "hex": "CC0000",
            "source": "https://edition.cnn.com"
        },
        {
            "title": "Co-op",
            "hex": "00B1E7",
            "source": "https://www.co-operative.coop/media/assets"
        },
        {
            "title": "Coca Cola",
            "hex": "D00013",
            "source": "https://upload.wikimedia.org/wikipedia/commons/c/ce/Coca-Cola_logo.svg"
        },
        {
            "title": "Cockpit",
            "hex": "0066CC",
            "source": "https://github.com/cockpit-project/cockpit-project.github.io/blob/b851b3477d90017961ac9b252401c9a6cb6239f1/images/site/cockpit-logo.svg"
        },
        {
            "title": "Cockroach Labs",
            "hex": "6933FF",
            "source": "https://www.cockroachlabs.com"
        },
        {
            "title": "CocoaPods",
            "hex": "EE3322",
            "source": "https://github.com/CocoaPods/shared_resources/tree/3125baf19976bd240c86459645f45b68d2facd10",
            "license": {
                "type": "CC-BY-NC-4.0"
            }
        },
        {
            "title": "Cocos",
            "hex": "55C2E1",
            "source": "https://www.cocos.com/en/"
        },
        {
            "title": "Coda",
            "hex": "F46A54",
            "source": "https://coda.io"
        },
        {
            "title": "Codacy",
            "hex": "222F29",
            "source": "https://www.codacy.com/blog/"
        },
        {
            "title": "Code Climate",
            "hex": "000000",
            "source": "https://codeclimate.com/github/codeclimate/python-test-reporter/badges/"
        },
        {
            "title": "Code Review",
            "hex": "485A62",
            "source": "https://codereview.stackexchange.com",
            "guidelines": "https://stackoverflow.com/legal/trademark-guidance"
        },
        {
            "title": "Codeberg",
            "hex": "2185D0",
            "source": "https://codeberg.org"
        },
        {
            "title": "Codecademy",
            "hex": "1F4056",
            "source": "https://www.codecademy.com"
        },
        {
            "title": "CodeceptJS",
            "hex": "F6E05E",
            "source": "https://github.com/codeceptjs/codeceptjs.github.io/blob/c7917445b9a70a9daacf20986c403c3299f5c960/favicon/safari-pinned-tab.svg"
        },
        {
            "title": "CodeChef",
            "hex": "5B4638",
            "source": "https://www.codechef.com"
        },
        {
            "title": "Codecov",
            "hex": "F01F7A",
            "source": "https://codecov.io"
        },
        {
            "title": "CodeFactor",
            "hex": "F44A6A",
            "source": "https://www.codefactor.io"
        },
        {
            "title": "Codeforces",
            "hex": "1F8ACB",
            "source": "https://codeforces.com"
        },
        {
            "title": "CodeIgniter",
            "hex": "EF4223",
            "source": "https://www.codeigniter.com/help/legal"
        },
        {
            "title": "Codemagic",
            "hex": "F45E3F",
            "source": "https://codemagic.io"
        },
        {
            "title": "CodeMirror",
            "hex": "D30707",
            "source": "https://github.com/codemirror/CodeMirror/blob/6e7aa65a8bfb64837ae9d082b674b2f5ee056d2c/doc/logo.svg"
        },
        {
            "title": "CodeNewbie",
            "hex": "9013FE",
            "source": "https://community.codenewbie.org"
        },
        {
            "title": "CodePen",
            "hex": "000000",
            "source": "https://blog.codepen.io/documentation/brand-assets/logos/"
        },
        {
            "title": "CodeProject",
            "hex": "FF9900",
            "source": "https://www.codeproject.com"
        },
        {
            "title": "CodersRank",
            "hex": "67A4AC",
            "source": "https://codersrank.io"
        },
        {
            "title": "Coderwall",
            "hex": "3E8DCC",
            "source": "https://github.com/twolfson/coderwall-svg/tree/e87fb90eab5e401210a174f9418b5af0a246758e"
        },
        {
            "title": "CodeSandbox",
            "hex": "151515",
            "source": "https://codesandbox.io/CodeSandbox-Press-Kit.zip"
        },
        {
            "title": "Codeship",
            "hex": "004466",
            "source": "https://app.codeship.com"
        },
        {
            "title": "CodeSignal",
            "hex": "1062FB",
            "source": "https://codesignal.com"
        },
        {
            "title": "CodeStream",
            "hex": "008C99",
            "source": "https://www.codestream.com"
        },
        {
            "title": "Codewars",
            "hex": "B1361E",
            "source": "https://github.com/codewars/branding/tree/1ff0d44db52ac4a5e3a1c43277dc35f228eb6983"
        },
        {
            "title": "Coding Ninjas",
            "hex": "DD6620",
            "source": "https://www.codingninjas.com/press-release"
        },
        {
            "title": "CodinGame",
            "hex": "F2BB13",
            "source": "https://www.codingame.com/work/press/press-kit/"
        },
        {
            "title": "Codio",
            "hex": "4574E0",
            "source": "https://codio.com"
        },
        {
            "title": "CoffeeScript",
            "hex": "2F2625",
            "source": "https://coffeescript.org"
        },
        {
            "title": "Cognizant",
            "hex": "1A4CA1",
            "source": "https://www.cognizant.com"
        },
        {
            "title": "Coil",
            "hex": "000000",
            "source": "https://coil.com/press/brand-guidelines",
            "guidelines": "https://coil.com/press/brand-guidelines"
        },
        {
            "title": "Coinbase",
            "hex": "0052FF",
            "source": "https://www.coinbase.com/press"
        },
        {
            "title": "CoinMarketCap",
            "hex": "17181B",
            "source": "https://www.coinmarketcap.com"
        },
        {
            "title": "Commerzbank",
            "hex": "FFCC33",
            "source": "https://commons.wikimedia.org/wiki/Category:Commerzbank_logos"
        },
        {
            "title": "commitlint",
            "hex": "000000",
            "source": "https://github.com/conventional-changelog/commitlint/blob/0b177635472214faac5a5800ced970bf4d2e6012/docs/assets/icon.svg"
        },
        {
            "title": "Commodore",
            "hex": "1E2A4E",
            "source": "https://commodore.inc"
        },
        {
            "title": "Common Workflow Language",
            "hex": "B5314C",
            "source": "https://github.com/common-workflow-language/logo/blob/54b1624bc88df6730fa7b6c928a05fc9c939e47e/CWL-Logo-nofonts.svg"
        },
        {
            "title": "Compiler Explorer",
            "hex": "67C52A",
            "source": "https://github.com/compiler-explorer/infra/blob/8d362efe7ddc24e6a625f7db671d0a6e7600e3c9/logo/icon/CompilerExplorer%20Logo%20Icon%20SVG.svg"
        },
        {
            "title": "Composer",
            "hex": "885630",
            "source": "https://getcomposer.org"
        },
        {
            "title": "CompTIA",
            "hex": "C8202F",
            "source": "https://www.comptia.org",
            "guidelines": "https://www.comptia.org/newsroom/media-library"
        },
        {
            "title": "Comsol",
            "hex": "368CCB",
            "source": "https://cdn.comsol.com/company/comsol-brand-guide-November2019.pdf"
        },
        {
            "title": "Conan",
            "hex": "6699CB",
            "source": "https://conan.io"
        },
        {
            "title": "Concourse",
            "hex": "3398DC",
            "source": "https://concourse-ci.org"
        },
        {
            "title": "Conda-Forge",
            "hex": "000000",
            "source": "https://github.com/conda-forge/conda-forge.github.io/tree/0fc7dac2b989f3601dcc1be8a9f92c5b617c291e"
        },
        {
            "title": "Conekta",
            "hex": "0A1837",
            "source": "https://www.conekta.com"
        },
        {
            "title": "Confluence",
            "hex": "172B4D",
            "source": "https://www.atlassian.com/company/news/press-kit"
        },
        {
            "title": "Construct 3",
            "hex": "00FFDA",
            "source": "https://www.construct.net",
            "guidelines": "https://www.construct.net"
        },
        {
            "title": "Consul",
            "hex": "F24C53",
            "source": "https://www.hashicorp.com/brand",
            "guidelines": "https://www.hashicorp.com/brand"
        },
        {
            "title": "Contactless Payment",
            "hex": "000000",
            "source": "https://en.wikipedia.org/wiki/Contactless_payment"
        },
        {
            "title": "containerd",
            "hex": "575757",
            "source": "https://cncf-branding.netlify.app/projects/containerd/"
        },
        {
            "title": "Contao",
            "hex": "F47C00",
            "source": "https://contao.org",
            "guidelines": "https://contao.org/en/media"
        },
        {
            "title": "Contentful",
            "hex": "2478CC",
            "source": "https://press.contentful.com/media_kits"
        },
        {
            "title": "Conventional Commits",
            "hex": "FE5196",
            "source": "https://www.conventionalcommits.org",
            "license": {
                "type": "MIT"
            }
        },
        {
            "title": "Convertio",
            "hex": "FF3333",
            "source": "https://convertio.co"
        },
        {
            "title": "Cookiecutter",
            "hex": "D4AA00",
            "source": "https://github.com/cookiecutter/cookiecutter/blob/52dd18513bbab7f0fbfcb2938c9644d9092247cf/logo/cookiecutter-logo.svg"
        },
        {
            "title": "Cora",
            "hex": "E61845",
            "source": "https://www.cora.fr"
        },
        {
            "title": "Corona Engine",
            "hex": "F96F29",
            "source": "https://coronalabs.com",
            "guidelines": "https://coronalabs.com/presskit.pdf"
        },
        {
            "title": "Corona Renderer",
            "hex": "E6502A",
            "source": "https://corona-renderer.com/about"
        },
        {
            "title": "Corsair",
            "hex": "000000",
            "source": "https://www.corsair.com",
            "guidelines": "https://www.corsair.com/press"
        },
        {
            "title": "Couchbase",
            "hex": "EA2328",
            "source": "https://www.couchbase.com"
        },
        {
            "title": "Counter-Strike",
            "hex": "000000",
            "source": "https://en.wikipedia.org/wiki/File:CS-GO_Logo.svg"
        },
        {
            "title": "CountingWorks PRO",
            "hex": "2E3084",
            "source": "https://www.countingworks.com/blog"
        },
        {
            "title": "Coursera",
            "hex": "0056D2",
            "source": "https://about.coursera.org/press"
        },
        {
            "title": "Coveralls",
            "hex": "3F5767",
            "source": "https://coveralls.io"
        },
        {
            "title": "cPanel",
            "hex": "FF6C2C",
            "source": "https://cpanel.net/company/cpanel-brand-guide/"
        },
        {
            "title": "Craft CMS",
            "hex": "E5422B",
            "source": "https://craftcms.com/brand-resources"
        },
        {
            "title": "Craftsman",
            "hex": "D6001C",
            "source": "https://www.craftsman.com"
        },
        {
            "title": "CrateDB",
            "hex": "009DC7",
            "source": "https://github.com/crate/crate-docs-theme/blob/cbd734b3617489ca937f35e30f37f3f6c1870e1f/src/crate/theme/rtd/crate/static/images/crate-logo.svg"
        },
        {
            "title": "Crayon",
            "hex": "FF6A4C",
            "source": "https://www.crayon.com"
        },
        {
            "title": "Creality",
            "hex": "000000",
            "source": "https://www.creality.com"
        },
        {
            "title": "Create React App",
            "hex": "09D3AC",
            "source": "https://github.com/facebook/create-react-app/blob/9d0369b1fe3260e620b08effcf85f1edefc5d1ea/docusaurus/website/static/img/logo.svg"
        },
        {
            "title": "Creative Commons",
            "hex": "EF9421",
            "source": "https://creativecommons.org"
        },
        {
            "title": "Creative Technology",
            "hex": "000000",
            "source": "https://creative.com"
        },
        {
            "title": "Credly",
            "hex": "FF6B00",
            "source": "https://cdn.credly.com/assets/structure/logo-78b59f8114817c758ca965ed8f1a58a76a39b6fd70d031f771a9bbc581fcde65.svg"
        },
        {
            "title": "Crehana",
            "hex": "4B22F4",
            "source": "https://www.crehana.com"
        },
        {
            "title": "Critical Role",
            "hex": "000000",
            "source": "https://critrole.com"
        },
        {
            "title": "Crowdin",
            "hex": "2E3340",
            "source": "https://support.crowdin.com/using-logo/"
        },
        {
            "title": "Crowdsource",
            "hex": "4285F4",
            "source": "https://crowdsource.google.com/about/"
        },
        {
            "title": "Crunchbase",
            "hex": "0288D1",
            "source": "https://www.crunchbase.com/home"
        },
        {
            "title": "Crunchyroll",
            "hex": "F47521",
            "source": "https://www.crunchyroll.com"
        },
        {
            "title": "CRYENGINE",
            "hex": "000000",
            "source": "https://www.cryengine.com/brand"
        },
        {
            "title": "Crystal",
            "hex": "000000",
            "source": "https://crystal-lang.org/media/"
        },
        {
            "title": "CSS Modules",
            "hex": "000000",
            "source": "https://github.com/css-modules/logos/blob/32e4717062e4328ed861fa92d5d9cfd47859362f/css-modules-logo.svg"
        },
        {
            "title": "CSS Wizardry",
            "hex": "F43059",
            "source": "https://csswizardry.com"
        },
        {
            "title": "CSS3",
            "hex": "1572B6",
            "source": "https://www.w3.org/html/logo/"
        },
        {
            "title": "CTS",
            "hex": "E53236",
            "source": "https://commons.wikimedia.org/wiki/File:Logo_Compagnie_des_transports_strasbourgeois.svg",
            "aliases": {
                "aka": [
                    "Compagnie des Transports Strasbourgeois"
                ]
            }
        },
        {
            "title": "Cucumber",
            "hex": "23D96C",
            "source": "https://cucumber.io"
        },
        {
            "title": "Cultura",
            "hex": "1D2C54",
            "source": "https://www.cultura.com"
        },
        {
            "title": "curl",
            "hex": "073551",
            "source": "https://curl.haxx.se/logo/"
        },
        {
            "title": "CurseForge",
            "hex": "F16436",
            "source": "https://www.curseforge.com"
        },
        {
            "title": "Cycling '74",
            "hex": "111111",
            "source": "https://cycling74.com"
        },
        {
            "title": "Cypress",
            "hex": "17202C",
            "source": "https://cypress.io"
        },
        {
            "title": "Cytoscape.js",
            "hex": "F7DF1E",
            "source": "https://github.com/cytoscape/cytoscape.js/blob/97c27700feefe2f7b79fca248763049e9a0b38c6/documentation/img/cytoscape-logo.svg"
        },
        {
            "title": "D",
            "hex": "B03931",
            "source": "https://github.com/dlang/dlang.org/blob/6d0e2e5f6a8249031cfd010e389b99ff014cd320/images/dlogo.svg"
        },
        {
            "title": "D-EDGE",
            "hex": "432975",
            "source": "https://github.com/d-edge/JoinUs/blob/4d8b5cf7145db26649fe9f1587194e44dbbe3565/d-edge.svg"
        },
        {
            "title": "D-Wave Systems",
            "hex": "008CD7",
            "source": "https://www.dwavesys.com"
        },
        {
            "title": "D3.js",
            "hex": "F9A03C",
            "source": "https://github.com/d3/d3-logo/tree/6d9c471aa852033501d00ca63fe73d9f8be82d1d"
        },
        {
            "title": "Dacia",
            "hex": "646B52",
            "source": "https://commons.wikimedia.org/wiki/File:Dacia-Logo-2021.svg"
        },
        {
            "title": "DAF",
            "hex": "00529B",
            "source": "https://www.daf.com/en"
        },
        {
            "title": "Dailymotion",
            "hex": "0D0D0D",
            "source": "https://about.dailymotion.com/en/press/"
        },
        {
            "title": "Daimler",
            "hex": "E6E6E6",
            "source": "https://designnavigator.daimler.com/Daimler_Corporate_Logotype_Black_DTP",
            "guidelines": "https://designnavigator.daimler.com/Daimler_Corporate_Logotype"
        },
        {
            "title": "DaisyUI",
            "hex": "5A0EF8",
            "source": "https://raw.githubusercontent.com/saadeghi/files/main/daisyui/logo-4.svg"
        },
        {
            "title": "Dapr",
            "hex": "0D2192",
            "source": "https://raw.githubusercontent.com/dapr/dapr/18575823c74318c811d6cd6f57ffac76d5debe93/img/dapr_logo.svg"
        },
        {
            "title": "Dark Reader",
            "hex": "141E24",
            "source": "https://github.com/simple-icons/simple-icons/pull/3348#issuecomment-667090608"
        },
        {
            "title": "Dart",
            "hex": "0175C2",
            "source": "https://github.com/dart-lang/site-shared/tree/18458ff440afd3d06f04e5cb871c4c5eda29c9d5/src/_assets/image/dart/logo"
        },
        {
            "title": "Darty",
            "hex": "EB1B23",
            "source": "https://www.darty.com"
        },
        {
            "title": "Das Erste",
            "hex": "001A4B",
            "source": "https://en.wikipedia.org/wiki/Das_Erste"
        },
        {
            "title": "Dash",
            "hex": "008DE4",
            "source": "https://www.dash.org/brand-assets/",
            "guidelines": "https://www.dash.org/brand-guidelines/"
        },
        {
            "title": "Dashlane",
            "hex": "0E353D",
            "source": "https://brandfolder.com/dashlane/brandkitpartners"
        },
        {
            "title": "Dask",
            "hex": "FC6E6B",
            "source": "https://github.com/dask/dask/blob/67e648922512615f94f8a90726423e721d0e3eb2/docs/source/images/dask_icon_black.svg"
        },
        {
            "title": "Dassault Systèmes",
            "hex": "005386",
            "source": "https://www.3ds.com"
        },
        {
            "title": "data.ai",
            "hex": "000000",
            "source": "https://www.data.ai/en/about/press/"
        },
        {
            "title": "Databricks",
            "hex": "FF3621",
            "source": "https://www.databricks.com",
            "guidelines": "https://brand.databricks.com/Styleguide/Guide/"
        },
        {
            "title": "DataCamp",
            "hex": "03EF62",
            "source": "https://www.datacamp.com"
        },
        {
            "title": "Datadog",
            "hex": "632CA6",
            "source": "https://www.datadoghq.com/about/resources",
            "guidelines": "https://www.datadoghq.com/about/resources/"
        },
        {
            "title": "DataGrip",
            "hex": "000000",
            "source": "https://www.jetbrains.com/company/brand/logos/",
            "guidelines": "https://www.jetbrains.com/company/brand/"
        },
        {
            "title": "Dataiku",
            "hex": "2AB1AC",
            "source": "https://www.dataiku.com/company/media-kit/"
        },
        {
            "title": "DataStax",
            "hex": "3A3A42",
            "source": "https://www.datastax.com/brand-resources",
            "guidelines": "https://www.datastax.com/brand-resources"
        },
        {
            "title": "Dataverse",
            "hex": "088142",
            "source": "https://docs.microsoft.com/en-us/power-platform/guidance/icons",
            "guidelines": "https://docs.microsoft.com/en-us/power-platform/guidance/icons",
            "license": {
                "type": "custom",
                "url": "https://docs.microsoft.com/en-us/power-platform/guidance/icons"
            }
        },
        {
            "title": "DatoCMS",
            "hex": "FF7751",
            "source": "https://www.datocms.com/company/brand-assets",
            "guidelines": "https://www.datocms.com/company/brand-assets"
        },
        {
            "title": "Datto",
            "hex": "199ED9",
            "source": "https://www.datto.com/brand/logos",
            "guidelines": "https://www.datto.com/brand"
        },
        {
            "title": "DAZN",
            "hex": "F8F8F5",
            "source": "https://media.dazn.com/en/assets/"
        },
        {
            "title": "dblp",
            "hex": "004F9F",
            "source": "https://dblp.org"
        },
        {
            "title": "dbt",
            "hex": "FF694B",
            "source": "https://github.com/fishtown-analytics/dbt-styleguide/blob/a2895e005457eda531880dfde62f31959d42f18b/_includes/icons/logo.svg"
        },
        {
            "title": "DC Entertainment",
            "hex": "0078F0",
            "source": "https://www.readdc.com"
        },
        {
            "title": "De'Longhi",
            "hex": "072240",
            "source": "https://www.delonghi.com"
        },
        {
            "title": "Debian",
            "hex": "A81D33",
            "source": "https://www.debian.org/logos",
            "guidelines": "https://www.debian.org/logos/",
            "license": {
                "type": "CC-BY-SA-3.0"
            }
        },
        {
            "title": "Decap CMS",
            "hex": "FF0082",
            "source": "https://github.com/decaporg/decap-cms/blob/ba158f4a56d6d79869811971bc1bb0ef15197d30/website/static/img/decap-logo.svg"
        },
        {
            "title": "deepin",
            "hex": "007CFF",
            "source": "https://commons.wikimedia.org/wiki/File:Deepin_logo.svg"
        },
        {
            "title": "Deepnote",
            "hex": "3793EF",
            "source": "https://deepnote.com"
        },
        {
            "title": "Deezer",
            "hex": "FEAA2D",
            "source": "https://deezerbrand.com",
            "guidelines": "https://deezerbrand.com"
        },
        {
            "title": "del.icio.us",
            "slug": "delicious",
            "hex": "0000FF",
            "source": "https://del.icio.us",
            "aliases": {
                "aka": [
                    "Delicious"
                ]
            }
        },
        {
            "title": "Deliveroo",
            "hex": "00CCBC",
            "source": "https://deliveroo.com"
        },
        {
            "title": "Dell",
            "hex": "007DB8",
            "source": "https://www.dell.com",
            "guidelines": "https://brand.delltechnologies.com/logos/"
        },
        {
            "title": "Delphi",
            "hex": "E62431",
            "source": "https://www.embarcadero.com/news/logo",
            "guidelines": "https://www.ideracorp.com/legal/embarcadero"
        },
        {
            "title": "Delta",
            "hex": "003366",
            "source": "https://news.delta.com/delta-air-lines-logos-brand-guidelines"
        },
        {
            "title": "Deno",
            "hex": "000000",
            "source": "https://github.com/denoland/dotland/blob/f1ba74327b401b47de678f30d768ff9bf54494b6/public/logo.svg",
            "license": {
                "type": "MIT"
            }
        },
        {
            "title": "Denon",
            "hex": "0B131A",
            "source": "https://www.denon.com",
            "guidelines": "https://www.denon.com/en-us/support/termsofuse.html"
        },
        {
            "title": "Dependabot",
            "hex": "025E8C",
            "source": "https://dependabot.com"
        },
        {
            "title": "Der Spiegel",
            "hex": "E64415",
            "source": "https://www.spiegel.de"
        },
        {
            "title": "Designer News",
            "hex": "2D72D9",
            "source": "https://www.designernews.co"
        },
        {
            "title": "Deutsche Bahn",
            "hex": "F01414",
            "source": "https://www.bahn.de"
        },
        {
            "title": "Deutsche Bank",
            "hex": "0018A8",
            "source": "https://www.db.com"
        },
        {
            "title": "dev.to",
            "hex": "0A0A0A",
            "source": "https://dev.to"
        },
        {
            "title": "DevExpress",
            "hex": "FF7200",
            "source": "https://www.devexpress.com/aboutus/"
        },
        {
            "title": "DeviantArt",
            "hex": "05CC47",
            "source": "https://help.deviantart.com/21"
        },
        {
            "title": "Devpost",
            "hex": "003E54",
            "source": "https://github.com/challengepost/supportcenter/blob/e40066cde2ed25dc14c0541edb746ff8c6933114/images/devpost-icon-rgb.svg"
        },
        {
            "title": "devRant",
            "hex": "F99A66",
            "source": "https://devrant.com"
        },
        {
            "title": "Dgraph",
            "hex": "E50695",
            "source": "https://dgraph.io"
        },
        {
            "title": "DHL",
            "hex": "FFCC00",
            "source": "https://www.dpdhl-brands.com/dhl/en/guides/design-basics/logo-and-claim.html",
            "guidelines": "https://www.dpdhl-brands.com/dhl/en/guides/design-basics/logo-and-claim.html"
        },
        {
            "title": "diagrams.net",
            "hex": "F08705",
            "source": "https://github.com/jgraph/drawio/blob/4743eba8d5eaa497dc003df7bf7295b695c59bea/src/main/webapp/images/drawlogo.svg",
            "aliases": {
                "aka": [
                    "draw.io"
                ]
            }
        },
        {
            "title": "Dialogflow",
            "hex": "FF9800",
            "source": "https://dialogflow.cloud.google.com"
        },
        {
            "title": "Diaspora",
            "hex": "000000",
            "source": "https://wiki.diasporafoundation.org/Branding"
        },
        {
            "title": "Digg",
            "hex": "000000",
            "source": "https://digg.com"
        },
        {
            "title": "Digi-Key Electronics",
            "hex": "CC0000",
            "source": "https://www.digikey.com"
        },
        {
            "title": "DigitalOcean",
            "hex": "0080FF",
            "source": "https://www.digitalocean.com/press/",
            "guidelines": "https://www.digitalocean.com/press/"
        },
        {
            "title": "Dior",
            "hex": "000000",
            "source": "https://www.dior.com"
        },
        {
            "title": "Directus",
            "hex": "263238",
            "source": "https://directus.io"
        },
        {
            "title": "Discogs",
            "hex": "333333",
            "source": "https://www.discogs.com/brand"
        },
        {
            "title": "Discord",
            "hex": "5865F2",
            "source": "https://discord.com/branding",
            "guidelines": "https://discord.com/branding"
        },
        {
            "title": "Discourse",
            "hex": "000000",
            "source": "https://www.discourse.org"
        },
        {
            "title": "Discover",
            "hex": "FF6000",
            "source": "https://www.discovernetwork.com/en-us/business-resources/free-signage-logos"
        },
        {
            "title": "Disqus",
            "hex": "2E9FFF",
            "source": "https://disqus.com/brand"
        },
        {
            "title": "Disroot",
            "hex": "50162D",
            "source": "https://disroot.org/en"
        },
        {
            "title": "Distrokid",
            "hex": "231F20",
            "source": "https://distrokid.com/logo"
        },
        {
            "title": "Django",
            "hex": "092E20",
            "source": "https://www.djangoproject.com/community/logos/"
        },
        {
            "title": "Dlib",
            "hex": "008000",
            "source": "https://github.com/davisking/dlib/blob/8a2c7442074339ac9ffceff6ef5a49e0114222b9/docs/docs/dlib-logo-and-icons.svg"
        },
        {
            "title": "DLNA",
            "hex": "48A842",
            "source": "https://upload.wikimedia.org/wikipedia/de/e/eb/Digital_Living_Network_Alliance_logo.svg"
        },
        {
            "title": "dm",
            "hex": "002878",
            "source": "https://www.dm.de"
        },
        {
            "title": "Docker",
            "hex": "2496ED",
            "source": "https://www.docker.com/company/newsroom/media-resources"
        },
        {
            "title": "Docs.rs",
            "hex": "000000",
            "source": "https://docs.rs"
        },
        {
<<<<<<< HEAD
            "title": "Docsify",
            "hex": "2ECE53",
            "source": "https://github.com/docsifyjs/docsify/blob/d01841fd9d829adeeae6cde1d5818ce8798c7e58/docs/_media/icon.svg"
=======
            "title": "Docusaurus",
            "hex": "3ECC5F",
            "source": "https://github.com/facebook/docusaurus/blob/67c40069d1062b5aae530b696e6f66bf9618a696/website/static/img/docusaurus.svg"
>>>>>>> 9376f6f8
        },
        {
            "title": "DocuSign",
            "hex": "FFCC22",
            "source": "https://www.docusign.com/sites/all/themes/custom/docusign/favicons/mstile-310x310.png"
        },
        {
            "title": "Dogecoin",
            "hex": "C2A633",
            "source": "https://cryptologos.cc/dogecoin"
        },
        {
            "title": "DOI",
            "hex": "FAB70C",
            "source": "https://www.doi.org/images/logos/header_logo_cropped.svg",
            "guidelines": "https://www.doi.org/resources/130718-trademark-policy.pdf"
        },
        {
            "title": "Dolby",
            "hex": "000000",
            "source": "https://www.dolby.com/us/en/about/brand-identity.html"
        },
        {
            "title": "DoorDash",
            "hex": "FF3008",
            "source": "https://www.doordash.com/about/"
        },
        {
            "title": "Douban",
            "hex": "2D963D",
            "source": "https://www.douban.com/about",
            "license": {
                "type": "custom",
                "url": "https://www.douban.com/about/legal#info_data"
            }
        },
        {
            "title": "Douban Read",
            "hex": "389EAC",
            "source": "https://read.douban.com",
            "license": {
                "type": "custom",
                "url": "https://www.douban.com/about/legal#info_data"
            }
        },
        {
            "title": "Dovecot",
            "hex": "54BCAB",
            "source": "https://commons.wikimedia.org/wiki/File:Dovecot_logo.svg"
        },
        {
            "title": "DPD",
            "hex": "DC0032",
            "source": "https://www.dpd.com"
        },
        {
            "title": "Dragonframe",
            "hex": "D4911E",
            "source": "https://dragonframe.com"
        },
        {
            "title": "Draugiem.lv",
            "hex": "FF6600",
            "source": "https://www.frype.com/applications/dev/docs/logos/"
        },
        {
            "title": "Dribbble",
            "hex": "EA4C89",
            "source": "https://dribbble.com/branding"
        },
        {
            "title": "Drone",
            "hex": "212121",
            "source": "https://github.com/drone/brand/tree/f3ba7a1ad3c35abfe9571ea9c3ea93dff9912955"
        },
        {
            "title": "Drooble",
            "hex": "19C4BE",
            "source": "https://blog.drooble.com/press/"
        },
        {
            "title": "Dropbox",
            "hex": "0061FF",
            "source": "https://www.dropbox.com/branding"
        },
        {
            "title": "Drupal",
            "hex": "0678BE",
            "source": "https://www.drupal.org/about/media-kit/logos"
        },
        {
            "title": "DS Automobiles",
            "hex": "1D1717",
            "source": "https://www.stellantis.com/en/brands/ds"
        },
        {
            "title": "DTS",
            "hex": "F98B2B",
            "source": "https://xperi.com/brands/dts/",
            "guidelines": "https://xperi.com/terms-conditions/"
        },
        {
            "title": "DTube",
            "hex": "F01A30",
            "source": "https://about.d.tube/mediakit.html"
        },
        {
            "title": "Ducati",
            "hex": "CC0000",
            "source": "https://brandlogos.net/ducati-logo-vector-svg-92931.html"
        },
        {
            "title": "DuckDB",
            "hex": "FFF000",
            "source": "https://duckdb.org"
        },
        {
            "title": "DuckDuckGo",
            "hex": "DE5833",
            "source": "https://duckduckgo.com"
        },
        {
            "title": "Dungeons & Dragons",
            "hex": "ED1C24",
            "source": "https://dnd.wizards.com/articles/features/basicrules",
            "guidelines": "https://dnd.wizards.com/articles/features/fan-site-kit",
            "aliases": {
                "aka": [
                    "D&D"
                ]
            }
        },
        {
            "title": "Dunked",
            "hex": "2DA9D7",
            "source": "https://dunked.com"
        },
        {
            "title": "Duolingo",
            "hex": "58CC02",
            "source": "https://www.duolingo.com"
        },
        {
            "title": "DVC",
            "aliases": {
                "aka": [
                    "Data Version Control"
                ]
            },
            "hex": "13ADC7",
            "source": "https://iterative.ai/brand/",
            "guidelines": "https://iterative.ai/brand/"
        },
        {
            "title": "dwm",
            "hex": "1177AA",
            "source": "https://dwm.suckless.org"
        },
        {
            "title": "Dynamics 365",
            "hex": "0B53CE",
            "source": "https://docs.microsoft.com/en-us/dynamics365/get-started/icons",
            "guidelines": "https://docs.microsoft.com/en-us/dynamics365/get-started/icons",
            "license": {
                "type": "custom",
                "url": "https://docs.microsoft.com/en-us/dynamics365/get-started/icons"
            }
        },
        {
            "title": "Dynatrace",
            "hex": "1496FF",
            "source": "https://www.dynatrace.com/company/press-kit/"
        },
        {
            "title": "E.Leclerc",
            "hex": "0066CC",
            "source": "https://www.e.leclerc/assets/images/sue-logo.svg"
        },
        {
            "title": "E3",
            "hex": "E73D2F",
            "source": "https://commons.wikimedia.org/wiki/File:E3_Logo.svg",
            "aliases": {
                "aka": [
                    "Electronic Entertainment Expo"
                ]
            }
        },
        {
            "title": "EA",
            "hex": "000000",
            "source": "https://www.ea.com"
        },
        {
            "title": "Eagle",
            "hex": "0072EF",
            "source": "https://en.eagle.cool"
        },
        {
            "title": "EasyEDA",
            "hex": "1765F6",
            "source": "https://easyeda.com"
        },
        {
            "title": "easyJet",
            "hex": "FF6600",
            "source": "https://www.easyjet.com"
        },
        {
            "title": "eBay",
            "hex": "E53238",
            "source": "https://go.developer.ebay.com/logos"
        },
        {
            "title": "EBOX",
            "hex": "BE2323",
            "source": "https://www.ebox.ca"
        },
        {
            "title": "Eclipse Adoptium",
            "hex": "FF1464",
            "source": "https://www.eclipse.org/org/artwork/",
            "guidelines": "https://www.eclipse.org/legal/logo_guidelines.php"
        },
        {
            "title": "Eclipse Che",
            "hex": "525C86",
            "source": "https://www.eclipse.org/che/"
        },
        {
            "title": "Eclipse IDE",
            "hex": "2C2255",
            "source": "https://www.eclipse.org/artwork/"
        },
        {
            "title": "Eclipse Jetty",
            "hex": "FC390E",
            "source": "https://github.com/eclipse/jetty.project/blob/dab26c601d08d350cd830c1007bb196c5196f0f6/logos/jetty-avatar.svg"
        },
        {
            "title": "Eclipse Mosquitto",
            "hex": "3C5280",
            "source": "https://github.com/eclipse/mosquitto/blob/75fc908bba90d4bd06e85efc1c4ed77952ec842c/logo/mosquitto-logo-only.svg"
        },
        {
            "title": "Eclipse Vert.x",
            "hex": "782A90",
            "source": "https://github.com/vert-x3/.github/blob/1ad6612d87f35665e50a00fc32eb9c542556385d/workflow-templates/vertx-favicon.svg"
        },
        {
            "title": "EDEKA",
            "hex": "1B66B3",
            "source": "https://www.edeka.de"
        },
        {
            "title": "EditorConfig",
            "hex": "FEFEFE",
            "source": "https://editorconfig.org"
        },
        {
            "title": "edX",
            "hex": "02262B",
            "source": "https://www.edx.org"
        },
        {
            "title": "egghead",
            "hex": "FCFBFA",
            "source": "https://egghead.io"
        },
        {
            "title": "Egnyte",
            "hex": "00968F",
            "source": "https://www.egnyte.com/presskit.html"
        },
        {
            "title": "Eight Sleep",
            "hex": "262729",
            "source": "https://www.eightsleep.com/press/"
        },
        {
            "title": "El Jueves",
            "hex": "BE312E",
            "source": "https://www.eljueves.es"
        },
        {
            "title": "Elastic",
            "hex": "005571",
            "source": "https://www.elastic.co/brand"
        },
        {
            "title": "Elastic Cloud",
            "hex": "005571",
            "source": "https://www.elastic.co/brand"
        },
        {
            "title": "Elastic Stack",
            "hex": "005571",
            "source": "https://www.elastic.co/brand"
        },
        {
            "title": "Elasticsearch",
            "hex": "005571",
            "source": "https://www.elastic.co/brand"
        },
        {
            "title": "Elavon",
            "hex": "0C2074",
            "source": "https://www.elavon.com"
        },
        {
            "title": "Electron",
            "hex": "47848F",
            "source": "https://www.electronjs.org"
        },
        {
            "title": "Electron Fiddle",
            "hex": "E79537",
            "source": "https://github.com/electron/fiddle/blob/19360ade76354240630e5660469b082128e1e57e/assets/icons/fiddle.svg"
        },
        {
            "title": "electron-builder",
            "hex": "FFFFFF",
            "source": "https://www.electron.build"
        },
        {
            "title": "Element",
            "hex": "0DBD8B",
            "source": "https://element.io"
        },
        {
            "title": "elementary",
            "hex": "64BAFF",
            "source": "https://elementary.io/brand"
        },
        {
            "title": "Elementor",
            "hex": "92003B",
            "source": "https://elementor.com/logos/",
            "guidelines": "https://elementor.com/logos/"
        },
        {
            "title": "Eleventy",
            "hex": "000000",
            "source": "https://www.11ty.io"
        },
        {
            "title": "Elgato",
            "hex": "101010",
            "source": "https://www.elgato.com/en/media-room"
        },
        {
            "title": "Elixir",
            "hex": "4B275F",
            "source": "https://github.com/elixir-lang/elixir-lang.github.com/tree/031746384ee23b9be19298c92a9699c56cc05845/images/logo"
        },
        {
            "title": "Ello",
            "hex": "000000",
            "source": "https://ello.co"
        },
        {
            "title": "Elm",
            "hex": "1293D8",
            "source": "https://github.com/elm/foundation.elm-lang.org/blob/2d097b317d8af2aaeab49284830260a32d817305/assets/elm_logo.svg"
        },
        {
            "title": "Elsevier",
            "hex": "FF6C00",
            "source": "https://www.elsevier.com"
        },
        {
            "title": "Embarcadero",
            "hex": "ED1F35",
            "source": "https://www.embarcadero.com/news/logo"
        },
        {
            "title": "Ember.js",
            "hex": "E04E39",
            "source": "https://emberjs.com/logos/",
            "guidelines": "https://emberjs.com/logos/"
        },
        {
            "title": "Emby",
            "hex": "52B54B",
            "source": "https://emby.media"
        },
        {
            "title": "Emirates",
            "hex": "D71921",
            "source": "https://www.emirates.com/ie/english/"
        },
        {
            "title": "Emlakjet",
            "hex": "0AE524",
            "source": "https://www.emlakjet.com/kurumsal-materyaller/"
        },
        {
            "title": "Empire Kred",
            "hex": "72BE50",
            "source": "https://www.empire.kred"
        },
        {
            "title": "Engadget",
            "hex": "000000",
            "source": "https://www.engadget.com",
            "guidelines": "https://o.aolcdn.com/engadget/brand-kit/eng-logo-guidelines.pdf"
        },
        {
            "title": "Enpass",
            "hex": "0D47A1",
            "source": "https://www.enpass.io/press/"
        },
        {
            "title": "EnterpriseDB",
            "hex": "FF3E00",
            "source": "https://www.enterprisedb.com"
        },
        {
            "title": "Envato",
            "hex": "81B441",
            "source": "https://envato.com"
        },
        {
            "title": "Envoy Proxy",
            "hex": "AC6199",
            "source": "https://d33wubrfki0l68.cloudfront.net/6f16455dae972425b77c7e31642269b375ec250e/3bd11/img/envoy-logo.svg"
        },
        {
            "title": "EPEL",
            "hex": "FC0000",
            "source": "https://fedoraproject.org/wiki/EPEL"
        },
        {
            "title": "Epic Games",
            "hex": "313131",
            "source": "https://dev.epicgames.com/docs/services/en-US/EpicAccountServices/DesignGuidelines/index.html#epicgamesbrandguidelines",
            "guidelines": "https://dev.epicgames.com/docs/services/en-US/EpicAccountServices/DesignGuidelines/index.html#epicgamesbrandguidelines"
        },
        {
            "title": "Epson",
            "hex": "003399",
            "source": "https://global.epson.com/IR/library/"
        },
        {
            "title": "Equinix Metal",
            "hex": "ED2224",
            "source": "https://metal.equinix.com"
        },
        {
            "title": "Ericsson",
            "hex": "0082F0",
            "source": "https://www.ericsson.com/en/newsroom/media-kits/logo",
            "guidelines": "https://mediabank.ericsson.net/admin/mb/?h=dbeb87a1bcb16fa379c0020bdf713872"
        },
        {
            "title": "Erlang",
            "hex": "A90533",
            "source": "https://github.com/erlang/erlide_eclipse/blob/99d1d61fde8e32ef1630ca0e1b05a6822b3d6489/meta/media/erlang-logo.svg"
        },
        {
            "title": "esbuild",
            "hex": "FFCF00",
            "source": "https://github.com/evanw/esbuild/blob/ac542f913908d7326b65eb2e01f0559ed135a40e/images/logo.svg"
        },
        {
            "title": "ESEA",
            "hex": "0E9648",
            "source": "https://play.esea.net"
        },
        {
            "title": "ESLGaming",
            "hex": "FFFF09",
            "source": "https://brand.eslgaming.com",
            "guidelines": "https://brand.eslgaming.com"
        },
        {
            "title": "ESLint",
            "hex": "4B32C3",
            "source": "https://eslint.org"
        },
        {
            "title": "ESPHome",
            "hex": "000000",
            "source": "https://esphome.io"
        },
        {
            "title": "Espressif",
            "hex": "E7352C",
            "source": "https://www.espressif.com"
        },
        {
            "title": "ESRI",
            "hex": "000000",
            "source": "https://www.esri.com/en-us/arcgis/products/arcgis-pro/overview"
        },
        {
            "title": "etcd",
            "hex": "419EDA",
            "source": "https://cncf-branding.netlify.app/projects/etcd/"
        },
        {
            "title": "Ethereum",
            "hex": "3C3C3D",
            "source": "https://ethereum.org/en/assets/"
        },
        {
            "title": "Ethiopian Airlines",
            "hex": "648B1A",
            "source": "https://corporate.ethiopianairlines.com/media/Ethiopian-Factsheet"
        },
        {
            "title": "Etihad Airways",
            "hex": "BD8B13",
            "source": "https://www.etihad.com/en-ie/manage/duty-free"
        },
        {
            "title": "Etsy",
            "hex": "F16521",
            "source": "https://www.etsy.com/uk/press"
        },
        {
            "title": "Event Store",
            "hex": "5AB552",
            "source": "https://github.com/EventStore/Brand/tree/319d6f8dadc2881062917ea5a6dafa675775ea85"
        },
        {
            "title": "Eventbrite",
            "hex": "F05537",
            "source": "https://www.eventbrite.com/signin/"
        },
        {
            "title": "Evernote",
            "hex": "00A82D",
            "source": "https://evernote.com/about-us",
            "guidelines": "https://evernote.com/about-us"
        },
        {
            "title": "Exercism",
            "hex": "009CAB",
            "source": "https://github.com/exercism/website-icons/blob/2ad12baa465acfaa74efc5da27a6a12f8b05e3d0/exercism/logo-icon.svg",
            "license": {
                "type": "CC-BY-3.0"
            }
        },
        {
            "title": "Exordo",
            "hex": "DAA449",
            "source": "https://www.exordo.com"
        },
        {
            "title": "Exoscale",
            "hex": "DA291C",
            "source": "https://www.exoscale.com/press/",
            "guidelines": "https://www.exoscale.com/press/"
        },
        {
            "title": "Expensify",
            "hex": "0185FF",
            "source": "https://use.expensify.com/press-kit",
            "guidelines": "https://use.expensify.com/press-kit"
        },
        {
            "title": "Experts Exchange",
            "hex": "00AAE7",
            "source": "https://www.experts-exchange.com"
        },
        {
            "title": "Expo",
            "hex": "000020",
            "source": "https://expo.io/brand/"
        },
        {
            "title": "Express",
            "hex": "000000",
            "source": "https://github.com/openjs-foundation/artwork/blob/ac43961d1157f973c54f210cf5e0c9c45e3d3f10/projects/express/express-icon-black.svg"
        },
        {
            "title": "ExpressVPN",
            "hex": "DA3940",
            "source": "https://www.expressvpn.com/press",
            "guidelines": "https://www.expressvpn.com/press"
        },
        {
            "title": "EyeEm",
            "hex": "000000",
            "source": "https://www.eyeem.com"
        },
        {
            "title": "F-Droid",
            "hex": "1976D2",
            "source": "https://f-droid.org"
        },
        {
            "title": "F-Secure",
            "hex": "00BAFF",
            "source": "https://vip.f-secure.com/en/marketing/logos"
        },
        {
            "title": "F#",
            "hex": "378BBA",
            "slug": "fsharp",
            "source": "https://foundation.fsharp.org/logo",
            "guidelines": "https://foundation.fsharp.org/logo",
            "aliases": {
                "aka": [
                    "F sharp"
                ]
            }
        },
        {
            "title": "F1",
            "hex": "E10600",
            "source": "https://www.formula1.com"
        },
        {
            "title": "F5",
            "hex": "E4002B",
            "source": "https://www.f5.com/company/news/press-kit"
        },
        {
            "title": "Facebook",
            "hex": "1877F2",
            "source": "https://en.facebookbrand.com"
        },
        {
            "title": "Facebook Gaming",
            "hex": "005FED",
            "source": "https://www.facebook.com/fbgaminghome/"
        },
        {
            "title": "Facebook Live",
            "hex": "ED4242",
            "source": "https://en.facebookbrand.com"
        },
        {
            "title": "FACEIT",
            "hex": "FF5500",
            "source": "https://corporate.faceit.com/branding/"
        },
        {
            "title": "Facepunch",
            "hex": "EC1C24",
            "source": "https://sbox.facepunch.com/news"
        },
        {
            "title": "Falco",
            "hex": "00AEC7",
            "source": "https://falco.org/community/falco-brand",
            "guidelines": "https://falco.org/community/falco-brand"
        },
        {
            "title": "Falcon",
            "hex": "F0AD4E",
            "source": "https://falconframework.org"
        },
        {
            "title": "FamPay",
            "hex": "FFAD00",
            "source": "https://fampay.in"
        },
        {
            "title": "Fandango",
            "hex": "FF7300",
            "source": "https://www.fandango.com"
        },
        {
            "title": "Fandom",
            "hex": "FA005A",
            "source": "https://fandomdesignsystem.com"
        },
        {
            "title": "Fanfou",
            "hex": "00CCFF",
            "source": "https://fanfou.com"
        },
        {
            "title": "Fantom",
            "hex": "0928FF",
            "source": "https://fantom.foundation"
        },
        {
            "title": "FareHarbor",
            "hex": "0A6ECE",
            "source": "https://help.fareharbor.com/about/logo",
            "guidelines": "https://help.fareharbor.com/about/logo"
        },
        {
            "title": "FARFETCH",
            "hex": "000000",
            "source": "https://www.farfetch.com"
        },
        {
            "title": "FastAPI",
            "hex": "009688",
            "source": "https://github.com/tiangolo/fastapi/blob/6205935323ded4767438ee81623892621b353415/docs/en/docs/img/icon-white.svg"
        },
        {
            "title": "Fastify",
            "hex": "000000",
            "source": "https://github.com/fastify/graphics/blob/91e8a3d4754807de3b69440f66c72a737a5fde94/fastify-1000px-square-02.svg"
        },
        {
            "title": "Fastlane",
            "hex": "00F200",
            "source": "https://github.com/fastlane/fastlane.tools/blob/19ff41a6c0f27510a7a7879e6944809d40ab382e/assets/img/logo-mobile.svg"
        },
        {
            "title": "Fastly",
            "hex": "FF282D",
            "source": "https://assets.fastly.com/style-guide/docs/"
        },
        {
            "title": "Fathom",
            "hex": "9187FF",
            "source": "https://usefathom.com/brand"
        },
        {
            "title": "Fauna",
            "hex": "3A1AB6",
            "source": "https://fauna.com"
        },
        {
            "title": "Favro",
            "hex": "512DA8",
            "source": "https://favro.com/login"
        },
        {
            "title": "FeatHub",
            "hex": "9B9B9B",
            "source": "https://feathub.com"
        },
        {
            "title": "FedEx",
            "hex": "4D148C",
            "source": "https://newsroom.fedex.com"
        },
        {
            "title": "Fedora",
            "hex": "51A2DA",
            "source": "https://docs.fedoraproject.org/en-US/project/brand/",
            "guidelines": "https://fedoraproject.org/wiki/Legal:Trademark_guidelines",
            "license": {
                "type": "custom",
                "url": "https://docs.fedoraproject.org/en-US/project/brand/"
            }
        },
        {
            "title": "Feedly",
            "hex": "2BB24C",
            "source": "https://blog.feedly.com"
        },
        {
            "title": "Ferrari",
            "hex": "D40000",
            "source": "https://www.ferrari.com"
        },
        {
            "title": "Ferrari N.V.",
            "slug": "ferrarinv",
            "hex": "EB2E2C",
            "source": "https://corporate.ferrari.com"
        },
        {
            "title": "FerretDB",
            "hex": "042133",
            "source": "https://github.com/FerretDB/FerretDB/blob/1176606075dfe52225ce0cd1bbd0cd06128f8599/website/static/img/logo.svg"
        },
        {
            "title": "FFmpeg",
            "hex": "007808",
            "source": "https://commons.wikimedia.org/wiki/File:FFmpeg_Logo_new.svg"
        },
        {
            "title": "Fi",
            "hex": "00B899",
            "source": "https://fi.money",
            "aliases": {
                "aka": [
                    "Fi.Money",
                    "epiFi"
                ]
            }
        },
        {
            "title": "Fiat",
            "hex": "941711",
            "source": "https://www.fcaci.com/x/FIATv15"
        },
        {
            "title": "Fido Alliance",
            "hex": "FFBF3B",
            "source": "https://fidoalliance.org/overview/legal/logo-usage/",
            "guidelines": "https://fidoalliance.org/overview/legal/fido-trademark-and-service-mark-usage-agreement-for-websites/"
        },
        {
            "title": "FIFA",
            "hex": "326295",
            "source": "https://en.wikipedia.org/wiki/FIFA"
        },
        {
            "title": "Fig",
            "hex": "000000",
            "source": "https://fig.io/icons/fig.svg"
        },
        {
            "title": "Figma",
            "hex": "F24E1E",
            "source": "https://www.figma.com/using-the-figma-brand/",
            "guidelines": "https://www.figma.com/using-the-figma-brand/"
        },
        {
            "title": "figshare",
            "hex": "556472",
            "source": "https://en.wikipedia.org/wiki/Figshare"
        },
        {
            "title": "Fila",
            "hex": "002D62",
            "source": "https://www.fila.com"
        },
        {
            "title": "Files",
            "hex": "4285F4",
            "source": "https://files.google.com"
        },
        {
            "title": "FileZilla",
            "hex": "BF0000",
            "source": "https://commons.wikimedia.org/wiki/File:FileZilla_logo.svg"
        },
        {
            "title": "Fing",
            "hex": "009AEE",
            "source": "https://www.fing.com"
        },
        {
            "title": "Firebase",
            "hex": "FFCA28",
            "source": "https://firebase.google.com/brand-guidelines/",
            "guidelines": "https://firebase.google.com/brand-guidelines/"
        },
        {
            "title": "Firefish",
            "hex": "F19885",
            "source": "https://joinfirefish.org/about/#brand",
            "guidelines": "https://joinfirefish.org/about/#brand"
        },
        {
            "title": "Firefly III",
            "hex": "CD5029",
            "source": "https://docs.firefly-iii.org/firefly-iii/more-information/logo"
        },
        {
            "title": "Firefox",
            "hex": "FF7139",
            "source": "https://mozilla.design/firefox/logos-usage/",
            "guidelines": "https://mozilla.design/firefox/logos-usage/"
        },
        {
            "title": "Firefox Browser",
            "hex": "FF7139",
            "source": "https://mozilla.design/firefox/logos-usage/"
        },
        {
            "title": "Fireship",
            "hex": "EB844E",
            "source": "https://github.com/fireship-io/fireship.io/blob/987da97305a5968b99347aa748f928a4667336f8/hugo/layouts/partials/svg/logo.svg"
        },
        {
            "title": "Firewalla",
            "hex": "C8332D",
            "source": "https://github.com/firewalla/firewalla/blob/97f7463fe07b85b979a8f0738fdf14c1af0249a8/extension/diag/static/firewalla.svg"
        },
        {
            "title": "FIRST",
            "hex": "0066B3",
            "source": "https://www.firstinspires.org/brand",
            "guidelines": "https://www.firstinspires.org/brand"
        },
        {
            "title": "Fitbit",
            "hex": "00B0B9",
            "source": "https://www.fitbit.com/uk/home"
        },
        {
            "title": "FITE",
            "hex": "CA0404",
            "source": "https://www.fite.tv"
        },
        {
            "title": "FiveM",
            "hex": "F40552",
            "source": "https://fivem.net"
        },
        {
            "title": "Fiverr",
            "hex": "1DBF73",
            "source": "https://www.fiverr.com/press-kit"
        },
        {
            "title": "Flask",
            "hex": "000000",
            "source": "https://github.com/pallets/flask/blob/e6e75e55470a0682ee8370e6d68062e515a248b9/artwork/logo-full.svg",
            "license": {
                "type": "custom",
                "url": "https://github.com/pallets/flask/blob/master/artwork/LICENSE.rst"
            }
        },
        {
            "title": "Flat",
            "hex": "3481FE",
            "source": "https://github.com/netless-io/flat/blob/525b2247f36e96ae2f9e6a39b4fe0967152305f2/desktop/renderer-app/src/assets/image/logo.svg"
        },
        {
            "title": "Flathub",
            "hex": "000000",
            "source": "https://flathub.org"
        },
        {
            "title": "Flatpak",
            "hex": "4A90D9",
            "source": "https://flatpak.org/press",
            "guidelines": "https://flatpak.org/press"
        },
        {
            "title": "Flattr",
            "hex": "000000",
            "source": "https://flattr.com"
        },
        {
            "title": "Flickr",
            "hex": "0063DC",
            "source": "https://www.flickr.com"
        },
        {
            "title": "Flightaware",
            "hex": "19315B",
            "source": "https://flightaware.com/about/logo"
        },
        {
            "title": "Flipboard",
            "hex": "E12828",
            "source": "https://about.flipboard.com/brand-guidelines"
        },
        {
            "title": "Flipkart",
            "hex": "2874F0",
            "source": "https://www.flipkart.com"
        },
        {
            "title": "Floatplane",
            "hex": "00AEEF",
            "source": "https://www.floatplane.com"
        },
        {
            "title": "Flood",
            "hex": "4285F4",
            "source": "https://flood.io"
        },
        {
            "title": "Fluent Bit",
            "hex": "49BDA5",
            "source": "https://github.com/fluent/fluent-bit/blob/cdb35721d06242d66a729656282831ccd1589ca2/snap/fluent-bit.svg"
        },
        {
            "title": "Fluentd",
            "hex": "0E83C8",
            "source": "https://docs.fluentd.org/quickstart/logo",
            "license": {
                "type": "Apache-2.0"
            }
        },
        {
            "title": "Flutter",
            "hex": "02569B",
            "source": "https://flutter.dev/brand",
            "guidelines": "https://flutter.dev/brand"
        },
        {
            "title": "Flux",
            "hex": "5468FF",
            "source": "https://github.com/cncf/artwork/blob/c2e619cdf85e8bac090ceca7c0834c5cfedf9426/projects/flux/icon/black/flux-icon-black.svg",
            "guidelines": "https://www.cncf.io/brand-guidelines/",
            "license": {
                "type": "custom",
                "url": "https://www.linuxfoundation.org/legal/trademark-usage"
            }
        },
        {
            "title": "Fluxus",
            "hex": "FFFFFF",
            "source": "https://github.com/YieldingFluxus/fluxuswebsite/blob/651d798b8753786dcc51644c3b048a4f399db166/public/icon-svg.svg"
        },
        {
            "title": "Flyway",
            "hex": "CC0200",
            "source": "https://github.com/flyway/flywaydb.org/blob/8a7923cb9ead016442d4c5caf2e8ba5a9bfad5cf/assets/logo/flyway-logo.png"
        },
        {
            "title": "FMOD",
            "hex": "000000",
            "source": "https://www.fmod.com/attribution",
            "guidelines": "https://www.fmod.com/attribution"
        },
        {
            "title": "Fnac",
            "hex": "E1A925",
            "source": "https://www.fnac.com"
        },
        {
            "title": "Folium",
            "hex": "77B829",
            "source": "https://python-visualization.github.io/folium/"
        },
        {
            "title": "Fonoma",
            "hex": "02B78F",
            "source": "https://en.fonoma.com"
        },
        {
            "title": "Font Awesome",
            "hex": "528DD7",
            "source": "https://fontawesome.com/v5.15/icons/font-awesome-flag"
        },
        {
            "title": "FontBase",
            "hex": "3D03A7",
            "source": "https://fontba.se"
        },
        {
            "title": "FontForge",
            "hex": "F2712B",
            "source": "https://fontforge.org"
        },
        {
            "title": "foodpanda",
            "hex": "D70F64",
            "source": "https://www.foodpanda.com"
        },
        {
            "title": "Ford",
            "hex": "00274E",
            "source": "https://secure.ford.com/brochures/"
        },
        {
            "title": "Forestry",
            "hex": "343A40",
            "source": "https://forestry.io"
        },
        {
            "title": "Forgejo",
            "hex": "FB923C",
            "source": "https://codeberg.org/forgejo/meta/raw/branch/readme/branding/logo/forgejo-monochrome.svg",
            "guidelines": "https://codeberg.org/forgejo/meta/src/branch/readme/branding/README.md#logo",
            "license": {
                "type": "CC-BY-SA-4.0",
                "url": "https://codeberg.org/forgejo/meta/src/branch/readme/branding/logo/forgejo-logo-license-exemption.txt"
            }
        },
        {
            "title": "Formstack",
            "hex": "21B573",
            "source": "https://www.formstack.com/brand/guidelines"
        },
        {
            "title": "Fortinet",
            "hex": "EE3124",
            "source": "https://www.fortinet.com"
        },
        {
            "title": "Fortran",
            "hex": "734F96",
            "source": "https://github.com/fortran-lang/fortran-lang.org/blob/5469465d08d3fcbf16d048e651ca5c9ba050839c/assets/img/fortran-logo.svg"
        },
        {
            "title": "Fossa",
            "hex": "289E6D",
            "source": "https://fossa.com/press/"
        },
        {
            "title": "Fossil SCM",
            "hex": "548294",
            "source": "https://fossil-scm.org"
        },
        {
            "title": "Foursquare",
            "hex": "3333FF",
            "source": "https://foursquare.com/brand/",
            "guidelines": "https://foursquare.com/brand/"
        },
        {
            "title": "Foursquare City Guide",
            "hex": "F94877",
            "source": "https://foursquare.com/about/logos"
        },
        {
            "title": "FOX",
            "hex": "000000",
            "source": "https://www.fox.com"
        },
        {
            "title": "Foxtel",
            "hex": "EB5205",
            "source": "https://www.foxtel.com.au"
        },
        {
            "title": "Fozzy",
            "hex": "F15B29",
            "source": "https://fozzy.com/partners.shtml?tab=materials"
        },
        {
            "title": "Framer",
            "hex": "0055FF",
            "source": "https://framer.com"
        },
        {
            "title": "Framework7",
            "hex": "EE350F",
            "source": "https://github.com/framework7io/framework7-website/blob/2a1e32290c795c2070ffc7019ba7276614e00de0/public/i/logo.svg"
        },
        {
            "title": "Franprix",
            "hex": "EC6237",
            "source": "https://www.franprix.fr"
        },
        {
            "title": "Fraunhofer-Gesellschaft",
            "hex": "179C7D",
            "source": "https://www.fraunhofer.de"
        },
        {
            "title": "FreeBSD",
            "hex": "AB2B28",
            "source": "https://www.freebsdfoundation.org/about/project/"
        },
        {
            "title": "freeCodeCamp",
            "hex": "0A0A23",
            "source": "https://design-style-guide.freecodecamp.org",
            "guidelines": "https://design-style-guide.freecodecamp.org",
            "license": {
                "type": "CC-BY-SA-4.0",
                "url": "https://github.com/freeCodeCamp/design-style-guide/blob/cc950c311c61574b6ecbd9e724b6631026e14bfa/LICENSE"
            }
        },
        {
            "title": "freedesktop.org",
            "hex": "3B80AE",
            "source": "https://commons.wikimedia.org/wiki/File:Freedesktop-logo.svg"
        },
        {
            "title": "Freelancer",
            "hex": "29B2FE",
            "source": "https://www.freelancer.com"
        },
        {
            "title": "FreeNAS",
            "hex": "343434",
            "source": "https://github.com/freenas/webui/blob/fd668f4c5920fe864fd98fa98e20fd333336c609/src/assets/images/logo.svg"
        },
        {
            "title": "Freepik",
            "hex": "1273EB",
            "source": "https://commons.wikimedia.org/wiki/File:Freepik.svg"
        },
        {
            "title": "Frontend Mentor",
            "hex": "3F54A3",
            "source": "https://www.frontendmentor.io"
        },
        {
            "title": "Frontify",
            "hex": "2D3232",
            "source": "https://brand.frontify.com/d/7WQZazaZFkMz/brand-guidelines-1#/visual/logo"
        },
        {
            "title": "Fuga Cloud",
            "hex": "242F4B",
            "source": "https://fuga.cloud",
            "guidelines": "https://fuga.cloud/media/"
        },
        {
            "title": "Fujifilm",
            "hex": "FB0020",
            "source": "https://www.fujifilm.com",
            "guidelines": "https://www.fujifilm.com/us/en/terms"
        },
        {
            "title": "Fujitsu",
            "hex": "FF0000",
            "source": "https://www.fujitsu.com/global/about/brandmanagement/logo/"
        },
        {
            "title": "Funimation",
            "hex": "5B0BB5",
            "source": "https://www.funimation.com",
            "guidelines": "https://brandpad.io/funimationstyleguide"
        },
        {
            "title": "Fur Affinity",
            "hex": "36566F",
            "source": "https://www.furaffinity.net"
        },
        {
            "title": "Furry Network",
            "hex": "2E75B4",
            "source": "https://furrynetwork.com"
        },
        {
            "title": "FutureLearn",
            "hex": "DE00A5",
            "source": "https://www.futurelearn.com"
        },
        {
            "title": "G2",
            "hex": "FF492C",
            "source": "https://www.g2.com",
            "guidelines": "https://company.g2.com/brand-resources"
        },
        {
            "title": "G2A",
            "hex": "F05F00",
            "source": "https://www.g2a.co/documents/",
            "guidelines": "https://www.g2a.co/documents/"
        },
        {
            "title": "Game & Watch",
            "hex": "000000",
            "source": "https://upload.wikimedia.org/wikipedia/commons/4/41/Game_and_watch_logo.svg"
        },
        {
            "title": "Game Developer",
            "hex": "E60012",
            "source": "https://www.gamedeveloper.com",
            "aliases": {
                "aka": [
                    "Gamasutra"
                ]
            }
        },
        {
            "title": "Game Jolt",
            "hex": "CCFF00",
            "source": "https://gamejolt.com/about",
            "guidelines": "https://gamejolt.com/about"
        },
        {
            "title": "GameBanana",
            "hex": "FCEF40",
            "source": "https://gamebanana.com/tools/3474",
            "license": {
                "type": "CC-BY-NC-ND-4.0"
            }
        },
        {
            "title": "Gamemaker",
            "hex": "000000",
            "source": "https://gamemaker.io/en/legal/brand",
            "guidelines": "https://gamemaker.io/en/legal/brand"
        },
        {
            "title": "Garmin",
            "hex": "000000",
            "source": "https://creative.garmin.com/styleguide/logo/",
            "guidelines": "https://creative.garmin.com/styleguide/brand/"
        },
        {
            "title": "Gatling",
            "hex": "FF9E2A",
            "source": "https://gatling.io"
        },
        {
            "title": "Gatsby",
            "hex": "663399",
            "source": "https://www.gatsbyjs.com/guidelines/logo",
            "guidelines": "https://www.gatsbyjs.com/guidelines/logo"
        },
        {
            "title": "GDAL",
            "hex": "5CAE58",
            "source": "https://www.osgeo.org/projects/gdal/"
        },
        {
            "title": "Géant",
            "hex": "DD1F26",
            "source": "https://www.geantcasino.fr"
        },
        {
            "title": "GeeksforGeeks",
            "hex": "2F8D46",
            "source": "https://www.geeksforgeeks.org"
        },
        {
            "title": "General Electric",
            "hex": "0870D8",
            "source": "https://www.ge.com/brand/"
        },
        {
            "title": "General Motors",
            "hex": "0170CE",
            "source": "https://www.gm.com"
        },
        {
            "title": "Genius",
            "hex": "FFFF64",
            "source": "https://genius.com"
        },
        {
            "title": "Gentoo",
            "hex": "54487A",
            "source": "https://wiki.gentoo.org/wiki/Project:Artwork/Artwork#Variations_of_the_.22g.22_logo",
            "guidelines": "https://www.gentoo.org/inside-gentoo/foundation/name-logo-guidelines.html",
            "license": {
                "type": "CC-BY-SA-2.5"
            }
        },
        {
            "title": "Geocaching",
            "hex": "00874D",
            "source": "https://www.geocaching.com/about/logousage.aspx",
            "guidelines": "https://www.geocaching.com/about/logousage.aspx"
        },
        {
            "title": "Gerrit",
            "hex": "EEEEEE",
            "source": "https://gerrit-review.googlesource.com/c/75842/"
        },
        {
            "title": "Ghost",
            "hex": "15171A",
            "source": "https://github.com/TryGhost/Admin/blob/e3e1fa3353767c3729b1658ad42cc35f883470c5/public/assets/icons/icon.svg",
            "guidelines": "https://ghost.org/docs/logos/"
        },
        {
            "title": "Ghostery",
            "hex": "00AEF0",
            "source": "https://www.ghostery.com",
            "guidelines": "https://www.ghostery.com/press/"
        },
        {
            "title": "GIMP",
            "hex": "5C5543",
            "source": "https://www.gimp.org/about/linking.html#wilber-the-gimp-mascot",
            "license": {
                "type": "CC-BY-SA-3.0"
            }
        },
        {
            "title": "GIPHY",
            "hex": "FF6666",
            "source": "https://support.giphy.com/hc/en-us/articles/360022283772-GIPHY-Brand-Guidelines",
            "guidelines": "https://support.giphy.com/hc/en-us/articles/360022283772-GIPHY-Brand-Guidelines"
        },
        {
            "title": "Git",
            "hex": "F05032",
            "source": "https://git-scm.com/downloads/logos",
            "license": {
                "type": "CC-BY-3.0"
            }
        },
        {
            "title": "Git Extensions",
            "hex": "212121",
            "source": "https://github.com/gitextensions/gitextensions/blob/273a0f6fd3e07858f837cdc19d50827871e32319/Logo/Artwork/git-extensions-logo.svg"
        },
        {
            "title": "Git LFS",
            "hex": "F64935",
            "source": "https://git-lfs.github.com"
        },
        {
            "title": "GitBook",
            "hex": "3884FF",
            "source": "https://github.com/GitbookIO/styleguide/blob/c958388dab901defa3e22978ca01272295627e05/icons/Logo.svg"
        },
        {
            "title": "Gitea",
            "hex": "609926",
            "source": "https://github.com/go-gitea/gitea/blob/e0c753e770a64cda5e3900aa1da3d7e1f3263c9a/assets/logo.svg"
        },
        {
            "title": "Gitee",
            "hex": "C71D23",
            "source": "https://gitee.com/about_us"
        },
        {
            "title": "GitHub",
            "hex": "181717",
            "source": "https://github.com/logos",
            "guidelines": "https://github.com/logos"
        },
        {
            "title": "GitHub Actions",
            "hex": "2088FF",
            "source": "https://github.com/features/actions"
        },
        {
            "title": "GitHub Pages",
            "hex": "222222",
            "source": "https://pages.github.com"
        },
        {
            "title": "GitHub Sponsors",
            "hex": "EA4AAA",
            "source": "https://github.com/sponsors"
        },
        {
            "title": "gitignore.io",
            "hex": "204ECF",
            "source": "https://docs.gitignore.io/design/logo"
        },
        {
            "title": "GitKraken",
            "hex": "179287",
            "source": "https://www.gitkraken.com"
        },
        {
            "title": "GitLab",
            "hex": "FC6D26",
            "source": "https://about.gitlab.com/press/press-kit/",
            "guidelines": "https://about.gitlab.com/handbook/marketing/corporate-marketing/brand-activation/trademark-guidelines/"
        },
        {
            "title": "Gitpod",
            "hex": "FFAE33",
            "source": "https://www.gitpod.io"
        },
        {
            "title": "Gitter",
            "hex": "ED1965",
            "source": "https://gitter.im"
        },
        {
            "title": "Glassdoor",
            "hex": "0CAA41",
            "source": "https://www.glassdoor.com/about-us/press/media-assets/",
            "guidelines": "https://www.glassdoor.com/about-us/press/media-assets/"
        },
        {
            "title": "Glitch",
            "hex": "3333FF",
            "source": "https://glitch.com/about/press/"
        },
        {
            "title": "Globus",
            "hex": "CA6201",
            "source": "https://www.globus.de"
        },
        {
            "title": "Gmail",
            "hex": "EA4335",
            "source": "https://fonts.gstatic.com/s/i/productlogos/gmail_2020q4/v8/192px.svg"
        },
        {
            "title": "GNOME",
            "hex": "4A86CF",
            "source": "https://wiki.gnome.org/Engagement/BrandGuidelines",
            "guidelines": "https://gitlab.gnome.org/Teams/Design/brand/-/blob/master/brand-book.pdf"
        },
        {
            "title": "GNOME Terminal",
            "hex": "241F31",
            "source": "https://gitlab.gnome.org/GNOME/gnome-terminal/-/blob/9c32e039bfb7902c136dc7aed3308e027325776c/data/icons/hicolor_apps_scalable_org.gnome.Terminal.svg",
            "guidelines": "https://gitlab.gnome.org/Teams/Design/brand/-/blob/master/brand-book.pdf"
        },
        {
            "title": "GNU",
            "hex": "A42E2B",
            "source": "https://gnu.org",
            "license": {
                "type": "CC-BY-SA-2.0"
            }
        },
        {
            "title": "GNU Bash",
            "hex": "4EAA25",
            "source": "https://github.com/odb/official-bash-logo/tree/61eff022f2dad3c7468f5deb4f06652d15f2c143",
            "guidelines": "https://github.com/odb/official-bash-logo",
            "license": {
                "type": "MIT"
            }
        },
        {
            "title": "GNU Emacs",
            "hex": "7F5AB6",
            "source": "https://git.savannah.gnu.org/cgit/emacs.git/tree/etc/images/icons/hicolor/scalable/apps/emacs.svg",
            "license": {
                "type": "GPL-2.0-or-later"
            }
        },
        {
            "title": "GNU IceCat",
            "hex": "002F5B",
            "source": "https://git.savannah.gnu.org/cgit/gnuzilla.git/plain/artwork/simple.svg"
        },
        {
            "title": "GNU Privacy Guard",
            "hex": "0093DD",
            "source": "https://git.gnupg.org/cgi-bin/gitweb.cgi?p=gnupg.git;a=tree;f=artwork/icons",
            "license": {
                "type": "GPL-3.0-or-later"
            }
        },
        {
            "title": "GNU social",
            "hex": "A22430",
            "source": "https://www.gnu.org/graphics/social.html",
            "license": {
                "type": "CC0-1.0"
            }
        },
        {
            "title": "Go",
            "hex": "00ADD8",
            "source": "https://blog.golang.org/go-brand",
            "guidelines": "https://blog.golang.org/go-brand"
        },
        {
            "title": "GoCD",
            "hex": "94399E",
            "source": "https://www.gocd.org",
            "guidelines": "https://www.gocd.org"
        },
        {
            "title": "GoDaddy",
            "hex": "1BDBDB",
            "source": "https://godaddy.design/the-go/",
            "guidelines": "https://godaddy.design/the-go/"
        },
        {
            "title": "Godot Engine",
            "hex": "478CBF",
            "source": "https://godotengine.org/press",
            "guidelines": "https://godotengine.org/press",
            "license": {
                "type": "CC-BY-4.0"
            }
        },
        {
            "title": "GoFundMe",
            "hex": "00B964",
            "source": "https://www.gofundme.com"
        },
        {
            "title": "GOG.com",
            "hex": "86328A",
            "source": "https://www.cdprojekt.com/en/media/logotypes/"
        },
        {
            "title": "GoLand",
            "hex": "000000",
            "source": "https://www.jetbrains.com/company/brand/#logos-and-icons-jetbrains-logos",
            "guidelines": "https://www.jetbrains.com/company/brand/#brand-guidelines"
        },
        {
            "title": "GoldenLine",
            "hex": "FFE005",
            "source": "https://www.goldenline.pl"
        },
        {
            "title": "Goodreads",
            "hex": "372213",
            "source": "https://www.goodreads.com/about/press"
        },
        {
            "title": "Google",
            "hex": "4285F4",
            "source": "https://partnermarketinghub.withgoogle.com",
            "guidelines": "https://about.google/brand-resource-center/brand-elements/"
        },
        {
            "title": "Google AdMob",
            "hex": "EA4335",
            "source": "https://commons.wikimedia.org/wiki/File:Google_AdMob_logo.svg"
        },
        {
            "title": "Google Ads",
            "hex": "4285F4",
            "source": "https://ads.google.com/home/"
        },
        {
            "title": "Google AdSense",
            "hex": "4285F4",
            "source": "https://www.google.com/adsense/"
        },
        {
            "title": "Google Analytics",
            "hex": "E37400",
            "source": "https://marketingplatform.google.com/intl/en_uk/about/analytics/"
        },
        {
            "title": "Google Apps Script",
            "hex": "4285F4",
            "source": "https://github.com/simple-icons/simple-icons/issues/3556#issuecomment-800482267"
        },
        {
            "title": "Google Assistant",
            "hex": "4285F4",
            "source": "https://assistant.google.com"
        },
        {
            "title": "Google Bard",
            "hex": "886FBF",
            "source": "https://bard.google.com"
        },
        {
            "title": "Google Calendar",
            "hex": "4285F4",
            "source": "https://fonts.gstatic.com/s/i/productlogos/calendar_2020q4/v8/192px.svg"
        },
        {
            "title": "Google Cardboard",
            "hex": "FF7143",
            "source": "https://arvr.google.com/cardboard/images/header/vr-home.svg"
        },
        {
            "title": "Google Chat",
            "hex": "00AC47",
            "source": "https://chat.google.com"
        },
        {
            "title": "Google Chrome",
            "hex": "4285F4",
            "source": "https://www.google.com/chrome/"
        },
        {
            "title": "Google Classroom",
            "hex": "0F9D58",
            "source": "https://classroom.google.com"
        },
        {
            "title": "Google Cloud",
            "hex": "4285F4",
            "source": "https://cloud.google.com"
        },
        {
            "title": "Google Colab",
            "hex": "F9AB00",
            "source": "https://colab.research.google.com"
        },
        {
            "title": "Google Container Optimized OS",
            "hex": "4285F4",
            "source": "https://cloud.google.com/icons",
            "guidelines": "https://cloud.google.com/terms/"
        },
        {
            "title": "Google Docs",
            "hex": "4285F4",
            "source": "https://www.google.com/docs/about"
        },
        {
            "title": "Google Domains",
            "hex": "4285F4",
            "source": "https://domains.google"
        },
        {
            "title": "Google Drive",
            "hex": "4285F4",
            "source": "https://developers.google.com/drive/web/branding"
        },
        {
            "title": "Google Earth",
            "hex": "4285F4",
            "source": "https://earth.google.com/web/"
        },
        {
            "title": "Google Fit",
            "hex": "4285F4",
            "source": "https://partnermarketinghub.withgoogle.com/brands/google-fit/"
        },
        {
            "title": "Google Fonts",
            "hex": "4285F4",
            "source": "https://fonts.google.com"
        },
        {
            "title": "Google Forms",
            "hex": "7248B9",
            "source": "https://about.google/products/#all-products"
        },
        {
            "title": "Google Hangouts",
            "hex": "0C9D58",
            "source": "https://upload.wikimedia.org/wikipedia/commons/e/ee/Hangouts_icon.svg"
        },
        {
            "title": "Google Home",
            "hex": "4285F4",
            "source": "https://home.google.com/welcome/"
        },
        {
            "title": "Google Keep",
            "hex": "FFBB00",
            "source": "https://about.google/brand-resource-center/logos-list/"
        },
        {
            "title": "Google Lens",
            "hex": "4285F4",
            "source": "https://lens.google.com"
        },
        {
            "title": "Google Maps",
            "hex": "4285F4",
            "source": "https://upload.wikimedia.org/wikipedia/commons/a/a9/Google_Maps_icon.svg"
        },
        {
            "title": "Google Marketing Platform",
            "hex": "4285F4",
            "source": "https://about.google/brand-resource-center/logos-list/"
        },
        {
            "title": "Google Meet",
            "hex": "00897B",
            "source": "https://about.google/brand-resource-center/logos-list/"
        },
        {
            "title": "Google Messages",
            "hex": "1A73E8",
            "source": "https://messages.google.com"
        },
        {
            "title": "Google My Business",
            "hex": "4285F4",
            "source": "https://business.google.com"
        },
        {
            "title": "Google Nearby",
            "hex": "4285F4",
            "source": "https://developers.google.com/nearby/developer-guidelines"
        },
        {
            "title": "Google News",
            "hex": "174EA6",
            "source": "https://partnermarketinghub.withgoogle.com/brands/google-news/",
            "guidelines": "https://partnermarketinghub.withgoogle.com/brands/google-news/legal-and-trademarks/legal-requirements/"
        },
        {
            "title": "Google Optimize",
            "hex": "B366F6",
            "source": "https://marketingplatform.google.com/about/optimize/"
        },
        {
            "title": "Google Pay",
            "hex": "4285F4",
            "source": "https://pay.google.com/intl/en_us/about/"
        },
        {
            "title": "Google Photos",
            "hex": "4285F4",
            "source": "https://partnermarketinghub.withgoogle.com/brands/google-photos/visual-identity/visual-identity/icon/",
            "guidelines": "https://partnermarketinghub.withgoogle.com/brands/google-photos/visual-identity/visual-identity/icon/"
        },
        {
            "title": "Google Play",
            "hex": "414141",
            "source": "https://partnermarketinghub.withgoogle.com/brands/google-play/visual-identity/primary-logos/",
            "guidelines": "https://partnermarketinghub.withgoogle.com/brands/google-play/visual-identity/primary-logos/"
        },
        {
            "title": "Google Podcasts",
            "hex": "4285F4",
            "source": "https://developers.google.com/search/docs/data-types/podcast"
        },
        {
            "title": "Google Scholar",
            "hex": "4285F4",
            "source": "https://commons.wikimedia.org/wiki/File:Google_Scholar_logo.svg"
        },
        {
            "title": "Google Search Console",
            "hex": "458CF5",
            "source": "https://search.google.com/search-console"
        },
        {
            "title": "Google Sheets",
            "hex": "34A853",
            "source": "https://sheets.google.com"
        },
        {
            "title": "Google Slides",
            "hex": "FBBC04",
            "source": "https://slides.google.com"
        },
        {
            "title": "Google Street View",
            "hex": "FEC111",
            "source": "https://developers.google.com/streetview/ready/branding",
            "guidelines": "https://developers.google.com/streetview/ready/branding"
        },
        {
            "title": "Google Tag Manager",
            "hex": "246FDB",
            "source": "https://tagmanager.google.com/#/home"
        },
        {
            "title": "Google Translate",
            "hex": "4285F4",
            "source": "https://commons.wikimedia.org/wiki/File:Google_Translate_logo.svg"
        },
        {
            "title": "GoToMeeting",
            "hex": "F68D2E",
            "source": "https://www.gotomeeting.com",
            "aliases": {
                "dup": [
                    {
                        "title": "GoToWebinar",
                        "hex": "00C0F3",
                        "source": "https://www.gotomeeting.com/en-ie/webinar"
                    }
                ]
            }
        },
        {
            "title": "Grab",
            "hex": "00B14F",
            "source": "https://en.wikipedia.org/wiki/File:Grab_(application)_logo.svg"
        },
        {
            "title": "Gradle",
            "hex": "02303A",
            "source": "https://gradle.com/brand",
            "guidelines": "https://gradle.com/brand"
        },
        {
            "title": "Gradle Play Publisher",
            "hex": "82B816",
            "source": "https://github.com/Triple-T/gradle-play-publisher/blob/df4eadf1ca6b5bad50e21be0b21816722ed50342/assets/logo.svg",
            "license": {
                "type": "MIT"
            },
            "aliases": {
                "aka": [
                    "gpp",
                    "Triple-T"
                ]
            }
        },
        {
            "title": "Grafana",
            "hex": "F46800",
            "source": "https://grafana.com"
        },
        {
            "title": "Grammarly",
            "hex": "15C39A",
            "source": "https://www.grammarly.com/media-assets"
        },
        {
            "title": "Grand Frais",
            "hex": "ED2D2F",
            "source": "https://www.grandfrais.com"
        },
        {
            "title": "GraphQL",
            "hex": "E10098",
            "source": "https://graphql.org/brand",
            "guidelines": "https://graphql.org/brand"
        },
        {
            "title": "Grav",
            "hex": "221E1F",
            "source": "https://getgrav.org/media"
        },
        {
            "title": "Gravatar",
            "hex": "1E8CBE",
            "source": "https://automattic.com/press/brand-materials/"
        },
        {
            "title": "Graylog",
            "hex": "FF3633",
            "source": "https://www.graylog.org"
        },
        {
            "title": "Greenhouse",
            "hex": "24A47F",
            "source": "https://brand.greenhouse.io/brand-portal/p/6",
            "guidelines": "https://brand.greenhouse.io/brand-portal/p/5"
        },
        {
            "title": "GreenSock",
            "hex": "88CE02",
            "source": "https://greensock.com"
        },
        {
            "title": "Grid.ai",
            "hex": "78FF96",
            "source": "https://github.com/gridai/logos/blob/1e12c83b77abdc22a41566cab232f4db40223895/GridAI-icons/icon-white-48.svg"
        },
        {
            "title": "Gridsome",
            "hex": "00A672",
            "source": "https://gridsome.org/logo/"
        },
        {
            "title": "GroupMe",
            "hex": "00AFF0",
            "source": "https://groupme.com"
        },
        {
            "title": "Groupon",
            "hex": "53A318",
            "source": "https://about.groupon.com/press/",
            "guidelines": "https://about.groupon.com/press/"
        },
        {
            "title": "Grubhub",
            "hex": "F63440",
            "source": "https://www.grubhub.com"
        },
        {
            "title": "Grunt",
            "hex": "FAA918",
            "source": "https://github.com/gruntjs/gruntjs.com/blob/70f43898d9ce8e6cc862ad72bf8a7aee5ca199a9/src/media/grunt-logo-no-wordmark.svg",
            "guidelines": "https://github.com/gruntjs/grunt-docs/blob/main/Grunt-Brand-Guide.md"
        },
        {
            "title": "GSK",
            "hex": "F36633",
            "source": "https://www.gskbrandhub.com",
            "aliases": {
                "aka": [
                    "GlaxoSmithKline"
                ]
            }
        },
        {
            "title": "GStreamer",
            "hex": "FF3131",
            "source": "https://gstreamer.freedesktop.org/artwork"
        },
        {
            "title": "GTK",
            "hex": "7FE719",
            "source": "https://commons.wikimedia.org/wiki/File:GTK_logo.svg",
            "guidelines": "https://foundation.gnome.org/logo-and-trademarks/"
        },
        {
            "title": "Guangzhou Metro",
            "hex": "C51935",
            "source": "https://commons.wikimedia.org/wiki/File:Guangzhou_Metro_logo.svg"
        },
        {
            "title": "Guilded",
            "hex": "F5C400",
            "source": "https://www.guilded.gg/brand",
            "guidelines": "https://www.guilded.gg/brand"
        },
        {
            "title": "gulp",
            "hex": "CF4647",
            "source": "https://github.com/gulpjs/artwork/blob/4e14158817ac88e9a5c02b3b307e6f630fe222fb/gulp-white-text.svg",
            "guidelines": "https://github.com/gulpjs/artwork",
            "license": {
                "type": "CC0-1.0"
            }
        },
        {
            "title": "Gumroad",
            "hex": "FF90E8",
            "source": "https://gumroad.com"
        },
        {
            "title": "Gumtree",
            "hex": "72EF36",
            "source": "https://www.gumtree.com"
        },
        {
            "title": "Gunicorn",
            "hex": "499848",
            "source": "https://github.com/benoitc/gunicorn/blob/ff58e0c6da83d5520916bc4cc109a529258d76e1/docs/logo/gunicorn.svg"
        },
        {
            "title": "Gurobi",
            "hex": "EE3524",
            "source": "https://cdn.gurobi.com/wp-content/uploads/2021/02/Gurobi-Optimization_Corporate-Brochure.pdf"
        },
        {
            "title": "Gutenberg",
            "hex": "000000",
            "source": "https://github.com/WordPress/gutenberg/blob/7829913ae117dfb561d14c600eea7b281afd6556/docs/final-g-wapuu-black.svg"
        },
        {
            "title": "H3",
            "hex": "1E54B7",
            "source": "https://github.com/uber/h3/blob/71e09dc002b211887c6db525609a449058233a71/website/static/images/h3Logo-color.svg"
        },
        {
            "title": "Habr",
            "hex": "65A3BE",
            "source": "https://kiosk.habr.com"
        },
        {
            "title": "Hack Club",
            "hex": "EC3750",
            "source": "https://hackclub.com/brand"
        },
        {
            "title": "Hack The Box",
            "hex": "9FEF00",
            "source": "https://www.hackthebox.eu/docs/Hack_The_Box_Brand_Assets_Guide.pdf",
            "guidelines": "https://www.hackthebox.eu/docs/Hack_The_Box_Brand_Assets_Guide.pdf"
        },
        {
            "title": "Hackaday",
            "hex": "1A1A1A",
            "source": "https://hackaday.com"
        },
        {
            "title": "Hacker Noon",
            "hex": "00FE00",
            "source": "https://sponsor.hackernoon.com/#brandasauthor"
        },
        {
            "title": "HackerEarth",
            "hex": "2C3454",
            "source": "https://www.hackerearth.com/logo/"
        },
        {
            "title": "HackerOne",
            "hex": "494649",
            "source": "https://www.hackerone.com/branding"
        },
        {
            "title": "HackerRank",
            "hex": "00EA64",
            "source": "https://www.hackerrank.com/about-us/"
        },
        {
            "title": "Hackster",
            "hex": "2E9FE6",
            "source": "https://www.hackster.io/branding#logos",
            "guidelines": "https://www.hackster.io/branding"
        },
        {
            "title": "Handlebars.js",
            "hex": "000000",
            "source": "https://raw.githubusercontent.com/handlebars-lang/docs/master/src/.vuepress/public/icons/handlebarsjs-icon.svg"
        },
        {
            "title": "Handshake",
            "hex": "FF2F1C",
            "source": "https://joinhandshake.com/career-centers/marketing-toolkit/",
            "guidelines": "https://joinhandshake.com/career-centers/marketing-toolkit/"
        },
        {
            "title": "Handshake",
            "slug": "handshake_protocol",
            "hex": "000000",
            "source": "https://handshake.org"
        },
        {
            "title": "HappyCow",
            "hex": "7C4EC4",
            "source": "https://www.happycow.net/press-kits"
        },
        {
            "title": "Harbor",
            "hex": "60B932",
            "source": "https://branding.cncf.io/projects/harbor/"
        },
        {
            "title": "HarmonyOS",
            "hex": "000000",
            "source": "https://www.harmonyos.com",
            "aliases": {
                "aka": [
                    "HMOS"
                ]
            }
        },
        {
            "title": "HashiCorp",
            "hex": "000000",
            "source": "https://www.hashicorp.com",
            "guidelines": "https://www.hashicorp.com/brand"
        },
        {
            "title": "Hashnode",
            "hex": "2962FF",
            "source": "https://hashnode.com/media"
        },
        {
            "title": "Haskell",
            "hex": "5D4F85",
            "source": "https://wiki.haskell.org/Thompson-Wheeler_logo"
        },
        {
            "title": "Hasura",
            "hex": "1EB4D4",
            "source": "https://github.com/hasura/graphql-engine/blob/5850423aa60594c06320c3ef600117c31963e910/assets/brand/hasura_icon_blue.svg"
        },
        {
            "title": "Hatena Bookmark",
            "hex": "00A4DE",
            "source": "https://hatenacorp.jp/press/resource"
        },
        {
            "title": "haveibeenpwned",
            "hex": "2A6379",
            "source": "https://haveibeenpwned.com"
        },
        {
            "title": "Haxe",
            "hex": "EA8220",
            "source": "https://haxe.org/foundation/branding.html",
            "guidelines": "https://haxe.org/foundation/branding.html"
        },
        {
            "title": "HBO",
            "hex": "000000",
            "source": "https://www.hbo.com"
        },
        {
            "title": "HCL",
            "hex": "006BB6",
            "source": "https://www.hcl.com/brand-guidelines",
            "guidelines": "https://www.hcl.com/brand-guidelines"
        },
        {
            "title": "Headless UI",
            "hex": "66E3FF",
            "source": "https://headlessui.dev"
        },
        {
            "title": "Headspace",
            "hex": "F47D31",
            "source": "https://www.headspace.com/press-and-media"
        },
        {
            "title": "Hearth",
            "hex": "A33035",
            "source": "https://www.gethearth.com"
        },
        {
            "title": "hearthis.at",
            "hex": "000000",
            "source": "https://hearthis.at"
        },
        {
            "title": "Hedera",
            "hex": "222222",
            "source": "https://hederabrandcentral.frontify.com/d/Tmocz52AXpLj/brand-assets#/brand-assets/brand-identity/our-hbar-logomark",
            "guidelines": "https://hederabrandcentral.frontify.com/d/Tmocz52AXpLj/brand-assets#/brand-assets/brand-identity"
        },
        {
            "title": "HelloFresh",
            "hex": "99CC33",
            "source": "https://www.hellofresh.com/landing/student"
        },
        {
            "title": "Helly Hansen",
            "hex": "DA2128",
            "source": "https://www.hellyhansen.com"
        },
        {
            "title": "Helm",
            "hex": "0F1689",
            "source": "https://helm.sh"
        },
        {
            "title": "Help Scout",
            "hex": "1292EE",
            "source": "https://www.helpscout.com"
        },
        {
            "title": "HelpDesk",
            "hex": "2FC774",
            "source": "https://helpdesk.design",
            "guidelines": "https://helpdesk.design"
        },
        {
            "title": "HERE",
            "hex": "00AFAA",
            "source": "https://www.here.com/company/media-assets"
        },
        {
            "title": "Heroku",
            "hex": "430098",
            "source": "https://brand.heroku.com",
            "guidelines": "https://brand.heroku.com"
        },
        {
            "title": "Hetzner",
            "hex": "D50C2D",
            "source": "https://www.hetzner.com"
        },
        {
            "title": "Hexlet",
            "hex": "116EF5",
            "source": "https://hexlet.io",
            "aliases": {
                "loc": {
                    "ru-RU": "Хекслет"
                }
            }
        },
        {
            "title": "Hexo",
            "hex": "0E83CD",
            "source": "https://hexo.io"
        },
        {
            "title": "HEY",
            "hex": "5522FA",
            "source": "https://hey.com"
        },
        {
            "title": "Hi Bob",
            "hex": "E42C51",
            "source": "https://www.hibob.com",
            "aliases": {
                "aka": [
                    "Bob"
                ]
            }
        },
        {
            "title": "Hibernate",
            "hex": "59666C",
            "source": "https://hibernate.org"
        },
        {
            "title": "Hilton",
            "hex": "124D97",
            "source": "https://newsroom.hilton.com/hhr/page/logos"
        },
        {
            "title": "Hitachi",
            "hex": "E60027",
            "source": "https://commons.wikimedia.org/wiki/File:Hitachi_inspire_the_next-Logo.svg"
        },
        {
            "title": "Hive",
            "hex": "FF7A00",
            "source": "https://www.hivehome.com"
        },
        {
            "title": "Hive",
            "slug": "hive_blockchain",
            "hex": "E31337",
            "source": "https://hive.io/brand/"
        },
        {
            "title": "Home Assistant",
            "hex": "41BDF5",
            "source": "https://github.com/home-assistant/assets/blob/1e19f0dca208f0876b274c68345fcf989de7377a/logo/logo-small.png",
            "license": {
                "type": "CC-BY-NC-SA-4.0"
            }
        },
        {
            "title": "Home Assistant Community Store",
            "hex": "41BDF5",
            "source": "https://hacs.xyz"
        },
        {
            "title": "HomeAdvisor",
            "hex": "F68315",
            "source": "https://www.homeadvisor.com"
        },
        {
            "title": "Homebrew",
            "hex": "FBB040",
            "source": "https://github.com/Homebrew/brew.sh/blob/2e576aaca83e62dda41a188597bb4bd20e75e385/assets/img/homebrew.svg"
        },
        {
            "title": "Homebridge",
            "hex": "491F59",
            "source": "https://github.com/homebridge/branding/blob/6ef3a1685e79f79a2ecdcc83824e53775ec0475d/logos/homebridge-silhouette-round-black.svg"
        },
        {
            "title": "homify",
            "hex": "7DCDA3",
            "source": "https://www.homify.com"
        },
        {
            "title": "Honda",
            "hex": "E40521",
            "source": "https://www.honda.ie"
        },
        {
            "title": "Honey",
            "hex": "FF6801",
            "source": "https://www.joinhoney.com"
        },
        {
            "title": "Honor",
            "hex": "FFFFFF",
            "source": "https://www.hihonor.com"
        },
        {
            "title": "Hootsuite",
            "hex": "143059",
            "source": "https://hootsuite.widencollective.com/portals/bafpk5oo/MediaKitAssets/c/b9e3a7bb-aca7-48d7-90ed-cff5898aafd0",
            "guidelines": "https://hootsuite.widencollective.com/portals/bafpk5oo/MediaKitAssets"
        },
        {
            "title": "Hoppscotch",
            "hex": "31C48D",
            "source": "https://github.com/hoppscotch/hoppscotch/blob/77862cdf9bd902a4ea64bd8b2301ed2206820649/static/images/ufo_logo.svg"
        },
        {
            "title": "Hotels.com",
            "hex": "D32F2F",
            "source": "https://en.wikipedia.org/wiki/File:Hotels.com_logo.svg"
        },
        {
            "title": "Hotjar",
            "hex": "FD3A5C",
            "source": "https://www.hotjar.com"
        },
        {
            "title": "Hotwire",
            "hex": "FFE801",
            "source": "https://hotwired.dev"
        },
        {
            "title": "Houdini",
            "hex": "FF4713",
            "source": "https://www.sidefx.com/products/houdini/"
        },
        {
            "title": "Houzz",
            "hex": "4DBC15",
            "source": "https://www.houzz.com/logoGuidelines",
            "guidelines": "https://www.houzz.com/logoGuidelines"
        },
        {
            "title": "HP",
            "hex": "0096D6",
            "source": "https://brandcentral.ext.hp.com/login"
        },
        {
            "title": "HSBC",
            "hex": "DB0011",
            "source": "https://www.hsbc.com",
            "guidelines": "https://www.hsbc.com/terms-and-conditions"
        },
        {
            "title": "HTML Academy",
            "hex": "302683",
            "source": "https://htmlacademy.ru"
        },
        {
            "title": "HTML5",
            "hex": "E34F26",
            "source": "https://www.w3.org/html/logo/"
        },
        {
            "title": "htop",
            "hex": "009020",
            "source": "https://github.com/htop-dev/htop/blob/03d5e4746f53bd07daf68638d714a7fec336297b/htop.svg"
        },
        {
            "title": "HTTPie",
            "hex": "73DC8C",
            "source": "https://github.com/httpie/httpie/blob/d262181bede5241a6b692c3245a77e2eb02bc262/docs/httpie-logo.svg"
        },
        {
            "title": "Huawei",
            "hex": "FF0000",
            "source": "https://e.huawei.com/ph/material/partner/0a72728b864949c48b22106454352483",
            "guidelines": "https://e.huawei.com/ph/material/partner/0a72728b864949c48b22106454352483"
        },
        {
            "title": "HubSpot",
            "hex": "FF7A59",
            "source": "https://www.hubspot.com/style-guide",
            "guidelines": "https://www.hubspot.com/style-guide"
        },
        {
            "title": "Hugo",
            "hex": "FF4088",
            "source": "https://gohugo.io"
        },
        {
            "title": "Hulu",
            "hex": "1CE783",
            "source": "https://thisis.hulu.com",
            "guidelines": "https://thisis.hulu.com"
        },
        {
            "title": "Humble Bundle",
            "hex": "CC2929",
            "source": "https://support.humblebundle.com/hc/en-us/articles/202742060-Bundle-Logos"
        },
        {
            "title": "Hungry Jack's",
            "hex": "D0021B",
            "source": "https://www.hungryjacks.com.au"
        },
        {
            "title": "Hurriyetemlak",
            "hex": "E02826",
            "source": "https://ilan.hurriyetemlak.com/emlak-ilani-yayinlama-kurallari"
        },
        {
            "title": "Husqvarna",
            "hex": "273A60",
            "source": "https://www.husqvarna.com/uk/catalogues/"
        },
        {
            "title": "Hyper",
            "hex": "000000",
            "source": "https://hyper.is"
        },
        {
            "title": "Hyperledger",
            "hex": "2F3134",
            "source": "https://www.hyperledger.org"
        },
        {
            "title": "Hypothesis",
            "hex": "BD1C2B",
            "source": "https://web.hypothes.is/brand/"
        },
        {
            "title": "Hyundai",
            "hex": "002C5F",
            "source": "https://en.wikipedia.org/wiki/File:Hyundai_Motor_Company_logo.svg",
            "guidelines": "https://www.hyundai.pl/fileadmin/user_upload/media/logo/201607_HYU_Guideline_ENG_small.pdf"
        },
        {
            "title": "i18next",
            "hex": "26A69A",
            "source": "https://github.com/i18next/i18next-gitbook/blob/32efcfd9c59ae55cc63a60e633dbc1651c7950ad/assets/img/logo.svg"
        },
        {
            "title": "Iata",
            "hex": "004E81",
            "source": "https://upload.wikimedia.org/wikipedia/commons/f/f7/IATAlogo.svg"
        },
        {
            "title": "iBeacon",
            "hex": "3D7EBB",
            "source": "https://developer.apple.com/ibeacon/"
        },
        {
            "title": "IBM",
            "hex": "052FAD",
            "source": "https://www.ibm.com/design/language/ibm-logos/8-bar/",
            "guidelines": "https://www.ibm.com/design/language/ibm-logos/8-bar/"
        },
        {
            "title": "IBM Cloud",
            "hex": "1261FE",
            "source": "https://www.ibm.com/brand/systems/cloud/brand/logo"
        },
        {
            "title": "IBM Watson",
            "hex": "BE95FF",
            "source": "https://www.ibm.com/brand/systems/watson/brand/"
        },
        {
            "title": "Iced",
            "hex": "3645FF",
            "source": "https://iced.rs"
        },
        {
            "title": "Iceland",
            "hex": "CC092F",
            "source": "https://www.iceland.co.uk"
        },
        {
            "title": "Icinga",
            "hex": "06062C",
            "source": "https://github.com/Icinga/icingaweb2/blob/293021b2000e9d459387153ca5690f97e0184aaa/public/img/icinga-logo-compact.svg"
        },
        {
            "title": "iCloud",
            "hex": "3693F3",
            "source": "https://commons.wikimedia.org/wiki/File:ICloud_logo.svg"
        },
        {
            "title": "IcoMoon",
            "hex": "825794",
            "source": "https://icomoon.io"
        },
        {
            "title": "ICON",
            "hex": "31B8BB",
            "source": "https://icon.foundation/contents/resrce/media"
        },
        {
            "title": "Iconfinder",
            "hex": "1A1B1F",
            "source": "https://www.iconfinder.com/p/about"
        },
        {
            "title": "Iconify",
            "hex": "1769AA",
            "source": "https://iconify.design"
        },
        {
            "title": "IconJar",
            "hex": "16A5F3",
            "source": "https://geticonjar.com"
        },
        {
            "title": "Icons8",
            "hex": "1FB141",
            "source": "https://icons8.com"
        },
        {
            "title": "ICQ",
            "hex": "24FF00",
            "source": "https://commons.wikimedia.org/wiki/File:ICQNewlogo.svg"
        },
        {
            "title": "IEEE",
            "hex": "00629B",
            "source": "https://brand-experience.ieee.org/templates-tools-resources/resources/master-brand-and-logos/",
            "guidelines": "https://brand-experience.ieee.org/guidelines/brand-identity/"
        },
        {
            "title": "iFixit",
            "hex": "0071CE",
            "source": "https://www.ifixit.com",
            "guidelines": "https://www.ifixit.com/Info/Media"
        },
        {
            "title": "iFood",
            "hex": "EA1D2C",
            "source": "https://ifood.com.br"
        },
        {
            "title": "IFTTT",
            "hex": "000000",
            "source": "https://ifttt.com/discover/brand-guidelines",
            "guidelines": "https://ifttt.com/discover/brand-guidelines"
        },
        {
            "title": "IGDB",
            "hex": "9147FF",
            "source": "https://commons.wikimedia.org/wiki/File:IGDB_logo.svg"
        },
        {
            "title": "iHeartRadio",
            "hex": "C6002B",
            "source": "https://brand.iheart.com/logo",
            "guidelines": "https://brand.iheart.com/logo"
        },
        {
            "title": "IKEA",
            "hex": "0058A3",
            "source": "https://www.ikea.com"
        },
        {
            "title": "Île-de-France Mobilités",
            "hex": "67B4E7",
            "source": "https://www.iledefrance-mobilites.fr"
        },
        {
            "title": "ImageJ",
            "hex": "00D8E0",
            "source": "https://github.com/imagej/imagej/blob/0667395bcac20e5d7a371ac9f468522c74367d59/logo/inkscape_image_logo_src.svg"
        },
        {
            "title": "IMDb",
            "hex": "F5C518",
            "source": "https://brand.imdb.com/imdb",
            "guidelines": "https://brand.imdb.com/imdb"
        },
        {
            "title": "Imgur",
            "hex": "1BB76E",
            "source": "https://imgurinc.com/press",
            "guidelines": "https://help.imgur.com/hc/en-us/articles/202062878-Trademark-Use-Policy"
        },
        {
            "title": "Immer",
            "hex": "00E7C3",
            "source": "https://github.com/immerjs/immer/blob/7a5382899bc8b0bf5e21972a1c7db63f53e1d697/website/static/img/immer-logo.svg"
        },
        {
            "title": "Immich",
            "hex": "4250AF",
            "source": "https://github.com/immich-app/immich/blob/bba4c4418279b7dc87e0f4a0b346a4e81057a631/design/immich-logo.svg"
        },
        {
            "title": "Imou",
            "hex": "E89313",
            "source": "https://www.imoulife.com/support/download/userManual"
        },
        {
            "title": "ImprovMX",
            "hex": "2FBEFF",
            "source": "https://improvmx.com"
        },
        {
            "title": "Indeed",
            "hex": "003A9B",
            "source": "https://indeed.design/resources"
        },
        {
            "title": "Inertia",
            "hex": "9553E9",
            "source": "https://inertiajs.com"
        },
        {
            "title": "Infiniti",
            "hex": "000000",
            "source": "https://www.infinitiusa.com"
        },
        {
            "title": "InfluxDB",
            "hex": "22ADF6",
            "source": "https://influxdata.github.io/branding/logo/downloads/",
            "guidelines": "https://influxdata.github.io/branding/logo/usage/"
        },
        {
            "title": "InfoQ",
            "hex": "2C6CAF",
            "source": "https://www.infoq.com"
        },
        {
            "title": "Informatica",
            "hex": "FF4D00",
            "source": "https://www.informatica.com"
        },
        {
            "title": "Infosys",
            "hex": "007CC3",
            "source": "https://www.infosys.com/newsroom/journalist-resources/infosyslogo.html"
        },
        {
            "title": "Infracost",
            "hex": "DB44B8",
            "source": "https://www.infracost.io/img/logo.svg"
        },
        {
            "title": "Ingress",
            "hex": "783CBD",
            "source": "https://ingress.com/assets/fonts/ingress_icons.woff"
        },
        {
            "title": "Inkdrop",
            "hex": "7A78D7",
            "source": "https://site-cdn.inkdrop.app/site/icons/inkdrop-icon.svg"
        },
        {
            "title": "Inkscape",
            "hex": "000000",
            "source": "https://inkscape.org/gallery/=inkscape-branding/inkscape-brand-assets/",
            "license": {
                "type": "CC-BY-SA-3.0"
            }
        },
        {
            "title": "Insomnia",
            "hex": "4000BF",
            "source": "https://insomnia.rest"
        },
        {
            "title": "Instacart",
            "hex": "43B02A",
            "source": "https://www.instacart.com/press"
        },
        {
            "title": "Instagram",
            "hex": "E4405F",
            "source": "https://en.facebookbrand.com/instagram/",
            "guidelines": "https://en.facebookbrand.com/instagram/"
        },
        {
            "title": "Instapaper",
            "hex": "1F1F1F",
            "source": "https://www.instapaper.com"
        },
        {
            "title": "Instatus",
            "hex": "4EE3C2",
            "source": "https://www.instatus.com"
        },
        {
            "title": "Instructables",
            "hex": "FABF15",
            "source": "https://www.instructables.com/community/Official-Instructables-Logos-1/"
        },
        {
            "title": "Instructure",
            "hex": "2A7BA0",
            "source": "https://www.instructure.com/about/brand-guide/download-logos",
            "guidelines": "https://www.instructure.com/canvas/resources/noram-guides/instructure-brand-guide-2022"
        },
        {
            "title": "Integromat",
            "hex": "2F8CBB",
            "source": "https://www.integromat.com"
        },
        {
            "title": "Intel",
            "hex": "0071C5",
            "source": "https://www.intel.com/content/www/us/en/newsroom/resources/press-kits-intel-overview.html"
        },
        {
            "title": "IntelliJ IDEA",
            "hex": "000000",
            "source": "https://www.jetbrains.com/idea/",
            "guidelines": "https://www.jetbrains.com/company/brand/"
        },
        {
            "title": "Interaction Design Foundation",
            "hex": "2B2B2B",
            "source": "https://www.interaction-design.org"
        },
        {
            "title": "InteractJS",
            "hex": "2599ED",
            "source": "https://github.com/taye/interact.js/blob/603c34d4b34dece8a260381e2e5991b810d6d739/img/ijs-icon.svg"
        },
        {
            "title": "Intercom",
            "hex": "6AFDEF",
            "source": "https://www.intercom.com/press",
            "guidelines": "https://www.intercom.com/press"
        },
        {
            "title": "Intermarche",
            "hex": "E2001A",
            "source": "https://www.intermarche.com"
        },
        {
            "title": "Internet Archive",
            "hex": "666666",
            "source": "https://archive.org"
        },
        {
            "title": "Internet Explorer",
            "hex": "0076D6",
            "source": "https://compass-ssl.microsoft.com/assets/c8/67/c867db4c-f328-45b8-817c-33834c70aae6.svg?n=IE.svg"
        },
        {
            "title": "Intigriti",
            "hex": "161A36",
            "source": "https://www.intigriti.com"
        },
        {
            "title": "Intuit",
            "hex": "236CFF",
            "source": "https://www.intuit.com",
            "guidelines": "https://www.intuit.com/company/press-room/logos"
        },
        {
            "title": "InVision",
            "hex": "FF3366",
            "source": "https://www.invisionapp.com/news",
            "guidelines": "https://in.invisionapp.com/boards/FH3LW3S7XSD/"
        },
        {
            "title": "Invoice Ninja",
            "hex": "000000",
            "source": "https://github.com/invoiceninja/invoiceninja/blob/2bdb26dd06123a0426cc7a8da77fc8fce7e5a222/public/images/round_logo.png"
        },
        {
            "title": "ioBroker",
            "hex": "3399CC",
            "source": "https://github.com/ioBroker/awesome-iobroker/blob/6ba42e9fcda7c88356e2f8c98f435ce7b02d4e37/images/awesome-iobroker.svg"
        },
        {
            "title": "Ionic",
            "hex": "3880FF",
            "source": "https://ionicframework.com/press"
        },
        {
            "title": "Ionos",
            "hex": "003D8F",
            "source": "https://www.ionos.de"
        },
        {
            "title": "iOS",
            "hex": "000000",
            "source": "https://en.wikipedia.org/wiki/IOS"
        },
        {
            "title": "IOTA",
            "hex": "131F37",
            "source": "https://www.iota.org/connect/brand",
            "guidelines": "https://www.iota.org/connect/brand",
            "license": {
                "type": "CC-BY-SA-4.0"
            }
        },
        {
            "title": "IPFS",
            "hex": "65C2CB",
            "source": "https://github.com/ipfs-inactive/logo/tree/73169b495332415b174ac2f37ec27c4b2ee8da83",
            "license": {
                "type": "CC-BY-SA-3.0"
            }
        },
        {
            "title": "IRIS",
            "hex": "25313C",
            "source": "https://www.iris.co.uk"
        },
        {
            "title": "ISC2",
            "hex": "468145",
            "source": "https://www.isc2.org",
            "aliases": {
                "aka": [
                    "(ISC)²"
                ]
            }
        },
        {
            "title": "Issuu",
            "hex": "F36D5D",
            "source": "https://issuu.com/press",
            "guidelines": "https://issuu.com/press"
        },
        {
            "title": "Istio",
            "hex": "466BB0",
            "source": "https://github.com/istio/istio/blob/5a047251817eb2523af297607b7614120812e47a/logo/istio-bluelogo-whitebackground-unframed.svg"
        },
        {
            "title": "Itch.io",
            "hex": "FA5C5C",
            "source": "https://itch.io/press-kit",
            "guidelines": "https://itch.io/press-kit"
        },
        {
            "title": "iTerm2",
            "hex": "000000",
            "source": "https://github.com/gnachman/iTerm2/blob/6a857f3f5872eb1465ddc0dd83412015991e79ae/images/AppIcon/iTermIcon.sketch"
        },
        {
            "title": "iTunes",
            "hex": "FB5BC5",
            "source": "https://upload.wikimedia.org/wikipedia/commons/d/df/ITunes_logo.svg"
        },
        {
            "title": "ITVx",
            "hex": "DEEB52",
            "source": "https://www.itvmedia.co.uk"
        },
        {
            "title": "IVECO",
            "hex": "004994",
            "source": "https://www.iveco.com/germany/Pages/Home-page.aspx"
        },
        {
            "title": "Jabber",
            "hex": "CC0000",
            "source": "https://commons.wikimedia.org/wiki/File:Jabber-bulb.svg",
            "guidelines": "https://www.jabber.org/faq.html#logo",
            "license": {
                "type": "CC-BY-2.5"
            }
        },
        {
            "title": "Jaguar",
            "hex": "FFFFFF",
            "source": "https://media.jaguar.com/en/press-kit"
        },
        {
            "title": "Jamboard",
            "hex": "F37C20",
            "source": "https://cdn2.hubspot.net/hubfs/159104/ECS/Jamboard/Approved%20Jamboard%20Brand%20Book.pdf",
            "guidelines": "https://cdn2.hubspot.net/hubfs/159104/ECS/Jamboard/Approved%20Jamboard%20Brand%20Book.pdf"
        },
        {
            "title": "Jameson",
            "hex": "004027",
            "source": "https://www.jamesonwhiskey.com"
        },
        {
            "title": "Jamstack",
            "hex": "F0047F",
            "source": "https://github.com/jamstack/jamstack.org/tree/9e761f6b77ad11e8dc6d3a953e61e53f1d99a1e6/src/site/img/logo"
        },
        {
            "title": "Jasmine",
            "hex": "8A4182",
            "source": "https://github.com/jasmine/jasmine/blob/8991b1bba39b5b7e89fc5eeb07ae271a684cb1a4/images/jasmine-horizontal.svg"
        },
        {
            "title": "JavaScript",
            "hex": "F7DF1E",
            "source": "https://github.com/voodootikigod/logo.js/tree/1544bdeed6d618a6cfe4f0650d04ab8d9cfa76d9",
            "license": {
                "type": "MIT"
            }
        },
        {
            "title": "JBL",
            "hex": "FF3300",
            "source": "https://www.jbl.com"
        },
        {
            "title": "JCB",
            "hex": "0B4EA2",
            "source": "https://www.global.jcb/en/about-us/brand-concept/"
        },
        {
            "title": "Jeep",
            "hex": "000000",
            "source": "https://www.fcaci.com/x/JEEPv15",
            "guidelines": "https://www.fcaci.com/x/JEEPv15"
        },
        {
            "title": "Jekyll",
            "hex": "CC0000",
            "source": "https://github.com/jekyll/brand/blob/8302ad3ecf045054a095020729a8d2cc7005faf8/jekyll-logo-black.svg",
            "guidelines": "https://github.com/jekyll/brand",
            "license": {
                "type": "CC-BY-4.0"
            }
        },
        {
            "title": "Jellyfin",
            "hex": "00A4DC",
            "source": "https://jellyfin.org/docs/general/contributing/branding.html",
            "guidelines": "https://jellyfin.org/docs/general/contributing/branding.html"
        },
        {
            "title": "Jenkins",
            "hex": "D24939",
            "source": "https://get.jenkins.io/art/",
            "guidelines": "https://www.jenkins.io/press/",
            "license": {
                "type": "CC-BY-SA-3.0"
            }
        },
        {
            "title": "Jenkins X",
            "hex": "73C3D5",
            "source": "https://github.com/cdfoundation/artwork/tree/358a7db882463b68f59ae9bc669b8f97c4539ffd"
        },
        {
            "title": "Jest",
            "hex": "C21325",
            "source": "https://jestjs.io"
        },
        {
            "title": "JET",
            "hex": "FBBA00",
            "source": "https://de.wikipedia.org/wiki/Datei:JET.svg"
        },
        {
            "title": "JetBlue",
            "hex": "001E59",
            "source": "https://www.jetblue.com"
        },
        {
            "title": "JetBrains",
            "hex": "000000",
            "source": "https://www.jetbrains.com/company/brand/logos/",
            "guidelines": "https://www.jetbrains.com/company/brand/"
        },
        {
            "title": "Jetpack Compose",
            "hex": "4285F4",
            "source": "https://developer.android.com/jetpack/compose/"
        },
        {
            "title": "JFrog",
            "hex": "41BF47",
            "source": "https://jfrog.com/brand-guidelines/",
            "guidelines": "https://jfrog.com/brand-guidelines/"
        },
        {
            "title": "JFrog Bintray",
            "hex": "43A047",
            "source": "https://bintray.com"
        },
        {
            "title": "JFrog Pipelines",
            "hex": "40BE46",
            "source": "https://jfrog.com/pipelines/",
            "guidelines": "https://jfrog.com/brand-guidelines/"
        },
        {
            "title": "Jinja",
            "hex": "B41717",
            "source": "https://github.com/pallets/jinja/blob/1c240154865a7b6034033027e3c2ca8a2fa53fc2/artwork/jinjalogo.svg"
        },
        {
            "title": "Jira",
            "hex": "0052CC",
            "source": "https://atlassian.design/resources/logo-library",
            "guidelines": "https://atlassian.design/foundations/logos/"
        },
        {
            "title": "Jira Software",
            "hex": "0052CC",
            "source": "https://www.atlassian.com/company/news/press-kit",
            "guidelines": "https://atlassian.design/foundations/logos/"
        },
        {
            "title": "Jitsi",
            "hex": "97979A",
            "source": "https://github.com/jitsi/jitsi-meet/blob/f8a41aea9c32796646c0fea11064775a4e5c3523/images/watermark.svg"
        },
        {
            "title": "John Deere",
            "hex": "367C2B",
            "source": "https://en.wikipedia.org/wiki/File:John_Deere_logo.svg",
            "guidelines": "https://johndeere.widencollective.com/portals/arrshkzc/MyPortalFeb23,2021"
        },
        {
            "title": "Joomla",
            "hex": "5091CD",
            "source": "https://docs.joomla.org/Joomla:Brand_Identity_Elements/Official_Logo",
            "guidelines": "https://docs.joomla.org/Joomla:Brand_Identity_Elements"
        },
        {
            "title": "Joplin",
            "hex": "1071D3",
            "source": "https://github.com/laurent22/joplin/blob/45e35576bd8b1bb0ffe958309cc1ab3736cc266b/Assets/JoplinLetter.svg"
        },
        {
            "title": "Jordan",
            "hex": "000000",
            "source": "https://www.nike.com/jordan"
        },
        {
            "title": "Jovian",
            "hex": "0D61FF",
            "source": "https://jovian.com"
        },
        {
            "title": "JPEG",
            "hex": "8A8A8A",
            "source": "https://jpeg.org/contact.html",
            "license": {
                "type": "CC-BY-ND-4.0"
            }
        },
        {
            "title": "jQuery",
            "hex": "0769AD",
            "source": "https://brand.jquery.org/logos/",
            "guidelines": "https://brand.jquery.org/logos/"
        },
        {
            "title": "JR Group",
            "hex": "000000",
            "source": "https://www.jrhokkaido.co.jp"
        },
        {
            "title": "jsDelivr",
            "hex": "E84D3D",
            "source": "https://github.com/jsdelivr/www.jsdelivr.com/blob/eff02f3a8879cf7c7296840584e1293fe04e3a76/src/public/img/logo_horizontal.svg"
        },
        {
            "title": "JSFiddle",
            "hex": "0084FF",
            "source": "https://jsfiddle.net"
        },
        {
            "title": "JSON",
            "hex": "000000",
            "source": "https://commons.wikimedia.org/wiki/File:JSON_vector_logo.svg"
        },
        {
            "title": "JSON Web Tokens",
            "hex": "000000",
            "source": "https://jwt.io"
        },
        {
            "title": "JSS",
            "hex": "F7DF1E",
            "source": "https://cssinjs.org"
        },
        {
            "title": "JUCE",
            "hex": "8DC63F",
            "source": "https://juce.com"
        },
        {
            "title": "Juejin",
            "hex": "007FFF",
            "source": "https://juejin.cn"
        },
        {
            "title": "JUKE",
            "hex": "6CD74A",
            "source": "https://juke.nl"
        },
        {
            "title": "Julia",
            "hex": "9558B2",
            "source": "https://github.com/JuliaLang/julia-logo-graphics/blob/b5551ca7946b4a25746c045c15fbb8806610f8d0/images/julia-dots.svg"
        },
        {
            "title": "Juniper Networks",
            "hex": "84B135",
            "source": "https://www.juniper.net/us/en/company/press-center/images/image-library/logos/",
            "guidelines": "https://www.juniper.net/us/en/company/press-center/images/image-library/logos/"
        },
        {
            "title": "JUnit5",
            "hex": "25A162",
            "source": "https://raw.githubusercontent.com/junit-team/junit5/86465f4f491219ad0c0cf9c64eddca7b0edeb86f/assets/img/junit5-logo.svg"
        },
        {
            "title": "Jupyter",
            "hex": "F37626",
            "source": "https://github.com/jupyter/design/blob/80716ee75dd7b2a6ec6abcd89922d020483589b1/logos/Logo%20Mark/logomark-whitebody-whitemoons/logomark-whitebody-whitemoons.svg",
            "guidelines": "https://github.com/jupyter/design"
        },
        {
            "title": "Just Eat",
            "hex": "F36D00",
            "source": "https://www.justeattakeaway.com/media/media-kit/"
        },
        {
            "title": "JustGiving",
            "hex": "AD29B6",
            "source": "https://justgiving.com"
        },
        {
            "title": "K3s",
            "hex": "FFC61C",
            "source": "https://k3s.io"
        },
        {
            "title": "k6",
            "hex": "7D64FF",
            "source": "https://commons.wikimedia.org/wiki/File:K6-logo.svg",
            "aliases": {
                "aka": [
                    "Grafana k6"
                ]
            }
        },
        {
            "title": "Kaggle",
            "hex": "20BEFF",
            "source": "https://www.kaggle.com/brand-guidelines",
            "guidelines": "https://www.kaggle.com/brand-guidelines"
        },
        {
            "title": "Kahoot!",
            "hex": "46178F",
            "source": "https://kahoot.com/library/kahoot-logo/",
            "guidelines": "https://kahoot.com/library/kahoot-logo/"
        },
        {
            "title": "KaiOS",
            "hex": "6F02B5",
            "source": "https://www.kaiostech.com/company/press-room"
        },
        {
            "title": "Kakao",
            "hex": "FFCD00",
            "source": "https://www.kakaocorp.com/kakao/introduce/ci"
        },
        {
            "title": "KakaoTalk",
            "hex": "FFCD00",
            "source": "https://commons.wikimedia.org/wiki/File:KakaoTalk_logo.svg"
        },
        {
            "title": "Kali Linux",
            "hex": "557C94",
            "source": "https://www.kali.org/docs/policy/trademark/",
            "guidelines": "https://www.kali.org/docs/policy/trademark/"
        },
        {
            "title": "Kamailio",
            "hex": "506365",
            "source": "https://www.kamailio.org/pub/kamailio-logos/current"
        },
        {
            "title": "Kaniko",
            "hex": "FFA600",
            "source": "https://github.com/GoogleContainerTools/kaniko/blob/cf5ca26aa4e2f7bf0de56efdf3b4e86b0ff74ed0/logo/Kaniko-Logo-Monochrome.svg"
        },
        {
            "title": "Karlsruher Verkehrsverbund",
            "hex": "9B2321",
            "source": "https://commons.wikimedia.org/wiki/File:KVV_2010.svg"
        },
        {
            "title": "Kasa Smart",
            "hex": "4ACBD6",
            "source": "https://www.tp-link.com/us/support/download/hs200/"
        },
        {
            "title": "KashFlow",
            "hex": "E5426E",
            "source": "https://www.kashflow.com"
        },
        {
            "title": "Kaspersky",
            "hex": "006D5C",
            "source": "https://www.kaspersky.com"
        },
        {
            "title": "Katacoda",
            "hex": "F48220",
            "source": "https://katacoda.com/press-kit"
        },
        {
            "title": "Katana",
            "hex": "000000",
            "source": "https://www.foundry.com/products/katana"
        },
        {
            "title": "Kaufland",
            "hex": "E10915",
            "source": "https://www.kaufland.com/etc.clientlibs/kaufland/clientlibs/clientlib-klsite/resources/frontend/img/kl-logo-small-e825b661c5.svg"
        },
        {
            "title": "KDE",
            "hex": "1D99F3",
            "source": "https://kde.org/stuff/clipart/"
        },
        {
            "title": "Kdenlive",
            "hex": "527EB2",
            "source": "https://kdenlive.org/en/logo/",
            "guidelines": "https://kdenlive.org/en/logo/"
        },
        {
            "title": "Keep a Changelog",
            "hex": "E05735",
            "source": "https://keepachangelog.com"
        },
        {
            "title": "KeePassXC",
            "hex": "6CAC4D",
            "source": "https://github.com/keepassxreboot/keepassxc/tree/3fdafc6d25e85050976e0cc645db579086db3f45"
        },
        {
            "title": "Kentico",
            "hex": "F05A22",
            "source": "https://www.kentico.com"
        },
        {
            "title": "Keras",
            "hex": "D00000",
            "source": "https://keras.io"
        },
        {
            "title": "Keybase",
            "hex": "33A0FF",
            "source": "https://github.com/keybase/client/tree/a144e0ce38ee9e495cc5acbcd4ef859f5534d820/media/logos"
        },
        {
            "title": "KeyCDN",
            "hex": "047AED",
            "source": "https://www.keycdn.com/logos"
        },
        {
            "title": "Keystone",
            "hex": "166BFF",
            "source": "https://keystonejs.com"
        },
        {
            "title": "KFC",
            "hex": "F40027",
            "source": "https://global.kfc.com/asset-library/",
            "aliases": {
                "aka": [
                    "Kentucky Fried Chicken"
                ]
            }
        },
        {
            "title": "Khan Academy",
            "hex": "14BF96",
            "source": "https://khanacademy.zendesk.com/hc/en-us/articles/202483630-Press-room",
            "guidelines": "https://support.khanacademy.org/hc/en-us/articles/202263034-Trademark-and-Brand-Usage-Policy"
        },
        {
            "title": "Khronos Group",
            "hex": "CC3333",
            "source": "https://www.khronos.org/legal/trademarks/",
            "guidelines": "https://www.khronos.org/legal/trademarks/"
        },
        {
            "title": "Kia",
            "hex": "05141F",
            "source": "https://www.kia.com"
        },
        {
            "title": "Kibana",
            "hex": "005571",
            "source": "https://www.elastic.co/brand"
        },
        {
            "title": "KiCad",
            "hex": "314CB0",
            "source": "https://www.kicad.org/about/kicad/",
            "license": {
                "type": "GPL-3.0-or-later"
            }
        },
        {
            "title": "Kickstarter",
            "hex": "05CE78",
            "source": "https://www.kickstarter.com/help/brand_assets"
        },
        {
            "title": "Kik",
            "hex": "82BC23",
            "source": "https://www.kik.com/news/"
        },
        {
            "title": "Kingston Technology",
            "aliases": {
                "aka": [
                    "Kingston"
                ]
            },
            "hex": "000000",
            "source": "https://www.kingston.com"
        },
        {
            "title": "KinoPoisk",
            "hex": "FF6600",
            "source": "https://www.kinopoisk.ru",
            "aliases": {
                "loc": {
                    "ru-RU": "КиноПоиск"
                }
            }
        },
        {
            "title": "Kinsta",
            "hex": "5333ED",
            "source": "https://kinsta.com/press"
        },
        {
            "title": "Kirby",
            "hex": "000000",
            "source": "https://getkirby.com/press"
        },
        {
            "title": "Kit",
            "hex": "000000",
            "source": "https://kit.co"
        },
        {
            "title": "Kitsu",
            "hex": "FD755C",
            "source": "https://kitsu.io"
        },
        {
            "title": "Klarna",
            "hex": "FFB3C7",
            "source": "https://klarna.design"
        },
        {
            "title": "KLM",
            "hex": "00A1DE",
            "source": "https://www.klm.com"
        },
        {
            "title": "Klook",
            "hex": "FF5722",
            "source": "https://www.klook.com/en-GB/newsroom/"
        },
        {
            "title": "Knative",
            "hex": "0865AD",
            "source": "https://github.com/knative/community/blob/fb49068c9b7619685248247d29e48eb3d96f3ac2/icons/logo.svg",
            "guidelines": "https://github.com/knative/community/blob/main/BRANDING.MD"
        },
        {
            "title": "KnowledgeBase",
            "hex": "9146FF",
            "source": "https://www.knowledgebase.com/design",
            "guidelines": "https://www.knowledgebase.com/design"
        },
        {
            "title": "Known",
            "hex": "333333",
            "source": "https://github.com/idno/known/tree/22c4935b57a61d94d2508651128b4f828f864989/gfx/logos"
        },
        {
            "title": "Ko-fi",
            "hex": "FF5E5B",
            "source": "https://more.ko-fi.com/brand-assets",
            "guidelines": "https://more.ko-fi.com/brand-assets"
        },
        {
            "title": "Koa",
            "hex": "33333D",
            "source": "https://koajs.com"
        },
        {
            "title": "Koc",
            "hex": "F9423A",
            "source": "https://www.koc.com.tr/en"
        },
        {
            "title": "Kodak",
            "hex": "ED0000",
            "source": "https://www.kodak.com",
            "guidelines": "https://www.kodak.com/en/company/page/site-terms"
        },
        {
            "title": "Kodi",
            "hex": "17B2E7",
            "source": "https://kodi.tv"
        },
        {
            "title": "Kofax",
            "hex": "00558C",
            "source": "https://www.kofax.com"
        },
        {
            "title": "Komoot",
            "hex": "6AA127",
            "source": "https://newsroom.komoot.com/media_kits/219423/",
            "guidelines": "https://newsroom.komoot.com/media_kits/219423/"
        },
        {
            "title": "Konami",
            "hex": "B60014",
            "source": "https://commons.wikimedia.org/wiki/File:Konami_4th_logo_2.svg"
        },
        {
            "title": "Kong",
            "hex": "003459",
            "source": "https://konghq.com/brand-assets/",
            "guidelines": "https://konghq.com/brand/"
        },
        {
            "title": "Kongregate",
            "hex": "990000",
            "source": "https://www.kongregate.com/pages/logos-and-branding"
        },
        {
            "title": "Konva",
            "hex": "0D83CD",
            "source": "https://github.com/konvajs/konvajs.github.io/blob/2cfe67461dfe32076ba56c88a75fe8e99d068130/icon.png"
        },
        {
            "title": "Kotlin",
            "hex": "7F52FF",
            "source": "https://www.jetbrains.com/company/brand/logos/",
            "guidelines": "https://www.jetbrains.com/company/brand/"
        },
        {
            "title": "Koyeb",
            "hex": "121212",
            "source": "https://www.koyeb.com"
        },
        {
            "title": "Krita",
            "hex": "3BABFF",
            "source": "https://krita.org/en/about/press/"
        },
        {
            "title": "KTM",
            "hex": "FF6600",
            "source": "https://ktm.com"
        },
        {
            "title": "Kuaishou",
            "hex": "FF4906",
            "source": "https://www.kuaishou.com/official/material-lib",
            "guidelines": "https://www.kuaishou.com/official/material-lib"
        },
        {
            "title": "Kubernetes",
            "hex": "326CE5",
            "source": "https://github.com/kubernetes/kubernetes/tree/cac53883f4714452f3084a22e4be20d042a9df33/logo"
        },
        {
            "title": "Kubuntu",
            "hex": "0079C1",
            "source": "https://kubuntu.org"
        },
        {
            "title": "Kuma",
            "hex": "290B53",
            "source": "https://cncf-branding.netlify.app/projects/kuma/"
        },
        {
            "title": "Kuula",
            "hex": "4092B4",
            "source": "https://kuula.co"
        },
        {
            "title": "Kyocera",
            "hex": "DF0522",
            "source": "https://uk.kyocera.com"
        },
        {
            "title": "LabVIEW",
            "hex": "FFDB00",
            "source": "https://forums.ni.com/t5/NI-Partner-Network/New-Partner-Co-Marketing-Style-Guide/ba-p/3786987",
            "guidelines": "https://forums.ni.com/t5/NI-Partner-Network/New-Partner-Co-Marketing-Style-Guide/ba-p/3786987"
        },
        {
            "title": "Lada",
            "hex": "ED6B21",
            "source": "https://www.lada.ru/priora/sedan/accessories.html"
        },
        {
            "title": "Lamborghini",
            "hex": "DDB320",
            "source": "https://en.wikipedia.org/wiki/File:Lamborghini_Logo.svg"
        },
        {
            "title": "Land Rover",
            "hex": "005A2B",
            "source": "https://media.landrover.com/en/press-kit"
        },
        {
            "title": "Lapce",
            "hex": "3B82F6",
            "source": "https://github.com/lapce/lapce/blob/95c4cf2d87083e348c0b621d0be0ea17f79ed703/extra/images/logo.svg"
        },
        {
            "title": "Laragon",
            "hex": "0E83CD",
            "source": "https://laragon.org"
        },
        {
            "title": "Laravel",
            "hex": "FF2D20",
            "source": "https://github.com/laravel/art/tree/5a8325b064634b900f25dbb6f1cafd888b2d2211"
        },
        {
            "title": "Laravel Horizon",
            "hex": "405263",
            "source": "https://github.com/laravel/horizon/blob/79ed572422d0ff789e9673a6dd9579026f14233a/public/img/horizon.svg"
        },
        {
            "title": "Laravel Nova",
            "hex": "252D37",
            "source": "https://nova.laravel.com"
        },
        {
            "title": "Last.fm",
            "hex": "D51007",
            "source": "https://commons.wikimedia.org/wiki/File:Lastfm_logo.svg"
        },
        {
            "title": "LastPass",
            "hex": "D32D27",
            "source": "https://lastpass.com/press-room/",
            "guidelines": "https://lastpass.com/press-room/"
        },
        {
            "title": "LaTeX",
            "hex": "008080",
            "source": "https://github.com/latex3/branding/tree/9def6b5f6075567d62b67424e11dbe6d4d5245b4"
        },
        {
            "title": "Launchpad",
            "hex": "F8C300",
            "source": "https://help.launchpad.net/logo/submissions",
            "guidelines": "https://help.launchpad.net/Legal",
            "license": {
                "type": "CC-BY-ND-2.0"
            }
        },
        {
            "title": "Lazarus",
            "hex": "000000",
            "source": "https://sourceforge.net/projects/lazarus/"
        },
        {
            "title": "LBRY",
            "hex": "2F9176",
            "source": "https://lbry.com/press-kit",
            "guidelines": "https://lbry.com/faq/acceptable-use-policy"
        },
        {
            "title": "Leader Price",
            "hex": "E50005",
            "source": "https://www.leaderprice.fr"
        },
        {
            "title": "Leaflet",
            "hex": "199900",
            "source": "https://github.com/Leaflet/Leaflet/blob/d843c3b88486713827d7e860b58bdba75bfbd5a2/src/images/logo.svg"
        },
        {
            "title": "League of Legends",
            "hex": "C28F2C",
            "source": "https://www.leagueoflegends.com"
        },
        {
            "title": "Leanpub",
            "hex": "FFFFFF",
            "source": "https://leanpub.com/press",
            "guidelines": "https://leanpub.com/press"
        },
        {
            "title": "LeetCode",
            "hex": "FFA116",
            "source": "https://leetcode.com/store"
        },
        {
            "title": "Legacy Games",
            "hex": "144B9E",
            "source": "https://legacygames.com"
        },
        {
            "title": "Leica",
            "hex": "E20612",
            "source": "https://leica-camera.com",
            "guidelines": "https://leica-camera.com/en-US/legal-notices"
        },
        {
            "title": "Lemmy",
            "hex": "FFFFFF",
            "source": "https://join-lemmy.org"
        },
        {
            "title": "Lenovo",
            "hex": "E2231A",
            "source": "https://news.lenovo.com/press-kits/"
        },
        {
            "title": "Lens",
            "hex": "3D90CE",
            "source": "https://github.com/lensapp/lens/blob/3cc12d9599b655a366e7a34c356d2a84654b2466/docs/img/lens-logo-icon.svg"
        },
        {
            "title": "Leptos",
            "hex": "EF3939",
            "source": "https://github.com/leptos-rs/leptos/blob/6fac92cb6298f1bfa72464de47e33e47b5e5857d/logos/Simple_Icon.svg"
        },
        {
            "title": "Lerna",
            "hex": "9333EA",
            "source": "https://github.com/lerna/logo/blob/fb18db535d71aacc6ffb0f6b75a0c3bd9e353543/lerna.svg"
        },
        {
            "title": "Leroy Merlin",
            "hex": "78BE20",
            "source": "https://www.leroymerlin.fr"
        },
        {
            "title": "Less",
            "hex": "1D365D",
            "source": "https://github.com/less/logo/blob/c9c10c328cfc00071e92443934b35e389310abf8/less_logo.ai"
        },
        {
            "title": "Let's Encrypt",
            "hex": "003A70",
            "source": "https://letsencrypt.org/trademarks/",
            "guidelines": "https://letsencrypt.org/trademarks/",
            "license": {
                "type": "CC-BY-NC-4.0"
            }
        },
        {
            "title": "Letterboxd",
            "hex": "202830",
            "source": "https://letterboxd.com/about/brand/",
            "guidelines": "https://letterboxd.com/about/brand/"
        },
        {
            "title": "levels.fyi",
            "hex": "788B95",
            "source": "https://www.levels.fyi/press/"
        },
        {
            "title": "LG",
            "hex": "A50034",
            "source": "https://en.wikipedia.org/wiki/LG_Corporation",
            "guidelines": "https://www.lg.com/global/about-lg-brand-identity"
        },
        {
            "title": "LGTM",
            "hex": "FFFFFF",
            "source": "https://lgtm.com"
        },
        {
            "title": "Libera.Chat",
            "hex": "FF55DD",
            "source": "https://libera.chat"
        },
        {
            "title": "Liberapay",
            "hex": "F6C915",
            "source": "https://en.liberapay.com/about/logos",
            "guidelines": "https://en.liberapay.com/about/logos",
            "license": {
                "type": "CC0-1.0"
            }
        },
        {
            "title": "Libraries.io",
            "hex": "337AB7",
            "source": "https://github.com/librariesio/libraries.io/blob/9ab0f659bb7fe137c15cf676612b6811f501a0bd/public/safari-pinned-tab.svg"
        },
        {
            "title": "LibraryThing",
            "hex": "251A15",
            "source": "https://twitter.com/LibraryThing/status/1054466649271656448"
        },
        {
            "title": "LibreOffice",
            "hex": "18A303",
            "source": "https://wiki.documentfoundation.org/Marketing/Branding",
            "guidelines": "https://wiki.documentfoundation.org/Marketing/Branding"
        },
        {
            "title": "libuv",
            "hex": "403C3D",
            "source": "https://github.com/libuv/libuv/blob/e4087dedf837f415056a45a838f639a3d9dc3ced/img/logos.svg"
        },
        {
            "title": "Lichess",
            "hex": "000000",
            "source": "https://lichess.org/about"
        },
        {
            "title": "Lidl",
            "hex": "0050AA",
            "source": "https://www.lidl.de"
        },
        {
            "title": "LIFX",
            "hex": "000000",
            "source": "https://www.lifx.com/pages/press-enquiries",
            "guidelines": "https://www.dropbox.com/sh/i9khucz3ucy0q5v/AACrbtcpEIS0PdP84RdkhoAFa/Guides"
        },
        {
            "title": "LightBurn",
            "hex": "57182D",
            "source": "https://lightburnsoftware.com"
        },
        {
            "title": "Lighthouse",
            "hex": "F44B21",
            "source": "https://github.com/GoogleChrome/lighthouse/blob/80d2e6c1948f232ec4f1bdeabc8bc632fc5d0bfd/assets/lh_favicon.svg"
        },
        {
            "title": "Lightning",
            "hex": "792EE5",
            "source": "https://github.com/Lightning-AI/lightning/blob/a584196abf820179adb0758ef67ddae91c44e7bc/docs/source/_static/images/icon.svg"
        },
        {
            "title": "LINE",
            "hex": "00C300",
            "source": "https://line.me/en/logo",
            "guidelines": "https://line.me/en/logo"
        },
        {
            "title": "LineageOS",
            "hex": "167C80",
            "source": "https://www.lineageos.org",
            "guidelines": "https://docs.google.com/presentation/d/1VmxFrVqkjtNMjZbAcrC4egp8C_So7gjJR3KuxdJfJDo/edit?usp=sharing"
        },
        {
            "title": "Linear",
            "hex": "5E6AD2",
            "source": "https://linear.app"
        },
        {
            "title": "LinkedIn",
            "hex": "0A66C2",
            "source": "https://brand.linkedin.com",
            "guidelines": "https://brand.linkedin.com/policies"
        },
        {
            "title": "Linkerd",
            "hex": "2BEDA7",
            "source": "https://cncf-branding.netlify.app/projects/linkerd/"
        },
        {
            "title": "Linkfire",
            "hex": "FF3850",
            "source": "https://www.linkfire.com"
        },
        {
            "title": "Linktree",
            "hex": "43E55E",
            "source": "https://linktr.ee"
        },
        {
            "title": "Linux",
            "hex": "FCC624",
            "source": "https://www.linuxfoundation.org/the-linux-mark/"
        },
        {
            "title": "Linux Containers",
            "hex": "333333",
            "source": "https://github.com/lxc/linuxcontainers.org/blob/29d3299ddf8718099b6de1464570fbbadbaabecb/static/img/containers.svg"
        },
        {
            "title": "Linux Foundation",
            "hex": "003366",
            "source": "https://www.linuxfoundation.org/en/about/brand/",
            "guidelines": "https://www.linuxfoundation.org/en/about/brand/"
        },
        {
            "title": "Linux Mint",
            "hex": "87CF3E",
            "source": "https://commons.wikimedia.org/wiki/File:Linux_Mint_logo_without_wordmark.svg"
        },
        {
            "title": "Lion Air",
            "hex": "ED3237",
            "source": "https://lionairthai.com/en/"
        },
        {
            "title": "Liquibase",
            "hex": "2962FF",
            "source": "https://www.liquibase.com/brand",
            "guidelines": "https://www.liquibase.com/brand"
        },
        {
            "title": "Lit",
            "hex": "324FFF",
            "source": "https://github.com/lit/lit.dev/blob/5e59bdb00b7a261d6fdcd6a4ae529e17f6146ed3/packages/lit-dev-content/site/images/flame-favicon.svg"
        },
        {
            "title": "Litecoin",
            "hex": "A6A9AA",
            "source": "https://litecoin-foundation.org/litecoin-branding-guidelines/",
            "guidelines": "https://litecoin-foundation.org/litecoin-branding-guidelines/"
        },
        {
            "title": "LITIENGINE",
            "hex": "00A5BC",
            "source": "https://litiengine.com"
        },
        {
            "title": "LiveChat",
            "hex": "FF5100",
            "source": "https://livechat.design",
            "guidelines": "https://livechat.design"
        },
        {
            "title": "LiveJournal",
            "hex": "00B0EA",
            "source": "https://www.livejournal.com"
        },
        {
            "title": "Livewire",
            "hex": "4E56A6",
            "source": "https://laravel-livewire.com"
        },
        {
            "title": "LLVM",
            "hex": "262D3A",
            "source": "https://llvm.org/Logo.html"
        },
        {
            "title": "LMMS",
            "hex": "10B146",
            "source": "https://lmms.io/branding"
        },
        {
            "title": "Local",
            "hex": "51BB7B",
            "source": "https://localwp.com"
        },
        {
            "title": "Lodash",
            "hex": "3492FF",
            "source": "https://github.com/lodash/lodash.com/blob/c8d41c62b446f08905fd94802db4da8da05d3e92/assets/img/lodash.svg"
        },
        {
            "title": "Logitech",
            "hex": "00B8FC",
            "source": "https://www.logitech.com/en-us/pr/library"
        },
        {
            "title": "LogMeIn",
            "hex": "45B6F2",
            "source": "https://www.logmein.com/legal/trademark",
            "guidelines": "https://www.logmein.com/legal/trademark"
        },
        {
            "title": "Logseq",
            "hex": "85C8C8",
            "source": "https://github.com/logseq/logseq/blob/c4d15ec8487c9fb6b6f41780fc1abddab89491e4/resources/icon.png"
        },
        {
            "title": "Logstash",
            "hex": "005571",
            "source": "https://www.elastic.co/brand",
            "guidelines": "https://www.elastic.co/brand"
        },
        {
            "title": "Looker",
            "hex": "4285F4",
            "source": "https://looker.com"
        },
        {
            "title": "Loom",
            "hex": "625DF5",
            "source": "https://www.loom.com/press"
        },
        {
            "title": "Loop",
            "hex": "F29400",
            "source": "https://loop.frontiersin.org"
        },
        {
            "title": "LoopBack",
            "hex": "3F5DFF",
            "source": "https://loopback.io/resources"
        },
        {
            "title": "Lospec",
            "hex": "EAEAEA",
            "source": "https://lospec.com/brand",
            "guidelines": "https://lospec.com/brand"
        },
        {
            "title": "LOT Polish Airlines",
            "hex": "11397E",
            "source": "https://www.lot.com/us/en/kaleidoscope-inflight-magazine"
        },
        {
            "title": "LTspice",
            "hex": "900028",
            "source": "https://www.analog.com/media/en/news-marketing-collateral/solutions-bulletins-brochures/ltspice-keyboard-shortcuts.pdf",
            "guidelines": "https://www.analog.com/en/about-adi/legal-and-risk-oversight/intellectual-property/trademark-notice.html"
        },
        {
            "title": "Lua",
            "hex": "2C2D72",
            "source": "https://www.lua.org/images/",
            "guidelines": "https://www.lua.org/images/"
        },
        {
            "title": "Lubuntu",
            "hex": "0068C8",
            "source": "https://lubuntu.net"
        },
        {
            "title": "Ludwig",
            "hex": "FFFFFF",
            "source": "https://github.com/ludwig-ai/ludwig-docs/blob/8d8abb2117a93af2622a6545943c773b27153e1b/docs/images/ludwig_icon.svg"
        },
        {
            "title": "Lufthansa",
            "hex": "05164D",
            "source": "https://www.lufthansa.com"
        },
        {
            "title": "Lumen",
            "hex": "E74430",
            "source": "https://lumen.laravel.com"
        },
        {
            "title": "Lunacy",
            "hex": "179DE3",
            "source": "https://icons8.com/lunacy"
        },
        {
            "title": "Lydia",
            "hex": "0180FF",
            "source": "https://lydia-app.com/en/info/press.html",
            "guidelines": "https://lydia-app.com/en/info/press.html"
        },
        {
            "title": "Lyft",
            "hex": "FF00BF",
            "source": "https://www.lyft.com/press"
        },
        {
            "title": "MAAS",
            "hex": "E95420",
            "source": "https://design.ubuntu.com/downloads/",
            "license": {
                "type": "CC-BY-SA-3.0"
            }
        },
        {
            "title": "macOS",
            "hex": "000000",
            "source": "https://commons.wikimedia.org/wiki/File:MacOS_wordmark_(2017).svg"
        },
        {
            "title": "MacPaw",
            "hex": "000000",
            "source": "https://macpaw.com"
        },
        {
            "title": "Macy's",
            "hex": "E21A2C",
            "source": "https://www.macysinc.com/news-media/media-assets"
        },
        {
            "title": "Magasins U",
            "hex": "E71B34",
            "source": "https://www.magasins-u.com"
        },
        {
            "title": "Magento",
            "hex": "EE672F",
            "source": "https://magento.com"
        },
        {
            "title": "Magisk",
            "hex": "00AF9C",
            "source": "https://github.com/topjohnwu/Magisk/blob/23ad611566b557f26d268920692b25aa89fc0070/app/src/main/res/drawable/ic_magisk.xml"
        },
        {
            "title": "mail.com",
            "hex": "004788",
            "source": "https://www.mail.com",
            "guidelines": "https://www.mail.com/company/terms/"
        },
        {
            "title": "Mail.Ru",
            "hex": "005FF9",
            "source": "https://my.mail.ru"
        },
        {
            "title": "MailChimp",
            "hex": "FFE01B",
            "source": "https://mailchimp.com/about/brand-assets",
            "guidelines": "https://mailchimp.com/about/brand-assets"
        },
        {
            "title": "Mailgun",
            "hex": "F06B66",
            "source": "https://mailgun.com"
        },
        {
            "title": "Major League Hacking",
            "hex": "265A8F",
            "source": "https://mlh.io/brand-guidelines",
            "guidelines": "https://mlh.io/brand-guidelines"
        },
        {
            "title": "MakerBot",
            "hex": "FF1E0D",
            "source": "https://www.makerbot.com/makerbot-press-assets"
        },
        {
            "title": "Mamba UI",
            "hex": "6D28D9",
            "source": "https://github.com/Microwawe/mamba-ui/blob/b4ca2eba570c451886e5822d7ba12a8d78015bba/src/assets/svg/logo.svg"
        },
        {
            "title": "MAMP",
            "hex": "02749C",
            "source": "https://www.mamp.info/en/mamp/mac/"
        },
        {
            "title": "MAN",
            "hex": "E40045",
            "source": "https://www.corporate.man.eu"
        },
        {
            "title": "ManageIQ",
            "hex": "EF2929",
            "source": "https://www.manageiq.org/logo/"
        },
        {
            "title": "Manjaro",
            "hex": "35BF5C",
            "source": "https://manjaro.org"
        },
        {
            "title": "Mapbox",
            "hex": "000000",
            "source": "https://www.mapbox.com/about/press/brand-guidelines",
            "guidelines": "https://www.mapbox.com/about/press/brand-guidelines"
        },
        {
            "title": "MapLibre",
            "hex": "396CB2",
            "source": "https://github.com/maplibre/maplibre-gl-js-docs/blob/e916a4cdd671890126f88b26b2b16c04220dc4b0/docs/pages/assets/favicon/maplibregl-favicon.svg"
        },
        {
            "title": "MariaDB",
            "hex": "003545",
            "source": "https://mariadb.com/about-us/logos/",
            "guidelines": "https://mariadb.com/about-us/logos/"
        },
        {
            "title": "MariaDB Foundation",
            "hex": "1F305F",
            "source": "https://mariadb.org"
        },
        {
            "title": "Markdown",
            "hex": "000000",
            "source": "https://github.com/dcurtis/markdown-mark/tree/360a3657fef7f6ad0b303296a95ad52985caa0d3",
            "guidelines": "https://github.com/dcurtis/markdown-mark",
            "license": {
                "type": "CC0-1.0"
            }
        },
        {
            "title": "Marketo",
            "hex": "5C4C9F",
            "source": "https://www.marketo.com"
        },
        {
            "title": "Marko",
            "hex": "2596BE",
            "source": "https://github.com/marko-js/website/blob/c03b8229e8fe8e01fde6c0772bc1cb0ceae9be05/src/logos/marko.svg"
        },
        {
            "title": "Marriott",
            "hex": "A70023",
            "source": "https://marriott-hotels.marriott.com"
        },
        {
            "title": "MarvelApp",
            "hex": "1FB6FF",
            "source": "https://marvelapp.com"
        },
        {
            "title": "Maserati",
            "hex": "0C2340",
            "source": "https://www.stellantis.com/en/brands/maserati"
        },
        {
            "title": "MasterCard",
            "hex": "EB001B",
            "source": "https://brand.mastercard.com/brandcenter/mastercard-brand-mark/downloads.html",
            "guidelines": "https://brand.mastercard.com/brandcenter/mastercard-brand-mark.html"
        },
        {
            "title": "mastercomfig",
            "hex": "009688",
            "source": "https://github.com/mastercomfig/mastercomfig.github.io/blob/d910ce7e868a6ef32106e36996c3473d78da2ce3/img/mastercomfig_logo.svg"
        },
        {
            "title": "Mastodon",
            "hex": "6364FF",
            "source": "https://github.com/mastodon/mastodon/blob/7ccf7a73f1c47a8c03712c39f7c591e837cf6d08/app/javascript/images/logo-symbol-icon.svg"
        },
        {
            "title": "Material Design",
            "hex": "757575",
            "source": "https://material.io/design/"
        },
        {
            "title": "Material Design Icons",
            "hex": "2196F3",
            "source": "https://materialdesignicons.com/icon/vector-square",
            "license": {
                "type": "Apache-2.0"
            }
        },
        {
            "title": "Matomo",
            "hex": "3152A0",
            "source": "https://matomo.org/media/"
        },
        {
            "title": "Matrix",
            "hex": "000000",
            "source": "https://matrix.org"
        },
        {
            "title": "Matter.js",
            "hex": "4B5562",
            "source": "https://brm.io/matter-js"
        },
        {
            "title": "Mattermost",
            "hex": "0058CC",
            "source": "https://www.mattermost.org/brand-guidelines/",
            "guidelines": "https://www.mattermost.org/brand-guidelines/"
        },
        {
            "title": "Matternet",
            "hex": "261C29",
            "source": "https://mttr.net"
        },
        {
            "title": "Mautic",
            "hex": "4E5E9E",
            "source": "https://www.mautic.org/about/logos-and-graphics"
        },
        {
            "title": "Max",
            "hex": "525252",
            "source": "https://cycling74.com"
        },
        {
            "title": "Max-Planck-Gesellschaft",
            "hex": "006C66",
            "source": "https://www.mpg.de"
        },
        {
            "title": "Maytag",
            "hex": "002E5F",
            "source": "https://www.maytagcommerciallaundry.com/mclstorefront/c/-/p/MYR40PD"
        },
        {
            "title": "Mazda",
            "hex": "101010",
            "source": "https://www.mazda.com/en/about/profile/library/"
        },
        {
            "title": "McAfee",
            "hex": "C01818",
            "source": "https://www.mcafee.com/enterprise/en-us/about/newsroom/product-images.html"
        },
        {
            "title": "McDonald's",
            "hex": "FBC817",
            "source": "https://www.mcdonalds.com/gb/en-gb/newsroom.html"
        },
        {
            "title": "McLaren",
            "hex": "FF0000",
            "source": "https://cars.mclaren.com"
        },
        {
            "title": "mdBook",
            "hex": "000000",
            "source": "https://github.com/rust-lang/mdBook/blob/cdfa5ad9909e2cba8390688f3f0686fb70cb4bef/src/theme/favicon.svg"
        },
        {
            "title": "MDN Web Docs",
            "hex": "000000",
            "source": "https://github.com/mdn/yari/blob/77e6cda02f7013219e9da27a00b9424085e60fdb/client/src/assets/mdn-logo.svg"
        },
        {
            "title": "MDX",
            "hex": "1B1F24",
            "source": "https://github.com/mdx-js/mdx/blob/b8a76c95deb14f7297bafdac1aa3eddd2b0fbb8f/docs/_static/icon.svg"
        },
        {
            "title": "MediaFire",
            "hex": "1299F3",
            "source": "https://www.mediafire.com/developers/brand_assets/mediafire_brand_assets/",
            "guidelines": "https://www.mediafire.com/developers/brand_assets/mediafire_brand_assets/"
        },
        {
            "title": "MediaMarkt",
            "hex": "DF0000",
            "source": "https://www.mediamarkt.de"
        },
        {
            "title": "MediaTek",
            "hex": "EC9430",
            "source": "https://corp.mediatek.com/news-events/press-library"
        },
        {
            "title": "MediaTemple",
            "hex": "000000",
            "source": "https://mediatemple.net"
        },
        {
            "title": "MediBang Paint",
            "hex": "00DBDE",
            "source": "https://medibangpaint.com"
        },
        {
            "title": "Medium",
            "hex": "000000",
            "source": "https://medium.design/logos-and-brand-guidelines-f1a01a733592",
            "guidelines": "https://medium.design/logos-and-brand-guidelines-f1a01a733592"
        },
        {
            "title": "Meetup",
            "hex": "ED1C40",
            "source": "https://www.meetup.com/media/"
        },
        {
            "title": "MEGA",
            "hex": "D9272E",
            "source": "https://mega.io/corporate"
        },
        {
            "title": "Mendeley",
            "hex": "9D1620",
            "source": "https://www.mendeley.com"
        },
        {
            "title": "Mercado Pago",
            "hex": "00B1EA",
            "source": "https://www.mercadopago.com"
        },
        {
            "title": "Mercedes",
            "hex": "242424",
            "source": "https://www.mercedes-benz.com"
        },
        {
            "title": "Merck",
            "hex": "007A73",
            "source": "https://www.merck.com"
        },
        {
            "title": "Mercurial",
            "hex": "999999",
            "source": "https://www.mercurial-scm.org/hg-logo/",
            "guidelines": "https://www.mercurial-scm.org/hg-logo/",
            "license": {
                "type": "GPL-2.0-or-later"
            }
        },
        {
            "title": "Messenger",
            "hex": "00B2FF",
            "source": "https://en.facebookbrand.com/facebookapp/assets/messenger/",
            "guidelines": "https://en.facebookbrand.com/facebookapp/assets/messenger/"
        },
        {
            "title": "Meta",
            "hex": "0467DF",
            "source": "https://www.meta.com",
            "guidelines": "https://www.facebook.com/brand/resources/meta/company-brand"
        },
        {
            "title": "Metabase",
            "hex": "509EE3",
            "source": "https://www.metabase.com"
        },
        {
            "title": "MetaFilter",
            "hex": "065A8F",
            "source": "https://www.metafilter.com/apple-touch-icon.png"
        },
        {
            "title": "Meteor",
            "hex": "DE4F4F",
            "source": "https://logo.meteorapp.com"
        },
        {
            "title": "Metro",
            "hex": "EF4242",
            "source": "https://facebook.github.io/metro/"
        },
        {
            "title": "Metro de la Ciudad de México",
            "hex": "F77E1C",
            "source": "https://es.wikipedia.org/wiki/Archivo:Metro_de_la_Ciudad_de_M%C3%A9xico_(logo)_version_2019.svg"
        },
        {
            "title": "Metro de Madrid",
            "hex": "255E9C",
            "source": "https://commons.wikimedia.org/wiki/File:MetroMadridLogo.svg"
        },
        {
            "title": "Métro de Paris",
            "hex": "003E95",
            "source": "https://www.ratp.fr"
        },
        {
            "title": "MeWe",
            "hex": "17377F",
            "source": "https://mewe.com"
        },
        {
            "title": "MG",
            "aliases": {
                "aka": [
                    "Morris Garages"
                ]
            },
            "hex": "FF0000",
            "source": "https://www.mg.co.uk/themes/custom/mg/assets/images/svg/mg-logo-desktop.svg",
            "guidelines": "https://www.mg.co.uk/terms-and-conditions"
        },
        {
            "title": "Micro Editor",
            "hex": "2E3192",
            "source": "https://github.com/zyedidia/micro/blob/48645907ec55798b75723019dad75dba51bd97d7/assets/micro-logo-mark.svg"
        },
        {
            "title": "micro:bit",
            "hex": "00ED00",
            "source": "https://microbit.org"
        },
        {
            "title": "Micro.blog",
            "hex": "FF8800",
            "source": "https://help.micro.blog"
        },
        {
            "title": "Microgenetics",
            "hex": "FF0000",
            "source": "https://microgenetics.co.uk"
        },
        {
            "title": "MicroPython",
            "hex": "2B2728",
            "source": "https://commons.wikimedia.org/wiki/File:MicroPython_new_logo.svg"
        },
        {
            "title": "Microsoft",
            "hex": "5E5E5E",
            "source": "https://developer.microsoft.com",
            "guidelines": "https://www.microsoft.com/en-us/legal/intellectualproperty/trademarks"
        },
        {
            "title": "Microsoft Academic",
            "hex": "2D9FD9",
            "source": "https://academic.microsoft.com",
            "guidelines": "https://www.microsoft.com/en-us/legal/intellectualproperty/trademarks"
        },
        {
            "title": "Microsoft Access",
            "hex": "A4373A",
            "source": "https://developer.microsoft.com/en-us/fluentui#/styles/web/colors/products",
            "guidelines": "https://www.microsoft.com/en-us/legal/intellectualproperty/trademarks",
            "license": {
                "type": "custom",
                "url": "https://aka.ms/fluentui-assets-license"
            }
        },
        {
            "title": "Microsoft Azure",
            "hex": "0078D4",
            "source": "https://github.com/microsoft/vscode-azureresourcegroups/blob/0a06362e82170fd7f8dc2496286825b1a69cc42b/resources/azure.svg",
            "guidelines": "https://www.microsoft.com/en-us/legal/intellectualproperty/trademarks"
        },
        {
            "title": "Microsoft Bing",
            "hex": "258FFA",
            "source": "https://www.bing.com/covid/",
            "guidelines": "https://www.microsoft.com/en-us/legal/intellectualproperty/trademarks"
        },
        {
            "title": "Microsoft Edge",
            "hex": "0078D7",
            "source": "https://support.microsoft.com/en-us/help/17171/microsoft-edge-get-to-know",
            "guidelines": "https://www.microsoft.com/en-us/legal/intellectualproperty/trademarks"
        },
        {
            "title": "Microsoft Excel",
            "hex": "217346",
            "source": "https://developer.microsoft.com/en-us/fluentui#/styles/web/colors/products",
            "guidelines": "https://www.microsoft.com/en-us/legal/intellectualproperty/trademarks",
            "license": {
                "type": "custom",
                "url": "https://aka.ms/fluentui-assets-license"
            }
        },
        {
            "title": "Microsoft Exchange",
            "hex": "0078D4",
            "source": "https://developer.microsoft.com/en-us/fluentui#/styles/web/colors/products",
            "guidelines": "https://www.microsoft.com/en-us/legal/intellectualproperty/trademarks",
            "license": {
                "type": "custom",
                "url": "https://aka.ms/fluentui-assets-license"
            }
        },
        {
            "title": "Microsoft Office",
            "hex": "D83B01",
            "source": "https://developer.microsoft.com/en-us/microsoft-365",
            "guidelines": "https://www.microsoft.com/en-us/legal/intellectualproperty/trademarks"
        },
        {
            "title": "Microsoft OneDrive",
            "hex": "0078D4",
            "source": "https://developer.microsoft.com/en-us/fluentui#/styles/web/colors/products",
            "guidelines": "https://www.microsoft.com/en-us/legal/intellectualproperty/trademarks",
            "license": {
                "type": "custom",
                "url": "https://aka.ms/fluentui-assets-license"
            }
        },
        {
            "title": "Microsoft OneNote",
            "hex": "7719AA",
            "source": "https://developer.microsoft.com/en-us/fluentui#/styles/web/colors/products",
            "guidelines": "https://www.microsoft.com/en-us/legal/intellectualproperty/trademarks",
            "license": {
                "type": "custom",
                "url": "https://aka.ms/fluentui-assets-license"
            }
        },
        {
            "title": "Microsoft Outlook",
            "hex": "0078D4",
            "source": "https://developer.microsoft.com/en-us/outlook/docs",
            "guidelines": "https://www.microsoft.com/en-us/legal/intellectualproperty/trademarks"
        },
        {
            "title": "Microsoft PowerPoint",
            "hex": "B7472A",
            "source": "https://developer.microsoft.com/en-us/fluentui#/styles/web/colors/products",
            "guidelines": "https://www.microsoft.com/en-us/legal/intellectualproperty/trademarks",
            "license": {
                "type": "custom",
                "url": "https://aka.ms/fluentui-assets-license"
            }
        },
        {
            "title": "Microsoft SharePoint",
            "hex": "0078D4",
            "source": "https://developer.microsoft.com/en-us/fluentui#/styles/web/colors/products",
            "guidelines": "https://www.microsoft.com/en-us/legal/intellectualproperty/trademarks",
            "license": {
                "type": "custom",
                "url": "https://aka.ms/fluentui-assets-license"
            }
        },
        {
            "title": "Microsoft SQL Server",
            "hex": "CC2927",
            "source": "https://de.wikipedia.org/wiki/Datei:Microsoft_SQL_Server_Logo.svg"
        },
        {
            "title": "Microsoft Teams",
            "hex": "6264A7",
            "source": "https://developer.microsoft.com/en-us/fluentui#/styles/web/colors/products",
            "guidelines": "https://www.microsoft.com/en-us/legal/intellectualproperty/trademarks",
            "license": {
                "type": "custom",
                "url": "https://aka.ms/fluentui-assets-license"
            }
        },
        {
            "title": "Microsoft Translator",
            "hex": "057B00",
            "source": "https://translator.microsoft.com",
            "guidelines": "https://www.microsoft.com/en-us/legal/intellectualproperty/trademarks"
        },
        {
            "title": "Microsoft Visio",
            "hex": "3955A3",
            "source": "https://developer.microsoft.com/en-us/fluentui#/styles/web/colors/products",
            "guidelines": "https://www.microsoft.com/en-us/legal/intellectualproperty/trademarks",
            "license": {
                "type": "custom",
                "url": "https://aka.ms/fluentui-assets-license"
            }
        },
        {
            "title": "Microsoft Word",
            "hex": "2B579A",
            "source": "https://developer.microsoft.com/en-us/fluentui#/styles/web/colors/products",
            "guidelines": "https://www.microsoft.com/en-us/legal/intellectualproperty/trademarks",
            "license": {
                "type": "custom",
                "url": "https://aka.ms/fluentui-assets-license"
            }
        },
        {
            "title": "Microstation",
            "hex": "62BB47",
            "source": "https://www.bentley.com/software/microstation"
        },
        {
            "title": "MicroStrategy",
            "hex": "D9232E",
            "source": "https://www.microstrategy.com/en/company/press-kit",
            "guidelines": "https://www.microstrategy.com/en/company/press-kit"
        },
        {
            "title": "MIDI",
            "hex": "000000",
            "source": "https://en.wikipedia.org/wiki/MIDI"
        },
        {
            "title": "Mikrotik",
            "hex": "293239",
            "source": "https://mikrotik.com/aboutus"
        },
        {
            "title": "Milvus",
            "hex": "00A1EA",
            "source": "https://github.com/milvus-io/artwork/blob/e30bffa2b0632b0d4cefcdd4e1a2c09fee5b0d28/icon/black/milvus-icon-black.svg"
        },
        {
            "title": "Minds",
            "hex": "FED12F",
            "source": "https://www.minds.com/branding",
            "license": {
                "type": "CC-BY-SA-4.0"
            }
        },
        {
            "title": "Minecraft",
            "hex": "62B47A",
            "source": "https://education.minecraft.net/press/"
        },
        {
            "title": "Minetest",
            "hex": "53AC56",
            "source": "https://www.minetest.net"
        },
        {
            "title": "Mini",
            "hex": "000000",
            "source": "https://mini.co.uk"
        },
        {
            "title": "MinIO",
            "hex": "C72E49",
            "source": "https://min.io",
            "guidelines": "https://min.io/logo"
        },
        {
            "title": "Minutemailer",
            "hex": "30B980",
            "source": "https://minutemailer.com"
        },
        {
            "title": "Miraheze",
            "hex": "FFFC00",
            "source": "https://miraheze.org"
        },
        {
            "title": "Miro",
            "hex": "050038",
            "source": "https://miro.com"
        },
        {
            "title": "Misskey",
            "hex": "A1CA03",
            "source": "https://misskey-hub.net/appendix/assets.html",
            "license": {
                "type": "CC-BY-NC-SA-4.0"
            }
        },
        {
            "title": "Mitsubishi",
            "hex": "E60012",
            "source": "https://www.mitsubishi.com"
        },
        {
            "title": "Mix",
            "hex": "FF8126",
            "source": "https://mix.com"
        },
        {
            "title": "Mixcloud",
            "hex": "5000FF",
            "source": "https://www.mixcloud.com/about",
            "guidelines": "https://www.mixcloud.com/about"
        },
        {
            "title": "MLB",
            "hex": "041E42",
            "source": "https://www.mlb.com",
            "aliases": {
                "aka": [
                    "Major League Baseball"
                ]
            }
        },
        {
            "title": "MLflow",
            "hex": "0194E2",
            "source": "https://github.com/mlflow/mlflow/blob/855881f93703b15ffe643003fb4d7c84f0ec2502/assets/icon.svg"
        },
        {
            "title": "MobX",
            "hex": "FF9955",
            "source": "https://github.com/mobxjs/mobx/blob/248e25e37af31c2e71ff452bc662a85816fa40d8/docs/assets/mobservable.svg"
        },
        {
            "title": "MobX-State-Tree",
            "hex": "FF7102",
            "source": "https://github.com/mobxjs/mobx-state-tree/blob/666dabd60a7fb87faf83d177c14f516481b5f141/website/static/img/mobx-state-tree-logo.svg"
        },
        {
            "title": "Mocha",
            "hex": "8D6748",
            "source": "https://mochajs.org"
        },
        {
            "title": "Modin",
            "hex": "001729",
            "source": "https://modin.org"
        },
        {
            "title": "Modrinth",
            "hex": "00AF5C",
            "source": "https://github.com/modrinth/art/blob/d5ab4f965b0b4cea7201967483885ecd8d04a562/Branding/Favicon/favicon.svg"
        },
        {
            "title": "MODX",
            "hex": "102C53",
            "source": "https://docs.modx.com"
        },
        {
            "title": "Mojang Studios",
            "hex": "EF323D",
            "source": "https://www.minecraft.net"
        },
        {
            "title": "Moleculer",
            "hex": "3CAFCE",
            "source": "https://moleculer.services"
        },
        {
            "title": "Momenteo",
            "hex": "5A6AB1",
            "source": "https://www.momenteo.com/media"
        },
        {
            "title": "Monero",
            "hex": "FF6600",
            "source": "https://www.getmonero.org/press-kit/"
        },
        {
            "title": "MoneyGram",
            "hex": "FF6600",
            "source": "https://moneygram.com"
        },
        {
            "title": "MongoDB",
            "hex": "47A248",
            "source": "https://www.mongodb.com/pressroom"
        },
        {
            "title": "Mongoose",
            "hex": "880000",
            "source": "https://github.com/Automattic/mongoose/blob/7971a4dbd55888f0b005e65b06024109af8352f7/docs/images/mongoose.svg"
        },
        {
            "title": "Mongoose",
            "hex": "F04D35",
            "slug": "mongoosedotws",
            "source": "https://mongoose.ws"
        },
        {
            "title": "Monica",
            "hex": "2C2B29",
            "source": "https://github.com/monicahq/monica/blob/d7886cc6fd11388a95b7504e1a5363ecc7ad9a59/public/img/monica.svg"
        },
        {
            "title": "monkey tie",
            "hex": "1A52C2",
            "source": "https://www.monkey-tie.com"
        },
        {
            "title": "Monkeytype",
            "hex": "E2B714",
            "source": "https://github.com/monkeytypegame/monkeytype/blob/20a08d27ead851bbfd5ac557b4ea444ea8bddd79/frontend/static/html/top.html",
            "license": {
                "type": "GPL-3.0-only",
                "url": "https://github.com/monkeytypegame/monkeytype/blob/20a08d27ead851bbfd5ac557b4ea444ea8bddd79/LICENSE"
            }
        },
        {
            "title": "MonoGame",
            "hex": "E73C00",
            "source": "https://www.monogame.net"
        },
        {
            "title": "Monoprix",
            "hex": "FB1911",
            "source": "https://www.monoprix.fr"
        },
        {
            "title": "Monster",
            "hex": "6D4C9F",
            "source": "https://www.monster.com/press/"
        },
        {
            "title": "Monzo",
            "hex": "14233C",
            "source": "https://monzo.com/press/"
        },
        {
            "title": "Moo",
            "hex": "00945E",
            "source": "https://www.moo.com/uk/about/press"
        },
        {
            "title": "Moonrepo",
            "hex": "6F53F3",
            "source": "https://moonrepo.dev"
        },
        {
            "title": "Morrisons",
            "hex": "007531",
            "source": "https://groceries.morrisons.com"
        },
        {
            "title": "Moscow Metro",
            "hex": "D9232E",
            "source": "https://mosmetro.ru"
        },
        {
            "title": "Motorola",
            "hex": "E1140A",
            "source": "https://motorola-global-portal-de.custhelp.com"
        },
        {
            "title": "Mozilla",
            "hex": "000000",
            "source": "https://mozilla.design/mozilla/",
            "guidelines": "https://mozilla.design/mozilla/"
        },
        {
            "title": "MQTT",
            "hex": "660066",
            "source": "https://mqtt.org"
        },
        {
            "title": "MSI",
            "aliases": {
                "aka": [
                    "Micro-Star International"
                ]
            },
            "hex": "FF0000",
            "source": "https://www.msi.com/page/brochure"
        },
        {
            "title": "MSI Business",
            "hex": "9A8555",
            "source": "https://www.msi.com/Business-Productivity"
        },
        {
            "title": "MTA",
            "hex": "0039A6",
            "source": "https://mta.info"
        },
        {
            "title": "MTR",
            "hex": "AC2E45",
            "source": "https://commons.wikimedia.org/wiki/File:MTR_(logo_with_text).svg"
        },
        {
            "title": "MUBI",
            "hex": "000000",
            "source": "https://mubi.com"
        },
        {
            "title": "MUI",
            "aliases": {
                "aka": [
                    "Material-UI"
                ]
            },
            "hex": "007FFF",
            "source": "https://github.com/mui-org/material-ui/blob/353cecb5391571163eb6bd8cbf36d2dd299aaf56/docs/src/icons/SvgMuiLogo.tsx"
        },
        {
            "title": "Mulesoft",
            "hex": "00A0DF",
            "source": "https://www.mulesoft.com/brand",
            "guidelines": "https://www.mulesoft.com/brand"
        },
        {
            "title": "Müller",
            "hex": "F46519",
            "source": "https://www.mueller.de"
        },
        {
            "title": "Multisim",
            "hex": "57B685",
            "source": "https://www.multisim.com",
            "guidelines": "https://www.ni.com/en-us/about-ni/legal.html"
        },
        {
            "title": "Mumble",
            "hex": "FFFFFF",
            "source": "https://github.com/mumble-voip/mumble/blob/d40a19eb88cda61084da245a1b6cb8f32ef1b6e4/icons/mumble_small.svg",
            "guidelines": "https://github.com/mumble-voip/mumble/blob/d40a19eb88cda61084da245a1b6cb8f32ef1b6e4/LICENSE"
        },
        {
            "title": "MuseScore",
            "hex": "1A70B8",
            "source": "https://musescore.org/en/about/logos-and-graphics"
        },
        {
            "title": "MusicBrainz",
            "hex": "BA478F",
            "source": "https://metabrainz.org/projects"
        },
        {
            "title": "MX Linux",
            "hex": "000000",
            "source": "https://mxlinux.org/art/",
            "license": {
                "type": "GPL-3.0-only"
            }
        },
        {
            "title": "MyAnimeList",
            "hex": "2E51A2",
            "source": "https://myanimelist.net/forum/?topicid=1575618"
        },
        {
            "title": "MYOB",
            "hex": "6100A5",
            "source": "https://myob-identikit.frontify.com/d/JK2D4WFOdAwV/for-developers"
        },
        {
            "title": "Myspace",
            "hex": "030303",
            "source": "https://myspace.com"
        },
        {
            "title": "MySQL",
            "hex": "4479A1",
            "source": "https://www.mysql.com/about/legal/logos.html",
            "guidelines": "https://www.mysql.com/about/legal/logos.html"
        },
        {
            "title": "N26",
            "hex": "48AC98",
            "source": "https://n26.com"
        },
        {
            "title": "Namebase",
            "hex": "0068FF",
            "source": "https://www.namebase.io"
        },
        {
            "title": "Namecheap",
            "hex": "DE3723",
            "source": "https://www.namecheap.com"
        },
        {
            "title": "Nano",
            "hex": "4A90E2",
            "source": "https://nano.org/resources",
            "guidelines": "https://nano.org/resources"
        },
        {
            "title": "NASA",
            "hex": "E03C31",
            "source": "https://commons.wikimedia.org/wiki/File:NASA_Worm_logo.svg",
            "guidelines": "https://www.nasa.gov/multimedia/guidelines/index.html"
        },
        {
            "title": "National Grid",
            "hex": "00148C",
            "source": "https://www.nationalgrid.com"
        },
        {
            "title": "NativeScript",
            "hex": "65ADF1",
            "source": "https://docs.nativescript.org"
        },
        {
            "title": "NATS.io",
            "hex": "27AAE1",
            "source": "https://github.com/cncf/artwork/blob/88bc5e7a0cc7f3770ba6edddc92e1ab8a6006171/projects/nats/icon/black/nats-icon-black.svg"
        },
        {
            "title": "Naver",
            "hex": "03C75A",
            "source": "https://developers.naver.com/docs/login/bi/bi.md",
            "guidelines": "https://developers.naver.com/docs/login/bi/bi.md",
            "aliases": {
                "loc": {
                    "ko-KR": "네이버",
                    "ja-JP": "ネイバー"
                }
            }
        },
        {
            "title": "NBA",
            "hex": "253B73",
            "source": "https://nba.com"
        },
        {
            "title": "NBB",
            "hex": "FF7100",
            "source": "https://presse.notebooksbilliger.de/presskits/style-guide"
        },
        {
            "title": "NBC",
            "hex": "222222",
            "source": "https://www.nbcnews.com"
        },
        {
            "title": "NDR",
            "hex": "0C1754",
            "source": "https://www.ndr.de"
        },
        {
            "title": "NEAR",
            "hex": "000000",
            "source": "https://near.org/brand"
        },
        {
            "title": "NEC",
            "hex": "1414A0",
            "source": "https://commons.wikimedia.org/wiki/File:NEC_logo.svg"
        },
        {
            "title": "Neo4j",
            "hex": "4581C3",
            "source": "https://neo4j.com/brand/#logo",
            "guidelines": "https://neo4j.com/brand/#logo"
        },
        {
            "title": "Neovim",
            "hex": "57A143",
            "source": "https://neovim.io",
            "license": {
                "type": "CC-BY-SA-3.0"
            }
        },
        {
            "title": "NestJS",
            "hex": "E0234E",
            "source": "https://nestjs.com"
        },
        {
            "title": "NetApp",
            "hex": "0067C5",
            "source": "https://www.netapp.com",
            "guidelines": "https://www.netapp.com/company/legal/trademark-guidelines/"
        },
        {
            "title": "NetBSD",
            "hex": "FF6600",
            "source": "https://www.netbsd.org",
            "guidelines": "https://www.netbsd.org/about/disclaimer.html"
        },
        {
            "title": "Netflix",
            "hex": "E50914",
            "source": "https://brand.netflix.com/en/assets/brand-symbol",
            "guidelines": "https://brand.netflix.com/en/assets/brand-symbol"
        },
        {
            "title": "Netlify",
            "hex": "00C7B7",
            "source": "https://www.netlify.com/press/",
            "guidelines": "https://www.netlify.com/press/",
            "aliases": {
                "dup": [
                    {
                        "title": "Netlify CMS",
                        "hex": "C9FA4B",
                        "source": "https://www.netlifycms.org"
                    }
                ]
            }
        },
        {
            "title": "Nette",
            "hex": "3484D2",
            "source": "https://nette.org/en/logo",
            "guidelines": "https://nette.org/en/logo"
        },
        {
            "title": "Netto",
            "hex": "FFE500",
            "source": "https://www.netto-online.de/INTERSHOP/static/WFS/Plus-NettoDE-Site/-/-/de_DE/css/images/netto-logo.svg"
        },
        {
            "title": "Neutralinojs",
            "hex": "F89901",
            "source": "https://github.com/neutralinojs/design-guide/blob/52a7232598ff22cddd810a3079e09a2cc2892609/logo/neutralinojs_logo_vector.svg"
        },
        {
            "title": "New Balance",
            "hex": "CF0A2C",
            "source": "https://www.newbalance.com"
        },
        {
            "title": "New Japan Pro-Wrestling",
            "hex": "FF160B",
            "source": "https://en.wikipedia.org/wiki/File:NJPW_World_Logo.svg",
            "aliases": {
                "aka": [
                    "NJPW"
                ],
                "dup": [
                    {
                        "title": "NJPW World",
                        "hex": "B79C65",
                        "source": "https://njpwworld.com"
                    }
                ],
                "loc": {
                    "ja-JP": "新日本プロレスリング"
                }
            }
        },
        {
            "title": "New Relic",
            "hex": "1CE783",
            "source": "https://newrelic.com/about/media-assets",
            "guidelines": "https://newrelic.com/about/media-assets#guidelines"
        },
        {
            "title": "New York Times",
            "hex": "000000",
            "source": "https://www.nytimes.com"
        },
        {
            "title": "Newegg",
            "hex": "E05E00",
            "source": "https://www.newegg.com"
        },
        {
            "title": "Next.js",
            "hex": "000000",
            "source": "https://nextjs.org"
        },
        {
            "title": "NextBillion.ai",
            "hex": "8D5A9E",
            "source": "https://nextbillion.ai"
        },
        {
            "title": "Nextcloud",
            "hex": "0082C9",
            "source": "https://nextcloud.com/press/",
            "guidelines": "https://nextcloud.com/trademarks/"
        },
        {
            "title": "Nextdoor",
            "hex": "8ED500",
            "source": "https://about.nextdoor.com/us-media/"
        },
        {
            "title": "Nextra",
            "hex": "000000",
            "source": "https://nextra.site",
            "guidelines": "https://nextra.site/about#design-assets"
        },
        {
            "title": "NFC",
            "hex": "002E5F",
            "source": "https://nfc-forum.org/our-work/nfc-branding/n-mark/guidelines-and-brand-assets/",
            "guidelines": "https://nfc-forum.org/our-work/nfc-branding/n-mark/guidelines-and-brand-assets/"
        },
        {
            "title": "NGINX",
            "hex": "009639",
            "source": "https://www.nginx.com/press/",
            "guidelines": "https://www.nginx.com/press/"
        },
        {
            "title": "Nginx Proxy Manager",
            "hex": "F15833",
            "source": "https://github.com/NginxProxyManager/nginx-proxy-manager/blob/2a06384a4aa597777931d38cef49cf89540392e6/docs/.vuepress/public/logo.svg"
        },
        {
            "title": "ngrok",
            "hex": "1F1E37",
            "source": "https://ngrok.com"
        },
        {
            "title": "NgRx",
            "hex": "BA2BD2",
            "source": "https://ngrx.io",
            "license": {
                "type": "CC-BY-4.0"
            }
        },
        {
            "title": "niconico",
            "hex": "231815",
            "source": "https://www.nicovideo.jp"
        },
        {
            "title": "Nike",
            "hex": "111111",
            "source": "https://www.nike.com"
        },
        {
            "title": "Nikon",
            "hex": "FFE100",
            "source": "https://www.nikon.com",
            "guidelines": "https://www.nikon.com/usage/group-info"
        },
        {
            "title": "Nim",
            "hex": "FFE953",
            "source": "https://nim-lang.org"
        },
        {
            "title": "Nintendo",
            "hex": "8F8F8F",
            "source": "https://en.wikipedia.org/wiki/Nintendo#/media/File:Nintendo.svg"
        },
        {
            "title": "Nintendo 3DS",
            "hex": "D12228",
            "source": "https://www.nintendo.de"
        },
        {
            "title": "Nintendo GameCube",
            "hex": "6A5FBB",
            "source": "https://www.nintendo.com/consumer/systems/nintendogamecube/index.jsp"
        },
        {
            "title": "Nintendo Network",
            "hex": "FF7D00",
            "source": "https://id.nintendo.net/login"
        },
        {
            "title": "Nintendo Switch",
            "hex": "E60012",
            "source": "https://www.nintendo.com/switch/"
        },
        {
            "title": "Nissan",
            "hex": "C3002F",
            "source": "https://www.nissan.ie"
        },
        {
            "title": "NixOS",
            "hex": "5277C3",
            "source": "https://github.com/NixOS/nixos-homepage/tree/58cfdb770aba28b73446a1b3ee65a5cec4f0d44f/logo"
        },
        {
            "title": "Node-RED",
            "hex": "8F0000",
            "source": "https://nodered.org/about/resources/"
        },
        {
            "title": "Node.js",
            "hex": "339933",
            "source": "https://nodejs.org/en/about/resources/",
            "guidelines": "https://nodejs.org/en/about/resources/"
        },
        {
            "title": "Nodemon",
            "hex": "76D04B",
            "source": "https://nodemon.io"
        },
        {
            "title": "Nokia",
            "hex": "005AFF",
            "source": "https://www.nokia.com"
        },
        {
            "title": "Norco",
            "hex": "00FF00",
            "source": "https://www.norco.com"
        },
        {
            "title": "NordVPN",
            "hex": "4687FF",
            "source": "https://nordvpn.com/press-area/",
            "guidelines": "https://nordvpn.com/press-area/"
        },
        {
            "title": "Normalize.css",
            "hex": "E3695F",
            "source": "https://github.com/necolas/normalize.css/blob/3a60304f90870c6087d226f53e02a7523c907a35/logo.svg"
        },
        {
            "title": "Norwegian",
            "hex": "D81939",
            "source": "https://www.norwegian.com/ie/travel-info/on-board/in-flight-entertainment/magazine/"
        },
        {
            "title": "Notepad++",
            "hex": "90E59A",
            "source": "https://github.com/notepad-plus-plus/notepad-plus-plus/blob/1f2c63cce173e3e1dc5922637c81a851693e2856/PowerEditor/misc/chameleon/chameleon-pencil.eps"
        },
        {
            "title": "Notion",
            "hex": "000000",
            "source": "https://www.notion.so"
        },
        {
            "title": "Notist",
            "hex": "333333",
            "source": "https://noti.st"
        },
        {
            "title": "Noun Project",
            "hex": "000000",
            "source": "https://www.lingoapp.com/6/s/oJkq3W/?v=3"
        },
        {
            "title": "Novu",
            "hex": "000000",
            "source": "https://handbook.novu.co/logos-assets"
        },
        {
            "title": "NOW",
            "hex": "001211",
            "source": "https://www.nowtv.com"
        },
        {
            "title": "npm",
            "hex": "CB3837",
            "source": "https://www.npmjs.com",
            "guidelines": "https://docs.npmjs.com/policies/logos-and-usage"
        },
        {
            "title": "Nrwl",
            "hex": "96D7E8",
            "source": "https://nrwl.io/assets/nrwl-logo-white.svg"
        },
        {
            "title": "Nubank",
            "hex": "820AD1",
            "source": "https://nubank.com.br/en/press/"
        },
        {
            "title": "Nucleo",
            "hex": "252B2D",
            "source": "https://nucleoapp.com"
        },
        {
            "title": "NuGet",
            "hex": "004880",
            "source": "https://github.com/NuGet/Media/blob/89f7c87245e52e8ce91d94c0a47f44c6576e3a0d/Images/MainLogo/Vector/nuget.svg"
        },
        {
            "title": "Nuke",
            "hex": "000000",
            "source": "https://www.foundry.com/products/nuke"
        },
        {
            "title": "Numba",
            "hex": "00A3E0",
            "source": "https://github.com/numba/numba/blob/0db8a2bcd0f53c0d0ad8a798432fb3f37f14af27/docs/_static/numba-blue-icon-rgb.svg"
        },
        {
            "title": "NumPy",
            "hex": "013243",
            "source": "https://numpy.org/press-kit/",
            "guidelines": "https://github.com/numpy/numpy/blob/main/branding/logo/logoguidelines.md"
        },
        {
            "title": "Nunjucks",
            "hex": "1C4913",
            "source": "https://github.com/mozilla/nunjucks/blob/fd500902d7c88672470c87170796de52fc0f791a/docs/img/favicon.png"
        },
        {
            "title": "Nutanix",
            "hex": "024DA1",
            "source": "https://www.nutanix.com/content/dam/nutanix/en/cmn/documents/nutanix-brandbook.pdf"
        },
        {
            "title": "Nuxt.js",
            "hex": "00DC82",
            "source": "https://nuxt.com/design-kit",
            "guidelines": "https://nuxt.com/design-kit"
        },
        {
            "title": "NVIDIA",
            "hex": "76B900",
            "source": "https://www.nvidia.com/etc/designs/nvidiaGDC/clientlibs_base/images/NVIDIA-Logo.svg"
        },
        {
            "title": "Nx",
            "hex": "143055",
            "source": "https://nx.dev"
        },
        {
            "title": "NXP",
            "hex": "000000",
            "source": "https://www.nxp.com/company/about-nxp/newsroom:NEWSROOM",
            "guidelines": "https://www.nxp.com/company/about-nxp/newsroom:NEWSROOM"
        },
        {
            "title": "NZXT",
            "hex": "000000",
            "source": "https://nzxt.com",
            "guidelines": "https://nzxt.com/about/brand-guidelines"
        },
        {
            "title": "O'Reilly",
            "hex": "D3002D",
            "source": "https://www.oreilly.com/about/logos/",
            "guidelines": "https://www.oreilly.com/about/logos/"
        },
        {
            "title": "OBS Studio",
            "hex": "302E31",
            "source": "https://upload.wikimedia.org/wikipedia/commons/7/78/OBS.svg"
        },
        {
            "title": "Observable",
            "hex": "353E58",
            "source": "https://observablehq.com"
        },
        {
            "title": "Obsidian",
            "hex": "7C3AED",
            "source": "https://obsidian.md"
        },
        {
            "title": "OCaml",
            "hex": "EC6813",
            "source": "https://ocaml.org/img/OCaml_Sticker.svg",
            "guidelines": "https://ocaml.org/docs/logos.html",
            "license": {
                "type": "Unlicense"
            }
        },
        {
            "title": "Octane Render",
            "hex": "000000",
            "source": "https://render.otoy.com/forum/viewtopic.php?f=9&t=359",
            "aliases": {
                "aka": [
                    "otoy"
                ]
            }
        },
        {
            "title": "Octave",
            "hex": "0790C0",
            "source": "https://www.gnu.org/software/octave/"
        },
        {
            "title": "October CMS",
            "hex": "DB6A26",
            "source": "https://octobercms.com"
        },
        {
            "title": "OctoPrint",
            "hex": "13C100",
            "source": "https://github.com/OctoPrint/OctoPrint/blob/53b9b6185781c07e8c4744a6e28462e96448f249/src/octoprint/static/img/mask.svg"
        },
        {
            "title": "Octopus Deploy",
            "hex": "2F93E0",
            "source": "https://octopus.com/company/brand",
            "guidelines": "https://octopus.com/company/brand"
        },
        {
            "title": "Oculus",
            "hex": "1C1E20",
            "source": "https://en.facebookbrand.com/oculus/assets/oculus?audience=oculus-landing",
            "guidelines": "https://en.facebookbrand.com/oculus/"
        },
        {
            "title": "Odnoklassniki",
            "hex": "EE8208",
            "source": "https://insideok.ru/brandbook"
        },
        {
            "title": "Odysee",
            "hex": "EF1970",
            "source": "https://odysee.com/@OdyseeHelp:b/odyseepresskit:b"
        },
        {
            "title": "Oh Dear",
            "hex": "FFFFFF",
            "source": "https://ohdear.app/logos"
        },
        {
            "title": "okcupid",
            "hex": "0500BE",
            "source": "https://okcupid.com/press"
        },
        {
            "title": "Okta",
            "hex": "007DC1",
            "source": "https://www.okta.com/press-room/media-assets/",
            "guidelines": "https://www.okta.com/terms-of-use-for-okta-content/"
        },
        {
            "title": "OnePlus",
            "hex": "F5010C",
            "source": "https://www.oneplus.com/ca_en/brand/asset"
        },
        {
            "title": "OnlyFans",
            "hex": "00AFF0",
            "source": "https://onlyfans.com/brand",
            "guidelines": "https://onlyfans.com/brand"
        },
        {
            "title": "ONLYOFFICE",
            "hex": "444444",
            "source": "https://www.onlyoffice.com/en/press-downloads.aspx"
        },
        {
            "title": "ONNX",
            "hex": "005CED",
            "source": "https://github.com/onnx/onnx.github.io/blob/382e7036b616ce1555499ac41730245a2478513c/images/ONNX-ICON.svg"
        },
        {
            "title": "OnStar",
            "hex": "003D7D",
            "source": "https://www.onstar.com"
        },
        {
            "title": "Opel",
            "hex": "F7FF14",
            "source": "https://www.stellantis.com/en/brands/opel"
        },
        {
            "title": "Open Access",
            "hex": "F68212",
            "source": "https://commons.wikimedia.org/wiki/File:Open_Access_logo_PLoS_white.svg"
        },
        {
            "title": "Open Badges",
            "hex": "073B5A",
            "source": "https://backpack.openbadges.org"
        },
        {
            "title": "Open Bug Bounty",
            "hex": "F67909",
            "source": "https://www.openbugbounty.org"
        },
        {
            "title": "Open Collective",
            "hex": "7FADF2",
            "source": "https://docs.opencollective.com/help/about#media-logo"
        },
        {
            "title": "Open Containers Initiative",
            "hex": "262261",
            "source": "https://github.com/opencontainers/artwork/tree/d8ccfe94471a0236b1d4a3f0f90862c4fe5486ce/oci/icon"
        },
        {
            "title": "Open Source Hardware",
            "hex": "0099B0",
            "source": "https://www.oshwa.org/open-source-hardware-logo",
            "guidelines": "https://www.oshwa.org/open-source-hardware-logo",
            "license": {
                "type": "CC-BY-SA-4.0"
            },
            "aliases": {
                "aka": [
                    "OSHWA"
                ]
            }
        },
        {
            "title": "Open Source Initiative",
            "hex": "3DA639",
            "source": "https://opensource.org/logo-usage-guidelines",
            "guidelines": "https://opensource.org/logo-usage-guidelines"
        },
        {
            "title": "OpenAI",
            "hex": "412991",
            "source": "https://openai.com"
        },
        {
            "title": "OpenAI Gym",
            "hex": "0081A5",
            "source": "https://gym.openai.com"
        },
        {
            "title": "OpenAPI Initiative",
            "hex": "6BA539",
            "source": "https://www.openapis.org/faq/style-guide",
            "guidelines": "https://www.openapis.org/faq/style-guide"
        },
        {
            "title": "OpenBSD",
            "hex": "F2CA30",
            "source": "https://en.wikipedia.org/wiki/OpenBSD"
        },
        {
            "title": "OpenCV",
            "hex": "5C3EE8",
            "source": "https://opencv.org/resources/media-kit/",
            "guidelines": "https://opencv.org/resources/media-kit/"
        },
        {
            "title": "OpenFaaS",
            "hex": "3B5EE9",
            "source": "https://docs.openfaas.com"
        },
        {
            "title": "OpenGL",
            "hex": "5586A4",
            "source": "https://www.khronos.org/legal/trademarks/"
        },
        {
            "title": "OpenID",
            "hex": "F78C40",
            "source": "https://openid.net/add-openid/logos/"
        },
        {
            "title": "OpenJDK",
            "hex": "FFFFFF",
            "source": "https://hg.openjdk.java.net/duke/duke/file/ca00f100dafc/vector/Agent.svg#l1"
        },
        {
            "title": "Openlayers",
            "hex": "1F6B75",
            "source": "https://github.com/openlayers/openlayers.github.io/blob/5b93e18b8d302eb49a812fb96abb529895ceb7a2/assets/logo.svg"
        },
        {
            "title": "OpenMined",
            "hex": "ED986C",
            "source": "https://www.openmined.org",
            "guidelines": "https://www.openmined.org"
        },
        {
            "title": "OpenNebula",
            "hex": "0097C2",
            "source": "https://opennebula.io/docs/"
        },
        {
            "title": "OpenProject",
            "hex": "0770B8",
            "source": "https://www.openproject.org/press/"
        },
        {
            "title": "OpenSCAD",
            "hex": "F9D72C",
            "source": "https://commons.wikimedia.org/wiki/File:Openscad.svg"
        },
        {
            "title": "OpenSea",
            "hex": "2081E2",
            "source": "https://docs.opensea.io"
        },
        {
            "title": "OpenSearch",
            "hex": "005EB8",
            "source": "https://opensearch.org/brand.html",
            "guidelines": "https://opensearch.org/brand.html"
        },
        {
            "title": "OpenSSL",
            "hex": "721412",
            "source": "https://www.openssl.org"
        },
        {
            "title": "OpenStack",
            "hex": "ED1944",
            "source": "https://www.openstack.org/brand/openstack-logo/",
            "guidelines": "https://www.openstack.org/brand/openstack-logo/"
        },
        {
            "title": "OpenStreetMap",
            "hex": "7EBC6F",
            "source": "https://www.openstreetmap.org",
            "guidelines": "https://wiki.osmfoundation.org/wiki/Trademark_Policy"
        },
        {
            "title": "openSUSE",
            "hex": "73BA25",
            "source": "https://github.com/openSUSE/artwork/blob/33e94aa76837c09f03d1712705949b71a246a53b/logos/buttons/button-colour.svg",
            "guidelines": "https://en.opensuse.org/Portal:Artwork"
        },
        {
            "title": "OpenTelemetry",
            "hex": "000000",
            "source": "https://cncf-branding.netlify.app/projects/opentelemetry/",
            "guidelines": "https://cncf-branding.netlify.app/projects/opentelemetry/",
            "license": {
                "type": "CC-BY-4.0",
                "url": "https://www.linuxfoundation.org/trademark-usage/"
            },
            "aliases": {
                "aka": [
                    "OTel"
                ]
            }
        },
        {
            "title": "OpenTF",
            "hex": "933EFF",
            "source": "https://github.com/opentffoundation/brand-artifacts/blob/d9eb71760dee1db5ace6607a50161d2a822ad48b/symbol-only/transparent/SVG/on-light.svg",
            "aliases": {
                "aka": [
                    "Terraform"
                ]
            }
        },
        {
            "title": "Openverse",
            "hex": "FFE033",
            "source": "https://github.com/WordPress/openverse/blob/5db2545d6b73ec4aa5e908822683ee9d18af301d/brand/icon.svg",
            "guidelines": "https://www.figma.com/file/GIIQ4sDbaToCfFQyKMvzr8/Openverse-Design-Library?node-id=312%3A487"
        },
        {
            "title": "OpenVPN",
            "hex": "EA7E20",
            "source": "https://openvpn.net/wp-content/themes/openvpn/assets/images/logo.svg",
            "guidelines": "https://openvpn.net/terms/"
        },
        {
            "title": "OpenWrt",
            "hex": "00B5E2",
            "source": "https://openwrt.org/docs/guide-graphic-designer/openwrt-logo",
            "guidelines": "https://openwrt.org/docs/guide-graphic-designer/openwrt-logo"
        },
        {
            "title": "OpenZeppelin",
            "hex": "4E5EE4",
            "source": "https://openzeppelin.com"
        },
        {
            "title": "OpenZFS",
            "hex": "2A667F",
            "source": "https://commons.wikimedia.org/wiki/File:OpenZFS_logo.svg"
        },
        {
            "title": "Opera",
            "hex": "FF1B2D",
            "source": "https://brand.opera.com/1472-2/opera-logos/",
            "guidelines": "https://brand.opera.com"
        },
        {
            "title": "Opera GX",
            "hex": "EE2950",
            "source": "https://brand.opera.com/1472-2/opera-logos/",
            "guidelines": "https://brand.opera.com"
        },
        {
            "title": "OPNSense",
            "hex": "D94F00",
            "source": "https://opnsense.org/about/legal-notices/",
            "guidelines": "https://opnsense.org/about/legal-notices/"
        },
        {
            "title": "Opsgenie",
            "hex": "172B4D",
            "source": "https://www.atlassian.com/company/news/press-kit"
        },
        {
            "title": "OpsLevel",
            "hex": "0A53E0",
            "source": "https://www.opslevel.com"
        },
        {
            "title": "Oracle",
            "hex": "F80000",
            "source": "https://www.oracle.com/opn/index.html",
            "guidelines": "https://www.oracle.com/legal/logos.html"
        },
        {
            "title": "ORCID",
            "hex": "A6CE39",
            "source": "https://orcid.figshare.com/articles/figure/ORCID_iD_icon_graphics/5008697",
            "guidelines": "https://info.orcid.org/brand-guidelines/"
        },
        {
            "title": "Org",
            "hex": "77AA99",
            "source": "https://orgmode.org"
        },
        {
            "title": "Origin",
            "hex": "F56C2D",
            "source": "https://www.origin.com/gbr/en-us/store"
        },
        {
            "title": "Osano",
            "hex": "7764FA",
            "source": "https://www.osano.com/company/assets"
        },
        {
            "title": "OSGeo",
            "hex": "5CAE58",
            "source": "https://www.osgeo.org"
        },
        {
            "title": "Oshkosh",
            "hex": "E6830F",
            "source": "https://oshkoshdefense.com/media/photos/",
            "license": {
                "type": "CC-BY-SA-4.0"
            }
        },
        {
            "title": "OSMC",
            "hex": "17394A",
            "source": "https://github.com/osmc/website/tree/e7d0d8002660c979ae5119e28d1c69c893ac9f76/content/themes/osmc/assets/img/logo"
        },
        {
            "title": "osu!",
            "hex": "FF66AA",
            "source": "https://osu.ppy.sh/wiki/vi/Brand_identity_guidelines",
            "guidelines": "https://osu.ppy.sh/wiki/vi/Brand_identity_guidelines"
        },
        {
            "title": "Otto",
            "hex": "D4021D",
            "source": "https://www.ottogroup.com/en/presse/material.php"
        },
        {
            "title": "Overcast",
            "hex": "FC7E0F",
            "source": "https://overcast.fm"
        },
        {
            "title": "Overleaf",
            "hex": "47A141",
            "source": "https://www.overleaf.com/for/press/media-resources"
        },
        {
            "title": "OVH",
            "hex": "123F6D",
            "source": "https://www.ovh.com/ca/en/newsroom/"
        },
        {
            "title": "OWASP",
            "hex": "000000",
            "source": "https://github.com/OWASP/www-event-2020-07-virtual/blob/eefbef6c1afdd1dee2af11e7f44ad005b25ad48c/assets/images/logo.svg"
        },
        {
            "title": "ownCloud",
            "hex": "041E42",
            "source": "https://owncloud.com"
        },
        {
            "title": "Oxygen",
            "hex": "3A209E",
            "source": "https://oxygenbuilder.com",
            "guidelines": "https://oxygenbuilder.com/trademark-policy/"
        },
        {
            "title": "OYO",
            "hex": "EE2E24",
            "source": "https://www.oyorooms.com"
        },
        {
            "title": "p5.js",
            "hex": "ED225D",
            "source": "https://p5js.org"
        },
        {
            "title": "Packagist",
            "hex": "F28D1A",
            "source": "https://github.com/composer/packagist/issues/1147#issuecomment-747951608",
            "license": {
                "type": "MIT"
            }
        },
        {
            "title": "Packer",
            "hex": "02A8EF",
            "source": "https://www.hashicorp.com/brand",
            "guidelines": "https://www.hashicorp.com/brand"
        },
        {
            "title": "PaddlePaddle",
            "hex": "0062B0",
            "source": "https://www.paddlepaddle.org.cn/en"
        },
        {
            "title": "Paddy Power",
            "hex": "004833",
            "source": "https://www.paddypower.com"
        },
        {
            "title": "Pagekit",
            "hex": "212121",
            "source": "https://pagekit.com/logo-guide",
            "guidelines": "https://pagekit.com/logo-guide"
        },
        {
            "title": "PagerDuty",
            "hex": "06AC38",
            "source": "https://www.pagerduty.com/brand/",
            "guidelines": "https://www.pagerduty.com/brand/"
        },
        {
            "title": "PageSpeed Insights",
            "hex": "4285F4",
            "source": "https://developers.google.com/web/fundamentals/performance/speed-tools/"
        },
        {
            "title": "PagSeguro",
            "hex": "FFC801",
            "source": "https://pagseguro.uol.com.br"
        },
        {
            "title": "Palantir",
            "hex": "101113",
            "source": "https://github.com/palantir/conjure/blob/1b0d450dc52c4822b4c9d1da8c61ad7f78855fe5/docs/media/palantir-logo.svg"
        },
        {
            "title": "Palo Alto Networks",
            "hex": "F04E23",
            "source": "https://www.paloaltonetworks.com",
            "guidelines": "https://www.paloaltonetworks.com/company/brand"
        },
        {
            "title": "Palo Alto Software",
            "hex": "83DA77",
            "source": "https://www.paloalto.com"
        },
        {
            "title": "pandas",
            "hex": "150458",
            "source": "https://pandas.pydata.org/about/citing.html",
            "guidelines": "https://pandas.pydata.org/about/citing.html"
        },
        {
            "title": "Pandora",
            "hex": "224099",
            "source": "https://www.pandoraforbrands.com"
        },
        {
            "title": "Pantheon",
            "hex": "FFDC28",
            "source": "https://projects.invisionapp.com/boards/8UOJQWW2J3G5#/1145336",
            "guidelines": "https://projects.invisionapp.com/boards/8UOJQWW2J3G5#/1145336"
        },
        {
            "title": "Paperspace",
            "hex": "000000",
            "source": "https://docs.paperspace.com/img/ps-logo-light.svg"
        },
        {
            "title": "Parity Substrate",
            "hex": "282828",
            "source": "https://substrate.dev"
        },
        {
            "title": "Parse.ly",
            "hex": "5BA745",
            "source": "https://www.parse.ly/press-kit",
            "guidelines": "https://www.parse.ly/press-kit"
        },
        {
            "title": "Passport",
            "hex": "34E27A",
            "source": "https://www.passportjs.org"
        },
        {
            "title": "Pastebin",
            "hex": "02456C",
            "source": "https://pastebin.com"
        },
        {
            "title": "Patreon",
            "hex": "FF424D",
            "source": "https://www.patreon.com/brand/downloads",
            "guidelines": "https://www.patreon.com/brand/downloads"
        },
        {
            "title": "Paychex",
            "hex": "004B8D",
            "source": "https://www.paychex.com"
        },
        {
            "title": "Payload CMS",
            "hex": "000000",
            "source": "https://payloadcms.com"
        },
        {
            "title": "Payoneer",
            "hex": "FF4800",
            "source": "https://www.payoneer.com"
        },
        {
            "title": "PayPal",
            "hex": "00457C",
            "source": "https://www.paypal.com"
        },
        {
            "title": "Paytm",
            "hex": "20336B",
            "source": "https://paytm.com"
        },
        {
            "title": "PCGamingWiki",
            "hex": "556DB3",
            "source": "https://www.pcgamingwiki.com/wiki/Home"
        },
        {
            "title": "Peak Design",
            "hex": "1C1B1C",
            "source": "https://www.peakdesign.com"
        },
        {
            "title": "Pearson",
            "hex": "000000",
            "source": "https://www.pearson.com",
            "aliases": {
                "dup": [
                    {
                        "title": "Pearson VUE",
                        "hex": "008FB4"
                    }
                ]
            }
        },
        {
            "title": "PeerTube",
            "hex": "F1680D",
            "source": "https://joinpeertube.org"
        },
        {
            "title": "Pegasus Airlines",
            "hex": "FDC43E",
            "source": "https://www.flypgs.com/en/about-pegasus/flypgscom-magazine"
        },
        {
            "title": "Pelican",
            "hex": "14A0C4",
            "source": "https://blog.getpelican.com/pages/gratitude.html",
            "license": {
                "type": "CC-BY-4.0"
            }
        },
        {
            "title": "Peloton",
            "hex": "181A1D",
            "source": "https://press.onepeloton.com/#logos"
        },
        {
            "title": "Penny",
            "hex": "CD1414",
            "source": "https://www.penny.de"
        },
        {
            "title": "Penpot",
            "hex": "000000",
            "source": "https://penpot.app"
        },
        {
            "title": "Pepsi",
            "hex": "2151A1",
            "source": "https://gillettepepsicola.com/promotions-media/media-kit/",
            "guidelines": "https://gillettepepsicola.com/promotions-media/media-kit/"
        },
        {
            "title": "Percy",
            "hex": "9E66BF",
            "source": "https://percy.io"
        },
        {
            "title": "Perforce",
            "hex": "404040",
            "source": "https://www.perforce.com"
        },
        {
            "title": "Perl",
            "hex": "39457E",
            "source": "https://github.com/tpf/marketing-materials/blob/6765c6fd71bc5b123d6c1a77b86e08cdd6376078/images/onion-logo/tpf-logo-onion.svg"
        },
        {
            "title": "Persistent",
            "hex": "FD5F07",
            "source": "https://www.persistent.com/company-overview/branding-guidelines/#nav-persistent-logo",
            "guidelines": "https://www.persistent.com/company-overview/branding-guidelines/#nav-persistent-logo"
        },
        {
            "title": "Personio",
            "hex": "FFFFFF",
            "source": "https://www.personio.com"
        },
        {
            "title": "Pets at Home",
            "hex": "4BA840",
            "source": "https://petsathome.com"
        },
        {
            "title": "Peugeot",
            "hex": "000000",
            "source": "https://www.peugeot.co.uk"
        },
        {
            "title": "Pexels",
            "hex": "05A081",
            "source": "https://www.pexels.com"
        },
        {
            "title": "pfSense",
            "hex": "212121",
            "source": "https://www.pfsense.org"
        },
        {
            "title": "Phabricator",
            "hex": "4A5F88",
            "source": "https://github.com/phacility/phabricator/blob/0a3093ef9c1898913196564435346e4daa9d2538/webroot/rsrc/image/logo/light-eye.png",
            "guidelines": "https://phacility.com/trademarks/"
        },
        {
            "title": "Philips Hue",
            "hex": "0065D3",
            "source": "https://www.philips-hue.com/en-us/support/faq"
        },
        {
            "title": "Phoenix Framework",
            "hex": "FD4F00",
            "source": "https://github.com/phoenixframework/phoenix/blob/e9f1975d5aa15bee22bab6a4acae8f543886b17a/installer/templates/phx_assets/logo.svg"
        },
        {
            "title": "PhonePe",
            "hex": "5F259F",
            "source": "https://www.phonepe.com/press/"
        },
        {
            "title": "Photobucket",
            "hex": "0672CB",
            "source": "https://photobucket.com"
        },
        {
            "title": "Photocrowd",
            "hex": "3DAD4B",
            "source": "https://www.photocrowd.com"
        },
        {
            "title": "Photopea",
            "hex": "18A497",
            "source": "https://github.com/photopea/photopea/blob/d5c532e8ad8ece246e2ea8646aac7df768407c64/logo.svg"
        },
        {
            "title": "PHP",
            "hex": "777BB4",
            "source": "https://php.net/download-logos.php",
            "license": {
                "type": "CC-BY-SA-4.0"
            }
        },
        {
            "title": "phpMyAdmin",
            "hex": "6C78AF",
            "source": "https://github.com/phpmyadmin/data/blob/b7d3bdb9bb973beff4726541b87d3a4c8a950b4b/brand/phpMyAdmin-Logo-Symbol.svg"
        },
        {
            "title": "PhpStorm",
            "hex": "000000",
            "source": "https://www.jetbrains.com/company/brand/logos/",
            "guidelines": "https://www.jetbrains.com/company/brand/"
        },
        {
            "title": "Pi-hole",
            "hex": "96060C",
            "source": "https://docs.pi-hole.net",
            "guidelines": "https://pi-hole.net/trademark-rules-and-brand-guidelines/"
        },
        {
            "title": "Piaggio Group",
            "hex": "000000",
            "source": "https://www.piaggiogroup.com",
            "guidelines": "https://www.piaggiogroup.com/en/archive/document/logo-guide"
        },
        {
            "title": "Picard Surgelés",
            "hex": "2D4999",
            "source": "https://www.picard.fr"
        },
        {
            "title": "Picarto.TV",
            "hex": "1DA456",
            "source": "https://picarto.tv/site/press"
        },
        {
            "title": "Picnic",
            "hex": "E1171E",
            "source": "https://picnic.app/nl/feestdagen/"
        },
        {
            "title": "PicPay",
            "hex": "21C25E",
            "source": "https://www.picpay.com/site/sobre-nos"
        },
        {
            "title": "Pimcore",
            "hex": "6428B4",
            "source": "https://pimcore.com/en/media-kit",
            "guidelines": "https://pimcore.com/en/media-kit"
        },
        {
            "title": "Pinboard",
            "hex": "0000FF",
            "source": "https://commons.wikimedia.org/wiki/File:Feedbin-Icon-share-pinboard.svg"
        },
        {
            "title": "Pingdom",
            "hex": "FFF000",
            "source": "https://www.pingdom.com/resources/brand-assets/",
            "guidelines": "https://www.pingdom.com/resources/brand-assets/"
        },
        {
            "title": "Pinterest",
            "hex": "BD081C",
            "source": "https://business.pinterest.com/en/brand-guidelines",
            "guidelines": "https://business.pinterest.com/en/brand-guidelines"
        },
        {
            "title": "Pioneer DJ",
            "hex": "1A1928",
            "source": "https://www.pioneerdj.com"
        },
        {
            "title": "Pivotal Tracker",
            "hex": "517A9E",
            "source": "https://www.pivotaltracker.com/branding-guidelines",
            "guidelines": "https://www.pivotaltracker.com/branding-guidelines"
        },
        {
            "title": "Piwigo",
            "hex": "FF7700",
            "source": "https://github.com/Piwigo/piwigodotorg/blob/6edb840c16257314caec770a9a51f67ef81836e4/images/piwigo.org.svg"
        },
        {
            "title": "Pix",
            "hex": "77B6A8",
            "source": "https://www.bcb.gov.br/estabilidadefinanceira/pix",
            "guidelines": "https://www.bcb.gov.br/content/estabilidadefinanceira/pix/Regulamento_Pix/I_manual_uso_marca_pix.pdf"
        },
        {
            "title": "Pixabay",
            "hex": "2EC66D",
            "source": "https://pixabay.com/service/about/"
        },
        {
            "title": "pixiv",
            "hex": "0096FA",
            "source": "https://policies.pixiv.net/en.html#brand",
            "guidelines": "https://policies.pixiv.net/en.html#brand"
        },
        {
            "title": "pkgsrc",
            "hex": "FF6600",
            "source": "https://pkgsrc.org"
        },
        {
            "title": "Planet",
            "hex": "009DB1",
            "source": "https://www.planet.com/explorer/"
        },
        {
            "title": "PlanetScale",
            "hex": "000000",
            "source": "https://planetscale.com"
        },
        {
            "title": "PlanGrid",
            "hex": "0085DE",
            "source": "https://app.plangrid.com"
        },
        {
            "title": "Platform.sh",
            "hex": "1A182A",
            "source": "https://platform.sh/logos/"
        },
        {
            "title": "Platzi",
            "hex": "98CA3F",
            "source": "https://github.com/PlatziDev/oss/blob/932bd83d43e061e1c38fbc116db31aa6d0145be6/static/logo.svg"
        },
        {
            "title": "Plausible Analytics",
            "hex": "5850EC",
            "source": "https://github.com/plausible/docs/blob/be5c935484e075f1e0caf3c9b3351ddd62348139/static/img/logo.svg"
        },
        {
            "title": "PlayCanvas",
            "hex": "E05F2C",
            "source": "https://playcanvas.com"
        },
        {
            "title": "Player FM",
            "hex": "C8122A",
            "source": "https://player.fm"
        },
        {
            "title": "Player.me",
            "hex": "C0379A",
            "source": "https://player.me/p/about-us"
        },
        {
            "title": "PlayStation",
            "hex": "003791",
            "source": "https://www.playstation.com/en-us/"
        },
        {
            "title": "PlayStation 2",
            "hex": "003791",
            "source": "https://commons.wikimedia.org/wiki/File:PlayStation_2_logo.svg"
        },
        {
            "title": "PlayStation 3",
            "hex": "003791",
            "source": "https://commons.wikimedia.org/wiki/File:PlayStation_3_Logo_neu.svg#/media/File:PS3.svg"
        },
        {
            "title": "PlayStation 4",
            "hex": "003791",
            "source": "https://commons.wikimedia.org/wiki/File:PlayStation_4_logo_and_wordmark.svg"
        },
        {
            "title": "PlayStation 5",
            "hex": "003791",
            "source": "https://www.playstation.com/en-us/ps5/"
        },
        {
            "title": "PlayStation Vita",
            "hex": "003791",
            "source": "https://commons.wikimedia.org/wiki/File:PlayStation_Vita_logo.svg"
        },
        {
            "title": "Playwright",
            "hex": "2EAD33",
            "source": "https://github.com/microsoft/playwright.dev/blob/768c59464e5b3270db26fa6a839d022a7e0dd064/static/img/playwright-logo.svg"
        },
        {
            "title": "Pleroma",
            "hex": "FBA457",
            "source": "https://pleroma.social"
        },
        {
            "title": "Plesk",
            "hex": "52BBE6",
            "source": "https://www.plesk.com/brand/",
            "guidelines": "https://www.plesk.com/brand/"
        },
        {
            "title": "Plex",
            "hex": "EBAF00",
            "source": "https://brand.plex.tv",
            "guidelines": "https://brand.plex.tv"
        },
        {
            "title": "Plotly",
            "hex": "3F4F75",
            "source": "https://plotly.com"
        },
        {
            "title": "Pluralsight",
            "hex": "F15B2A",
            "source": "https://www.pluralsight.com/newsroom/brand-assets"
        },
        {
            "title": "Plurk",
            "hex": "FF574D",
            "source": "https://www.plurk.com/brandInfo",
            "guidelines": "https://www.plurk.com/brandInfo"
        },
        {
            "title": "Plus Codes",
            "hex": "4285F4",
            "source": "https://maps.google.com/pluscodes/"
        },
        {
            "title": "PM2",
            "hex": "2B037A",
            "source": "https://pm2.keymetrics.io"
        },
        {
            "title": "pnpm",
            "hex": "F69220",
            "source": "https://pnpm.io/logos"
        },
        {
            "title": "Pocket",
            "hex": "EF3F56",
            "source": "https://blog.getpocket.com/press/"
        },
        {
            "title": "Pocket Casts",
            "hex": "F43E37",
            "source": "https://blog.pocketcasts.com/press/"
        },
        {
            "title": "PocketBase",
            "hex": "B8DBE4",
            "source": "https://github.com/pocketbase/pocketbase/blob/4b64e0910b7dc527ff3de8cdacec074e40449e2e/ui/dist/images/logo.svg"
        },
        {
            "title": "Podcast Addict",
            "hex": "F4842D",
            "source": "https://podcastaddict.com"
        },
        {
            "title": "Podcast Index",
            "hex": "F90000",
            "source": "https://podcastindex.org"
        },
        {
            "title": "Podman",
            "hex": "892CA0",
            "source": "https://podman.io"
        },
        {
            "title": "Poe",
            "hex": "5D5CDE",
            "source": "https://poe.com"
        },
        {
            "title": "Poetry",
            "hex": "60A5FA",
            "source": "https://python-poetry.org"
        },
        {
            "title": "Pointy",
            "hex": "009DE0",
            "source": "https://www.pointy.com/ie/vend"
        },
        {
            "title": "Pokémon",
            "hex": "FFCB05",
            "source": "https://commons.wikimedia.org/wiki/File:International_Pok%C3%A9mon_logo.svg"
        },
        {
            "title": "Polars",
            "hex": "CD792C",
            "source": "https://pola.rs"
        },
        {
            "title": "Polkadot",
            "hex": "E6007A",
            "source": "https://polkadot.network/brand-assets/",
            "guidelines": "https://polkadot.network/brand-assets/"
        },
        {
            "title": "Poly",
            "hex": "EB3C00",
            "source": "https://www.poly.com"
        },
        {
            "title": "Polymer Project",
            "hex": "FF4470",
            "source": "https://github.com/Polymer/polymer-project.org/blob/3d3e967446858b49a7796676714865ac9b2a5275/app/images/logos/p-logo.svg"
        },
        {
            "title": "Polywork",
            "hex": "543DE0",
            "source": "https://www.polywork.com"
        },
        {
            "title": "Pop!_OS",
            "hex": "48B9C7",
            "source": "https://pop.system76.com"
        },
        {
            "title": "Porsche",
            "hex": "B12B28",
            "source": "https://www.porsche.com"
        },
        {
            "title": "Portainer",
            "hex": "13BEF9",
            "source": "https://www.portainer.io"
        },
        {
            "title": "PostCSS",
            "hex": "DD3A0A",
            "source": "https://postcss.org"
        },
        {
            "title": "PostgreSQL",
            "hex": "4169E1",
            "source": "https://wiki.postgresql.org/wiki/Logo",
            "guidelines": "https://www.postgresql.org/about/policies/trademarks/"
        },
        {
            "title": "PostHog",
            "hex": "000000",
            "source": "https://posthog.com/handbook/company/brand-assets",
            "guidelines": "https://posthog.com/handbook/company/brand-assets"
        },
        {
            "title": "Postman",
            "hex": "FF6C37",
            "source": "https://www.getpostman.com/resources/media-assets/"
        },
        {
            "title": "Postmates",
            "hex": "FFDF18",
            "source": "https://postmates.com/press-and-media"
        },
        {
            "title": "Power Apps",
            "hex": "742774",
            "source": "https://docs.microsoft.com/en-us/power-platform/guidance/icons",
            "guidelines": "https://docs.microsoft.com/en-us/power-platform/guidance/icons",
            "license": {
                "type": "custom",
                "url": "https://docs.microsoft.com/en-us/power-platform/guidance/icons"
            }
        },
        {
            "title": "Power Automate",
            "hex": "0066FF",
            "source": "https://docs.microsoft.com/en-us/power-platform/guidance/icons",
            "guidelines": "https://docs.microsoft.com/en-us/power-platform/guidance/icons",
            "aliases": {
                "aka": [
                    "Microsoft Flow"
                ]
            },
            "license": {
                "type": "custom",
                "url": "https://docs.microsoft.com/en-us/power-platform/guidance/icons"
            }
        },
        {
            "title": "Power BI",
            "hex": "F2C811",
            "source": "https://docs.microsoft.com/en-us/power-platform/guidance/icons",
            "guidelines": "https://docs.microsoft.com/en-us/power-platform/guidance/icons",
            "license": {
                "type": "custom",
                "url": "https://docs.microsoft.com/en-us/power-platform/guidance/icons"
            }
        },
        {
            "title": "Power Fx",
            "hex": "7F2157",
            "source": "https://docs.microsoft.com/en-us/power-platform/guidance/icons",
            "guidelines": "https://docs.microsoft.com/en-us/power-platform/guidance/icons",
            "license": {
                "type": "custom",
                "url": "https://docs.microsoft.com/en-us/power-platform/guidance/icons"
            }
        },
        {
            "title": "Power Pages",
            "hex": "A493E7",
            "source": "https://docs.microsoft.com/en-us/power-platform/guidance/icons",
            "guidelines": "https://docs.microsoft.com/en-us/power-platform/guidance/icons",
            "aliases": {
                "aka": [
                    "Power Apps Portals"
                ]
            },
            "license": {
                "type": "custom",
                "url": "https://docs.microsoft.com/en-us/power-platform/guidance/icons"
            }
        },
        {
            "title": "Power Virtual Agents",
            "hex": "0B556A",
            "source": "https://docs.microsoft.com/en-us/power-platform/guidance/icons",
            "guidelines": "https://docs.microsoft.com/en-us/power-platform/guidance/icons",
            "license": {
                "type": "custom",
                "url": "https://docs.microsoft.com/en-us/power-platform/guidance/icons"
            }
        },
        {
            "title": "POWERS",
            "hex": "E74536",
            "source": "https://www.powerswhiskey.com"
        },
        {
            "title": "PowerShell",
            "hex": "5391FE",
            "source": "https://github.com/PowerShell/PowerShell/tree/11d7587f9b934cf27013d318886f97fb95c811cf"
        },
        {
            "title": "pr.co",
            "hex": "0080FF",
            "source": "https://news.pr.co/media_kits"
        },
        {
            "title": "pre-commit",
            "hex": "FAB040",
            "source": "https://github.com/pre-commit/pre-commit.com/blob/f263cdbcf46f97e1bd6229f2ab6d27bf8290ca88/logo.svg"
        },
        {
            "title": "Preact",
            "hex": "673AB8",
            "source": "https://preactjs.com"
        },
        {
            "title": "Prefect",
            "hex": "024DFD",
            "source": "https://www.prefect.io/newsroom/logos/"
        },
        {
            "title": "Premier League",
            "hex": "360D3A",
            "source": "https://www.premierleague.com"
        },
        {
            "title": "PrestaShop",
            "hex": "DF0067",
            "source": "https://www.prestashop.com/en/media-kit"
        },
        {
            "title": "Presto",
            "hex": "5890FF",
            "source": "https://github.com/prestodb/presto/blob/414ab2a6bbdcca6479c2615b048920adac34dd20/presto-docs/src/main/resources/logo/web/fb/dark-blue/Presto_FB_Lockups_DARKBLUE_BG-14.svg"
        },
        {
            "title": "Prettier",
            "hex": "F7B93E",
            "source": "https://github.com/prettier/prettier-logo/blob/06997b307e0608ebee2044dafa0b9429d6b5a103/images/prettier-icon-clean-centred.svg"
        },
        {
            "title": "Pretzel",
            "hex": "1BB3A4",
            "source": "https://www.pretzel.rocks"
        },
        {
            "title": "Prevention",
            "hex": "44C1C5",
            "source": "https://prevention.com"
        },
        {
            "title": "Prezi",
            "hex": "3181FF",
            "source": "https://prezi.com/press/kit/"
        },
        {
            "title": "Prime",
            "hex": "00A8E1",
            "source": "https://www.amazon.com/b?node=17277626011",
            "guidelines": "https://www.amazon.com/b?node=17277626011"
        },
        {
            "title": "Prime Video",
            "hex": "1F2E3E",
            "source": "https://videodirect.amazon.com/home/help?topicId=GT7W7GJBTDJW6Z8W#G8T2JFQZXPMHJLRZ",
            "guidelines": "https://videodirect.amazon.com/home/help?topicId=GT7W7GJBTDJW6Z8W#G8T2JFQZXPMHJLRZ"
        },
        {
            "title": "Printables",
            "hex": "FA6831",
            "source": "https://printables.com"
        },
        {
            "title": "Prisma",
            "hex": "2D3748",
            "source": "https://github.com/prisma/presskit/tree/4bcb64181f266723439d955d60afa1c55fefa715"
        },
        {
            "title": "Prismic",
            "hex": "5163BA",
            "source": "https://prismic.io"
        },
        {
            "title": "Private Internet Access",
            "hex": "4BB749",
            "source": "https://www.privateinternetaccess.com/pages/press"
        },
        {
            "title": "Pro Tools",
            "hex": "7ACB10",
            "source": "https://cdn-www.avid.com/Content/fonts/avidmoon.ttf"
        },
        {
            "title": "Probot",
            "hex": "00B0D8",
            "source": "https://github.com/probot/probot/blob/5d29945dd2116618d63aba9d7a4460b940a85f5d/static/robot.svg"
        },
        {
            "title": "Processing Foundation",
            "hex": "006699",
            "source": "https://processingfoundation.org"
        },
        {
            "title": "ProcessWire",
            "hex": "2480E6",
            "source": "https://processwire.com"
        },
        {
            "title": "Product Hunt",
            "hex": "DA552F",
            "source": "https://www.producthunt.com/branding",
            "guidelines": "https://www.producthunt.com/branding"
        },
        {
            "title": "Progate",
            "hex": "380953",
            "source": "https://progate.com"
        },
        {
            "title": "Progress",
            "hex": "5CE500",
            "source": "https://www.progress.com",
            "guidelines": "https://www.progress.com/legal/trademarks/trademarks-use-policy"
        },
        {
            "title": "Prometheus",
            "hex": "E6522C",
            "source": "https://prometheus.io"
        },
        {
            "title": "ProSieben",
            "hex": "E6000F",
            "source": "https://www.prosieben.de"
        },
        {
            "title": "Proto.io",
            "hex": "34A7C1",
            "source": "https://proto.io/en/presskit"
        },
        {
            "title": "protocols.io",
            "hex": "4D9FE7",
            "source": "https://www.protocols.io/brand",
            "guidelines": "https://www.protocols.io/brand"
        },
        {
            "title": "Proton",
            "hex": "6D4AFF",
            "source": "https://proton.me/media/kit"
        },
        {
            "title": "Proton Calendar",
            "hex": "50B0E9",
            "source": "https://proton.me/media/kit"
        },
        {
            "title": "Proton Drive",
            "hex": "EB508D",
            "source": "https://proton.me/media/kit"
        },
        {
            "title": "ProtonDB",
            "hex": "F50057",
            "source": "https://www.protondb.com"
        },
        {
            "title": "ProtonMail",
            "hex": "6D4AFF",
            "source": "https://proton.me/media/kit"
        },
        {
            "title": "ProtonVPN",
            "hex": "66DEB1",
            "source": "https://proton.me/media/kit"
        },
        {
            "title": "Protractor",
            "hex": "ED163A",
            "source": "https://github.com/angular/protractor/blob/4bc80d1a459542d883ea9200e4e1f48d265d0fda/logo.svg"
        },
        {
            "title": "Proxmox",
            "hex": "E57000",
            "source": "https://www.proxmox.com/en/news/media-kit",
            "guidelines": "https://www.proxmox.com/en/news/media-kit"
        },
        {
            "title": "Pterodactyl",
            "hex": "10539F",
            "source": "https://github.com/pterodactyl/panel/blob/eaf46429f2a001469fb5f18f7891ce8e5be7f049/public/favicons/favicon-96x96.png"
        },
        {
            "title": "PUBG",
            "hex": "FEAB02",
            "source": "https://www.pubgmobile.com/en/event/brandassets/"
        },
        {
            "title": "Publons",
            "hex": "336699",
            "source": "https://publons.com/about/the-publons-logo",
            "guidelines": "https://publons.com/about/the-publons-logo"
        },
        {
            "title": "PubMed",
            "hex": "326599",
            "source": "https://pubmed.ncbi.nlm.nih.gov"
        },
        {
            "title": "Pug",
            "hex": "A86454",
            "source": "https://github.com/pugjs/pug-logo/blob/61429fc45b5a411b83bdb5c99a61084d3054d1e6/SVG/pug-final-logo_-mono-64.svg"
        },
        {
            "title": "Pulumi",
            "hex": "8A3391",
            "source": "https://www.pulumi.com",
            "guidelines": "https://www.pulumi.com/brand/"
        },
        {
            "title": "Puma",
            "hex": "242B2F",
            "source": "https://us.puma.com"
        },
        {
            "title": "Puppet",
            "hex": "FFAE1A",
            "source": "https://puppet.com/company/press-room/"
        },
        {
            "title": "Puppeteer",
            "hex": "40B5A4",
            "source": "https://pptr.dev"
        },
        {
            "title": "PureScript",
            "hex": "14161A",
            "source": "https://github.com/purescript/logo/tree/1e7a57affdaeaf88ff594c08bd2b5a78fe2ed13c",
            "license": {
                "type": "CC-BY-4.0"
            }
        },
        {
            "title": "PurgeCSS",
            "hex": "14161A",
            "source": "https://github.com/FullHuman/purgecss/blob/4e2bf58e218119cc9faf9faa615d62a059bf9d9a/docs/.vuepress/public/safari-pinned-tab.svg"
        },
        {
            "title": "Purism",
            "hex": "2D2D2D",
            "source": "https://puri.sm/pr/images/"
        },
        {
            "title": "Pusher",
            "hex": "300D4F",
            "source": "https://pusher.com"
        },
        {
            "title": "PWA",
            "hex": "5A0FC8",
            "source": "https://github.com/webmaxru/progressive-web-apps-logo/blob/77744cd5c0a4d484bb3d082c6ac458c44202da03/pwalogo-white.svg",
            "guidelines": "https://github.com/webmaxru/progressive-web-apps-logo#readme",
            "aliases": {
                "aka": [
                    "Progressive Web Application"
                ]
            }
        },
        {
            "title": "PyCharm",
            "hex": "000000",
            "source": "https://www.jetbrains.com/company/brand/logos/",
            "guidelines": "https://www.jetbrains.com/company/brand/"
        },
        {
            "title": "Pydantic",
            "hex": "E92063",
            "source": "https://github.com/pydantic/pydantic/blob/94c748001a32992a587694b999fb1f3d2f1fc1fe/docs/logo-white.svg"
        },
        {
            "title": "PyG",
            "hex": "3C2179",
            "source": "https://github.com/pyg-team/pyg_sphinx_theme/blob/4f696513b4b4adf2ba3874574a10a8e8718672fe/pyg_sphinx_theme/static/img/pyg_logo.svg",
            "aliases": {
                "aka": [
                    "PyTorch Geometric"
                ]
            }
        },
        {
            "title": "PyPI",
            "hex": "3775A9",
            "source": "https://pypi.org"
        },
        {
            "title": "PyPy",
            "hex": "193440",
            "source": "https://www.pypy.org/images/pypy-logo.svg"
        },
        {
            "title": "PyScaffold",
            "hex": "005CA0",
            "source": "https://github.com/pyscaffold/pyscaffold/blob/3f72bf7894fc73b34af06a90bb5d43aae410ce5d/docs/gfx/logo.svg"
        },
        {
            "title": "PySyft",
            "hex": "F1BF7A",
            "source": "https://github.com/OpenMined/openmined-website/blob/db5c223657c8c49ab1ee8db2841fe802f73af31c/src/containers/app/components/repo-icon/assets/syft.svg"
        },
        {
            "title": "Pytest",
            "hex": "0A9EDC",
            "source": "https://github.com/pytest-dev/design/blob/081f06cd2d6cd742e68f593560a2e8c1802feb7c/pytest_logo/pytest_logo.svg"
        },
        {
            "title": "Python",
            "hex": "3776AB",
            "source": "https://www.python.org/community/logos/",
            "guidelines": "https://www.python.org/community/logos/"
        },
        {
            "title": "PythonAnywhere",
            "hex": "1D9FD7",
            "source": "https://www.pythonanywhere.com"
        },
        {
            "title": "PyTorch",
            "hex": "EE4C2C",
            "source": "https://github.com/pytorch/pytorch.github.io/blob/8f083bd12192ca12d5e1c1f3d236f4831d823d8f/assets/images/logo.svg",
            "guidelines": "https://github.com/pytorch/pytorch.github.io/blob/381117ec296f002b2de475402ef29cca6c55e209/assets/brand-guidelines/PyTorch-Brand-Guidelines.pdf"
        },
        {
            "title": "PyUp",
            "hex": "9F55FF",
            "source": "https://pyup.io"
        },
        {
            "title": "Qantas",
            "hex": "E40000",
            "source": "https://www.qantas.com"
        },
        {
            "title": "Qatar Airways",
            "hex": "5C0D34",
            "source": "https://www.qatarairways.com/press-releases/en-WW/media_kits"
        },
        {
            "title": "QEMU",
            "hex": "FF6600",
            "source": "https://wiki.qemu.org/Logo"
        },
        {
            "title": "Qgis",
            "hex": "589632",
            "source": "https://www.qgis.org/en/site/getinvolved/styleguide.html",
            "guidelines": "https://www.qgis.org/en/site/getinvolved/styleguide.html"
        },
        {
            "title": "Qi",
            "hex": "000000",
            "source": "https://www.wirelesspowerconsortium.com/knowledge-base/retail/qi-logo-guidelines-and-artwork.html",
            "guidelines": "https://www.wirelesspowerconsortium.com/knowledge-base/retail/qi-logo-guidelines-and-artwork.html"
        },
        {
            "title": "Qiita",
            "hex": "55C500",
            "source": "https://help.qiita.com/ja/articles/others-brand-guideline",
            "guidelines": "https://help.qiita.com/ja/articles/others-brand-guideline"
        },
        {
            "title": "Qiskit",
            "hex": "6929C4",
            "source": "https://qiskit.org"
        },
        {
            "title": "QIWI",
            "hex": "FF8C00",
            "source": "https://qiwi.com"
        },
        {
            "title": "Qlik",
            "hex": "009848",
            "source": "https://www.qlik.com",
            "guidelines": "https://www.qlik.com/us/legal/trademarks"
        },
        {
            "title": "QMK",
            "hex": "333333",
            "source": "https://github.com/qmk/qmk.fm/blob/d6f7b646aa03f2941bb3977ba13a07ca351f20ae/assets/images/badge-dark.svg"
        },
        {
            "title": "Qt",
            "hex": "41CD52",
            "source": "https://www.qt.io",
            "guidelines": "https://www.qt.io/brand"
        },
        {
            "title": "Qualcomm",
            "hex": "3253DC",
            "source": "https://www.qualcomm.com"
        },
        {
            "title": "Qualtrics",
            "hex": "00B4EF",
            "source": "https://www.qualtrics.com/brand-book",
            "guidelines": "https://www.qualtrics.com/brand-book"
        },
        {
            "title": "Qualys",
            "hex": "ED2E26",
            "source": "https://www.qualys.com",
            "guidelines": "https://www.qualys.com/company/newsroom/media-contacts"
        },
        {
            "title": "Quantcast",
            "hex": "000000",
            "source": "https://www.quantcast.com"
        },
        {
            "title": "QuantConnect",
            "hex": "F98309",
            "source": "https://www.quantconnect.com",
            "guidelines": "https://www.quantconnect.com/terms"
        },
        {
            "title": "Quarkus",
            "hex": "4695EB",
            "source": "https://design.jboss.org/quarkus"
        },
        {
            "title": "Quasar",
            "hex": "050A14",
            "source": "https://github.com/quasarframework/quasar-art/blob/6300e95687a923cd027dc4b8c356dd4e0cea618f/Brand/Logo/RGB/Icon/Monochrome/Cold%20Black/QUASAR_icon_mono_cold_black_RGB.svg",
            "license": {
                "type": "custom",
                "url": "https://github.com/quasarframework/quasar-art/blob/6300e95687a923cd027dc4b8c356dd4e0cea618f/LICENSE"
            }
        },
        {
            "title": "Qubes OS",
            "hex": "3874D8",
            "source": "https://github.com/QubesOS/qubes-attachment/blob/ed7e552eb8a5fca4e099361d137793d3551b3968/icons/qubes-logo-home.svg"
        },
        {
            "title": "Quest",
            "hex": "FB4F14",
            "source": "https://brand.quest.com/quest/questlogos",
            "guidelines": "https://brand.quest.com/quest/questlogos"
        },
        {
            "title": "QuickBooks",
            "hex": "2CA01C",
            "source": "https://design.intuit.com/quickbooks/brand",
            "guidelines": "https://design.intuit.com/quickbooks/brand"
        },
        {
            "title": "QuickLook",
            "hex": "0078D3",
            "source": "https://github.com/QL-Win/QuickLook/blob/f726841d99bbceafd5399e5777b4dba302bf1e51/QuickLook/Resources/app.svg",
            "license": {
                "type": "GPL-3.0-or-later"
            }
        },
        {
            "title": "QuickTime",
            "hex": "1C69F0",
            "source": "https://support.apple.com/quicktime"
        },
        {
            "title": "Quip",
            "hex": "F27557",
            "source": "https://quip.com"
        },
        {
            "title": "Quora",
            "hex": "B92B27",
            "source": "https://www.quora.com"
        },
        {
            "title": "Qwant",
            "hex": "5C97FF",
            "source": "https://about.qwant.com"
        },
        {
            "title": "Qwiklabs",
            "hex": "F5CD0E",
            "source": "https://www.cloudskillsboost.google"
        },
        {
            "title": "Qzone",
            "hex": "FECE00",
            "source": "https://qzone.qq.com"
        },
        {
            "title": "R",
            "hex": "276DC3",
            "source": "https://www.r-project.org/logo/",
            "license": {
                "type": "CC-BY-SA-4.0"
            }
        },
        {
            "title": "R3",
            "hex": "EC1D24",
            "source": "https://www.r3.com",
            "guidelines": "https://www.r3.com/contact-press-media/"
        },
        {
            "title": "RabbitMQ",
            "hex": "FF6600",
            "source": "https://www.rabbitmq.com",
            "guidelines": "https://www.rabbitmq.com/trademark-guidelines.html"
        },
        {
            "title": "Racket",
            "hex": "9F1D20",
            "source": "https://racket-lang.org"
        },
        {
            "title": "Radar",
            "hex": "007AFF",
            "source": "https://radar.io"
        },
        {
            "title": "RadioPublic",
            "hex": "CE262F",
            "source": "https://help.radiopublic.com/hc/en-us/articles/360002546754-RadioPublic-logos"
        },
        {
            "title": "Radix UI",
            "hex": "161618",
            "source": "https://www.radix-ui.com"
        },
        {
            "title": "Railway",
            "hex": "0B0D0E",
            "source": "https://railway.app"
        },
        {
            "title": "Rainmeter",
            "hex": "19519B",
            "source": "https://github.com/rainmeter/rainmeter-www/blob/867fd905fda8d1b1083730adcb7f49f1775cb5b0/source/img/logo_blue.ai"
        },
        {
            "title": "Rakuten",
            "hex": "BF0000",
            "source": "https://global.rakuten.com/corp/assets/img/site-icons/rakuten-black.svg",
            "guidelines": "https://global.rakuten.com/corp/news/media/"
        },
        {
            "title": "Ram",
            "hex": "000000",
            "source": "https://www.fcaci.com/x/RAMv15",
            "guidelines": "https://www.fcaci.com/x/RAMv15"
        },
        {
            "title": "Rancher",
            "hex": "0075A8",
            "source": "https://rancher.com/brand-guidelines/",
            "guidelines": "https://rancher.com/brand-guidelines/"
        },
        {
            "title": "Rarible",
            "hex": "FEDA03",
            "source": "https://rarible.com"
        },
        {
            "title": "Rasa",
            "hex": "5A17EE",
            "source": "https://rasa.com"
        },
        {
            "title": "Raspberry Pi",
            "hex": "A22846",
            "source": "https://www.raspberrypi.org/trademark-rules",
            "guidelines": "https://www.raspberrypi.org/trademark-rules"
        },
        {
            "title": "Ravelry",
            "hex": "EE6E62",
            "source": "https://www.ravelry.com/help/logos",
            "guidelines": "https://www.ravelry.com/help/logos"
        },
        {
            "title": "Ray",
            "hex": "028CF0",
            "source": "https://github.com/ray-project/ray/blob/6522935291caa120e83697c6c9b3a450617c9283/dashboard/client/src/logo.svg"
        },
        {
            "title": "Razer",
            "hex": "00FF00",
            "source": "https://press.razer.com"
        },
        {
            "title": "Razorpay",
            "hex": "0C2451",
            "source": "https://razorpay.com/newsroom/brand-assets/",
            "guidelines": "https://razorpay.com/newsroom/brand-assets/"
        },
        {
            "title": "React",
            "hex": "61DAFB",
            "source": "https://github.com/facebook/create-react-app/blob/282c03f9525fdf8061ffa1ec50dce89296d916bd/test/fixtures/relative-paths/src/logo.svg",
            "aliases": {
                "dup": [
                    {
                        "title": "React Native",
                        "source": "https://reactnative.dev"
                    }
                ]
            }
        },
        {
            "title": "React Hook Form",
            "hex": "EC5990",
            "source": "https://github.com/react-hook-form/documentation/blob/d049ffe923336ce7a5bf58990c54c07f39ab2429/src/images/Logo.svg"
        },
        {
            "title": "React Query",
            "hex": "FF4154",
            "source": "https://github.com/tannerlinsley/react-query/blob/9b5d18cd47a4c1454d6c8dd0f38280641c1dd5dd/docs/src/images/emblem-light.svg"
        },
        {
            "title": "React Router",
            "hex": "CA4245",
            "source": "https://github.com/ReactTraining/react-router/blob/c94bcd8cef0c811f80b02777ec26fee3618f8e86/website/static/safari-pinned-tab.svg"
        },
        {
            "title": "React Table",
            "hex": "FF4154",
            "source": "https://github.com/tannerlinsley/react-table/blob/8c77b4ad97353a0b1f0746be5b919868862a9dcc/docs/src/images/emblem-light.svg"
        },
        {
            "title": "ReactiveX",
            "hex": "B7178C",
            "source": "https://github.com/ReactiveX/rxjs/blob/ee6ababb9fa75f068ac2122e956ff4e449604c59/resources/CI-CD/logo/svg/RxJs_Logo_Black.svg",
            "aliases": {
                "dup": [
                    {
                        "title": "RxJS",
                        "hex": "D81B60"
                    }
                ]
            }
        },
        {
            "title": "ReactOS",
            "hex": "0088CC",
            "source": "https://github.com/reactos/press-media/tree/48089e09e0c7e828f1eb81e5ea0d8da85ec41dc3"
        },
        {
            "title": "Read the Docs",
            "hex": "8CA1AF",
            "source": "https://github.com/readthedocs/readthedocs.org/blob/2dc9706c4fe7fa6d4410ed0e5aedca8d4796fe0f/media/readthedocsbranding.ai"
        },
        {
            "title": "read.cv",
            "hex": "111111",
            "source": "https://read.cv/support/vcY96F2GqbvLOdKkWl0I"
        },
        {
            "title": "ReadMe",
            "hex": "018EF5",
            "source": "https://readme.com"
        },
        {
            "title": "Realm",
            "hex": "39477F",
            "source": "https://realm.io"
        },
        {
            "title": "Reason",
            "hex": "DD4B39",
            "source": "https://reasonml.github.io/img/reason.svg"
        },
        {
            "title": "Reason Studios",
            "hex": "FFFFFF",
            "source": "https://www.reasonstudios.com/press",
            "guidelines": "https://www.reasonstudios.com/press"
        },
        {
            "title": "Recoil",
            "hex": "3578E5",
            "source": "https://recoiljs.org"
        },
        {
            "title": "Red",
            "hex": "B32629",
            "source": "https://www.red-lang.org"
        },
        {
            "title": "Red Hat",
            "hex": "EE0000",
            "source": "https://www.redhat.com/en/about/brand/new-brand/details"
        },
        {
            "title": "Red Hat Open Shift",
            "hex": "EE0000",
            "source": "https://www.openshift.com"
        },
        {
            "title": "Redbubble",
            "hex": "E41321",
            "source": "https://www.redbubble.com/explore/client/4196122a442ab3f429ec802f71717465.svg"
        },
        {
            "title": "Reddit",
            "hex": "FF4500",
            "source": "https://www.redditinc.com/brand",
            "guidelines": "https://www.redditinc.com/brand"
        },
        {
            "title": "Redis",
            "hex": "DC382D",
            "source": "https://www.redislabs.com/brand-guidelines/",
            "guidelines": "https://www.redislabs.com/brand-guidelines/"
        },
        {
            "title": "Redmine",
            "hex": "B32024",
            "source": "https://www.redmine.org/projects/redmine/wiki/logo",
            "license": {
                "type": "CC-BY-SA-2.5",
                "url": "https://github.com/edavis10/redmine_logo/blob/2afe855c4e9cd955b648972d09cc20d76dabbf4c/COPYRIGHT"
            }
        },
        {
            "title": "Redox",
            "hex": "000000",
            "source": "https://github.com/redox-os/assets/blob/4935a777cd7aa44323d3c263b1e0bb4ae864a027/logos/redox/vectorized_logo.svg"
        },
        {
            "title": "Redux",
            "hex": "764ABC",
            "source": "https://github.com/reduxjs/redux/tree/8ad084251a5b3e4617157fc52795b6284e68bc1e/logo"
        },
        {
            "title": "Redux-Saga",
            "hex": "999999",
            "source": "https://github.com/redux-saga/redux-saga/blob/9d2164946f402e594a0dfe453c6d20fb6f14858f/logo/3840/Redux-Saga-Logo.png"
        },
        {
            "title": "RedwoodJS",
            "hex": "BF4722",
            "source": "https://redwoodjs.com/logos/",
            "guidelines": "https://redwoodjs.com/logos/"
        },
        {
            "title": "Reebok",
            "hex": "E41D1B",
            "source": "https://www.reebok.com/us"
        },
        {
            "title": "Relay",
            "hex": "F26B00",
            "source": "https://relay.dev"
        },
        {
            "title": "Reliance Industries Limited",
            "hex": "D1AB66",
            "source": "https://www.ril.com/getattachment/7c210e67-5b0e-4965-b1a2-2ee83e19cee9/Morgan-Stanley-Eighteenth-Annual-India-Summit,-31.aspx"
        },
        {
            "title": "remark",
            "hex": "000000",
            "source": "https://github.com/remarkjs/remark/blob/26dc58a675ac7267c105f0fdb76a82db77f8402a/logo.svg"
        },
        {
            "title": "Remix",
            "hex": "000000",
            "source": "https://drive.google.com/drive/u/0/folders/1pbHnJqg8Y1ATs0Oi8gARH7wccJGv4I2c"
        },
        {
            "title": "Ren'Py",
            "hex": "FF7F7F",
            "source": "https://renpy.org"
        },
        {
            "title": "Renault",
            "hex": "FFCC33",
            "source": "https://en.media.groupe.renault.com/news/renault-news-march-2021-5f28-989c5.html"
        },
        {
            "title": "Render",
            "hex": "46E3B7",
            "source": "https://render.com"
        },
        {
            "title": "RenovateBot",
            "hex": "1A1F6C",
            "source": "https://avatars1.githubusercontent.com/u/38656520"
        },
        {
            "title": "Renren",
            "hex": "217DC6",
            "source": "https://seeklogo.com/vector-logo/184137/renren-inc"
        },
        {
            "title": "Replit",
            "hex": "F26207",
            "source": "https://repl.it"
        },
        {
            "title": "Republic of Gamers",
            "aliases": {
                "aka": [
                    "ASUS ROG",
                    "ROG"
                ]
            },
            "hex": "FF0029",
            "source": "https://rog.asus.com"
        },
        {
            "title": "ReScript",
            "hex": "E6484F",
            "source": "https://rescript-lang.org/brand"
        },
        {
            "title": "RescueTime",
            "hex": "161A3B",
            "source": "https://www.rescuetime.com/press"
        },
        {
            "title": "ResearchGate",
            "hex": "00CCBB",
            "source": "https://c5.rgstatic.net/m/428059296771819/images/favicon/favicon.svg"
        },
        {
            "title": "ReSharper",
            "hex": "000000",
            "source": "https://www.jetbrains.com/company/brand/logos/",
            "guidelines": "https://www.jetbrains.com/company/brand/"
        },
        {
            "title": "Resurrection Remix OS",
            "hex": "000000",
            "source": "https://avatars.githubusercontent.com/u/4931972"
        },
        {
            "title": "Retool",
            "hex": "3D3D3D",
            "source": "https://retool.com"
        },
        {
            "title": "RetroArch",
            "hex": "000000",
            "source": "https://github.com/libretro/RetroArch/blob/b01aabf7d1f025999ad0f7812e6e6816d011e631/media/retroarch.svg"
        },
        {
            "title": "RetroPie",
            "hex": "CC0000",
            "source": "https://github.com/RetroPie/RetroPie-Docs/blob/c4e882bd2c9d740c591ff346e07a4a4cb536ca93/images/logo.svg"
        },
        {
            "title": "ReVanced",
            "hex": "9ED5FF",
            "source": "https://revanced.app"
        },
        {
            "title": "reveal.js",
            "hex": "F2E142",
            "source": "https://revealjs.com"
        },
        {
            "title": "ReverbNation",
            "hex": "E43526",
            "source": "https://www.reverbnation.com"
        },
        {
            "title": "Revolt.chat",
            "hex": "FF4655",
            "source": "https://app.revolt.chat/assets/badges/revolt_r.svg",
            "aliases": {
                "aka": [
                    "revolt"
                ]
            }
        },
        {
            "title": "Revolut",
            "hex": "0075EB",
            "source": "https://www.revolut.com"
        },
        {
            "title": "Revue",
            "hex": "E15718",
            "source": "https://www.getrevue.co"
        },
        {
            "title": "REWE",
            "hex": "CC071E",
            "source": "https://www.rewe.de"
        },
        {
            "title": "Rezgo",
            "hex": "F76C00",
            "source": "https://www.rezgo.com"
        },
        {
            "title": "Rhinoceros",
            "hex": "801010",
            "source": "https://github.com/mcneel/compute.rhino3d/blob/2204d998ff0397a1c6a18dd2312a96508ad48bdb/README.md"
        },
        {
            "title": "Rider",
            "hex": "000000",
            "source": "https://www.jetbrains.com/company/brand/logos/",
            "guidelines": "https://www.jetbrains.com/company/brand/"
        },
        {
            "title": "Rimac Automobili",
            "hex": "0A222E",
            "source": "https://www.rimac-automobili.com/media/",
            "guidelines": "https://www.rimac-automobili.com/media/"
        },
        {
            "title": "Ring",
            "hex": "1C9AD6",
            "source": "https://store.ring.com/press"
        },
        {
            "title": "Riot Games",
            "hex": "D32936",
            "source": "https://www.riotgames.com/en/press"
        },
        {
            "title": "Ripple",
            "hex": "0085C0",
            "source": "https://www.ripple.com/media-kit/",
            "guidelines": "https://brand.ripple.com/article/brand-policy"
        },
        {
            "title": "RISC-V",
            "hex": "283272",
            "source": "https://riscv.org/risc-v-logo/",
            "guidelines": "https://riscv.org/about/risc-v-branding-guidelines/"
        },
        {
            "title": "Riseup",
            "hex": "FF0000",
            "source": "https://riseup.net/en/about-us/images"
        },
        {
            "title": "roadmap.sh",
            "hex": "000000",
            "source": "https://roadmap.sh"
        },
        {
            "title": "Roam Research",
            "hex": "343A40",
            "source": "https://roamresearch.com/#/app/help/page/Vu1MmjinS"
        },
        {
            "title": "Roblox",
            "hex": "000000",
            "source": "https://blog.roblox.com/wp-content/themes/roblox/img/Roblox_Logo_White.svg",
            "guidelines": "https://en.help.roblox.com/hc/en-us/articles/115001708126-Roblox-Name-and-Logo-Community-Usage-Guidelines"
        },
        {
            "title": "Roblox Studio",
            "hex": "00A2FF",
            "source": "https://create.roblox.com/assets/common/studio_white.svg"
        },
        {
            "title": "Robot Framework",
            "hex": "000000",
            "source": "https://github.com/robotframework/visual-identity/tree/fadf8cda9f79ea31987a214f0047cca9626327b7",
            "guidelines": "https://github.com/robotframework/visual-identity/blob/master/robot-framework-brand-guidelines.pdf",
            "license": {
                "type": "CC-BY-NC-SA-4.0"
            }
        },
        {
            "title": "Rocket.Chat",
            "hex": "F5455C",
            "source": "https://rocket.chat/press",
            "guidelines": "https://docs.rocket.chat/guides/brand-and-visual-guidelines/logo"
        },
        {
            "title": "RocksDB",
            "hex": "2A2A2A",
            "source": "https://github.com/facebook/rocksdb/blob/9ed96703d11a1cf4af0e1c1db0e4a6057a8e5d42/docs/static/logo.svg",
            "license": {
                "type": "CC-BY-4.0"
            }
        },
        {
            "title": "Rocky Linux",
            "hex": "10B981",
            "source": "https://github.com/rocky-linux/branding/blob/94e97dd30b87d909cc4f6a6838a2926f77f9ac47/logo/src/icon-black.svg",
            "license": {
                "type": "CC-BY-SA-4.0"
            }
        },
        {
            "title": "Roku",
            "hex": "662D91",
            "source": "https://www.roku.com",
            "guidelines": "https://docs.roku.com/published/trademarkguidelines/en/ca"
        },
        {
            "title": "Rolls-Royce",
            "hex": "281432",
            "source": "https://www.rolls-roycemotorcars.com"
        },
        {
            "title": "rollup.js",
            "hex": "EC4A3F",
            "source": "https://rollupjs.org"
        },
        {
            "title": "Rome",
            "hex": "27272A",
            "source": "https://github.com/rome/tools/blob/261c3f3bdc21439777f78b6551f707cce0c8d04a/assets/SVG/logomark_black.svg",
            "guidelines": "https://github.com/rome/tools/tree/main/assets",
            "license": {
                "type": "CC-BY-NC-SA-4.0"
            }
        },
        {
            "title": "Roots",
            "hex": "525DDC",
            "source": "https://roots.io/about/brand/",
            "guidelines": "https://roots.io/about/brand/"
        },
        {
            "title": "Roots Bedrock",
            "hex": "525DDC",
            "source": "https://roots.io/about/brand/"
        },
        {
            "title": "Roots Sage",
            "hex": "525DDC",
            "source": "https://roots.io/about/brand/"
        },
        {
            "title": "ROS",
            "hex": "22314E",
            "source": "https://www.ros.org/press-kit/",
            "guidelines": "https://www.ros.org/press-kit/"
        },
        {
            "title": "Rossmann",
            "hex": "C3002D",
            "source": "https://www.rossmann.de"
        },
        {
            "title": "Rotary International",
            "hex": "F7A81B",
            "source": "https://www.rotary.org/en",
            "guidelines": "https://my.rotary.org/en/rotary-identity-guidelines"
        },
        {
            "title": "Rotten Tomatoes",
            "hex": "FA320A",
            "source": "https://commons.wikimedia.org/wiki/File:Rottentomatoesalternativelogo.svg"
        },
        {
            "title": "Roundcube",
            "hex": "37BEFF",
            "source": "https://roundcube.net"
        },
        {
            "title": "RSocket",
            "hex": "EF0092",
            "source": "https://rsocket.io/img/r-socket-pink.svg"
        },
        {
            "title": "RSS",
            "hex": "FFA500",
            "source": "https://en.wikipedia.org/wiki/Feed_icon"
        },
        {
            "title": "RStudio",
            "hex": "75AADB",
            "source": "https://www.rstudio.com/about/logos/",
            "guidelines": "https://www.rstudio.com/about/logos/"
        },
        {
            "title": "RTÉ",
            "hex": "00A7B3",
            "source": "https://www.rte.ie/archives/"
        },
        {
            "title": "RTL",
            "hex": "E9113B",
            "source": "https://commons.wikimedia.org/wiki/File:RTL_Cornerlogo.svg"
        },
        {
            "title": "RTLZWEI",
            "hex": "00BCF6",
            "source": "https://www.rtl2.de"
        },
        {
            "title": "RuboCop",
            "hex": "000000",
            "source": "https://github.com/rubocop-semver/rubocop-ruby2_0/blob/5302f93058f7b739a73a7a6c11c566a2b196b96e/docs/images/logo/rubocop-light.svg",
            "license": {
                "type": "CC-BY-NC-4.0"
            }
        },
        {
            "title": "Ruby",
            "hex": "CC342D",
            "source": "https://www.ruby-lang.org/en/about/logo/",
            "license": {
                "type": "CC-BY-SA-2.5"
            }
        },
        {
            "title": "Ruby on Rails",
            "hex": "CC0000",
            "source": "https://rubyonrails.org",
            "guidelines": "https://rubyonrails.org/trademarks/"
        },
        {
            "title": "Ruby Sinatra",
            "hex": "000000",
            "source": "https://github.com/sinatra/resources/tree/64c22f9b4bf2e52b5c0c875ba16671f295689efb/logo"
        },
        {
            "title": "RubyGems",
            "hex": "E9573F",
            "source": "https://rubygems.org/pages/about"
        },
        {
            "title": "Ruff",
            "hex": "FCC21B",
            "source": "https://github.com/charliermarsh/ruff/blob/e04ef423344837c916e75a7b09ea674711a104e0/assets/badge/v1.json"
        },
        {
            "title": "Rumble",
            "hex": "85C742",
            "source": "https://rumble.com"
        },
        {
            "title": "Rundeck",
            "hex": "F73F39",
            "source": "https://github.com/rundeck/docs/blob/a1c98b682eb6e82b60de0daa876133f390630821/docs/.vuepress/public/images/rundeck-logo.svg"
        },
        {
            "title": "Runkeeper",
            "hex": "001E62",
            "source": "https://runkeeper.com/cms/press-kit",
            "guidelines": "https://runkeeper.com/cms/press-kit"
        },
        {
            "title": "RunKit",
            "hex": "491757",
            "source": "https://www.npmjs.com/package/@runkit/brand"
        },
        {
            "title": "Rust",
            "hex": "000000",
            "source": "https://www.rust-lang.org",
            "guidelines": "https://www.rust-lang.org/policies/media-guide",
            "license": {
                "type": "CC-BY-SA-4.0"
            }
        },
        {
            "title": "RxDB",
            "hex": "8D1F89",
            "source": "https://github.com/pubkey/rxdb/blob/0c554dbcf7a4e6c48cd581ec1e3b130a4b5ab7d6/docs/files/logo/logo.svg"
        },
        {
            "title": "Ryanair",
            "hex": "073590",
            "source": "https://corporate.ryanair.com/media-centre/stock-images-gallery/#album-container-3"
        },
        {
            "title": "S7 Airlines",
            "hex": "C4D600",
            "source": "https://www.s7.ru/en/info/s7-airlines/brand/",
            "guidelines": "https://www.s7.ru/en/info/s7-airlines/brand/"
        },
        {
            "title": "Sabanci",
            "hex": "004B93",
            "source": "https://www.sabanci.com/en"
        },
        {
            "title": "Safari",
            "hex": "000000",
            "source": "https://images.techhive.com/images/article/2014/11/safari-favorites-100530680-large.jpg"
        },
        {
            "title": "Sage",
            "hex": "00D639",
            "source": "https://www.sage.com"
        },
        {
            "title": "Sahibinden",
            "hex": "FFE800",
            "source": "https://www.sahibinden.com/favicon.ico"
        },
        {
            "title": "Sailfish OS",
            "hex": "053766",
            "source": "https://sailfishos.org"
        },
        {
            "title": "Salesforce",
            "hex": "00A1E0",
            "source": "https://brand.salesforce.com/content/logo-guidelines",
            "guidelines": "https://brand.salesforce.com/content/logo-guidelines"
        },
        {
            "title": "Salt Project",
            "hex": "57BCAD",
            "source": "https://saltproject.io",
            "guidelines": "https://gitlab.com/saltstack/open/salt-branding-guide/-/blob/37bbc3a8577be2f44895310c092439472491a8f4/README.md",
            "license": {
                "type": "Apache-2.0"
            }
        },
        {
            "title": "Samsung",
            "hex": "1428A0",
            "source": "https://www.samsung.com/us/about-us/brand-identity/logo/",
            "guidelines": "https://www.samsung.com/us/about-us/brand-identity/logo/"
        },
        {
            "title": "Samsung Pay",
            "hex": "1428A0",
            "source": "https://pay.samsung.com/developers/resource/brand",
            "guidelines": "https://pay.samsung.com/developers/resource/brand"
        },
        {
            "title": "San Francisco Municipal Railway",
            "hex": "BA0C2F",
            "source": "https://www.actransit.org/wp-content/uploads/HSP_CC-sched.pdf"
        },
        {
            "title": "SanDisk",
            "hex": "ED1C24",
            "source": "https://kb.sandisk.com"
        },
        {
            "title": "Sanic",
            "hex": "FF0D68",
            "source": "https://github.com/sanic-org/sanic-assets/blob/79af646b7948fdfdc3b2f98d8aeedf58eba34b5b/svg/sanic-framework-logo-mono-black.svg"
        },
        {
            "title": "Sanity",
            "hex": "F03E2F",
            "source": "https://github.com/sanity-io/logos/blob/6934d28ae0b5f63b0386810997b8be61ec7009b5/src/sanityMonogram.tsx",
            "license": {
                "type": "MIT",
                "url": "https://github.com/sanity-io/logos/blob/6934d28ae0b5f63b0386810997b8be61ec7009b5/LICENSE"
            }
        },
        {
            "title": "São Paulo Metro",
            "hex": "004382",
            "source": "https://upload.wikimedia.org/wikipedia/commons/d/da/Sao_Paulo_Metro_Logo.svg"
        },
        {
            "title": "SAP",
            "hex": "0FAAFF",
            "source": "https://www.sap.com"
        },
        {
            "title": "Sass",
            "hex": "CC6699",
            "source": "https://sass-lang.com/styleguide/brand",
            "guidelines": "https://sass-lang.com/styleguide/brand",
            "license": {
                "type": "CC-BY-NC-SA-3.0"
            }
        },
        {
            "title": "Sat.1",
            "slug": "sat1",
            "hex": "047DA3",
            "source": "https://www.prosiebensat1.com/presse/downloads/logos"
        },
        {
            "title": "Saturn",
            "hex": "EB680B",
            "source": "https://www.saturn.de"
        },
        {
            "title": "Sauce Labs",
            "hex": "3DDC91",
            "source": "https://saucelabs.com"
        },
        {
            "title": "Scala",
            "hex": "DC322F",
            "source": "https://www.scala-lang.org"
        },
        {
            "title": "Scaleway",
            "hex": "4F0599",
            "source": "https://www.scaleway.com/en/design-resources/",
            "guidelines": "https://www.scaleway.com/en/design-resources/"
        },
        {
            "title": "Scania",
            "hex": "041E42",
            "source": "https://digitaldesign.scania.com/resources/brand/logotype",
            "guidelines": "https://digitaldesign.scania.com/resources/brand/logotype"
        },
        {
            "title": "Schneider Electric",
            "hex": "3DCD58",
            "source": "https://www.se.com/us/en/assets/739/media/202250/SE_logo-LIO-white_header.svg"
        },
        {
            "title": "scikit-learn",
            "hex": "F7931E",
            "source": "https://github.com/scikit-learn/scikit-learn/blob/c5ef2e985c13119001aa697e446ebb3dbcb326e5/doc/logos/scikit-learn-logo.svg"
        },
        {
            "title": "SciPy",
            "hex": "8CAAE6",
            "source": "https://github.com/scikit-image/skimage-branding/blob/eafb65cbc3a700e3d9c8ba2ba15788fcc8703984/logo/scipy.svg"
        },
        {
            "title": "Scopus",
            "hex": "E9711C",
            "source": "https://www.scopus.com"
        },
        {
            "title": "SCP Foundation",
            "hex": "FFFFFF",
            "source": "https://scp-wiki.wikidot.com"
        },
        {
            "title": "Scrapbox",
            "hex": "06B632",
            "source": "https://scrapbox.io/nota-press"
        },
        {
            "title": "Scratch",
            "hex": "4D97FF",
            "source": "https://github.com/LLK/scratch-link/blob/027e3754ba6db976495e905023d5ac5e730dccfc/Assets/Windows/SVG/Windows%20Tray%20400x400.svg"
        },
        {
            "title": "Screencastify",
            "hex": "FF8282",
            "source": "https://www.screencastify.com"
        },
        {
            "title": "Scribd",
            "hex": "1E7B85",
            "source": "https://brand.scribd.com/d/oFZcsq7FVpSh/about-scribd#/media-press-kit/downloads",
            "guidelines": "https://brand.scribd.com/d/oFZcsq7FVpSh/about-scribd#/marketing-visual-guidelines/our-logo/our-logomark"
        },
        {
            "title": "Scrimba",
            "hex": "2B283A",
            "source": "https://scrimba.com"
        },
        {
            "title": "ScrollReveal",
            "hex": "FFCB36",
            "source": "https://scrollrevealjs.org"
        },
        {
            "title": "Scrum Alliance",
            "hex": "009FDA",
            "source": "https://www.scrumalliance.org/ScrumRedesignDEVSite/media/ScrumAllianceMedia/Files%20and%20PDFs/Infographics/S_BrandGuidelines_2018_rev.pdf",
            "guidelines": "https://www.scrumalliance.org/ScrumRedesignDEVSite/media/ScrumAllianceMedia/Files%20and%20PDFs/Infographics/S_BrandGuidelines_2018_rev.pdf"
        },
        {
            "title": "Scrutinizer CI",
            "hex": "8A9296",
            "source": "https://scrutinizer-ci.com"
        },
        {
            "title": "ScyllaDB",
            "hex": "6CD5E7",
            "source": "https://www.scylladb.com/media-kit",
            "guidelines": "https://www.scylladb.com/media-kit"
        },
        {
            "title": "Seagate",
            "hex": "6EBE49",
            "source": "https://branding.seagate.com/productpage/3fc51aba-c35a-4eff-a833-a258b0440bd2"
        },
        {
            "title": "SEAT",
            "hex": "33302E",
            "source": "https://www.seat.es"
        },
        {
            "title": "SecurityScorecard",
            "hex": "7033FD",
            "source": "https://securityscorecard.com"
        },
        {
            "title": "Sefaria",
            "hex": "212E50",
            "source": "https://github.com/Sefaria/Sefaria-Project/blob/c141b2b3491660ed563df9f4b1a2e4c071e88688/static/img/logo/samekh.svg"
        },
        {
            "title": "Sega",
            "hex": "0089CF",
            "source": "https://en.wikipedia.org/wiki/Sega#/media/File:Sega_logo.svg"
        },
        {
            "title": "Selenium",
            "hex": "43B02A",
            "source": "https://github.com/SeleniumHQ/heroku-selenium/blob/2f66891ba030d3aa1f36ab1748c52ba4fb4e057d/selenium-green.svg"
        },
        {
            "title": "Sellfy",
            "hex": "21B352",
            "source": "https://sellfy.com/about/"
        },
        {
            "title": "Semantic Scholar",
            "hex": "1857B6",
            "source": "https://www.semanticscholar.org/about"
        },
        {
            "title": "Semantic UI React",
            "hex": "35BDB2",
            "source": "https://react.semantic-ui.com"
        },
        {
            "title": "Semantic Web",
            "hex": "005A9C",
            "source": "https://www.w3.org/2007/10/sw-logos.html"
        },
        {
            "title": "semantic-release",
            "hex": "494949",
            "source": "https://github.com/semantic-release/semantic-release/blob/85bc213f04445a9bb8f19e5d45d6ecd7acccf841/media/semantic-release-logo.svg"
        },
        {
            "title": "Semaphore CI",
            "hex": "19A974",
            "source": "https://semaphoreci.com"
        },
        {
            "title": "Semrush",
            "hex": "FF642D",
            "source": "https://www.semrush.com"
        },
        {
            "title": "SemVer",
            "hex": "3F4551",
            "source": "https://github.com/semver/semver.org/blob/b6983849e38911195a24357809187c2f50af0d40/assets/500x500(light).jpg"
        },
        {
            "title": "Sencha",
            "hex": "86BC40",
            "source": "https://design.sencha.com",
            "guidelines": "https://design.sencha.com/productlogo.html"
        },
        {
            "title": "Sendinblue",
            "hex": "0092FF",
            "source": "https://get.sendinblue.com/assets/logos/"
        },
        {
            "title": "Sennheiser",
            "hex": "000000",
            "source": "https://sennheiser.com"
        },
        {
            "title": "Sensu",
            "hex": "89C967",
            "source": "https://github.com/sensu/web/blob/c823738c11e576d6b2e5d4ca2d216dbd472c0b11/src/assets/logo/graphic/green.svg"
        },
        {
            "title": "Sentry",
            "hex": "362D59",
            "source": "https://sentry.io/branding/"
        },
        {
            "title": "SEPA",
            "hex": "2350A9",
            "source": "https://www.europeanpaymentscouncil.eu/document-library/other/sepa-logo-vector-format",
            "guidelines": "https://www.europeanpaymentscouncil.eu/document-library/other/sepa-logo-visual-identity-guidelines"
        },
        {
            "title": "Sequelize",
            "hex": "52B0E7",
            "source": "https://github.com/sequelize/website/blob/e6a482fa58a839b15ace80e3c8901ed2887be45e/static/img/logo-simple.svg"
        },
        {
            "title": "Server Fault",
            "hex": "E7282D",
            "source": "https://stackoverflow.com/company/logos",
            "guidelines": "https://stackoverflow.com/legal/trademark-guidance"
        },
        {
            "title": "Serverless",
            "hex": "FD5750",
            "source": "https://serverless.com"
        },
        {
            "title": "Sessionize",
            "hex": "1AB394",
            "source": "https://sessionize.com/brand"
        },
        {
            "title": "Setapp",
            "hex": "E6C3A5",
            "source": "https://setapp.com"
        },
        {
            "title": "SFML",
            "hex": "8CC445",
            "source": "https://www.sfml-dev.org/download/goodies/"
        },
        {
            "title": "Shadow",
            "hex": "0A0C0D",
            "source": "https://shadow.tech"
        },
        {
            "title": "Shanghai Metro",
            "hex": "EC1C24",
            "source": "https://en.wikipedia.org/wiki/File:Shanghai_Metro_Full_Logo.svg"
        },
        {
            "title": "ShareX",
            "hex": "2885F1",
            "source": "https://getsharex.com/brand-assets"
        },
        {
            "title": "sharp",
            "hex": "99CC00",
            "source": "https://github.com/lovell/sharp/blob/315f519e1dd9adca0678e94a5ed0492cb5e0aae4/docs/image/sharp-logo-mono.svg"
        },
        {
            "title": "Shazam",
            "hex": "0088FF",
            "source": "https://www.shazam.com"
        },
        {
            "title": "Shell",
            "hex": "FFD500",
            "source": "https://en.wikipedia.org/wiki/File:Shell_logo.svg"
        },
        {
            "title": "Shelly",
            "hex": "4495D1",
            "source": "https://shelly.cloud"
        },
        {
            "title": "Shenzhen Metro",
            "hex": "009943",
            "source": "https://en.wikipedia.org/wiki/File:Shenzhen_Metro_Corporation_logo_full.svg"
        },
        {
            "title": "Shields.io",
            "hex": "000000",
            "source": "https://shields.io"
        },
        {
            "title": "Shikimori",
            "hex": "343434",
            "source": "https://shikimori.one"
        },
        {
            "title": "Shopee",
            "hex": "EE4D2D",
            "source": "https://shopee.com"
        },
        {
            "title": "Shopify",
            "hex": "7AB55C",
            "source": "https://www.shopify.com/brand-assets",
            "guidelines": "https://www.shopify.com/brand-assets"
        },
        {
            "title": "Shopware",
            "hex": "189EFF",
            "source": "https://www.shopware.com/en/press/press-material/"
        },
        {
            "title": "Shortcut",
            "hex": "58B1E4",
            "source": "https://www.shortcut.com/branding",
            "guidelines": "https://www.shortcut.com/branding"
        },
        {
            "title": "Shotcut",
            "hex": "115C77",
            "source": "https://shotcut.com/media/"
        },
        {
            "title": "Showpad",
            "hex": "2D2E83",
            "source": "https://www.showpad.com"
        },
        {
            "title": "Showtime",
            "hex": "B10000",
            "source": "https://commons.wikimedia.org/wiki/File:Showtime.svg"
        },
        {
            "title": "Shutterstock",
            "hex": "EE2B24",
            "source": "https://www.shutterstock.com/press/media",
            "guidelines": "https://www.shutterstock.com/press/media"
        },
        {
            "title": "Siemens",
            "hex": "009999",
            "source": "https://siemens.com"
        },
        {
            "title": "Signal",
            "hex": "3A76F0",
            "source": "https://github.com/signalapp/Signal-Desktop/blob/9db8765b6cf270195e45a7f251374d4e53d54c95/images/signal-logo.svg"
        },
        {
            "title": "Similarweb",
            "hex": "092540",
            "source": "https://www.similarweb.com"
        },
        {
            "title": "Simkl",
            "hex": "000000",
            "source": "https://simkl.com"
        },
        {
            "title": "Simple Analytics",
            "hex": "FF4F64",
            "source": "https://simpleanalytics.com",
            "guidelines": "https://simpleanalytics.com/press"
        },
        {
            "title": "Simple Icons",
            "hex": "111111",
            "source": "https://simpleicons.org",
            "license": {
                "type": "CC0-1.0"
            }
        },
        {
            "title": "Simplenote",
            "hex": "3361CC",
            "source": "https://en.wikipedia.org/wiki/File:Simplenote_logo.svg"
        },
        {
            "title": "Sina Weibo",
            "hex": "E6162D",
            "source": "https://en.wikipedia.org/wiki/Sina_Weibo"
        },
        {
            "title": "Singapore Airlines",
            "hex": "F99F1C",
            "source": "https://www.singaporeair.com"
        },
        {
            "title": "SingleStore",
            "hex": "AA00FF",
            "source": "https://www.singlestore.com/brand/"
        },
        {
            "title": "Sitecore",
            "hex": "EB1F1F",
            "source": "https://www.sitecore.com"
        },
        {
            "title": "SitePoint",
            "hex": "258AAF",
            "source": "https://www.sitepoint.com"
        },
        {
            "title": "Sketch",
            "hex": "F7B500",
            "source": "https://www.sketch.com/about-us/#press",
            "guidelines": "https://www.sketch.com/about-us/#press"
        },
        {
            "title": "Sketchfab",
            "hex": "1CAAD9",
            "source": "https://sketchfab.com/press"
        },
        {
            "title": "SketchUp",
            "hex": "005F9E",
            "source": "https://www.sketchup.com/themes/sketchup_www_terra/images/SketchUp-Horizontal-RGB.svg"
        },
        {
            "title": "Skillshare",
            "hex": "00FF84",
            "source": "https://www.skillshare.com"
        },
        {
            "title": "ŠKODA",
            "hex": "4BA82E",
            "source": "https://en.wikipedia.org/wiki/File:Skoda_Auto_logo_(2011).svg"
        },
        {
            "title": "Sky",
            "hex": "0072C9",
            "source": "https://www.skysports.com"
        },
        {
            "title": "Skynet",
            "hex": "00C65E",
            "source": "https://support.siasky.net/key-concepts/skynet-brand-guidelines",
            "guidelines": "https://support.siasky.net/key-concepts/skynet-brand-guidelines"
        },
        {
            "title": "Skypack",
            "hex": "3167FF",
            "source": "https://skypack.dev"
        },
        {
            "title": "Skype",
            "hex": "00AFF0",
            "source": "https://blogs.skype.com/?attachment_id=56273"
        },
        {
            "title": "Skype for Business",
            "hex": "00AFF0",
            "source": "https://en.wikipedia.org/wiki/Skype_for_Business_Server"
        },
        {
            "title": "Skyrock",
            "hex": "009AFF",
            "source": "https://www.svgrepo.com/svg/54507/skyrock-logo"
        },
        {
            "title": "Slack",
            "hex": "4A154B",
            "source": "https://slack.com/brand-guidelines",
            "guidelines": "https://slack.com/brand-guidelines"
        },
        {
            "title": "Slackware",
            "hex": "000000",
            "source": "https://en.wikipedia.org/wiki/Slackware"
        },
        {
            "title": "Slashdot",
            "hex": "026664",
            "source": "https://commons.wikimedia.org/wiki/File:Slashdot_wordmark_and_logo.svg"
        },
        {
            "title": "SlickPic",
            "hex": "FF880F",
            "source": "https://www.slickpic.com"
        },
        {
            "title": "Slides",
            "hex": "E4637C",
            "source": "https://slides.com/about"
        },
        {
            "title": "SlideShare",
            "hex": "008ED2",
            "source": "https://www.slideshare.net/ss/creators/"
        },
        {
            "title": "smart",
            "hex": "FABC0C",
            "source": "https://www.smart.com/gb/en/models/eq-fortwo-coupe"
        },
        {
            "title": "SmartThings",
            "hex": "15BFFF",
            "source": "https://www.smartthings.com/press-kit",
            "guidelines": "https://www.smartthings.com/press-kit"
        },
        {
            "title": "smash.gg",
            "hex": "CB333B",
            "source": "https://help.smash.gg/en/articles/1716774-smash-gg-brand-guidelines",
            "guidelines": "https://help.smash.gg/en/articles/1716774-smash-gg-brand-guidelines"
        },
        {
            "title": "Smashing Magazine",
            "hex": "E85C33",
            "source": "https://www.smashingmagazine.com"
        },
        {
            "title": "SMRT",
            "hex": "EE2E24",
            "source": "https://commons.wikimedia.org/wiki/File:SMRT_Corporation.svg"
        },
        {
            "title": "SmugMug",
            "hex": "6DB944",
            "source": "https://www.smugmughelp.com/articles/409-smugmug-s-logo-and-usage"
        },
        {
            "title": "Snapchat",
            "hex": "FFFC00",
            "source": "https://www.snapchat.com/brand-guidelines",
            "guidelines": "https://www.snapchat.com/brand-guidelines"
        },
        {
            "title": "Snapcraft",
            "hex": "82BEA0",
            "source": "https://github.com/snapcore/snap-store-badges/tree/eda2cb0495ef7f4d479e231079967c9d27f2bc70",
            "license": {
                "type": "CC-BY-ND-2.0"
            }
        },
        {
            "title": "SNCF",
            "hex": "CA0939",
            "source": "https://www.sncf.com",
            "guidelines": "https://www.sncf.com/fr/groupe/marques/sncf/identite"
        },
        {
            "title": "Snowflake",
            "hex": "29B5E8",
            "source": "https://www.snowflake.com/brand-guidelines/",
            "guidelines": "https://www.snowflake.com/brand-guidelines/"
        },
        {
            "title": "Snowpack",
            "hex": "2E5E82",
            "source": "https://www.snowpack.dev"
        },
        {
            "title": "Snyk",
            "hex": "4C4A73",
            "source": "https://snyk.io/press-kit"
        },
        {
            "title": "Social Blade",
            "hex": "B3382C",
            "source": "https://socialblade.com/info/media"
        },
        {
            "title": "Society6",
            "hex": "000000",
            "source": "https://blog.society6.com/app/themes/society6/dist/images/mark.svg"
        },
        {
            "title": "Socket.io",
            "hex": "010101",
            "source": "https://socket.io"
        },
        {
            "title": "Sogou",
            "hex": "FB6022",
            "source": "https://www.sogou.com"
        },
        {
            "title": "Solid",
            "hex": "2C4F7C",
            "source": "https://www.solidjs.com/media"
        },
        {
            "title": "Solidity",
            "hex": "363636",
            "source": "https://docs.soliditylang.org/en/v0.8.6/brand-guide.html",
            "guidelines": "https://docs.soliditylang.org/en/v0.8.6/brand-guide.html",
            "license": {
                "type": "CC-BY-4.0"
            }
        },
        {
            "title": "Sololearn",
            "hex": "149EF2",
            "source": "https://www.sololearn.com",
            "aliases": {
                "aka": [
                    "SoloLearn"
                ]
            }
        },
        {
            "title": "Solus",
            "hex": "5294E2",
            "source": "https://getsol.us/branding/"
        },
        {
            "title": "Sonar",
            "hex": "FD3456",
            "source": "https://www.sonarsource.com"
        },
        {
            "title": "SonarCloud",
            "hex": "F3702A",
            "source": "https://sonarcloud.io/about"
        },
        {
            "title": "SonarLint",
            "hex": "CB2029",
            "source": "https://www.sonarlint.org/logos/",
            "guidelines": "https://www.sonarlint.org/logos/"
        },
        {
            "title": "SonarQube",
            "hex": "4E9BCD",
            "source": "https://www.sonarqube.org/logos/",
            "guidelines": "https://www.sonarqube.org/logos/"
        },
        {
            "title": "SonarSource",
            "hex": "CB3032",
            "source": "https://www.sonarsource.com/logos/",
            "guidelines": "https://www.sonarsource.com/logos/"
        },
        {
            "title": "Songkick",
            "hex": "F80046",
            "source": "https://www.songkick.com/style-guide/design",
            "guidelines": "https://www.songkick.com/style-guide/design"
        },
        {
            "title": "Songoda",
            "hex": "FC494A",
            "source": "https://songoda.com/branding",
            "guidelines": "https://songoda.com/branding"
        },
        {
            "title": "SonicWall",
            "hex": "FF791A",
            "source": "https://brandfolder.com/sonicwall/sonicwall-external"
        },
        {
            "title": "Sonos",
            "hex": "000000",
            "source": "https://www.sonos.com/en-gb/home"
        },
        {
            "title": "Sony",
            "hex": "FFFFFF",
            "source": "https://www.sony.com"
        },
        {
            "title": "Soundcharts",
            "hex": "0C1528",
            "source": "https://soundcharts.com/img/soundcharts-logo.svg"
        },
        {
            "title": "SoundCloud",
            "hex": "FF3300",
            "source": "https://soundcloud.com/press"
        },
        {
            "title": "Source Engine",
            "hex": "F79A10",
            "source": "https://developer.valvesoftware.com/favicon.ico"
        },
        {
            "title": "SourceForge",
            "hex": "FF6600",
            "source": "https://sourceforge.net"
        },
        {
            "title": "Sourcegraph",
            "hex": "000000",
            "source": "https://handbook.sourcegraph.com/departments/engineering/design/brand_guidelines/logo/",
            "guidelines": "https://handbook.sourcegraph.com/departments/engineering/design/brand_guidelines/logo/"
        },
        {
            "title": "SourceHut",
            "hex": "000000",
            "source": "https://sourcehut.org/logo/",
            "guidelines": "https://sourcehut.org/logo/",
            "license": {
                "type": "CC0-1.0",
                "url": "https://sourcehut.org/logo/"
            }
        },
        {
            "title": "Sourcetree",
            "hex": "0052CC",
            "source": "https://atlassian.design/resources/logo-library",
            "guidelines": "https://atlassian.design/foundations/logos/"
        },
        {
            "title": "Southwest Airlines",
            "hex": "304CB2",
            "source": "https://www.southwest.com"
        },
        {
            "title": "Spacemacs",
            "hex": "9266CC",
            "source": "https://spacemacs.org",
            "license": {
                "type": "CC-BY-SA-4.0"
            }
        },
        {
            "title": "SpaceX",
            "hex": "000000",
            "source": "https://www.spacex.com"
        },
        {
            "title": "spaCy",
            "hex": "09A3D5",
            "source": "https://github.com/explosion/spaCy/blob/c17980e535a8009b14ee4d1f818db207d9c07e55/website/src/images/logo.svg"
        },
        {
            "title": "Spark AR",
            "hex": "FF5C83",
            "source": "https://sparkar.facebook.com"
        },
        {
            "title": "Sparkasse",
            "hex": "FF0000",
            "source": "https://www.sparkasse.de",
            "guidelines": "https://www.sparkasse.de/nutzungshinweise.html"
        },
        {
            "title": "SparkFun",
            "hex": "E53525",
            "source": "https://www.sparkfun.com/brand_assets",
            "guidelines": "https://www.sparkfun.com/brand_assets"
        },
        {
            "title": "SparkPost",
            "hex": "FA6423",
            "source": "https://www.sparkpost.com/press-kit/",
            "guidelines": "https://www.sparkpost.com/press-kit/"
        },
        {
            "title": "SPDX",
            "hex": "4398CC",
            "source": "https://spdx.org/Resources"
        },
        {
            "title": "Speaker Deck",
            "hex": "009287",
            "source": "https://speakerdeck.com"
        },
        {
            "title": "Spectrum",
            "hex": "7B16FF",
            "source": "https://spectrum.chat"
        },
        {
            "title": "Speedtest",
            "hex": "141526",
            "source": "https://www.speedtest.net"
        },
        {
            "title": "SpeedyPage",
            "hex": "1C71F9",
            "source": "https://speedypage.com"
        },
        {
            "title": "Sphere Online Judge",
            "slug": "spoj",
            "aliases": {
                "aka": [
                    "SPOJ"
                ]
            },
            "hex": "337AB7",
            "source": "https://www.spoj.com"
        },
        {
            "title": "SpigotMC",
            "hex": "ED8106",
            "source": "https://www.spigotmc.org"
        },
        {
            "title": "Spinnaker",
            "hex": "139BB4",
            "source": "https://github.com/spinnaker/spinnaker.github.io/tree/0cdd37af7541293a810494a1bb4d7df9ef553d60/assets/images"
        },
        {
            "title": "Spinrilla",
            "hex": "460856",
            "source": "https://spinrilla.com"
        },
        {
            "title": "Splunk",
            "hex": "000000",
            "source": "https://www.splunk.com"
        },
        {
            "title": "Spond",
            "hex": "EE4353",
            "source": "https://spond.com"
        },
        {
            "title": "Spotify",
            "hex": "1DB954",
            "source": "https://developer.spotify.com/documentation/general/design-and-branding/#using-our-logo",
            "guidelines": "https://developer.spotify.com/documentation/general/design-and-branding/#using-our-logo"
        },
        {
            "title": "Spotlight",
            "hex": "352A71",
            "source": "https://www.spotlight.com"
        },
        {
            "title": "Spreadshirt",
            "hex": "00B2A5",
            "source": "https://www.spreadshirt.ie",
            "aliases": {
                "dup": [
                    {
                        "title": "Spreadshop",
                        "hex": "FF9343",
                        "source": "https://www.spreadshop.com"
                    }
                ]
            }
        },
        {
            "title": "Spreaker",
            "hex": "F5C300",
            "source": "https://www.spreaker.com"
        },
        {
            "title": "Spring",
            "hex": "6DB33F",
            "source": "https://spring.io/trademarks"
        },
        {
            "title": "Spring",
            "slug": "spring_creators",
            "hex": "000000",
            "source": "https://www.spri.ng"
        },
        {
            "title": "Spring Boot",
            "hex": "6DB33F",
            "source": "https://spring.io/projects"
        },
        {
            "title": "Spring Security",
            "hex": "6DB33F",
            "source": "https://spring.io/projects"
        },
        {
            "title": "Spyder IDE",
            "hex": "FF0000",
            "source": "https://www.spyder-ide.org"
        },
        {
            "title": "SQLite",
            "hex": "003B57",
            "source": "https://github.com/sqlite/sqlite/blob/43e862723ec680542ca6f608f9963c0993dd7324/art/sqlite370.eps"
        },
        {
            "title": "Square",
            "hex": "3E4348",
            "source": "https://squareup.com"
        },
        {
            "title": "Square Enix",
            "hex": "ED1C24",
            "source": "https://www.square-enix.com"
        },
        {
            "title": "Squarespace",
            "hex": "000000",
            "source": "https://www.squarespace.com/logo-guidelines",
            "guidelines": "https://www.squarespace.com/brand-guidelines"
        },
        {
            "title": "SSRN",
            "hex": "154881",
            "source": "https://www.ssrn.com"
        },
        {
            "title": "SST",
            "hex": "E27152",
            "source": "https://sst.dev",
            "guidelines": "https://github.com/serverless-stack/identity"
        },
        {
            "title": "Stack Exchange",
            "hex": "1E5397",
            "source": "https://stackoverflow.com/company/logos",
            "guidelines": "https://stackoverflow.com/legal/trademark-guidance"
        },
        {
            "title": "Stack Overflow",
            "hex": "F58025",
            "source": "https://stackoverflow.design/brand/logo/",
            "guidelines": "https://stackoverflow.com/legal/trademark-guidance"
        },
        {
            "title": "Stackbit",
            "hex": "207BEA",
            "source": "https://www.stackbit.com/branding-guidelines/",
            "guidelines": "https://www.stackbit.com/branding-guidelines/"
        },
        {
            "title": "StackBlitz",
            "hex": "1269D3",
            "source": "https://stackblitz.com"
        },
        {
            "title": "StackEdit",
            "hex": "606060",
            "source": "https://github.com/benweet/stackedit/blob/46383b5b6a54b65b8720d786ed0a0518b9ad652d/src/assets/iconStackedit.svg"
        },
        {
            "title": "StackHawk",
            "hex": "00CBC6",
            "source": "https://www.stackhawk.com/press/"
        },
        {
            "title": "StackPath",
            "hex": "000000",
            "source": "https://www.stackpath.com/company/logo-and-branding/",
            "guidelines": "https://www.stackpath.com/company/logo-and-branding/"
        },
        {
            "title": "StackShare",
            "hex": "0690FA",
            "source": "https://stackshare.io/branding"
        },
        {
            "title": "Stadia",
            "hex": "CD2640",
            "source": "https://stadia.google.com/home"
        },
        {
            "title": "Staffbase",
            "hex": "00A4FD",
            "source": "https://staffbase.com/en/about/press-assets/"
        },
        {
            "title": "Standard Resume",
            "hex": "2A3FFB",
            "source": "https://standardresume.co/press"
        },
        {
            "title": "StandardJS",
            "hex": "F3DF49",
            "source": "https://github.com/standard/standard/blob/6516bf87f127b7968c34cac0100d48d6c455a891/sticker.svg"
        },
        {
            "title": "Star Trek",
            "hex": "FFE200",
            "source": "https://intl.startrek.com"
        },
        {
            "title": "Starbucks",
            "hex": "006241",
            "source": "https://starbucks.com",
            "guidelines": "https://creative.starbucks.com"
        },
        {
            "title": "Stardock",
            "hex": "004B8D",
            "source": "https://www.stardock.com/press/stardock%20branding/"
        },
        {
            "title": "Starling Bank",
            "hex": "6935D3",
            "source": "https://www.starlingbank.com/media/",
            "guidelines": "https://www.starlingbank.com/docs/brand/starling-bank-brand-guidelines.pdf"
        },
        {
            "title": "Starship",
            "hex": "DD0B78",
            "source": "https://starship.rs"
        },
        {
            "title": "STARZ",
            "hex": "000000",
            "source": "https://www.starz.com/guides/starzlibrary/"
        },
        {
            "title": "Statamic",
            "hex": "FF269E",
            "source": "https://statamic.com/branding",
            "guidelines": "https://statamic.com/branding"
        },
        {
            "title": "Statuspage",
            "hex": "172B4D",
            "source": "https://www.atlassian.com/company/news/press-kit"
        },
        {
            "title": "Statuspal",
            "hex": "4934BF",
            "source": "https://statuspal.io"
        },
        {
            "title": "Steam",
            "hex": "000000",
            "source": "https://partner.steamgames.com/doc/marketing/branding",
            "guidelines": "https://partner.steamgames.com/doc/marketing/branding"
        },
        {
            "title": "Steam Deck",
            "hex": "1A9FFF",
            "source": "https://partner.steamgames.com/doc/marketing/branding",
            "guidelines": "https://partner.steamgames.com/doc/marketing/branding"
        },
        {
            "title": "SteamDB",
            "hex": "000000",
            "source": "https://steamdb.info"
        },
        {
            "title": "Steamworks",
            "hex": "1E1E1E",
            "source": "https://partner.steamgames.com"
        },
        {
            "title": "Steelseries",
            "hex": "FF5200",
            "source": "https://techblog.steelseries.com/ux-guide/index.html"
        },
        {
            "title": "Steem",
            "hex": "171FC9",
            "source": "https://steem.com/brand/"
        },
        {
            "title": "Steemit",
            "hex": "06D6A9",
            "source": "https://steemit.com"
        },
        {
            "title": "Steinberg",
            "hex": "C90827",
            "source": "https://new.steinberg.net/press/"
        },
        {
            "title": "Stellar",
            "hex": "7D00FF",
            "source": "https://www.stellar.org/press"
        },
        {
            "title": "Stencyl",
            "hex": "8E1C04",
            "source": "https://www.stencyl.com/about/press/"
        },
        {
            "title": "Stimulus",
            "hex": "77E8B9",
            "source": "https://stimulus.hotwire.dev"
        },
        {
            "title": "Stitcher",
            "hex": "000000",
            "source": "https://partners.stitcher.com"
        },
        {
            "title": "STMicroelectronics",
            "hex": "03234B",
            "source": "https://www.st.com"
        },
        {
            "title": "StopStalk",
            "hex": "536DFE",
            "source": "https://github.com/stopstalk/media-resources/blob/265b728c26ba597b957e72134a3b49a10dc0c91d/stopstalk-small-black.svg",
            "license": {
                "type": "MIT"
            }
        },
        {
            "title": "Storyblok",
            "hex": "09B3AF",
            "source": "https://www.storyblok.com/press",
            "guidelines": "https://www.storyblok.com/press"
        },
        {
            "title": "Storybook",
            "hex": "FF4785",
            "source": "https://github.com/storybookjs/brand/tree/6f4d67f65f8275c53c310a73a8da6c6e96c8488c",
            "license": {
                "type": "MIT"
            }
        },
        {
            "title": "Strapi",
            "hex": "2F2E8B",
            "source": "https://strapi.io/newsroom"
        },
        {
            "title": "Strava",
            "hex": "FC4C02",
            "source": "https://itunes.apple.com/us/app/strava-running-and-cycling-gps/id426826309"
        },
        {
            "title": "Streamlit",
            "hex": "FF4B4B",
            "source": "https://www.streamlit.io/brand",
            "guidelines": "https://www.streamlit.io/brand"
        },
        {
            "title": "Stripe",
            "hex": "008CDD",
            "source": "https://stripe.com/about/resources"
        },
        {
            "title": "strongSwan",
            "hex": "E00033",
            "source": "https://www.strongswan.org/images/"
        },
        {
            "title": "Stryker",
            "hex": "E74C3C",
            "source": "https://stryker-mutator.io"
        },
        {
            "title": "StubHub",
            "hex": "003168",
            "source": "https://www.stubhub.com"
        },
        {
            "title": "Studio 3T",
            "hex": "17AF66",
            "source": "https://studio3t.com"
        },
        {
            "title": "styled-components",
            "hex": "DB7093",
            "source": "https://www.styled-components.com"
        },
        {
            "title": "stylelint",
            "hex": "263238",
            "source": "https://github.com/stylelint/stylelint/blob/1f7bbb2d189b3e27b42de25f2948e3e5eec1b759/identity/stylelint-icon-black.svg"
        },
        {
            "title": "StyleShare",
            "hex": "212121",
            "source": "https://www.stylesha.re"
        },
        {
            "title": "Stylus",
            "hex": "333333",
            "source": "https://github.com/stylus/stylus-lang.com/blob/c833bf697e39e1174c7c6e679e0e5a23d0baeb90/img/stylus-logo.svg"
        },
        {
            "title": "Subaru",
            "hex": "013C74",
            "source": "https://commons.wikimedia.org/wiki/File:Subaru_logo.svg"
        },
        {
            "title": "Sublime Text",
            "hex": "FF9800",
            "source": "https://www.sublimetext.com"
        },
        {
            "title": "Substack",
            "hex": "FF6719",
            "source": "https://on.substack.com"
        },
        {
            "title": "Subtitle Edit",
            "hex": "CC2424",
            "source": "https://github.com/SubtitleEdit/subtitleedit/issues/61#issuecomment-1442100888"
        },
        {
            "title": "Subversion",
            "hex": "809CC9",
            "source": "https://subversion.apache.org/logo"
        },
        {
            "title": "suckless",
            "hex": "1177AA",
            "source": "https://suckless.org"
        },
        {
            "title": "Sumo Logic",
            "hex": "000099",
            "source": "https://sites.google.com/sumologic.com/sumo-logic-brand/home",
            "guidelines": "https://sites.google.com/sumologic.com/sumo-logic-brand/home"
        },
        {
            "title": "Supabase",
            "hex": "3FCF8E",
            "source": "https://github.com/supabase/supabase/blob/4031a7549f5d46da7bc79c01d56be4177dc7c114/packages/common/assets/images/supabase-logo-wordmark--light.svg"
        },
        {
            "title": "Super User",
            "hex": "38A1CE",
            "source": "https://stackoverflow.design/brand/logo/",
            "guidelines": "https://stackoverflow.com/legal/trademark-guidance"
        },
        {
            "title": "Supercrease",
            "hex": "000000",
            "source": "https://supercrease.com/wp-content/themes/super-crease/assets/svgs/super-crease.svg"
        },
        {
            "title": "Supermicro",
            "hex": "151F6D",
            "source": "https://www.supermicro.com/manuals/supermicro_logo_guidelines.pdf"
        },
        {
            "title": "SurrealDB",
            "hex": "FF00A0",
            "source": "https://surrealdb.com/media"
        },
        {
            "title": "SurveyMonkey",
            "hex": "00BF6F",
            "source": "https://www.surveymonkey.com/mp/brandassets/",
            "guidelines": "https://www.surveymonkey.com/mp/brandassets/"
        },
        {
            "title": "SUSE",
            "hex": "0C322C",
            "source": "https://brand.suse.com",
            "guidelines": "https://brand.suse.com"
        },
        {
            "title": "Suzuki",
            "hex": "E30613",
            "source": "https://www.suzuki.ie"
        },
        {
            "title": "Svelte",
            "hex": "FF3E00",
            "source": "https://github.com/sveltejs/branding/blob/c4dfca6743572087a6aef0e109ffe3d95596e86a/svelte-logo.svg",
            "aliases": {
                "dup": [
                    {
                        "title": "Sapper",
                        "hex": "159497",
                        "source": "https://sapper.svelte.dev"
                    }
                ]
            }
        },
        {
            "title": "SVG",
            "hex": "FFB13B",
            "source": "https://www.w3.org/2009/08/svg-logos.html",
            "guidelines": "https://www.w3.org/2009/08/svg-logos.html",
            "license": {
                "type": "CC-BY-SA-4.0"
            }
        },
        {
            "title": "SVG.js",
            "hex": "FF0066",
            "source": "https://github.com/svgdotjs/svg.logo/blob/0de9ff2cca6c058968f838baaaf507e475ee4583/logo.svg"
        },
        {
            "title": "SVGO",
            "hex": "3E7FC1",
            "source": "https://github.com/svg/svgo/blob/93a5db197ca32990131bf41becf2e002bb0841bf/logo/isotype.svg"
        },
        {
            "title": "Swagger",
            "hex": "85EA2D",
            "source": "https://swagger.io/swagger/media/assets/images/swagger_logo.svg"
        },
        {
            "title": "Swarm",
            "hex": "FFA633",
            "source": "https://foursquare.com/about/logos"
        },
        {
            "title": "SWC",
            "hex": "FFFFFF",
            "source": "https://github.com/swc-project/logo/blob/f26cac1b4a490e3bdf128d3b084bb57f4fab1aac/svg/swc_black.svg"
        },
        {
            "title": "Swift",
            "hex": "F05138",
            "source": "https://developer.apple.com/swift/resources/",
            "guidelines": "https://developer.apple.com/swift/resources/"
        },
        {
            "title": "Swiggy",
            "hex": "FC8019",
            "source": "https://www.swiggy.com"
        },
        {
            "title": "Swiper",
            "hex": "6332F6",
            "source": "https://swiperjs.com"
        },
        {
            "title": "Symantec",
            "hex": "FDB511",
            "source": "https://commons.wikimedia.org/wiki/File:Symantec_logo10.svg"
        },
        {
            "title": "Symbolab",
            "hex": "DB3F59",
            "source": "https://www.symbolab.com"
        },
        {
            "title": "Symfony",
            "hex": "000000",
            "source": "https://symfony.com/logo",
            "guidelines": "https://symfony.com/trademark"
        },
        {
            "title": "Symphony",
            "hex": "0098FF",
            "source": "https://symphony.com"
        },
        {
            "title": "SymPy",
            "hex": "3B5526",
            "source": "https://github.com/sympy/sympy.github.com/blob/e606a6dc2ee90b1ddaa9c36be6c92392ab300f72/media/sympy-notailtext.svg"
        },
        {
            "title": "Synology",
            "hex": "B5B5B6",
            "source": "https://www.synology.com/en-global/company/branding",
            "guidelines": "https://www.synology.com/en-global/company/branding"
        },
        {
            "title": "System76",
            "hex": "585048",
            "source": "https://github.com/system76/brand/blob/7a31740b54f929b62a165baa61dfb0b5164261e8/System76%20branding/system76-logo_secondary.svg"
        },
        {
            "title": "T-Mobile",
            "hex": "E20074",
            "source": "https://tmap.t-mobile.com/portals/pro74u7a/EXTBrandPortal",
            "guidelines": "https://tmap.t-mobile.com/portals/pro74u7a/EXTBrandPortal"
        },
        {
            "title": "Tableau",
            "hex": "E97627",
            "source": "https://www.tableau.com/about/media-download-center"
        },
        {
            "title": "TableCheck",
            "hex": "7935D2",
            "source": "https://www.tablecheck.com/join"
        },
        {
            "title": "Taco Bell",
            "hex": "38096C",
            "source": "https://www.tacobell.com"
        },
        {
            "title": "tado°",
            "hex": "FFA900",
            "source": "https://www.tado.com/gb-en/press-assets"
        },
        {
            "title": "Taichi Graphics",
            "hex": "000000",
            "source": "https://taichi.graphics"
        },
        {
            "title": "Taichi Lang",
            "hex": "000000",
            "source": "https://docs.taichi-lang.org/blog"
        },
        {
            "title": "Tails",
            "hex": "56347C",
            "source": "https://tails.boum.org/contribute/how/promote/material/logo/"
        },
        {
            "title": "Tailwind CSS",
            "hex": "06B6D4",
            "source": "https://tailwindcss.com/brand",
            "guidelines": "https://tailwindcss.com/brand"
        },
        {
            "title": "Talend",
            "hex": "FF6D70",
            "source": "https://www.talend.com/blog/"
        },
        {
            "title": "Talenthouse",
            "hex": "FFFFFF",
            "source": "https://www.talenthouse.com"
        },
        {
            "title": "Tamiya",
            "hex": "000000",
            "source": "https://commons.wikimedia.org/wiki/File:TAMIYA_Logo.svg"
        },
        {
            "title": "Tampermonkey",
            "hex": "00485B",
            "source": "https://commons.wikimedia.org/wiki/File:Tampermonkey_logo.svg"
        },
        {
            "title": "Taobao",
            "hex": "E94F20",
            "source": "https://www.alibabagroup.com/en/ir/reports"
        },
        {
            "title": "Tapas",
            "hex": "FFCE00",
            "source": "https://tapas.io/site/about#media"
        },
        {
            "title": "Target",
            "hex": "CC0000",
            "source": "https://www.target.com"
        },
        {
            "title": "Task",
            "hex": "29BEB0",
            "source": "https://github.com/go-task/task/blob/367c0b38a6787bebf6ee5af864be1574ad40b24a/docs/Logo_mono.svg"
        },
        {
            "title": "Tasmota",
            "hex": "1FA3EC",
            "source": "https://tasmota.github.io/docs/"
        },
        {
            "title": "Tata",
            "hex": "486AAE",
            "source": "https://www.tatasteel.com/media/media-kit/logos-usage-guidelines/",
            "guidelines": "https://www.tatasteel.com/media/media-kit/logos-usage-guidelines/"
        },
        {
            "title": "Tata Consultancy Services",
            "slug": "tcs",
            "hex": "EE3984",
            "source": "https://www.tcs.com",
            "aliases": {
                "aka": [
                    "TCS"
                ]
            }
        },
        {
            "title": "Tauri",
            "hex": "FFC131",
            "source": "https://github.com/tauri-apps/tauri/blob/093f85dc2b90a6dd0f48d941f6e88daec311250a/app-icon.png",
            "license": {
                "type": "CC-BY-NC-ND-4.0",
                "url": "https://github.com/tauri-apps/tauri"
            }
        },
        {
            "title": "TaxBuzz",
            "hex": "ED8B0B",
            "source": "https://www.taxbuzz.com"
        },
        {
            "title": "TeamCity",
            "hex": "000000",
            "source": "https://www.jetbrains.com/company/brand/logos/",
            "guidelines": "https://www.jetbrains.com/company/brand/"
        },
        {
            "title": "TeamSpeak",
            "hex": "4B69B6",
            "source": "https://teamspeak.com"
        },
        {
            "title": "TeamViewer",
            "hex": "004680",
            "source": "https://www.teamviewer.com/en-us/"
        },
        {
            "title": "TED",
            "hex": "E62B1E",
            "source": "https://www.ted.com/participate/organize-a-local-tedx-event/tedx-organizer-guide/branding-promotions/logo-and-design/your-tedx-logo"
        },
        {
            "title": "Teespring",
            "hex": "ED2761",
            "source": "https://teespring.com"
        },
        {
            "title": "Tekton",
            "hex": "FD495C",
            "source": "https://github.com/cdfoundation/artwork/blob/3e748ca9cf9c3136a4a571f7655271b568c16a64/tekton/icon/black/tekton-icon-black.svg",
            "guidelines": "https://github.com/cdfoundation/artwork/blob/main/tekton/tekton_brand_guide.pdf"
        },
        {
            "title": "TELE5",
            "hex": "C2AD6F",
            "source": "https://www.tele5.de"
        },
        {
            "title": "Telegram",
            "hex": "26A5E4",
            "source": "https://telegram.org"
        },
        {
            "title": "Telegraph",
            "hex": "FAFAFA",
            "source": "https://telegra.ph"
        },
        {
            "title": "Temporal",
            "hex": "000000",
            "source": "https://github.com/temporalio/temporaldotio/blob/b6b5f3ed1fda818d5d6c07e27ec15d51a61f2267/public/images/icons/temporal-no-text.svg"
        },
        {
            "title": "Tencent QQ",
            "hex": "EB1923",
            "source": "https://en.wikipedia.org/wiki/File:Tencent_QQ.svg#/media/File:Tencent_QQ.svg"
        },
        {
            "title": "TensorFlow",
            "hex": "FF6F00",
            "source": "https://www.tensorflow.org/extras/tensorflow_brand_guidelines.pdf"
        },
        {
            "title": "Teradata",
            "hex": "F37440",
            "source": "https://github.com/Teradata/teradata.github.io/tree/0b5124f0c652d7ba006a487c8b4b21bd61150ab2"
        },
        {
            "title": "teratail",
            "hex": "F4C51C",
            "source": "https://teratail.com"
        },
        {
            "title": "Termius",
            "hex": "000000",
            "source": "https://termius.com/brand-resources",
            "guidelines": "https://termius.com/terms-of-use"
        },
        {
            "title": "Terraform",
            "hex": "7B42BC",
            "source": "https://www.hashicorp.com/brand",
            "guidelines": "https://www.hashicorp.com/brand"
        },
        {
            "title": "Tesco",
            "hex": "00539F",
            "source": "https://www.tesco.com"
        },
        {
            "title": "Tesla",
            "hex": "CC0000",
            "source": "https://www.tesla.com/tesla-gallery"
        },
        {
            "title": "TestCafe",
            "hex": "36B6E5",
            "source": "https://github.com/DevExpress/testcafe/blob/dd174b6682b5f2675ac90e305d3d893c36a1d814/media/logos/svg/TestCafe-logo-600.svg"
        },
        {
            "title": "Testin",
            "hex": "007DD7",
            "source": "https://www.testin.cn"
        },
        {
            "title": "Testing Library",
            "hex": "E33332",
            "source": "https://testing-library.com"
        },
        {
            "title": "TestRail",
            "hex": "65C179",
            "source": "https://www.testrail.com"
        },
        {
            "title": "Tether",
            "hex": "50AF95",
            "aliases": {
                "aka": [
                    "USDt"
                ]
            },
            "source": "https://tether.to/branding/",
            "guidelines": "https://tether.to/branding/"
        },
        {
            "title": "Textpattern",
            "hex": "FFDA44",
            "source": "https://textpattern.com"
        },
        {
            "title": "TGA",
            "hex": "0014FF",
            "source": "https://thegameawards.com/about",
            "aliases": {
                "aka": [
                    "The Game Awards"
                ]
            }
        },
        {
            "title": "Thangs",
            "hex": "FFBC00",
            "source": "https://thangs.com"
        },
        {
            "title": "The Algorithms",
            "hex": "00BCB4",
            "source": "https://github.com/TheAlgorithms/website/blob/f4e439578c88fed3b21c70898605238602975d2d/public/logo_t.svg"
        },
        {
            "title": "The Conversation",
            "hex": "D8352A",
            "source": "https://theconversation.com/republishing-guidelines"
        },
        {
            "title": "The Irish Times",
            "hex": "000000",
            "source": "https://www.irishtimes.com"
        },
        {
            "title": "The Mighty",
            "hex": "D0072A",
            "source": "https://themighty.com"
        },
        {
            "title": "The Models Resource",
            "hex": "3A75BD",
            "source": "https://www.models-resource.com"
        },
        {
            "title": "The Movie Database",
            "aliases": {
                "aka": [
                    "TMDB"
                ]
            },
            "hex": "01B4E4",
            "source": "https://www.themoviedb.org/about/logos-attribution"
        },
        {
            "title": "The North Face",
            "hex": "000000",
            "source": "https://www.thenorthface.com"
        },
        {
            "title": "The Register",
            "hex": "FF0000",
            "source": "https://www.theregister.co.uk"
        },
        {
            "title": "The Sounds Resource",
            "hex": "39BE6B",
            "source": "https://www.sounds-resource.com"
        },
        {
            "title": "The Spriters Resource",
            "hex": "BE3939",
            "source": "https://www.spriters-resource.com"
        },
        {
            "title": "The Washington Post",
            "hex": "231F20",
            "source": "https://www.washingtonpost.com/brand-studio/archive/"
        },
        {
            "title": "Thingiverse",
            "hex": "248BFB",
            "source": "https://www.thingiverse.com"
        },
        {
            "title": "ThinkPad",
            "hex": "EE2624",
            "source": "https://www.lenovo.com/us/en/thinkpad"
        },
        {
            "title": "Threadless",
            "hex": "0099FF",
            "source": "https://www.threadless.com/about-us/"
        },
        {
            "title": "Threads",
            "hex": "000000",
            "source": "https://commons.wikimedia.org/wiki/File:Threads_(app)_logo.svg"
        },
        {
            "title": "Three.js",
            "hex": "000000",
            "source": "https://github.com/mrdoob/three.js/blob/a567b810cfcb7f6a03e4faea99f03c53081da477/files/icon.svg"
        },
        {
            "title": "Threema",
            "hex": "3FE669",
            "source": "https://threema.ch/en/press"
        },
        {
            "title": "Thumbtack",
            "hex": "009FD9",
            "source": "https://www.thumbtack.com/press/media-resources/"
        },
        {
            "title": "Thunderbird",
            "hex": "0A84FF",
            "source": "https://github.com/thundernest/thunderbird-website/blob/d7446f3eee14b38f02ee60da7d4b4fb8c9ef20e3/media/svg/logo.svg"
        },
        {
            "title": "Thurgauer Kantonalbank",
            "hex": "006D41",
            "source": "https://www.tkb.ch"
        },
        {
            "title": "Thymeleaf",
            "hex": "005F0F",
            "source": "https://github.com/thymeleaf/thymeleaf-org/blob/0427d4d4c6f08d3a1fbed3bc90ceeebcf094b532/artwork/thymeleaf%202016/thymeleaf.svg"
        },
        {
            "title": "Ticketmaster",
            "hex": "026CDF",
            "source": "https://design.ticketmaster.com/brand/overview/"
        },
        {
            "title": "Tidal",
            "hex": "000000",
            "source": "https://tidal.com"
        },
        {
            "title": "TiddlyWiki",
            "hex": "111111",
            "source": "https://tiddlywiki.com"
        },
        {
            "title": "Tide",
            "hex": "4050FB",
            "source": "https://www.tide.co/newsroom/"
        },
        {
            "title": "Tidyverse",
            "hex": "1A162D",
            "source": "https://github.com/rstudio/hex-stickers/blob/69528093ef59f541e5a4798dbcb00e60267e8870/SVG/tidyverse.svg"
        },
        {
            "title": "TietoEVRY",
            "hex": "063752",
            "source": "https://www.tietoevry.com/en/about-us/our-company/"
        },
        {
            "title": "TikTok",
            "hex": "000000",
            "source": "https://tiktok.com"
        },
        {
            "title": "Tile",
            "hex": "000000",
            "source": "https://www.thetileapp.com"
        },
        {
            "title": "Timescale",
            "hex": "FDB515",
            "source": "https://www.timescale.com"
        },
        {
            "title": "Tina",
            "hex": "EC4815",
            "source": "https://github.com/tinacms/tinacms/blob/965edfb7d2a318ab6b86a4772e4daebf53f34f2e/examples/tina-self-hosted-demo/public/tina.svg"
        },
        {
            "title": "Tinder",
            "hex": "FF6B6B",
            "source": "https://www.gotinder.com/press"
        },
        {
            "title": "TinyLetter",
            "hex": "ED1C24",
            "source": "https://tinyletter.com/site/press/"
        },
        {
            "title": "Tistory",
            "hex": "000000",
            "source": "https://tistory.com",
            "aliases": {
                "loc": {
                    "ko-KR": "티스토리"
                }
            }
        },
        {
            "title": "tmux",
            "hex": "1BB91F",
            "source": "https://github.com/tmux/tmux/tree/f04cc3997629823f0e304d4e4184e2ec93c703f0/logo"
        },
        {
            "title": "TNT",
            "hex": "FF6600",
            "source": "https://commons.wikimedia.org/wiki/File:TNT_Express_Logo.svg"
        },
        {
            "title": "Todoist",
            "hex": "E44332",
            "source": "https://doist.com/press/"
        },
        {
            "title": "Toggl",
            "hex": "FFDE91",
            "source": "https://toggl.com/track/media-toolkit"
        },
        {
            "title": "Toggl Track",
            "hex": "E57CD8",
            "source": "https://toggl.com/track/media-toolkit"
        },
        {
            "title": "Tokyo Metro",
            "hex": "149DD3",
            "source": "https://en.wikipedia.org/wiki/File:TokyoMetro.svg"
        },
        {
            "title": "TOML",
            "hex": "9C4121",
            "source": "https://github.com/toml-lang/toml/blob/625f62b55c5acdfb9924c78e1d0bf4cf0be23d91/logos/toml.svg"
        },
        {
            "title": "Tomorrowland",
            "hex": "000000",
            "source": "https://global.tomorrowland.com"
        },
        {
            "title": "Topcoder",
            "hex": "29A7DF",
            "source": "https://www.topcoder.com/thrive/articles/How%20to%20use%20the%20Topcoder%20GUI%20KIT",
            "guidelines": "https://www.topcoder.com/thrive/articles/How%20to%20use%20the%20Topcoder%20GUI%20KIT"
        },
        {
            "title": "Toptal",
            "hex": "3863A0",
            "source": "https://www.toptal.com/branding"
        },
        {
            "title": "Tor Browser",
            "hex": "7D4698",
            "source": "https://styleguide.torproject.org/brand-assets/"
        },
        {
            "title": "Tor Project",
            "hex": "7E4798",
            "source": "https://styleguide.torproject.org/brand-assets/"
        },
        {
            "title": "Toshiba",
            "hex": "FF0000",
            "source": "https://commons.wikimedia.org/wiki/File:Toshiba_logo.svg"
        },
        {
            "title": "Toyota",
            "hex": "EB0A1E",
            "source": "https://www.toyota.com/brandguidelines/logo/",
            "guidelines": "https://www.toyota.com/brandguidelines/"
        },
        {
            "title": "TP-Link",
            "hex": "4ACBD6",
            "source": "https://www.tp-link.com"
        },
        {
            "title": "tqdm",
            "hex": "FFC107",
            "source": "https://github.com/tqdm/img/blob/0dd23d9336af67976f88f9988ea660cde78c54d4/logo.svg"
        },
        {
            "title": "Traefik Mesh",
            "hex": "9D0FB0",
            "source": "https://github.com/traefik/mesh/blob/ef03c40b78c08931d47fdad0be10d1986f4e21bc/docs/content/assets/img/traefik-mesh-logo.svg"
        },
        {
            "title": "Traefik Proxy",
            "hex": "24A1C1",
            "source": "https://traefik.io/traefik/"
        },
        {
            "title": "Trailforks",
            "hex": "FFCD00",
            "source": "https://www.trailforks.com/about/graphics/",
            "guidelines": "https://www.trailforks.com/about/graphics/"
        },
        {
            "title": "TrainerRoad",
            "hex": "DA291C",
            "source": "https://www.trainerroad.com/press/",
            "guidelines": "https://www.trainerroad.com/press/"
        },
        {
            "title": "Trakt",
            "hex": "ED1C24",
            "source": "https://trakt.tv"
        },
        {
            "title": "Transport for Ireland",
            "hex": "00B274",
            "source": "https://www.transportforireland.ie"
        },
        {
            "title": "Transport for London",
            "hex": "113B92",
            "source": "https://tfl.gov.uk"
        },
        {
            "title": "Travis CI",
            "hex": "3EAAAF",
            "source": "https://travis-ci.com/logo"
        },
        {
            "title": "Treehouse",
            "hex": "5FCF80",
            "source": "https://teamtreehouse.com/about"
        },
        {
            "title": "Trello",
            "hex": "0052CC",
            "source": "https://atlassian.design/resources/logo-library",
            "guidelines": "https://atlassian.design/foundations/logos/"
        },
        {
            "title": "Trend Micro",
            "hex": "D71921",
            "source": "https://www.trendmicro.com"
        },
        {
            "title": "Treyarch",
            "hex": "000000",
            "source": "https://upload.wikimedia.org/wikipedia/en/7/7a/Treyarch_logo.svg"
        },
        {
            "title": "Trilium",
            "hex": "000000",
            "source": "https://github.com/zadam/trilium/blob/05d2f4fe96f49c5bc7f3a02a9e47fc352ce5971d/images/icon.svg"
        },
        {
            "title": "Triller",
            "hex": "FF0089",
            "source": "https://triller.co/static/media/illustrations/logo-full-white.svg"
        },
        {
            "title": "Trino",
            "hex": "DD00A1",
            "source": "https://github.com/trinodb/docs.trino.io/blob/653a46f6bdc64b5f67302dc9ab8a0c432ca25e70/352/_static/trino.svg"
        },
        {
            "title": "Trip.com",
            "hex": "287DFA",
            "source": "https://careers.trip.com"
        },
        {
            "title": "Tripadvisor",
            "hex": "34E0A1",
            "source": "https://tripadvisor.mediaroom.com/logo-guidelines"
        },
        {
            "title": "Trivy",
            "hex": "1904DA",
            "source": "https://www.aquasec.com/brand/",
            "guidelines": "https://www.aquasec.com/brand/"
        },
        {
            "title": "Trove",
            "hex": "2D004B",
            "source": "https://trove.nla.gov.au/about/who-we-are/our-logo",
            "guidelines": "https://trove.nla.gov.au/about/who-we-are/trove-brand-guidelines"
        },
        {
            "title": "tRPC",
            "hex": "2596BE",
            "source": "https://github.com/trpc/trpc/blob/e0df4a2d5b498dd953a65901e04915c6e3f7ecc5/www/static/img/logo-no-text.svg"
        },
        {
            "title": "TrueNAS",
            "hex": "0095D5",
            "source": "https://www.truenas.com"
        },
        {
            "title": "trulia",
            "hex": "0A0B09",
            "source": "https://www.trulia.com/newsroom/media/brand-logos/",
            "guidelines": "https://www.trulia.com/newsroom/media/brand-logos/"
        },
        {
            "title": "Trusted Shops",
            "hex": "FFDC0F",
            "source": "https://brand.trustedshops.com/d/dorIFVeUmcN9/corporate-design"
        },
        {
            "title": "Trustpilot",
            "hex": "00B67A",
            "source": "https://support.trustpilot.com/hc/en-us/articles/206289947-Trustpilot-Brand-Assets-Style-Guide"
        },
        {
            "title": "Try It Online",
            "hex": "303030",
            "source": "https://tio.run"
        },
        {
            "title": "TryHackMe",
            "hex": "212C42",
            "source": "https://tryhackme.com/about"
        },
        {
            "title": "ts-node",
            "hex": "3178C6",
            "source": "https://typestrong.org/ts-node/"
        },
        {
            "title": "Tubi",
            "hex": "000000",
            "source": "https://corporate.tubitv.com/press-releases/"
        },
        {
            "title": "TUI",
            "hex": "D40E14",
            "source": "https://www.design.tui/brand/logos/",
            "guidelines": "https://www.design.tui/brand/"
        },
        {
            "title": "Tumblr",
            "hex": "36465D",
            "source": "https://www.tumblr.com/logo"
        },
        {
            "title": "TuneIn",
            "hex": "14D8CC",
            "source": "https://cms.tunein.com/press/"
        },
        {
            "title": "Turbo",
            "hex": "5CD8E5",
            "source": "https://turbo.hotwired.dev"
        },
        {
            "title": "Turborepo",
            "hex": "EF4444",
            "source": "https://github.com/vercel/turborepo/blob/7312e316629a2138f895a90c9704045891be817b/docs/public/logo-light.svg"
        },
        {
            "title": "TurboSquid",
            "hex": "FF8135",
            "source": "https://www.brand.turbosquid.com/turbosquidicons",
            "guidelines": "https://www.brand.turbosquid.com"
        },
        {
            "title": "Turkish Airlines",
            "hex": "C70A0C",
            "source": "https://www.turkishairlines.com/tr-int/basin-odasi/logo-arsivi/index.html"
        },
        {
            "title": "Tutanota",
            "hex": "840010",
            "source": "https://github.com/tutao/tutanota/blob/8ff5f0e7d78834ac8fcb0f2357c394b757ea4793/resources/images/logo-solo-red.svg"
        },
        {
            "title": "TV Time",
            "hex": "FFD400",
            "source": "https://www.tvtime.com"
        },
        {
            "title": "Twilio",
            "hex": "F22F46",
            "source": "https://www.twilio.com/company/brand"
        },
        {
            "title": "Twitch",
            "hex": "9146FF",
            "source": "https://brand.twitch.tv"
        },
        {
            "title": "Twitter",
            "hex": "1D9BF0",
            "source": "https://brand.twitter.com",
            "guidelines": "https://about.twitter.com/en/who-we-are/brand-toolkit"
        },
        {
            "title": "Twoo",
            "hex": "FF7102",
            "source": "https://www.twoo.com/about/press"
        },
        {
            "title": "Typeform",
            "hex": "262627",
            "source": "https://www.typeform.com"
        },
        {
            "title": "TypeScript",
            "hex": "3178C6",
            "source": "https://www.typescriptlang.org/branding",
            "guidelines": "https://www.typescriptlang.org/branding"
        },
        {
            "title": "TYPO3",
            "hex": "FF8700",
            "source": "https://typo3.com/fileadmin/assets/typo3logos/typo3_bullet_01.svg"
        },
        {
            "title": "Uber",
            "hex": "000000",
            "source": "https://www.uber.com/media/"
        },
        {
            "title": "Uber Eats",
            "hex": "06C167",
            "source": "https://www.ubereats.com"
        },
        {
            "title": "Ubiquiti",
            "hex": "0559C9",
            "source": "https://www.ui.com"
        },
        {
            "title": "Ubisoft",
            "hex": "000000",
            "source": "https://www.ubisoft.com/en-US/company/overview.aspx"
        },
        {
            "title": "uBlock Origin",
            "hex": "800000",
            "source": "https://github.com/gorhill/uBlock/blob/59aa235952a9289cfe72e4fb9f8a7d8f4c80be9a/src/img/ublock.svg"
        },
        {
            "title": "Ubuntu",
            "hex": "E95420",
            "source": "https://design.ubuntu.com/downloads/",
            "guidelines": "https://design.ubuntu.com/brand/ubuntu-logo/"
        },
        {
            "title": "Udacity",
            "hex": "02B3E4",
            "source": "https://www.udacity.com"
        },
        {
            "title": "Udemy",
            "hex": "A435F0",
            "source": "https://www.udemy.com/ourbrand/"
        },
        {
            "title": "UFC",
            "hex": "D20A0A",
            "source": "https://www.ufc.com"
        },
        {
            "title": "UIkit",
            "hex": "2396F3",
            "source": "https://getuikit.com"
        },
        {
            "title": "Ulule",
            "hex": "18A5D6",
            "source": "https://ulule.frontify.com/d/EX3dK8qsXgqh/branding-guidelines"
        },
        {
            "title": "Umbraco",
            "hex": "3544B1",
            "source": "https://umbraco.com"
        },
        {
            "title": "UML",
            "hex": "FABD14",
            "source": "https://www.uml.org",
            "aliases": {
                "aka": [
                    "Unified Modelling Language"
                ]
            }
        },
        {
            "title": "Unacademy",
            "hex": "08BD80",
            "source": "https://unacademy.com"
        },
        {
            "title": "Under Armour",
            "hex": "1D1D1D",
            "source": "https://www.underarmour.com/en-us/"
        },
        {
            "title": "Underscore.js",
            "hex": "0371B5",
            "source": "https://github.com/jashkenas/underscore/blob/f098f61ff84931dea69c276b3674a62b6ae4def7/docs/images/underscore.png"
        },
        {
            "title": "Undertale",
            "hex": "E71D29",
            "source": "https://undertale.com"
        },
        {
            "title": "Unicode",
            "hex": "5455FE",
            "source": "https://en.wikipedia.org/wiki/Unicode"
        },
        {
            "title": "Unilever",
            "hex": "1F36C7",
            "source": "https://www.unilever.co.uk/about/who-we-are/our-logo/"
        },
        {
            "title": "United Airlines",
            "hex": "002244",
            "source": "https://en.wikipedia.org/wiki/File:United_Airlines_Logo.svg"
        },
        {
            "title": "Unity",
            "hex": "FFFFFF",
            "source": "https://brand.unity.com",
            "guidelines": "https://brand.unity.com"
        },
        {
            "title": "Unlicense",
            "hex": "808080",
            "source": "https://commons.wikimedia.org/wiki/File:PD-icon.svg"
        },
        {
            "title": "UnoCSS",
            "hex": "333333",
            "source": "https://github.com/unocss/unocss/blob/fc2ed5bb6019b45565ff5293d4b650522f1b79b4/playground/public/icon.svg"
        },
        {
            "title": "Unraid",
            "hex": "F15A2C",
            "source": "https://unraid.net"
        },
        {
            "title": "Unreal Engine",
            "hex": "0E1128",
            "source": "https://www.unrealengine.com/en-US/branding",
            "guidelines": "https://www.unrealengine.com/en-US/branding"
        },
        {
            "title": "Unsplash",
            "hex": "000000",
            "source": "https://unsplash.com"
        },
        {
            "title": "Untangle",
            "hex": "68BD49",
            "source": "https://www.untangle.com/company-overview/",
            "guidelines": "https://www.untangle.com/company-overview/"
        },
        {
            "title": "Untappd",
            "hex": "FFC000",
            "source": "https://untappd.com"
        },
        {
            "title": "UpCloud",
            "hex": "7B00FF",
            "source": "https://upcloud.com/brand-assets/",
            "guidelines": "https://upcloud.com/brand-assets/"
        },
        {
            "title": "UpLabs",
            "hex": "3930D8",
            "source": "https://www.uplabs.com"
        },
        {
            "title": "Uploaded",
            "hex": "0E70CB",
            "source": "https://www.uploaded.net"
        },
        {
            "title": "UPS",
            "hex": "150400",
            "source": "https://www.ups.com"
        },
        {
            "title": "Upstash",
            "hex": "00E9A3",
            "source": "https://upstash.com"
        },
        {
            "title": "Uptime Kuma",
            "hex": "5CDD8B",
            "source": "https://uptime.kuma.pet"
        },
        {
            "title": "Uptobox",
            "hex": "5CE1E6",
            "source": "https://uptoboxpremium.org"
        },
        {
            "title": "Upwork",
            "hex": "6FDA44",
            "source": "https://www.upwork.com/press/"
        },
        {
            "title": "USPS",
            "hex": "333366",
            "source": "https://www.usps.com"
        },
        {
            "title": "V",
            "hex": "5D87BF",
            "source": "https://github.com/vlang/v-logo/blob/eec050c901ed3afefce8cbe56092d55ed6770706/dist/v-logo.svg",
            "license": {
                "type": "MIT"
            }
        },
        {
            "title": "V2EX",
            "hex": "1F1F1F",
            "source": "https://www.v2ex.com"
        },
        {
            "title": "V8",
            "hex": "4B8BF5",
            "source": "https://v8.dev/logo"
        },
        {
            "title": "Vaadin",
            "hex": "00B4F0",
            "source": "https://vaadin.com/trademark",
            "guidelines": "https://vaadin.com/trademark"
        },
        {
            "title": "Vagrant",
            "hex": "1868F2",
            "source": "https://www.hashicorp.com/brand",
            "guidelines": "https://www.hashicorp.com/brand"
        },
        {
            "title": "Vala",
            "hex": "7239B3",
            "source": "https://commons.wikimedia.org/wiki/File:Vala_Logo.svg",
            "license": {
                "type": "MIT",
                "url": "https://commons.wikimedia.org/wiki/File:Vala_Logo.svg"
            }
        },
        {
            "title": "Valorant",
            "hex": "FA4454",
            "source": "https://commons.wikimedia.org/wiki/File:Valorant_logo_-_black_color_version.svg"
        },
        {
            "title": "Valve",
            "hex": "F74843",
            "source": "https://www.valvesoftware.com"
        },
        {
            "title": "Vapor",
            "hex": "0D0D0D",
            "source": "https://vapor.codes"
        },
        {
            "title": "Vault",
            "hex": "FFEC6E",
            "source": "https://www.hashicorp.com/brand",
            "guidelines": "https://www.hashicorp.com/brand"
        },
        {
            "title": "Vauxhall",
            "hex": "EB001E",
            "source": "https://www.stellantis.com/en/brands/vauxhall"
        },
        {
            "title": "vBulletin",
            "hex": "184D66",
            "source": "https://commons.wikimedia.org/wiki/File:VBulletin.svg"
        },
        {
            "title": "Vector Logo Zone",
            "hex": "184D66",
            "source": "https://www.vectorlogo.zone"
        },
        {
            "title": "Vectorworks",
            "hex": "000000",
            "source": "https://www.vectorworks.net/en-US"
        },
        {
            "title": "Veeam",
            "hex": "00B336",
            "source": "https://www.veeam.com/newsroom/veeam-graphics.html"
        },
        {
            "title": "Veepee",
            "hex": "EC008C",
            "source": "https://www.veepee.fr"
        },
        {
            "title": "Vega",
            "hex": "2450B2",
            "source": "https://github.com/vega/logos/blob/af32bc29f0c09c8de826aaafb037935fb69e960a/assets/VG_Black.svg",
            "guidelines": "https://github.com/vega/logos",
            "license": {
                "type": "BSD-3-Clause"
            }
        },
        {
            "title": "Velog",
            "hex": "20C997",
            "source": "https://github.com/velopert/velog-client/blob/8fbbb371f4b4525b6747e54d0c608900ea8bf03e/src/static/svg/velog-icon.svg"
        },
        {
            "title": "Venmo",
            "hex": "008CFF",
            "source": "https://venmo.com/about/brand",
            "guidelines": "https://venmo.com/about/brand"
        },
        {
            "title": "Vercel",
            "hex": "000000",
            "source": "https://vercel.com/design/brands",
            "guidelines": "https://vercel.com/design/brands"
        },
        {
            "title": "Verdaccio",
            "hex": "4B5E40",
            "source": "https://verdaccio.org/docs/logo",
            "guidelines": "https://verdaccio.org/docs/logo"
        },
        {
            "title": "Veritas",
            "hex": "B1181E",
            "source": "https://my.veritas.com/cs/groups/partner/documents/styleguide/mdaw/mdq5/~edisp/tus3cpeapp3855186572.pdf"
        },
        {
            "title": "Verizon",
            "hex": "CD040B",
            "source": "https://www.verizondigitalmedia.com/about/logo-usage/"
        },
        {
            "title": "Vespa",
            "hex": "85B09A",
            "source": "https://www.piaggiogroup.com/en/archive/document/logo-guide",
            "guidelines": "https://www.piaggiogroup.com/en/archive/document/logo-guide"
        },
        {
            "title": "VEXXHOST",
            "hex": "2A1659",
            "source": "https://vexxhost.com"
        },
        {
            "title": "vFairs",
            "hex": "EF4678",
            "source": "https://www.vfairs.com"
        },
        {
            "title": "Viadeo",
            "hex": "F07355",
            "source": "https://viadeo.journaldunet.com"
        },
        {
            "title": "Viber",
            "hex": "7360F2",
            "source": "https://www.viber.com/brand-center",
            "guidelines": "https://www.viber.com/brand-center"
        },
        {
            "title": "Vim",
            "hex": "019733",
            "source": "https://commons.wikimedia.org/wiki/File:Vimlogo.svg"
        },
        {
            "title": "Vimeo",
            "hex": "1AB7EA",
            "source": "https://press.vimeo.com/brand-guidelines",
            "guidelines": "https://press.vimeo.com/brand-guidelines"
        },
        {
            "title": "Vimeo Livestream",
            "hex": "0A0A20",
            "source": "https://livestream.com"
        },
        {
            "title": "Virgin",
            "aliases": {
                "aka": [
                    "Virgin Group"
                ]
            },
            "hex": "E10A0A",
            "source": "https://www.virgin.com/img/virgin-logo-square.svg"
        },
        {
            "title": "Virgin Media",
            "hex": "ED1A37",
            "source": "https://commons.wikimedia.org/wiki/File:Virgin_Media.svg"
        },
        {
            "title": "VirtualBox",
            "hex": "183A61",
            "source": "https://commons.wikimedia.org/wiki/File:Virtualbox_logo.png"
        },
        {
            "title": "VirusTotal",
            "hex": "394EFF",
            "source": "https://www.virustotal.com"
        },
        {
            "title": "Visa",
            "hex": "1A1F71",
            "source": "https://merchantsignageeu.visa.com/product.asp?dptID=696"
        },
        {
            "title": "Visual Basic",
            "hex": "512BD4",
            "source": "https://aka.ms/fluentui-icons",
            "guidelines": "https://aka.ms/fluentui-assets-license"
        },
        {
            "title": "Visual Studio",
            "hex": "5C2D91",
            "source": "https://visualstudio.microsoft.com"
        },
        {
            "title": "Visual Studio Code",
            "hex": "007ACC",
            "source": "https://commons.wikimedia.org/wiki/File:Visual_Studio_Code_1.35_icon.svg"
        },
        {
            "title": "Vite",
            "hex": "646CFF",
            "source": "https://vitejs.dev"
        },
        {
            "title": "Vitess",
            "hex": "F16728",
            "source": "https://cncf-branding.netlify.app/projects/vitess/"
        },
        {
            "title": "Vitest",
            "hex": "6E9F18",
            "source": "https://vitest.dev"
        },
        {
            "title": "Viva Wallet",
            "hex": "1F263A",
            "source": "https://www.vivawallet.com/gb_en/press-center-gb"
        },
        {
            "title": "Vivaldi",
            "hex": "EF3939",
            "source": "https://vivaldi.com/press",
            "guidelines": "https://vivaldi.com/press",
            "license": {
                "type": "CC-BY-4.0"
            }
        },
        {
            "title": "Vivino",
            "hex": "A61A30",
            "source": "https://www.vivino.com/press",
            "guidelines": "https://www.vivino.com/press"
        },
        {
            "title": "VK",
            "hex": "0077FF",
            "source": "https://vk.com/brand",
            "guidelines": "https://vk.com/brand"
        },
        {
            "title": "VLC media player",
            "hex": "FF8800",
            "source": "https://code.videolan.org/videolan/vlc/-/blob/1ce7f686ee17a028d2d79627ae69f22d905f2e23/extras/package/macosx/asset_sources/vlc_app_icon.svg"
        },
        {
            "title": "VMware",
            "hex": "607078",
            "source": "https://myvmware.workspaceair.com"
        },
        {
            "title": "Vodafone",
            "hex": "E60000",
            "source": "https://web.vodafone.com.eg"
        },
        {
            "title": "VoIP.ms",
            "hex": "E1382D",
            "source": "https://voip.ms"
        },
        {
            "title": "Volkswagen",
            "hex": "151F5D",
            "source": "https://www.vw.com"
        },
        {
            "title": "Volvo",
            "hex": "003057",
            "source": "https://www.media.volvocars.com/global/en-gb/logos"
        },
        {
            "title": "Vonage",
            "hex": "FFFFFF",
            "source": "https://www.vonage.com"
        },
        {
            "title": "Voron Design",
            "hex": "ED3023",
            "source": "https://github.com/VoronDesign/Voron-Extras/blob/d8591f964b408b3da21b6f9b4ab0437e229065de/Images/Logo/SVG/Voron_Design_Hex.svg"
        },
        {
            "title": "Vowpal Wabbit",
            "hex": "FF81F9",
            "source": "https://github.com/VowpalWabbit/vowpal_wabbit/blob/1da1aa4bb4f2dfb5e1a6083c14b429b30eba372d/logo_assets/vowpal-wabbits-icon.svg"
        },
        {
            "title": "VOX",
            "hex": "DA074A",
            "source": "https://commons.wikimedia.org/wiki/File:VOX_Logo_2013.svg"
        },
        {
            "title": "VSCO",
            "hex": "000000",
            "source": "https://vscopress.co/media-kit"
        },
        {
            "title": "VSCodium",
            "hex": "2F80ED",
            "source": "https://github.com/VSCodium/vscodium.github.io/blob/ed028c57f10e6432ec55dfc34d4db1a83fba941d/img/codium_cnl.svg"
        },
        {
            "title": "VTEX",
            "hex": "ED125F",
            "source": "https://vtex.com"
        },
        {
            "title": "Vue.js",
            "hex": "4FC08D",
            "source": "https://github.com/vuejs/art/blob/a1c78b74569b70a25300925b4eacfefcc143b8f6/logo.svg",
            "guidelines": "https://github.com/vuejs/art/blob/a1c78b74569b70a25300925b4eacfefcc143b8f6/README.md",
            "license": {
                "type": "CC-BY-NC-SA-4.0"
            }
        },
        {
            "title": "Vuetify",
            "hex": "1867C0",
            "source": "https://vuetifyjs.com"
        },
        {
            "title": "Vulkan",
            "hex": "AC162C",
            "source": "https://www.khronos.org/legal/trademarks",
            "guidelines": "https://www.khronos.org/legal/trademarks"
        },
        {
            "title": "Vultr",
            "hex": "007BFC",
            "source": "https://www.vultr.com/company/brand-assets",
            "guidelines": "https://www.vultr.com/company/brand-assets"
        },
        {
            "title": "Vyond",
            "hex": "D95E26",
            "source": "https://www.vyond.com"
        },
        {
            "title": "W3C",
            "hex": "005A9C",
            "source": "https://www.w3.org/Consortium/Legal/logo-usage-20000308",
            "license": {
                "type": "custom",
                "url": "https://www.w3.org/Consortium/Legal/2002/trademark-license-20021231"
            }
        },
        {
            "title": "Wacom",
            "hex": "000000",
            "source": "https://support.wacom.com/hc/en-us"
        },
        {
            "title": "Wagtail",
            "hex": "43B1B0",
            "source": "https://github.com/wagtail/wagtail/blob/e3e46e23b780aa2b1b521de081cb81872f77466d/wagtail/admin/static_src/wagtailadmin/images/wagtail-logo.svg"
        },
        {
            "title": "Wails",
            "hex": "DF0000",
            "source": "https://wails.io"
        },
        {
            "title": "WakaTime",
            "hex": "000000",
            "source": "https://wakatime.com/legal/logos-and-trademark-usage",
            "guidelines": "https://wakatime.com/legal/logos-and-trademark-usage"
        },
        {
            "title": "WALKMAN",
            "hex": "000000",
            "source": "https://commons.wikimedia.org/wiki/File:Walkman_logo_(2000).svg"
        },
        {
            "title": "Wallabag",
            "hex": "3F6184",
            "source": "https://github.com/wallabag/logo/blob/f670395da2d85c3bbcb8dcfa8d2a339d8af5abb0/_default/icon/svg/logo-icon-black-no-bg.svg"
        },
        {
            "title": "WalletConnect",
            "hex": "3B99FC",
            "source": "https://walletconnect.com/brand",
            "guidelines": "https://walletconnect.com/brand"
        },
        {
            "title": "Walmart",
            "hex": "0071CE",
            "source": "https://corporate.walmart.com",
            "guidelines": "https://one.walmart.com/content/people-experience/associate-brand-center.html"
        },
        {
            "title": "Wantedly",
            "hex": "21BDDB",
            "source": "https://wantedlyinc.com/ja/brand_assets",
            "guidelines": "https://wantedlyinc.com/ja/brand_assets"
        },
        {
            "title": "Wappalyzer",
            "hex": "4608AD",
            "source": "https://www.wappalyzer.com/logos",
            "guidelines": "https://www.wappalyzer.com/logos"
        },
        {
            "title": "Warner Bros.",
            "slug": "warnerbros",
            "hex": "004DB4",
            "source": "https://www.warnerbros.com"
        },
        {
            "title": "Warp",
            "hex": "01A4FF",
            "source": "https://warp.dev"
        },
        {
            "title": "Wasabi",
            "hex": "01CD3E",
            "source": "https://wasabi.com"
        },
        {
            "title": "wasmCloud",
            "hex": "00BC8E",
            "source": "https://github.com/wasmCloud/branding/blob/0827503c63f55471a0c709e97d609f56d716be40/03.Icon/Vector/SVG/Wasmcloud.Icon_Black.svg",
            "guidelines": "https://github.com/wasmCloud/branding/blob/0827503c63f55471a0c709e97d609f56d716be40/wasmcloud_Visual.Guidelines_1.0.pdf"
        },
        {
            "title": "Wasmer",
            "hex": "4946DD",
            "source": "https://github.com/wasmerio/wasmer.io/blob/0d425f5b4ace56496e75278e304f54492c46adde/public/images/icon.svg"
        },
        {
            "title": "Wattpad",
            "hex": "FF500A",
            "source": "https://company.wattpad.com/brandguideline",
            "guidelines": "https://company.wattpad.com/brandguideline"
        },
        {
            "title": "Wayland",
            "hex": "FFBC00",
            "source": "https://gitlab.freedesktop.org/wayland/weston/-/blob/77ede00a938b8137bd638ce67b6f58cb52b1d1b0/data/wayland.svg",
            "license": {
                "type": "MIT"
            }
        },
        {
            "title": "Waze",
            "hex": "33CCFF",
            "source": "https://www.waze.com"
        },
        {
            "title": "Wear OS",
            "hex": "4285F4",
            "source": "https://partnermarketinghub.withgoogle.com/#/brands/"
        },
        {
            "title": "Weasyl",
            "hex": "990000",
            "source": "https://www.weasyl.com"
        },
        {
            "title": "Web3.js",
            "hex": "F16822",
            "source": "https://github.com/ChainSafe/web3.js/blob/fdbda4958cbdbaebe8ed5ea59183582b07fac254/assets/logo/web3js.svg"
        },
        {
            "title": "WebAssembly",
            "hex": "654FF0",
            "source": "https://webassembly.org"
        },
        {
            "title": "WebAuthn",
            "hex": "3423A6",
            "source": "https://github.com/webauthn-open-source/webauthn-logos/tree/b21be672811eb4a5caadaba41044970cae299a55",
            "guidelines": "https://github.com/webauthn-open-source/webauthn-logos"
        },
        {
            "title": "webcomponents.org",
            "hex": "29ABE2",
            "source": "https://www.webcomponents.org"
        },
        {
            "title": "WebdriverIO",
            "hex": "EA5906",
            "source": "https://webdriver.io/docs/api"
        },
        {
            "title": "Webflow",
            "hex": "4353FF",
            "source": "https://brand-at.webflow.io/resources#logos",
            "guidelines": "https://brand-at.webflow.io"
        },
        {
            "title": "WebGL",
            "hex": "990000",
            "source": "https://www.khronos.org/legal/trademarks",
            "guidelines": "https://www.khronos.org/legal/trademarks"
        },
        {
            "title": "webhint",
            "hex": "4700A3",
            "source": "https://github.com/webhintio/webhint.io/blob/5c9f10a33a6d68e1f0d2b1eff0829685b9123433/src/webhint-theme/source/images/webhint-logo.svg"
        },
        {
            "title": "Weblate",
            "hex": "2ECCAA",
            "source": "https://github.com/WeblateOrg/graphics/blob/669e4f910abd9ec36fda172d2ea6f2f424a32ace/logo/weblate-black.svg",
            "license": {
                "type": "GPL-3.0-only"
            }
        },
        {
            "title": "Webmin",
            "hex": "7DA0D0",
            "source": "https://github.com/webmin/webmin/blob/84d2d3d17f638a43939220f78b83bfefbae37f76/images/webmin-blue.svg"
        },
        {
            "title": "WebMoney",
            "hex": "036CB5",
            "source": "https://www.webmoney.ru/rus/developers/logos.shtml"
        },
        {
            "title": "Webpack",
            "hex": "8DD6F9",
            "source": "https://webpack.js.org/branding",
            "guidelines": "https://webpack.js.org/branding",
            "license": {
                "type": "custom",
                "url": "https://js.foundation/about/governance/trademark-policy"
            }
        },
        {
            "title": "WebRTC",
            "hex": "333333",
            "source": "https://webrtc.org"
        },
        {
            "title": "WebStorm",
            "hex": "000000",
            "source": "https://www.jetbrains.com/company/brand/logos",
            "guidelines": "https://www.jetbrains.com/company/brand"
        },
        {
            "title": "WEBTOON",
            "hex": "00D564",
            "source": "https://webtoons.com"
        },
        {
            "title": "webtrees",
            "hex": "2694E8",
            "source": "https://webtrees.net",
            "guidelines": "https://wtwi.jprodina.cz/index.php?title=Logo_webtrees"
        },
        {
            "title": "WeChat",
            "hex": "07C160",
            "source": "https://wechat.design/standard/download/brand",
            "guidelines": "https://wechat.design/standard/download/brand"
        },
        {
            "title": "WeGame",
            "hex": "FAAB00",
            "source": "https://www.wegame.com.cn"
        },
        {
            "title": "Weights & Biases",
            "hex": "FFBE00",
            "source": "https://wandb.ai"
        },
        {
            "title": "Welcome to the Jungle",
            "aliases": {
                "aka": [
                    "WTTJ"
                ]
            },
            "hex": "FFCD00",
            "source": "https://www.welcometothejungle.com"
        },
        {
            "title": "Wellfound",
            "hex": "000000",
            "source": "https://wellfound.com/logo"
        },
        {
            "title": "WEMO",
            "hex": "72D44C",
            "source": "https://commons.wikimedia.org/wiki/File:WeMoApp.svg"
        },
        {
            "title": "Western Digital",
            "aliases": {
                "aka": [
                    "WD"
                ]
            },
            "hex": "000000",
            "source": "https://www.westerndigital.com"
        },
        {
            "title": "WeTransfer",
            "hex": "409FFF",
            "source": "https://wetransfer.com"
        },
        {
            "title": "WhatsApp",
            "hex": "25D366",
            "source": "https://about.meta.com/brand/resources/whatsapp/whatsapp-brand",
            "guidelines": "https://about.meta.com/brand/resources/whatsapp/whatsapp-brand"
        },
        {
            "title": "When I Work",
            "hex": "51A33D",
            "source": "https://wheniwork.com"
        },
        {
            "title": "WhiteSource",
            "hex": "161D4E",
            "source": "https://www.whitesourcesoftware.com/whitesource-media-kit/"
        },
        {
            "title": "Wii",
            "hex": "8B8B8B",
            "source": "https://commons.wikimedia.org/wiki/File:Wii.svg"
        },
        {
            "title": "Wii U",
            "hex": "8B8B8B",
            "source": "https://commons.wikipedia.org/wiki/File:WiiU.svg"
        },
        {
            "title": "wiki.gg",
            "hex": "FF1985",
            "source": "https://commons.wiki.gg/wiki/Category:Wiki.gg_logos"
        },
        {
            "title": "Wiki.js",
            "hex": "1976D2",
            "source": "https://cdn.js.wiki/images/wikijs-butterfly-mono.svg"
        },
        {
            "title": "Wikidata",
            "hex": "006699",
            "source": "https://commons.wikimedia.org/wiki/File:Wikidata-logo-en.svg"
        },
        {
            "title": "Wikimedia Commons",
            "hex": "006699",
            "source": "https://commons.wikimedia.org/wiki/File:Commons-logo.svg"
        },
        {
            "title": "Wikipedia",
            "hex": "000000",
            "source": "https://commons.wikimedia.org/wiki/File:Wikipedia-logo-v2.svg"
        },
        {
            "title": "Wikiquote",
            "hex": "006699",
            "source": "https://commons.wikimedia.org/wiki/File:Wikiquote-logo.svg"
        },
        {
            "title": "Wikivoyage",
            "hex": "006699",
            "source": "https://commons.wikimedia.org/wiki/File:Wikivoyage-Logo-v3-en.svg"
        },
        {
            "title": "Winamp",
            "hex": "F93821",
            "source": "https://www.winamp.com"
        },
        {
            "title": "Windi CSS",
            "hex": "48B0F1",
            "source": "https://github.com/windicss/docs/blob/d7a01df515c4fa30dbb33ede7c46392e21fbf2cb/public/assets/logo.svg"
        },
        {
            "title": "Windows",
            "hex": "0078D4",
            "source": "https://commons.wikimedia.org/wiki/File:Windows_logo_-_2021_(Black).svg",
            "guidelines": "https://query.prod.cms.rt.microsoft.com/cms/api/am/binary/RE1voQq"
        },
        {
            "title": "Windows 10",
            "hex": "0078D6",
            "source": "https://commons.wikimedia.org/wiki/File:Windows_10_Logo.svg"
        },
        {
            "title": "Windows 11",
            "hex": "0078D4",
            "source": "https://commons.wikimedia.org/wiki/File:Windows_logo_-_2021_(Black).svg",
            "guidelines": "https://query.prod.cms.rt.microsoft.com/cms/api/am/binary/RE1voQq"
        },
        {
            "title": "Windows 95",
            "hex": "008080",
            "source": "https://en.wikipedia.org/wiki/Windows_95"
        },
        {
            "title": "Windows Terminal",
            "hex": "4D4D4D",
            "source": "https://github.com/microsoft/terminal/blob/a90289548f8548bf5c370a4b141b4b815c22616b/res/terminal/Terminal_HC.svg"
        },
        {
            "title": "Windows XP",
            "hex": "003399",
            "source": "https://commons.wikimedia.org/wiki/File:Windows_logo_-_2002%E2%80%932012_(Multicolored).svg"
        },
        {
            "title": "Winmate",
            "hex": "C11920",
            "source": "https://www.winmate.com/NewsAndEvents/Publications"
        },
        {
            "title": "Wipro",
            "hex": "341C53",
            "source": "https://www.wipro.com/content/dam/nexus/en/service-lines/applications/latest-thinking/state-of-cybersecurity-report-2019.pdf"
        },
        {
            "title": "Wire",
            "hex": "000000",
            "source": "https://brand.wire.com",
            "guidelines": "https://brand.wire.com"
        },
        {
            "title": "WireGuard",
            "hex": "88171A",
            "source": "https://www.wireguard.com",
            "guidelines": "https://www.wireguard.com/trademark-policy"
        },
        {
            "title": "Wireshark",
            "hex": "1679A7",
            "source": "https://gitlab.com/wanduow/wireshark/-/blob/cd5539b0f76975474869984a9d2f0fce29d5c21e/image/wsicon.svg"
        },
        {
            "title": "Wise",
            "hex": "9FE870",
            "source": "https://wise.design/foundations/logo",
            "guidelines": "https://wise.design/foundations/logo"
        },
        {
            "title": "Wish",
            "hex": "2FB7EC",
            "source": "https://wish.com"
        },
        {
            "title": "Wistia",
            "hex": "58B7FE",
            "source": "https://wistia.com/about/assets",
            "guidelines": "https://wistia.com/about/assets"
        },
        {
            "title": "Wix",
            "hex": "0C6EFC",
            "source": "https://www.wix.com/about/design-assets",
            "guidelines": "https://www.wix.com/about/design-assets"
        },
        {
            "title": "Wizz Air",
            "hex": "C6007E",
            "source": "https://wizzair.com/en-gb/information-and-services/about-us/press-office/logos"
        },
        {
            "title": "Wolfram",
            "hex": "DD1100",
            "source": "https://company.wolfram.com/press-center/wolfram-corporate"
        },
        {
            "title": "Wolfram Language",
            "hex": "DD1100",
            "source": "https://company.wolfram.com/press-center/language"
        },
        {
            "title": "Wolfram Mathematica",
            "hex": "DD1100",
            "source": "https://company.wolfram.com/press-center/mathematica"
        },
        {
            "title": "Woo",
            "hex": "96588A",
            "source": "https://woocommerce.com/style-guide",
            "guidelines": "https://woocommerce.com/trademark-guidelines"
        },
        {
            "title": "WooCommerce",
            "hex": "96588A",
            "source": "https://woocommerce.com/style-guide",
            "guidelines": "https://woocommerce.com/trademark-guidelines"
        },
        {
            "title": "WordPress",
            "hex": "21759B",
            "source": "https://wordpress.org/about/logos",
            "guidelines": "https://wordpressfoundation.org/trademark-policy"
        },
        {
            "title": "Workplace",
            "hex": "4526CE",
            "source": "https://about.meta.com/brand/resources/workplace/workplace-brand",
            "guidelines": "https://about.meta.com/brand/resources/workplace/workplace-brand"
        },
        {
            "title": "World Health Organization",
            "hex": "0093D5",
            "source": "https://www.who.int"
        },
        {
            "title": "WP Engine",
            "hex": "0ECAD4",
            "source": "https://wpengine.com/brand-assets",
            "guidelines": "https://wpengine.com/brand-assets"
        },
        {
            "title": "WP Rocket",
            "hex": "F56640",
            "source": "https://wp-rocket.me"
        },
        {
            "title": "WPExplorer",
            "hex": "2563EB",
            "source": "https://wpexplorer.com"
        },
        {
            "title": "write.as",
            "hex": "5BC4EE",
            "source": "https://write.as/brand",
            "guidelines": "https://write.as/brand"
        },
        {
            "title": "WWE",
            "hex": "000000",
            "source": "https://commons.wikimedia.org/wiki/File:WWE_Network_logo.svg"
        },
        {
            "title": "Wwise",
            "hex": "00549F",
            "source": "https://www.audiokinetic.com/resources/credits/",
            "guidelines": "https://www.audiokinetic.com/resources/credits/"
        },
        {
            "title": "X",
            "hex": "000000",
            "source": "https://twitter.com",
            "aliases": {
                "aka": [
                    "Twitter"
                ]
            }
        },
        {
            "title": "X.Org",
            "hex": "F28834",
            "source": "https://commons.wikimedia.org/wiki/File:X.Org_Logo.svg"
        },
        {
            "title": "Xamarin",
            "hex": "3498DB",
            "source": "https://github.com/dotnet-foundation/swag/blob/e095ca0c1f57b2dcb15e012951e69cbe4c43527a/xamarin/Xamagon/svg/Xamagon.svg",
            "guidelines": "https://github.com/dotnet-foundation/swag/tree/e095ca0c1f57b2dcb15e012951e69cbe4c43527a/xamarin"
        },
        {
            "title": "XAML",
            "hex": "0C54C2",
            "source": "https://github.com/microsoft/microsoft-ui-xaml/issues/1185#issuecomment-529731046"
        },
        {
            "title": "XAMPP",
            "hex": "FB7A24",
            "source": "https://www.apachefriends.org/en/"
        },
        {
            "title": "Xbox",
            "hex": "107C10",
            "source": "https://www.xbox.com/en-US/consoles"
        },
        {
            "title": "Xcode",
            "hex": "147EFB",
            "source": "https://developer.apple.com/develop"
        },
        {
            "title": "XDA Developers",
            "hex": "EA7100",
            "source": "https://www.xda-developers.com"
        },
        {
            "title": "Xero",
            "hex": "13B5EA",
            "source": "https://www.xero.com/uk/about/media/downloads"
        },
        {
            "title": "XFCE",
            "hex": "2284F2",
            "source": "https://www.xfce.org/download#artwork"
        },
        {
            "title": "Xiaomi",
            "hex": "FF6900",
            "source": "https://www.mi.com/global"
        },
        {
            "title": "Xilinx",
            "hex": "E01F27",
            "source": "https://www.xilinx.com"
        },
        {
            "title": "Xing",
            "hex": "006567",
            "source": "https://dev.xing.com/logo_rules"
        },
        {
            "title": "XMPP",
            "hex": "002B5C",
            "source": "https://github.com/xsf/xmpp.org/tree/00c49187e353c1a156c95562dafaf129e688fbad/content/icons"
        },
        {
            "title": "XO",
            "hex": "5ED9C7",
            "source": "https://github.com/xojs/xo/tree/f9c7db99255d009b3c81535ced021c3f6ade57b4"
        },
        {
            "title": "XRP",
            "hex": "25A768",
            "source": "https://xrpl.org"
        },
        {
            "title": "XSplit",
            "hex": "0095DE",
            "source": "https://www.xsplit.com/presskit"
        },
        {
            "title": "XState",
            "hex": "2C3E50",
            "source": "https://github.com/davidkpiano/xstate/blob/544df7f00e2ef49603b5e5ff2f0d183ff6bd5e7c/docs/.vuepress/public/logo.svg"
        },
        {
            "title": "Y Combinator",
            "hex": "F0652F",
            "source": "https://www.ycombinator.com/press"
        },
        {
            "title": "Yahoo!",
            "hex": "6001D2",
            "source": "https://yahoo.com"
        },
        {
            "title": "Yale",
            "hex": "FFD900",
            "source": "https://yalehome.com"
        },
        {
            "title": "Yamaha Corporation",
            "hex": "4B1E78",
            "source": "https://www.yamaha.com/en/"
        },
        {
            "title": "Yamaha Motor Corporation",
            "hex": "E60012",
            "source": "https://commons.wikimedia.org/wiki/File:Yamaha_Motor_Logo_(full).svg"
        },
        {
            "title": "YAML",
            "hex": "CB171E",
            "source": "https://commons.wikimedia.org/wiki/File:Official_YAML_Logo.svg"
        },
        {
            "title": "Yammer",
            "hex": "106EBE",
            "source": "https://developer.microsoft.com/en-us/fluentui#/styles/web/colors/products",
            "guidelines": "https://www.microsoft.com/en-us/legal/intellectualproperty/trademarks",
            "license": {
                "type": "custom",
                "url": "https://aka.ms/fluentui-assets-license"
            }
        },
        {
            "title": "Yarn",
            "hex": "2C8EBB",
            "source": "https://github.com/yarnpkg/assets/blob/76d30ca2aebed5b73ea8131d972218fb860bd32d/yarn-kitten-circle.svg",
            "guidelines": "https://github.com/yarnpkg/assets/tree/76d30ca2aebed5b73ea8131d972218fb860bd32d",
            "license": {
                "type": "CC-BY-4.0"
            }
        },
        {
            "title": "Yelp",
            "hex": "FF1A1A",
            "source": "https://www.yelp.com/brand",
            "guidelines": "https://www.yelp.com/brand"
        },
        {
            "title": "Yeti",
            "hex": "00263C",
            "source": "https://www.yeti.com"
        },
        {
            "title": "Yoast",
            "hex": "A4286A",
            "source": "https://yoast.com/media/logo/"
        },
        {
            "title": "YOLO",
            "hex": "00FFFF",
            "source": "https://pjreddie.com/darknet/yolo/"
        },
        {
            "title": "YourTravel.TV",
            "hex": "F79025",
            "source": "https://yourtravel.tv"
        },
        {
            "title": "YouTube",
            "hex": "FF0000",
            "source": "https://www.youtube.com/howyoutubeworks/resources/brand-resources/#logos-icons-and-colors",
            "guidelines": "https://www.youtube.com/howyoutubeworks/resources/brand-resources/#logos-icons-and-colors"
        },
        {
            "title": "YouTube Gaming",
            "hex": "FF0000",
            "source": "https://gaming.youtube.com"
        },
        {
            "title": "YouTube Music",
            "hex": "FF0000",
            "source": "https://partnermarketinghub.withgoogle.com/#/brands"
        },
        {
            "title": "YouTube Studio",
            "hex": "FF0000",
            "source": "https://www.youtube.com"
        },
        {
            "title": "YouTube TV",
            "hex": "FF0000",
            "source": "https://partnermarketinghub.withgoogle.com/#/brands"
        },
        {
            "title": "Yubico",
            "hex": "84BD00",
            "source": "https://www.yubico.com/wp-content/themes/coronado/img/icon.svg"
        },
        {
            "title": "Z-Wave",
            "hex": "1B365D",
            "source": "https://www.z-wave.com"
        },
        {
            "title": "Żabka",
            "hex": "006420",
            "source": "https://www.zabka.pl"
        },
        {
            "title": "Zalando",
            "hex": "FF6900",
            "source": "https://www.zalando.co.uk"
        },
        {
            "title": "Zalo",
            "hex": "0068FF",
            "source": "https://zalo.me"
        },
        {
            "title": "Zapier",
            "hex": "FF4F00",
            "source": "https://brand.zapier.com",
            "guidelines": "https://brand.zapier.com"
        },
        {
            "title": "Zara",
            "hex": "000000",
            "source": "https://www.zara.com"
        },
        {
            "title": "Zazzle",
            "hex": "212121",
            "source": "https://www.zazzle.com/logo",
            "guidelines": "https://www.zazzle.com/logo"
        },
        {
            "title": "Zcash",
            "aliases": {
                "aka": [
                    "ZEC"
                ]
            },
            "hex": "F3B724",
            "source": "https://z.cash",
            "guidelines": "https://zfnd.org/trademark-policy"
        },
        {
            "title": "ZDF",
            "hex": "FA7D19",
            "source": "https://www.zdf.de"
        },
        {
            "title": "Zebra Technologies",
            "hex": "000000",
            "source": "https://www.zebra.com"
        },
        {
            "title": "Zelle",
            "hex": "6D1ED4",
            "source": "https://www.zellepay.com"
        },
        {
            "title": "Zend",
            "hex": "0679EA",
            "source": "https://www.zend.com"
        },
        {
            "title": "Zend Framework",
            "hex": "68B604",
            "source": "https://framework.zend.com"
        },
        {
            "title": "Zendesk",
            "hex": "03363D",
            "source": "https://brandland.zendesk.com",
            "guidelines": "https://brandland.zendesk.com"
        },
        {
            "title": "Zenn",
            "hex": "3EA8FF",
            "source": "https://zenn.dev/mediakit"
        },
        {
            "title": "Zenodo",
            "hex": "1682D4",
            "source": "https://about.zenodo.org",
            "guidelines": "https://about.zenodo.org"
        },
        {
            "title": "Zensar",
            "hex": "000000",
            "source": "https://www.zensar.com/about/our-story/our-brand/#logo"
        },
        {
            "title": "Zerodha",
            "hex": "387ED1",
            "source": "https://zerodha.com"
        },
        {
            "title": "ZeroMQ",
            "hex": "DF0000",
            "source": "https://github.com/zeromq/zeromq.org/blob/00f635314a0b0b801d411c7efef314dfd9625404/static/safari-pinned-tab.svg"
        },
        {
            "title": "Zerply",
            "hex": "7BBB6E",
            "source": "https://zerply.com/about/resources",
            "guidelines": "https://zerply.com/about/resources"
        },
        {
            "title": "Zettlr",
            "hex": "1CB27E",
            "source": "https://www.zettlr.com",
            "guidelines": "https://www.zettlr.com/press"
        },
        {
            "title": "Zhihu",
            "hex": "0084FF",
            "source": "https://www.zhihu.com"
        },
        {
            "title": "Zig",
            "hex": "F7A41D",
            "source": "https://github.com/ziglang/logo/blob/6446ba8e37a0651da720d8869e1ce9264fa0c0b9/zig-mark.svg",
            "license": {
                "type": "CC-BY-SA-4.0"
            }
        },
        {
            "title": "Zigbee",
            "hex": "EB0443",
            "source": "https://csa-iot.org/all-solutions/zigbee"
        },
        {
            "title": "Zilch",
            "hex": "00D287",
            "source": "https://www.zilch.com"
        },
        {
            "title": "Zillow",
            "hex": "006AFF",
            "source": "https://www.zillow.com"
        },
        {
            "title": "ZincSearch",
            "hex": "5BA37F",
            "source": "https://github.com/zincsearch/zincsearch-docs/blob/f5b8bec0c05c10968f54aca3eabde9d4d77a1712/docs/images/logo.svg"
        },
        {
            "title": "Zingat",
            "hex": "009CFB",
            "source": "https://www.zingat.com/kurumsal-logolar"
        },
        {
            "title": "Zod",
            "hex": "3E67B1",
            "source": "https://zod.dev",
            "license": {
                "type": "MIT",
                "url": "https://github.com/colinhacks/zod/blob/master/LICENSE"
            }
        },
        {
            "title": "Zoho",
            "hex": "E42527",
            "source": "https://www.zoho.com/branding"
        },
        {
            "title": "Zoiper",
            "hex": "F47920",
            "source": "https://www.zoiper.com/en/products"
        },
        {
            "title": "Zomato",
            "hex": "E23744",
            "source": "https://www.zomato.com/business/apps"
        },
        {
            "title": "Zoom",
            "hex": "0B5CFF",
            "source": "https://brand.zoom.us/media-library.html",
            "guidelines": "https://brand.zoom.us"
        },
        {
            "title": "Zorin",
            "hex": "15A6F0",
            "source": "https://zorin.com/press"
        },
        {
            "title": "Zotero",
            "hex": "CC2936",
            "source": "https://www.zotero.org/support/brand"
        },
        {
            "title": "Zulip",
            "hex": "FFFFFF",
            "source": "https://github.com/zulip/zulip/blob/df9e40491dc77b658d943cff36a816d46e32ce1b/static/images/logo/zulip-org-logo.svg"
        },
        {
            "title": "Zyte",
            "hex": "B02CCE",
            "source": "https://www.zyte.com"
        }
    ]
}<|MERGE_RESOLUTION|>--- conflicted
+++ resolved
@@ -3573,15 +3573,14 @@
             "source": "https://docs.rs"
         },
         {
-<<<<<<< HEAD
             "title": "Docsify",
             "hex": "2ECE53",
             "source": "https://github.com/docsifyjs/docsify/blob/d01841fd9d829adeeae6cde1d5818ce8798c7e58/docs/_media/icon.svg"
-=======
+        },
+        {
             "title": "Docusaurus",
             "hex": "3ECC5F",
             "source": "https://github.com/facebook/docusaurus/blob/67c40069d1062b5aae530b696e6f66bf9618a696/website/static/img/docusaurus.svg"
->>>>>>> 9376f6f8
         },
         {
             "title": "DocuSign",
