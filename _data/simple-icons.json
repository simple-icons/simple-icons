{
    "icons": [
        {
            "title": ".NET",
            "hex": "512BD4",
            "source": "https://github.com/dotnet/brand/"
        },
        {
            "title": "1001Tracklists",
            "hex": "40AEF0",
            "source": "https://www.1001tracklists.com/"
        },
        {
            "title": "1Password",
            "hex": "0094F5",
            "source": "https://1password.com/press/"
        },
        {
            "title": "3M",
            "hex": "FF0000",
            "source": "https://www.3m.com/"
        },
        {
            "title": "42",
            "hex": "000000",
            "source": "https://www.42.fr/"
        },
        {
            "title": "4D",
            "hex": "004088",
            "source": "https://www.4d.com/"
        },
        {
            "title": "500px",
            "hex": "0099E5",
            "source": "https://about.500px.com/press"
        },
        {
            "title": "A-Frame",
            "hex": "EF2D5E",
            "source": "https://aframe.io/docs/"
        },
        {
            "title": "ABB RobotStudio",
            "hex": "FF9E0F",
            "source": "https://new.abb.com/products/robotics/en/robotstudio/downloads"
        },
        {
            "title": "Abbvie",
            "hex": "071D49",
            "source": "https://www.abbvie.com/"
        },
        {
            "title": "Ableton Live",
            "hex": "000000",
            "source": "https://www.ableton.com/en/legal/branding-trademark-guidelines/"
        },
        {
            "title": "About.me",
            "hex": "00A98F",
            "source": "https://about.me/assets"
        },
        {
            "title": "Abstract",
            "hex": "191A1B",
            "source": "https://www.abstract.com/about/"
        },
        {
            "title": "Academia",
            "hex": "41454A",
            "source": "https://www.academia.edu/"
        },
        {
            "title": "Accenture",
            "hex": "A100FF",
            "source": "https://www.accenture.com/"
        },
        {
            "title": "Acclaim",
            "hex": "26689A",
            "source": "https://www.youracclaim.com/"
        },
        {
            "title": "Accusoft",
            "hex": "A9225C",
            "source": "https://company-39138.frontify.com/d/7EKFm12NQSa8/accusoft-corporation-style-guide#/style-guide/logo"
        },
        {
            "title": "Acer",
            "hex": "83B81A",
            "source": "https://www.acer.com/ac/en/GB/content/home"
        },
        {
            "title": "ACM",
            "hex": "0085CA",
            "source": "http://identitystandards.acm.org/"
        },
        {
            "title": "ActiGraph",
            "hex": "0B2C4A",
            "source": "http://www.actigraphcorp.com/"
        },
        {
            "title": "Activision",
            "hex": "000000",
            "source": "https://www.activision.com/"
        },
        {
            "title": "AdBlock",
            "hex": "F40D12",
            "source": "https://getadblock.com/"
        },
        {
            "title": "Adblock Plus",
            "hex": "C70D2C",
            "source": "https://adblockplus.org/"
        },
        {
            "title": "AddThis",
            "hex": "FF6550",
            "source": "http://www.addthis.com/"
        },
        {
            "title": "AdGuard",
            "hex": "66B574",
            "source": "https://adguard.com/en/contribute.html"
        },
        {
            "title": "Adobe",
            "hex": "FF0000",
            "source": "https://www.adobe.com/"
        },
        {
            "title": "Adobe Acrobat Reader",
            "hex": "EC1C24",
            "source": "https://acrobat.adobe.com/"
        },
        {
            "title": "Adobe After Effects",
            "hex": "9999FF",
            "source": "https://www.adobe.com/products/aftereffects.html"
        },
        {
            "title": "Adobe Audition",
            "hex": "9999FF",
            "source": "https://www.adobe.com/creativecloud/video.html"
        },
        {
            "title": "Adobe Creative Cloud",
            "hex": "DA1F26",
            "source": "https://www.adobe.com/creativecloud/plans.html"
        },
        {
            "title": "Adobe Dreamweaver",
            "hex": "FF61F6",
            "source": "https://www.adobe.com/products/dreamweaver.html"
        },
        {
            "title": "Adobe Fonts",
            "hex": "323232",
            "source": "https://www.adobe.com/creativecloud/services.html"
        },
        {
            "title": "Adobe Illustrator",
            "hex": "FF9A00",
            "source": "https://www.adobe.com/products/illustrator.html"
        },
        {
            "title": "Adobe InDesign",
            "hex": "FF3366",
            "source": "https://www.adobe.com/products/indesign.html"
        },
        {
            "title": "Adobe Lightroom",
            "hex": "31A8FF",
            "source": "https://www.adobe.com/products/photoshop-lightroom.html"
        },
        {
            "title": "Adobe Lightroom Classic",
            "hex": "31A8FF",
            "source": "https://www.adobe.com/products/photoshop-lightroom-classic.html"
        },
        {
            "title": "Adobe PhoneGap",
            "hex": "27A1C5",
            "source": "https://phonegap.com/about/logos/"
        },
        {
            "title": "Adobe Photoshop",
            "hex": "31A8FF",
            "source": "https://www.adobe.com/products/photoshop.html"
        },
        {
            "title": "Adobe Premiere Pro",
            "hex": "9999FF",
            "source": "https://www.adobe.com/ie/products/premiere.html"
        },
        {
            "title": "Adobe XD",
            "hex": "FF61F6",
            "source": "https://www.adobe.com/products/xd.html"
        },
        {
            "title": "AdonisJS",
            "hex": "220052",
            "source": "https://adonisjs.com/"
        },
        {
            "title": "Aer Lingus",
            "hex": "006272",
            "source": "https://www.aerlingus.com/"
        },
        {
            "title": "Aeroflot",
            "hex": "02458D",
            "source": "https://www.aeroflot.ru/ru-en/information/onboard/press"
        },
        {
            "title": "Aeroméxico",
            "hex": "0B2343",
            "source": "https://www.aeromexico.com/"
        },
        {
            "title": "Aerospike",
            "hex": "C41E25",
            "source": "http://pages.aerospike.com/rs/aerospike/images/Acid_Whitepaper.pdf"
        },
        {
            "title": "Affinity",
            "hex": "222324",
            "source": "https://affinity.serif.com/"
        },
        {
            "title": "Affinity Designer",
            "hex": "1B72BE",
            "source": "https://affinity.serif.com/en-gb/designer/"
        },
        {
            "title": "Affinity Photo",
            "hex": "7E4DD2",
            "source": "https://affinity.serif.com/en-gb/photo/"
        },
        {
            "title": "Affinity Publisher",
            "hex": "C9284D",
            "source": "https://affinity.serif.com/en-gb/publisher/"
        },
        {
            "title": "AI Dungeon",
            "hex": "000000",
            "source": "https://commons.wikimedia.org/wiki/File:AI_Dungeon_Logo.png"
        },
        {
            "title": "AIOHTTP",
            "hex": "2C5BB4",
            "source": "https://github.com/aio-libs/aiohttp/blob/fb5fe72b1bca3b899af579d376f5fe45745410e4/docs/aiohttp-plain.svg"
        },
        {
            "title": "Aiqfome",
            "hex": "7A1FA2",
            "source": "https://aiqfome.com"
        },
        {
            "title": "Air Canada",
            "hex": "F01428",
            "source": "https://www.aircanada.com/"
        },
        {
            "title": "Air China",
            "hex": "E30E17",
            "source": "http://www.airchina.com.cn/en/investor_relations/"
        },
        {
            "title": "Air France",
            "hex": "002157",
            "source": "https://www.airfrance.fr/"
        },
        {
            "title": "AirAsia",
            "hex": "FF0000",
            "source": "https://www.airasia.com/shop"
        },
        {
            "title": "Airbnb",
            "hex": "FF5A5F",
            "source": "https://www.airbnb.com"
        },
        {
            "title": "Airbus",
            "hex": "00205B",
            "source": "https://brand.airbus.com/brand-elements/logo.html"
        },
        {
            "title": "Aircall",
            "hex": "00B388",
            "source": "https://aircall.io/"
        },
        {
            "title": "AirPlay Audio",
            "hex": "000000",
            "source": "https://developer.apple.com/design/human-interface-guidelines/airplay/overview/icons/"
        },
        {
            "title": "AirPlay Video",
            "hex": "000000",
            "source": "https://developer.apple.com/design/human-interface-guidelines/airplay/overview/icons/"
        },
        {
            "title": "Airtable",
            "hex": "18BFFF",
            "source": "https://airtable.com/press"
        },
        {
            "title": "Alfa Romeo",
            "hex": "981E32",
            "source": "http://www.fcaci.com/x/Alfa"
        },
        {
            "title": "Algolia",
            "hex": "5468FF",
            "source": "https://www.algolia.com/press/?section=brand-guidelines"
        },
        {
            "title": "Alibaba Cloud",
            "hex": "FF6A00",
            "source": "https://www.alibabagroup.com/en/ir/reports"
        },
        {
            "title": "Alibaba.com",
            "hex": "FF6A00",
            "source": "https://www.alibabagroup.com/en/ir/reports"
        },
        {
            "title": "AliExpress",
            "hex": "FF4747",
            "source": "https://www.alibabagroup.com/en/ir/reports"
        },
        {
            "title": "Alipay",
            "hex": "00A1E9",
            "source": "https://gw.alipayobjects.com/os/rmsportal/trUJZfSrlnRCcFgfZGjD.ai"
        },
        {
            "title": "Alitalia",
            "hex": "006643",
            "source": "https://www.alitalia.com/it_it/fly-alitalia/in-flight/ulisse-magazine.html"
        },
        {
            "title": "AlliedModders",
            "hex": "1578D3",
            "source": "https://forums.alliedmods.net/index.php"
        },
        {
            "title": "AlloCiné",
            "hex": "FECC00",
            "source": "http://www.allocine.fr/"
        },
        {
            "title": "Alpine Linux",
            "hex": "0D597F",
            "source": "https://alpinelinux.org/"
        },
        {
            "title": "Altium Designer",
            "hex": "A5915F",
            "source": "https://www.altium.com/altium-designer/"
        },
        {
            "title": "Amazon",
            "hex": "FF9900",
            "source": "https://worldvectorlogo.com/logo/amazon-icon"
        },
        {
            "title": "Amazon Alexa",
            "hex": "00CAFF",
            "source": "https://developer.amazon.com/docs/alexa-voice-service/logo-and-brand.html"
        },
        {
            "title": "Amazon AWS",
            "hex": "232F3E",
            "source": "https://upload.wikimedia.org/wikipedia/commons/9/93/Amazon_Web_Services_Logo.svg"
        },
        {
            "title": "Amazon DynamoDB",
            "hex": "4053D6",
            "source": "https://aws.amazon.com/architecture/icons/"
        },
        {
            "title": "Amazon Fire TV",
            "hex": "FC4C02",
            "source": "https://www.amazon.com/gp/help/customer/display.html?nodeId=201348270"
        },
        {
            "title": "Amazon Lumberyard",
            "hex": "66459B",
            "source": "https://aws.amazon.com/lumberyard/support"
        },
        {
            "title": "Amazon Pay",
            "hex": "FF9900",
            "source": "https://pay.amazon.com/"
        },
        {
            "title": "Amazon Prime",
            "hex": "00A8E1",
            "source": "https://www.amazon.com/b?node=17277626011"
        },
        {
            "title": "AMD",
            "hex": "ED1C24",
            "source": "https://subscriptions.amd.com/greatpower/img/amd-logo-black.svg"
        },
        {
            "title": "American Airlines",
            "hex": "0078D2",
            "source": "https://en.wikipedia.org/wiki/File:American_Airlines_logo_2013.svg"
        },
        {
            "title": "American Express",
            "hex": "2E77BC",
            "source": "https://commons.wikimedia.org/wiki/File:American_Express_logo.svg"
        },
        {
            "title": "AMP",
            "hex": "005AF0",
            "source": "https://amp.dev/"
        },
        {
            "title": "Amul",
            "hex": "ED1D24",
            "source": "https://amul.com/classic/products/horeca.php"
        },
        {
            "title": "ANA",
            "hex": "13448F",
            "source": "https://www.ana.co.jp/en/eur/the-ana-experience/brand/"
        },
        {
            "title": "Anaconda",
            "hex": "44A833",
            "source": "https://www.anaconda.com"
        },
        {
            "title": "Analogue",
            "hex": "1A1A1A",
            "source": "https://www.analogue.co/"
        },
        {
            "title": "Anchor",
            "hex": "5000B9",
            "source": "https://anchor.fm/"
        },
        {
            "title": "Andela",
            "hex": "3359DF",
            "source": "https://andela.com/press/"
        },
        {
            "title": "Android",
            "hex": "3DDC84",
            "source": "https://thepartnermarketinghub.withgoogle.com/brands/android/visual-identity/visual-identity/logo-lock-ups/"
        },
        {
            "title": "Android Auto",
            "hex": "3DDC84",
            "source": "https://thepartnermarketinghub.withgoogle.com/brands/android-auto/"
        },
        {
            "title": "Android Studio",
            "hex": "3DDC84",
            "source": "https://developer.android.com/studio/"
        },
        {
            "title": "AngelList",
            "hex": "000000",
            "source": "https://angel.co/logo"
        },
        {
            "title": "Angular",
            "hex": "DD0031",
            "source": "https://angular.io/assets/images/logos/angular/angular_solidBlack.svg"
        },
        {
            "title": "Angular Universal",
            "hex": "00ACC1",
            "source": "https://angular.io/presskit"
        },
        {
            "title": "AngularJS",
            "hex": "E23237",
            "source": "https://angularjs.org/"
        },
        {
            "title": "AniList",
            "hex": "02A9FF",
            "source": "https://anilist.co/img/icons/icon.svg"
        },
        {
            "title": "Ansible",
            "hex": "EE0000",
            "source": "https://www.ansible.com/logos"
        },
        {
            "title": "Ansys",
            "hex": "FFB71B",
            "source": "https://www.ansys.com/about-ansys/brand"
        },
        {
            "title": "Ant Design",
            "hex": "0170FE",
            "source": "https://ant.design/components/icon/"
        },
        {
            "title": "Antena 3",
            "hex": "FF7328",
            "source": "https://www.antena3.com/"
        },
        {
            "title": "AnyDesk",
            "hex": "EF443B",
            "source": "https://anydesk.com/"
        },
        {
            "title": "AOL",
            "hex": "3399FF",
            "source": "https://www.aol.com/",
            "guidelines": "https://styleguide.aol.com/"
        },
        {
            "title": "Apache",
            "hex": "D22128",
            "source": "https://www.apache.org/foundation/press/kit/"
        },
        {
            "title": "Apache Airflow",
            "hex": "017CEE",
            "source": "https://apache.org/logos/"
        },
        {
            "title": "Apache Ant",
            "hex": "A81C7D",
            "source": "https://apache.org/logos/"
        },
        {
            "title": "Apache Cassandra",
            "hex": "1287B1",
            "source": "https://upload.wikimedia.org/wikipedia/commons/5/5e/Cassandra_logo.svg"
        },
        {
            "title": "Apache CloudStack",
            "hex": "2AA5DC",
            "source": "http://cloudstack.apache.org/trademark-guidelines.html"
        },
        {
            "title": "Apache Cordova",
            "hex": "E8E8E8",
            "source": "https://cordova.apache.org/artwork/"
        },
        {
            "title": "Apache Druid",
            "hex": "29F1FB",
            "source": "https://apache.org/logos/"
        },
        {
            "title": "Apache ECharts",
            "hex": "AA344D",
            "source": "https://apache.org/logos/"
        },
        {
            "title": "Apache Flink",
            "hex": "E6526F",
            "source": "https://apache.org/logos/"
        },
        {
            "title": "Apache Groovy",
            "hex": "4298B8",
            "source": "https://groovy-lang.org/"
        },
        {
            "title": "Apache Hive",
            "hex": "FDEE21",
            "source": "https://apache.org/logos/"
        },
        {
            "title": "Apache JMeter",
            "hex": "D22128",
            "source": "https://apache.org/logos/"
        },
        {
            "title": "Apache Kafka",
            "hex": "231F20",
            "source": "https://apache.org/logos/"
        },
        {
            "title": "Apache Kylin",
            "hex": "F09D13",
            "source": "https://apache.org/logos/"
        },
        {
            "title": "Apache Maven",
            "hex": "C71A36",
            "source": "https://apache.org/logos/"
        },
        {
            "title": "Apache NetBeans IDE",
            "hex": "1B6AC6",
            "source": "https://apache.org/logos/"
        },
        {
            "title": "Apache OpenOffice",
            "hex": "0E85CD",
            "source": "https://apache.org/logos"
        },
        {
            "title": "Apache Pulsar",
            "hex": "188FFF",
            "source": "https://apache.org/logos/"
        },
        {
            "title": "Apache RocketMQ",
            "hex": "D77310",
            "source": "https://apache.org/logos/"
        },
        {
            "title": "Apache Solr",
            "hex": "D9411E",
            "source": "https://apache.org/logos/"
        },
        {
            "title": "Apache Spark",
            "hex": "E25A1C",
            "source": "https://apache.org/logos/"
        },
        {
            "title": "Apache Tomcat",
            "hex": "F8DC75",
            "source": "https://apache.org/logos/"
        },
        {
            "title": "Aparat",
            "hex": "ED145B",
            "source": "https://www.aparat.com/logo"
        },
        {
            "title": "Apollo GraphQL",
            "hex": "311C87",
            "source": "https://github.com/apollographql/space-kit/blob/9a42083746a49c9a734563f427c13233e42adcc9/logos/mark.svg"
        },
        {
            "title": "Apostrophe",
            "hex": "6236FF",
            "source": "https://github.com/apostrophecms/apostrophe/blob/a7fcc6b13831302e27f79a6fcaaf58e3a40517df/logo.svg"
        },
        {
            "title": "App Store",
            "hex": "0D96F6",
            "source": "https://developer.apple.com/app-store/"
        },
        {
            "title": "Apple",
            "hex": "000000",
            "source": "https://www.apple.com"
        },
        {
            "title": "Apple Arcade",
            "hex": "000000",
            "source": "https://www.apple.com/apple-arcade/"
        },
        {
            "title": "Apple Music",
            "hex": "000000",
            "source": "https://www.apple.com/itunes/marketing-on-music/identity-guidelines.html#apple-music-icon"
        },
        {
            "title": "Apple Pay",
            "hex": "000000",
            "source": "https://developer.apple.com/apple-pay/marketing/"
        },
        {
            "title": "Apple Podcasts",
            "hex": "9933CC",
            "source": "https://www.apple.com/itunes/marketing-on-podcasts/identity-guidelines.html#apple-podcasts-icon"
        },
        {
            "title": "Apple TV",
            "hex": "000000",
            "source": "https://commons.wikimedia.org/wiki/File:AppleTV.svg"
        },
        {
            "title": "AppSignal",
            "hex": "21375A",
            "source": "https://appsignal.com/"
        },
        {
            "title": "AppVeyor",
            "hex": "00B3E0",
            "source": "https://commons.wikimedia.org/wiki/File:Appveyor_logo.svg"
        },
        {
            "title": "ARAL",
            "hex": "0063CB",
            "source": "https://upload.wikimedia.org/wikipedia/commons/6/60/Aral_Logo.svg"
        },
        {
            "title": "Arch Linux",
            "hex": "1793D1",
            "source": "https://www.archlinux.org/art/",
            "guidelines": "https://wiki.archlinux.org/index.php/DeveloperWiki:TrademarkPolicy#Logo_Usage_Guidelines"
        },
        {
            "title": "Archicad",
            "hex": "2D50A5",
            "source": "https://graphisoft.com/contact-us/press-relations#/documents/archicad-logo-98604"
        },
        {
            "title": "Archive of Our Own",
            "hex": "990000",
            "source": "https://archiveofourown.org/"
        },
        {
            "title": "Ardour",
            "hex": "C61C3E",
            "source": "https://github.com/Ardour/ardour/tree/master/tools/misc_resources/"
        },
        {
            "title": "Arduino",
            "hex": "00979D",
            "source": "https://cdn.arduino.cc/projecthub/img/Arduino-logo.svg"
        },
        {
            "title": "ARK Ecosystem",
            "hex": "C9292C",
            "source": "https://ark.io/press-kit"
        },
        {
            "title": "Arlo",
            "hex": "33CC99",
            "source": "https://www.arlo.com/"
        },
        {
            "title": "Artix Linux",
            "hex": "10A0CC",
            "source": "https://gitea.artixlinux.org/artix/artwork/src/commit/256432e3d06b3e9024bfd6912768e80281ea3746/icons/logo-gray.svg"
        },
        {
            "title": "ArtStation",
            "hex": "13AFF0",
            "source": "https://www.artstation.com/about/logo"
        },
        {
            "title": "arXiv",
            "hex": "B31B1B",
            "source": "https://static.arxiv.org/static/base/0.15.2/images/arxiv-logo-web.svg"
        },
        {
            "title": "Asana",
            "hex": "273347",
            "source": "https://asana.com/styles"
        },
        {
            "title": "Asciidoctor",
            "hex": "E40046",
            "source": "https://github.com/asciidoctor/brand/blob/b9cf5e276616f4770c4f1227e646e7daee0cbf24/logo/logo-fill-bw.svg"
        },
        {
            "title": "asciinema",
            "hex": "D40000",
            "source": "https://github.com/asciinema/asciinema-logo"
        },
        {
            "title": "Aseprite",
            "hex": "7D929E",
            "source": "https://www.aseprite.org/"
        },
        {
            "title": "ASKfm",
            "hex": "DB3552",
            "source": "https://ask.fm/"
        },
        {
            "title": "AssemblyScript",
            "hex": "007AAC",
            "source": "https://www.assemblyscript.org/"
        },
        {
            "title": "ASUS",
            "hex": "000000",
            "source": "https://www.asus.com/"
        },
        {
            "title": "AT&T",
            "hex": "009FDB",
            "source": "https://www.att.com"
        },
        {
            "title": "Atari",
            "hex": "E4202E",
            "source": "https://atarivcs.com/"
        },
        {
            "title": "Atlassian",
            "hex": "0052CC",
            "source": "https://www.atlassian.com/company/news/press-kit"
        },
        {
            "title": "Atom",
            "hex": "66595C",
            "source": "https://commons.wikimedia.org/wiki/File:Atom_editor_logo.svg"
        },
        {
            "title": "Audacity",
            "hex": "0000CC",
            "source": "https://github.com/audacity/audacity/blob/c818449c69193f5311b430fbf600d8d6cbe49047/images/audacity.svg"
        },
        {
            "title": "Audi",
            "hex": "BB0A30",
            "source": "https://www.audi.com/ci/en/intro/basics/rings.html"
        },
        {
            "title": "Audible",
            "hex": "F8991C",
            "source": "https://commons.wikimedia.org/wiki/File:Audible_logo.svg"
        },
        {
            "title": "Audio-Technica",
            "hex": "000000",
            "source": "https://wikipedia.org/wiki/File:Audio-technica.svg"
        },
        {
            "title": "Audioboom",
            "hex": "007CE2",
            "source": "https://audioboom.com/about/brand-guidelines"
        },
        {
            "title": "Audiomack",
            "hex": "FFA200",
            "source": "https://styleguide.audiomack.com/"
        },
        {
            "title": "Aurelia",
            "hex": "ED2B88",
            "source": "https://aurelia.io/"
        },
        {
            "title": "Auth0",
            "hex": "EB5424",
            "source": "https://styleguide.auth0.com"
        },
        {
            "title": "Authy",
            "hex": "EC1C24",
            "source": "https://authy.com/"
        },
        {
            "title": "Autodesk",
            "hex": "0696D7",
            "source": "https://www.autodesk.com"
        },
        {
            "title": "AutoHotkey",
            "hex": "334455",
            "source": "https://www.autohotkey.com/"
        },
        {
            "title": "Automatic",
            "hex": "7D8084",
            "source": "https://www.automatic.com/press"
        },
        {
            "title": "Autotask",
            "hex": "E51937",
            "source": "https://www.autotask.com/branding"
        },
        {
            "title": "Aventrix",
            "hex": "0099DD",
            "source": "https://www.aventrix.com/press"
        },
        {
            "title": "Awesome Lists",
            "hex": "FC60A8",
            "source": "https://github.com/sindresorhus/awesome/tree/master/media"
        },
        {
            "title": "awesomeWM",
            "hex": "535D6C",
            "source": "https://awesomewm.org/"
        },
        {
            "title": "AWS Amplify",
            "hex": "FF9900",
            "source": "https://docs.amplify.aws/"
        },
        {
            "title": "Azure Artifacts",
            "hex": "CB2E6D",
            "source": "https://azure.microsoft.com/en-us/services/devops/artifacts/"
        },
        {
            "title": "Azure Data Explorer",
            "hex": "0078D4",
            "source": "https://azure.microsoft.com/en-us/pricing/details/data-explorer/"
        },
        {
            "title": "Azure DevOps",
            "hex": "0078D7",
            "source": "http://azure.com/devops"
        },
        {
            "title": "Azure Functions",
            "hex": "0062AD",
            "source": "https://azure.microsoft.com/en-us/services/functions"
        },
        {
            "title": "Azure Pipelines",
            "hex": "2560E0",
            "source": "https://github.com/vscode-icons/vscode-icons/pull/1741"
        },
        {
            "title": "B&R Automation",
            "hex": "FF8800",
            "source": "https://www.br-automation.com/"
        },
        {
            "title": "Babel",
            "hex": "F9DC3E",
            "source": "https://github.com/babel/website/blob/93330158b6ecca1ab88d3be8dbf661f5c2da6c76/website/static/img/babel-black.svg"
        },
        {
            "title": "Badgr",
            "hex": "282C4C",
            "source": "https://info.badgr.com/"
        },
        {
            "title": "Badoo",
            "hex": "783BF9",
            "source": "https://badoo.com/team/press/"
        },
        {
            "title": "Baidu",
            "hex": "2932E1",
            "source": "https://www.baidu.com"
        },
        {
            "title": "Bamboo",
            "hex": "0052CC",
            "source": "https://www.atlassian.design/guidelines/marketing/resources/logo-files"
        },
        {
            "title": "Bancontact",
            "hex": "005498",
            "source": "https://www.bancontact.com/en/promotion-material/guidelines-logo"
        },
        {
            "title": "Bandcamp",
            "hex": "408294",
            "source": "https://bandcamp.com/buttons"
        },
        {
            "title": "BandLab",
            "hex": "DC3710",
            "source": "https://blog.bandlab.com/press/"
        },
        {
            "title": "Bandsintown",
            "hex": "00CEC8",
            "source": "https://corp.bandsintown.com/media-library"
        },
        {
            "title": "Bank of America",
            "hex": "012169",
            "source": "https://www.bankofamerica.com/"
        },
        {
            "title": "Barclays",
            "hex": "00AEEF",
            "source": "https://home.barclays/"
        },
        {
            "title": "Baremetrics",
            "hex": "6078FF",
            "source": "https://baremetrics.com/"
        },
        {
            "title": "Basecamp",
            "hex": "1D2D35",
            "source": "https://basecamp.com/about/press"
        },
        {
            "title": "Bata",
            "hex": "DD282E",
            "source": "https://www.bata.com/"
        },
        {
            "title": "Bath ASU",
            "hex": "00A3E0",
            "source": "https://bathasu.com/press/"
        },
        {
            "title": "Battle.net",
            "hex": "00AEFF",
            "source": "https://www.blizzard.com/en-gb/"
        },
        {
            "title": "BBC",
            "hex": "000000",
            "source": "https://commons.wikimedia.org/wiki/File:BBC.svg",
            "guidelines": "https://www.bbc.co.uk/branding/logo-use"
        },
        {
            "title": "BBC iPlayer",
            "hex": "F54997",
            "source": "https://www.bbc.co.uk/iplayer"
        },
        {
            "title": "Beatport",
            "hex": "A8E00F",
            "source": "https://support.beatport.com/hc/en-us/articles/200353255-Beatport-Logos-and-Images"
        },
        {
            "title": "Beats",
            "hex": "005571",
            "source": "https://www.elastic.co/brand"
        },
        {
            "title": "Beats by Dre",
            "hex": "E01F3D",
            "source": "https://www.beatsbydre.com/"
        },
        {
            "title": "Behance",
            "hex": "1769FF",
            "source": "https://www.behance.net/dev/api/brand"
        },
        {
            "title": "Beijing Subway",
            "hex": "004A9D",
            "source": "https://commons.wikimedia.org/wiki/File:Beijing_Subway_logo.svg"
        },
        {
            "title": "Bentley",
            "hex": "333333",
            "source": "https://en.wikipedia.org/wiki/File:Bentley_logo.svg"
        },
        {
            "title": "Big Cartel",
            "hex": "222222",
            "source": "https://www.bigcartel.com"
        },
        {
            "title": "bigbasket",
            "hex": "A5CD39",
            "source": "https://www.bigbasket.com/"
        },
        {
            "title": "BigCommerce",
            "hex": "121118",
            "source": "https://www.bigcommerce.co.uk/press/media-kit/"
        },
        {
            "title": "Bilibili",
            "hex": "00A1D6",
            "source": "https://www.bilibili.com/"
        },
        {
            "title": "Bing",
            "hex": "258FFA",
            "source": "https://www.bing.com/covid/"
        },
        {
            "title": "Bit",
            "hex": "73398D",
            "source": "https://bit.dev"
        },
        {
            "title": "Bitbucket",
            "hex": "0052CC",
            "source": "https://www.atlassian.com/company/news/press-kit"
        },
        {
            "title": "Bitcoin",
            "hex": "F7931A",
            "source": "https://bitcoin.org/en"
        },
        {
            "title": "Bitcoin Cash",
            "hex": "F59332",
            "source": "https://www.bitcoincash.org/graphics/"
        },
        {
            "title": "Bitcoin SV",
            "hex": "EAB300",
            "source": "https://bitcoinsv.com/"
        },
        {
            "title": "Bitdefender",
            "hex": "ED1C24",
            "source": "https://www.bitdefender.com/funzone/logos.html"
        },
        {
            "title": "Bitly",
            "hex": "EE6123",
            "source": "https://bitly.com/pages/press"
        },
        {
            "title": "Bitrise",
            "hex": "683D87",
            "source": "https://www.bitrise.io/presskit"
        },
        {
            "title": "Bitwarden",
            "hex": "175DDC",
            "source": "https://github.com/bitwarden/brand/blob/6182cd64321d810c6f6255db08c2a17804d2b724/icons/icon.svg"
        },
        {
            "title": "Bitwig",
            "hex": "FF5A00",
            "source": "https://www.bitwig.com/"
        },
        {
            "title": "Blackberry",
            "hex": "000000",
            "source": "https://www.blackberry.com/"
        },
        {
            "title": "Blazemeter",
            "hex": "CA2133",
            "source": "https://www.blazemeter.com/"
        },
        {
            "title": "Blazor",
            "hex": "512BD4",
            "source": "https://dotnet.microsoft.com/apps/aspnet/web-apps/blazor"
        },
        {
            "title": "Blender",
            "hex": "F5792A",
            "source": "https://www.blender.org/about/logo/"
        },
        {
            "title": "Blockchain.com",
            "hex": "121D33",
            "source": "https://www.blockchain.com/",
            "guidelines": "https://www.blockchain.com/en/press"
        },
        {
            "title": "Blogger",
            "hex": "FF5722",
            "source": "https://www.blogger.com"
        },
        {
            "title": "Bloglovin",
            "hex": "000000",
            "source": "https://www.bloglovin.com/widgets"
        },
        {
            "title": "Blueprint",
            "hex": "137CBD",
            "source": "https://blueprintjs.com"
        },
        {
            "title": "Bluetooth",
            "hex": "0082FC",
            "source": "https://www.bluetooth.com/develop-with-bluetooth/marketing-branding/"
        },
        {
            "title": "BMC Software",
            "hex": "FE5000",
            "source": "https://www.bmc.com/"
        },
        {
            "title": "BMW",
            "hex": "0066B1",
            "source": "https://www.bmw.de/"
        },
        {
            "title": "Boeing",
            "hex": "1D439C",
            "source": "https://commons.wikimedia.org/wiki/File:Boeing_full_logo.svg"
        },
        {
            "title": "Bookmeter",
            "hex": "64BC4B",
            "source": "https://bookmeter.com/"
        },
        {
            "title": "Boost",
            "hex": "F7901E",
            "source": "https://www.boostmobile.com/"
        },
        {
            "title": "Bootstrap",
            "hex": "7952B3",
            "source": "http://getbootstrap.com/about"
        },
        {
            "title": "Bosch",
            "hex": "EA0016",
            "source": "https://www.bosch.de/"
        },
        {
            "title": "Bose",
            "hex": "000000",
            "source": "https://developer.bose.com/sites/default/files/Bose%20AR%20Design%20Guidelines%20v1.0.pdf"
        },
        {
            "title": "Bower",
            "hex": "EF5734",
            "source": "https://bower.io/docs/about/#brand"
        },
        {
            "title": "Box",
            "hex": "0061D5",
            "source": "https://www.box.com/en-gb/about-us/press"
        },
        {
            "title": "Brand.ai",
            "hex": "0AA0FF",
            "source": "https://brand.ai/brand-ai/style"
        },
        {
            "title": "Brandfolder",
            "hex": "40D1F5",
            "source": "https://brandfolder.com/brandfolder"
        },
        {
            "title": "Brave",
            "hex": "FB542B",
            "source": "https://brave.com/brave-branding-assets/"
        },
        {
            "title": "Breaker",
            "hex": "003DAD",
            "source": "https://www.breaker.audio/i/brand"
        },
        {
            "title": "British Airways",
            "hex": "2E5C99",
            "source": "https://www.britishairways.com/travel/home/public/en_ie/"
        },
        {
            "title": "Broadcom",
            "hex": "CC092F",
            "source": "https://en.wikipedia.org/wiki/Broadcom_Inc"
        },
        {
            "title": "BT",
            "hex": "6400AA",
            "source": "https://www.bt.com/"
        },
        {
            "title": "Buddy",
            "hex": "1A86FD",
            "source": "https://buddy.works/about"
        },
        {
            "title": "Buefy",
            "hex": "7957D5",
            "source": "https://github.com/buefy/buefy/blob/a9a724efca0b531e6a64ab734889b00bf4507a9d/static/img/icons/safari-pinned-tab.svg"
        },
        {
            "title": "Buffer",
            "hex": "231F20",
            "source": "https://buffer.com/press"
        },
        {
            "title": "Bugatti",
            "hex": "BE0030",
            "source": "https://www.bugatti.com/"
        },
        {
            "title": "Bugcrowd",
            "hex": "F26822",
            "source": "https://www.bugcrowd.com/about/press-kit/"
        },
        {
            "title": "Bugsnag",
            "hex": "4949E4",
            "source": "https://www.bugsnag.com/newsroom"
        },
        {
            "title": "Buildkite",
            "hex": "14CC80",
            "source": "https://buildkite.com/brand-assets"
        },
        {
            "title": "Bulma",
            "hex": "00D1B2",
            "source": "https://github.com/jgthms/bulma/"
        },
        {
            "title": "bunq",
            "hex": "3394D7",
            "source": "https://www.bunq.com/press/"
        },
        {
            "title": "Buy Me A Coffee",
            "hex": "FFDD00",
            "source": "https://www.buymeacoffee.com/brand"
        },
        {
            "title": "BuzzFeed",
            "hex": "EE3322",
            "source": "http://www.buzzfeed.com/press/downloads"
        },
        {
            "title": "byte",
            "hex": "551DEF",
            "source": "https://byte.co/byte"
        },
        {
            "title": "C",
            "hex": "A8B9CC",
            "source": "https://commons.wikimedia.org/wiki/File:The_C_Programming_Language_logo.svg"
        },
        {
            "title": "C Sharp",
            "hex": "239120",
            "source": "https://upload.wikimedia.org/wikipedia/commons/0/0d/C_Sharp_wordmark.svg"
        },
        {
            "title": "C++",
            "hex": "00599C",
            "source": "https://github.com/isocpp/logos"
        },
        {
            "title": "Cachet",
            "hex": "7ED321",
            "source": "https://cachethq.io/press"
        },
        {
            "title": "Cairo Metro",
            "hex": "C10C0C",
            "source": "https://en.wikipedia.org/wiki/File:Cairo_metro_logo2012.svg"
        },
        {
            "title": "CakePHP",
            "hex": "D33C43",
            "source": "https://cakephp.org/logos"
        },
        {
            "title": "Campaign Monitor",
            "hex": "111324",
            "source": "https://www.campaignmonitor.com/company/brand/"
        },
        {
            "title": "Canonical",
            "hex": "77216F",
            "source": "https://design.ubuntu.com/downloads/"
        },
        {
            "title": "Canva",
            "hex": "00C4CC",
            "source": "https://www.canva.com/"
        },
        {
            "title": "Capacitor",
            "hex": "119EFF",
            "source": "https://github.com/ionic-team/ionicons-site/blob/b0c97018d737b763301154231b34e1b882c0c84d/docs/ionicons/svg/logo-capacitor.svg"
        },
        {
            "title": "Car Throttle",
            "hex": "FF9C42",
            "source": "https://www.carthrottle.com/"
        },
        {
            "title": "Carto",
            "hex": "EB1510",
            "source": "https://carto.com/brand/"
        },
        {
            "title": "Cash App",
            "hex": "00C244",
            "source": "https://cash.app/press"
        },
        {
            "title": "Castbox",
            "hex": "F55B23",
            "source": "https://castbox.fm/newsroom/"
        },
        {
            "title": "Castorama",
            "hex": "0078D7",
            "source": "https://www.castorama.fr/"
        },
        {
            "title": "Castro",
            "hex": "00B265",
            "source": "http://supertop.co/castro/press/"
        },
        {
            "title": "Caterpillar",
            "hex": "FFCD11",
            "source": "https://commons.wikimedia.org/wiki/File:Caterpillar_logo.svg"
        },
        {
            "title": "CBS",
            "hex": "033963",
            "source": "https://www.cbs.com/"
        },
        {
            "title": "CD Projekt",
            "hex": "DC0D15",
            "source": "https://www.cdprojekt.com/en/media/logotypes/"
        },
        {
            "title": "Celery",
            "hex": "37814A",
            "source": "http://www.celeryproject.org/"
        },
        {
            "title": "CentOS",
            "hex": "262577",
            "source": "https://wiki.centos.org/ArtWork/Brand/Logo"
        },
        {
            "title": "Ceph",
            "hex": "EF5C55",
            "source": "https://github.com/ceph/ceph/blob/b106a03dcddaee80493825e85bc5e399ab4d8746/src/pybind/mgr/dashboard/frontend/src/assets/Ceph_Logo.svg"
        },
        {
            "title": "Cesium",
            "hex": "6CADDF",
            "source": "https://cesium.com/press/"
        },
        {
            "title": "CEVO",
            "hex": "1EABE2",
            "source": "https://cevo.com/"
        },
        {
            "title": "Chainlink",
            "hex": "375BD2",
            "source": "https://chain.link/brand-assets"
        },
        {
            "title": "Chakra UI",
            "hex": "319795",
            "source": "https://github.com/chakra-ui/chakra-ui/blob/327e1624d22936abb43068e1f57054e43c9c6819/logo/logomark-colored.svg"
        },
        {
            "title": "ChartMogul",
            "hex": "13324B",
            "source": "https://chartmogul.com/company/"
        },
        {
            "title": "Chase",
            "hex": "117ACA",
            "source": "https://commons.wikimedia.org/wiki/File:Chase_logo_2007.svg"
        },
        {
            "title": "ChatBot",
            "hex": "FFD000",
            "source": "https://chatbot.design/"
        },
        {
            "title": "CheckiO",
            "hex": "008DB6",
            "source": "https://py.checkio.org/blog/"
        },
        {
            "title": "Checkmarx",
            "hex": "54B848",
            "source": "https://www.checkmarx.com/resources/datasheets/"
        },
        {
            "title": "Chef",
            "hex": "F09820",
            "source": "https://www.chef.io/"
        },
        {
            "title": "Chevrolet",
            "hex": "CD9834",
            "source": "https://www.chevrolet.com/content/dam/chevrolet/na/us/english/index/shopping-tools/download-catalog/02-pdf/2019-chevrolet-corvette-catalog.pdf"
        },
        {
            "title": "China Eastern Airlines",
            "hex": "1A2477",
            "source": "https://uk.ceair.com/newCMS/uk/en/content/en_Footer/Support/201904/t20190404_5763.html"
        },
        {
            "title": "China Southern Airlines",
            "hex": "008BCB",
            "source": "https://www.csair.com/en/about/investor/yejibaogao/2020/"
        },
        {
            "title": "Chocolatey",
            "hex": "80B5E3",
            "source": "https://chocolatey.org/media-kit"
        },
        {
            "title": "Chrysler",
            "hex": "000000",
            "source": "https://www.stellantis.com/en/brands/chrysler"
        },
        {
            "title": "Chupa Chups",
            "hex": "CF103E",
            "source": "https://www.chupachups.co.uk/"
        },
        {
            "title": "Cinema 4D",
            "hex": "011A6A",
            "source": "https://www.maxon.net/en/about-maxon/branding"
        },
        {
            "title": "Circle",
            "hex": "8669AE",
            "source": "https://www.circle.com/"
        },
        {
            "title": "CircleCI",
            "hex": "343434",
            "source": "https://circleci.com/press"
        },
        {
            "title": "Cirrus CI",
            "hex": "4051B5",
            "source": "https://cirrus-ci.org"
        },
        {
            "title": "Cisco",
            "hex": "1BA0D7",
            "source": "https://www.cisco.com/"
        },
        {
            "title": "Citrix",
            "hex": "452170",
            "source": "https://brand.citrix.com/"
        },
        {
            "title": "Citroën",
            "hex": "6E6E6E",
            "source": "https://citroen.pcaci.co.uk/logo.php"
        },
        {
            "title": "CiviCRM",
            "hex": "81C459",
            "source": "https://civicrm.org/trademark"
        },
        {
            "title": "Claris",
            "hex": "000000",
            "source": "https://www.claris.com/"
        },
        {
            "title": "ClickUp",
            "hex": "7B68EE",
            "source": "https://clickup.com/brand"
        },
        {
            "title": "Cliqz",
            "hex": "00AEF0",
            "source": "https://cliqz.com/design"
        },
        {
            "title": "Clockify",
            "hex": "03A9F4",
            "source": "https://clockify.me/brand-assets"
        },
        {
            "title": "Clojure",
            "hex": "5881D8",
            "source": "https://commons.wikimedia.org/wiki/File:Clojure_logo.svg"
        },
        {
            "title": "Cloud 66",
            "hex": "3C72B9",
            "source": "https://www.cloud66.com/"
        },
        {
            "title": "CloudBees",
            "hex": "1997B5",
            "source": "https://www.cloudbees.com/"
        },
        {
            "title": "CloudCannon",
            "hex": "407AFC",
            "source": "https://cloudcannon.com/"
        },
        {
            "title": "Cloudera",
            "hex": "F96702",
            "source": "https://www.cloudera.com/"
        },
        {
            "title": "Cloudflare",
            "hex": "F38020",
            "source": "https://www.cloudflare.com/logo/"
        },
        {
            "title": "Cloudsmith",
            "hex": "187EB6",
            "source": "https://cloudsmith.io/branding/"
        },
        {
            "title": "Cloudways",
            "hex": "2C39BD",
            "source": "https://www.cloudways.com/en/media-kit.php"
        },
        {
            "title": "Clubhouse",
            "hex": "6515DD",
            "source": "https://brand.clubhouse.io/",
            "guidelines": "https://brand.clubhouse.io/"
        },
        {
            "title": "Clyp",
            "hex": "3CBDB1",
            "source": "https://clyp.it/"
        },
        {
            "title": "CMake",
            "hex": "064F8C",
            "source": "https://www.kitware.com/platforms/"
        },
        {
            "title": "CNN",
            "hex": "CC0000",
            "source": "https://edition.cnn.com/"
        },
        {
            "title": "Co-op",
            "hex": "00B1E7",
            "source": "http://www.co-operative.coop/corporate/press/logos/"
        },
        {
            "title": "Cockroach Labs",
            "hex": "6933FF",
            "source": "https://www.cockroachlabs.com/"
        },
        {
            "title": "CocoaPods",
            "hex": "EE3322",
            "source": "https://github.com/CocoaPods/shared_resources"
        },
        {
            "title": "Cocos",
            "hex": "55C2E1",
            "source": "https://www.cocos.com/en/"
        },
        {
            "title": "Coda",
            "hex": "F46A54",
            "source": "https://coda.io/"
        },
        {
            "title": "Codacy",
            "hex": "222F29",
            "source": "https://www.codacy.com/blog/"
        },
        {
            "title": "Code Climate",
            "hex": "000000",
            "source": "https://codeclimate.com/"
        },
        {
            "title": "Codeberg",
            "hex": "2185D0",
            "source": "https://codeberg.org"
        },
        {
            "title": "Codecademy",
            "hex": "1F4056",
            "source": "https://www.codecademy.com/"
        },
        {
            "title": "CodeceptJS",
            "hex": "F6E05E",
            "source": "https://github.com/codeceptjs/codeceptjs.github.io/blob/c7917445b9a70a9daacf20986c403c3299f5c960/favicon/safari-pinned-tab.svg"
        },
        {
            "title": "CodeChef",
            "hex": "5B4638",
            "source": "https://www.codechef.com/"
        },
        {
            "title": "Codecov",
            "hex": "F01F7A",
            "source": "https://codecov.io/"
        },
        {
            "title": "CodeFactor",
            "hex": "F44A6A",
            "source": "https://www.codefactor.io/"
        },
        {
            "title": "Codeforces",
            "hex": "1F8ACB",
            "source": "http://codeforces.com/"
        },
        {
            "title": "CodeIgniter",
            "hex": "EF4223",
            "source": "https://www.codeigniter.com/help/legal"
        },
        {
            "title": "Codemagic",
            "hex": "F45E3F",
            "source": "https://codemagic.io/"
        },
        {
            "title": "CodeMirror",
            "hex": "D30707",
            "source": "https://github.com/codemirror/CodeMirror/blob/6e7aa65a8bfb64837ae9d082b674b2f5ee056d2c/doc/logo.svg"
        },
        {
            "title": "CodePen",
            "hex": "000000",
            "source": "https://blog.codepen.io/documentation/brand-assets/logos/"
        },
        {
            "title": "CodeProject",
            "hex": "FF9900",
            "source": "https://www.codeproject.com/"
        },
        {
            "title": "CodersRank",
            "hex": "67A4AC",
            "source": "https://codersrank.io"
        },
        {
            "title": "Coderwall",
            "hex": "3E8DCC",
            "source": "https://github.com/twolfson/coderwall-svg"
        },
        {
            "title": "CodeSandbox",
            "hex": "000000",
            "source": "https://codesandbox.io"
        },
        {
            "title": "Codeship",
            "hex": "004466",
            "source": "https://app.codeship.com/"
        },
        {
            "title": "Codewars",
            "hex": "B1361E",
            "source": "https://github.com/codewars/branding"
        },
        {
            "title": "Coding Ninjas",
            "hex": "DD6620",
            "source": "https://www.codingninjas.com/press-release"
        },
        {
            "title": "CodinGame",
            "hex": "F2BB13",
            "source": "https://www.codingame.com/work/press/press-kit/"
        },
        {
            "title": "Codio",
            "hex": "4574E0",
            "source": "https://codio.com"
        },
        {
            "title": "CoffeeScript",
            "hex": "2F2625",
            "source": "https://coffeescript.org/"
        },
        {
            "title": "Cognizant",
            "hex": "1A4CA1",
            "source": "https://www.cognizant.com/"
        },
        {
            "title": "Coinbase",
            "hex": "0667D0",
            "source": "https://www.coinbase.com/press"
        },
        {
            "title": "Common Workflow Language",
            "hex": "B5314C",
            "source": "https://github.com/common-workflow-language/logo/blob/54b1624bc88df6730fa7b6c928a05fc9c939e47e/CWL-Logo-nofonts.svg"
        },
        {
            "title": "Composer",
            "hex": "885630",
            "source": "https://getcomposer.org/"
        },
        {
            "title": "ComproPago",
            "hex": "00AAEF",
            "source": "https://compropago.com"
        },
        {
            "title": "Concourse",
            "hex": "3398DC",
            "source": "https://concourse-ci.org/"
        },
        {
            "title": "Conda-Forge",
            "hex": "000000",
            "source": "https://github.com/conda-forge/conda-forge.github.io/"
        },
        {
            "title": "Conekta",
            "hex": "414959",
            "source": "https://www.conekta.io"
        },
        {
            "title": "Confluence",
            "hex": "172B4D",
            "source": "https://www.atlassian.com/company/news/press-kit"
        },
        {
            "title": "Consul",
            "hex": "CA2171",
            "source": "https://www.hashicorp.com/brand"
        },
        {
            "title": "Contactless Payment",
            "hex": "000000",
            "source": "https://en.wikipedia.org/wiki/Contactless_payment"
        },
        {
            "title": "Contentful",
            "hex": "2478CC",
            "source": "https://press.contentful.com/media_kits"
        },
        {
            "title": "Convertio",
            "hex": "FF3333",
            "source": "https://convertio.co/"
        },
        {
            "title": "Cookiecutter",
            "hex": "D4AA00",
            "source": "https://github.com/cookiecutter/cookiecutter/blob/52dd18513bbab7f0fbfcb2938c9644d9092247cf/logo/cookiecutter-logo.svg"
        },
        {
            "title": "Corona Engine",
            "hex": "F96F29",
            "source": "https://coronalabs.com/",
            "guidelines": "https://coronalabs.com/presskit.pdf"
        },
        {
            "title": "Corona Renderer",
            "hex": "E6502A",
            "source": "https://corona-renderer.com/about"
        },
        {
            "title": "Corsair",
            "hex": "000000",
            "source": "https://www.corsair.com",
            "guidelines": "https://www.corsair.com/press"
        },
        {
            "title": "Couchbase",
            "hex": "EA2328",
            "source": "https://www.couchbase.com/"
        },
        {
            "title": "Counter-Strike",
            "hex": "000000",
            "source": "https://en.wikipedia.org/wiki/File:CS-GO_Logo.svg"
        },
        {
            "title": "CountingWorks PRO",
            "hex": "2E3084",
            "source": "https://www.countingworks.com/blog"
        },
        {
            "title": "Coursera",
            "hex": "0056D2",
            "source": "https://about.coursera.org/press"
        },
        {
            "title": "Coveralls",
            "hex": "3F5767",
            "source": "https://coveralls.io/"
        },
        {
            "title": "cPanel",
            "hex": "FF6C2C",
            "source": "https://cpanel.net/company/cpanel-brand-guide/"
        },
        {
            "title": "Craft CMS",
            "hex": "E5422B",
            "source": "https://craftcms.com/brand-resources"
        },
        {
            "title": "Creative Commons",
            "hex": "EF9421",
            "source": "https://creativecommons.org/"
        },
        {
            "title": "Crehana",
            "hex": "4B22F4",
            "source": "https://www.crehana.com/"
        },
        {
            "title": "Crowdin",
            "hex": "2E3340",
            "source": "https://support.crowdin.com/using-logo/"
        },
        {
            "title": "Crowdsource",
            "hex": "4285F4",
            "source": "https://crowdsource.google.com/about/"
        },
        {
            "title": "Crunchbase",
            "hex": "0288D1",
            "source": "https://www.crunchbase.com/home"
        },
        {
            "title": "Crunchyroll",
            "hex": "F47521",
            "source": "https://www.crunchyroll.com"
        },
        {
            "title": "CRYENGINE",
            "hex": "000000",
            "source": "https://www.cryengine.com/brand"
        },
        {
            "title": "Crystal",
            "hex": "000000",
            "source": "https://crystal-lang.org/media/"
        },
        {
            "title": "CSS Wizardry",
            "hex": "F43059",
            "source": "http://csswizardry.com"
        },
        {
            "title": "CSS3",
            "hex": "1572B6",
            "source": "http://www.w3.org/html/logo/"
        },
        {
            "title": "Cucumber",
            "hex": "23D96C",
            "source": "https://cucumber.io"
        },
        {
            "title": "curl",
            "hex": "073551",
            "source": "https://curl.haxx.se/logo/"
        },
        {
            "title": "CurseForge",
            "hex": "6441A4",
            "source": "https://www.curseforge.com/"
        },
        {
            "title": "Cycling '74",
            "hex": "111111",
            "source": "https://cycling74.com/"
        },
        {
            "title": "Cypress",
            "hex": "17202C",
            "source": "https://cypress.io"
        },
        {
            "title": "D-Wave Systems",
            "hex": "008CD7",
            "source": "https://www.dwavesys.com/"
        },
        {
            "title": "D3.js",
            "hex": "F9A03C",
            "source": "https://github.com/d3/d3-logo"
        },
        {
            "title": "Dacia",
            "hex": "122AFF",
            "source": "https://www.dacia.ro/"
        },
        {
            "title": "DAF",
            "hex": "00529B",
            "source": "https://www.daf.com/en"
        },
        {
            "title": "Dailymotion",
            "hex": "0066DC",
            "source": "http://press.dailymotion.com/?page_id=346"
        },
        {
            "title": "Daimler",
            "hex": "E6E6E6",
            "source": "https://designnavigator.daimler.com/Daimler_Corporate_Logotype_Black_DTP"
        },
        {
            "title": "Dark Reader",
            "hex": "141E24",
            "source": "https://github.com/simple-icons/simple-icons/pull/3348"
        },
        {
            "title": "Dart",
            "hex": "0175C2",
            "source": "https://github.com/dart-lang/site-shared/tree/master/src/_assets/image/dart/logo"
        },
        {
            "title": "Das Erste",
            "hex": "001A4B",
            "source": "https://en.wikipedia.org/wiki/Das_Erste"
        },
        {
            "title": "Dash",
            "hex": "008DE4",
            "source": "https://www.dash.org/brand-assets/"
        },
        {
            "title": "Dashlane",
            "hex": "0E353D",
            "source": "https://brandfolder.com/dashlane/brandkitpartners"
        },
        {
            "title": "Dassault Systèmes",
            "hex": "005386",
            "source": "https://www.3ds.com/statics/menu/2/assets/img/logo/3ds-dark.svg"
        },
        {
            "title": "Databricks",
            "hex": "FF3621",
            "source": "https://academy.databricks.com/",
            "guidelines": "https://brand.databricks.com/Styleguide/Guide/"
        },
        {
            "title": "DataCamp",
            "hex": "03EF62",
            "source": "https://www.datacamp.com/"
        },
        {
            "title": "Datadog",
            "hex": "632CA6",
            "source": "https://www.datadoghq.com/about/resources"
        },
        {
            "title": "DataStax",
            "hex": "1F2438",
            "source": "https://www.datastax.com/brand-resources"
        },
        {
            "title": "DAZN",
            "hex": "F8F8F5",
            "source": "https://media.dazn.com/en/assets/"
        },
        {
            "title": "dblp",
            "hex": "004F9F",
            "source": "https://dblp.org/"
        },
        {
            "title": "DC Entertainment",
            "hex": "0078F0",
            "source": "https://www.readdc.com/"
        },
        {
            "title": "De'Longhi",
            "hex": "072240",
            "source": "https://www.delonghi.com/"
        },
        {
            "title": "Debian",
            "hex": "A81D33",
            "source": "https://www.debian.org/logos"
        },
        {
            "title": "deepin",
            "hex": "007CFF",
            "source": "https://commons.wikimedia.org/wiki/File:Deepin_logo.svg"
        },
        {
            "title": "Deepnote",
            "hex": "3793EF",
            "source": "https://deepnote.com/"
        },
        {
            "title": "Deezer",
            "hex": "FEAA2D",
            "source": "https://deezerbrand.com/"
        },
        {
            "title": "Delicious",
            "hex": "0000FF",
            "source": "http://del.icio.us/"
        },
        {
            "title": "Deliveroo",
            "hex": "00CCBC",
            "source": "https://www.deliveroo.design/"
        },
        {
            "title": "Dell",
            "hex": "007DB8",
            "source": "https://datasecurity.dell.com/wp-content/themes/dell/images/logo-dell.svg"
        },
        {
            "title": "Delphi",
            "hex": "EE1F35",
            "source": "https://www.embarcadero.com/news/logo"
        },
        {
            "title": "Delta",
            "hex": "003366",
            "source": "https://news.delta.com/delta-air-lines-logos-brand-guidelines"
        },
        {
            "title": "Deno",
            "hex": "000000",
            "source": "https://github.com/denoland/deno/tree/1cc02a5d9d867f1a239ee4b69f587d8afac07b02/website/images"
        },
        {
            "title": "Dependabot",
            "hex": "025E8C",
            "source": "https://dependabot.com/dependabot-logo-symbol-square-mono.svg"
        },
        {
            "title": "Der Spiegel",
            "hex": "E64415",
            "source": "https://www.spiegel.de/"
        },
        {
            "title": "Designer News",
            "hex": "2D72D9",
            "source": "https://www.designernews.co"
        },
        {
            "title": "Deutsche Bahn",
            "hex": "F01414",
            "source": "https://www.bahn.de/common/view/static/v8/img/db_em_rgb_100px.svg"
        },
        {
            "title": "Deutsche Bank",
            "hex": "0018A8",
            "source": "https://www.db.com/"
        },
        {
            "title": "dev.to",
            "hex": "0A0A0A",
            "source": "https://dev.to/"
        },
        {
            "title": "DeviantArt",
            "hex": "05CC47",
            "source": "http://help.deviantart.com/21"
        },
        {
            "title": "Devpost",
            "hex": "003E54",
            "source": "https://github.com/challengepost/supportcenter/blob/e40066cde2ed25dc14c0541edb746ff8c6933114/images/devpost-icon-rgb.svg"
        },
        {
            "title": "devRant",
            "hex": "F99A66",
            "source": "https://devrant.com"
        },
        {
            "title": "DHL",
            "hex": "FFCC00",
            "source": "https://www.dpdhl-brands.com/dhl/en/guides/design-basics/logo-and-claim.html"
        },
        {
            "title": "diagrams.net",
            "hex": "F08705",
            "source": "https://github.com/jgraph/drawio/blob/4743eba8d5eaa497dc003df7bf7295b695c59bea/src/main/webapp/images/drawlogo.svg"
        },
        {
            "title": "Dialogflow",
            "hex": "FF9800",
            "source": "https://en.wikipedia.org/wiki/File:Dialogflow_logo.svg"
        },
        {
            "title": "Diaspora",
            "hex": "000000",
            "source": "https://wiki.diasporafoundation.org/Branding"
        },
        {
            "title": "Digg",
            "hex": "000000",
            "source": "https://en.wikipedia.org/wiki/Digg"
        },
        {
            "title": "Digi-Key Electronics",
            "hex": "CC0000",
            "source": "https://www.digikey.com/"
        },
        {
            "title": "DigitalOcean",
            "hex": "0080FF",
            "source": "https://www.digitalocean.com/company/logos-and-badges/"
        },
        {
            "title": "Dior",
            "hex": "000000",
            "source": "https://commons.wikimedia.org/wiki/File:Dior_Logo.svg"
        },
        {
            "title": "Directus",
            "hex": "263238",
            "source": "https://directus.io/resources.html"
        },
        {
            "title": "Discogs",
            "hex": "333333",
            "source": "https://www.discogs.com/brand"
        },
        {
            "title": "Discord",
            "hex": "7289DA",
            "source": "https://discordapp.com/branding"
        },
        {
            "title": "Discourse",
            "hex": "000000",
            "source": "https://www.discourse.org/"
        },
        {
            "title": "Discover",
            "hex": "FF6000",
            "source": "https://www.discovernetwork.com/en-us/business-resources/free-signage-logos"
        },
        {
            "title": "Disqus",
            "hex": "2E9FFF",
            "source": "https://disqus.com/brand"
        },
        {
            "title": "Disroot",
            "hex": "50162D",
            "source": "https://git.fosscommunity.in/disroot/assests/blob/master/d.svg"
        },
        {
            "title": "Django",
            "hex": "092E20",
            "source": "https://www.djangoproject.com/community/logos/"
        },
        {
            "title": "DLNA",
            "hex": "48A842",
            "source": "https://upload.wikimedia.org/wikipedia/de/e/eb/Digital_Living_Network_Alliance_logo.svg"
        },
        {
            "title": "Docker",
            "hex": "2496ED",
            "source": "https://www.docker.com/company/newsroom/media-resources"
        },
        {
            "title": "DocuSign",
            "hex": "FFCC22",
            "source": "https://github.com/simple-icons/simple-icons/issues/1098"
        },
        {
            "title": "Dogecoin",
            "hex": "C2A633",
            "source": "https://cryptologos.cc/dogecoin"
        },
        {
            "title": "Dolby",
            "hex": "000000",
            "source": "https://www.dolby.com/us/en/about/brand-identity.html"
        },
        {
            "title": "DoorDash",
            "hex": "FF3008",
            "source": "https://www.doordash.com/about/"
        },
        {
            "title": "Douban",
            "hex": "007722",
            "source": "https://zh.wikipedia.org/wiki/Douban"
        },
        {
            "title": "Draugiem.lv",
            "hex": "FF6600",
            "source": "https://www.frype.com/applications/dev/docs/logos/"
        },
        {
            "title": "Dribbble",
            "hex": "EA4C89",
            "source": "https://dribbble.com/branding"
        },
        {
            "title": "Drone",
            "hex": "212121",
            "source": "https://github.com/drone/brand"
        },
        {
            "title": "Drooble",
            "hex": "19C4BE",
            "source": "https://blog.drooble.com/press/"
        },
        {
            "title": "Dropbox",
            "hex": "0061FF",
            "source": "https://www.dropbox.com/branding"
        },
        {
            "title": "Drupal",
            "hex": "0678BE",
            "source": "https://www.drupal.org/about/media-kit/logos"
        },
        {
            "title": "DS Automobiles",
            "hex": "1D1717",
            "source": "https://www.stellantis.com/en/brands/ds"
        },
        {
            "title": "DTube",
            "hex": "F01A30",
            "source": "https://about.d.tube/mediakit.html"
        },
        {
            "title": "DuckDuckGo",
            "hex": "DE5833",
            "source": "https://duckduckgo.com/"
        },
        {
            "title": "Dunked",
            "hex": "2DA9D7",
            "source": "https://dunked.com/"
        },
        {
            "title": "Duolingo",
            "hex": "58CC02",
            "source": "https://www.duolingo.com/"
        },
        {
            "title": "dwm",
            "hex": "1177AA",
            "source": "https://dwm.suckless.org"
        },
        {
            "title": "Dynamics 365",
            "hex": "002050",
            "source": "http://thepartnerchannel.com/wp-content/uploads/Dynamics365_styleguide_092816.pdf"
        },
        {
            "title": "Dynatrace",
            "hex": "1496FF",
            "source": "https://www.dynatrace.com/company/press-kit/"
        },
        {
            "title": "EA",
            "hex": "000000",
            "source": "https://www.ea.com"
        },
        {
            "title": "Eagle",
            "hex": "0072EF",
            "source": "https://en.eagle.cool/"
        },
        {
            "title": "easyJet",
            "hex": "FF6600",
            "source": "https://www.easyjet.com"
        },
        {
            "title": "eBay",
            "hex": "E53238",
            "source": "https://go.developer.ebay.com/logos"
        },
        {
            "title": "Eclipse Che",
            "hex": "525C86",
            "source": "https://www.eclipse.org/che/"
        },
        {
            "title": "Eclipse IDE",
            "hex": "2C2255",
            "source": "https://www.eclipse.org/artwork/"
        },
        {
            "title": "Eclipse Mosquitto",
            "hex": "3C5280",
            "source": "https://github.com/eclipse/mosquitto/blob/75fc908bba90d4bd06e85efc1c4ed77952ec842c/logo/mosquitto-logo-only.svg"
        },
        {
            "title": "Eclipse Vert.x",
            "hex": "782A90",
            "source": "https://github.com/vert-x3/.github/blob/1ad6612d87f35665e50a00fc32eb9c542556385d/workflow-templates/vertx-favicon.svg"
        },
        {
            "title": "edX",
            "hex": "02262B",
            "source": "https://www.edx.org/"
        },
        {
            "title": "egghead",
            "hex": "FCFBFA",
            "source": "https://egghead.io/"
        },
        {
            "title": "Egnyte",
            "hex": "00968F",
            "source": "https://www.egnyte.com/presskit.html"
        },
        {
            "title": "Eight Sleep",
            "hex": "262729",
            "source": "https://www.eightsleep.com/press/"
        },
        {
            "title": "El Jueves",
            "hex": "BE312E",
            "source": "https://www.eljueves.es"
        },
        {
            "title": "Elastic",
            "hex": "005571",
            "source": "https://www.elastic.co/brand"
        },
        {
            "title": "Elastic Cloud",
            "hex": "005571",
            "source": "https://www.elastic.co/brand"
        },
        {
            "title": "Elastic Stack",
            "hex": "005571",
            "source": "https://www.elastic.co/brand"
        },
        {
            "title": "Elasticsearch",
            "hex": "005571",
            "source": "https://www.elastic.co/brand"
        },
        {
            "title": "Electron",
            "hex": "47848F",
            "source": "https://electronjs.org/images/electron-logo.svg"
        },
        {
            "title": "Element",
            "hex": "0DBD8B",
            "source": "https://element.io/"
        },
        {
            "title": "elementary",
            "hex": "64BAFF",
            "source": "https://elementary.io/brand"
        },
        {
            "title": "Eleventy",
            "hex": "000000",
            "source": "https://www.11ty.io"
        },
        {
            "title": "Elixir",
            "hex": "4B275F",
            "source": "https://github.com/elixir-lang/elixir-lang.github.com/tree/master/images/logo"
        },
        {
            "title": "Ello",
            "hex": "000000",
            "source": "https://ello.co"
        },
        {
            "title": "Elm",
            "hex": "1293D8",
            "source": "https://github.com/elm/foundation.elm-lang.org/blob/2d097b317d8af2aaeab49284830260a32d817305/assets/elm_logo.svg"
        },
        {
            "title": "Elsevier",
            "hex": "FF6C00",
            "source": "https://www.elsevier.com"
        },
        {
            "title": "Embarcadero",
            "hex": "ED1F35",
            "source": "https://www.embarcadero.com/news/logo"
        },
        {
            "title": "Ember.js",
            "hex": "E04E39",
            "source": "https://emberjs.com/logos/"
        },
        {
            "title": "Emby",
            "hex": "52B54B",
            "source": "https://emby.media/"
        },
        {
            "title": "Emirates",
            "hex": "D71921",
            "source": "https://www.emirates.com/ie/english/"
        },
        {
            "title": "Emlakjet",
            "hex": "0AE524",
            "source": "https://www.emlakjet.com/kurumsal-materyaller/"
        },
        {
            "title": "Empire Kred",
            "hex": "72BE50",
            "source": "http://www.empire.kred"
        },
        {
            "title": "Envato",
            "hex": "81B441",
            "source": "https://envato.com/"
        },
        {
            "title": "EPEL",
            "hex": "FC0000",
            "source": "https://fedoraproject.org/wiki/EPEL"
        },
        {
            "title": "Epic Games",
            "hex": "313131",
            "source": "https://dev.epicgames.com/docs/services/en-US/EpicAccountServices/DesignGuidelines/index.html#epicgamesbrandguidelines",
            "guidelines": "https://dev.epicgames.com/docs/services/en-US/EpicAccountServices/DesignGuidelines/index.html#epicgamesbrandguidelines"
        },
        {
            "title": "Epson",
            "hex": "003399",
            "source": "https://global.epson.com/IR/library/"
        },
        {
            "title": "Erlang",
            "hex": "A90533",
            "source": "https://github.com/erlang/erlide_eclipse/blob/99d1d61fde8e32ef1630ca0e1b05a6822b3d6489/meta/media/erlang-logo.svg"
        },
        {
            "title": "ESEA",
            "hex": "0E9648",
            "source": "https://play.esea.net/"
        },
        {
            "title": "ESLGaming",
            "hex": "FFFF09",
            "source": "https://brand.eslgaming.com/"
        },
        {
            "title": "ESLint",
            "hex": "4B32C3",
            "source": "https://eslint.org/img/logo.svg"
        },
        {
            "title": "ESPHome",
            "hex": "000000",
            "source": "https://esphome.io"
        },
        {
            "title": "Espressif",
            "hex": "E7352C",
            "source": "https://www.espressif.com/"
        },
        {
            "title": "Ethereum",
            "hex": "3C3C3D",
            "source": "https://www.ethereum.org/images/logos/Ethereum_Visual_Identity_1.0.0.pdf"
        },
        {
            "title": "Ethiopian Airlines",
            "hex": "648B1A",
            "source": "https://corporate.ethiopianairlines.com/media/Ethiopian-Factsheet"
        },
        {
            "title": "Etihad Airways",
            "hex": "BD8B13",
            "source": "https://www.etihad.com/en-ie/manage/duty-free"
        },
        {
            "title": "Etsy",
            "hex": "F16521",
            "source": "https://www.etsy.com/uk/press"
        },
        {
            "title": "Event Store",
            "hex": "5AB552",
            "source": "https://github.com/eventstore/brand"
        },
        {
            "title": "Eventbrite",
            "hex": "F05537",
            "source": "https://www.eventbrite.com/signin/"
        },
        {
            "title": "Evernote",
            "hex": "00A82D",
            "source": "https://evernote.com/press"
        },
        {
            "title": "Everplaces",
            "hex": "FA4B32",
            "source": "https://everplaces.com"
        },
        {
            "title": "EVRY",
            "hex": "063A54",
            "source": "https://www.evry.com/en/"
        },
        {
            "title": "Exercism",
            "hex": "009CAB",
            "source": "https://github.com/exercism/website-icons/blob/master/exercism/logo-icon.svg"
        },
        {
            "title": "Experts Exchange",
            "hex": "00AAE7",
            "source": "https://www.experts-exchange.com/"
        },
        {
            "title": "Expo",
            "hex": "000020",
            "source": "http://expo.io/brand/"
        },
        {
            "title": "Express",
            "hex": "000000",
            "source": "https://github.com/openjs-foundation/artwork/blob/ac43961d1157f973c54f210cf5e0c9c45e3d3f10/projects/express/express-icon-black.svg"
        },
        {
            "title": "EyeEm",
            "hex": "000000",
            "source": "https://www.eyeem.com/"
        },
        {
            "title": "F-Droid",
            "hex": "1976D2",
            "source": "https://f-droid.org/"
        },
        {
            "title": "F-Secure",
            "hex": "00BAFF",
            "source": "https://vip.f-secure.com/en/marketing/logos"
        },
        {
            "title": "Facebook",
            "hex": "1877F2",
            "source": "https://en.facebookbrand.com/"
        },
        {
            "title": "Facebook Gaming",
            "hex": "005FED",
            "source": "https://www.facebook.com/fbgaminghome/"
        },
        {
            "title": "Facebook Live",
            "hex": "ED4242",
            "source": "https://en.facebookbrand.com/"
        },
        {
            "title": "FACEIT",
            "hex": "FF5500",
            "source": "https://corporate.faceit.com/branding/"
        },
        {
            "title": "Facepunch",
            "hex": "EC1C24",
            "source": "https://facepunch.com/img/brand/default-light.svg"
        },
        {
            "title": "Falcon",
            "hex": "F0AD4E",
            "source": "https://falconframework.org/"
        },
        {
            "title": "Fandango",
            "hex": "FF7300",
            "source": "https://www.fandango.com"
        },
        {
            "title": "Fandom",
            "hex": "00D6D6",
            "source": "https://fandomdesignsystem.com/identity/assets"
        },
        {
            "title": "Farfetch",
            "hex": "000000",
            "source": "https://www.farfetch.com/"
        },
        {
            "title": "FastAPI",
            "hex": "009688",
            "source": "https://github.com/tiangolo/fastapi/blob/6205935323ded4767438ee81623892621b353415/docs/en/docs/img/icon-white.svg"
        },
        {
            "title": "Fastify",
            "hex": "000000",
            "source": "https://github.com/fastify/graphics/blob/91e8a3d4754807de3b69440f66c72a737a5fde94/fastify-1000px-square-02.svg"
        },
        {
            "title": "Fastlane",
            "hex": "00F200",
            "source": "https://github.com/fastlane/fastlane.tools/blob/19ff41a6c0f27510a7a7879e6944809d40ab382e/assets/img/logo-mobile.svg"
        },
        {
            "title": "Fastly",
            "hex": "FF282D",
            "source": "https://assets.fastly.com/style-guide/docs/"
        },
        {
            "title": "Fathom",
            "hex": "9187FF",
            "source": "https://usefathom.com/brand"
        },
        {
            "title": "Favro",
            "hex": "512DA8",
            "source": "https://favro.com/login"
        },
        {
            "title": "FeatHub",
            "hex": "9B9B9B",
            "source": "http://feathub.com/"
        },
        {
            "title": "FedEx",
            "hex": "4D148C",
            "source": "https://newsroom.fedex.com/"
        },
        {
            "title": "Fedora",
            "hex": "294172",
            "source": "https://fedoraproject.org/wiki/Logo/UsageGuidelines"
        },
        {
            "title": "FedRAMP",
            "hex": "112E51",
            "source": "https://www.fedramp.gov/assets/resources/documents/FedRAMP_Branding_Guidance.pdf"
        },
        {
            "title": "Feedly",
            "hex": "2BB24C",
            "source": "https://blog.feedly.com/wp-content/themes/feedly-2017-v1.19.3/assets/images/logos/logo.svg"
        },
        {
            "title": "Ferrari",
            "hex": "D40000",
            "source": "https://www.ferrari.com/"
        },
        {
            "title": "Ferrari N.V.",
            "hex": "EB2E2C",
            "source": "https://corporate.ferrari.com/"
        },
        {
            "title": "Fiat",
            "hex": "941711",
            "source": "http://www.fcaci.com/x/FIATv15"
        },
        {
            "title": "Fido Alliance",
            "hex": "FFBF3B",
            "source": "https://fidoalliance.org/overview/legal/logo-usage/"
        },
        {
            "title": "FIFA",
            "hex": "326295",
            "source": "https://en.wikipedia.org/wiki/FIFA"
        },
        {
            "title": "Figma",
            "hex": "F24E1E",
            "source": "https://brand.figma.com/icon.html"
        },
        {
            "title": "figshare",
            "hex": "556472",
            "source": "https://en.wikipedia.org/wiki/Figshare"
        },
        {
            "title": "Fila",
            "hex": "03234C",
            "source": "https://en.wikipedia.org/wiki/Fila_(company)"
        },
        {
            "title": "FileZilla",
            "hex": "BF0000",
            "source": "https://upload.wikimedia.org/wikipedia/commons/0/01/FileZilla_logo.svg"
        },
        {
            "title": "Fing",
            "hex": "009AEE",
            "source": "https://www.fing.com/"
        },
        {
            "title": "Firebase",
            "hex": "FFCA28",
            "source": "https://firebase.google.com/brand-guidelines/",
            "guidelines": "https://firebase.google.com/brand-guidelines/"
        },
        {
            "title": "Firefox",
            "hex": "FF7139",
            "source": "https://mozilla.design/firefox/logos-usage/"
        },
        {
            "title": "Firefox Browser",
            "hex": "FF7139",
            "source": "https://mozilla.design/firefox/logos-usage/"
        },
        {
            "title": "FIRST",
            "hex": "0066B3",
            "source": "https://www.firstinspires.org/brand"
        },
        {
            "title": "Fitbit",
            "hex": "00B0B9",
            "source": "http://www.fitbit.com/uk/home"
        },
        {
            "title": "FITE",
            "hex": "CA0404",
            "source": "https://www.fite.tv/"
        },
        {
            "title": "Fiverr",
            "hex": "1DBF73",
            "source": "https://www.fiverr.com/press-kit"
        },
        {
            "title": "Flask",
            "hex": "000000",
            "source": "http://flask.pocoo.org/community/logos/"
        },
        {
            "title": "Flathub",
            "hex": "4A86CF",
            "source": "https://flathub.org/"
        },
        {
            "title": "Flattr",
            "hex": "000000",
            "source": "https://flattr.com/"
        },
        {
            "title": "Flickr",
            "hex": "0063DC",
            "source": "https://worldvectorlogo.com/logo/flickr-1"
        },
        {
            "title": "Flipboard",
            "hex": "E12828",
            "source": "https://about.flipboard.com/brand-guidelines"
        },
        {
            "title": "Flipkart",
            "hex": "2874F0",
            "source": "https://www.flipkart.com/"
        },
        {
            "title": "Floatplane",
            "hex": "00AEEF",
            "source": "https://www.floatplane.com/"
        },
        {
            "title": "Flood",
            "hex": "4285F4",
            "source": "https://flood.io/"
        },
        {
            "title": "Fluentd",
            "hex": "0E83C8",
            "source": "https://docs.fluentd.org/quickstart/logo"
        },
        {
            "title": "Flutter",
            "hex": "02569B",
            "source": "https://flutter.dev/brand"
        },
        {
            "title": "Fnac",
            "hex": "E1A925",
            "source": "http://www.fnac.com/"
        },
        {
            "title": "Folium",
            "hex": "77B829",
            "source": "https://python-visualization.github.io/folium/"
        },
        {
            "title": "Font Awesome",
            "hex": "339AF0",
            "source": "https://fontawesome.com/icons/font-awesome"
        },
        {
            "title": "foodpanda",
            "hex": "D70F64",
            "source": "https://www.foodpanda.com"
        },
        {
            "title": "Ford",
            "hex": "003478",
            "source": "https://www.ford.com/"
        },
        {
            "title": "Formstack",
            "hex": "21B573",
            "source": "https://www.formstack.com/brand/guidelines"
        },
        {
            "title": "Fortinet",
            "hex": "EE3124",
            "source": "http://www.fortinet.com/"
        },
        {
            "title": "Fortran",
            "hex": "734F96",
            "source": "https://github.com/fortran-lang/fortran-lang.org/blob/5469465d08d3fcbf16d048e651ca5c9ba050839c/assets/img/fortran-logo.svg"
        },
        {
            "title": "Fossa",
            "hex": "289E6D",
            "source": "https://fossa.com/press/"
        },
        {
            "title": "Fossil SCM",
            "hex": "548294",
            "source": "https://fossil-scm.org/"
        },
        {
            "title": "Foursquare",
            "hex": "F94877",
            "source": "https://foursquare.com/about/logos"
        },
        {
            "title": "Foxtel",
            "hex": "EB5205",
            "source": "https://www.foxtel.com.au/"
        },
        {
            "title": "Fozzy",
            "hex": "F15B29",
            "source": "https://fozzy.com/partners.shtml?tab=materials"
        },
        {
            "title": "Framer",
            "hex": "0055FF",
            "source": "https://framer.com"
        },
        {
            "title": "FreeBSD",
            "hex": "AB2B28",
            "source": "https://www.freebsdfoundation.org/about/project/"
        },
        {
            "title": "freeCodeCamp",
            "hex": "0A0A23",
            "source": "https://design-style-guide.freecodecamp.org/"
        },
        {
            "title": "freedesktop.org",
            "hex": "3B80AE",
            "source": "https://commons.wikimedia.org/wiki/File:Freedesktop-logo.svg"
        },
        {
            "title": "Freelancer",
            "hex": "29B2FE",
            "source": "https://www.freelancer.com/"
        },
        {
            "title": "FreeNAS",
            "hex": "343434",
            "source": "https://github.com/freenas/webui/blob/fd668f4c5920fe864fd98fa98e20fd333336c609/src/assets/images/logo.svg"
        },
        {
            "title": "Fujifilm",
            "hex": "ED1A3A",
            "source": "https://upload.wikimedia.org/wikipedia/commons/a/a1/Fujifilm_logo.svg"
        },
        {
            "title": "Fujitsu",
            "hex": "FF0000",
            "source": "https://www.fujitsu.com/global/about/brandmanagement/logo/"
        },
        {
            "title": "Fur Affinity",
            "hex": "36566F",
            "source": "https://www.furaffinity.net/"
        },
        {
            "title": "Furry Network",
            "hex": "2E75B4",
            "source": "https://furrynetwork.com"
        },
        {
            "title": "FutureLearn",
            "hex": "DE00A5",
            "source": "https://www.futurelearn.com/"
        },
        {
            "title": "G2A",
            "hex": "F05F00",
            "source": "https://www.g2a.co/contact/brand_guidelines/"
        },
        {
            "title": "Game Jolt",
            "hex": "CCFF00",
            "source": "https://gamejolt.com/about"
        },
        {
            "title": "Garmin",
            "hex": "000000",
            "source": "https://creative.garmin.com/styleguide/brand/"
        },
        {
            "title": "Gatling",
            "hex": "FF9E2A",
            "source": "https://gatling.io/"
        },
        {
            "title": "Gatsby",
            "hex": "663399",
            "source": "https://www.gatsbyjs.com/guidelines/logo"
        },
        {
            "title": "Gauges",
            "hex": "2FA66A",
            "source": "http://get.gaug.es/"
        },
        {
            "title": "GeeksforGeeks",
            "hex": "0F9D58",
            "source": "https://www.geeksforgeeks.org/"
        },
        {
            "title": "General Electric",
            "hex": "0870D8",
            "source": "https://www.ge.com/brand/"
        },
        {
            "title": "General Motors",
            "hex": "0170CE",
            "source": "https://www.gm.com"
        },
        {
            "title": "Genius",
            "hex": "FFFF64",
            "source": "https://genius.com"
        },
        {
            "title": "Gentoo",
            "hex": "54487A",
            "source": "https://wiki.gentoo.org/wiki/Project:Artwork/Artwork#Variations_of_the_.22g.22_logo"
        },
        {
            "title": "Geocaching",
            "hex": "00874D",
            "source": "https://www.geocaching.com/about/logousage.aspx"
        },
        {
            "title": "Gerrit",
            "hex": "EEEEEE",
            "source": "https://gerrit-review.googlesource.com/c/75842/"
        },
        {
            "title": "Ghost",
            "hex": "738A94",
            "source": "https://ghost.org/design"
        },
        {
            "title": "Ghostery",
            "hex": "00BAF2",
            "source": "https://www.ghostery.com/"
        },
        {
            "title": "GIMP",
            "hex": "5C5543",
            "source": "https://www.gimp.org/about/linking.html#wilber-the-gimp-mascot"
        },
        {
            "title": "GIPHY",
            "hex": "FF6666",
            "source": "https://support.giphy.com/hc/en-us/articles/360022283772-GIPHY-Brand-Guidelines"
        },
        {
            "title": "Git",
            "hex": "F05032",
            "source": "http://git-scm.com/downloads/logos"
        },
        {
            "title": "Git LFS",
            "hex": "F64935",
            "source": "https://git-lfs.github.com/"
        },
        {
            "title": "GitBook",
            "hex": "3884FF",
            "source": "http://styleguide.gitbook.com/icons"
        },
        {
            "title": "Gitea",
            "hex": "609926",
            "source": "https://github.com/go-gitea/gitea/blob/e0c753e770a64cda5e3900aa1da3d7e1f3263c9a/assets/logo.svg"
        },
        {
            "title": "Gitee",
            "hex": "C71D23",
            "source": "https://gitee.com/"
        },
        {
            "title": "GitHub",
            "hex": "181717",
            "source": "https://github.com/logos",
            "guidelines": "https://github.com/logos"
        },
        {
            "title": "GitHub Actions",
            "hex": "2088FF",
            "source": "https://github.com/features/actions"
        },
        {
            "title": "GitHub Sponsors",
            "hex": "EA4AAA",
            "source": "https://github.com/sponsors"
        },
        {
            "title": "GitKraken",
            "hex": "179287",
            "source": "https://www.gitkraken.com/"
        },
        {
            "title": "GitLab",
            "hex": "FCA121",
            "source": "https://about.gitlab.com/press/press-kit/"
        },
        {
            "title": "Gitpod",
            "hex": "1AA6E4",
            "source": "https://www.gitpod.io/"
        },
        {
            "title": "Gitter",
            "hex": "ED1965",
            "source": "https://gitter.im/"
        },
        {
            "title": "Glassdoor",
            "hex": "0CAA41",
            "source": "https://www.glassdoor.com/press/images/"
        },
        {
            "title": "Glitch",
            "hex": "3333FF",
            "source": "https://glitch.com/about/press/"
        },
        {
            "title": "Gmail",
            "hex": "EA4335",
            "source": "https://fonts.gstatic.com/s/i/productlogos/gmail_2020q4/v8/192px.svg"
        },
        {
            "title": "GNOME",
            "hex": "4A86CF",
            "source": "https://wiki.gnome.org/Engagement/BrandGuidelines"
        },
        {
            "title": "GNU",
            "hex": "A42E2B",
            "source": "https://gnu.org",
            "license": {
                "type": "CC-BY-SA-2.0"
            }
        },
        {
            "title": "GNU Bash",
            "hex": "4EAA25",
            "source": "https://github.com/odb/official-bash-logo"
        },
        {
            "title": "GNU Emacs",
            "hex": "7F5AB6",
            "source": "https://git.savannah.gnu.org/cgit/emacs.git/tree/etc/images/icons/hicolor/scalable/apps/emacs.svg"
        },
        {
            "title": "GNU IceCat",
            "hex": "002F5B",
            "source": "https://git.savannah.gnu.org/cgit/gnuzilla.git/plain/artwork/simple.svg"
        },
        {
            "title": "GNU Privacy Guard",
            "hex": "0093DD",
            "source": "https://git.gnupg.org/cgi-bin/gitweb.cgi?p=gnupg.git;a=tree;f=artwork/icons"
        },
        {
            "title": "GNU social",
            "hex": "A22430",
            "source": "https://www.gnu.org/graphics/social.html",
            "license": {
                "type": "CC0-1.0"
            }
        },
        {
            "title": "Go",
            "hex": "00ADD8",
            "source": "https://blog.golang.org/go-brand"
        },
        {
            "title": "Godot Engine",
            "hex": "478CBF",
            "source": "https://godotengine.org/themes/godotengine/assets/download/godot_logo.svg"
        },
        {
            "title": "GoFundMe",
            "hex": "00B964",
            "source": "https://www.gofundme.com/"
        },
        {
            "title": "GOG.com",
            "hex": "86328A",
            "source": "https://www.cdprojekt.com/en/media/logotypes/"
        },
        {
            "title": "GoldenLine",
            "hex": "FFE005",
            "source": "http://www.goldenline.pl"
        },
        {
            "title": "Goodreads",
            "hex": "372213",
            "source": "https://www.goodreads.com/about/press"
        },
        {
            "title": "Google",
            "hex": "4285F4",
            "source": "https://partnermarketinghub.withgoogle.com/"
        },
        {
            "title": "Google Ads",
            "hex": "4285F4",
            "source": "https://designguidelines.withgoogle.com/ads-branding/google-ads/logos.html#logos-brand-logo-lockups"
        },
        {
            "title": "Google AdSense",
            "hex": "4285F4",
            "source": "https://www.google.com/adsense/"
        },
        {
            "title": "Google Analytics",
            "hex": "E37400",
            "source": "https://marketingplatform.google.com/intl/en_uk/about/analytics/"
        },
        {
            "title": "Google Assistant",
            "hex": "4285F4",
            "source": "https://assistant.google.com/"
        },
        {
            "title": "Google Calendar",
            "hex": "4285F4",
            "source": "https://fonts.gstatic.com/s/i/productlogos/calendar_2020q4/v8/192px.svg"
        },
        {
            "title": "Google Cardboard",
            "hex": "FF7143",
            "source": "https://arvr.google.com/cardboard/images/header/vr-home.svg"
        },
        {
            "title": "Google Cast",
            "hex": "1BB6F6",
            "source": "https://partnermarketinghub.withgoogle.com/#/brands"
        },
        {
            "title": "Google Chat",
            "hex": "00AC47",
            "source": "https://chat.google.com/"
        },
        {
            "title": "Google Chrome",
            "hex": "4285F4",
            "source": "https://thepartnermarketinghub.withgoogle.com/brands/chromebook/visual-identity/visual-identity/logos-and-badges/"
        },
        {
            "title": "Google Classroom",
            "hex": "4285F4",
            "source": "https://classroom.google.com/"
        },
        {
            "title": "Google Cloud",
            "hex": "4285F4",
            "source": "https://cloud.google.com/"
        },
        {
            "title": "Google Colab",
            "hex": "F9AB00",
            "source": "https://colab.research.google.com"
        },
        {
            "title": "Google Domains",
            "hex": "4285F4",
            "source": "https://domains.google/"
        },
        {
            "title": "Google Drive",
            "hex": "4285F4",
            "source": "https://developers.google.com/drive/web/branding"
        },
        {
            "title": "Google Earth",
            "hex": "4285F4",
            "source": "https://earth.google.com/web/"
        },
        {
            "title": "Google Fit",
            "hex": "4285F4",
            "source": "https://partnermarketinghub.withgoogle.com/"
        },
        {
            "title": "Google Hangouts",
            "hex": "0C9D58",
            "source": "https://material.google.com/resources/sticker-sheets-icons.html#sticker-sheets-icons-components"
        },
        {
            "title": "Google Keep",
            "hex": "FFBB00",
            "source": "https://play.google.com/store/apps/details?id=com.google.android.keep"
        },
        {
            "title": "Google Lens",
            "hex": "4285F4",
            "source": "https://partnermarketinghub.withgoogle.com/#/brands/"
        },
        {
            "title": "Google Maps",
            "hex": "4285F4",
            "source": "https://upload.wikimedia.org/wikipedia/commons/a/a9/Google_Maps_icon.svg"
        },
        {
            "title": "Google Meet",
            "hex": "00897B",
            "source": "https://meet.google.com/"
        },
        {
            "title": "Google Messages",
            "hex": "1A73E8",
            "source": "https://messages.google.com/"
        },
        {
            "title": "Google My Business",
            "hex": "4285F4",
            "source": "https://business.google.com/"
        },
        {
            "title": "Google Nearby",
            "hex": "4285F4",
            "source": "https://developers.google.com/nearby/developer-guidelines"
        },
        {
            "title": "Google News",
            "hex": "174EA6",
            "source": "https://thepartnermarketinghub.withgoogle.com/brands/google-news/"
        },
        {
            "title": "Google Optimize",
            "hex": "B366F6",
            "source": "https://marketingplatform.google.com/about/optimize/"
        },
        {
            "title": "Google Pay",
            "hex": "4285F4",
            "source": "https://partnermarketinghub.withgoogle.com/#/brands/"
        },
        {
            "title": "Google Photos",
            "hex": "4285F4",
            "source": "https://partnermarketinghub.withgoogle.com/#/brands/"
        },
        {
            "title": "Google Play",
            "hex": "414141",
            "source": "https://thepartnermarketinghub.withgoogle.com/brands/google-play/"
        },
        {
            "title": "Google Podcasts",
            "hex": "4285F4",
            "source": "https://developers.google.com/search/docs/data-types/podcast"
        },
        {
            "title": "Google Scholar",
            "hex": "4285F4",
            "source": "https://commons.wikimedia.org/wiki/File:Google_Scholar_logo.svg"
        },
        {
            "title": "Google Search Console",
            "hex": "458CF5",
            "source": "https://search.google.com/search-console"
        },
        {
            "title": "Google Sheets",
            "hex": "34A853",
            "source": "http://sheets.google.com/"
        },
        {
            "title": "Google Street View",
            "hex": "FEC111",
            "source": "https://developers.google.com/streetview/ready/branding"
        },
        {
            "title": "Google Tag Manager",
            "hex": "246FDB",
            "source": "https://tagmanager.google.com/#/home"
        },
        {
            "title": "Google Translate",
            "hex": "4285F4",
            "source": "https://commons.wikimedia.org/wiki/File:Google_Translate_logo.svg"
        },
        {
            "title": "GoToMeeting",
            "hex": "F68D2E",
            "source": "https://www.gotomeeting.com/"
        },
        {
            "title": "GOV.UK",
            "hex": "005EA5",
            "source": "https://github.com/alphagov/design-assets/tree/master/Icons"
        },
        {
            "title": "Gradle",
            "hex": "02303A",
            "source": "https://gradle.com/brand"
        },
        {
            "title": "Grafana",
            "hex": "F46800",
            "source": "https://grafana.com/"
        },
        {
            "title": "Grammarly",
            "hex": "15C39A",
            "source": "https://www.grammarly.com/media-assets"
        },
        {
            "title": "Graphcool",
            "hex": "27AE60",
            "source": "https://www.graph.cool"
        },
        {
            "title": "GraphQL",
            "hex": "E10098",
            "source": "http://graphql.org/"
        },
        {
            "title": "Grav",
            "hex": "221E1F",
            "source": "http://getgrav.org/media"
        },
        {
            "title": "Gravatar",
            "hex": "1E8CBE",
            "source": "https://automattic.com/press"
        },
        {
            "title": "Graylog",
            "hex": "FF3633",
            "source": "https://www.graylog.org"
        },
        {
            "title": "GreenSock",
            "hex": "88CE02",
            "source": "https://greensock.com/"
        },
        {
            "title": "Gridsome",
            "hex": "00A672",
            "source": "https://gridsome.org/logos/only-logo.svg"
        },
        {
            "title": "Groupon",
            "hex": "53A318",
            "source": "https://brandplaybook.groupon.com/guidelines/logo/"
        },
        {
            "title": "Grubhub",
            "hex": "F63440",
            "source": "https://www.grubhub.com/"
        },
        {
            "title": "Grunt",
            "hex": "FBA919",
            "source": "https://github.com/gruntjs/gruntjs.com/tree/master/src/media"
        },
        {
            "title": "Guangzhou Metro",
            "hex": "C51935",
            "source": "https://commons.wikimedia.org/wiki/File:Guangzhou_Metro_logo.svg"
        },
        {
            "title": "gulp",
            "hex": "CF4647",
            "source": "https://gulpjs.com/"
        },
        {
            "title": "Gumroad",
            "hex": "36A9AE",
            "source": "https://gumroad.com/press"
        },
        {
            "title": "Gumtree",
            "hex": "72EF36",
            "source": "https://www.gumtree.com"
        },
        {
            "title": "Gutenberg",
            "hex": "000000",
            "source": "https://github.com/WordPress/gutenberg/blob/master/docs/final-g-wapuu-black.svg"
        },
        {
            "title": "Habr",
            "hex": "77A2B6",
            "source": "https://habr.com/"
        },
        {
            "title": "Hack Club",
            "hex": "EC3750",
            "source": "https://hackclub.com/brand"
        },
        {
            "title": "Hack The Box",
            "hex": "9FEF00",
            "source": "https://www.hackthebox.eu/docs/Hack_The_Box_Brand_Assets_Guide.pdf"
        },
        {
            "title": "Hackaday",
            "hex": "1A1A1A",
            "source": "https://hackaday.com/"
        },
        {
            "title": "HackerEarth",
            "hex": "2C3454",
            "source": "https://www.hackerearth.com/logo/"
        },
        {
            "title": "HackerOne",
            "hex": "494649",
            "source": "https://www.hackerone.com/branding"
        },
        {
            "title": "HackerRank",
            "hex": "2EC866",
            "source": "https://www.hackerrank.com/"
        },
        {
            "title": "HackHands",
            "hex": "00ACBD",
            "source": "https://hackhands.com/"
        },
        {
            "title": "Hackster",
            "hex": "1BACF7",
            "source": "https://drive.google.com/file/d/0B3aqzR8LzoqdT1p4ZUlWVnJ1elk/view?usp=sharing"
        },
        {
            "title": "Handshake",
            "slug": "handshake_protocol",
            "hex": "000000",
            "source": "https://handshake.org/"
        },
        {
            "title": "Handshake",
            "hex": "FF2F1C",
            "source": "https://learn.joinhandshake.com/marketing-toolkit/"
        },
        {
            "title": "HappyCow",
            "hex": "7C4EC4",
            "source": "https://www.happycow.net/press-kits"
        },
        {
            "title": "Harbor",
            "hex": "4A00D8",
            "source": "https://github.com/goharbor/harbor/blob/13686cbe83d22259216da7658612e86201070e94/src/portal/src/images/harbor-logo.svg"
        },
        {
            "title": "Hashnode",
            "hex": "2962FF",
            "source": "https://hashnode.com/media"
        },
        {
            "title": "Haskell",
            "hex": "5D4F85",
            "source": "https://commons.wikimedia.org/wiki/File:Haskell-Logo.svg"
        },
        {
            "title": "Hatena Bookmark",
            "hex": "00A4DE",
            "source": "http://hatenacorp.jp/press/resource"
        },
        {
            "title": "haveibeenpwned",
            "hex": "2A6379",
            "source": "https://haveibeenpwned.com/"
        },
        {
            "title": "Haxe",
            "hex": "EA8220",
            "source": "https://haxe.org/foundation/branding.html"
        },
        {
            "title": "HBO",
            "hex": "000000",
            "source": "https://www.hbo.com/"
        },
        {
            "title": "HCL",
            "hex": "006BB6",
            "source": "https://www.hcl.com/brand-guidelines"
        },
        {
            "title": "Headspace",
            "hex": "F47D31",
            "source": "https://www.headspace.com/press-and-media"
        },
        {
            "title": "HelloFresh",
            "hex": "99CC33",
            "source": "https://www.hellofresh.com/landing/student"
        },
        {
            "title": "Helly Hansen",
            "hex": "DA2128",
            "source": "https://www.hellyhansen.com/"
        },
        {
            "title": "Helm",
            "hex": "0F1689",
            "source": "https://helm.sh"
        },
        {
            "title": "HelpDesk",
            "hex": "FFD000",
            "source": "https://helpdesk.design/"
        },
        {
            "title": "HERE",
            "hex": "00AFAA",
            "source": "https://www.here.com"
        },
        {
            "title": "Heroku",
            "hex": "430098",
            "source": "https://www.heroku.com"
        },
        {
            "title": "Hexo",
            "hex": "0E83CD",
            "source": "https://hexo.io/"
        },
        {
            "title": "HEY",
            "hex": "5522FA",
            "source": "https://hey.com/"
        },
        {
            "title": "Hibernate",
            "hex": "59666C",
            "source": "https://hibernate.org/"
        },
        {
            "title": "Highly",
            "hex": "FF3C00",
            "source": "https://highly.co/"
        },
        {
            "title": "Hilton",
            "hex": "124D97",
            "source": "https://www.hilton.com/en/"
        },
        {
            "title": "HipChat",
            "hex": "0052CC",
            "source": "https://www.atlassian.com/company/news/press-kit"
        },
        {
            "title": "Hitachi",
            "hex": "E60027",
            "source": "https://commons.wikimedia.org/wiki/File:Hitachi_inspire_the_next-Logo.svg"
        },
        {
            "title": "Hive",
            "hex": "FF7A00",
            "source": "https://www.hivehome.com/"
        },
        {
            "title": "Hive",
            "slug": "hive_blockchain",
            "hex": "E31337",
            "source": "https://hive.io/brand/"
        },
        {
            "title": "HockeyApp",
            "hex": "009EE1",
            "source": "https://hockeyapp.net/brand-guidelines/"
        },
        {
            "title": "Home Assistant",
            "hex": "41BDF5",
            "source": "https://github.com/home-assistant/home-assistant-assets"
        },
        {
            "title": "Home Assistant Community Store",
            "hex": "41BDF5",
            "source": "https://hacs.xyz/"
        },
        {
            "title": "HomeAdvisor",
            "hex": "F68315",
            "source": "https://www.abouthomeadvisor.com/media-room/press-resources/"
        },
        {
            "title": "Homebrew",
            "hex": "FBB040",
            "source": "https://github.com/Homebrew/brew.sh/blob/2e576aaca83e62dda41a188597bb4bd20e75e385/assets/img/homebrew.svg"
        },
        {
            "title": "Homebridge",
            "hex": "491F59",
            "source": "https://github.com/homebridge/branding/blob/6ef3a1685e79f79a2ecdcc83824e53775ec0475d/logos/homebridge-silhouette-round-black.svg"
        },
        {
            "title": "homify",
            "hex": "7DCDA3",
            "source": "https://www.homify.com"
        },
        {
            "title": "Honda",
            "hex": "E40521",
            "source": "https://www.honda.ie/"
        },
        {
            "title": "Hootsuite",
            "hex": "000000",
            "source": "https://hootsuite.com/en-gb/about/media-kit"
        },
        {
            "title": "Hoppscotch",
            "hex": "31C48D",
            "source": "https://github.com/hoppscotch/hoppscotch/blob/77862cdf9bd902a4ea64bd8b2301ed2206820649/static/images/ufo_logo.svg"
        },
        {
            "title": "Hotels.com",
            "hex": "D32F2F",
            "source": "https://en.wikipedia.org/wiki/File:Hotels.com_logo.svg"
        },
        {
            "title": "Hotjar",
            "hex": "FD3A5C",
            "source": "https://www.hotjar.com/"
        },
        {
            "title": "Houdini",
            "hex": "FF4713",
            "source": "https://www.sidefx.com/products/houdini/"
        },
        {
            "title": "Houzz",
            "hex": "4DBC15",
            "source": "https://www.houzz.com/logoGuidelines"
        },
        {
            "title": "HP",
            "hex": "0096D6",
            "source": "https://brandcentral.ext.hp.com/login"
        },
        {
            "title": "HTML Academy",
            "hex": "302683",
            "source": "https://htmlacademy.ru/"
        },
        {
            "title": "HTML5",
            "hex": "E34F26",
            "source": "http://www.w3.org/html/logo/"
        },
        {
            "title": "Huawei",
            "hex": "FF0000",
            "source": "https://en.wikipedia.org/wiki/File:Huawei.svg"
        },
        {
            "title": "HubSpot",
            "hex": "FF7A59",
            "source": "https://www.hubspot.com/style-guide"
        },
        {
            "title": "Hugo",
            "hex": "FF4088",
            "source": "https://gohugo.io/"
        },
        {
            "title": "Hulu",
            "hex": "3DBB3D",
            "source": "https://www.hulu.com/press/brand-assets/"
        },
        {
            "title": "Humble Bundle",
            "hex": "CC2929",
            "source": "https://support.humblebundle.com/hc/en-us/articles/202742060-Bundle-Logos"
        },
        {
            "title": "Hungry Jack's",
            "hex": "D0021B",
            "source": "https://www.hungryjacks.com.au/"
        },
        {
            "title": "Hurriyetemlak",
            "hex": "E02826",
            "source": "https://ilan.hurriyetemlak.com/emlak-ilani-yayinlama-kurallari"
        },
        {
            "title": "Husqvarna",
            "hex": "273A60",
            "source": "https://www.husqvarna.com/uk/catalogues/"
        },
        {
            "title": "Hyperledger",
            "hex": "2F3134",
            "source": "https://www.hyperledger.org/"
        },
        {
            "title": "Hypothesis",
            "hex": "BD1C2B",
            "source": "https://web.hypothes.is/"
        },
        {
            "title": "Hyundai",
            "hex": "002C5F",
            "source": "https://en.wikipedia.org/wiki/File:Hyundai_Motor_Company_logo.svg"
        },
        {
            "title": "Iata",
            "hex": "004E81",
            "source": "https://upload.wikimedia.org/wikipedia/commons/f/f7/IATAlogo.svg"
        },
        {
            "title": "iBeacon",
            "hex": "3D7EBB",
            "source": "https://developer.apple.com/ibeacon/"
        },
        {
            "title": "IBM",
            "hex": "054ADA",
            "source": "https://www.ibm.com/design/language/elements/logos/8-bar/"
        },
        {
            "title": "IBM Watson",
            "hex": "BE95FF",
            "source": "https://www.ibm.com/brand/systems/watson/brand/"
        },
        {
            "title": "iCloud",
            "hex": "3693F3",
            "source": "https://commons.wikimedia.org/wiki/File:ICloud_logo.svg"
        },
        {
            "title": "IcoMoon",
            "hex": "825794",
            "source": "https://icomoon.io/"
        },
        {
            "title": "ICON",
            "hex": "31B8BB",
            "source": "https://icon.foundation/"
        },
        {
            "title": "Iconfinder",
            "hex": "1A1B1F",
            "source": "https://www.iconfinder.com/p/about"
        },
        {
            "title": "Iconify",
            "hex": "1769AA",
            "source": "https://iconify.design/"
        },
        {
            "title": "IconJar",
            "hex": "16A5F3",
            "source": "https://geticonjar.com/"
        },
        {
            "title": "ICQ",
            "hex": "24FF00",
            "source": "https://commons.wikimedia.org/wiki/File:ICQNewlogo.svg"
        },
        {
            "title": "iDEAL",
            "hex": "CC0066",
            "source": "https://www.ideal.nl/cms/files/Manual_iDEAL_logo.pdf"
        },
        {
            "title": "IEEE",
            "hex": "00629B",
            "source": "https://brand-experience.ieee.org/templates-tools-resources/resources/master-brand-and-logos/",
            "guidelines": "https://brand-experience.ieee.org/guidelines/brand-identity/"
        },
        {
            "title": "iFixit",
            "hex": "0071CE",
            "source": "https://www.ifixit.com/"
        },
        {
            "title": "iFood",
            "hex": "EA1D2C",
            "source": "https://ifood.com.br/"
        },
        {
            "title": "IFTTT",
            "hex": "000000",
            "source": "https://ifttt.com/discover/brand-guidelines"
        },
        {
            "title": "iHeartRadio",
            "hex": "C6002B",
            "source": "https://brand.iheart.com/logo"
        },
        {
            "title": "IKEA",
            "hex": "0058A3",
            "source": "https://www.ikea.com/"
        },
        {
            "title": "IMDb",
            "hex": "E6B91E",
            "source": "http://www.imdb.com/pressroom/brand_guidelines"
        },
        {
            "title": "Imgur",
            "hex": "1BB76E",
            "source": "https://s.imgur.com/images/favicon-152.png"
        },
        {
            "title": "Indeed",
            "hex": "2164F3",
            "source": "https://www.indeed.com"
        },
        {
            "title": "Infiniti",
            "hex": "000000",
            "source": "https://www.infinitiusa.com"
        },
        {
            "title": "InfluxDB",
            "hex": "22ADF6",
            "source": "https://www.influxdata.com/"
        },
        {
            "title": "Informatica",
            "hex": "FF4D00",
            "source": "https://www.informatica.com/content/dam/informatica-com/en/images/cc02v2/logo-informatica.svg"
        },
        {
            "title": "Infosys",
            "hex": "007CC3",
            "source": "https://www.infosys.com/content/dam/infosys-web/burger-menu/en/images/logo.svg"
        },
        {
            "title": "Ingress",
            "hex": "783CBD",
            "source": "https://ingress.com/assets/fonts/ingress_icons.woff"
        },
        {
            "title": "Inkscape",
            "hex": "000000",
            "source": "https://commons.wikimedia.org/wiki/File:Inkscape_Logo.svg"
        },
        {
            "title": "Insomnia",
            "hex": "5849BE",
            "source": "https://insomnia.rest/"
        },
        {
            "title": "Instacart",
            "hex": "43B02A",
            "source": "https://www.instacart.com/press"
        },
        {
            "title": "Instagram",
            "hex": "E4405F",
            "source": "https://www.instagram-brand.com"
        },
        {
            "title": "Instapaper",
            "hex": "1F1F1F",
            "source": "https://www.instapaper.com/"
        },
        {
            "title": "Instructables",
            "hex": "FABF15",
            "source": "https://www.instructables.com/community/Official-Instructables-Logos-1/"
        },
        {
            "title": "Integromat",
            "hex": "2F8CBB",
            "source": "https://www.integromat.com"
        },
        {
            "title": "Intel",
            "hex": "0071C5",
            "source": "https://www.intel.com/"
        },
        {
            "title": "IntelliJ IDEA",
            "hex": "000000",
            "source": "https://www.jetbrains.com/idea/",
            "guidelines": "https://www.jetbrains.com/company/brand/"
        },
        {
            "title": "Intercom",
            "hex": "6AFDEF",
            "source": "https://www.intercom.com/press"
        },
        {
            "title": "Internet Archive",
            "hex": "000000",
            "source": "https://openlibrary.org/static/images/ia-logo.svg"
        },
        {
            "title": "Internet Explorer",
            "hex": "0076D6",
            "source": "https://compass-ssl.microsoft.com/assets/c8/67/c867db4c-f328-45b8-817c-33834c70aae6.svg?n=IE.svg"
        },
        {
            "title": "InVision",
            "hex": "FF3366",
            "source": "https://www.invisionapp.com/news",
            "guidelines": "https://in.invisionapp.com/boards/FH3LW3S7XSD/"
        },
        {
            "title": "Invoice Ninja",
            "hex": "000000",
            "source": "https://github.com/invoiceninja/invoiceninja"
        },
        {
            "title": "ioBroker",
            "hex": "3399CC",
            "source": "https://github.com/ioBroker/awesome-iobroker/blob/master/images/"
        },
        {
            "title": "Ionic",
            "hex": "3880FF",
            "source": "https://ionicframework.com/press"
        },
        {
            "title": "iOS",
            "hex": "000000",
            "source": "https://en.wikipedia.org/wiki/IOS"
        },
        {
            "title": "IPFS",
            "hex": "65C2CB",
            "source": "https://github.com/ipfs/logo"
        },
        {
            "title": "Issuu",
            "hex": "F36D5D",
            "source": "https://issuu.com/press"
        },
        {
            "title": "Itch.io",
            "hex": "FA5C5C",
            "source": "https://itch.io/press-kit"
        },
        {
            "title": "iTunes",
            "hex": "FB5BC5",
            "source": "https://upload.wikimedia.org/wikipedia/commons/d/df/ITunes_logo.svg"
        },
        {
            "title": "IVECO",
            "hex": "004994",
            "source": "https://www.iveco.com/germany/Pages/Home-page.aspx"
        },
        {
            "title": "Jabber",
            "hex": "CC0000",
            "source": "https://commons.wikimedia.org/wiki/File:Jabber-bulb.svg"
        },
        {
            "title": "Jaguar",
            "hex": "FFFFFF",
            "source": "https://media.jaguar.com/en/press-kit"
        },
        {
            "title": "Jamboard",
            "hex": "F37C20",
            "source": "https://cdn2.hubspot.net/hubfs/159104/ECS/Jamboard/Approved%20Jamboard%20Brand%20Book.pdf"
        },
        {
            "title": "Jameson",
            "hex": "004027",
            "source": "https://www.jamesonwhiskey.com/"
        },
        {
            "title": "Jamstack",
            "hex": "F0047F",
            "source": "https://github.com/jamstack/jamstack.org/tree/main/src/site/img/logo"
        },
        {
            "title": "Jasmine",
            "hex": "8A4182",
            "source": "https://github.com/jasmine/jasmine/blob/8991b1bba39b5b7e89fc5eeb07ae271a684cb1a4/images/jasmine-horizontal.svg"
        },
        {
            "title": "Java",
            "hex": "007396",
            "source": "https://www.oracle.com/legal/logos.html"
        },
        {
            "title": "JavaScript",
            "hex": "F7DF1E",
            "source": "https://github.com/voodootikigod/logo.js"
        },
        {
            "title": "JBL",
            "hex": "FF3300",
            "source": "https://www.jbl.com/"
        },
        {
            "title": "JCB",
            "hex": "0B4EA2",
            "source": "https://www.global.jcb/en/about-us/brand-concept/"
        },
        {
            "title": "Jeep",
            "hex": "000000",
            "source": "http://www.fcaci.com/x/JEEPv15"
        },
        {
            "title": "Jekyll",
            "hex": "CC0000",
            "source": "https://github.com/jekyll/brand"
        },
        {
            "title": "Jellyfin",
            "hex": "00A4DC",
            "source": "https://jellyfin.org/docs/general/contributing/branding.html#theme"
        },
        {
            "title": "Jenkins",
            "hex": "D24939",
            "source": "https://wiki.jenkins-ci.org/display/JENKINS/Logo"
        },
        {
            "title": "Jenkins X",
            "hex": "73C3D5",
            "source": "https://github.com/cdfoundation/artwork"
        },
        {
            "title": "Jest",
            "hex": "C21325",
            "source": "https://jestjs.io/"
        },
        {
            "title": "JET",
            "hex": "FBBA00",
            "source": "https://de.wikipedia.org/wiki/Datei:JET.svg"
        },
        {
            "title": "JetBrains",
            "hex": "000000",
            "source": "https://www.jetbrains.com/company/brand/"
        },
        {
            "title": "JFrog",
            "hex": "41BF47",
            "source": "https://jfrog.com/brand-guidelines/"
        },
        {
            "title": "JFrog Bintray",
            "hex": "43A047",
            "source": "https://bintray.com/"
        },
        {
            "title": "Jinja",
            "hex": "B41717",
            "source": "https://github.com/pallets/jinja/blob/1c240154865a7b6034033027e3c2ca8a2fa53fc2/artwork/jinjalogo.svg"
        },
        {
            "title": "Jira",
            "hex": "0052CC",
            "source": "https://atlassian.design/guidelines/marketing/resources/logo-files"
        },
        {
            "title": "Jira Software",
            "hex": "0052CC",
            "source": "https://www.atlassian.com/company/news/press-kit"
        },
        {
            "title": "Jitsi",
            "hex": "97979A",
            "source": "https://github.com/jitsi/jitsi/blob/1387ed6a768a1ecae2ddd82236d1de3119e8957f/resources/images/logo/sc_logo.svg"
        },
        {
            "title": "John Deere",
            "hex": "367C2B",
            "source": "https://en.wikipedia.org/wiki/File:John_Deere_logo.svg"
        },
        {
            "title": "Joomla",
            "hex": "5091CD",
            "source": "https://docs.joomla.org/Joomla:Brand_Identity_Elements"
        },
        {
            "title": "JPEG",
            "hex": "8A8A8A",
            "source": "https://jpeg.org/contact.html"
        },
        {
            "title": "jQuery",
            "hex": "0769AD",
            "source": "https://brand.jquery.org/logos/"
        },
        {
            "title": "JR Group",
            "hex": "000000",
            "source": "https://www.jrhokkaido.co.jp/"
        },
        {
            "title": "jsDelivr",
            "hex": "E84D3D",
            "source": "https://github.com/jsdelivr/www.jsdelivr.com/blob/eff02f3a8879cf7c7296840584e1293fe04e3a76/src/public/img/logo_horizontal.svg"
        },
        {
            "title": "JSFiddle",
            "hex": "0084FF",
            "source": "https://jsfiddle.net/"
        },
        {
            "title": "JSON",
            "hex": "000000",
            "source": "https://commons.wikimedia.org/wiki/File:JSON_vector_logo.svg"
        },
        {
            "title": "JSON Web Tokens",
            "hex": "000000",
            "source": "https://jwt.io/"
        },
        {
            "title": "Julia",
            "hex": "9558B2",
            "source": "https://github.com/JuliaLang/julia-logo-graphics/blob/b5551ca7946b4a25746c045c15fbb8806610f8d0/images/julia-dots.svg"
        },
        {
            "title": "Juniper Networks",
            "hex": "84B135",
            "source": "https://www.juniper.net/us/en/company/press-center/images/image-library/logos/"
        },
        {
            "title": "Jupyter",
            "hex": "F37626",
            "source": "https://github.com/jupyter/design"
        },
        {
            "title": "Just Eat",
            "hex": "F36D00",
            "source": "https://www.just-eat.ie/"
        },
        {
            "title": "JustGiving",
            "hex": "AD29B6",
            "source": "https://justgiving.com"
        },
        {
            "title": "Kaggle",
            "hex": "20BEFF",
            "source": "https://www.kaggle.com/contact"
        },
        {
            "title": "Kahoot!",
            "hex": "46178F",
            "source": "https://kahoot.com/library/kahoot-logo/"
        },
        {
            "title": "KaiOS",
            "hex": "6F02B5",
            "source": "https://www.kaiostech.com/company/press-room"
        },
        {
            "title": "Kakao",
            "hex": "FFCD00",
            "source": "https://www.kakaocorp.com/kakao/introduce/ci"
        },
        {
            "title": "KakaoTalk",
            "hex": "FFCD00",
            "source": "https://commons.wikimedia.org/wiki/File:KakaoTalk_logo.svg"
        },
        {
            "title": "Kali Linux",
            "hex": "557C94",
            "source": "https://www.kali.org/docs/policy/kali-linux-trademark-policy/"
        },
        {
            "title": "Karlsruher Verkehrsverbund",
            "hex": "9B2321",
            "source": "https://commons.wikimedia.org/wiki/File:KVV_2010.svg"
        },
        {
            "title": "Kasa Smart",
            "hex": "4ACBD6",
            "source": "https://www.tp-link.com/us/support/download/hs200/"
        },
        {
            "title": "Kaspersky",
            "hex": "006D5C",
            "source": "https://www.kaspersky.com"
        },
        {
            "title": "Katacoda",
            "hex": "F48220",
            "source": "https://katacoda.com/press-kit"
        },
        {
            "title": "Katana",
            "hex": "000000",
            "source": "https://www.foundry.com/products/katana"
        },
        {
            "title": "KDE",
            "hex": "1D99F3",
            "source": "https://kde.org/stuff/clipart.php"
        },
        {
            "title": "KeePassXC",
            "hex": "6CAC4D",
            "source": "https://github.com/keepassxreboot/keepassxc/"
        },
        {
            "title": "Kentico",
            "hex": "F05A22",
            "source": "https://www.kentico.com"
        },
        {
            "title": "Keras",
            "hex": "D00000",
            "source": "https://keras.io/"
        },
        {
            "title": "Keybase",
            "hex": "33A0FF",
            "source": "https://github.com/keybase/client/tree/a144e0ce38ee9e495cc5acbcd4ef859f5534d820/media/logos"
        },
        {
            "title": "KeyCDN",
            "hex": "047AED",
            "source": "https://www.keycdn.com/logos"
        },
        {
            "title": "Khan Academy",
            "hex": "14BF96",
            "source": "https://khanacademy.zendesk.com/hc/en-us/articles/202483630-Press-room"
        },
        {
            "title": "Khronos Group",
            "hex": "CC3333",
            "source": "https://www.khronos.org/legal/trademarks/"
        },
        {
            "title": "Kia",
            "hex": "05141F",
            "source": "https://www.kia.com"
        },
        {
            "title": "Kibana",
            "hex": "005571",
            "source": "https://www.elastic.co/brand"
        },
        {
            "title": "Kickstarter",
            "hex": "05CE78",
            "source": "https://www.kickstarter.com/help/brand_assets"
        },
        {
            "title": "Kik",
            "hex": "82BC23",
            "source": "http://www.kik.com/press"
        },
        {
            "title": "Kirby",
            "hex": "000000",
            "source": "https://getkirby.com/press"
        },
        {
            "title": "Kitsu",
            "hex": "FD755C",
            "source": "https://kitsu.io/"
        },
        {
            "title": "KLM",
            "hex": "00A1DE",
            "source": "https://www.klm.com"
        },
        {
            "title": "Klook",
            "hex": "FF5722",
            "source": "https://www.klook.com/en-GB/newsroom/"
        },
        {
            "title": "Klout",
            "hex": "E44600",
            "source": "https://klout.com/s/developers/styleguide"
        },
        {
            "title": "KnowledgeBase",
            "hex": "FFD000",
            "source": "https://www.knowledgebase.ai/design"
        },
        {
            "title": "Known",
            "hex": "333333",
            "source": "https://github.com/idno/known/tree/22c4935b57a61d94d2508651128b4f828f864989/gfx/logos"
        },
        {
            "title": "Ko-fi",
            "hex": "F16061",
            "source": "https://ko-fi.com/home/about"
        },
        {
            "title": "Kodi",
            "hex": "17B2E7",
            "source": "https://kodi.tv/"
        },
        {
            "title": "Koding",
            "hex": "00B057",
            "source": "https://koding.com/About"
        },
        {
            "title": "Kofax",
            "hex": "00558C",
            "source": "https://www.kofax.com/styleguide/logos"
        },
        {
            "title": "Komoot",
            "hex": "6AA127",
            "source": "http://newsroom.komoot.com/media_kits/219423/"
        },
        {
            "title": "Kongregate",
            "hex": "990000",
            "source": "https://www.kongregate.com/pages/logos-and-branding"
        },
        {
            "title": "Kotlin",
            "hex": "0095D5",
            "source": "https://resources.jetbrains.com/storage/products/kotlin/docs/kotlin_logos.zip",
            "guidelines": "https://www.jetbrains.com/company/brand/"
        },
        {
            "title": "Krita",
            "hex": "3BABFF",
            "source": "https://krita.org/en/about/press/"
        },
        {
            "title": "KTM",
            "hex": "FF6600",
            "source": "https://ktm.com"
        },
        {
            "title": "Kubernetes",
            "hex": "326CE5",
            "source": "https://github.com/kubernetes/kubernetes/tree/master/logo"
        },
        {
            "title": "Kyocera",
            "hex": "DF0522",
            "source": "https://uk.kyocera.com/"
        },
        {
            "title": "LabVIEW",
            "hex": "FFDB00",
            "source": "http://download.ni.com/evaluation/2018_Partner_Cobranding_Style_Guide.pdf"
        },
        {
            "title": "Lada",
            "hex": "ED6B21",
            "source": "https://www.lada.ru/priora/sedan/accessories.html"
        },
        {
            "title": "Lamborghini",
            "hex": "DDB320",
            "source": "https://en.wikipedia.org/wiki/File:Lamborghini_Logo.svg"
        },
        {
            "title": "Land Rover",
            "hex": "005A2B",
            "source": "https://media.landrover.com/en/press-kit"
        },
        {
            "title": "Laragon",
            "hex": "0E83CD",
            "source": "https://laragon.org/"
        },
        {
            "title": "Laravel",
            "hex": "FF2D20",
            "source": "https://github.com/laravel/art"
        },
        {
            "title": "Laravel Horizon",
            "hex": "405263",
            "source": "https://horizon.laravel.com/"
        },
        {
            "title": "Laravel Nova",
            "hex": "252D37",
            "source": "https://nova.laravel.com/"
        },
        {
            "title": "Last.fm",
            "hex": "D51007",
            "source": "https://commons.wikimedia.org/wiki/File:Lastfm_logo.svg"
        },
        {
            "title": "LastPass",
            "hex": "D32D27",
            "source": "https://lastpass.com/press-room/"
        },
        {
            "title": "LaTeX",
            "hex": "008080",
            "source": "https://github.com/latex3/branding"
        },
        {
            "title": "Launchpad",
            "hex": "F8C300",
            "source": "https://help.launchpad.net/logo/submissions"
        },
        {
            "title": "LBRY",
            "hex": "2F9176",
            "source": "https://lbry.com/press-kit"
        },
        {
            "title": "Leaflet",
            "hex": "199900",
            "source": "https://github.com/Leaflet/Leaflet/blob/d843c3b88486713827d7e860b58bdba75bfbd5a2/src/images/logo.svg"
        },
        {
            "title": "Leanpub",
            "hex": "FFFFFF",
            "source": "https://leanpub.com/press"
        },
        {
            "title": "LeetCode",
            "hex": "FFA116",
            "source": "https://leetcode.com/store"
        },
        {
            "title": "Lenovo",
            "hex": "E2231A",
            "source": "https://news.lenovo.com/press-kits/"
        },
        {
            "title": "Less",
            "hex": "1D365D",
            "source": "https://github.com/less/logo/blob/c9c10c328cfc00071e92443934b35e389310abf8/less_logo.ai"
        },
        {
            "title": "Let’s Encrypt",
            "hex": "003A70",
            "source": "https://letsencrypt.org/trademarks/"
        },
        {
            "title": "Letterboxd",
            "hex": "00D735",
            "source": "https://letterboxd.com/about/logos/"
        },
        {
            "title": "LG",
            "hex": "A50034",
            "source": "https://en.wikipedia.org/wiki/LG_Corporation",
            "guidelines": "https://www.lg.com/global/about-lg-brand-identity"
        },
        {
            "title": "LGTM",
            "hex": "FFFFFF",
            "source": "https://lgtm.com/"
        },
        {
            "title": "Liberapay",
            "hex": "F6C915",
            "source": "https://liberapay.com/assets/liberapay/icon-v2_yellow-r.svg"
        },
        {
            "title": "Libraries.io",
            "hex": "337AB7",
            "source": "https://github.com/librariesio/libraries.io/blob/9ab0f659bb7fe137c15cf676612b6811f501a0bd/public/safari-pinned-tab.svg"
        },
        {
            "title": "LibraryThing",
            "hex": "251A15",
            "source": "https://twitter.com/LibraryThing/status/1054466649271656448"
        },
        {
            "title": "LibreOffice",
            "hex": "18A303",
            "source": "https://wiki.documentfoundation.org/Marketing/Branding"
        },
        {
            "title": "libuv",
            "hex": "403C3D",
            "source": "https://github.com/libuv/libuv/blob/e4087dedf837f415056a45a838f639a3d9dc3ced/img/logos.svg"
        },
        {
            "title": "Lichess",
            "hex": "000000",
            "source": "https://lichess.org/about"
        },
        {
            "title": "Lighthouse",
            "hex": "F44B21",
            "source": "https://github.com/GoogleChrome/lighthouse/blob/80d2e6c1948f232ec4f1bdeabc8bc632fc5d0bfd/assets/lh_favicon.svg"
        },
        {
            "title": "LINE",
            "hex": "00C300",
            "source": "http://line.me/en/logo"
        },
        {
            "title": "LINE WEBTOON",
            "hex": "00D564",
            "source": "http://webtoons.com/"
        },
        {
            "title": "LineageOS",
            "hex": "167C80",
            "source": "https://www.lineageos.org/"
        },
        {
            "title": "LinkedIn",
            "hex": "0A66C2",
            "source": "https://brand.linkedin.com",
            "guidelines": "https://brand.linkedin.com/policies"
        },
        {
            "title": "Linktree",
            "hex": "39E09B",
            "source": "https://linktr.ee/"
        },
        {
            "title": "Linode",
            "hex": "00A95C",
            "source": "https://www.linode.com/company/press/"
        },
        {
            "title": "Linux",
            "hex": "FCC624",
            "source": "http://www.linuxfoundation.org/about/about-linux"
        },
        {
            "title": "Linux Containers",
            "hex": "333333",
            "source": "https://github.com/lxc/linuxcontainers.org/blob/29d3299ddf8718099b6de1464570fbbadbaabecb/static/img/containers.svg"
        },
        {
            "title": "Linux Foundation",
            "hex": "003764",
            "source": "https://www.linuxfoundation.org/"
        },
        {
            "title": "Linux Mint",
            "hex": "87CF3E",
            "source": "https://commons.wikimedia.org/wiki/File:Linux_Mint_logo_without_wordmark.svg"
        },
        {
            "title": "Lion Air",
            "hex": "ED3237",
            "source": "https://lionairthai.com/en/"
        },
        {
            "title": "Litecoin",
            "hex": "A6A9AA",
            "source": "https://litecoin-foundation.org/wp-content/uploads/2019/01/LC18-007-Brand-guidelines.pdf"
        },
        {
            "title": "LiveChat",
            "hex": "FFD000",
            "source": "https://livechat.design/"
        },
        {
            "title": "LiveJournal",
            "hex": "00B0EA",
            "source": "http://www.livejournal.com"
        },
        {
            "title": "Livestream",
            "hex": "CF202E",
            "source": "https://livestream.com/press"
        },
        {
            "title": "LLVM",
            "hex": "262D3A",
            "source": "https://llvm.org/Logo.html"
        },
        {
            "title": "LMMS",
            "hex": "10B146",
            "source": "https://lmms.io/branding"
        },
        {
            "title": "Logitech",
            "hex": "00B8FC",
            "source": "https://www.logitech.com/"
        },
        {
            "title": "LogMeIn",
            "hex": "45B6F2",
            "source": "https://www.logmein.com/"
        },
        {
            "title": "Logstash",
            "hex": "005571",
            "source": "https://www.elastic.co/brand"
        },
        {
            "title": "Looker",
            "hex": "4285F4",
            "source": "https://looker.com/"
        },
        {
            "title": "Loom",
            "hex": "FD5E60",
            "source": "https://www.loom.com/press"
        },
        {
            "title": "Loop",
            "hex": "F29400",
            "source": "https://loop.frontiersin.org/"
        },
        {
            "title": "Lospec",
            "hex": "EAEAEA",
            "source": "https://lospec.com/brand"
        },
        {
            "title": "Lua",
            "hex": "2C2D72",
            "source": "https://www.lua.org/docs.html"
        },
        {
            "title": "Lubuntu",
            "hex": "0068C8",
            "source": "https://lubuntu.net/"
        },
        {
            "title": "Lufthansa",
            "hex": "05164D",
            "source": "https://www.lufthansa.com/"
        },
        {
            "title": "Lumen",
            "hex": "E74430",
            "source": "https://lumen.laravel.com/"
        },
        {
            "title": "Lydia",
            "hex": "0180FF",
            "source": "https://lydia-app.com/en/info/press.html"
        },
        {
            "title": "Lyft",
            "hex": "FF00BF",
            "source": "https://www.lyft.com/press"
        },
        {
            "title": "MAAS",
            "hex": "E95420",
            "source": "https://design.ubuntu.com/downloads/"
        },
        {
            "title": "macOS",
            "hex": "000000",
            "source": "https://commons.wikimedia.org/wiki/File:MacOS_wordmark_(2017).svg"
        },
        {
            "title": "Macy’s",
            "hex": "E21A2C",
            "source": "http://www.macysinc.com/press-room/logo-photo-gallery/logos-macys-inc/default.aspx"
        },
        {
            "title": "Magento",
            "hex": "EE672F",
            "source": "http://magento.com"
        },
        {
            "title": "Magisk",
            "hex": "00AF9C",
            "source": "https://github.com/topjohnwu/Magisk/blob/master/app/src/main/res/drawable/ic_magisk.xml"
        },
        {
            "title": "Mail.Ru",
            "hex": "005FF9",
            "source": "https://my.mail.ru"
        },
        {
            "title": "MailChimp",
            "hex": "FFE01B",
            "source": "http://mailchimp.com/about/brand-assets"
        },
        {
            "title": "Major League Hacking",
            "hex": "265A8F",
            "source": "https://mlh.io/brand-guidelines"
        },
        {
            "title": "MakerBot",
            "hex": "FF1E0D",
            "source": "http://www.makerbot.com/makerbot-press-assets"
        },
        {
            "title": "MAN",
            "hex": "E40045",
            "source": "https://www.corporate.man.eu/"
        },
        {
            "title": "ManageIQ",
            "hex": "EF2929",
            "source": "https://www.manageiq.org/logo/"
        },
        {
            "title": "Manjaro",
            "hex": "35BF5C",
            "source": "https://commons.wikimedia.org/wiki/File:Manjaro-logo.svg"
        },
        {
            "title": "Mapbox",
            "hex": "000000",
            "source": "https://www.mapbox.com/about/press/brand-guidelines"
        },
        {
            "title": "MariaDB",
            "hex": "003545",
            "source": "https://mariadb.com/"
        },
        {
            "title": "MariaDB Foundation",
            "hex": "1F305F",
            "source": "https://mariadb.org/"
        },
        {
            "title": "Markdown",
            "hex": "000000",
            "source": "https://github.com/dcurtis/markdown-mark"
        },
        {
            "title": "Marketo",
            "hex": "5C4C9F",
            "source": "https://www.marketo.com/"
        },
        {
            "title": "Marriott",
            "hex": "A70023",
            "source": "https://marriott-hotels.marriott.com/"
        },
        {
            "title": "Maserati",
            "hex": "0C2340",
            "source": "https://www.stellantis.com/en/brands/maserati"
        },
        {
            "title": "MasterCard",
            "hex": "EB001B",
            "source": "https://brand.mastercard.com/brandcenter/mastercard-brand-mark/downloads.html"
        },
        {
            "title": "mastercomfig",
            "hex": "009688",
            "source": "https://github.com/mastercomfig/mastercomfig.github.io/blob/d910ce7e868a6ef32106e36996c3473d78da2ce3/img/mastercomfig_logo.svg"
        },
        {
            "title": "Mastodon",
            "hex": "3088D4",
            "source": "https://source.joinmastodon.org/mastodon/joinmastodon/blob/master/public/press-kit.zip"
        },
        {
            "title": "Material Design",
            "hex": "757575",
            "source": "https://material.io/design/"
        },
        {
            "title": "Material Design Icons",
            "hex": "2196F3",
            "source": "https://materialdesignicons.com/icon/vector-square",
            "license": {
                "type": "Apache-2.0"
            }
        },
        {
            "title": "Material-UI",
            "hex": "0081CB",
            "source": "https://material-ui.com/"
        },
        {
            "title": "Mathworks",
            "hex": "0076A8",
            "source": "https://www.mathworks.com/brand.html"
        },
        {
            "title": "Matomo",
            "hex": "3152A0",
            "source": "https://matomo.org/media/"
        },
        {
            "title": "Matrix",
            "hex": "000000",
            "source": "https://matrix.org"
        },
        {
            "title": "Mattermost",
            "hex": "0072C6",
            "source": "https://www.mattermost.org/brand-guidelines/"
        },
        {
            "title": "Matternet",
            "hex": "261C29",
            "source": "http://mttr.net"
        },
        {
            "title": "Max",
            "hex": "525252",
            "source": "https://cycling74.com/"
        },
        {
            "title": "Max-Planck-Gesellschaft",
            "hex": "006C66",
            "source": "https://www.mpg.de"
        },
        {
            "title": "Maytag",
            "hex": "002E5F",
            "source": "https://www.maytagcommerciallaundry.com/mclstorefront/c/-/p/MYR40PD"
        },
        {
            "title": "Mazda",
            "hex": "101010",
            "source": "https://www.mazda.com/en/about/profile/library/"
        },
        {
            "title": "McAfee",
            "hex": "C01818",
            "source": "https://www.mcafee.com/"
        },
        {
            "title": "McDonald's",
            "hex": "FBC817",
            "source": "https://www.mcdonalds.com/gb/en-gb/newsroom.html"
        },
        {
            "title": "McLaren",
            "hex": "FF0000",
            "source": "https://cars.mclaren.com/"
        },
        {
            "title": "MDN Web Docs",
            "hex": "000000",
            "source": "https://developer.mozilla.org/"
        },
        {
            "title": "MediaFire",
            "hex": "1299F3",
            "source": "https://www.mediafire.com/press/"
        },
        {
            "title": "MediaTemple",
            "hex": "000000",
            "source": "https://mediatemple.net/company/about-us"
        },
        {
            "title": "Medium",
            "hex": "12100E",
            "source": "https://medium.design/logos-and-brand-guidelines-f1a01a733592"
        },
        {
            "title": "Meetup",
            "hex": "ED1C40",
            "source": "https://www.meetup.com/media/"
        },
        {
            "title": "MEGA",
            "hex": "D9272E",
            "source": "https://en.wikipedia.org/wiki/File:01_mega_logo.svg"
        },
        {
            "title": "Mendeley",
            "hex": "9D1620",
            "source": "https://www.mendeley.com/"
        },
        {
            "title": "Mercedes",
            "hex": "242424",
            "source": "https://www.mercedes-benz.com/"
        },
        {
            "title": "Mercurial",
            "hex": "999999",
            "source": "https://www.mercurial-scm.org/hg-logo/",
            "guidelines": "https://www.mercurial-scm.org/hg-logo/",
            "license": {
                "type": "GPL-2.0-or-later"
            }
        },
        {
            "title": "Messenger",
            "hex": "00B2FF",
            "source": "https://en.facebookbrand.com/assets/messenger/"
        },
        {
            "title": "MetaFilter",
            "hex": "065A8F",
            "source": "https://www.metafilter.com/apple-touch-icon.png"
        },
        {
            "title": "Meteor",
            "hex": "DE4F4F",
            "source": "http://logo.meteorapp.com/"
        },
        {
            "title": "Metro",
            "hex": "EF4242",
            "source": "https://facebook.github.io/metro/"
        },
        {
            "title": "Metro de la Ciudad de México",
            "hex": "F77E1C",
            "source": "https://es.wikipedia.org/wiki/Archivo:Metro_de_la_Ciudad_de_M%C3%A9xico_(logo)_version_2019.svg"
        },
        {
            "title": "Metro de Madrid",
            "hex": "255E9C",
            "source": "https://commons.wikimedia.org/wiki/File:MetroMadridLogo.svg"
        },
        {
            "title": "Métro de Paris",
            "hex": "003E95",
            "source": "https://www.ratp.fr/"
        },
        {
            "title": "MeWe",
            "hex": "17377F",
            "source": "https://mewe.com"
        },
        {
            "title": "micro:bit",
            "hex": "00ED00",
            "source": "https://microbit.org/"
        },
        {
            "title": "Micro.blog",
            "hex": "FF8800",
            "source": "https://help.micro.blog/"
        },
        {
            "title": "Microgenetics",
            "hex": "FF0000",
            "source": "http://microgenetics.co.uk/"
        },
        {
            "title": "Microsoft",
            "hex": "5E5E5E",
            "source": "https://developer.microsoft.com"
        },
        {
            "title": "Microsoft Academic",
            "hex": "2D9FD9",
            "source": "https://academic.microsoft.com/"
        },
        {
            "title": "Microsoft Access",
            "hex": "A4373A",
            "source": "https://developer.microsoft.com/en-us/fabric#/styles/web/colors/products"
        },
        {
            "title": "Microsoft Azure",
            "hex": "0089D6",
            "source": "https://upload.wikimedia.org/wikipedia/commons/a/a8/Microsoft_Azure_Logo.svg"
        },
        {
            "title": "Microsoft Edge",
            "hex": "0078D7",
            "source": "https://support.microsoft.com/en-us/help/17171/microsoft-edge-get-to-know"
        },
        {
            "title": "Microsoft Excel",
            "hex": "217346",
            "source": "https://developer.microsoft.com/en-us/fabric#/styles/web/colors/products"
        },
        {
            "title": "Microsoft Exchange",
            "hex": "0078D4",
            "source": "https://developer.microsoft.com/en-us/fabric#/styles/web/"
        },
        {
            "title": "Microsoft Office",
            "hex": "D83B01",
            "source": "https://developer.microsoft.com/en-us/microsoft-365"
        },
        {
            "title": "Microsoft OneDrive",
            "hex": "0078D4",
            "source": "https://developer.microsoft.com/en-us/fabric#/styles/web/colors/products"
        },
        {
            "title": "Microsoft OneNote",
            "hex": "7719AA",
            "source": "https://developer.microsoft.com/en-us/fabric#/styles/web/colors/products"
        },
        {
            "title": "Microsoft Outlook",
            "hex": "0078D4",
            "source": "https://developer.microsoft.com/en-us/outlook/docs"
        },
        {
            "title": "Microsoft PowerPoint",
            "hex": "B7472A",
            "source": "https://developer.microsoft.com/en-us/fabric#/styles/web/colors/products"
        },
        {
            "title": "Microsoft SharePoint",
            "hex": "0078D4",
            "source": "https://developer.microsoft.com/en-us/fabric#/styles/web/colors/products"
        },
        {
            "title": "Microsoft SQL Server",
            "hex": "CC2927",
            "source": "https://de.wikipedia.org/wiki/Microsoft_SQL_Server"
        },
        {
            "title": "Microsoft Teams",
            "hex": "6264A7",
            "source": "https://developer.microsoft.com/en-us/fabric#/styles/web/colors/products"
        },
        {
            "title": "Microsoft Visio",
            "hex": "3955A3",
            "source": "https://developer.microsoft.com/en-us/fabric#/styles/web/colors/products"
        },
        {
            "title": "Microsoft Word",
            "hex": "2B579A",
            "source": "https://developer.microsoft.com/en-us/fabric#/styles/web/colors/products"
        },
        {
            "title": "MicroStrategy",
            "hex": "D9232E",
            "source": "https://www.microstrategy.com/us/company/press-kit"
        },
        {
            "title": "MIDI",
            "hex": "000000",
            "source": "https://en.wikipedia.org/wiki/MIDI"
        },
        {
            "title": "Minds",
            "hex": "FED12F",
            "source": "https://www.minds.com/"
        },
        {
            "title": "Minecraft",
            "hex": "62B47A",
            "source": "https://education.minecraft.net/press/"
        },
        {
            "title": "Minetest",
            "hex": "53AC56",
            "source": "https://www.minetest.net/"
        },
        {
            "title": "Mini",
            "hex": "000000",
            "source": "https://mini.co.uk"
        },
        {
            "title": "Minutemailer",
            "hex": "3ABFE6",
            "source": "https://minutemailer.com/press"
        },
        {
            "title": "Miro",
            "hex": "050038",
            "source": "https://miro.com/"
        },
        {
            "title": "Mitsubishi",
            "hex": "E60012",
            "source": "https://www.mitsubishi.com/"
        },
        {
            "title": "Mix",
            "hex": "FF8126",
            "source": "https://mix.com"
        },
        {
            "title": "Mixcloud",
            "hex": "5000FF",
            "source": "https://www.mixcloud.com/about"
        },
        {
            "title": "MobX",
            "hex": "FF9955",
            "source": "https://github.com/mobxjs/mobx/blob/248e25e37af31c2e71ff452bc662a85816fa40d8/docs/assets/mobservable.svg"
        },
        {
            "title": "MobX-State-Tree",
            "hex": "FF7102",
            "source": "https://github.com/mobxjs/mobx-state-tree/blob/666dabd60a7fb87faf83d177c14f516481b5f141/website/static/img/mobx-state-tree-logo.svg"
        },
        {
            "title": "Mocha",
            "hex": "8D6748",
            "source": "https://mochajs.org/"
        },
        {
            "title": "MODX",
            "hex": "102C53",
            "source": "https://docs.modx.com/"
        },
        {
            "title": "Mojang Studios",
            "hex": "EF323D",
            "source": "https://www.minecraft.net"
        },
        {
            "title": "Moleculer",
            "hex": "3CAFCE",
            "source": "https://moleculer.services/"
        },
        {
            "title": "Momenteo",
            "hex": "5A6AB1",
            "source": "https://www.momenteo.com/media"
        },
        {
            "title": "Monero",
            "hex": "FF6600",
            "source": "https://getmonero.org"
        },
        {
            "title": "MongoDB",
            "hex": "47A248",
            "source": "https://www.mongodb.com/pressroom"
        },
        {
            "title": "Monkey tie",
            "hex": "FFC619",
            "source": "https://www.monkey-tie.com/presse"
        },
        {
            "title": "Monogram",
            "hex": "FDB22A",
            "source": "http://monogram.me"
        },
        {
            "title": "Monster",
            "hex": "6E46AE",
            "source": "https://www.monster.com/"
        },
        {
            "title": "Monzo",
            "hex": "14233C",
            "source": "https://monzo.com/press/"
        },
        {
            "title": "Moo",
            "hex": "00945E",
            "source": "https://www.moo.com/uk/about/press.html"
        },
        {
            "title": "Moscow Metro",
            "hex": "D9232E",
            "source": "https://mosmetro.ru/"
        },
        {
            "title": "Motorola",
            "hex": "E1140A",
            "source": "https://motorola-global-portal-de.custhelp.com/"
        },
        {
            "title": "Mozilla",
            "hex": "000000",
            "source": "https://mozilla.design/mozilla/"
        },
        {
            "title": "MTA",
            "hex": "0039A6",
            "source": "https://mta.info/"
        },
        {
            "title": "MTR",
            "hex": "AC2E45",
            "source": "https://commons.wikimedia.org/wiki/File:MTR_(logo_with_text).svg"
        },
        {
            "title": "MuseScore",
            "hex": "1A70B8",
            "source": "https://musescore.org/en/about/logos-and-graphics"
        },
        {
            "title": "MusicBrainz",
            "hex": "BA478F",
            "source": "https://metabrainz.org/projects"
        },
        {
            "title": "MX Linux",
            "hex": "000000",
            "source": "https://mxlinux.org/art/"
        },
        {
            "title": "MyAnimeList",
            "hex": "2E51A2",
            "source": "https://myanimelist.net/forum/?topicid=1575618"
        },
        {
            "title": "MYOB",
            "hex": "6100A5",
            "source": "https://myob-identikit.frontify.com/d/JK2D4WFOdAwV/for-developers"
        },
        {
            "title": "Myspace",
            "hex": "030303",
            "source": "https://myspace.com/pressroom/assetslogos"
        },
        {
            "title": "MySQL",
            "hex": "4479A1",
            "source": "https://www.mysql.com/about/legal/logos.html"
        },
        {
            "title": "N26",
            "hex": "48AC98",
            "source": "https://n26.com/"
        },
        {
            "title": "Namebase",
            "hex": "0068FF",
            "source": "https://www.namebase.io/"
        },
        {
            "title": "Namecheap",
            "hex": "DE3723",
            "source": "https://www.namecheap.com/"
        },
        {
            "title": "Nano",
            "hex": "4A90E2",
            "source": "https://nano.org/resources"
        },
        {
            "title": "NASA",
            "hex": "E03C31",
            "source": "https://commons.wikimedia.org/wiki/File:NASA_Worm_logo.svg"
        },
        {
            "title": "National Grid",
            "hex": "00148C",
            "source": "https://www.nationalgrid.com/themes/custom/national_grid_group/logo.svg"
        },
        {
            "title": "NativeScript",
            "hex": "3655FF",
            "source": "https://docs.nativescript.org/"
        },
        {
            "title": "Naver",
            "hex": "03C75A",
            "source": "https://www.navercorp.com/investment/annualReport"
        },
        {
            "title": "NBA",
            "hex": "253B73",
            "source": "https://nba.com/"
        },
        {
            "title": "NBB",
            "hex": "FF7100",
            "source": "https://presse.notebooksbilliger.de/presskits/style-guide"
        },
        {
            "title": "NDR",
            "hex": "0C1754",
            "source": "https://www.ndr.de/"
        },
        {
            "title": "NEC",
            "hex": "1414A0",
            "source": "https://commons.wikimedia.org/wiki/File:NEC_logo.svg"
        },
        {
            "title": "Neo4j",
            "hex": "008CC1",
            "source": "https://neo4j.com/style-guide/"
        },
        {
            "title": "Neovim",
            "hex": "57A143",
            "source": "https://github.com/neovim/neovim.github.io/tree/7fd28f472e6ee4548bc4100dc381a8e4c70f2ee4/logos"
        },
        {
            "title": "NestJS",
            "hex": "E0234E",
            "source": "https://nestjs.com/"
        },
        {
            "title": "NetApp",
            "hex": "0067C5",
            "source": "http://www.netapp.com/"
        },
        {
            "title": "Netflix",
            "hex": "E50914",
            "source": "https://brand.netflix.com/en/assets/brand-symbol"
        },
        {
            "title": "Netlify",
            "hex": "00C7B7",
            "source": "https://www.netlify.com/press/"
        },
        {
            "title": "New Japan Pro-Wrestling",
            "hex": "FF160B",
            "source": "https://en.wikipedia.org/wiki/File:NJPW_World_Logo.svg"
        },
        {
            "title": "New Relic",
            "hex": "008C99",
            "source": "https://newrelic.com/about/media-assets"
        },
        {
            "title": "New York Times",
            "hex": "000000",
            "source": "https://www.nytimes.com/"
        },
        {
            "title": "Next.js",
            "hex": "000000",
            "source": "https://nextjs.org/"
        },
        {
            "title": "Nextcloud",
            "hex": "0082C9",
            "source": "https://nextcloud.com/press/"
        },
        {
            "title": "Nextdoor",
            "hex": "8ED500",
            "source": "https://nextdoor.com/newsroom/"
        },
        {
            "title": "NFC",
            "hex": "002E5F",
            "source": "https://nfc-forum.org/our-work/nfc-branding/n-mark/guidelines-and-brand-assets/"
        },
        {
            "title": "NGINX",
            "hex": "269539",
            "source": "https://www.nginx.com/"
        },
        {
            "title": "ngrok",
            "hex": "1F1E37",
            "source": "https://ngrok.com/"
        },
        {
            "title": "niconico",
            "hex": "231815",
            "source": "https://www.nicovideo.jp/"
        },
        {
            "title": "Nim",
            "hex": "FFE953",
            "source": "https://nim-lang.org"
        },
        {
            "title": "Nintendo",
            "hex": "8F8F8F",
            "source": "https://en.wikipedia.org/wiki/Nintendo#/media/File:Nintendo.svg"
        },
        {
            "title": "Nintendo 3DS",
            "hex": "D12228",
            "source": "https://www.nintendo.de/"
        },
        {
            "title": "Nintendo GameCube",
            "hex": "6A5FBB",
            "source": "https://www.nintendo.com/consumer/systems/nintendogamecube/index.jsp"
        },
        {
            "title": "Nintendo Network",
            "hex": "FF7D00",
            "source": "https://accounts.nintendo.com/login"
        },
        {
            "title": "Nintendo Switch",
            "hex": "E60012",
            "source": "http://www.nintendo.co.uk/"
        },
        {
            "title": "Nissan",
            "hex": "C3002F",
            "source": "https://www.nissan.ie/"
        },
        {
            "title": "NixOS",
            "hex": "5277C3",
            "source": "https://github.com/NixOS/nixos-homepage/tree/master/logo"
        },
        {
            "title": "Node-RED",
            "hex": "8F0000",
            "source": "https://nodered.org/about/resources/"
        },
        {
            "title": "Node.js",
            "hex": "339933",
            "source": "https://nodejs.org/en/about/resources/"
        },
        {
            "title": "Nodemon",
            "hex": "76D04B",
            "source": "https://nodemon.io/"
        },
        {
            "title": "Nokia",
            "hex": "124191",
            "source": "https://www.nokia.com/"
        },
        {
            "title": "Norwegian",
            "hex": "D81939",
            "source": "https://www.norwegian.com/ie/travel-info/on-board/in-flight-entertainment/magazine/"
        },
        {
            "title": "Notepad++",
            "hex": "90E59A",
            "source": "https://github.com/notepad-plus-plus/notepad-plus-plus/tree/master/PowerEditor/misc/chameleon"
        },
        {
            "title": "Notion",
            "hex": "000000",
            "source": "https://www.notion.so/"
        },
        {
            "title": "Notist",
            "hex": "333333",
            "source": "https://noti.st/"
        },
        {
            "title": "Noun Project",
            "hex": "000000",
            "source": "https://www.lingoapp.com/6/s/oJkq3W/?v=3"
        },
        {
            "title": "NPM",
            "hex": "CB3837",
            "source": "https://github.com/npm/logos"
        },
        {
            "title": "Nrwl",
            "hex": "96D7E8",
            "source": "https://nrwl.io/assets/nrwl-logo-white.svg"
        },
        {
            "title": "Nubank",
            "hex": "8A05BE",
            "source": "https://nubank.com.br/imprensa/"
        },
        {
            "title": "Nucleo",
            "hex": "111111",
            "source": "https://nucleoapp.com/"
        },
        {
            "title": "NuGet",
            "hex": "004880",
            "source": "https://github.com/NuGet/Media/blob/89f7c87245e52e8ce91d94c0a47f44c6576e3a0d/Images/MainLogo/Vector/nuget.svg"
        },
        {
            "title": "Nuke",
            "hex": "000000",
            "source": "https://www.foundry.com/products/nuke"
        },
        {
            "title": "Numba",
            "hex": "00A3E0",
            "source": "https://github.com/numba/numba/blob/0db8a2bcd0f53c0d0ad8a798432fb3f37f14af27/docs/_static/numba-blue-icon-rgb.svg"
        },
        {
            "title": "NumPy",
            "hex": "013243",
            "source": "https://numpy.org"
        },
        {
            "title": "Nutanix",
            "hex": "024DA1",
            "source": "https://www.nutanix.com/content/dam/nutanix/en/cmn/documents/nutanix-brandbook.pdf"
        },
        {
            "title": "Nuxt.js",
            "hex": "00C58E",
            "source": "https://nuxtjs.org/"
        },
        {
            "title": "NVIDIA",
            "hex": "76B900",
            "source": "https://www.nvidia.com/etc/designs/nvidiaGDC/clientlibs_base/images/NVIDIA-Logo.svg"
        },
        {
            "title": "Nx",
            "hex": "143055",
            "source": "https://nx.dev/"
        },
        {
            "title": "OBS Studio",
            "hex": "302E31",
            "source": "https://upload.wikimedia.org/wikipedia/commons/7/78/OBS.svg"
        },
        {
            "title": "Observable",
            "hex": "353E58",
            "source": "https://observablehq.com/"
        },
        {
            "title": "OCaml",
            "hex": "EC6813",
            "source": "http://ocaml.org/img/OCaml_Sticker.svg"
        },
        {
            "title": "Octave",
            "hex": "0790C0",
            "source": "https://www.gnu.org/software/octave/"
        },
        {
            "title": "Octopus Deploy",
            "hex": "2F93E0",
            "source": "https://octopus.com/company/brand"
        },
        {
            "title": "Oculus",
            "hex": "1C1E20",
            "source": "https://www.oculus.com/en-us/press-kit"
        },
        {
            "title": "Odnoklassniki",
            "hex": "EE8208",
            "source": "https://insideok.ru/brandbook"
        },
        {
            "title": "okcupid",
            "hex": "0500BE",
            "source": "https://okcupid.com/press"
        },
        {
            "title": "Okta",
            "hex": "007DC1",
            "source": "https://www.okta.com/press-room/media-assets/"
        },
        {
            "title": "OnePlus",
            "hex": "F5010C",
            "source": "https://en.wikipedia.org/wiki/OnePlus#/media/File:OP_LU_Reg_1L_RGB_red_copy-01.svg"
        },
        {
            "title": "OnlyFans",
            "hex": "00AFF0",
            "source": "https://onlyfans.com/"
        },
        {
            "title": "OnStar",
            "hex": "003D7D",
            "source": "https://www.onstar.com/"
        },
        {
            "title": "Opel",
            "hex": "F7FF14",
            "source": "https://www.stellantis.com/en/brands/opel"
        },
        {
            "title": "Open Access",
            "hex": "F68212",
            "source": "https://commons.wikimedia.org/wiki/File:Open_Access_logo_PLoS_white.svg"
        },
        {
            "title": "Open Badges",
            "hex": "073B5A",
            "source": "https://backpack.openbadges.org/"
        },
        {
            "title": "Open Bug Bounty",
            "hex": "F67909",
            "source": "https://www.openbugbounty.org/"
        },
        {
            "title": "Open Collective",
            "hex": "7FADF2",
            "source": "https://docs.opencollective.com/help/about#media-logo"
        },
        {
            "title": "Open Containers Initiative",
            "hex": "262261",
            "source": "https://github.com/opencontainers/artwork/tree/master/oci/icon"
        },
        {
            "title": "Open Nebula",
            "hex": "0097C2",
            "source": "https://opennebula.io/docs/"
        },
        {
            "title": "Open Source Initiative",
            "hex": "3DA639",
            "source": "https://opensource.org/logo-usage-guidelines"
        },
        {
            "title": "OpenAI",
            "hex": "412991",
            "source": "https://openai.com/"
        },
        {
            "title": "OpenAI Gym",
            "hex": "0081A5",
            "source": "https://gym.openai.com/"
        },
        {
            "title": "OpenAPI Initiative",
            "hex": "6BA539",
            "source": "https://www.openapis.org/faq/style-guide"
        },
        {
            "title": "OpenBSD",
            "hex": "F2CA30",
            "source": "https://en.wikipedia.org/wiki/OpenBSD"
        },
        {
            "title": "OpenCV",
            "hex": "5C3EE8",
            "source": "https://opencv.org/resources/media-kit/"
        },
        {
            "title": "OpenFaaS",
            "hex": "3B5EE9",
            "source": "https://docs.openfaas.com/"
        },
        {
            "title": "OpenGL",
            "hex": "5586A4",
            "source": "https://www.khronos.org/legal/trademarks/"
        },
        {
            "title": "OpenID",
            "hex": "F78C40",
            "source": "https://openid.net/add-openid/logos/"
        },
        {
            "title": "Openlayers",
            "hex": "1F6B75",
            "source": "https://github.com/openlayers/openlayers.github.io/blob/5b93e18b8d302eb49a812fb96abb529895ceb7a2/assets/logo.svg"
        },
        {
            "title": "OpenSSL",
            "hex": "721412",
            "source": "https://www.openssl.org/"
        },
        {
            "title": "OpenStack",
            "hex": "ED1944",
            "source": "https://www.openstack.org/brand/openstack-logo/"
        },
        {
            "title": "OpenStreetMap",
            "hex": "7EBC6F",
            "source": "https://www.openstreetmap.org"
        },
        {
            "title": "openSUSE",
            "hex": "73BA25",
            "source": "https://github.com/openSUSE/artwork/blob/33e94aa76837c09f03d1712705949b71a246a53b/logos/buttons/button-colour.svg",
            "guidelines": "https://en.opensuse.org/Portal:Artwork"
        },
        {
            "title": "OpenVPN",
            "hex": "EA7E20",
            "source": "https://openvpn.net/wp-content/themes/openvpn/assets/images/logo.svg"
        },
        {
            "title": "Opera",
            "hex": "FF1B2D",
            "source": "https://github.com/operasoftware/logo"
        },
        {
            "title": "OPNSense",
            "hex": "D94F00",
            "source": "https://github.com/opnsense/core/blob/06b1804a3d358041607ec3a963ab90b720564cc3/src/opnsense/www/themes/opnsense/build/images/icon-logo.svg"
        },
        {
            "title": "Opsgenie",
            "hex": "172B4D",
            "source": "https://www.atlassian.com/company/news/press-kit"
        },
        {
            "title": "OpsLevel",
            "hex": "1890FF",
            "source": "https://www.opslevel.com/"
        },
        {
            "title": "Oracle",
            "hex": "F80000",
            "source": "https://www.oracle.com/webfolder/s/brand/identity/index.html"
        },
        {
            "title": "ORCID",
            "hex": "A6CE39",
            "source": "https://orcid.org/trademark-and-id-display-guidelines"
        },
        {
            "title": "Origin",
            "hex": "F56C2D",
            "source": "https://www.origin.com/gbr/en-us/store"
        },
        {
            "title": "Osano",
            "hex": "7764FA",
            "source": "https://www.osano.com/"
        },
        {
            "title": "Oshkosh",
            "hex": "E6830F",
            "source": "https://oshkoshdefense.com/media/photos/"
        },
        {
            "title": "OSMC",
            "hex": "17394A",
            "source": "https://github.com/osmc/osmc/tree/master/assets"
        },
        {
            "title": "Overcast",
            "hex": "FC7E0F",
            "source": "https://overcast.fm"
        },
        {
            "title": "Overleaf",
            "hex": "47A141",
            "source": "https://www.overleaf.com/for/press/media-resources"
        },
        {
            "title": "OVH",
            "hex": "123F6D",
            "source": "https://www.ovh.com/fr/news/logo-ovh.xml"
        },
        {
            "title": "OWASP",
            "hex": "000000",
            "source": "https://github.com/OWASP/www-event-2020-07-virtual/blob/eefbef6c1afdd1dee2af11e7f44ad005b25ad48c/assets/images/logo.svg"
        },
        {
            "title": "Oxygen",
            "hex": "3A209E",
            "source": "https://oxygenbuilder.com/",
            "guidelines": "https://oxygenbuilder.com/trademark-policy/"
        },
        {
            "title": "OYO",
            "hex": "EE2E24",
            "source": "https://www.oyorooms.com/"
        },
        {
            "title": "p5.js",
            "hex": "ED225D",
            "source": "https://p5js.org"
        },
        {
            "title": "Packagist",
            "hex": "F28D1A",
            "source": "https://github.com/composer/packagist/issues/1147",
            "license": {
                "type": "MIT"
            }
        },
        {
            "title": "Pagekit",
            "hex": "212121",
            "source": "https://pagekit.com/logo-guide"
        },
        {
            "title": "PagerDuty",
            "hex": "06AC38",
            "source": "https://www.pagerduty.com/brand/"
        },
        {
            "title": "PageSpeed Insights",
            "hex": "4285F4",
            "source": "https://developers.google.com/web/fundamentals/performance/speed-tools/"
        },
        {
            "title": "PagSeguro",
            "hex": "FFC801",
            "source": "https://pagseguro.uol.com.br/"
        },
        {
            "title": "Palantir",
            "hex": "101113",
            "source": "https://github.com/palantir/conjure/blob/master/docs/media/palantir-logo.svg"
        },
        {
            "title": "Palo Alto Software",
            "hex": "83DA77",
            "source": "https://www.paloalto.com"
        },
        {
            "title": "pandas",
            "hex": "150458",
            "source": "https://pandas.pydata.org/about/citing.html"
        },
        {
            "title": "Pandora",
            "hex": "224099",
            "source": "https://www.pandoraforbrands.com/"
        },
        {
            "title": "Pantheon",
            "hex": "FFDC28",
            "source": "https://projects.invisionapp.com/boards/8UOJQWW2J3G5#/1145336"
        },
        {
            "title": "Parity Substrate",
            "hex": "282828",
            "source": "http://substrate.dev/"
        },
        {
            "title": "Parse.ly",
            "hex": "5BA745",
            "source": "https://www.parse.ly/"
        },
        {
            "title": "Pastebin",
            "hex": "02456C",
            "source": "https://pastebin.com/"
        },
        {
            "title": "Patreon",
            "hex": "F96854",
            "source": "https://www.patreon.com/brand/downloads"
        },
        {
            "title": "Payoneer",
            "hex": "FF4800",
            "source": "https://www.payoneer.com/"
        },
        {
            "title": "PayPal",
            "hex": "00457C",
            "source": "https://www.paypal-marketing.com/html/partner/na/portal-v2/pdf/PP_Masterbrandguidelines_v21_mm.pdf"
        },
        {
            "title": "Paytm",
            "hex": "20336B",
            "source": "https://paytm.com/"
        },
        {
            "title": "PCGamingWiki",
            "hex": "556DB3",
            "source": "https://static.pcgamingwiki.com/logos/pcgamingwiki.svg"
        },
        {
            "title": "PeerTube",
            "hex": "F1680D",
            "source": "https://github.com/Chocobozzz/PeerTube/tree/develop/client/src/assets/images"
        },
        {
            "title": "Pegasus Airlines",
            "hex": "FDC43E",
            "source": "https://www.flypgs.com/en/about-pegasus/flypgscom-magazine"
        },
        {
            "title": "Pelican",
            "hex": "14A0C4",
            "source": "https://blog.getpelican.com/pages/gratitude.html"
        },
        {
            "title": "Peloton",
            "hex": "181A1D",
            "source": "https://press.onepeloton.com/#logos"
        },
        {
            "title": "Pepsi",
            "hex": "2151A1",
            "source": "http://gillettepepsicola.com/promotions-media/media-kit/"
        },
        {
            "title": "Periscope",
            "hex": "40A4C4",
            "source": "https://www.periscope.tv/press"
        },
        {
            "title": "Perl",
            "hex": "39457E",
            "source": "https://github.com/tpf/marketing-materials/blob/6765c6fd71bc5b123d6c1a77b86e08cdd6376078/images/onion-logo/tpf-logo-onion.svg"
        },
        {
            "title": "Peugeot",
            "hex": "000000",
            "source": "https://www.peugeot.co.uk/"
        },
        {
            "title": "Pexels",
            "hex": "05A081",
            "source": "https://www.pexels.com/"
        },
        {
            "title": "pfSense",
            "hex": "212121",
            "source": "https://www.pfsense.org/"
        },
        {
            "title": "Phabricator",
            "hex": "4A5F88",
            "source": "https://github.com/phacility/phabricator/blob/0a3093ef9c1898913196564435346e4daa9d2538/webroot/rsrc/image/logo/light-eye.png",
            "guidelines": "https://phacility.com/trademarks/"
        },
        {
            "title": "Philips Hue",
            "hex": "0065D3",
            "source": "https://www2.meethue.com/en-us/support"
        },
        {
            "title": "PhonePe",
            "hex": "5F259F",
            "source": "https://www.phonepe.com/"
        },
        {
            "title": "Photobucket",
            "hex": "0672CB",
            "source": "https://photobucket.com/"
        },
        {
            "title": "Photocrowd",
            "hex": "3DAD4B",
            "source": "https://www.photocrowd.com/"
        },
        {
            "title": "PHP",
            "hex": "777BB4",
            "source": "http://php.net/download-logos.php"
        },
        {
            "title": "PhpStorm",
            "hex": "000000",
            "source": "https://www.jetbrains.com/company/brand/logos/",
            "guidelines": "https://www.jetbrains.com/company/brand/"
        },
        {
            "title": "Pi-hole",
            "hex": "FF0000",
            "source": "https://docs.pi-hole.net"
        },
        {
            "title": "Picarto.TV",
            "hex": "1DA456",
            "source": "https://picarto.tv/site/press"
        },
        {
            "title": "Picnic",
            "hex": "E1171E",
            "source": "https://picnic.app/nl/feestdagen/"
        },
        {
            "title": "PicPay",
            "hex": "21C25E",
            "source": "https://www.picpay.com/site/sobre-nos"
        },
        {
            "title": "Pimcore",
            "hex": "6428B4",
            "source": "https://pimcore.com/en/media-kit"
        },
        {
            "title": "Pinboard",
            "hex": "0000FF",
            "source": "https://commons.wikimedia.org/wiki/File:Feedbin-Icon-share-pinboard.svg"
        },
        {
            "title": "Pingdom",
            "hex": "FFF000",
            "source": "https://tools.pingdom.com"
        },
        {
            "title": "Pingup",
            "hex": "00B1AB",
            "source": "http://pingup.com/resources"
        },
        {
            "title": "Pinterest",
            "hex": "BD081C",
            "source": "https://business.pinterest.com/en/brand-guidelines"
        },
        {
            "title": "Pioneer DJ",
            "hex": "1A1928",
            "source": "https://www.pioneerdj.com/"
        },
        {
            "title": "Pivotal Tracker",
            "hex": "517A9E",
            "source": "https://www.pivotaltracker.com/branding-guidelines"
        },
        {
            "title": "Piwigo",
            "hex": "FF7700",
            "source": "https://github.com/Piwigo/piwigodotorg/blob/6edb840c16257314caec770a9a51f67ef81836e4/images/piwigo.org.svg"
        },
        {
            "title": "Pixabay",
            "hex": "2EC66D",
            "source": "https://pixabay.com/service/about/"
        },
        {
            "title": "pixiv",
            "hex": "0096FA",
            "source": "https://www.pixiv.net/terms/?page=brand"
        },
        {
            "title": "PJSIP",
            "hex": "F86001",
            "source": "https://www.pjsip.org/favicon.ico"
        },
        {
            "title": "Planet",
            "hex": "009DB1",
            "source": "https://www.planet.com/explorer/"
        },
        {
            "title": "PlanGrid",
            "hex": "0085DE",
            "source": "https://plangrid.com/en/"
        },
        {
            "title": "Platzi",
            "hex": "98CA3F",
            "source": "https://github.com/PlatziDev/oss/blob/932bd83d43e061e1c38fbc116db31aa6d0145be6/static/logo.svg"
        },
        {
            "title": "PlayCanvas",
            "hex": "E05F2C",
            "source": "https://playcanvas.com/"
        },
        {
            "title": "Player FM",
            "hex": "C8122A",
            "source": "https://player.fm/"
        },
        {
            "title": "Player.me",
            "hex": "C0379A",
            "source": "https://player.me/p/about-us"
        },
        {
            "title": "PlayStation",
            "hex": "003791",
            "source": "http://uk.playstation.com/media/DPBjbK0o/CECH-4202_4203%20PS3_QSG_GB_Eastern_3_web_vf1.pdf"
        },
        {
            "title": "PlayStation 2",
            "hex": "003791",
            "source": "https://commons.wikimedia.org/wiki/File:PlayStation_2_logo.svg"
        },
        {
            "title": "PlayStation 3",
            "hex": "003791",
            "source": "https://commons.wikimedia.org/wiki/File:PlayStation_3_Logo_neu.svg#/media/File:PS3.svg"
        },
        {
            "title": "PlayStation 4",
            "hex": "003791",
            "source": "https://commons.wikimedia.org/wiki/File:PlayStation_4_logo_and_wordmark.svg"
        },
        {
            "title": "PlayStation 5",
            "hex": "003791",
            "source": "https://www.playstation.com/en-us/ps5/"
        },
        {
            "title": "PlayStation Vita",
            "hex": "003791",
            "source": "https://commons.wikimedia.org/wiki/File:PlayStation_Vita_logo.svg"
        },
        {
            "title": "Pleroma",
            "hex": "FBA457",
            "source": "https://pleroma.social/"
        },
        {
            "title": "Plesk",
            "hex": "52BBE6",
            "source": "https://www.plesk.com/brand/"
        },
        {
            "title": "Plex",
            "hex": "E5A00D",
            "source": "http://brand.plex.tv/d/qxmJ3odkK0fj/plex-style-guide"
        },
        {
            "title": "Plotly",
            "hex": "3F4F75",
            "source": "https://plotly.com/"
        },
        {
            "title": "Pluralsight",
            "hex": "F15B2A",
            "source": "https://www.pluralsight.com/newsroom/brand-assets"
        },
        {
            "title": "Plurk",
            "hex": "FF574D",
            "source": "https://www.plurk.com/brandInfo"
        },
        {
            "title": "Plus Codes",
            "hex": "57C4D2",
            "source": "https://plus.codes/"
        },
        {
            "title": "Pocket",
            "hex": "EF3F56",
            "source": "https://getpocket.com/blog/press/"
        },
        {
            "title": "Pocket Casts",
            "hex": "F43E37",
            "source": "https://blog.pocketcasts.com/press/"
        },
        {
            "title": "Podcast Addict",
            "hex": "F4842D",
            "source": "https://podcastaddict.com"
        },
        {
            "title": "Podman",
            "hex": "892CA0",
            "source": "https://podman.io/"
        },
        {
            "title": "Pokémon",
            "hex": "FFCB05",
            "source": "https://commons.wikimedia.org/wiki/File:International_Pok%C3%A9mon_logo.svg"
        },
        {
            "title": "Poly",
            "hex": "EB3C00",
            "source": "https://www.poly.com/"
        },
        {
            "title": "Polymer Project",
            "hex": "FF4470",
            "source": "https://github.com/Polymer/polymer-project.org/tree/master/app/images/logos"
        },
        {
            "title": "Pop!_OS",
            "slug": "pop_os",
            "hex": "48B9C7",
            "source": "https://pop.system76.com/"
        },
        {
            "title": "Porsche",
            "hex": "B12B28",
            "source": "https://www.porsche.com/"
        },
        {
            "title": "PostCSS",
            "hex": "DD3A0A",
            "source": "https://postcss.org/"
        },
        {
            "title": "PostgreSQL",
            "hex": "336791",
            "source": "https://wiki.postgresql.org/wiki/Logo"
        },
        {
            "title": "Postman",
            "hex": "FF6C37",
            "source": "https://www.getpostman.com/resources/media-assets/"
        },
        {
            "title": "Postmates",
            "hex": "FFDF18",
            "source": "https://postmates.com/press-and-media"
        },
        {
            "title": "Power BI",
            "hex": "F2C811",
            "source": "https://powerbi.microsoft.com/en-us/"
        },
        {
            "title": "POWERS",
            "hex": "D21F3C",
            "source": "https://www.powerswhiskey.com/"
        },
        {
            "title": "PowerShell",
            "hex": "5391FE",
            "source": "https://github.com/PowerShell/PowerShell"
        },
        {
            "title": "pr.co",
            "hex": "0080FF",
            "source": "https://news.pr.co/media_kits"
        },
        {
            "title": "pre-commit",
            "hex": "FAB040",
            "source": "https://github.com/pre-commit/pre-commit.github.io"
        },
        {
            "title": "Premier League",
            "hex": "360D3A",
            "source": "https://www.premierleague.com"
        },
        {
            "title": "PrestaShop",
            "hex": "DF0067",
            "source": "https://www.prestashop.com/en/media-kit"
        },
        {
            "title": "Presto",
            "hex": "5890FF",
            "source": "https://github.com/prestodb/presto/blob/414ab2a6bbdcca6479c2615b048920adac34dd20/presto-docs/src/main/resources/logo/web/fb/dark-blue/Presto_FB_Lockups_DARKBLUE_BG-14.svg"
        },
        {
            "title": "Prettier",
            "hex": "F7B93E",
            "source": "https://github.com/prettier/prettier-logo/tree/master/images"
        },
        {
            "title": "Prezi",
            "hex": "3181FF",
            "source": "https://prezi.com/press/kit/"
        },
        {
            "title": "Prime",
            "hex": "00A8E1",
            "source": "https://www.amazon.com/b?node=17277626011"
        },
        {
            "title": "Prime Video",
            "hex": "1F2E3E",
            "source": "https://m.media-amazon.com/images/G/01/cooper/PV_Branding_Guidelines_Logos_Lock_Ups._CB1539191655_.pdf"
        },
        {
            "title": "Prisma",
            "hex": "2D3748",
            "source": "https://github.com/prisma/presskit"
        },
        {
            "title": "Prismic",
            "hex": "5163BA",
            "source": "https://prismic.io/"
        },
        {
            "title": "Pro Tools",
            "hex": "7ACB10",
            "source": "https://cdn-www.avid.com/Content/fonts/avidmoon.ttf"
        },
        {
            "title": "Probot",
            "hex": "00B0D8",
            "source": "https://github.com/probot/probot"
        },
        {
            "title": "ProcessWire",
            "hex": "EF145F",
            "source": "https://github.com/processwire"
        },
        {
            "title": "Product Hunt",
            "hex": "DA552F",
            "source": "https://www.producthunt.com/branding"
        },
        {
            "title": "Progate",
            "hex": "380953",
            "source": "https://progate.com"
        },
        {
            "title": "Progress",
            "hex": "5CE500",
            "source": "https://www.progress.com/"
        },
        {
            "title": "Prometheus",
            "hex": "E6522C",
            "source": "https://prometheus.io/"
        },
        {
            "title": "ProSieben",
            "hex": "E6000F",
            "source": "https://www.prosieben.de/"
        },
        {
            "title": "Proto.io",
            "hex": "34A7C1",
            "source": "https://proto.io/en/presskit"
        },
        {
            "title": "protocols.io",
            "hex": "4D9FE7",
            "source": "https://www.protocols.io/brand"
        },
        {
            "title": "ProtonDB",
            "hex": "F50057",
            "source": "https://www.protondb.com/"
        },
        {
            "title": "ProtonMail",
            "hex": "8B89CC",
            "source": "https://protonmail.com/media-kit"
        },
        {
            "title": "ProtonVPN",
            "hex": "56B366",
            "source": "https://protonvpn.com/press"
        },
        {
            "title": "Proxmox",
            "hex": "E57000",
            "source": "https://www.proxmox.com/en/news/media-kit"
        },
        {
            "title": "Publons",
            "hex": "336699",
            "source": "https://publons.com/about/logos"
        },
        {
            "title": "PubMed",
            "hex": "326599",
            "source": "https://pubmed.ncbi.nlm.nih.gov/"
        },
        {
            "title": "Pug",
            "hex": "A86454",
            "source": "https://github.com/pugjs/pug-logo/blob/61429fc45b5a411b83bdb5c99a61084d3054d1e6/SVG/pug-final-logo_-mono-64.svg"
        },
        {
            "title": "Puppet",
            "hex": "FFAE1A",
            "source": "https://puppet.com/company/press-room/"
        },
        {
            "title": "Puppeteer",
            "hex": "40B5A4",
            "source": "https://pptr.dev/"
        },
        {
            "title": "PureScript",
            "hex": "14161A",
            "source": "https://github.com/purescript/logo"
        },
        {
            "title": "PyCharm",
            "hex": "000000",
            "source": "https://www.jetbrains.com/company/brand/logos/",
            "guidelines": "https://www.jetbrains.com/company/brand/"
        },
        {
            "title": "PyPI",
            "hex": "3775A9",
            "source": "https://pypi.org/"
        },
        {
            "title": "PyPy",
            "hex": "193440",
            "source": "https://www.pypy.org/images/pypy-logo.svg"
        },
        {
            "title": "Python",
            "hex": "3776AB",
            "source": "https://www.python.org/community/logos/"
        },
        {
            "title": "PyTorch",
            "hex": "EE4C2C",
            "source": "https://github.com/pytorch/pytorch/tree/master/docs/source/_static/img"
        },
        {
            "title": "PyUp",
            "hex": "9F55FF",
            "source": "https://pyup.io/"
        },
        {
            "title": "Qantas",
            "hex": "E40000",
            "source": "https://freight.qantas.com/"
        },
        {
            "title": "Qatar Airways",
            "hex": "5C0D34",
            "source": "https://www.qatarairways.com/en/press-kit.html"
        },
        {
            "title": "QEMU",
            "hex": "FF6600",
            "source": "https://wiki.qemu.org/Logo"
        },
        {
            "title": "Qgis",
            "hex": "589632",
            "source": "https://www.qgis.org/en/site/getinvolved/styleguide.html"
        },
        {
            "title": "Qi",
            "hex": "000000",
            "source": "https://www.wirelesspowerconsortium.com/knowledge-base/retail/qi-logo-guidelines-and-artwork.html"
        },
        {
            "title": "Qiita",
            "hex": "55C500",
            "source": "https://www.qiita.com"
        },
        {
            "title": "Qiskit",
            "hex": "6929C4",
            "source": "https://qiskit.org"
        },
        {
            "title": "QIWI",
            "hex": "FF8C00",
            "source": "https://qiwi.com/"
        },
        {
            "title": "Qt",
            "hex": "41CD52",
            "source": "https://qt-brandbook.webflow.io/design"
        },
        {
            "title": "Qualcomm",
            "hex": "3253DC",
            "source": "https://www.qualcomm.com"
        },
        {
            "title": "Qualtrics",
            "hex": "00B4EF",
            "source": "https://www.qualtrics.com/brand-book/"
        },
        {
            "title": "Quantcast",
            "hex": "000000",
            "source": "https://www.quantcast.com/user/login"
        },
        {
            "title": "QuantConnect",
            "hex": "F5AE29",
            "source": "https://www.quantconnect.com/docs/home/home"
        },
        {
            "title": "Quantopian",
            "hex": "C51E25",
            "source": "https://www.quantopian.com/about"
        },
        {
            "title": "Quarkus",
            "hex": "4695EB",
            "source": "https://design.jboss.org/quarkus/"
        },
        {
            "title": "Quasar",
            "hex": "1976D2",
            "source": "https://github.com/quasarframework/quasar-art/blob/cbbbb4b0b7ec7181dfc2d1b29a1ce025e71575bc/src/quasar-logo.svg"
        },
        {
            "title": "Qubes OS",
            "hex": "3874D8",
            "source": "https://github.com/QubesOS/qubes-attachment/blob/ed7e552eb8a5fca4e099361d137793d3551b3968/icons/qubes-logo-home.svg"
        },
        {
            "title": "Quest",
            "hex": "FB4F14",
            "source": "https://www.quest.com/legal/trademark-information.aspx"
        },
        {
            "title": "QuickBooks",
            "hex": "2CA01C",
            "source": "https://designsystem.quickbooks.com/visual-assets/logos/"
        },
        {
            "title": "QuickTime",
            "hex": "1C69F0",
            "source": "https://support.apple.com/quicktime"
        },
        {
            "title": "Quip",
            "hex": "F27557",
            "source": "https://quip.com/"
        },
        {
            "title": "Quora",
            "hex": "B92B27",
            "source": "https://www.quora.com"
        },
        {
            "title": "Qwiklabs",
            "hex": "F5CD0E",
            "source": "https://www.qwiklabs.com"
        },
        {
            "title": "Qzone",
            "hex": "FECE00",
            "source": "https://qzone.qq.com/"
        },
        {
            "title": "R",
            "hex": "276DC3",
            "source": "https://www.r-project.org/logo/"
        },
        {
            "title": "RabbitMQ",
            "hex": "FF6600",
            "source": "https://www.rabbitmq.com/",
            "guidelines": "https://www.rabbitmq.com/trademark-guidelines.html"
        },
        {
            "title": "Racket",
            "hex": "9F1D20",
            "source": "https://racket-lang.org/"
        },
        {
            "title": "Radar",
            "hex": "007AFF",
            "source": "https://radar.io/"
        },
        {
            "title": "RadioPublic",
            "hex": "CE262F",
            "source": "https://help.radiopublic.com/hc/en-us/articles/360002546754-RadioPublic-logos"
        },
        {
            "title": "Rainmeter",
            "hex": "19519B",
            "source": "https://github.com/rainmeter/rainmeter-www/blob/867fd905fda8d1b1083730adcb7f49f1775cb5b0/source/img/logo_blue.ai"
        },
        {
            "title": "Rakuten",
            "hex": "BF0000",
            "source": "https://global.rakuten.com/corp/assets/img/site-icons/rakuten-black.svg"
        },
        {
            "title": "Ram",
            "hex": "000000",
            "source": "http://www.fcaci.com/x/RAMv15"
        },
        {
            "title": "Rancher",
            "hex": "0075A8",
            "source": "https://rancher.com/brand-guidelines/"
        },
        {
            "title": "Raspberry Pi",
            "hex": "C51A4A",
            "source": "https://www.raspberrypi.org/trademark-rules"
        },
        {
            "title": "Razer",
            "hex": "00FF00",
            "source": "https://en.wikipedia.org/wiki/File:Razer_snake_logo.svg"
        },
        {
            "title": "React",
            "hex": "61DAFB",
            "source": "https://github.com/facebook/create-react-app/blob/282c03f9525fdf8061ffa1ec50dce89296d916bd/test/fixtures/relative-paths/src/logo.svg"
        },
        {
            "title": "React Router",
            "hex": "CA4245",
            "source": "https://reacttraining.com/react-router/"
        },
        {
            "title": "ReactiveX",
            "hex": "B7178C",
            "source": "https://github.com/ReactiveX/rxjs/blob/master/resources/CI-CD/logo/svg/RxJs_Logo_Black.svg"
        },
        {
            "title": "ReactOS",
            "hex": "0088CC",
            "source": "https://github.com/reactos/press-media"
        },
        {
            "title": "Read the Docs",
            "hex": "8CA1AF",
            "source": "https://github.com/readthedocs/readthedocs.org/blob/2dc9706c4fe7fa6d4410ed0e5aedca8d4796fe0f/media/readthedocsbranding.ai"
        },
        {
            "title": "Realm",
            "hex": "39477F",
            "source": "https://realm.io/press"
        },
        {
            "title": "Reason",
            "hex": "DD4B39",
            "source": "https://reasonml.github.io/img/reason.svg"
        },
        {
            "title": "Reason Studios",
            "hex": "FFFFFF",
            "source": "https://www.reasonstudios.com/press"
        },
        {
            "title": "Red Hat",
            "hex": "EE0000",
            "source": "https://www.redhat.com/en/about/brand/new-brand/details"
        },
        {
            "title": "Red Hat Open Shift",
            "hex": "EE0000",
            "source": "https://www.openshift.com/"
        },
        {
            "title": "Redbubble",
            "hex": "E41321",
            "source": "https://www.redbubble.com/explore/client/4196122a442ab3f429ec802f71717465.svg"
        },
        {
            "title": "Reddit",
            "hex": "FF4500",
            "source": "https://www.redditinc.com/brand"
        },
        {
            "title": "Redis",
            "hex": "DC382D",
            "source": "https://www.redislabs.com/brand-guidelines/"
        },
        {
            "title": "Redux",
            "hex": "764ABC",
            "source": "https://github.com/reactjs/redux/tree/master/logo"
        },
        {
            "title": "Redux-Saga",
            "hex": "999999",
            "source": "https://github.com/redux-saga/redux-saga/blob/9d2164946f402e594a0dfe453c6d20fb6f14858f/logo/3840/Redux-Saga-Logo.png"
        },
        {
            "title": "RedwoodJS",
            "hex": "BF4722",
            "source": "https://redwoodjs.com/logos/"
        },
        {
            "title": "Reliance Industries Limited",
            "hex": "D1AB66",
            "source": "https://www.ril.com/getattachment/7c210e67-5b0e-4965-b1a2-2ee83e19cee9/Morgan-Stanley-Eighteenth-Annual-India-Summit,-31.aspx"
        },
        {
            "title": "Ren'Py",
            "hex": "FF7F7F",
            "source": "https://renpy.org"
        },
        {
            "title": "Renault",
            "hex": "FFCC33",
            "source": "https://en.wikipedia.org/wiki/File:Renault_F1_Team_logo_2019.svg"
        },
        {
            "title": "RenovateBot",
            "hex": "1A1F6C",
            "source": "https://avatars1.githubusercontent.com/u/38656520"
        },
        {
            "title": "Renren",
            "hex": "217DC6",
            "source": "https://seeklogo.com/vector-logo/184137/renren-inc"
        },
        {
            "title": "repl.it",
            "hex": "667881",
            "source": "https://repl.it/"
        },
        {
            "title": "ResearchGate",
            "hex": "00CCBB",
            "source": "https://c5.rgstatic.net/m/428059296771819/images/favicon/favicon.svg"
        },
        {
            "title": "Resurrection Remix OS",
            "hex": "000000",
            "source": "https://github.com/ResurrectionRemix"
        },
        {
            "title": "RetroArch",
            "hex": "000000",
            "source": "https://github.com/libretro/RetroArch/blob/b01aabf7d1f025999ad0f7812e6e6816d011e631/media/retroarch.svg"
        },
        {
            "title": "RetroPie",
            "hex": "CC0000",
            "source": "https://github.com/RetroPie/RetroPie-Docs/blob/c4e882bd2c9d740c591ff346e07a4a4cb536ca93/images/logo.svg"
        },
        {
            "title": "reveal.js",
            "hex": "F2E142",
            "source": "https://revealjs.com/"
        },
        {
            "title": "ReverbNation",
            "hex": "E43526",
            "source": "https://www.reverbnation.com"
        },
        {
            "title": "Revolut",
            "hex": "0075EB",
            "source": "https://www.revolut.com/"
        },
        {
            "title": "Revue",
            "hex": "E15718",
            "source": "https://www.getrevue.co/"
        },
        {
            "title": "REWE",
            "hex": "CC071E",
            "source": "https://www.rewe.de/"
        },
        {
            "title": "Rezgo",
            "hex": "F76C00",
            "source": "https://www.rezgo.com/"
        },
        {
            "title": "Rhinoceros",
            "hex": "801010",
            "source": "https://github.com/mcneel/compute.rhino3d/blob/2204d998ff0397a1c6a18dd2312a96508ad48bdb/README.md"
        },
        {
            "title": "Rider",
            "hex": "000000",
            "source": "https://www.jetbrains.com/company/brand/logos/",
            "guidelines": "https://www.jetbrains.com/company/brand/"
        },
        {
            "title": "Ring",
            "hex": "1C9AD6",
            "source": "https://store.ring.com/press"
        },
        {
            "title": "Riot Games",
            "hex": "D32936",
            "source": "https://www.riotgames.com/en/press"
        },
        {
            "title": "Ripple",
            "hex": "0085C0",
            "source": "https://www.ripple.com/media-kit/"
        },
        {
            "title": "Riseup",
            "hex": "FF0000",
            "source": "https://riseup.net/en/about-us/images"
        },
        {
            "title": "Roam Research",
            "hex": "343A40",
            "source": "https://roamresearch.com/assets/"
        },
        {
<<<<<<< HEAD
            "title": "Rocket.Chat",
            "hex": "F5455C",
            "source": "https://rocket.chat/press",
            "guidelines": "https://docs.rocket.chat/guides/brand-and-visual-guidelines/colors"
=======
            "title": "Robot Framework",
            "hex": "000000",
            "source": "https://github.com/robotframework/visual-identity",
            "guidelines": "https://github.com/robotframework/visual-identity/blob/master/robot-framework-brand-guidelines.pdf"
>>>>>>> ebf13488
        },
        {
            "title": "Roku",
            "hex": "662D91",
            "source": "https://www.roku.com/"
        },
        {
            "title": "Rolls-Royce",
            "hex": "281432",
            "source": "https://www.rolls-roycemotorcars.com/"
        },
        {
            "title": "rollup.js",
            "hex": "EC4A3F",
            "source": "https://rollupjs.org/"
        },
        {
            "title": "Roots",
            "hex": "525DDC",
            "source": "https://roots.io/about/brand/"
        },
        {
            "title": "Roots Bedrock",
            "hex": "525DDC",
            "source": "https://roots.io/about/brand/"
        },
        {
            "title": "Roots Sage",
            "hex": "525DDC",
            "source": "https://roots.io/about/brand/"
        },
        {
            "title": "ROS",
            "hex": "22314E",
            "source": "https://www.ros.org/press-kit/"
        },
        {
            "title": "Rotten Tomatoes",
            "hex": "FA320A",
            "source": "https://commons.wikimedia.org/wiki/File:Rottentomatoesalternativelogo.svg"
        },
        {
            "title": "Roundcube",
            "hex": "37BEFF",
            "source": "https://roundcube.net/"
        },
        {
            "title": "RSS",
            "hex": "FFA500",
            "source": "https://en.wikipedia.org/wiki/Feed_icon"
        },
        {
            "title": "RStudio",
            "hex": "75AADB",
            "source": "https://www.rstudio.com/about/logos/"
        },
        {
            "title": "RTÉ",
            "hex": "00A7B3",
            "source": "https://www.rte.ie/archives/"
        },
        {
            "title": "RTL",
            "hex": "E9113B",
            "source": "https://commons.wikimedia.org/wiki/File:RTL_Cornerlogo.svg"
        },
        {
            "title": "RTLZWEI",
            "hex": "00BCF6",
            "source": "https://www.rtl2.de/"
        },
        {
            "title": "Ruby",
            "hex": "CC342D",
            "source": "https://www.ruby-lang.org/en/about/logo/"
        },
        {
            "title": "Ruby on Rails",
            "hex": "CC0000",
            "source": "http://rubyonrails.org/",
            "guidelines": "https://rubyonrails.org/trademarks/"
        },
        {
            "title": "RubyGems",
            "hex": "E9573F",
            "source": "https://rubygems.org/pages/about"
        },
        {
            "title": "Runkeeper",
            "hex": "001E62",
            "source": "https://runkeeper.com/cms/press-kit"
        },
        {
            "title": "RunKit",
            "hex": "491757",
            "source": "https://www.npmjs.com/package/@runkit/brand"
        },
        {
            "title": "Rust",
            "hex": "000000",
            "source": "https://www.rust-lang.org/"
        },
        {
            "title": "Ryanair",
            "hex": "073590",
            "source": "https://corporate.ryanair.com/media-centre/stock-images-gallery/#album-container-3"
        },
        {
            "title": "S7 Airlines",
            "hex": "BED600",
            "source": "https://www.s7.ru/"
        },
        {
            "title": "Safari",
            "hex": "000000",
            "source": "https://images.techhive.com/images/article/2014/11/safari-favorites-100530680-large.jpg"
        },
        {
            "title": "Sahibinden",
            "hex": "FFE800",
            "source": "https://www.sahibinden.com/favicon.ico"
        },
        {
            "title": "Salesforce",
            "hex": "00A1E0",
            "source": "https://www.salesforce.com/styleguide/elements/logos"
        },
        {
            "title": "SaltStack",
            "hex": "00EACE",
            "source": "https://www.saltstack.com/resources/brand/"
        },
        {
            "title": "Samsung",
            "hex": "1428A0",
            "source": "https://www.samsung.com/us"
        },
        {
            "title": "Samsung Pay",
            "hex": "1428A0",
            "source": "https://pay.samsung.com/developers/resource/brand"
        },
        {
            "title": "San Francisco Municipal Railway",
            "hex": "BA0C2F",
            "source": "http://www.actransit.org/wp-content/uploads/HSP_CC-sched.pdf"
        },
        {
            "title": "São Paulo Metro",
            "hex": "004382",
            "source": "https://upload.wikimedia.org/wikipedia/commons/d/da/Sao_Paulo_Metro_Logo.svg"
        },
        {
            "title": "SAP",
            "hex": "0FAAFF",
            "source": "https://www.sap.com/"
        },
        {
            "title": "Sass",
            "hex": "CC6699",
            "source": "http://sass-lang.com/styleguide/brand"
        },
        {
            "title": "Sat.1",
            "hex": "047DA3",
            "source": "https://www.prosiebensat1.com/presse/downloads/logos"
        },
        {
            "title": "Sauce Labs",
            "hex": "E2231A",
            "source": "https://saucelabs.com/"
        },
        {
            "title": "Scala",
            "hex": "DC322F",
            "source": "https://www.scala-lang.org/"
        },
        {
            "title": "Scaleway",
            "hex": "4F0599",
            "source": "https://www.scaleway.com"
        },
        {
            "title": "Scania",
            "hex": "041E42",
            "source": "https://www.scania.com/"
        },
        {
            "title": "scikit-learn",
            "hex": "F7931E",
            "source": "https://github.com/scikit-learn/scikit-learn/blob/c5ef2e985c13119001aa697e446ebb3dbcb326e5/doc/logos/scikit-learn-logo.svg"
        },
        {
            "title": "SciPy",
            "hex": "8CAAE6",
            "source": "https://github.com/scikit-image/skimage-branding/blob/eafb65cbc3a700e3d9c8ba2ba15788fcc8703984/logo/scipy.svg"
        },
        {
            "title": "Scopus",
            "hex": "E9711C",
            "source": "https://www.scopus.com/"
        },
        {
            "title": "Scratch",
            "hex": "4D97FF",
            "source": "https://github.com/LLK/scratch-link/blob/027e3754ba6db976495e905023d5ac5e730dccfc/Assets/Windows/SVG/Windows%20Tray%20400x400.svg"
        },
        {
            "title": "Screencastify",
            "hex": "FF8282",
            "source": "https://www.screencastify.com/"
        },
        {
            "title": "Scribd",
            "hex": "1A7BBA",
            "source": "https://www.scribd.com"
        },
        {
            "title": "Scrimba",
            "hex": "2B283A",
            "source": "https://scrimba.com/"
        },
        {
            "title": "Scrutinizer CI",
            "hex": "8A9296",
            "source": "https://scrutinizer-ci.com"
        },
        {
            "title": "Seagate",
            "hex": "6EBE49",
            "source": "https://branding.seagate.com/productpage/3fc51aba-c35a-4eff-a833-a258b0440bd2"
        },
        {
            "title": "SEAT",
            "hex": "33302E",
            "source": "https://www.seat.es/"
        },
        {
            "title": "Sefaria",
            "hex": "212E50",
            "source": "https://github.com/Sefaria/Sefaria-Project/blob/c141b2b3491660ed563df9f4b1a2e4c071e88688/static/img/logo/samekh.svg"
        },
        {
            "title": "Sega",
            "hex": "0089CF",
            "source": "https://en.wikipedia.org/wiki/Sega#/media/File:Sega_logo.svg"
        },
        {
            "title": "Selenium",
            "hex": "43B02A",
            "source": "https://github.com/SeleniumHQ/heroku-selenium/blob/2f66891ba030d3aa1f36ab1748c52ba4fb4e057d/selenium-green.svg"
        },
        {
            "title": "Sellfy",
            "hex": "21B352",
            "source": "https://sellfy.com/about/"
        },
        {
            "title": "Semantic UI React",
            "hex": "35BDB2",
            "source": "https://react.semantic-ui.com"
        },
        {
            "title": "Semantic Web",
            "hex": "005A9C",
            "source": "https://www.w3.org/2007/10/sw-logos.html"
        },
        {
            "title": "semantic-release",
            "hex": "494949",
            "source": "https://github.com/semantic-release/semantic-release/blob/85bc213f04445a9bb8f19e5d45d6ecd7acccf841/media/semantic-release-logo.svg"
        },
        {
            "title": "Semaphore CI",
            "hex": "19A974",
            "source": "https://semaphoreci.com/"
        },
        {
            "title": "SemVer",
            "hex": "3F4551",
            "source": "https://github.com/semver/semver.org/blob/b6983849e38911195a24357809187c2f50af0d40/assets/500x500(light).jpg"
        },
        {
            "title": "Sencha",
            "hex": "86BC40",
            "source": "http://design.sencha.com/"
        },
        {
            "title": "Sennheiser",
            "hex": "000000",
            "source": "https://sennheiser.com"
        },
        {
            "title": "Sensu",
            "hex": "89C967",
            "source": "https://github.com/sensu/sensu-go/blob/master/dashboard/src/assets/logo/graphic/green.svg"
        },
        {
            "title": "Sentry",
            "hex": "362D59",
            "source": "https://sentry.io/branding/"
        },
        {
            "title": "SEPA",
            "hex": "2350A9",
            "source": "https://www.europeanpaymentscouncil.eu/document-library/other/sepa-logo-vector-format"
        },
        {
            "title": "Server Fault",
            "hex": "E7282D",
            "source": "http://stackoverflow.com/company/logos",
            "guidelines": "https://stackoverflow.com/legal/trademark-guidance"
        },
        {
            "title": "Serverless",
            "hex": "FD5750",
            "source": "https://serverless.com/"
        },
        {
            "title": "SFML",
            "hex": "8CC445",
            "source": "https://www.sfml-dev.org/download/goodies/"
        },
        {
            "title": "Shanghai Metro",
            "hex": "EC1C24",
            "source": "https://en.wikipedia.org/wiki/File:Shanghai_Metro_Full_Logo.svg"
        },
        {
            "title": "sharp",
            "hex": "99CC00",
            "source": "https://github.com/lovell/sharp/blob/315f519e1dd9adca0678e94a5ed0492cb5e0aae4/docs/image/sharp-logo-mono.svg"
        },
        {
            "title": "Shazam",
            "hex": "0088FF",
            "source": "https://brandfolder.com/shazam"
        },
        {
            "title": "Shell",
            "hex": "FFD500",
            "source": "https://en.wikipedia.org/wiki/File:Shell_logo.svg"
        },
        {
            "title": "Shenzhen Metro",
            "hex": "009943",
            "source": "https://en.wikipedia.org/wiki/File:Shenzhen_Metro_Corporation_logo_full.svg"
        },
        {
            "title": "Shields.io",
            "hex": "000000",
            "source": "https://shields.io"
        },
        {
            "title": "Shikimori",
            "hex": "343434",
            "source": "https://shikimori.one"
        },
        {
            "title": "Shopify",
            "hex": "7AB55C",
            "source": "https://press.shopify.com/brand"
        },
        {
            "title": "Shopware",
            "hex": "189EFF",
            "source": "https://www.shopware.com/en/press/press-material/"
        },
        {
            "title": "Shotcut",
            "hex": "115C77",
            "source": "https://shotcut.com/media/"
        },
        {
            "title": "Showpad",
            "hex": "2D2E83",
            "source": "https://www.showpad.com/"
        },
        {
            "title": "Showtime",
            "hex": "B10000",
            "source": "https://commons.wikimedia.org/wiki/File:Showtime.svg"
        },
        {
            "title": "Shutterstock",
            "hex": "EE2B24",
            "source": "https://www.shutterstock.com/press/media"
        },
        {
            "title": "Siemens",
            "hex": "009999",
            "source": "https://siemens.com/"
        },
        {
            "title": "Signal",
            "hex": "2592E9",
            "source": "https://play.google.com/store/apps/details?id=org.thoughtcrime.securesms"
        },
        {
            "title": "Simple Icons",
            "hex": "111111",
            "source": "https://simpleicons.org/"
        },
        {
            "title": "Sina Weibo",
            "hex": "E6162D",
            "source": "https://en.wikipedia.org/wiki/Sina_Weibo"
        },
        {
            "title": "SingleStore",
            "hex": "AA00FF",
            "source": "https://www.singlestore.com/brand/"
        },
        {
            "title": "SitePoint",
            "hex": "258AAF",
            "source": "http://www.sitepoint.com"
        },
        {
            "title": "Sketch",
            "hex": "F7B500",
            "source": "https://www.sketch.com/press/"
        },
        {
            "title": "Sketchfab",
            "hex": "1CAAD9",
            "source": "https://sketchfab.com/press"
        },
        {
            "title": "SketchUp",
            "hex": "005F9E",
            "source": "https://www.sketchup.com/themes/sketchup_www_terra/images/SketchUp-Horizontal-RGB.svg"
        },
        {
            "title": "Skillshare",
            "hex": "00FF84",
            "source": "https://www.skillshare.com"
        },
        {
            "title": "ŠKODA",
            "hex": "4BA82E",
            "source": "https://en.wikipedia.org/wiki/File:Skoda_Auto_logo_(2011).svg"
        },
        {
            "title": "Sky",
            "hex": "0072C9",
            "source": "https://www.skysports.com/"
        },
        {
            "title": "Skyliner",
            "hex": "2FCEA0",
            "source": "https://www.skyliner.io/help"
        },
        {
            "title": "Skype",
            "hex": "00AFF0",
            "source": "http://blogs.skype.com/?attachment_id=56273"
        },
        {
            "title": "Skype for Business",
            "hex": "00AFF0",
            "source": "https://en.wikipedia.org/wiki/Skype_for_Business_Server"
        },
        {
            "title": "Slack",
            "hex": "4A154B",
            "source": "https://slack.com/brand-guidelines"
        },
        {
            "title": "Slackware",
            "hex": "000000",
            "source": "https://en.wikipedia.org/wiki/Slackware"
        },
        {
            "title": "Slashdot",
            "hex": "026664",
            "source": "https://commons.wikimedia.org/wiki/File:Slashdot_wordmark_and_logo.svg"
        },
        {
            "title": "SlickPic",
            "hex": "FF880F",
            "source": "https://www.slickpic.com/"
        },
        {
            "title": "Slides",
            "hex": "E4637C",
            "source": "https://slides.com/about"
        },
        {
            "title": "SlideShare",
            "hex": "008ED2",
            "source": "https://www.slideshare.net/ss/creators/"
        },
        {
            "title": "smart",
            "hex": "FABC0C",
            "source": "https://www.smart.com/gb/en/models/eq-fortwo-coupe"
        },
        {
            "title": "SmartThings",
            "hex": "15BFFF",
            "source": "https://www.smartthings.com/press-kit"
        },
        {
            "title": "Smashing Magazine",
            "hex": "E85C33",
            "source": "https://www.smashingmagazine.com/"
        },
        {
            "title": "SMRT",
            "hex": "EE2E24",
            "source": "https://commons.wikimedia.org/wiki/File:SMRT_Corporation.svg"
        },
        {
            "title": "SmugMug",
            "hex": "6DB944",
            "source": "https://help.smugmug.com/using-smugmug's-logo-HJulJePkEBf"
        },
        {
            "title": "Snapchat",
            "hex": "FFFC00",
            "source": "https://www.snapchat.com/brand-guidelines"
        },
        {
            "title": "Snapcraft",
            "hex": "82BEA0",
            "source": "https://github.com/snapcore/snap-store-badges"
        },
        {
            "title": "Snowflake",
            "hex": "56B9EB",
            "source": "https://www.snowflake.com/about/press-and-news/"
        },
        {
            "title": "Snyk",
            "hex": "4C4A73",
            "source": "https://snyk.io/press-kit"
        },
        {
            "title": "Society6",
            "hex": "000000",
            "source": "https://blog.society6.com/app/themes/society6/dist/images/mark.svg"
        },
        {
            "title": "Socket.io",
            "hex": "010101",
            "source": "https://socket.io"
        },
        {
            "title": "Sogou",
            "hex": "FB6022",
            "source": "https://www.sogou.com/"
        },
        {
            "title": "Solidity",
            "hex": "363636",
            "source": "https://docs.soliditylang.org/en/v0.7.4/brand-guide.html"
        },
        {
            "title": "SoloLearn",
            "hex": "1ABC9C",
            "source": "https://www.sololearn.com/"
        },
        {
            "title": "Solus",
            "hex": "5294E2",
            "source": "https://getsol.us/branding/"
        },
        {
            "title": "SonarCloud",
            "hex": "F3702A",
            "source": "https://sonarcloud.io/about"
        },
        {
            "title": "SonarLint",
            "hex": "CB2029",
            "source": "https://www.sonarsource.com"
        },
        {
            "title": "SonarQube",
            "hex": "4E9BCD",
            "source": "https://www.sonarqube.org/logos/"
        },
        {
            "title": "SonarSource",
            "hex": "CB3032",
            "source": "https://www.sonarsource.com/"
        },
        {
            "title": "Songkick",
            "hex": "F80046",
            "source": "http://blog.songkick.com/media-assets"
        },
        {
            "title": "Songoda",
            "hex": "FC494A",
            "source": "https://songoda.com/branding"
        },
        {
            "title": "SonicWall",
            "hex": "FF791A",
            "source": "https://brandfolder.com/sonicwall/sonicwall-external"
        },
        {
            "title": "Sonos",
            "hex": "000000",
            "source": "https://www.sonos.com/en-gb/home"
        },
        {
            "title": "SoundCloud",
            "hex": "FF3300",
            "source": "https://soundcloud.com/press"
        },
        {
            "title": "Source Engine",
            "hex": "F79A10",
            "source": "https://developer.valvesoftware.com/favicon.ico"
        },
        {
            "title": "SourceForge",
            "hex": "FF6600",
            "source": "https://sourceforge.net/"
        },
        {
            "title": "Sourcegraph",
            "hex": "00B4F2",
            "source": "https://sourcegraph.com/.assets/img"
        },
        {
            "title": "Southwest Airlines",
            "hex": "304CB2",
            "source": "https://www.southwest.com/"
        },
        {
            "title": "Spacemacs",
            "hex": "9266CC",
            "source": "http://spacemacs.org/"
        },
        {
            "title": "SpaceX",
            "hex": "000000",
            "source": "https://www.spacex.com/"
        },
        {
            "title": "Spark AR",
            "hex": "FF5C83",
            "source": "https://sparkar.facebook.com/"
        },
        {
            "title": "Sparkasse",
            "hex": "FF0000",
            "source": "https://www.sparkasse.de/",
            "guidelines": "https://www.sparkasse.de/nutzungshinweise.html"
        },
        {
            "title": "SparkFun",
            "hex": "E53525",
            "source": "https://www.sparkfun.com/brand_assets"
        },
        {
            "title": "SparkPost",
            "hex": "FA6423",
            "source": "https://www.sparkpost.com/"
        },
        {
            "title": "SPDX",
            "hex": "4398CC",
            "source": "https://spdx.org/Resources"
        },
        {
            "title": "Speaker Deck",
            "hex": "009287",
            "source": "https://speakerdeck.com/"
        },
        {
            "title": "Spectrum",
            "hex": "7B16FF",
            "source": "https://spectrum.chat"
        },
        {
            "title": "Speedtest",
            "hex": "141526",
            "source": "https://www.speedtest.net/"
        },
        {
            "title": "Spinnaker",
            "hex": "139BB4",
            "source": "https://github.com/spinnaker/spinnaker.github.io/tree/master/assets/images"
        },
        {
            "title": "Spinrilla",
            "hex": "460856",
            "source": "https://spinrilla.com"
        },
        {
            "title": "Splunk",
            "hex": "000000",
            "source": "https://www.splunk.com/"
        },
        {
            "title": "Spotify",
            "hex": "1ED760",
            "source": "https://developer.spotify.com/design"
        },
        {
            "title": "Spotlight",
            "hex": "352A71",
            "source": "https://www.spotlight.com/"
        },
        {
            "title": "Spreaker",
            "hex": "F5C300",
            "source": "http://www.spreaker.com/press"
        },
        {
            "title": "Spring",
            "hex": "6DB33F",
            "source": "https://spring.io/trademarks"
        },
        {
            "title": "Sprint",
            "hex": "FFCE0A",
            "source": "https://www.sprint.com/"
        },
        {
            "title": "Spyder IDE",
            "hex": "FF0000",
            "source": "https://www.spyder-ide.org/"
        },
        {
            "title": "SQLite",
            "hex": "003B57",
            "source": "https://github.com/sqlite/sqlite/blob/43e862723ec680542ca6f608f9963c0993dd7324/art/sqlite370.eps"
        },
        {
            "title": "Square",
            "hex": "3E4348",
            "source": "https://squareup.com/"
        },
        {
            "title": "Square Enix",
            "hex": "ED1C24",
            "source": "https://www.square-enix.com/"
        },
        {
            "title": "Squarespace",
            "hex": "000000",
            "source": "http://squarespace.com/brand-guidelines"
        },
        {
            "title": "SSRN",
            "hex": "154881",
            "source": "https://www.ssrn.com"
        },
        {
            "title": "Stack Exchange",
            "hex": "1E5397",
            "source": "http://stackoverflow.com/company/logos",
            "guidelines": "https://stackoverflow.com/legal/trademark-guidance"
        },
        {
            "title": "Stack Overflow",
            "hex": "FE7A16",
            "source": "http://stackoverflow.com",
            "guidelines": "https://stackoverflow.com/legal/trademark-guidance"
        },
        {
            "title": "Stackbit",
            "hex": "207BEA",
            "source": "https://www.stackbit.com/branding-guidelines/"
        },
        {
            "title": "StackPath",
            "hex": "000000",
            "source": "https://www.stackpath.com/company/logo-and-branding/"
        },
        {
            "title": "StackShare",
            "hex": "0690FA",
            "source": "https://stackshare.io/branding"
        },
        {
            "title": "Stadia",
            "hex": "CD2640",
            "source": "https://stadia.google.com/home"
        },
        {
            "title": "Staffbase",
            "hex": "00A4FD",
            "source": "https://staffbase.com/en/about/press-assets/"
        },
        {
            "title": "Star Trek",
            "hex": "FFE200",
            "source": "https://intl.startrek.com/"
        },
        {
            "title": "Starling Bank",
            "hex": "7433FF",
            "source": "https://www.starlingbank.com/media/"
        },
        {
            "title": "Starship",
            "hex": "DD0B78",
            "source": "https://starship.rs/"
        },
        {
            "title": "STARZ",
            "hex": "000000",
            "source": "https://www.starz.com/StaticContent/Prod/guides/starzlibrary/"
        },
        {
            "title": "Statamic",
            "hex": "FF269E",
            "source": "https://statamic.com/branding"
        },
        {
            "title": "Staticman",
            "hex": "000000",
            "source": "https://staticman.net/"
        },
        {
            "title": "Statuspage",
            "hex": "172B4D",
            "source": "https://www.atlassian.com/company/news/press-kit"
        },
        {
            "title": "Statuspal",
            "hex": "4934BF",
            "source": "https://statuspal.io/"
        },
        {
            "title": "Steam",
            "hex": "000000",
            "source": "https://partner.steamgames.com/public/marketing/Steam_Guidelines_02102016.pdf"
        },
        {
            "title": "SteamDB",
            "hex": "000000",
            "source": "https://steamdb.info/"
        },
        {
            "title": "Steamworks",
            "hex": "1E1E1E",
            "source": "https://partner.steamgames.com/"
        },
        {
            "title": "Steem",
            "hex": "171FC9",
            "source": "https://steem.com/brand/"
        },
        {
            "title": "Steemit",
            "hex": "06D6A9",
            "source": "https://steemit.com/"
        },
        {
            "title": "Steinberg",
            "hex": "C90827",
            "source": "https://www.steinberg.net/en/company/press.html"
        },
        {
            "title": "Stellar",
            "hex": "7D00FF",
            "source": "https://www.stellar.org/blog/announcing-the-new-stellar-logo"
        },
        {
            "title": "Stencyl",
            "hex": "8E1C04",
            "source": "http://www.stencyl.com/about/press/"
        },
        {
            "title": "Stitcher",
            "hex": "000000",
            "source": "https://partners.stitcher.com/"
        },
        {
            "title": "STMicroelectronics",
            "hex": "03234B",
            "source": "https://www.st.com/"
        },
        {
            "title": "Storify",
            "hex": "3A98D9",
            "source": "https://storify.com"
        },
        {
            "title": "Storybook",
            "hex": "FF4785",
            "source": "https://github.com/storybookjs/brand"
        },
        {
            "title": "Strapi",
            "hex": "2F2E8B",
            "source": "https://strapi.io/newsroom"
        },
        {
            "title": "Strava",
            "hex": "FC4C02",
            "source": "https://itunes.apple.com/us/app/strava-running-and-cycling-gps/id426826309"
        },
        {
            "title": "Streamlit",
            "hex": "FF4B4B",
            "source": "https://www.streamlit.io/brand"
        },
        {
            "title": "Stripe",
            "hex": "008CDD",
            "source": "https://stripe.com/about/resources"
        },
        {
            "title": "strongSwan",
            "hex": "E00033",
            "source": "https://www.strongswan.org/images/"
        },
        {
            "title": "StubHub",
            "hex": "003168",
            "source": "http://www.stubhub.com"
        },
        {
            "title": "styled-components",
            "hex": "DB7093",
            "source": "https://www.styled-components.com/"
        },
        {
            "title": "stylelint",
            "hex": "263238",
            "source": "https://github.com/stylelint/stylelint/blob/1f7bbb2d189b3e27b42de25f2948e3e5eec1b759/identity/stylelint-icon-black.svg"
        },
        {
            "title": "StyleShare",
            "hex": "212121",
            "source": "https://www.stylesha.re/"
        },
        {
            "title": "Stylus",
            "hex": "333333",
            "source": "http://stylus-lang.com/img/stylus-logo.svg"
        },
        {
            "title": "Subaru",
            "hex": "013C74",
            "source": "https://commons.wikimedia.org/wiki/File:Subaru_logo.svg"
        },
        {
            "title": "Sublime Text",
            "hex": "FF9800",
            "source": "https://www.sublimetext.com/images/logo.svg"
        },
        {
            "title": "Substack",
            "hex": "FF6719",
            "source": "https://on.substack.com/"
        },
        {
            "title": "Subversion",
            "hex": "809CC9",
            "source": "http://subversion.apache.org/logo"
        },
        {
            "title": "suckless",
            "hex": "1177AA",
            "source": "https://suckless.org"
        },
        {
            "title": "Sumo Logic",
            "hex": "000099",
            "source": "https://sites.google.com/sumologic.com/sumo-logic-brand/home"
        },
        {
            "title": "Supabase",
            "hex": "3ECF8E",
            "source": "https://github.com/supabase/supabase/blob/2a983c3290148d17cfce9e34c0a39102b22fdf78/web/static/img/showcase-logo/supabase-logo.svg"
        },
        {
            "title": "Super User",
            "hex": "38A1CE",
            "source": "https://superuser.com",
            "guidelines": "https://stackoverflow.com/legal/trademark-guidance"
        },
        {
            "title": "SurveyMonkey",
            "hex": "00BF6F",
            "source": "https://www.surveymonkey.com/mp/brandassets/"
        },
        {
            "title": "SUSE",
            "hex": "0C322C",
            "source": "https://brand.suse.com/"
        },
        {
            "title": "Suzuki",
            "hex": "E30613",
            "source": "https://www.suzuki.ie/"
        },
        {
            "title": "Svelte",
            "hex": "FF3E00",
            "source": "https://github.com/sveltejs/branding/blob/c4dfca6743572087a6aef0e109ffe3d95596e86a/svelte-logo.svg"
        },
        {
            "title": "SVG",
            "hex": "FFB13B",
            "source": "https://www.w3.org/2009/08/svg-logos.html"
        },
        {
            "title": "SVGO",
            "hex": "3E7FC1",
            "source": "https://github.com/svg/svgo/blob/93a5db197ca32990131bf41becf2e002bb0841bf/logo/isotype.svg"
        },
        {
            "title": "Swagger",
            "hex": "85EA2D",
            "source": "https://swagger.io/swagger/media/assets/images/swagger_logo.svg"
        },
        {
            "title": "Swarm",
            "hex": "FFA633",
            "source": "https://foursquare.com/about/logos"
        },
        {
            "title": "Swift",
            "hex": "FA7343",
            "source": "https://developer.apple.com/develop/"
        },
        {
            "title": "Swiggy",
            "hex": "FC8019",
            "source": "https://www.swiggy.com/"
        },
        {
            "title": "Swiper",
            "hex": "6332F6",
            "source": "https://swiperjs.com/"
        },
        {
            "title": "Symantec",
            "hex": "FDB511",
            "source": "https://commons.wikimedia.org/wiki/File:Symantec_logo10.svg"
        },
        {
            "title": "Symfony",
            "hex": "000000",
            "source": "https://symfony.com/logo"
        },
        {
            "title": "Symphony",
            "hex": "0098FF",
            "source": "https://symphony.com/"
        },
        {
            "title": "Synology",
            "hex": "B5B5B6",
            "source": "https://www.synology.com/en-global/company/branding"
        },
        {
            "title": "T-Mobile",
            "hex": "E20074",
            "source": "https://www.t-mobile.com/"
        },
        {
            "title": "Tableau",
            "hex": "E97627",
            "source": "https://www.tableau.com/about/media-download-center"
        },
        {
            "title": "tado°",
            "hex": "FFA900",
            "source": "https://www.tado.com/gb-en/press-assets"
        },
        {
            "title": "Tails",
            "hex": "56347C",
            "source": "https://tails.boum.org/contribute/how/promote/material/logo/"
        },
        {
            "title": "Tailwind CSS",
            "hex": "38B2AC",
            "source": "https://tailwindcss.com/"
        },
        {
            "title": "Talend",
            "hex": "1675BC",
            "source": "https://www.talend.com/"
        },
        {
            "title": "Tampermonkey",
            "hex": "00485B",
            "source": "https://commons.wikimedia.org/wiki/File:Tampermonkey_logo.svg"
        },
        {
            "title": "Taobao",
            "hex": "E94F20",
            "source": "https://www.alibabagroup.com/en/ir/reports"
        },
        {
            "title": "Tapas",
            "hex": "FFCE00",
            "source": "https://tapas.io/site/about#media"
        },
        {
            "title": "Tasmota",
            "hex": "1FA3EC",
            "source": "https://tasmota.github.io/docs/"
        },
        {
            "title": "Tata",
            "hex": "486AAE",
            "source": "https://www.tata.com/"
        },
        {
            "title": "TaxBuzz",
            "hex": "ED8B0B",
            "source": "https://www.taxbuzz.com/"
        },
        {
            "title": "TeamCity",
            "hex": "000000",
            "source": "https://www.jetbrains.com/company/brand/logos/",
            "guidelines": "https://www.jetbrains.com/company/brand/"
        },
        {
            "title": "TeamSpeak",
            "hex": "2580C3",
            "source": "https://www.teamspeak.com/en/more/media-pack/"
        },
        {
            "title": "TeamViewer",
            "hex": "0E8EE9",
            "source": "https://www.teamviewer.com/resources/images/logos/teamviewer-logo-big.svg"
        },
        {
            "title": "TED",
            "hex": "E62B1E",
            "source": "https://www.ted.com/participate/organize-a-local-tedx-event/tedx-organizer-guide/branding-promotions/logo-and-design/your-tedx-logo"
        },
        {
            "title": "Teespring",
            "hex": "39ACE6",
            "source": "https://teespring.com"
        },
        {
            "title": "TELE5",
            "hex": "C2AD6F",
            "source": "https://www.tele5.de"
        },
        {
            "title": "Telegram",
            "hex": "26A5E4",
            "source": "https://telegram.org"
        },
        {
            "title": "Tencent QQ",
            "hex": "EB1923",
            "source": "https://en.wikipedia.org/wiki/File:Tencent_QQ.svg#/media/File:Tencent_QQ.svg"
        },
        {
            "title": "Tencent Weibo",
            "hex": "20B8E5",
            "source": "http://t.qq.com/"
        },
        {
            "title": "TensorFlow",
            "hex": "FF6F00",
            "source": "https://www.tensorflow.org/extras/tensorflow_brand_guidelines.pdf"
        },
        {
            "title": "Teradata",
            "hex": "F37440",
            "source": "https://github.com/Teradata/teradata.github.io/"
        },
        {
            "title": "teratail",
            "hex": "F4C51C",
            "source": "https://teratail.com/"
        },
        {
            "title": "Terraform",
            "hex": "623CE4",
            "source": "https://www.hashicorp.com/brand#terraform"
        },
        {
            "title": "Tesla",
            "hex": "CC0000",
            "source": "http://www.teslamotors.com/en_GB/about"
        },
        {
            "title": "Testin",
            "hex": "007DD7",
            "source": "https://www.testin.cn/"
        },
        {
            "title": "Testing Library",
            "hex": "E33332",
            "source": "https://testing-library.com/"
        },
        {
            "title": "Textpattern",
            "hex": "FFDA44",
            "source": "https://textpattern.com/"
        },
        {
            "title": "The Conversation",
            "hex": "D8352A",
            "source": "https://theconversation.com/republishing-guidelines"
        },
        {
            "title": "The Irish Times",
            "hex": "000000",
            "source": "https://www.irishtimes.com/"
        },
        {
            "title": "The Mighty",
            "hex": "D0072A",
            "source": "https://themighty.com/"
        },
        {
            "title": "The Models Resource",
            "hex": "3A75BD",
            "source": "https://www.models-resource.com/"
        },
        {
            "title": "The Movie Database",
            "hex": "01D277",
            "source": "https://www.themoviedb.org/about/logos-attribution"
        },
        {
            "title": "The Register",
            "hex": "FF0000",
            "source": "https://www.theregister.co.uk/"
        },
        {
            "title": "The Sounds Resource",
            "hex": "39BE6B",
            "source": "https://www.sounds-resource.com/"
        },
        {
            "title": "The Spriters Resource",
            "hex": "BE3939",
            "source": "https://www.spriters-resource.com/"
        },
        {
            "title": "The Washington Post",
            "hex": "231F20",
            "source": "https://www.washingtonpost.com/brand-studio/archive/"
        },
        {
            "title": "ThinkPad",
            "hex": "EE2624",
            "source": "https://www.lenovo.com/us/en/thinkpad"
        },
        {
            "title": "Three.js",
            "hex": "000000",
            "source": "https://github.com/mrdoob/three.js/blob/a567b810cfcb7f6a03e4faea99f03c53081da477/files/icon.svg"
        },
        {
            "title": "Threema",
            "hex": "3FE669",
            "source": "https://threema.ch/en/press"
        },
        {
            "title": "Thumbtack",
            "hex": "009FD9",
            "source": "https://www.thumbtack.com/press/media-resources/"
        },
        {
            "title": "Thunderbird",
            "hex": "0A84FF",
            "source": "https://demo.identihub.co/thunderbird"
        },
        {
            "title": "Thymeleaf",
            "hex": "005F0F",
            "source": "https://github.com/thymeleaf/thymeleaf-dist/tree/master/src/artwork/thymeleaf%202016"
        },
        {
            "title": "Ticketmaster",
            "hex": "026CDF",
            "source": "https://design.ticketmaster.com/brand/overview/"
        },
        {
            "title": "Tidal",
            "hex": "000000",
            "source": "https://tidal.com"
        },
        {
            "title": "Tide",
            "hex": "4050FB",
            "source": "https://www.tide.co/newsroom/"
        },
        {
            "title": "TikTok",
            "hex": "000000",
            "source": "https://tiktok.com"
        },
        {
            "title": "Tile",
            "hex": "000000",
            "source": "https://www.thetileapp.com/"
        },
        {
            "title": "Timescale",
            "hex": "FDB515",
            "source": "https://www.timescale.com/"
        },
        {
            "title": "Tinder",
            "hex": "FF6B6B",
            "source": "http://www.gotinder.com/press"
        },
        {
            "title": "TinyLetter",
            "hex": "ED1C24",
            "source": "https://tinyletter.com/site/press"
        },
        {
            "title": "tmux",
            "hex": "1BB91F",
            "source": "https://github.com/tmux/tmux/tree/f04cc3997629823f0e304d4e4184e2ec93c703f0/logo"
        },
        {
            "title": "Todoist",
            "hex": "E44332",
            "source": "https://doist.com/press/"
        },
        {
            "title": "Toggl",
            "hex": "E01B22",
            "source": "https://toggl.com/media-toolkit"
        },
        {
            "title": "Tokyo Metro",
            "hex": "149DD3",
            "source": "https://en.wikipedia.org/wiki/File:TokyoMetro.svg"
        },
        {
            "title": "Tomorrowland",
            "hex": "000000",
            "source": "https://global.tomorrowland.com/"
        },
        {
            "title": "Topcoder",
            "hex": "29A7DF",
            "source": "http://topcoder.com/"
        },
        {
            "title": "Toptal",
            "hex": "3863A0",
            "source": "https://www.toptal.com/branding"
        },
        {
            "title": "Tor Browser",
            "hex": "7D4698",
            "source": "https://styleguide.torproject.org/brand-assets/"
        },
        {
            "title": "Tor Project",
            "hex": "7E4798",
            "source": "https://styleguide.torproject.org/brand-assets/"
        },
        {
            "title": "Toshiba",
            "hex": "FF0000",
            "source": "https://commons.wikimedia.org/wiki/File:Toshiba_logo.svg"
        },
        {
            "title": "Toyota",
            "hex": "EB0A1E",
            "source": "https://www.toyota.com/brandguidelines/logo/",
            "guidelines": "https://www.toyota.com/brandguidelines/"
        },
        {
            "title": "TP-Link",
            "hex": "4ACBD6",
            "source": "https://www.tp-link.com/"
        },
        {
            "title": "TrainerRoad",
            "hex": "E12726",
            "source": "https://www.trainerroad.com/"
        },
        {
            "title": "Trakt",
            "hex": "ED1C24",
            "source": "https://trakt.tv"
        },
        {
            "title": "TransferWise",
            "hex": "00B9FF",
            "source": "https://brand.transferwise.com/logo"
        },
        {
            "title": "Transport for Ireland",
            "hex": "113B92",
            "source": "https://tfl.gov.uk/"
        },
        {
            "title": "Transport for London",
            "hex": "00B274",
            "source": "https://www.transportforireland.ie/"
        },
        {
            "title": "Travis CI",
            "hex": "3EAAAF",
            "source": "https://travis-ci.com/logo"
        },
        {
            "title": "Treehouse",
            "hex": "5FCF80",
            "source": "https://teamtreehouse.com/about"
        },
        {
            "title": "Trello",
            "hex": "0079BF",
            "source": "https://trello.com/about/branding"
        },
        {
            "title": "Trend Micro",
            "hex": "D71921",
            "source": "https://www.trendmicro.com/"
        },
        {
            "title": "Treyarch",
            "hex": "000000",
            "source": "https://upload.wikimedia.org/wikipedia/en/7/7a/Treyarch_logo.svg"
        },
        {
            "title": "Triller",
            "hex": "FF0089",
            "source": "https://triller.co/static/media/illustrations/logo-full-white.svg"
        },
        {
            "title": "Trino",
            "hex": "DD00A1",
            "source": "https://github.com/trinodb/docs.trino.io/blob/653a46f6bdc64b5f67302dc9ab8a0c432ca25e70/352/_static/trino.svg"
        },
        {
            "title": "Trip.com",
            "hex": "287DFA",
            "source": "https://careers.trip.com/"
        },
        {
            "title": "Tripadvisor",
            "hex": "34E0A1",
            "source": "https://tripadvisor.mediaroom.com/logo-guidelines"
        },
        {
            "title": "Trove",
            "hex": "609540",
            "source": "https://trove.nla.gov.au/"
        },
        {
            "title": "TrueNAS",
            "hex": "0095D5",
            "source": "https://www.truenas.com/"
        },
        {
            "title": "Trulia",
            "hex": "53B50A",
            "source": "http://www.trulia.com"
        },
        {
            "title": "Trusted Shops",
            "hex": "FFDC0F",
            "source": "https://brand.trustedshops.com/d/dorIFVeUmcN9/corporate-design"
        },
        {
            "title": "Trustpilot",
            "hex": "00B67A",
            "source": "https://support.trustpilot.com/hc/en-us/articles/206289947-Trustpilot-Brand-Assets-Style-Guide"
        },
        {
            "title": "Try It Online",
            "hex": "303030",
            "source": "https://tio.run/"
        },
        {
            "title": "TryHackMe",
            "hex": "212C42",
            "source": "https://tryhackme.com/about"
        },
        {
            "title": "ts-node",
            "hex": "3178C6",
            "source": "https://typestrong.org/ts-node/"
        },
        {
            "title": "TUI",
            "hex": "70CBF4",
            "source": "https://www.tuiholidays.ie/"
        },
        {
            "title": "Tumblr",
            "hex": "36465D",
            "source": "https://www.tumblr.com/logo"
        },
        {
            "title": "TuneIn",
            "hex": "14D8CC",
            "source": "https://cms.tunein.com/press/"
        },
        {
            "title": "TurboSquid",
            "hex": "FF8135",
            "source": "https://www.brand.turbosquid.com/"
        },
        {
            "title": "Turkish Airlines",
            "hex": "C70A0C",
            "source": "https://www.turkishairlines.com/tr-int/basin-odasi/logo-arsivi/index.html"
        },
        {
            "title": "Tutanota",
            "hex": "840010",
            "source": "https://github.com/tutao/tutanota/blob/8ff5f0e7d78834ac8fcb0f2357c394b757ea4793/resources/images/logo-solo-red.svg"
        },
        {
            "title": "TV Time",
            "hex": "FFD400",
            "source": "https://www.tvtime.com/"
        },
        {
            "title": "Twilio",
            "hex": "F22F46",
            "source": "https://www.twilio.com/company/brand"
        },
        {
            "title": "Twitch",
            "hex": "9146FF",
            "source": "https://brand.twitch.tv"
        },
        {
            "title": "Twitter",
            "hex": "1DA1F2",
            "source": "https://brand.twitter.com"
        },
        {
            "title": "Twoo",
            "hex": "FF7102",
            "source": "http://www.twoo.com/about/press"
        },
        {
            "title": "TypeScript",
            "hex": "3178C6",
            "source": "https://www.staging-typescript.org/branding"
        },
        {
            "title": "TYPO3",
            "hex": "FF8700",
            "source": "https://typo3.com/fileadmin/assets/typo3logos/typo3_bullet_01.svg"
        },
        {
            "title": "Uber",
            "hex": "000000",
            "source": "https://www.uber.com/media/"
        },
        {
            "title": "Uber Eats",
            "hex": "06C167",
            "source": "https://www.ubereats.com"
        },
        {
            "title": "Ubiquiti",
            "hex": "0559C9",
            "source": "https://www.ui.com/marketing/#logos"
        },
        {
            "title": "Ubisoft",
            "hex": "000000",
            "source": "https://www.ubisoft.com/en-US/company/overview.aspx"
        },
        {
            "title": "uBlock Origin",
            "hex": "800000",
            "source": "https://github.com/gorhill/uBlock/blob/master/src/img/ublock.svg"
        },
        {
            "title": "Ubuntu",
            "hex": "E95420",
            "source": "https://design.ubuntu.com/brand/ubuntu-logo/"
        },
        {
            "title": "Udacity",
            "hex": "02B3E4",
            "source": "https://www.udacity.com"
        },
        {
            "title": "Udemy",
            "hex": "EC5252",
            "source": "https://about.udemy.com/newbrand/"
        },
        {
            "title": "UIkit",
            "hex": "2396F3",
            "source": "https://getuikit.com"
        },
        {
            "title": "Ulule",
            "hex": "18A5D6",
            "source": "https://ulule.frontify.com/d/EX3dK8qsXgqh/branding-guidelines"
        },
        {
            "title": "Umbraco",
            "hex": "3544B1",
            "source": "https://umbraco.com/"
        },
        {
            "title": "Unacademy",
            "hex": "08BD80",
            "source": "https://unacademy.com/"
        },
        {
            "title": "Undertale",
            "hex": "E71D29",
            "source": "https://undertale.com/"
        },
        {
            "title": "Unicode",
            "hex": "5455FE",
            "source": "https://en.wikipedia.org/wiki/Unicode"
        },
        {
            "title": "Unilever",
            "hex": "1F36C7",
            "source": "https://www.unilever.co.uk/about/who-we-are/our-logo/"
        },
        {
            "title": "United Airlines",
            "hex": "002244",
            "source": "https://en.wikipedia.org/wiki/File:United_Airlines_Logo.svg"
        },
        {
            "title": "Unity",
            "hex": "000000",
            "source": "https://unity.com/"
        },
        {
            "title": "Unraid",
            "hex": "F15A2C",
            "source": "https://unraid.net/"
        },
        {
            "title": "Unreal Engine",
            "hex": "313131",
            "source": "https://www.unrealengine.com/en-US/branding"
        },
        {
            "title": "Unsplash",
            "hex": "000000",
            "source": "https://unsplash.com/"
        },
        {
            "title": "Untangle",
            "hex": "68BD49",
            "source": "https://www.untangle.com/company-overview/"
        },
        {
            "title": "Untappd",
            "hex": "FFC000",
            "source": "https://untappd.com/"
        },
        {
            "title": "UpLabs",
            "hex": "3930D8",
            "source": "https://www.uplabs.com/"
        },
        {
            "title": "Uploaded",
            "hex": "0E70CB",
            "source": "https://www.uploaded.net"
        },
        {
            "title": "UPS",
            "hex": "150400",
            "source": "https://www.ups.com/"
        },
        {
            "title": "Upwork",
            "hex": "6FDA44",
            "source": "https://www.upwork.com/press/"
        },
        {
            "title": "USPS",
            "hex": "333366",
            "source": "https://www.usps.com/"
        },
        {
            "title": "V",
            "hex": "5D87BF",
            "source": "https://github.com/vlang/v-logo"
        },
        {
            "title": "V8",
            "hex": "4B8BF5",
            "source": "https://v8.dev/logo"
        },
        {
            "title": "Vaadin",
            "hex": "00B4F0",
            "source": "https://vaadin.com/trademark",
            "guidelines": "https://vaadin.com/trademark"
        },
        {
            "title": "Vagrant",
            "hex": "1563FF",
            "source": "https://www.hashicorp.com/brand#vagrant"
        },
        {
            "title": "Valve",
            "hex": "F74843",
            "source": "https://www.valvesoftware.com/"
        },
        {
            "title": "Vapor",
            "hex": "0D0D0D",
            "source": "https://vapor.codes/"
        },
        {
            "title": "Vault",
            "hex": "000000",
            "source": "https://www.hashicorp.com/brand"
        },
        {
            "title": "Vauxhall",
            "hex": "EB001E",
            "source": "https://www.stellantis.com/en/brands/vauxhall"
        },
        {
            "title": "vBulletin",
            "hex": "184D66",
            "source": "https://commons.wikimedia.org/wiki/File:VBulletin.svg"
        },
        {
            "title": "Vector Logo Zone",
            "hex": "184D66",
            "source": "https://www.vectorlogo.zone/"
        },
        {
            "title": "Vectorworks",
            "hex": "000000",
            "source": "https://www.vectorworks.net/en-US"
        },
        {
            "title": "Veeam",
            "hex": "00B336",
            "source": "https://www.veeam.com/newsroom/veeam-graphics.html"
        },
        {
            "title": "Veepee",
            "hex": "EC008C",
            "source": "https://www.veepee.fr/"
        },
        {
            "title": "Venmo",
            "hex": "3D95CE",
            "source": "https://venmo.com/about/brand/"
        },
        {
            "title": "Vercel",
            "hex": "000000",
            "source": "https://vercel.com/design"
        },
        {
            "title": "Veritas",
            "hex": "B1181E",
            "source": "https://my.veritas.com/cs/groups/partner/documents/styleguide/mdaw/mdq5/~edisp/tus3cpeapp3855186572.pdf"
        },
        {
            "title": "Verizon",
            "hex": "CD040B",
            "source": "https://www.verizondigitalmedia.com/about/logo-usage/"
        },
        {
            "title": "vFairs",
            "hex": "EF4678",
            "source": "https://www.vfairs.com/"
        },
        {
            "title": "Viadeo",
            "hex": "F88D2D",
            "source": "http://corporate.viadeo.com/en/media/resources"
        },
        {
            "title": "Viber",
            "hex": "7360F2",
            "source": "https://www.viber.com/brand-center/"
        },
        {
            "title": "Vim",
            "hex": "019733",
            "source": "https://commons.wikimedia.org/wiki/File:Vimlogo.svg"
        },
        {
            "title": "Vimeo",
            "hex": "1AB7EA",
            "source": "https://vimeo.com/about/brand_guidelines"
        },
        {
            "title": "Vimeo Livestream",
            "hex": "0A0A20",
            "source": "https://livestream.com"
        },
        {
            "title": "Vine",
            "hex": "11B48A",
            "source": "https://vine.co/logo"
        },
        {
            "title": "Virb",
            "hex": "0093DA",
            "source": "http://virb.com/about"
        },
        {
            "title": "VirtualBox",
            "hex": "183A61",
            "source": "https://commons.wikimedia.org/wiki/File:Virtualbox_logo.png"
        },
        {
            "title": "VirusTotal",
            "hex": "394EFF",
            "source": "https://www.virustotal.com/"
        },
        {
            "title": "Visa",
            "hex": "1A1F71",
            "source": "https://merchantsignageeu.visa.com/product.asp?dptID=696"
        },
        {
            "title": "Visual Studio",
            "hex": "5C2D91",
            "source": "https://visualstudio.microsoft.com/"
        },
        {
            "title": "Visual Studio Code",
            "hex": "007ACC",
            "source": "https://commons.wikimedia.org/wiki/File:Visual_Studio_Code_1.35_icon.svg"
        },
        {
            "title": "Vivaldi",
            "hex": "EF3939",
            "source": "https://vivaldi.com/press/"
        },
        {
            "title": "Vivino",
            "hex": "AA1329",
            "source": "https://www.vivino.com/press"
        },
        {
            "title": "VK",
            "hex": "4680C2",
            "source": "https://vk.com/brand"
        },
        {
            "title": "VLC media player",
            "hex": "FF8800",
            "source": "http://git.videolan.org/?p=vlc.git;a=tree;f=extras/package/macosx/asset_sources"
        },
        {
            "title": "VMware",
            "hex": "607078",
            "source": "https://myvmware.workspaceair.com/"
        },
        {
            "title": "Vodafone",
            "hex": "E60000",
            "source": "https://web.vodafone.com.eg/"
        },
        {
            "title": "Volkswagen",
            "hex": "151F5D",
            "source": "https://www.volkswagen.ie/"
        },
        {
            "title": "Volvo",
            "hex": "003057",
            "source": "https://www.media.volvocars.com/global/en-gb/logos"
        },
        {
            "title": "Vonage",
            "hex": "FFFFFF",
            "source": "https://www.vonage.com"
        },
        {
            "title": "VOX",
            "hex": "DA074A",
            "source": "https://commons.wikimedia.org/wiki/File:VOX_Logo_2013.svg"
        },
        {
            "title": "VSCO",
            "hex": "000000",
            "source": "https://vsco.co/about/press/vsco-releases-redesigned-mobile-app"
        },
        {
            "title": "Vue.js",
            "hex": "4FC08D",
            "source": "https://github.com/vuejs/art"
        },
        {
            "title": "Vuetify",
            "hex": "1867C0",
            "source": "https://vuetifyjs.com/"
        },
        {
            "title": "Vulkan",
            "hex": "AC162C",
            "source": "https://www.khronos.org/legal/trademarks/"
        },
        {
            "title": "Vultr",
            "hex": "007BFC",
            "source": "https://www.vultr.com/company/brand-assets/"
        },
        {
            "title": "W3C",
            "hex": "005A9C",
            "source": "https://www.w3.org/Consortium/Legal/logo-usage-20000308"
        },
        {
            "title": "Wagtail",
            "hex": "43B1B0",
            "source": "https://github.com/wagtail/wagtail/blob/e3e46e23b780aa2b1b521de081cb81872f77466d/wagtail/admin/static_src/wagtailadmin/images/wagtail-logo.svg"
        },
        {
            "title": "WakaTime",
            "hex": "000000",
            "source": "https://wakatime.com/legal/logos-and-trademark-usage"
        },
        {
            "title": "WALKMAN",
            "hex": "000000",
            "source": "https://en.wikipedia.org/wiki/File:Walkman_logo.svg"
        },
        {
            "title": "Wappalyzer",
            "hex": "32067C",
            "source": "https://www.wappalyzer.com/"
        },
        {
            "title": "Warner Bros.",
            "hex": "004DB4",
            "source": "https://www.warnerbros.com/"
        },
        {
            "title": "Wattpad",
            "hex": "FF500A",
            "source": "https://company.wattpad.com/media-kit"
        },
        {
            "title": "Waze",
            "hex": "33CCFF",
            "source": "https://www.waze.com/"
        },
        {
            "title": "Wear OS",
            "hex": "4285F4",
            "source": "https://partnermarketinghub.withgoogle.com/#/brands/"
        },
        {
            "title": "Weasyl",
            "hex": "990000",
            "source": "https://www.weasyl.com/"
        },
        {
            "title": "WebAssembly",
            "hex": "654FF0",
            "source": "https://webassembly.org/"
        },
        {
            "title": "WebAuthn",
            "hex": "3423A6",
            "source": "https://github.com/apowers313/webauthn-logos"
        },
        {
            "title": "webcomponents.org",
            "hex": "29ABE2",
            "source": "https://www.webcomponents.org/"
        },
        {
            "title": "WebdriverIO",
            "hex": "EA5906",
            "source": "https://webdriver.io/docs/api/"
        },
        {
            "title": "Webflow",
            "hex": "4353FF",
            "source": "https://webflow.com/"
        },
        {
            "title": "WebGL",
            "hex": "990000",
            "source": "https://www.khronos.org/legal/trademarks/"
        },
        {
            "title": "Webmin",
            "hex": "7DA0D0",
            "source": "https://github.com/webmin/webmin/blob/84d2d3d17f638a43939220f78b83bfefbae37f76/images/webmin-blue.svg"
        },
        {
            "title": "WebMoney",
            "hex": "036CB5",
            "source": "https://www.webmoney.ru/rus/developers/logos.shtml"
        },
        {
            "title": "Webpack",
            "hex": "8DD6F9",
            "source": "https://webpack.js.org/branding/"
        },
        {
            "title": "WebRTC",
            "hex": "333333",
            "source": "https://webrtc.org/press/"
        },
        {
            "title": "WebStorm",
            "hex": "000000",
            "source": "https://www.jetbrains.com/company/brand/logos/",
            "guidelines": "https://www.jetbrains.com/company/brand/"
        },
        {
            "title": "WeChat",
            "hex": "07C160",
            "source": "https://wechat.design/standard/download/brand"
        },
        {
            "title": "Weights & Biases",
            "hex": "FFBE00",
            "source": "https://wandb.ai/"
        },
        {
            "title": "WEMO",
            "hex": "72D44C",
            "source": "https://commons.wikimedia.org/wiki/File:WeMoApp.svg"
        },
        {
            "title": "WeTransfer",
            "hex": "409FFF",
            "source": "https://wetransfer.com/"
        },
        {
            "title": "WhatsApp",
            "hex": "25D366",
            "source": "https://www.whatsappbrand.com"
        },
        {
            "title": "When I Work",
            "hex": "51A33D",
            "source": "https://wheniwork.com/"
        },
        {
            "title": "WhiteSource",
            "hex": "161D4E",
            "source": "https://www.whitesourcesoftware.com/whitesource-media-kit/"
        },
        {
            "title": "Wii",
            "hex": "8B8B8B",
            "source": "https://de.wikipedia.org/wiki/Datei:WiiU.svg"
        },
        {
            "title": "Wii U",
            "hex": "8B8B8B",
            "source": "https://de.wikipedia.org/wiki/Datei:WiiU.svg"
        },
        {
            "title": "Wikidata",
            "hex": "006699",
            "source": "https://commons.wikimedia.org/wiki/File:Wikidata-logo-en.svg"
        },
        {
            "title": "Wikimedia Commons",
            "hex": "006699",
            "source": "https://commons.wikimedia.org/wiki/File:Commons-logo.svg"
        },
        {
            "title": "Wikipedia",
            "hex": "000000",
            "source": "https://en.wikipedia.org/wiki/Logo_of_Wikipedia"
        },
        {
            "title": "Wikiquote",
            "hex": "006699",
            "source": "https://commons.wikimedia.org/wiki/File:Wikiquote-logo.svg"
        },
        {
            "title": "Wikivoyage",
            "hex": "006699",
            "source": "https://upload.wikimedia.org/wikipedia/commons/d/d1/Wikivoyage-Logo-v3-en.svg"
        },
        {
            "title": "Windows",
            "hex": "0078D6",
            "source": "https://commons.wikimedia.org/wiki/File:Windows_10_Logo.svg"
        },
        {
            "title": "Windows 95",
            "hex": "008080",
            "source": "https://en.wikipedia.org/wiki/Windows_95"
        },
        {
            "title": "Windows Terminal",
            "hex": "4D4D4D",
            "source": "https://github.com/microsoft/terminal/blob/a90289548f8548bf5c370a4b141b4b815c22616b/res/terminal/Terminal_HC.svg"
        },
        {
            "title": "Windows XP",
            "hex": "003399",
            "source": "https://commons.wikimedia.org/wiki/File:Windows_logo_-_2002%E2%80%932012_(Multicolored).svg"
        },
        {
            "title": "Winmate",
            "hex": "C11920",
            "source": "https://www.winmate.com/NewsAndEvents/Publications"
        },
        {
            "title": "Wipro",
            "hex": "341C53",
            "source": "https://www.wipro.com/content/dam/nexus/en/service-lines/applications/latest-thinking/state-of-cybersecurity-report-2019.pdf"
        },
        {
            "title": "Wire",
            "hex": "000000",
            "source": "http://brand.wire.com"
        },
        {
            "title": "WireGuard",
            "hex": "88171A",
            "source": "https://www.wireguard.com/img/wireguard.svg"
        },
        {
            "title": "Wireshark",
            "hex": "1679A7",
            "source": "https://gitlab.com/wanduow/wireshark/-/blob/master/image/wsicon.svg"
        },
        {
            "title": "Wish",
            "hex": "2FB7EC",
            "source": "https://wish.com/"
        },
        {
            "title": "Wistia",
            "hex": "54BBFF",
            "source": "https://wistia.com/about/assets"
        },
        {
            "title": "Wix",
            "hex": "0C6EFC",
            "source": "http://www.wix.com/about/design-assets"
        },
        {
            "title": "Wizz Air",
            "hex": "C6007E",
            "source": "https://wizzair.com/en-gb/information-and-services/about-us/press-office/logos"
        },
        {
            "title": "Wolfram",
            "hex": "DD1100",
            "source": "http://company.wolfram.com/press-center/wolfram-corporate/"
        },
        {
            "title": "Wolfram Language",
            "hex": "DD1100",
            "source": "http://company.wolfram.com/press-center/language/"
        },
        {
            "title": "Wolfram Mathematica",
            "hex": "DD1100",
            "source": "http://company.wolfram.com/press-center/mathematica/"
        },
        {
            "title": "Woo",
            "hex": "96588A",
            "source": "https://woocommerce.com/style-guide/"
        },
        {
            "title": "WooCommerce",
            "hex": "96588A",
            "source": "https://woocommerce.com/style-guide/"
        },
        {
            "title": "WordPress",
            "hex": "21759B",
            "source": "https://wordpress.org/about/logos"
        },
        {
            "title": "Workplace",
            "hex": "20252D",
            "source": "https://en.facebookbrand.com/"
        },
        {
            "title": "World Health Organization",
            "hex": "0093D5",
            "source": "https://www.who.int/"
        },
        {
            "title": "WP Engine",
            "hex": "0ECAD4",
            "source": "https://wpengine.com/brand-assets/"
        },
        {
            "title": "WP Rocket",
            "hex": "F56640",
            "source": "https://wp-rocket.me/"
        },
        {
            "title": "write.as",
            "hex": "5BC4EE",
            "source": "https://write.as/brand"
        },
        {
            "title": "WWE",
            "hex": "000000",
            "source": "https://commons.wikimedia.org/wiki/File:WWE_Network_logo.svg"
        },
        {
            "title": "X-Pack",
            "hex": "005571",
            "source": "https://www.elastic.co/brand"
        },
        {
            "title": "X.Org",
            "hex": "F28834",
            "source": "https://upload.wikimedia.org/wikipedia/commons/9/90/X.Org_Logo.svg"
        },
        {
            "title": "Xamarin",
            "hex": "3498DB",
            "source": "https://github.com/dotnet/swag/tree/master/xamarin"
        },
        {
            "title": "XAML",
            "hex": "0C54C2",
            "source": "https://github.com/microsoft/microsoft-ui-xaml/issues/1185#issuecomment-529731046"
        },
        {
            "title": "XAMPP",
            "hex": "FB7A24",
            "source": "https://www.apachefriends.org/en/"
        },
        {
            "title": "Xbox",
            "hex": "107C10",
            "source": "http://mspartner-public.sharepoint.com/XBOX%20Games/Xbox%20logo's%20+%20Guidelines/Xbox%20Live/Xbox_Live_Guidelines_10-4-13.pdf"
        },
        {
            "title": "Xcode",
            "hex": "1575F9",
            "source": "https://developer.apple.com/develop/"
        },
        {
            "title": "XDA Developers",
            "hex": "EA7100",
            "source": "https://www.xda-developers.com/"
        },
        {
            "title": "Xero",
            "hex": "13B5EA",
            "source": "https://www.xero.com/uk/about/media/downloads"
        },
        {
            "title": "XFCE",
            "hex": "2284F2",
            "source": "https://www.xfce.org/download#artwork"
        },
        {
            "title": "Xiaomi",
            "hex": "FA6709",
            "source": "https://www.mi.com/global"
        },
        {
            "title": "Xilinx",
            "hex": "E01F27",
            "source": "https://www.xilinx.com"
        },
        {
            "title": "Xing",
            "hex": "006567",
            "source": "https://dev.xing.com/logo_rules"
        },
        {
            "title": "XMPP",
            "hex": "002B5C",
            "source": "https://github.com/xsf/xmpp.org/tree/00c49187e353c1a156c95562dafaf129e688fbad/content/icons"
        },
        {
            "title": "XRP",
            "hex": "25A768",
            "source": "https://xrpl.org/"
        },
        {
            "title": "XSplit",
            "hex": "0095DE",
            "source": "https://www.xsplit.com/presskit"
        },
        {
            "title": "Y Combinator",
            "hex": "F0652F",
            "source": "https://www.ycombinator.com/press/"
        },
        {
            "title": "Yahoo!",
            "hex": "6001D2",
            "source": "https://yahoo.com/"
        },
        {
            "title": "Yale",
            "hex": "FFD900",
            "source": "https://yalehome.com"
        },
        {
            "title": "Yamaha Corporation",
            "hex": "4B1E78",
            "source": "https://www.yamaha.com/en/"
        },
        {
            "title": "Yamaha Motor Corporation",
            "hex": "E60012",
            "source": "https://en.wikipedia.org/wiki/Yamaha_Motor_Company"
        },
        {
            "title": "Yammer",
            "hex": "106EBE",
            "source": "https://developer.microsoft.com/en-us/fabric#/styles/web/colors/products"
        },
        {
            "title": "Yandex",
            "hex": "FF0000",
            "source": "https://yandex.com/company/general_info/logotype_rules"
        },
        {
            "title": "Yarn",
            "hex": "2C8EBB",
            "source": "https://github.com/yarnpkg/assets"
        },
        {
            "title": "Yelp",
            "hex": "D32323",
            "source": "https://www.yelp.com/styleguide/icons"
        },
        {
            "title": "Yoast",
            "hex": "A4286A",
            "source": "https://yoast.com/media/logo/"
        },
        {
            "title": "YourTravel.TV",
            "hex": "F79025",
            "source": "https://yourtravel.tv"
        },
        {
            "title": "YouTube",
            "hex": "FF0000",
            "source": "https://www.youtube.com/yt/about/brand-resources/#logos-icons-colors"
        },
        {
            "title": "YouTube Gaming",
            "hex": "FF0000",
            "source": "https://gaming.youtube.com/"
        },
        {
            "title": "YouTube Music",
            "hex": "FF0000",
            "source": "https://partnermarketinghub.withgoogle.com/#/brands/"
        },
        {
            "title": "YouTube Studio",
            "hex": "FF0000",
            "source": "https://www.youtube.com/"
        },
        {
            "title": "YouTube TV",
            "hex": "FF0000",
            "source": "https://partnermarketinghub.withgoogle.com/#/brands/"
        },
        {
            "title": "Z-Wave",
            "hex": "1B365D",
            "source": "https://www.z-wave.com/"
        },
        {
            "title": "Zalando",
            "hex": "FF6900",
            "source": "https://www.zalando.co.uk/"
        },
        {
            "title": "Zapier",
            "hex": "FF4A00",
            "source": "https://zapier.com/about/brand"
        },
        {
            "title": "ZDF",
            "hex": "FA7D19",
            "source": "https://www.zdf.de/"
        },
        {
            "title": "Zelle",
            "hex": "6D1ED4",
            "source": "https://www.zellepay.com/"
        },
        {
            "title": "Zend",
            "hex": "0679EA",
            "source": "https://www.zend.com/"
        },
        {
            "title": "Zend Framework",
            "hex": "68B604",
            "source": "https://framework.zend.com/"
        },
        {
            "title": "Zendesk",
            "hex": "03363D",
            "source": "https://brandland.zendesk.com/"
        },
        {
            "title": "Zenn",
            "hex": "3EA8FF",
            "source": "https://zenn.dev/mediakit"
        },
        {
            "title": "ZeroMQ",
            "hex": "DF0000",
            "source": "https://github.com/zeromq/zeromq.org/blob/master/static/safari-pinned-tab.svg"
        },
        {
            "title": "Zerply",
            "hex": "9DBC7A",
            "source": "https://zerply.com/about/resources"
        },
        {
            "title": "Zhihu",
            "hex": "0084FF",
            "source": "https://www.zhihu.com/"
        },
        {
            "title": "Zigbee",
            "hex": "EB0443",
            "source": "https://zigbeealliance.org/solution/zigbee/"
        },
        {
            "title": "Zillow",
            "hex": "006AFF",
            "source": "https://www.zillow.com/"
        },
        {
            "title": "Zingat",
            "hex": "009CFB",
            "source": "https://www.zingat.com/kurumsal-logolar"
        },
        {
            "title": "Zoho",
            "hex": "C8202B",
            "source": "https://www.zoho.com/branding/"
        },
        {
            "title": "Zoiper",
            "hex": "F47920",
            "source": "https://www.zoiper.com/en/products"
        },
        {
            "title": "Zomato",
            "hex": "E23744",
            "source": "https://developers.zomato.com/"
        },
        {
            "title": "Zoom",
            "hex": "2D8CFF",
            "source": "https://zoom.us/brandguidelines"
        },
        {
            "title": "Zorin",
            "hex": "0CC1F3",
            "source": "https://zorinos.com/press/"
        },
        {
            "title": "Zotero",
            "hex": "CC2936",
            "source": "https://www.zotero.org/support/brand"
        },
        {
            "title": "Zulip",
            "hex": "FFFFFF",
            "source": "https://github.com/zulip/zulip/blob/df9e40491dc77b658d943cff36a816d46e32ce1b/static/images/logo/zulip-org-logo.svg"
        }
    ]
}<|MERGE_RESOLUTION|>--- conflicted
+++ resolved
@@ -6849,17 +6849,16 @@
             "source": "https://roamresearch.com/assets/"
         },
         {
-<<<<<<< HEAD
+            "title": "Robot Framework",
+            "hex": "000000",
+            "source": "https://github.com/robotframework/visual-identity",
+            "guidelines": "https://github.com/robotframework/visual-identity/blob/master/robot-framework-brand-guidelines.pdf"
+        },
+        {
             "title": "Rocket.Chat",
             "hex": "F5455C",
             "source": "https://rocket.chat/press",
             "guidelines": "https://docs.rocket.chat/guides/brand-and-visual-guidelines/colors"
-=======
-            "title": "Robot Framework",
-            "hex": "000000",
-            "source": "https://github.com/robotframework/visual-identity",
-            "guidelines": "https://github.com/robotframework/visual-identity/blob/master/robot-framework-brand-guidelines.pdf"
->>>>>>> ebf13488
         },
         {
             "title": "Roku",
