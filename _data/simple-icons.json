{
    "icons": [
        {
            "title": ".ENV",
            "hex": "ECD53F",
            "source": "https://github.com/motdotla/dotenv/tree/40e75440337d1de2345dc8326d6108331f583fd8",
            "aliases": {
                "aka": [
                    "Dotenv"
                ]
            }
        },
        {
            "title": ".NET",
            "hex": "512BD4",
            "source": "https://github.com/dotnet/brand/tree/defe0408e765b48223a434a0d9a94213edc062f8"
        },
        {
            "title": "(ISC)²",
            "slug": "iscsquared",
            "hex": "007054",
            "source": "https://www.isc2.org"
        },
        {
            "title": "/e/",
            "hex": "000000",
            "source": "https://gitlab.e.foundation/e/cloud/my-spot/-/blob/4e5430a17ba4ce77d4cb188222e47924f032b197/searx/static/themes/eelo/img/logo.svg"
        },
        {
            "title": "1001Tracklists",
            "hex": "40AEF0",
            "source": "https://www.1001tracklists.com"
        },
        {
            "title": "1Password",
            "hex": "1A285F",
            "source": "https://1password.com"
        },
        {
            "title": "3M",
            "hex": "FF0000",
            "source": "https://www.3m.com"
        },
        {
            "title": "42",
            "hex": "000000",
            "source": "https://www.42.fr"
        },
        {
            "title": "4chan",
            "hex": "006600",
            "source": "https://www.4chan.org"
        },
        {
            "title": "4D",
            "hex": "004088",
            "source": "https://www.4d.com"
        },
        {
            "title": "500px",
            "hex": "0099E5",
            "source": "https://about.500px.com/press"
        },
        {
            "title": "A-Frame",
            "hex": "EF2D5E",
            "source": "https://aframe.io/docs/"
        },
        {
            "title": "ABB RobotStudio",
            "hex": "FF9E0F",
            "source": "https://new.abb.com/products/robotics/en/robotstudio/downloads"
        },
        {
            "title": "Abbott",
            "hex": "008FC7",
            "source": "https://commons.wikimedia.org/wiki/File:Logo_Abbott_Laboratories.svg"
        },
        {
            "title": "Abbvie",
            "hex": "071D49",
            "source": "https://www.abbvie.com"
        },
        {
            "title": "Ableton Live",
            "hex": "000000",
            "source": "https://www.ableton.com/en/legal/branding-trademark-guidelines/"
        },
        {
            "title": "About.me",
            "hex": "00A98F",
            "source": "https://about.me/assets"
        },
        {
            "title": "Abstract",
            "hex": "191A1B",
            "source": "https://www.abstract.com/about/"
        },
        {
            "title": "Academia",
            "hex": "41454A",
            "source": "https://www.academia.edu"
        },
        {
            "title": "Accenture",
            "hex": "A100FF",
            "source": "https://www.accenture.com"
        },
        {
            "title": "Acclaim",
            "hex": "26689A",
            "source": "https://www.youracclaim.com"
        },
        {
            "title": "Accusoft",
            "hex": "A9225C",
            "source": "https://company-39138.frontify.com/d/7EKFm12NQSa8/accusoft-corporation-style-guide#/style-guide/logo"
        },
        {
            "title": "Acer",
            "hex": "83B81A",
            "source": "https://www.acer.com/ac/en/GB/content/home"
        },
        {
            "title": "ACM",
            "hex": "0085CA",
            "source": "https://identitystandards.acm.org"
        },
        {
            "title": "ActiGraph",
            "hex": "0B2C4A",
            "source": "https://www.actigraphcorp.com"
        },
        {
            "title": "Activision",
            "hex": "000000",
            "source": "https://www.activision.com"
        },
        {
            "title": "Acura",
            "hex": "000000",
            "source": "https://www.acura.com",
            "guidelines": "https://www.honda.com/privacy/terms-and-conditions"
        },
        {
            "title": "Adafruit",
            "hex": "000000",
            "source": "https://www.adafruit.com"
        },
        {
            "title": "AdBlock",
            "hex": "F40D12",
            "source": "https://getadblock.com"
        },
        {
            "title": "Adblock Plus",
            "hex": "C70D2C",
            "source": "https://adblockplus.org"
        },
        {
            "title": "AddThis",
            "hex": "FF6550",
            "source": "https://www.addthis.com"
        },
        {
            "title": "AdGuard",
            "hex": "68BC71",
            "source": "https://adguard.com/en/media-materials.html"
        },
        {
            "title": "Adidas",
            "hex": "000000",
            "source": "https://www.adidas.com"
        },
        {
            "title": "Adminer",
            "hex": "34567C",
            "source": "https://www.adminer.org"
        },
        {
            "title": "Adobe",
            "hex": "FF0000",
            "source": "https://www.adobe.com"
        },
        {
            "title": "Adobe Acrobat Reader",
            "hex": "EC1C24",
            "source": "https://acrobat.adobe.com"
        },
        {
            "title": "Adobe After Effects",
            "hex": "9999FF",
            "source": "https://www.adobe.com/products/aftereffects.html"
        },
        {
            "title": "Adobe Audition",
            "hex": "9999FF",
            "source": "https://www.adobe.com/creativecloud/video.html"
        },
        {
            "title": "Adobe Creative Cloud",
            "hex": "DA1F26",
            "source": "https://www.adobe.com/creativecloud/plans.html"
        },
        {
            "title": "Adobe Dreamweaver",
            "hex": "FF61F6",
            "source": "https://www.adobe.com/products/dreamweaver.html"
        },
        {
            "title": "Adobe Fonts",
            "hex": "000B1D",
            "source": "https://www.adobe.com/creativecloud/services.html"
        },
        {
            "title": "Adobe Illustrator",
            "hex": "FF9A00",
            "source": "https://www.adobe.com/products/illustrator.html"
        },
        {
            "title": "Adobe InDesign",
            "hex": "FF3366",
            "source": "https://www.adobe.com/products/indesign.html"
        },
        {
            "title": "Adobe Lightroom",
            "hex": "31A8FF",
            "source": "https://www.adobe.com/products/photoshop-lightroom.html"
        },
        {
            "title": "Adobe Lightroom Classic",
            "hex": "31A8FF",
            "source": "https://www.adobe.com/products/photoshop-lightroom-classic.html"
        },
        {
            "title": "Adobe Photoshop",
            "hex": "31A8FF",
            "source": "https://www.adobe.com/products/photoshop.html"
        },
        {
            "title": "Adobe Premiere Pro",
            "hex": "9999FF",
            "source": "https://www.adobe.com/ie/products/premiere.html"
        },
        {
            "title": "Adobe XD",
            "hex": "FF61F6",
            "source": "https://commons.wikimedia.org/wiki/File:Adobe_XD_CC_icon.svg"
        },
        {
            "title": "AdonisJS",
            "hex": "5A45FF",
            "source": "https://adonisjs.com",
            "guidelines": "https://www.notion.so/adonisjs/Welcome-to-the-AdonisJS-Brand-Assets-Guidelines-a042a6d0be7640c6bc78eb32e1bbaaa1"
        },
        {
            "title": "ADP",
            "hex": "D0271D",
            "source": "https://www.adp.com",
            "guidelines": "https://www.adp.com/legal.aspx"
        },
        {
            "title": "Adroll",
            "hex": "0DBDFF",
            "source": "https://www.adroll.com"
        },
        {
            "title": "Adyen",
            "hex": "0ABF53",
            "source": "https://www.adyen.com/press-and-media/presskit",
            "guidelines": "https://www.adyen.com/press-and-media/presskit"
        },
        {
            "title": "Aer Lingus",
            "hex": "006272",
            "source": "https://www.aerlingus.com"
        },
        {
            "title": "Aeroflot",
            "hex": "02458D",
            "source": "https://www.aeroflot.ru/ru-en/information/onboard/press"
        },
        {
            "title": "Aeroméxico",
            "hex": "0B2343",
            "source": "https://www.aeromexico.com"
        },
        {
            "title": "Aerospike",
            "hex": "C41E25",
            "source": "https://pages.aerospike.com/rs/aerospike/images/Acid_Whitepaper.pdf"
        },
        {
            "title": "AEW",
            "aliases": {
                "aka": [
                    "All Elite Wrestling"
                ]
            },
            "hex": "000000",
            "source": "https://commons.wikimedia.org/wiki/File:AEW_Logo_(simplified).svg"
        },
        {
            "title": "AFFiNE",
            "hex": "1E96EB",
            "source": "https://affine.pro"
        },
        {
            "title": "Affinity",
            "hex": "222324",
            "source": "https://affinity.serif.com"
        },
        {
            "title": "Affinity Designer",
            "hex": "1B72BE",
            "source": "https://affinity.serif.com/en-gb/designer/"
        },
        {
            "title": "Affinity Photo",
            "hex": "7E4DD2",
            "source": "https://affinity.serif.com/en-gb/photo/"
        },
        {
            "title": "Affinity Publisher",
            "hex": "C9284D",
            "source": "https://affinity.serif.com/en-gb/publisher/"
        },
        {
            "title": "Agora",
            "hex": "099DFD",
            "source": "https://github.com/AgoraIO/Docs/blob/c77b7131e351dbbb99158228971dc4e53de336b1/static/img/agora.svg"
        },
        {
            "title": "AI Dungeon",
            "hex": "000000",
            "source": "https://commons.wikimedia.org/wiki/File:AI_Dungeon_Logo.png"
        },
        {
            "title": "AIB",
            "hex": "7F2B7B",
            "source": "https://aib.ie",
            "aliases": {
                "aka": [
                    "Allied Irish Banks"
                ]
            }
        },
        {
            "title": "AIOHTTP",
            "hex": "2C5BB4",
            "source": "https://github.com/aio-libs/aiohttp/blob/fb5fe72b1bca3b899af579d376f5fe45745410e4/docs/aiohttp-plain.svg"
        },
        {
            "title": "Aiqfome",
            "hex": "7A1FA2",
            "source": "https://aiqfome.com"
        },
        {
            "title": "Air Canada",
            "hex": "F01428",
            "source": "https://www.aircanada.com"
        },
        {
            "title": "Air China",
            "hex": "E30E17",
            "source": "https://www.airchina.com.cn/en/investor_relations/"
        },
        {
            "title": "Air France",
            "hex": "002157",
            "source": "https://www.airfrance.fr"
        },
        {
            "title": "Air India",
            "hex": "D9000D",
            "source": "https://www.airindia.com"
        },
        {
            "title": "AirAsia",
            "hex": "FF0000",
            "source": "https://www.airasia.com/shop"
        },
        {
            "title": "Airbnb",
            "hex": "FF5A5F",
            "source": "https://www.airbnb.com"
        },
        {
            "title": "Airbrake.io",
            "hex": "FFA500",
            "source": "https://github.com/airbrake/slate/blob/c116f2968bcf4dfda126511de0a2d0f0dc8b6a8e/source/images/logo.svg"
        },
        {
            "title": "Airbus",
            "hex": "00205B",
            "source": "https://brand.airbus.com/brand-elements/logo.html"
        },
        {
            "title": "Airbyte",
            "hex": "615EFF",
            "source": "https://airbyte.com"
        },
        {
            "title": "Aircall",
            "hex": "00B388",
            "source": "https://aircall.io"
        },
        {
            "title": "AirPlay Audio",
            "hex": "000000",
            "source": "https://developer.apple.com/design/human-interface-guidelines/airplay/overview/icons/"
        },
        {
            "title": "AirPlay Video",
            "hex": "000000",
            "source": "https://developer.apple.com/design/human-interface-guidelines/airplay/overview/icons/"
        },
        {
            "title": "Airtable",
            "hex": "18BFFF",
            "source": "https://airtable.com/press"
        },
        {
            "title": "Ajv",
            "hex": "23C8D2",
            "source": "https://github.com/ajv-validator/ajv/blob/95b15b683dfb60f63c5129b0426629b968d53af8/docs/.vuepress/public/img/ajv.svg"
        },
        {
            "title": "Akamai",
            "hex": "0096D6",
            "source": "https://www.akamai.com"
        },
        {
            "title": "Alacritty",
            "hex": "F46D01",
            "source": "https://github.com/alacritty/alacritty/blob/6d8db6b9dfadd6164c4be7a053f25db8ef6b7998/extra/logo/alacritty-simple.svg"
        },
        {
            "title": "Albert Heijn",
            "hex": "04ACE6",
            "source": "https://www.ah.nl"
        },
        {
            "title": "Alchemy",
            "hex": "0C0C0E",
            "source": "https://www.alchemy.com"
        },
        {
            "title": "Aldi Nord",
            "hex": "2490D7",
            "source": "https://commons.wikimedia.org/wiki/File:Aldi_Nord_201x_logo.svg"
        },
        {
            "title": "Aldi Süd",
            "hex": "00005F",
            "source": "https://www.aldi-sued.de"
        },
        {
            "title": "Alfa Romeo",
            "hex": "981E32",
            "source": "https://www.fcaci.com/x/Alfa"
        },
        {
            "title": "Alfred",
            "hex": "5C1F87",
            "source": "https://www.alfredapp.com"
        },
        {
            "title": "Algolia",
            "hex": "003DFF",
            "source": "https://algolia.frontify.com/d/1AZwVNcFZiu7/style-guide"
        },
        {
            "title": "Algorand",
            "hex": "000000",
            "source": "https://www.algorand.com/about/media-kit"
        },
        {
            "title": "Alibaba Cloud",
            "hex": "FF6A00",
            "source": "https://www.alibabagroup.com/en/ir/reports"
        },
        {
            "title": "Alibaba.com",
            "hex": "FF6A00",
            "source": "https://www.alibabagroup.com/en/ir/reports"
        },
        {
            "title": "AliExpress",
            "hex": "FF4747",
            "source": "https://www.alibabagroup.com/en/ir/reports"
        },
        {
            "title": "Alipay",
            "hex": "1890FF",
            "source": "https://global.alipay.com"
        },
        {
            "title": "Allegro",
            "hex": "FF5A00",
            "source": "https://allegro.pl"
        },
        {
            "title": "AlliedModders",
            "hex": "1578D3",
            "source": "https://forums.alliedmods.net"
        },
        {
            "title": "AlloCiné",
            "hex": "FECC00",
            "source": "https://www.allocine.fr"
        },
        {
            "title": "AllTrails",
            "hex": "428813",
            "source": "https://www.alltrails.com"
        },
        {
            "title": "Alpine Linux",
            "hex": "0D597F",
            "source": "https://alpinelinux.org"
        },
        {
            "title": "Alpine.js",
            "hex": "8BC0D0",
            "source": "https://github.com/simple-icons/simple-icons/issues/5583#issuecomment-832770167"
        },
        {
            "title": "Alteryx",
            "hex": "0078C0",
            "source": "https://www.alteryx.com"
        },
        {
            "title": "Altium Designer",
            "hex": "A5915F",
            "source": "https://www.altium.com/altium-designer/"
        },
        {
            "title": "Alwaysdata",
            "hex": "E9568E",
            "source": "https://www.alwaysdata.com"
        },
        {
            "title": "Amazon",
            "hex": "FF9900",
            "source": "https://worldvectorlogo.com/logo/amazon-icon",
            "guidelines": "https://worldvectorlogo.com/terms-of-use"
        },
        {
            "title": "Amazon Alexa",
            "hex": "00CAFF",
            "source": "https://developer.amazon.com/docs/alexa-voice-service/logo-and-brand.html"
        },
        {
            "title": "Amazon API Gateway",
            "hex": "FF4F8B",
            "source": "https://aws.amazon.com/architecture/icons/",
            "guidelines": "https://aws.amazon.com/architecture/icons/",
            "aliases": {
                "aka": [
                    "AWS API Gateway"
                ]
            }
        },
        {
            "title": "Amazon AWS",
            "hex": "232F3E",
            "source": "https://upload.wikimedia.org/wikipedia/commons/9/93/Amazon_Web_Services_Logo.svg",
            "aliases": {
                "aka": [
                    "AWS"
                ]
            }
        },
        {
            "title": "Amazon CloudWatch",
            "hex": "FF4F8B",
            "source": "https://aws.amazon.com/architecture/icons/",
            "guidelines": "https://aws.amazon.com/architecture/icons/",
            "aliases": {
                "aka": [
                    "AWS CloudWatch"
                ]
            }
        },
        {
            "title": "Amazon DynamoDB",
            "hex": "4053D6",
            "source": "https://aws.amazon.com/architecture/icons/",
            "guidelines": "https://aws.amazon.com/architecture/icons/",
            "aliases": {
                "aka": [
                    "AWS DynamoDB"
                ]
            }
        },
        {
            "title": "Amazon EC2",
            "hex": "FF9900",
            "source": "https://aws.amazon.com/architecture/icons/",
            "guidelines": "https://aws.amazon.com/architecture/icons/",
            "aliases": {
                "aka": [
                    "Amazon Elastic Compute Cloud",
                    "AWS EC2",
                    "AWS Elastic Compute Cloud"
                ]
            }
        },
        {
            "title": "Amazon ECS",
            "hex": "FF9900",
            "source": "https://aws.amazon.com/architecture/icons/",
            "guidelines": "https://aws.amazon.com/architecture/icons/",
            "aliases": {
                "aka": [
                    "Amazon Elastic Container Service",
                    "AWS ECS",
                    "AWS Elastic Container Service"
                ]
            }
        },
        {
            "title": "Amazon EKS",
            "hex": "FF9900",
            "source": "https://aws.amazon.com/architecture/icons/",
            "guidelines": "https://aws.amazon.com/architecture/icons/",
            "aliases": {
                "aka": [
                    "Amazon Elastic Kubernetes Service",
                    "AWS EKS",
                    "AWS Elastic Kubernetes Service"
                ]
            }
        },
        {
            "title": "Amazon Fire TV",
            "hex": "FC4C02",
            "source": "https://www.amazon.com/gp/help/customer/display.html?nodeId=201348270"
        },
        {
            "title": "Amazon Games",
            "hex": "FF9900",
            "source": "https://www.amazongames.com"
        },
        {
            "title": "Amazon Identity Access Management",
            "slug": "amazoniam",
            "hex": "DD344C",
            "source": "https://aws.amazon.com/architecture/icons",
            "guidelines": "https://aws.amazon.com/architecture/icons"
        },
        {
            "title": "Amazon Lumberyard",
            "hex": "66459B",
            "source": "https://aws.amazon.com/architecture/icons/",
            "guidelines": "https://aws.amazon.com/architecture/icons/"
        },
        {
            "title": "Amazon Luna",
            "hex": "9146FF",
            "source": "https://luna.amazon.com"
        },
        {
            "title": "Amazon Pay",
            "hex": "FF9900",
            "source": "https://pay.amazon.com"
        },
        {
            "title": "Amazon Prime",
            "hex": "00A8E1",
            "source": "https://www.amazon.com/b?node=17277626011"
        },
        {
            "title": "Amazon RDS",
            "hex": "527FFF",
            "source": "https://aws.amazon.com/architecture/icons/",
            "guidelines": "https://aws.amazon.com/architecture/icons/",
            "aliases": {
                "aka": [
                    "AWS RDS"
                ]
            }
        },
        {
            "title": "Amazon Redshift",
            "hex": "8C4FFF",
            "source": "https://aws.amazon.com/architecture/icons/",
            "guidelines": "https://aws.amazon.com/architecture/icons/"
        },
        {
            "title": "Amazon S3",
            "hex": "569A31",
            "source": "https://aws.amazon.com/architecture/icons/",
            "guidelines": "https://aws.amazon.com/architecture/icons/",
            "aliases": {
                "aka": [
                    "AWS S3"
                ]
            }
        },
        {
            "title": "Amazon SQS",
            "hex": "FF4F8B",
            "source": "https://aws.amazon.com/architecture/icons/",
            "guidelines": "https://aws.amazon.com/architecture/icons/",
            "aliases": {
                "aka": [
                    "Amazon Simple Queue Service",
                    "AWS SQS",
                    "AWS Simple Queue Service"
                ]
            }
        },
        {
            "title": "AMD",
            "hex": "ED1C24",
            "source": "https://www.amd.com"
        },
        {
            "title": "Ameba",
            "hex": "2D8C3C",
            "source": "https://ameblo.jp",
            "aliases": {
                "aka": [
                    "Ameba Blog",
                    "Ameblo"
                ],
                "loc": {
                    "ja-JP": "アメブロ"
                }
            }
        },
        {
            "title": "American Airlines",
            "hex": "0078D2",
            "source": "https://en.wikipedia.org/wiki/File:American_Airlines_logo_2013.svg"
        },
        {
            "title": "American Express",
            "hex": "2E77BC",
            "source": "https://commons.wikimedia.org/wiki/File:American_Express_logo.svg"
        },
        {
            "title": "AMG",
            "hex": "000000",
            "source": "https://www.mercedes-amg.com/etc/clientlibs/amg/amg.base/assets/images/svg/amg-logo.svg"
        },
        {
            "title": "AMP",
            "hex": "005AF0",
            "source": "https://amp.dev"
        },
        {
            "title": "Amul",
            "hex": "ED1D24",
            "source": "https://amul.com/classic/products/horeca.php"
        },
        {
            "title": "ANA",
            "hex": "13448F",
            "source": "https://www.ana.co.jp/en/eur/the-ana-experience/brand/"
        },
        {
            "title": "Anaconda",
            "hex": "44A833",
            "source": "https://www.anaconda.com"
        },
        {
            "title": "Analogue",
            "hex": "1A1A1A",
            "source": "https://www.analogue.co"
        },
        {
            "title": "Anchor",
            "hex": "5000B9",
            "source": "https://anchor.fm"
        },
        {
            "title": "Andela",
            "hex": "173B3F",
            "source": "https://andela.com/press/",
            "guidelines": "https://andela.com/press/"
        },
        {
            "title": "Android",
            "hex": "3DDC84",
            "source": "https://thepartnermarketinghub.withgoogle.com/brands/android/visual-identity/visual-identity/logo-lock-ups/"
        },
        {
            "title": "Android Auto",
            "hex": "3DDC84",
            "source": "https://thepartnermarketinghub.withgoogle.com/brands/android-auto/"
        },
        {
            "title": "Android Studio",
            "hex": "3DDC84",
            "source": "https://developer.android.com/studio/"
        },
        {
            "title": "AngelList",
            "hex": "000000",
            "source": "https://angel.co/logo"
        },
        {
            "title": "Angular",
            "hex": "DD0031",
            "source": "https://angular.io/assets/images/logos/angular/angular_solidBlack.svg"
        },
        {
            "title": "Angular Universal",
            "hex": "00ACC1",
            "source": "https://angular.io/presskit"
        },
        {
            "title": "AngularJS",
            "hex": "E23237",
            "source": "https://angularjs.org"
        },
        {
            "title": "AniList",
            "hex": "02A9FF",
            "source": "https://anilist.co"
        },
        {
            "title": "Ansible",
            "hex": "EE0000",
            "source": "https://www.ansible.com/logos"
        },
        {
            "title": "Answer",
            "hex": "0033FF",
            "source": "https://answer.dev"
        },
        {
            "title": "Ansys",
            "hex": "FFB71B",
            "source": "https://www.ansys.com/about-ansys/brand"
        },
        {
            "title": "Ant Design",
            "hex": "0170FE",
            "source": "https://ant.design/components/icon/"
        },
        {
            "title": "Anta",
            "hex": "D70010",
            "source": "https://www.anta.com"
        },
        {
            "title": "Antena 3",
            "hex": "FF7328",
            "source": "https://www.antena3.com"
        },
        {
            "title": "AnyDesk",
            "hex": "EF443B",
            "source": "https://anydesk.com"
        },
        {
            "title": "AOL",
            "hex": "3399FF",
            "source": "https://www.aol.com",
            "guidelines": "https://styleguide.aol.com"
        },
        {
            "title": "Apache",
            "hex": "D22128",
            "source": "https://www.apache.org/foundation/press/kit/"
        },
        {
            "title": "Apache Airflow",
            "hex": "017CEE",
            "source": "https://apache.org/logos/"
        },
        {
            "title": "Apache Ant",
            "hex": "A81C7D",
            "source": "https://apache.org/logos/"
        },
        {
            "title": "Apache Cassandra",
            "hex": "1287B1",
            "source": "https://upload.wikimedia.org/wikipedia/commons/5/5e/Cassandra_logo.svg"
        },
        {
            "title": "Apache CloudStack",
            "hex": "2AA5DC",
            "source": "https://cloudstack.apache.org/trademark-guidelines.html"
        },
        {
            "title": "Apache Cordova",
            "hex": "E8E8E8",
            "source": "https://cordova.apache.org/artwork/"
        },
        {
            "title": "Apache CouchDB",
            "hex": "E42528",
            "source": "https://apache.org/logos/#couchdb"
        },
        {
            "title": "Apache Druid",
            "hex": "29F1FB",
            "source": "https://apache.org/logos/"
        },
        {
            "title": "Apache ECharts",
            "hex": "AA344D",
            "source": "https://apache.org/logos/"
        },
        {
            "title": "Apache Flink",
            "hex": "E6526F",
            "source": "https://apache.org/logos/"
        },
        {
            "title": "Apache Groovy",
            "hex": "4298B8",
            "source": "https://groovy-lang.org"
        },
        {
            "title": "Apache Hadoop",
            "hex": "66CCFF",
            "source": "https://apache.org/logos/#hadoop"
        },
        {
            "title": "Apache Hive",
            "hex": "FDEE21",
            "source": "https://apache.org/logos/"
        },
        {
            "title": "Apache JMeter",
            "hex": "D22128",
            "source": "https://apache.org/logos/"
        },
        {
            "title": "Apache Kafka",
            "hex": "231F20",
            "source": "https://apache.org/logos/"
        },
        {
            "title": "Apache Kylin",
            "hex": "F09D13",
            "source": "https://apache.org/logos/"
        },
        {
            "title": "Apache Maven",
            "hex": "C71A36",
            "source": "https://apache.org/logos/"
        },
        {
            "title": "Apache NetBeans IDE",
            "hex": "1B6AC6",
            "source": "https://apache.org/logos/"
        },
        {
            "title": "Apache OpenOffice",
            "hex": "0E85CD",
            "source": "https://apache.org/logos"
        },
        {
            "title": "Apache Parquet",
            "hex": "50ABF1",
            "source": "https://apache.org/logos/"
        },
        {
            "title": "Apache Pulsar",
            "hex": "188FFF",
            "source": "https://apache.org/logos/"
        },
        {
            "title": "Apache RocketMQ",
            "hex": "D77310",
            "source": "https://apache.org/logos/"
        },
        {
            "title": "Apache Solr",
            "hex": "D9411E",
            "source": "https://apache.org/logos/"
        },
        {
            "title": "Apache Spark",
            "hex": "E25A1C",
            "source": "https://apache.org/logos/"
        },
        {
            "title": "Apache Storm",
            "hex": "225593",
            "source": "https://apache.org/logos",
            "guidelines": "https://www.apache.org/foundation/marks"
        },
        {
            "title": "Apache Tomcat",
            "hex": "F8DC75",
            "source": "https://apache.org/logos/"
        },
        {
            "title": "Aparat",
            "hex": "ED145B",
            "source": "https://www.aparat.com/logo"
        },
        {
            "title": "Apifox",
            "hex": "F44A53",
            "source": "https://apifox.com"
        },
        {
            "title": "Apollo GraphQL",
            "hex": "311C87",
            "source": "https://github.com/apollographql/space-kit/blob/9a42083746a49c9a734563f427c13233e42adcc9/logos/mark.svg"
        },
        {
            "title": "Apostrophe",
            "hex": "6236FF",
            "source": "https://github.com/apostrophecms/apostrophe/blob/a7fcc6b13831302e27f79a6fcaaf58e3a40517df/logo.svg"
        },
        {
            "title": "App Store",
            "hex": "0D96F6",
            "source": "https://developer.apple.com/app-store/"
        },
        {
            "title": "Appian",
            "hex": "2322F0",
            "source": "https://appian.com",
            "guidelines": "https://assets.appian.com/uploads/assets/Appian_BrandGuidelines_Newsroom.pdf"
        },
        {
            "title": "Apple",
            "hex": "000000",
            "source": "https://www.apple.com"
        },
        {
            "title": "Apple Arcade",
            "hex": "000000",
            "source": "https://www.apple.com/apple-arcade/"
        },
        {
            "title": "Apple Music",
            "hex": "FA243C",
            "source": "https://www.apple.com/itunes/marketing-on-music/identity-guidelines.html#apple-music-icon"
        },
        {
            "title": "Apple News",
            "hex": "FD415E",
            "source": "https://www.apple.com/apple-news/"
        },
        {
            "title": "Apple Pay",
            "hex": "000000",
            "source": "https://developer.apple.com/apple-pay/marketing/"
        },
        {
            "title": "Apple Podcasts",
            "hex": "9933CC",
            "source": "https://www.apple.com/itunes/marketing-on-podcasts/identity-guidelines.html#apple-podcasts-icon"
        },
        {
            "title": "Apple TV",
            "hex": "000000",
            "source": "https://commons.wikimedia.org/wiki/File:AppleTV.svg"
        },
        {
            "title": "AppSignal",
            "hex": "21375A",
            "source": "https://appsignal.com"
        },
        {
            "title": "Appsmith",
            "hex": "2A2F3D",
            "source": "https://www.appsmith.com"
        },
        {
            "title": "AppVeyor",
            "hex": "00B3E0",
            "source": "https://commons.wikimedia.org/wiki/File:Appveyor_logo.svg"
        },
        {
            "title": "Appwrite",
            "hex": "F02E65",
            "source": "https://github.com/appwrite/appwrite/blob/c961382fb7a59ce908b4982a572e02e6e0feacd5/public/images/appwrite.svg"
        },
        {
            "title": "Aqua",
            "hex": "1904DA",
            "source": "https://www.aquasec.com/brand/",
            "guidelines": "https://www.aquasec.com/brand/"
        },
        {
            "title": "ARAL",
            "hex": "0063CB",
            "source": "https://upload.wikimedia.org/wikipedia/commons/6/60/Aral_Logo.svg"
        },
        {
            "title": "ArangoDB",
            "hex": "DDE072",
            "source": "https://www.arangodb.com",
            "guidelines": "https://www.arangodb.com/resources/logos"
        },
        {
            "title": "ArcGIS",
            "hex": "2C7AC3",
            "source": "https://www.esri.com/en-us/arcgis/products/arcgis-pro/overview"
        },
        {
            "title": "Arch Linux",
            "hex": "1793D1",
            "source": "https://www.archlinux.org/art/",
            "guidelines": "https://wiki.archlinux.org/index.php/DeveloperWiki:TrademarkPolicy#Logo_Usage_Guidelines"
        },
        {
            "title": "Archicad",
            "hex": "2D50A5",
            "source": "https://graphisoft.com/contact-us/press-relations#/documents/archicad-logo-98604"
        },
        {
            "title": "Archive of Our Own",
            "hex": "990000",
            "source": "https://archiveofourown.org"
        },
        {
            "title": "Ardour",
            "hex": "C61C3E",
            "source": "https://github.com/Ardour/ardour/tree/d39f064756c88197adfe13fe695b86bd8cb3bb81/tools/misc_resources"
        },
        {
            "title": "Arduino",
            "hex": "00878F",
            "source": "https://www.arduino.cc",
            "guidelines": "https://www.arduino.cc/en/trademark"
        },
        {
            "title": "Argo",
            "hex": "EF7B4D",
            "source": "https://cncf-branding.netlify.app/projects/argo/"
        },
        {
            "title": "Argos",
            "hex": "DA291C",
            "source": "https://www.argos.co.uk"
        },
        {
            "title": "Ariakit",
            "hex": "007ACC",
            "source": "https://github.com/ariakit/ariakit/blob/a739913ab1c3919c4353f0e0e3573ec6eda99549/logo/icon.svg"
        },
        {
            "title": "ARK Ecosystem",
            "hex": "C9292C",
            "source": "https://ark.io/press-kit"
        },
        {
            "title": "Arlo",
            "hex": "49B48A",
            "source": "https://www.arlo.com"
        },
        {
            "title": "Arm",
            "hex": "0091BD",
            "source": "https://www.arm.com",
            "guidelines": "https://www.arm.com/company/policies/trademarks/guidelines-corporate-logo"
        },
        {
            "title": "Arm Keil",
            "hex": "394049",
            "source": "https://www.keil.arm.com"
        },
        {
            "title": "Ars Technica",
            "hex": "FF4E00",
            "source": "https://arstechnica.com"
        },
        {
            "title": "Artifact Hub",
            "hex": "417598",
            "source": "https://raw.githubusercontent.com/artifacthub/hub/87a1fed/web/public/static/media/logo/artifacthub-brand-white.svg"
        },
        {
            "title": "Artix Linux",
            "hex": "10A0CC",
            "source": "https://gitea.artixlinux.org/artix/artwork/src/commit/256432e3d06b3e9024bfd6912768e80281ea3746/icons/logo-gray.svg"
        },
        {
            "title": "ArtStation",
            "hex": "13AFF0",
            "source": "https://www.artstation.com/about/logo"
        },
        {
            "title": "arXiv",
            "hex": "B31B1B",
            "source": "https://arxiv.org",
            "guidelines": "https://arxiv.org/about/brand"
        },
        {
            "title": "Asana",
            "hex": "F06A6A",
            "source": "https://asana.com/styles",
            "guidelines": "https://asana.com/brand"
        },
        {
            "title": "Asciidoctor",
            "hex": "E40046",
            "source": "https://github.com/asciidoctor/brand/blob/b9cf5e276616f4770c4f1227e646e7daee0cbf24/logo/logo-fill-bw.svg"
        },
        {
            "title": "asciinema",
            "hex": "D40000",
            "source": "https://github.com/asciinema/asciinema-logo/tree/1c743621830c0d8c92fd0076b4f15f75b4cf79f4"
        },
        {
            "title": "ASDA",
            "hex": "68A51C",
            "source": "https://www.asda.com"
        },
        {
            "title": "Aseprite",
            "hex": "7D929E",
            "source": "https://www.aseprite.org"
        },
        {
            "title": "Ask Ubuntu",
            "hex": "DC461D",
            "source": "https://askubuntu.com",
            "guidelines": "https://stackoverflow.com/legal/trademark-guidance"
        },
        {
            "title": "ASKfm",
            "hex": "DB3552",
            "source": "https://ask.fm"
        },
        {
            "title": "AssemblyScript",
            "hex": "007AAC",
            "source": "https://www.assemblyscript.org"
        },
        {
            "title": "Aston Martin",
            "hex": "000000",
            "source": "https://www.astonmartin.com"
        },
        {
            "title": "Astro",
            "hex": "BC52EE",
            "source": "https://astro.build/press"
        },
        {
            "title": "ASUS",
            "hex": "000000",
            "source": "https://www.asus.com"
        },
        {
            "title": "AT&T",
            "hex": "009FDB",
            "source": "https://www.att.com"
        },
        {
            "title": "Atari",
            "hex": "E4202E",
            "source": "https://atarivcs.com"
        },
        {
            "title": "Atlassian",
            "hex": "0052CC",
            "source": "https://www.atlassian.com/company/news/press-kit"
        },
        {
            "title": "Atom",
            "hex": "66595C",
            "source": "https://commons.wikimedia.org/wiki/File:Atom_editor_logo.svg"
        },
        {
            "title": "Auchan",
            "hex": "D6180B",
            "source": "https://www.auchan.fr"
        },
        {
            "title": "Audacity",
            "hex": "0000CC",
            "source": "https://github.com/audacity/audacity/blob/c818449c69193f5311b430fbf600d8d6cbe49047/images/audacity.svg"
        },
        {
            "title": "Audi",
            "hex": "BB0A30",
            "source": "https://www.audi.com/ci/en/intro/basics/rings.html"
        },
        {
            "title": "Audible",
            "hex": "F8991C",
            "source": "https://commons.wikimedia.org/wiki/File:Audible_logo.svg"
        },
        {
            "title": "Audio-Technica",
            "hex": "000000",
            "source": "https://wikipedia.org/wiki/File:Audio-technica.svg"
        },
        {
            "title": "Audioboom",
            "hex": "007CE2",
            "source": "https://audioboom.com/about/brand-guidelines"
        },
        {
            "title": "Audiomack",
            "hex": "FFA200",
            "source": "https://styleguide.audiomack.com"
        },
        {
            "title": "Aurelia",
            "hex": "ED2B88",
            "source": "https://aurelia.io"
        },
        {
            "title": "Auth0",
            "hex": "EB5424",
            "source": "https://styleguide.auth0.com"
        },
        {
            "title": "Authelia",
            "hex": "113155",
            "source": "https://github.com/authelia/authelia/blob/8316cd4eb7a6f0778c8f480c61ad76a88416fc3a/docs/static/images/branding/logo.svg"
        },
        {
            "title": "Authy",
            "hex": "EC1C24",
            "source": "https://authy.com"
        },
        {
            "title": "Autodesk",
            "hex": "000000",
            "source": "https://brand.autodesk.com",
            "guidelines": "https://brand.autodesk.com/brand-system/logo/"
        },
        {
            "title": "AutoHotkey",
            "hex": "334455",
            "source": "https://www.autohotkey.com"
        },
        {
            "title": "Automattic",
            "hex": "3499CD",
            "source": "https://automattic.com/press/brand-materials/"
        },
        {
            "title": "Autoprefixer",
            "hex": "DD3735",
            "source": "https://github.com/postcss/autoprefixer/blob/1341747bc8142a147342f55eea5ed4286a3ca318/logo.svg"
        },
        {
            "title": "avajs",
            "hex": "4B4B77",
            "source": "https://github.com/avajs/ava/blob/6f8e30c94626238a5b26deadac319089fa43d333/media/logo.svg"
        },
        {
            "title": "Avast",
            "hex": "FF7800",
            "source": "https://www.avast.com",
            "guidelines": "https://press.avast.com/media-materials"
        },
        {
            "title": "Awesome Lists",
            "hex": "FC60A8",
            "source": "https://github.com/sindresorhus/awesome/tree/52b6dbacde01c2595f2133a5378cb8d2f89906fa/media"
        },
        {
            "title": "awesomeWM",
            "hex": "535D6C",
            "source": "https://awesomewm.org"
        },
        {
            "title": "AWS Amplify",
            "hex": "FF9900",
            "source": "https://aws.amazon.com/architecture/icons/",
            "guidelines": "https://aws.amazon.com/architecture/icons/"
        },
        {
            "title": "AWS Fargate",
            "hex": "FF9900",
            "source": "https://aws.amazon.com/architecture/icons/",
            "guidelines": "https://aws.amazon.com/architecture/icons/"
        },
        {
            "title": "AWS Lambda",
            "hex": "FF9900",
            "source": "https://aws.amazon.com/architecture/icons/",
            "guidelines": "https://aws.amazon.com/architecture/icons/"
        },
        {
            "title": "Axios",
            "hex": "5A29E4",
            "source": "https://github.com/axios/axios-docs/blob/ba35d67160f94419c1b0292831cd1a4b378adb42/assets/logo.svg"
        },
        {
            "title": "Azure Artifacts",
            "hex": "CB2E6D",
            "source": "https://azure.microsoft.com/en-us/services/devops/artifacts/"
        },
        {
            "title": "Azure Data Explorer",
            "hex": "0078D4",
            "source": "https://azure.microsoft.com/en-us/pricing/details/data-explorer/"
        },
        {
            "title": "Azure DevOps",
            "hex": "0078D7",
            "source": "https://azure.microsoft.com/products/devops/"
        },
        {
            "title": "Azure Functions",
            "hex": "0062AD",
            "source": "https://azure.microsoft.com/en-us/services/functions"
        },
        {
            "title": "Azure Pipelines",
            "hex": "2560E0",
            "source": "https://github.com/vscode-icons/vscode-icons/blob/dc7872262c9b059c574bd16fc4cfedbb6bdf156e/icons/file_type_azurepipelines.svg"
        },
        {
            "title": "B&R Automation",
            "hex": "FF8800",
            "source": "https://www.br-automation.com"
        },
        {
            "title": "Babel",
            "hex": "F9DC3E",
            "source": "https://github.com/babel/website/blob/93330158b6ecca1ab88d3be8dbf661f5c2da6c76/website/static/img/babel-black.svg"
        },
        {
            "title": "Babylon.js",
            "hex": "BB464B",
            "source": "https://github.com/BabylonJS/Brand-Toolkit/blob/8583d4d9bf252a233fa480fa02ac6f367d5207a1/babylon_logo/monochrome/babylon_logo_monochrome_dark.svg"
        },
        {
            "title": "Backblaze",
            "hex": "E21E29",
            "source": "https://www.backblaze.com/company/news.html",
            "guidelines": "https://www.backblaze.com/company/news.html"
        },
        {
            "title": "Backbone.js",
            "hex": "0071B5",
            "source": "https://upload.wikimedia.org/wikipedia/commons/2/20/Backbone.js_logo.svg",
            "license": {
                "type": "MIT",
                "url": "https://github.com/jashkenas/backbone/blob/master/LICENSE"
            }
        },
        {
            "title": "Backendless",
            "hex": "FFFFFF",
            "source": "https://backendless.com"
        },
        {
            "title": "Backstage",
            "hex": "9BF0E1",
            "source": "https://github.com/backstage/backstage/blob/862f2517188849dd7467d059edeb8692e6933c35/microsite/static/logo_assets/svg/Icon_Teal.svg",
            "guidelines": "https://backstage.io/logo_assets/Backstage_Identity_Assets_Overview.pdf"
        },
        {
            "title": "Badgr",
            "hex": "282C4C",
            "source": "https://info.badgr.com"
        },
        {
            "title": "Badoo",
            "hex": "783BF9",
            "source": "https://badoo.com/team/press/"
        },
        {
            "title": "Baidu",
            "hex": "2932E1",
            "source": "https://www.baidu.com"
        },
        {
            "title": "Bamboo",
            "hex": "0052CC",
            "source": "https://www.atlassian.design/guidelines/marketing/resources/logo-files"
        },
        {
            "title": "Bandcamp",
            "hex": "408294",
            "source": "https://bandcamp.com/buttons"
        },
        {
            "title": "BandLab",
            "hex": "F12C18",
            "source": "https://blog.bandlab.com/press/"
        },
        {
            "title": "Bandsintown",
            "hex": "00CEC8",
            "source": "https://corp.bandsintown.com/media-library"
        },
        {
            "title": "Bank of America",
            "hex": "012169",
            "source": "https://www.bankofamerica.com"
        },
        {
            "title": "Barclays",
            "hex": "00AEEF",
            "source": "https://home.barclays"
        },
        {
            "title": "Baremetrics",
            "hex": "6078FF",
            "source": "https://baremetrics.com"
        },
        {
            "title": "Basecamp",
            "hex": "1D2D35",
            "source": "https://basecamp.com/about/press"
        },
        {
            "title": "Bastyon",
            "hex": "00A4FF",
            "source": "https://github.com/pocketnetteam/pocketnet.gui/blob/978201dca0d63bc87c4c66513a67f085f2f51d83/img/logo.svg",
            "aliases": {
                "aka": [
                    "pocketnet"
                ]
            }
        },
        {
            "title": "Bata",
            "hex": "DD282E",
            "source": "https://www.bata.com"
        },
        {
            "title": "Bath ASU",
            "hex": "00A3E0",
            "source": "https://bathasu.com/press/"
        },
        {
            "title": "Battle.net",
            "hex": "148EFF",
            "source": "https://eu.shop.battle.net/en-gb"
        },
        {
            "title": "BBC",
            "hex": "000000",
            "source": "https://www.bbc.co.uk",
            "guidelines": "https://www.bbc.co.uk/branding/logo-use"
        },
        {
            "title": "BBC iPlayer",
            "hex": "FF4C98",
            "source": "https://www.bbc.co.uk/iplayer"
        },
        {
            "title": "Beatport",
            "hex": "01FF95",
            "source": "https://brand.beatport.com",
            "guidelines": "https://support.beatport.com/hc/en-us/articles/200353255-Beatport-Logos-and-Images"
        },
        {
            "title": "Beats",
            "hex": "005571",
            "source": "https://www.elastic.co/brand"
        },
        {
            "title": "Beats by Dre",
            "hex": "E01F3D",
            "source": "https://www.beatsbydre.com"
        },
        {
            "title": "Behance",
            "hex": "1769FF",
            "source": "https://www.behance.net/dev/api/brand"
        },
        {
            "title": "Beijing Subway",
            "hex": "004A9D",
            "source": "https://zh.wikipedia.org/wiki/File:Beijing_Subway_Logo.svg"
        },
        {
            "title": "BEM",
            "hex": "000000",
            "source": "https://en.bem.info"
        },
        {
            "title": "Bentley",
            "hex": "333333",
            "source": "https://en.wikipedia.org/wiki/File:Bentley_logo_2.svg"
        },
        {
            "title": "Bento",
            "hex": "768CFF",
            "source": "https://bento.me"
        },
        {
            "title": "BentoML",
            "hex": "000000",
            "source": "https://github.com/bentoml/BentoML/blob/2169ebe9bc74e3d89ceba5dda8f8e1b85f08efa5/docs/source/_static/img/logo-light.svg"
        },
        {
            "title": "Betfair",
            "hex": "FFB80B",
            "source": "https://partnerships.betfair.com"
        },
        {
            "title": "Big Cartel",
            "hex": "222222",
            "source": "https://www.bigcartel.com"
        },
        {
            "title": "bigbasket",
            "hex": "A5CD39",
            "source": "https://www.bigbasket.com"
        },
        {
            "title": "BigBlueButton",
            "hex": "283274",
            "source": "https://github.com/bigbluebutton/bbb-app-rooms/blob/0fcf9636a3ba683296326f46354265917c4f0ea4/app/assets/images/icon.svg",
            "guidelines": "https://bigbluebutton.org/trademark/"
        },
        {
            "title": "BigCommerce",
            "hex": "121118",
            "source": "https://www.bigcommerce.co.uk/press/media-kit/"
        },
        {
            "title": "Bilibili",
            "hex": "00A1D6",
            "source": "https://www.bilibili.com"
        },
        {
            "title": "Billboard",
            "hex": "000000",
            "source": "https://www.billboard.com"
        },
        {
            "title": "BIM",
            "hex": "EB1928",
            "source": "https://upload.wikimedia.org/wikipedia/commons/2/2d/Bim_%28company%29_logo.svg"
        },
        {
            "title": "Binance",
            "hex": "F0B90B",
            "source": "https://binance.com"
        },
        {
            "title": "Bio Link",
            "hex": "000000",
            "source": "https://bio.link"
        },
        {
            "title": "BisectHosting",
            "hex": "0D1129",
            "source": "https://www.bisecthosting.com"
        },
        {
            "title": "Bit",
            "hex": "73398D",
            "source": "https://bit.dev"
        },
        {
            "title": "Bitbucket",
            "hex": "0052CC",
            "source": "https://www.atlassian.com/company/news/press-kit"
        },
        {
            "title": "Bitcoin",
            "hex": "F7931A",
            "source": "https://bitcoin.org/en"
        },
        {
            "title": "Bitcoin Cash",
            "hex": "0AC18E",
            "source": "https://www.bitcoincash.org/graphics/"
        },
        {
            "title": "Bitcoin SV",
            "hex": "EAB300",
            "source": "https://bitcoinsv.com"
        },
        {
            "title": "Bitdefender",
            "hex": "ED1C24",
            "source": "https://www.bitdefender.com/funzone/logos.html"
        },
        {
            "title": "Bitly",
            "hex": "EE6123",
            "source": "https://bitly.com/pages/press"
        },
        {
            "title": "Bitrise",
            "hex": "683D87",
            "source": "https://www.bitrise.io/presskit"
        },
        {
            "title": "Bitwarden",
            "hex": "175DDC",
            "source": "https://github.com/bitwarden/brand/blob/6182cd64321d810c6f6255db08c2a17804d2b724/icons/icon.svg"
        },
        {
            "title": "Bitwig",
            "hex": "FF5A00",
            "source": "https://www.bitwig.com"
        },
        {
            "title": "Blackberry",
            "hex": "000000",
            "source": "https://www.blackberry.com"
        },
        {
            "title": "Blazemeter",
            "hex": "CA2133",
            "source": "https://www.blazemeter.com"
        },
        {
            "title": "Blazor",
            "hex": "512BD4",
            "source": "https://dotnet.microsoft.com/apps/aspnet/web-apps/blazor"
        },
        {
            "title": "Blender",
            "hex": "F5792A",
            "source": "https://www.blender.org/about/logo/"
        },
        {
            "title": "Blockchain.com",
            "hex": "121D33",
            "source": "https://www.blockchain.com",
            "guidelines": "https://www.blockchain.com/en/press"
        },
        {
            "title": "Blogger",
            "hex": "FF5722",
            "source": "https://www.blogger.com"
        },
        {
            "title": "Bloglovin",
            "hex": "000000",
            "source": "https://www.bloglovin.com/widgets"
        },
        {
            "title": "Blueprint",
            "hex": "137CBD",
            "source": "https://blueprintjs.com"
        },
        {
            "title": "Bluetooth",
            "hex": "0082FC",
            "source": "https://www.bluetooth.com/develop-with-bluetooth/marketing-branding/"
        },
        {
            "title": "BMC Software",
            "hex": "FE5000",
            "source": "https://www.bmc.com"
        },
        {
            "title": "BMW",
            "hex": "0066B1",
            "source": "https://www.bmw.de"
        },
        {
            "title": "BoardGameGeek",
            "hex": "FF5100",
            "source": "https://boardgamegeek.com"
        },
        {
            "title": "Boehringer Ingelheim",
            "hex": "003366",
            "source": "https://cd.boehringer-ingelheim.com"
        },
        {
            "title": "Boeing",
            "hex": "1D439C",
            "source": "https://commons.wikimedia.org/wiki/File:Boeing_full_logo.svg"
        },
        {
            "title": "Bombardier",
            "hex": "020203",
            "source": "https://bombardier.com"
        },
        {
            "title": "Bookalope",
            "hex": "DC2829",
            "source": "https://bookalope.net"
        },
        {
            "title": "BookBub",
            "hex": "F44336",
            "source": "https://insights.bookbub.com/bookbub-follow-bookmark-buttons-for-authors-websites/"
        },
        {
            "title": "Bookmeter",
            "hex": "64BC4B",
            "source": "https://bookmeter.com"
        },
        {
            "title": "BookMyShow",
            "hex": "C4242B",
            "source": "https://in.bookmyshow.com"
        },
        {
            "title": "BookStack",
            "hex": "0288D1",
            "source": "https://www.bookstackapp.com"
        },
        {
            "title": "Boost",
            "hex": "F7901E",
            "source": "https://www.boostmobile.com"
        },
        {
            "title": "Boots",
            "hex": "05054B",
            "source": "https://www.boots-uk.com/css/images/Boots_logo.svg"
        },
        {
            "title": "Bootstrap",
            "hex": "7952B3",
            "source": "https://getbootstrap.com/about"
        },
        {
            "title": "BorgBackup",
            "hex": "00DD00",
            "source": "https://www.borgbackup.org"
        },
        {
            "title": "Bosch",
            "hex": "EA0016",
            "source": "https://www.bosch.de"
        },
        {
            "title": "Bose",
            "hex": "000000",
            "source": "https://www.bose.com",
            "guidelines": "https://www.bose.com/legal/terms-of-use"
        },
        {
            "title": "Botble CMS",
            "hex": "205081",
            "source": "https://botble.com"
        },
        {
            "title": "boulanger",
            "hex": "FD5300",
            "source": "https://www.boulanger.com"
        },
        {
            "title": "Bower",
            "hex": "EF5734",
            "source": "https://bower.io/docs/about/#brand"
        },
        {
            "title": "Box",
            "hex": "0061D5",
            "source": "https://www.box.com/en-gb/about-us/press"
        },
        {
            "title": "Boxy SVG",
            "hex": "3584E3",
            "source": "https://boxy-svg.com/ideas/7/redesign-the-app-icon#comment-1875"
        },
        {
            "title": "Brandfolder",
            "hex": "40D1F5",
            "source": "https://brandfolder.com/brandfolder"
        },
        {
            "title": "Brave",
            "hex": "FB542B",
            "source": "https://brave.com/brave-branding-assets/"
        },
        {
            "title": "Breaker",
            "hex": "003DAD",
            "source": "https://www.breaker.audio/i/brand"
        },
        {
            "title": "Brevo",
            "hex": "0B996E",
            "source": "https://www.brevo.com"
        },
        {
            "title": "British Airways",
            "hex": "2E5C99",
            "source": "https://www.britishairways.com/travel/home/public/en_ie/"
        },
        {
            "title": "Broadcom",
            "hex": "E31837",
            "source": "https://www.broadcom.com/support",
            "license": {
                "type": "custom",
                "url": "https://logorequest.broadcom.com/Home.aspx"
            }
        },
        {
            "title": "bspwm",
            "hex": "2E2E2E",
            "source": "https://github.com/baskerville/bspwm/blob/8fc2269fe0f29a785885bcd9122812eae7226d7b/artworks/bspwm_logo.svg"
        },
        {
            "title": "BT",
            "hex": "6400AA",
            "source": "https://www.bt.com"
        },
        {
            "title": "Buddy",
            "hex": "1A86FD",
            "source": "https://buddy.works/about"
        },
        {
            "title": "Budibase",
            "hex": "000000",
            "source": "https://github.com/Budibase/budibase/blob/6137ffd9a278ecb3e4dbb42af804c9652741699e/packages/builder/assets/bb-emblem.svg"
        },
        {
            "title": "Buefy",
            "hex": "7957D5",
            "source": "https://github.com/buefy/buefy/blob/a9a724efca0b531e6a64ab734889b00bf4507a9d/static/img/icons/safari-pinned-tab.svg"
        },
        {
            "title": "Buffer",
            "hex": "231F20",
            "source": "https://buffer.com/press"
        },
        {
            "title": "Bugatti",
            "hex": "BE0030",
            "source": "https://www.bugatti.com"
        },
        {
            "title": "Bugcrowd",
            "hex": "F26822",
            "source": "https://www.bugcrowd.com/about/press-kit/"
        },
        {
            "title": "Bugsnag",
            "hex": "4949E4",
            "source": "https://www.bugsnag.com/newsroom"
        },
        {
            "title": "Buildkite",
            "hex": "14CC80",
            "source": "https://buildkite.com/brand-assets"
        },
        {
            "title": "Bukalapak",
            "hex": "E31E52",
            "source": "https://assets.bukalapak.com/sigil/bukalapak-logo-icon.svg",
            "guidelines": "https://brand.bukalapak.design/brand-elements#logo-overview"
        },
        {
            "title": "Bulma",
            "hex": "00D1B2",
            "source": "https://github.com/jgthms/bulma/tree/b0ed28b0e63fdfe54ef802ad155c889241fb6ae1"
        },
        {
            "title": "Bun",
            "hex": "000000",
            "source": "https://bun.sh"
        },
        {
            "title": "bunq",
            "hex": "3394D7",
            "source": "https://www.bunq.com/press/"
        },
        {
            "title": "Burger King",
            "hex": "D62300",
            "source": "https://www.bk.com",
            "guidelines": "https://www.bk.com/trademarks"
        },
        {
            "title": "Burton",
            "hex": "000000",
            "source": "https://brand.burton.com/logo/",
            "guidelines": "https://brand.burton.com/logo/"
        },
        {
            "title": "Buy Me A Coffee",
            "hex": "FFDD00",
            "source": "https://www.buymeacoffee.com/brand"
        },
        {
            "title": "BuzzFeed",
            "hex": "EE3322",
            "source": "https://www.buzzfeed.com/press/assets"
        },
        {
            "title": "BVG",
            "hex": "F0D722",
            "source": "https://www.bvg.de",
            "aliases": {
                "aka": [
                    "Berliner Verkehrsbetriebe"
                ]
            }
        },
        {
            "title": "Byju's",
            "hex": "813588",
            "source": "https://byjus.com/byjus-the-learning-app/"
        },
        {
            "title": "byte",
            "hex": "551DEF",
            "source": "https://byte.co/byte"
        },
        {
            "title": "ByteDance",
            "hex": "3C8CFF",
            "source": "https://www.bytedance.com"
        },
        {
            "title": "C",
            "hex": "A8B9CC",
            "source": "https://commons.wikimedia.org/wiki/File:The_C_Programming_Language_logo.svg"
        },
        {
            "title": "C Sharp",
            "hex": "239120",
            "source": "https://upload.wikimedia.org/wikipedia/commons/0/0d/C_Sharp_wordmark.svg"
        },
        {
            "title": "C++",
            "hex": "00599C",
            "source": "https://github.com/isocpp/logos/tree/64ef037049f87ac74875dbe72695e59118b52186"
        },
        {
            "title": "Cachet",
            "hex": "7ED321",
            "source": "https://cachethq.io/press"
        },
        {
            "title": "Caddy",
            "hex": "1F88C0",
            "source": "https://caddyserver.com"
        },
        {
            "title": "Cadillac",
            "hex": "000000",
            "source": "https://www.cadillac.com",
            "guidelines": "https://www.gm.com/copyright-trademark"
        },
        {
            "title": "CafePress",
            "hex": "58A616",
            "source": "https://en.wikipedia.org/wiki/CafePress#/media/File:CafePress_logo.svg"
        },
        {
            "title": "Caffeine",
            "hex": "0000FF",
            "source": "https://www.caffeine.tv",
            "guidelines": "https://www.caffeine.tv/newsroom.html"
        },
        {
            "title": "Cairo Graphics",
            "hex": "F39914",
            "source": "https://github.com/freedesktop/cairo/blob/44f808fce9f437e14f2b0ef4e1583def8ab578ae/doc/tutorial/slides/cairo-title.svg"
        },
        {
            "title": "Cairo Metro",
            "hex": "C10C0C",
            "source": "https://en.wikipedia.org/wiki/File:Cairo_metro_logo2012.svg"
        },
        {
            "title": "CakePHP",
            "hex": "D33C43",
            "source": "https://cakephp.org/logos"
        },
        {
            "title": "Campaign Monitor",
            "hex": "111324",
            "source": "https://www.campaignmonitor.com/company/brand/"
        },
        {
            "title": "Canonical",
            "hex": "77216F",
            "source": "https://design.ubuntu.com/downloads/",
            "guidelines": "https://design.ubuntu.com/brand/canonical-logo/",
            "license": {
                "type": "CC-BY-SA-3.0"
            }
        },
        {
            "title": "Canva",
            "hex": "00C4CC",
            "source": "https://www.canva.com"
        },
        {
            "title": "Capacitor",
            "hex": "119EFF",
            "source": "https://github.com/ionic-team/ionicons-site/blob/b0c97018d737b763301154231b34e1b882c0c84d/docs/ionicons/svg/logo-capacitor.svg"
        },
        {
            "title": "Car Throttle",
            "hex": "FF9C42",
            "source": "https://www.carthrottle.com"
        },
        {
            "title": "Cardano",
            "hex": "0133AD",
            "source": "https://cardano.org/brand-assets/"
        },
        {
            "title": "Carrefour",
            "hex": "004E9F",
            "source": "https://upload.wikimedia.org/wikipedia/commons/5/5b/Carrefour_logo.svg"
        },
        {
            "title": "Carto",
            "hex": "EB1510",
            "source": "https://carto.com/brand/"
        },
        {
            "title": "Cash App",
            "hex": "00C244",
            "source": "https://cash.app/press"
        },
        {
            "title": "Castbox",
            "hex": "F55B23",
            "source": "https://castbox.fm/newsroom/"
        },
        {
            "title": "Castorama",
            "hex": "0078D7",
            "source": "https://www.castorama.fr"
        },
        {
            "title": "Castro",
            "hex": "00B265",
            "source": "https://supertop.co/castro/press/"
        },
        {
            "title": "Caterpillar",
            "hex": "FFCD11",
            "source": "https://commons.wikimedia.org/wiki/File:Caterpillar_logo.svg"
        },
        {
            "title": "CBS",
            "hex": "033963",
            "source": "https://www.cbs.com"
        },
        {
            "title": "CD Projekt",
            "hex": "DC0D15",
            "source": "https://www.cdprojekt.com/en/media/logotypes/"
        },
        {
            "title": "Celery",
            "hex": "37814A",
            "source": "https://github.com/celery/celery/blob/4d77ddddb10797011dc10dd2e4e1e7a7467b8431/docs/images/favicon.ico"
        },
        {
            "title": "CentOS",
            "hex": "262577",
            "source": "https://wiki.centos.org/ArtWork/Brand/Logo"
        },
        {
            "title": "Ceph",
            "hex": "EF5C55",
            "source": "https://github.com/ceph/ceph/blob/b106a03dcddaee80493825e85bc5e399ab4d8746/src/pybind/mgr/dashboard/frontend/src/assets/Ceph_Logo.svg"
        },
        {
            "title": "Cesium",
            "hex": "6CADDF",
            "source": "https://cesium.com/press/"
        },
        {
            "title": "Chai",
            "hex": "A30701",
            "source": "https://github.com/simple-icons/simple-icons/issues/4983#issuecomment-796736373"
        },
        {
            "title": "Chainguard",
            "hex": "4445E7",
            "source": "https://www.chainguard.dev"
        },
        {
            "title": "Chainlink",
            "hex": "375BD2",
            "source": "https://chain.link/brand-assets"
        },
        {
            "title": "Chakra UI",
            "hex": "319795",
            "source": "https://github.com/chakra-ui/chakra-ui/blob/327e1624d22936abb43068e1f57054e43c9c6819/logo/logomark-colored.svg"
        },
        {
            "title": "Channel 4",
            "hex": "AAFF89",
            "source": "https://www.channel4.com"
        },
        {
            "title": "Chart.js",
            "hex": "FF6384",
            "source": "https://www.chartjs.org"
        },
        {
            "title": "ChartMogul",
            "hex": "13324B",
            "source": "https://chartmogul.com/company/"
        },
        {
            "title": "Chase",
            "hex": "117ACA",
            "source": "https://commons.wikimedia.org/wiki/File:Chase_logo_2007.svg"
        },
        {
            "title": "ChatBot",
            "hex": "0066FF",
            "source": "https://chatbot.design",
            "guidelines": "https://chatbot.design"
        },
        {
            "title": "Chatwoot",
            "hex": "1F93FF",
            "source": "https://www.chatwoot.com"
        },
        {
            "title": "CheckiO",
            "hex": "008DB6",
            "source": "https://py.checkio.org/blog/"
        },
        {
            "title": "Checkmarx",
            "hex": "54B848",
            "source": "https://www.checkmarx.com/resources/datasheets/"
        },
        {
            "title": "Checkmk",
            "hex": "15D1A0",
            "source": "https://checkmk.com"
        },
        {
            "title": "Chef",
            "hex": "F09820",
            "source": "https://www.chef.io"
        },
        {
            "title": "Chemex",
            "hex": "4D2B1A",
            "source": "https://vtlogo.com/chemex-coffeemaker-vector-logo-svg/"
        },
        {
            "title": "Chevrolet",
            "hex": "CD9834",
            "source": "https://www.chevrolet.com/content/dam/chevrolet/na/us/english/index/shopping-tools/download-catalog/02-pdf/2019-chevrolet-corvette-catalog.pdf"
        },
        {
            "title": "Chia Network",
            "hex": "5ECE71",
            "source": "https://www.chia.net/branding/",
            "guidelines": "https://www.chia.net/wp-content/uploads/2022/08/Guidelines-for-Using-Chia-Network.pdf",
            "license": {
                "type": "custom",
                "url": "https://www.chia.net/wp-content/uploads/2022/08/Chia-Trademark-Policy.pdf"
            }
        },
        {
            "title": "China Eastern Airlines",
            "hex": "1A2477",
            "source": "https://uk.ceair.com/newCMS/uk/en/content/en_Footer/Support/201904/t20190404_5763.html"
        },
        {
            "title": "China Southern Airlines",
            "hex": "008BCB",
            "source": "https://www.csair.com/en/about/investor/yejibaogao/2020/"
        },
        {
            "title": "Chocolatey",
            "hex": "80B5E3",
            "source": "https://chocolatey.org/media-kit"
        },
        {
            "title": "Chromatic",
            "hex": "FC521F",
            "source": "https://www.chromatic.com"
        },
        {
            "title": "Chromecast",
            "hex": "999999",
            "source": "https://www.google.com/intl/en_us/chromecast/built-in/",
            "aliases": {
                "aka": [
                    "Google Cast"
                ]
            }
        },
        {
            "title": "Chrysler",
            "hex": "000000",
            "source": "https://www.stellantis.com/en/brands/chrysler"
        },
        {
            "title": "Chupa Chups",
            "hex": "CF103E",
            "source": "https://www.chupachups.co.uk"
        },
        {
            "title": "Cilium",
            "hex": "F8C517",
            "source": "https://github.com/cilium/cilium/blob/774a91f0e7497d9c9085234005ec81f1065c3783/Documentation/images/logo-solo.svg"
        },
        {
            "title": "Cinema 4D",
            "hex": "011A6A",
            "source": "https://www.maxon.net/en/about-maxon/branding"
        },
        {
            "title": "Circle",
            "hex": "8669AE",
            "source": "https://www.circle.com"
        },
        {
            "title": "CircleCI",
            "hex": "343434",
            "source": "https://circleci.com/press"
        },
        {
            "title": "CircuitVerse",
            "hex": "42B883",
            "source": "https://circuitverse.org"
        },
        {
            "title": "Cirrus CI",
            "hex": "4051B5",
            "source": "https://cirrus-ci.org"
        },
        {
            "title": "Cisco",
            "hex": "1BA0D7",
            "source": "https://www.cisco.com"
        },
        {
            "title": "Citrix",
            "hex": "452170",
            "source": "https://brand.citrix.com"
        },
        {
            "title": "Citroën",
            "hex": "6E6E6E",
            "source": "https://citroen.pcaci.co.uk/logo.php"
        },
        {
            "title": "CiviCRM",
            "hex": "81C459",
            "source": "https://civicrm.org/trademark"
        },
        {
            "title": "Civo",
            "hex": "239DFF",
            "source": "https://www.civo.com/brand-assets",
            "guidelines": "https://www.civo.com/brand-assets"
        },
        {
            "title": "CKEditor 4",
            "hex": "0287D0",
            "source": "https://github.com/ckeditor/ckeditor4/blob/7d8305ce4d12683853a563b9d6ea54e0d4686a2f/samples/img/logo.svg"
        },
        {
            "title": "Clarifai",
            "hex": "1955FF",
            "source": "https://www.clarifai.com"
        },
        {
            "title": "Claris",
            "hex": "000000",
            "source": "https://www.claris.com"
        },
        {
            "title": "Clarivate",
            "hex": "FFFFFF",
            "source": "https://clarivate.com"
        },
        {
            "title": "ClickHouse",
            "hex": "FFCC01",
            "source": "https://github.com/ClickHouse/ClickHouse/blob/12bd453a43819176d25ecf247033f6cb1af54beb/website/images/logo-clickhouse.svg"
        },
        {
            "title": "ClickUp",
            "hex": "7B68EE",
            "source": "https://clickup.com/brand"
        },
        {
            "title": "CLion",
            "hex": "000000",
            "source": "https://www.jetbrains.com/company/brand/logos/",
            "guidelines": "https://www.jetbrains.com/company/brand/"
        },
        {
            "title": "Cliqz",
            "hex": "00AEF0",
            "source": "https://cliqz.com/design"
        },
        {
            "title": "Clockify",
            "hex": "03A9F4",
            "source": "https://clockify.me/brand-assets"
        },
        {
            "title": "Clojure",
            "hex": "5881D8",
            "source": "https://commons.wikimedia.org/wiki/File:Clojure_logo.svg"
        },
        {
            "title": "Cloud 66",
            "hex": "3C72B9",
            "source": "https://www.cloud66.com"
        },
        {
            "title": "Cloud Foundry",
            "hex": "0C9ED5",
            "source": "https://www.cloudfoundry.org",
            "guidelines": "https://www.cloudfoundry.org/logo/"
        },
        {
            "title": "CloudBees",
            "hex": "1997B5",
            "source": "https://www.cloudbees.com"
        },
        {
            "title": "CloudCannon",
            "hex": "407AFC",
            "source": "https://cloudcannon.com"
        },
        {
            "title": "Cloudera",
            "hex": "F96702",
            "source": "https://www.cloudera.com"
        },
        {
            "title": "Cloudflare",
            "hex": "F38020",
            "source": "https://www.cloudflare.com/logo/",
            "guidelines": "https://www.cloudflare.com/trademark/"
        },
        {
            "title": "Cloudflare Pages",
            "hex": "F38020",
            "source": "https://pages.cloudflare.com",
            "guidelines": "https://www.cloudflare.com/trademark/"
        },
        {
            "title": "Cloudsmith",
            "hex": "2A6FE1",
            "source": "https://cloudsmith.com/company/brand/",
            "guidelines": "https://cloudsmith.com/company/brand/"
        },
        {
            "title": "Cloudways",
            "hex": "2C39BD",
            "source": "https://www.cloudways.com/en/media-kit.php"
        },
        {
            "title": "Clubhouse",
            "hex": "6515DD",
            "source": "https://brand.clubhouse.io",
            "guidelines": "https://brand.clubhouse.io"
        },
        {
            "title": "Clyp",
            "hex": "3CBDB1",
            "source": "https://clyp.it"
        },
        {
            "title": "CMake",
            "hex": "064F8C",
            "source": "https://www.kitware.com/platforms/"
        },
        {
            "title": "CNCF",
            "hex": "231F20",
            "source": "https://github.com/cncf/artwork/blob/d2ed716cc0769e6c65d2e58f9a503fca02b60a56/examples/other.md#cncf-logos",
            "guidelines": "https://www.cncf.io/brand-guidelines/"
        },
        {
            "title": "CNN",
            "hex": "CC0000",
            "source": "https://edition.cnn.com"
        },
        {
            "title": "Co-op",
            "hex": "00B1E7",
            "source": "https://www.co-operative.coop/media/assets"
        },
        {
            "title": "Coca Cola",
            "hex": "D00013",
            "source": "https://upload.wikimedia.org/wikipedia/commons/c/ce/Coca-Cola_logo.svg"
        },
        {
            "title": "Cockpit",
            "hex": "0066CC",
            "source": "https://github.com/cockpit-project/cockpit-project.github.io/blob/b851b3477d90017961ac9b252401c9a6cb6239f1/images/site/cockpit-logo.svg"
        },
        {
            "title": "Cockroach Labs",
            "hex": "6933FF",
            "source": "https://www.cockroachlabs.com"
        },
        {
            "title": "CocoaPods",
            "hex": "EE3322",
            "source": "https://github.com/CocoaPods/shared_resources/tree/3125baf19976bd240c86459645f45b68d2facd10",
            "license": {
                "type": "CC-BY-NC-4.0"
            }
        },
        {
            "title": "Cocos",
            "hex": "55C2E1",
            "source": "https://www.cocos.com/en/"
        },
        {
            "title": "Coda",
            "hex": "F46A54",
            "source": "https://coda.io"
        },
        {
            "title": "Codacy",
            "hex": "222F29",
            "source": "https://www.codacy.com/blog/"
        },
        {
            "title": "Code Climate",
            "hex": "000000",
            "source": "https://codeclimate.com/github/codeclimate/python-test-reporter/badges/"
        },
        {
            "title": "Code Review",
            "hex": "485A62",
            "source": "https://codereview.stackexchange.com",
            "guidelines": "https://stackoverflow.com/legal/trademark-guidance"
        },
        {
            "title": "Codeberg",
            "hex": "2185D0",
            "source": "https://codeberg.org"
        },
        {
            "title": "Codecademy",
            "hex": "1F4056",
            "source": "https://www.codecademy.com"
        },
        {
            "title": "CodeceptJS",
            "hex": "F6E05E",
            "source": "https://github.com/codeceptjs/codeceptjs.github.io/blob/c7917445b9a70a9daacf20986c403c3299f5c960/favicon/safari-pinned-tab.svg"
        },
        {
            "title": "CodeChef",
            "hex": "5B4638",
            "source": "https://www.codechef.com"
        },
        {
            "title": "Codecov",
            "hex": "F01F7A",
            "source": "https://codecov.io"
        },
        {
            "title": "CodeFactor",
            "hex": "F44A6A",
            "source": "https://www.codefactor.io"
        },
        {
            "title": "Codeforces",
            "hex": "1F8ACB",
            "source": "https://codeforces.com"
        },
        {
            "title": "CodeIgniter",
            "hex": "EF4223",
            "source": "https://www.codeigniter.com/help/legal"
        },
        {
            "title": "Codemagic",
            "hex": "F45E3F",
            "source": "https://codemagic.io"
        },
        {
            "title": "CodeMirror",
            "hex": "D30707",
            "source": "https://github.com/codemirror/CodeMirror/blob/6e7aa65a8bfb64837ae9d082b674b2f5ee056d2c/doc/logo.svg"
        },
        {
            "title": "CodeNewbie",
            "hex": "9013FE",
            "source": "https://community.codenewbie.org"
        },
        {
            "title": "CodePen",
            "hex": "000000",
            "source": "https://blog.codepen.io/documentation/brand-assets/logos/"
        },
        {
            "title": "CodeProject",
            "hex": "FF9900",
            "source": "https://www.codeproject.com"
        },
        {
            "title": "CodersRank",
            "hex": "67A4AC",
            "source": "https://codersrank.io"
        },
        {
            "title": "Coderwall",
            "hex": "3E8DCC",
            "source": "https://github.com/twolfson/coderwall-svg/tree/e87fb90eab5e401210a174f9418b5af0a246758e"
        },
        {
            "title": "CodeSandbox",
            "hex": "151515",
            "source": "https://codesandbox.io/CodeSandbox-Press-Kit.zip"
        },
        {
            "title": "Codeship",
            "hex": "004466",
            "source": "https://app.codeship.com"
        },
        {
            "title": "CodeSignal",
            "hex": "1062FB",
            "source": "https://codesignal.com"
        },
        {
            "title": "CodeStream",
            "hex": "008C99",
            "source": "https://www.codestream.com"
        },
        {
            "title": "Codewars",
            "hex": "B1361E",
            "source": "https://github.com/codewars/branding/tree/1ff0d44db52ac4a5e3a1c43277dc35f228eb6983"
        },
        {
            "title": "Coding Ninjas",
            "hex": "DD6620",
            "source": "https://www.codingninjas.com/press-release"
        },
        {
            "title": "CodinGame",
            "hex": "F2BB13",
            "source": "https://www.codingame.com/work/press/press-kit/"
        },
        {
            "title": "Codio",
            "hex": "4574E0",
            "source": "https://codio.com"
        },
        {
            "title": "CoffeeScript",
            "hex": "2F2625",
            "source": "https://coffeescript.org"
        },
        {
            "title": "Cognizant",
            "hex": "1A4CA1",
            "source": "https://www.cognizant.com"
        },
        {
            "title": "Coil",
            "hex": "000000",
            "source": "https://coil.com/press/brand-guidelines",
            "guidelines": "https://coil.com/press/brand-guidelines"
        },
        {
            "title": "Coinbase",
            "hex": "0052FF",
            "source": "https://www.coinbase.com/press"
        },
        {
            "title": "CoinMarketCap",
            "hex": "17181B",
            "source": "https://www.coinmarketcap.com"
        },
        {
            "title": "Commerzbank",
            "hex": "FFCC33",
            "source": "https://commons.wikimedia.org/wiki/Category:Commerzbank_logos"
        },
        {
            "title": "commitlint",
            "hex": "000000",
            "source": "https://github.com/conventional-changelog/commitlint/blob/0b177635472214faac5a5800ced970bf4d2e6012/docs/assets/icon.svg"
        },
        {
            "title": "Commodore",
            "hex": "1E2A4E",
            "source": "https://commodore.inc"
        },
        {
            "title": "Common Workflow Language",
            "hex": "B5314C",
            "source": "https://github.com/common-workflow-language/logo/blob/54b1624bc88df6730fa7b6c928a05fc9c939e47e/CWL-Logo-nofonts.svg"
        },
        {
            "title": "Compiler Explorer",
            "hex": "67C52A",
            "source": "https://github.com/compiler-explorer/infra/blob/8d362efe7ddc24e6a625f7db671d0a6e7600e3c9/logo/icon/CompilerExplorer%20Logo%20Icon%20SVG.svg"
        },
        {
            "title": "Composer",
            "hex": "885630",
            "source": "https://getcomposer.org"
        },
        {
            "title": "CompTIA",
            "hex": "C8202F",
            "source": "https://www.comptia.org",
            "guidelines": "https://www.comptia.org/newsroom/media-library"
        },
        {
            "title": "Comsol",
            "hex": "368CCB",
            "source": "https://cdn.comsol.com/company/comsol-brand-guide-November2019.pdf"
        },
        {
            "title": "Conan",
            "hex": "6699CB",
            "source": "https://conan.io"
        },
        {
            "title": "Concourse",
            "hex": "3398DC",
            "source": "https://concourse-ci.org"
        },
        {
            "title": "Conda-Forge",
            "hex": "000000",
            "source": "https://github.com/conda-forge/conda-forge.github.io/tree/0fc7dac2b989f3601dcc1be8a9f92c5b617c291e"
        },
        {
            "title": "Conekta",
            "hex": "0A1837",
            "source": "https://www.conekta.com"
        },
        {
            "title": "Confluence",
            "hex": "172B4D",
            "source": "https://www.atlassian.com/company/news/press-kit"
        },
        {
            "title": "Construct 3",
            "hex": "00FFDA",
            "source": "https://www.construct.net",
            "guidelines": "https://www.construct.net"
        },
        {
            "title": "Consul",
            "hex": "F24C53",
            "source": "https://www.hashicorp.com/brand",
            "guidelines": "https://www.hashicorp.com/brand"
        },
        {
            "title": "Contactless Payment",
            "hex": "000000",
            "source": "https://en.wikipedia.org/wiki/Contactless_payment"
        },
        {
            "title": "containerd",
            "hex": "575757",
            "source": "https://cncf-branding.netlify.app/projects/containerd/"
        },
        {
            "title": "Contao",
            "hex": "F47C00",
            "source": "https://contao.org",
            "guidelines": "https://contao.org/en/media"
        },
        {
            "title": "Contentful",
            "hex": "2478CC",
            "source": "https://press.contentful.com/media_kits"
        },
        {
            "title": "Conventional Commits",
            "hex": "FE5196",
            "source": "https://www.conventionalcommits.org",
            "license": {
                "type": "MIT"
            }
        },
        {
            "title": "Convertio",
            "hex": "FF3333",
            "source": "https://convertio.co"
        },
        {
            "title": "Cookiecutter",
            "hex": "D4AA00",
            "source": "https://github.com/cookiecutter/cookiecutter/blob/52dd18513bbab7f0fbfcb2938c9644d9092247cf/logo/cookiecutter-logo.svg"
        },
        {
            "title": "Cora",
            "hex": "E61845",
            "source": "https://www.cora.fr"
        },
        {
            "title": "Corona Engine",
            "hex": "F96F29",
            "source": "https://coronalabs.com",
            "guidelines": "https://coronalabs.com/presskit.pdf"
        },
        {
            "title": "Corona Renderer",
            "hex": "E6502A",
            "source": "https://corona-renderer.com/about"
        },
        {
            "title": "Corsair",
            "hex": "000000",
            "source": "https://www.corsair.com",
            "guidelines": "https://www.corsair.com/press"
        },
        {
            "title": "Couchbase",
            "hex": "EA2328",
            "source": "https://www.couchbase.com"
        },
        {
            "title": "Counter-Strike",
            "hex": "000000",
            "source": "https://en.wikipedia.org/wiki/File:CS-GO_Logo.svg"
        },
        {
            "title": "CountingWorks PRO",
            "hex": "2E3084",
            "source": "https://www.countingworks.com/blog"
        },
        {
            "title": "Coursera",
            "hex": "0056D2",
            "source": "https://about.coursera.org/press"
        },
        {
            "title": "Coveralls",
            "hex": "3F5767",
            "source": "https://coveralls.io"
        },
        {
            "title": "cPanel",
            "hex": "FF6C2C",
            "source": "https://cpanel.net/company/cpanel-brand-guide/"
        },
        {
            "title": "Craft CMS",
            "hex": "E5422B",
            "source": "https://craftcms.com/brand-resources"
        },
        {
            "title": "Craftsman",
            "hex": "D6001C",
            "source": "https://www.craftsman.com"
        },
        {
            "title": "CrateDB",
            "hex": "009DC7",
            "source": "https://github.com/crate/crate-docs-theme/blob/cbd734b3617489ca937f35e30f37f3f6c1870e1f/src/crate/theme/rtd/crate/static/images/crate-logo.svg"
        },
        {
            "title": "Crayon",
            "hex": "FF6A4C",
            "source": "https://www.crayon.com"
        },
        {
            "title": "Creality",
            "hex": "000000",
            "source": "https://www.creality.com"
        },
        {
            "title": "Create React App",
            "hex": "09D3AC",
            "source": "https://github.com/facebook/create-react-app/blob/9d0369b1fe3260e620b08effcf85f1edefc5d1ea/docusaurus/website/static/img/logo.svg"
        },
        {
            "title": "Creative Commons",
            "hex": "EF9421",
            "source": "https://creativecommons.org"
        },
        {
            "title": "Creative Technology",
            "hex": "000000",
            "source": "https://creative.com"
        },
        {
            "title": "Credly",
            "hex": "FF6B00",
            "source": "https://cdn.credly.com/assets/structure/logo-78b59f8114817c758ca965ed8f1a58a76a39b6fd70d031f771a9bbc581fcde65.svg"
        },
        {
            "title": "Crehana",
            "hex": "4B22F4",
            "source": "https://www.crehana.com"
        },
        {
            "title": "Critical Role",
            "hex": "000000",
            "source": "https://critrole.com"
        },
        {
            "title": "Crowdin",
            "hex": "2E3340",
            "source": "https://support.crowdin.com/using-logo/"
        },
        {
            "title": "Crowdsource",
            "hex": "4285F4",
            "source": "https://crowdsource.google.com/about/"
        },
        {
            "title": "Crunchbase",
            "hex": "0288D1",
            "source": "https://www.crunchbase.com/home"
        },
        {
            "title": "Crunchyroll",
            "hex": "F47521",
            "source": "https://www.crunchyroll.com"
        },
        {
            "title": "CRYENGINE",
            "hex": "000000",
            "source": "https://www.cryengine.com/brand"
        },
        {
            "title": "Crystal",
            "hex": "000000",
            "source": "https://crystal-lang.org/media/"
        },
        {
            "title": "CSS Modules",
            "hex": "000000",
            "source": "https://github.com/css-modules/logos/blob/32e4717062e4328ed861fa92d5d9cfd47859362f/css-modules-logo.svg"
        },
        {
            "title": "CSS Wizardry",
            "hex": "F43059",
            "source": "https://csswizardry.com"
        },
        {
            "title": "CSS3",
            "hex": "1572B6",
            "source": "https://www.w3.org/html/logo/"
        },
        {
            "title": "CTS",
            "hex": "E53236",
            "source": "https://commons.wikimedia.org/wiki/File:Logo_Compagnie_des_transports_strasbourgeois.svg",
            "aliases": {
                "aka": [
                    "Compagnie des Transports Strasbourgeois"
                ]
            }
        },
        {
            "title": "Cucumber",
            "hex": "23D96C",
            "source": "https://cucumber.io"
        },
        {
            "title": "Cultura",
            "hex": "1D2C54",
            "source": "https://www.cultura.com"
        },
        {
            "title": "curl",
            "hex": "073551",
            "source": "https://curl.haxx.se/logo/"
        },
        {
            "title": "CurseForge",
            "hex": "F16436",
            "source": "https://www.curseforge.com"
        },
        {
            "title": "Cycling '74",
            "hex": "111111",
            "source": "https://cycling74.com"
        },
        {
            "title": "Cypress",
            "hex": "17202C",
            "source": "https://cypress.io"
        },
        {
            "title": "Cytoscape.js",
            "hex": "F7DF1E",
            "source": "https://github.com/cytoscape/cytoscape.js/blob/97c27700feefe2f7b79fca248763049e9a0b38c6/documentation/img/cytoscape-logo.svg"
        },
        {
            "title": "D",
            "hex": "B03931",
            "source": "https://github.com/dlang/dlang.org/blob/6d0e2e5f6a8249031cfd010e389b99ff014cd320/images/dlogo.svg"
        },
        {
            "title": "D-EDGE",
            "hex": "432975",
            "source": "https://github.com/d-edge/JoinUs/blob/4d8b5cf7145db26649fe9f1587194e44dbbe3565/d-edge.svg"
        },
        {
            "title": "D-Wave Systems",
            "hex": "008CD7",
            "source": "https://www.dwavesys.com"
        },
        {
            "title": "D3.js",
            "hex": "F9A03C",
            "source": "https://github.com/d3/d3-logo/tree/6d9c471aa852033501d00ca63fe73d9f8be82d1d"
        },
        {
            "title": "Dacia",
            "hex": "646B52",
            "source": "https://commons.wikimedia.org/wiki/File:Dacia-Logo-2021.svg"
        },
        {
            "title": "DAF",
            "hex": "00529B",
            "source": "https://www.daf.com/en"
        },
        {
            "title": "Dailymotion",
            "hex": "0D0D0D",
            "source": "https://about.dailymotion.com/en/press/"
        },
        {
            "title": "Daimler",
            "hex": "E6E6E6",
            "source": "https://designnavigator.daimler.com/Daimler_Corporate_Logotype_Black_DTP",
            "guidelines": "https://designnavigator.daimler.com/Daimler_Corporate_Logotype"
        },
        {
            "title": "DaisyUI",
            "hex": "5A0EF8",
            "source": "https://raw.githubusercontent.com/saadeghi/files/main/daisyui/logo-4.svg"
        },
        {
            "title": "Dapr",
            "hex": "0D2192",
            "source": "https://raw.githubusercontent.com/dapr/dapr/18575823c74318c811d6cd6f57ffac76d5debe93/img/dapr_logo.svg"
        },
        {
            "title": "Dark Reader",
            "hex": "141E24",
            "source": "https://github.com/simple-icons/simple-icons/pull/3348#issuecomment-667090608"
        },
        {
            "title": "Dart",
            "hex": "0175C2",
            "source": "https://github.com/dart-lang/site-shared/tree/18458ff440afd3d06f04e5cb871c4c5eda29c9d5/src/_assets/image/dart/logo"
        },
        {
            "title": "Darty",
            "hex": "EB1B23",
            "source": "https://www.darty.com"
        },
        {
            "title": "Das Erste",
            "hex": "001A4B",
            "source": "https://en.wikipedia.org/wiki/Das_Erste"
        },
        {
            "title": "Dash",
            "hex": "008DE4",
            "source": "https://www.dash.org/brand-assets/",
            "guidelines": "https://www.dash.org/brand-guidelines/"
        },
        {
            "title": "Dashlane",
            "hex": "0E353D",
            "source": "https://brandfolder.com/dashlane/brandkitpartners"
        },
        {
            "title": "Dask",
            "hex": "FC6E6B",
            "source": "https://github.com/dask/dask/blob/67e648922512615f94f8a90726423e721d0e3eb2/docs/source/images/dask_icon_black.svg"
        },
        {
            "title": "Dassault Systèmes",
            "hex": "005386",
            "source": "https://www.3ds.com"
        },
        {
            "title": "data.ai",
            "hex": "000000",
            "source": "https://www.data.ai/en/about/press/"
        },
        {
            "title": "Databricks",
            "hex": "FF3621",
            "source": "https://www.databricks.com",
            "guidelines": "https://brand.databricks.com/Styleguide/Guide/"
        },
        {
            "title": "DataCamp",
            "hex": "03EF62",
            "source": "https://www.datacamp.com"
        },
        {
            "title": "Datadog",
            "hex": "632CA6",
            "source": "https://www.datadoghq.com/about/resources",
            "guidelines": "https://www.datadoghq.com/about/resources/"
        },
        {
            "title": "DataGrip",
            "hex": "000000",
            "source": "https://www.jetbrains.com/company/brand/logos/",
            "guidelines": "https://www.jetbrains.com/company/brand/"
        },
        {
            "title": "Dataiku",
            "hex": "2AB1AC",
            "source": "https://www.dataiku.com/company/media-kit/"
        },
        {
            "title": "DataStax",
            "hex": "3A3A42",
            "source": "https://www.datastax.com/brand-resources",
            "guidelines": "https://www.datastax.com/brand-resources"
        },
        {
            "title": "Dataverse",
            "hex": "088142",
            "source": "https://docs.microsoft.com/en-us/power-platform/guidance/icons",
            "guidelines": "https://docs.microsoft.com/en-us/power-platform/guidance/icons",
            "license": {
                "type": "custom",
                "url": "https://docs.microsoft.com/en-us/power-platform/guidance/icons"
            }
        },
        {
            "title": "DatoCMS",
            "hex": "FF7751",
            "source": "https://www.datocms.com/company/brand-assets",
            "guidelines": "https://www.datocms.com/company/brand-assets"
        },
        {
            "title": "Datto",
            "hex": "199ED9",
            "source": "https://www.datto.com/brand/logos",
            "guidelines": "https://www.datto.com/brand"
        },
        {
            "title": "DAZN",
            "hex": "F8F8F5",
            "source": "https://media.dazn.com/en/assets/"
        },
        {
            "title": "dblp",
            "hex": "004F9F",
            "source": "https://dblp.org"
        },
        {
            "title": "dbt",
            "hex": "FF694B",
            "source": "https://github.com/fishtown-analytics/dbt-styleguide/blob/a2895e005457eda531880dfde62f31959d42f18b/_includes/icons/logo.svg"
        },
        {
            "title": "DC Entertainment",
            "hex": "0078F0",
            "source": "https://www.readdc.com"
        },
        {
            "title": "De'Longhi",
            "hex": "072240",
            "source": "https://www.delonghi.com"
        },
        {
            "title": "Debian",
            "hex": "A81D33",
            "source": "https://www.debian.org/logos",
            "guidelines": "https://www.debian.org/logos/",
            "license": {
                "type": "CC-BY-SA-3.0"
            }
        },
        {
            "title": "Decap CMS",
            "hex": "FF0082",
            "source": "https://github.com/decaporg/decap-cms/blob/ba158f4a56d6d79869811971bc1bb0ef15197d30/website/static/img/decap-logo.svg"
        },
        {
            "title": "deepin",
            "hex": "007CFF",
            "source": "https://commons.wikimedia.org/wiki/File:Deepin_logo.svg"
        },
        {
            "title": "Deepnote",
            "hex": "3793EF",
            "source": "https://deepnote.com"
        },
        {
            "title": "Deezer",
            "hex": "FEAA2D",
            "source": "https://deezerbrand.com",
            "guidelines": "https://deezerbrand.com"
        },
        {
            "title": "del.icio.us",
            "slug": "delicious",
            "hex": "0000FF",
            "source": "https://del.icio.us",
            "aliases": {
                "aka": [
                    "Delicious"
                ]
            }
        },
        {
            "title": "Deliveroo",
            "hex": "00CCBC",
            "source": "https://deliveroo.com"
        },
        {
            "title": "Dell",
            "hex": "007DB8",
            "source": "https://www.dell.com",
            "guidelines": "https://brand.delltechnologies.com/logos/"
        },
        {
            "title": "Delphi",
            "hex": "EE1F35",
            "source": "https://www.embarcadero.com/news/logo"
        },
        {
            "title": "Delta",
            "hex": "003366",
            "source": "https://news.delta.com/delta-air-lines-logos-brand-guidelines"
        },
        {
            "title": "Deno",
            "hex": "000000",
            "source": "https://github.com/denoland/dotland/blob/f1ba74327b401b47de678f30d768ff9bf54494b6/public/logo.svg",
            "license": {
                "type": "MIT"
            }
        },
        {
            "title": "Denon",
            "hex": "0B131A",
            "source": "https://www.denon.com",
            "guidelines": "https://www.denon.com/en-us/support/termsofuse.html"
        },
        {
            "title": "Dependabot",
            "hex": "025E8C",
            "source": "https://dependabot.com"
        },
        {
            "title": "Der Spiegel",
            "hex": "E64415",
            "source": "https://www.spiegel.de"
        },
        {
            "title": "Designer News",
            "hex": "2D72D9",
            "source": "https://www.designernews.co"
        },
        {
            "title": "Deutsche Bahn",
            "hex": "F01414",
            "source": "https://www.bahn.de"
        },
        {
            "title": "Deutsche Bank",
            "hex": "0018A8",
            "source": "https://www.db.com"
        },
        {
            "title": "dev.to",
            "hex": "0A0A0A",
            "source": "https://dev.to"
        },
        {
            "title": "DevExpress",
            "hex": "FF7200",
            "source": "https://www.devexpress.com/aboutus/"
        },
        {
            "title": "DeviantArt",
            "hex": "05CC47",
            "source": "https://help.deviantart.com/21"
        },
        {
            "title": "Devpost",
            "hex": "003E54",
            "source": "https://github.com/challengepost/supportcenter/blob/e40066cde2ed25dc14c0541edb746ff8c6933114/images/devpost-icon-rgb.svg"
        },
        {
            "title": "devRant",
            "hex": "F99A66",
            "source": "https://devrant.com"
        },
        {
            "title": "Dgraph",
            "hex": "E50695",
            "source": "https://dgraph.io"
        },
        {
            "title": "DHL",
            "hex": "FFCC00",
            "source": "https://www.dpdhl-brands.com/dhl/en/guides/design-basics/logo-and-claim.html",
            "guidelines": "https://www.dpdhl-brands.com/dhl/en/guides/design-basics/logo-and-claim.html"
        },
        {
            "title": "diagrams.net",
            "hex": "F08705",
            "source": "https://github.com/jgraph/drawio/blob/4743eba8d5eaa497dc003df7bf7295b695c59bea/src/main/webapp/images/drawlogo.svg",
            "aliases": {
                "aka": [
                    "draw.io"
                ]
            }
        },
        {
            "title": "Dialogflow",
            "hex": "FF9800",
            "source": "https://dialogflow.cloud.google.com"
        },
        {
            "title": "Diaspora",
            "hex": "000000",
            "source": "https://wiki.diasporafoundation.org/Branding"
        },
        {
            "title": "Digg",
            "hex": "000000",
            "source": "https://digg.com"
        },
        {
            "title": "Digi-Key Electronics",
            "hex": "CC0000",
            "source": "https://www.digikey.com"
        },
        {
            "title": "DigitalOcean",
            "hex": "0080FF",
            "source": "https://www.digitalocean.com/press/",
            "guidelines": "https://www.digitalocean.com/press/"
        },
        {
            "title": "Dior",
            "hex": "000000",
            "source": "https://www.dior.com"
        },
        {
            "title": "Directus",
            "hex": "263238",
            "source": "https://directus.io"
        },
        {
            "title": "Discogs",
            "hex": "333333",
            "source": "https://www.discogs.com/brand"
        },
        {
            "title": "Discord",
            "hex": "5865F2",
            "source": "https://discord.com/branding",
            "guidelines": "https://discord.com/branding"
        },
        {
            "title": "Discourse",
            "hex": "000000",
            "source": "https://www.discourse.org"
        },
        {
            "title": "Discover",
            "hex": "FF6000",
            "source": "https://www.discovernetwork.com/en-us/business-resources/free-signage-logos"
        },
        {
            "title": "Disqus",
            "hex": "2E9FFF",
            "source": "https://disqus.com/brand"
        },
        {
            "title": "Disroot",
            "hex": "50162D",
            "source": "https://disroot.org/en"
        },
        {
            "title": "Distrokid",
            "hex": "231F20",
            "source": "https://distrokid.com/logo"
        },
        {
            "title": "Django",
            "hex": "092E20",
            "source": "https://www.djangoproject.com/community/logos/"
        },
        {
            "title": "Dlib",
            "hex": "008000",
            "source": "https://github.com/davisking/dlib/blob/8a2c7442074339ac9ffceff6ef5a49e0114222b9/docs/docs/dlib-logo-and-icons.svg"
        },
        {
            "title": "DLNA",
            "hex": "48A842",
            "source": "https://upload.wikimedia.org/wikipedia/de/e/eb/Digital_Living_Network_Alliance_logo.svg"
        },
        {
            "title": "dm",
            "hex": "002878",
            "source": "https://www.dm.de"
        },
        {
            "title": "Docker",
            "hex": "2496ED",
            "source": "https://www.docker.com/company/newsroom/media-resources"
        },
        {
            "title": "Docs.rs",
            "hex": "000000",
            "source": "https://docs.rs"
        },
        {
            "title": "DocuSign",
            "hex": "FFCC22",
            "source": "https://www.docusign.com/sites/all/themes/custom/docusign/favicons/mstile-310x310.png"
        },
        {
            "title": "Dogecoin",
            "hex": "C2A633",
            "source": "https://cryptologos.cc/dogecoin"
        },
        {
            "title": "DOI",
            "hex": "FAB70C",
            "source": "https://www.doi.org/images/logos/header_logo_cropped.svg",
            "guidelines": "https://www.doi.org/resources/130718-trademark-policy.pdf"
        },
        {
            "title": "Dolby",
            "hex": "000000",
            "source": "https://www.dolby.com/us/en/about/brand-identity.html"
        },
        {
            "title": "DoorDash",
            "hex": "FF3008",
            "source": "https://www.doordash.com/about/"
        },
        {
            "title": "Douban",
            "hex": "2D963D",
            "source": "https://www.douban.com/about",
            "license": {
                "type": "custom",
                "url": "https://www.douban.com/about/legal#info_data"
            }
        },
        {
            "title": "Douban Read",
            "hex": "389EAC",
            "source": "https://read.douban.com",
            "license": {
                "type": "custom",
                "url": "https://www.douban.com/about/legal#info_data"
            }
        },
        {
            "title": "Dovecot",
            "hex": "54BCAB",
            "source": "https://commons.wikimedia.org/wiki/File:Dovecot_logo.svg"
        },
        {
            "title": "DPD",
            "hex": "DC0032",
            "source": "https://www.dpd.com"
        },
        {
            "title": "Dragonframe",
            "hex": "D4911E",
            "source": "https://dragonframe.com"
        },
        {
            "title": "Draugiem.lv",
            "hex": "FF6600",
            "source": "https://www.frype.com/applications/dev/docs/logos/"
        },
        {
            "title": "Dribbble",
            "hex": "EA4C89",
            "source": "https://dribbble.com/branding"
        },
        {
            "title": "Drone",
            "hex": "212121",
            "source": "https://github.com/drone/brand/tree/f3ba7a1ad3c35abfe9571ea9c3ea93dff9912955"
        },
        {
            "title": "Drooble",
            "hex": "19C4BE",
            "source": "https://blog.drooble.com/press/"
        },
        {
            "title": "Dropbox",
            "hex": "0061FF",
            "source": "https://www.dropbox.com/branding"
        },
        {
            "title": "Drupal",
            "hex": "0678BE",
            "source": "https://www.drupal.org/about/media-kit/logos"
        },
        {
            "title": "DS Automobiles",
            "hex": "1D1717",
            "source": "https://www.stellantis.com/en/brands/ds"
        },
        {
            "title": "DTS",
            "hex": "F98B2B",
            "source": "https://xperi.com/brands/dts/",
            "guidelines": "https://xperi.com/terms-conditions/"
        },
        {
            "title": "DTube",
            "hex": "F01A30",
            "source": "https://about.d.tube/mediakit.html"
        },
        {
            "title": "Ducati",
            "hex": "CC0000",
            "source": "https://brandlogos.net/ducati-logo-vector-svg-92931.html"
        },
        {
            "title": "DuckDB",
            "hex": "FFF000",
            "source": "https://duckdb.org"
        },
        {
            "title": "DuckDuckGo",
            "hex": "DE5833",
            "source": "https://duckduckgo.com"
        },
        {
            "title": "Dungeons & Dragons",
            "hex": "ED1C24",
            "source": "https://dnd.wizards.com/articles/features/basicrules",
            "guidelines": "https://dnd.wizards.com/articles/features/fan-site-kit",
            "aliases": {
                "aka": [
                    "D&D"
                ]
            }
        },
        {
            "title": "Dunked",
            "hex": "2DA9D7",
            "source": "https://dunked.com"
        },
        {
            "title": "Duolingo",
            "hex": "58CC02",
            "source": "https://www.duolingo.com"
        },
        {
            "title": "DVC",
            "aliases": {
                "aka": [
                    "Data Version Control"
                ]
            },
            "hex": "13ADC7",
            "source": "https://iterative.ai/brand/",
            "guidelines": "https://iterative.ai/brand/"
        },
        {
            "title": "dwm",
            "hex": "1177AA",
            "source": "https://dwm.suckless.org"
        },
        {
            "title": "Dynamics 365",
            "hex": "0B53CE",
            "source": "https://docs.microsoft.com/en-us/dynamics365/get-started/icons",
            "guidelines": "https://docs.microsoft.com/en-us/dynamics365/get-started/icons",
            "license": {
                "type": "custom",
                "url": "https://docs.microsoft.com/en-us/dynamics365/get-started/icons"
            }
        },
        {
            "title": "Dynatrace",
            "hex": "1496FF",
            "source": "https://www.dynatrace.com/company/press-kit/"
        },
        {
            "title": "E.Leclerc",
            "hex": "0066CC",
            "source": "https://www.e.leclerc/assets/images/sue-logo.svg"
        },
        {
            "title": "E3",
            "hex": "E73D2F",
            "source": "https://commons.wikimedia.org/wiki/File:E3_Logo.svg",
            "aliases": {
                "aka": [
                    "Electronic Entertainment Expo"
                ]
            }
        },
        {
            "title": "EA",
            "hex": "000000",
            "source": "https://www.ea.com"
        },
        {
            "title": "Eagle",
            "hex": "0072EF",
            "source": "https://en.eagle.cool"
        },
        {
            "title": "EasyEDA",
            "hex": "1765F6",
            "source": "https://easyeda.com"
        },
        {
            "title": "easyJet",
            "hex": "FF6600",
            "source": "https://www.easyjet.com"
        },
        {
            "title": "eBay",
            "hex": "E53238",
            "source": "https://go.developer.ebay.com/logos"
        },
        {
            "title": "EBOX",
            "hex": "BE2323",
            "source": "https://www.ebox.ca"
        },
        {
            "title": "Eclipse Adoptium",
            "hex": "FF1464",
            "source": "https://www.eclipse.org/org/artwork/",
            "guidelines": "https://www.eclipse.org/legal/logo_guidelines.php"
        },
        {
            "title": "Eclipse Che",
            "hex": "525C86",
            "source": "https://www.eclipse.org/che/"
        },
        {
            "title": "Eclipse IDE",
            "hex": "2C2255",
            "source": "https://www.eclipse.org/artwork/"
        },
        {
            "title": "Eclipse Jetty",
            "hex": "FC390E",
            "source": "https://github.com/eclipse/jetty.project/blob/dab26c601d08d350cd830c1007bb196c5196f0f6/logos/jetty-avatar.svg"
        },
        {
            "title": "Eclipse Mosquitto",
            "hex": "3C5280",
            "source": "https://github.com/eclipse/mosquitto/blob/75fc908bba90d4bd06e85efc1c4ed77952ec842c/logo/mosquitto-logo-only.svg"
        },
        {
            "title": "Eclipse Vert.x",
            "hex": "782A90",
            "source": "https://github.com/vert-x3/.github/blob/1ad6612d87f35665e50a00fc32eb9c542556385d/workflow-templates/vertx-favicon.svg"
        },
        {
            "title": "EDEKA",
            "hex": "1B66B3",
            "source": "https://www.edeka.de"
        },
        {
            "title": "EditorConfig",
            "hex": "FEFEFE",
            "source": "https://editorconfig.org"
        },
        {
            "title": "edX",
            "hex": "02262B",
            "source": "https://www.edx.org"
        },
        {
            "title": "egghead",
            "hex": "FCFBFA",
            "source": "https://egghead.io"
        },
        {
            "title": "Egnyte",
            "hex": "00968F",
            "source": "https://www.egnyte.com/presskit.html"
        },
        {
            "title": "Eight Sleep",
            "hex": "262729",
            "source": "https://www.eightsleep.com/press/"
        },
        {
            "title": "El Jueves",
            "hex": "BE312E",
            "source": "https://www.eljueves.es"
        },
        {
            "title": "Elastic",
            "hex": "005571",
            "source": "https://www.elastic.co/brand"
        },
        {
            "title": "Elastic Cloud",
            "hex": "005571",
            "source": "https://www.elastic.co/brand"
        },
        {
            "title": "Elastic Stack",
            "hex": "005571",
            "source": "https://www.elastic.co/brand"
        },
        {
            "title": "Elasticsearch",
            "hex": "005571",
            "source": "https://www.elastic.co/brand"
        },
        {
            "title": "Elavon",
            "hex": "0C2074",
            "source": "https://www.elavon.com"
        },
        {
            "title": "Electron",
            "hex": "47848F",
            "source": "https://www.electronjs.org"
        },
        {
            "title": "Electron Fiddle",
            "hex": "E79537",
            "source": "https://github.com/electron/fiddle/blob/19360ade76354240630e5660469b082128e1e57e/assets/icons/fiddle.svg"
        },
        {
            "title": "electron-builder",
            "hex": "FFFFFF",
            "source": "https://www.electron.build"
        },
        {
            "title": "Element",
            "hex": "0DBD8B",
            "source": "https://element.io"
        },
        {
            "title": "elementary",
            "hex": "64BAFF",
            "source": "https://elementary.io/brand"
        },
        {
            "title": "Elementor",
            "hex": "92003B",
            "source": "https://elementor.com/logos/",
            "guidelines": "https://elementor.com/logos/"
        },
        {
            "title": "Eleventy",
            "hex": "000000",
            "source": "https://www.11ty.io"
        },
        {
            "title": "Elgato",
            "hex": "101010",
            "source": "https://www.elgato.com/en/media-room"
        },
        {
            "title": "Elixir",
            "hex": "4B275F",
            "source": "https://github.com/elixir-lang/elixir-lang.github.com/tree/031746384ee23b9be19298c92a9699c56cc05845/images/logo"
        },
        {
            "title": "Ello",
            "hex": "000000",
            "source": "https://ello.co"
        },
        {
            "title": "Elm",
            "hex": "1293D8",
            "source": "https://github.com/elm/foundation.elm-lang.org/blob/2d097b317d8af2aaeab49284830260a32d817305/assets/elm_logo.svg"
        },
        {
            "title": "Elsevier",
            "hex": "FF6C00",
            "source": "https://www.elsevier.com"
        },
        {
            "title": "Embarcadero",
            "hex": "ED1F35",
            "source": "https://www.embarcadero.com/news/logo"
        },
        {
            "title": "Ember.js",
            "hex": "E04E39",
            "source": "https://emberjs.com/logos/",
            "guidelines": "https://emberjs.com/logos/"
        },
        {
            "title": "Emby",
            "hex": "52B54B",
            "source": "https://emby.media"
        },
        {
            "title": "Emirates",
            "hex": "D71921",
            "source": "https://www.emirates.com/ie/english/"
        },
        {
            "title": "Emlakjet",
            "hex": "0AE524",
            "source": "https://www.emlakjet.com/kurumsal-materyaller/"
        },
        {
            "title": "Empire Kred",
            "hex": "72BE50",
            "source": "https://www.empire.kred"
        },
        {
            "title": "Engadget",
            "hex": "000000",
            "source": "https://www.engadget.com",
            "guidelines": "https://o.aolcdn.com/engadget/brand-kit/eng-logo-guidelines.pdf"
        },
        {
            "title": "Enpass",
            "hex": "0D47A1",
            "source": "https://www.enpass.io/press/"
        },
        {
            "title": "EnterpriseDB",
            "hex": "FF3E00",
            "source": "https://www.enterprisedb.com"
        },
        {
            "title": "Envato",
            "hex": "81B441",
            "source": "https://envato.com"
        },
        {
            "title": "Envoy Proxy",
            "hex": "AC6199",
            "source": "https://d33wubrfki0l68.cloudfront.net/6f16455dae972425b77c7e31642269b375ec250e/3bd11/img/envoy-logo.svg"
        },
        {
            "title": "EPEL",
            "hex": "FC0000",
            "source": "https://fedoraproject.org/wiki/EPEL"
        },
        {
            "title": "Epic Games",
            "hex": "313131",
            "source": "https://dev.epicgames.com/docs/services/en-US/EpicAccountServices/DesignGuidelines/index.html#epicgamesbrandguidelines",
            "guidelines": "https://dev.epicgames.com/docs/services/en-US/EpicAccountServices/DesignGuidelines/index.html#epicgamesbrandguidelines"
        },
        {
            "title": "Epson",
            "hex": "003399",
            "source": "https://global.epson.com/IR/library/"
        },
        {
            "title": "Equinix Metal",
            "hex": "ED2224",
            "source": "https://metal.equinix.com"
        },
        {
            "title": "Ericsson",
            "hex": "0082F0",
            "source": "https://www.ericsson.com/en/newsroom/media-kits/logo",
            "guidelines": "https://mediabank.ericsson.net/admin/mb/?h=dbeb87a1bcb16fa379c0020bdf713872"
        },
        {
            "title": "Erlang",
            "hex": "A90533",
            "source": "https://github.com/erlang/erlide_eclipse/blob/99d1d61fde8e32ef1630ca0e1b05a6822b3d6489/meta/media/erlang-logo.svg"
        },
        {
            "title": "esbuild",
            "hex": "FFCF00",
            "source": "https://github.com/evanw/esbuild/blob/ac542f913908d7326b65eb2e01f0559ed135a40e/images/logo.svg"
        },
        {
            "title": "ESEA",
            "hex": "0E9648",
            "source": "https://play.esea.net"
        },
        {
            "title": "ESLGaming",
            "hex": "FFFF09",
            "source": "https://brand.eslgaming.com",
            "guidelines": "https://brand.eslgaming.com"
        },
        {
            "title": "ESLint",
            "hex": "4B32C3",
            "source": "https://eslint.org"
        },
        {
            "title": "ESPHome",
            "hex": "000000",
            "source": "https://esphome.io"
        },
        {
            "title": "Espressif",
            "hex": "E7352C",
            "source": "https://www.espressif.com"
        },
        {
            "title": "ESRI",
            "hex": "000000",
            "source": "https://www.esri.com/en-us/arcgis/products/arcgis-pro/overview"
        },
        {
            "title": "etcd",
            "hex": "419EDA",
            "source": "https://cncf-branding.netlify.app/projects/etcd/"
        },
        {
            "title": "Ethereum",
            "hex": "3C3C3D",
            "source": "https://ethereum.org/en/assets/"
        },
        {
            "title": "Ethiopian Airlines",
            "hex": "648B1A",
            "source": "https://corporate.ethiopianairlines.com/media/Ethiopian-Factsheet"
        },
        {
            "title": "Etihad Airways",
            "hex": "BD8B13",
            "source": "https://www.etihad.com/en-ie/manage/duty-free"
        },
        {
            "title": "Etsy",
            "hex": "F16521",
            "source": "https://www.etsy.com/uk/press"
        },
        {
            "title": "Event Store",
            "hex": "5AB552",
            "source": "https://github.com/EventStore/Brand/tree/319d6f8dadc2881062917ea5a6dafa675775ea85"
        },
        {
            "title": "Eventbrite",
            "hex": "F05537",
            "source": "https://www.eventbrite.com/signin/"
        },
        {
            "title": "Evernote",
            "hex": "00A82D",
            "source": "https://evernote.com/about-us",
            "guidelines": "https://evernote.com/about-us"
        },
        {
            "title": "Exercism",
            "hex": "009CAB",
            "source": "https://github.com/exercism/website-icons/blob/2ad12baa465acfaa74efc5da27a6a12f8b05e3d0/exercism/logo-icon.svg",
            "license": {
                "type": "CC-BY-3.0"
            }
        },
        {
            "title": "Exordo",
            "hex": "DAA449",
            "source": "https://www.exordo.com"
        },
        {
            "title": "Exoscale",
            "hex": "DA291C",
            "source": "https://www.exoscale.com/press/",
            "guidelines": "https://www.exoscale.com/press/"
        },
        {
            "title": "Expensify",
            "hex": "0185FF",
            "source": "https://use.expensify.com/press-kit",
            "guidelines": "https://use.expensify.com/press-kit"
        },
        {
            "title": "Experts Exchange",
            "hex": "00AAE7",
            "source": "https://www.experts-exchange.com"
        },
        {
            "title": "Expo",
            "hex": "000020",
            "source": "https://expo.io/brand/"
        },
        {
            "title": "Express",
            "hex": "000000",
            "source": "https://github.com/openjs-foundation/artwork/blob/ac43961d1157f973c54f210cf5e0c9c45e3d3f10/projects/express/express-icon-black.svg"
        },
        {
            "title": "ExpressVPN",
            "hex": "DA3940",
            "source": "https://www.expressvpn.com/press",
            "guidelines": "https://www.expressvpn.com/press"
        },
        {
            "title": "EyeEm",
            "hex": "000000",
            "source": "https://www.eyeem.com"
        },
        {
            "title": "F-Droid",
            "hex": "1976D2",
            "source": "https://f-droid.org"
        },
        {
            "title": "F-Secure",
            "hex": "00BAFF",
            "source": "https://vip.f-secure.com/en/marketing/logos"
        },
        {
            "title": "F#",
            "hex": "378BBA",
            "slug": "fsharp",
            "source": "https://foundation.fsharp.org/logo",
            "guidelines": "https://foundation.fsharp.org/logo",
            "aliases": {
                "aka": [
                    "F sharp"
                ]
            }
        },
        {
            "title": "F1",
            "hex": "E10600",
            "source": "https://www.formula1.com"
        },
        {
            "title": "F5",
            "hex": "E4002B",
            "source": "https://www.f5.com/company/news/press-kit"
        },
        {
            "title": "Facebook",
            "hex": "1877F2",
            "source": "https://en.facebookbrand.com"
        },
        {
            "title": "Facebook Gaming",
            "hex": "005FED",
            "source": "https://www.facebook.com/fbgaminghome/"
        },
        {
            "title": "Facebook Live",
            "hex": "ED4242",
            "source": "https://en.facebookbrand.com"
        },
        {
            "title": "FACEIT",
            "hex": "FF5500",
            "source": "https://corporate.faceit.com/branding/"
        },
        {
            "title": "Facepunch",
            "hex": "EC1C24",
            "source": "https://sbox.facepunch.com/news"
        },
        {
            "title": "Falcon",
            "hex": "F0AD4E",
            "source": "https://falconframework.org"
        },
        {
            "title": "FamPay",
            "hex": "FFAD00",
            "source": "https://fampay.in"
        },
        {
            "title": "Fandango",
            "hex": "FF7300",
            "source": "https://www.fandango.com"
        },
        {
            "title": "Fandom",
            "hex": "FA005A",
            "source": "https://fandomdesignsystem.com"
        },
        {
            "title": "Fanfou",
            "hex": "00CCFF",
            "source": "https://fanfou.com"
        },
        {
            "title": "Fantom",
            "hex": "0928FF",
            "source": "https://fantom.foundation"
        },
        {
            "title": "FareHarbor",
            "hex": "0A6ECE",
            "source": "https://help.fareharbor.com/about/logo",
            "guidelines": "https://help.fareharbor.com/about/logo"
        },
        {
            "title": "FARFETCH",
            "hex": "000000",
            "source": "https://www.farfetch.com"
        },
        {
            "title": "FastAPI",
            "hex": "009688",
            "source": "https://github.com/tiangolo/fastapi/blob/6205935323ded4767438ee81623892621b353415/docs/en/docs/img/icon-white.svg"
        },
        {
            "title": "Fastify",
            "hex": "000000",
            "source": "https://github.com/fastify/graphics/blob/91e8a3d4754807de3b69440f66c72a737a5fde94/fastify-1000px-square-02.svg"
        },
        {
            "title": "Fastlane",
            "hex": "00F200",
            "source": "https://github.com/fastlane/fastlane.tools/blob/19ff41a6c0f27510a7a7879e6944809d40ab382e/assets/img/logo-mobile.svg"
        },
        {
            "title": "Fastly",
            "hex": "FF282D",
            "source": "https://assets.fastly.com/style-guide/docs/"
        },
        {
            "title": "Fathom",
            "hex": "9187FF",
            "source": "https://usefathom.com/brand"
        },
        {
            "title": "Fauna",
            "hex": "3A1AB6",
            "source": "https://fauna.com"
        },
        {
            "title": "Favro",
            "hex": "512DA8",
            "source": "https://favro.com/login"
        },
        {
            "title": "FeatHub",
            "hex": "9B9B9B",
            "source": "https://feathub.com"
        },
        {
            "title": "FedEx",
            "hex": "4D148C",
            "source": "https://newsroom.fedex.com"
        },
        {
            "title": "Fedora",
            "hex": "51A2DA",
            "source": "https://docs.fedoraproject.org/en-US/project/brand/",
            "guidelines": "https://fedoraproject.org/wiki/Legal:Trademark_guidelines",
            "license": {
                "type": "custom",
                "url": "https://docs.fedoraproject.org/en-US/project/brand/"
            }
        },
        {
            "title": "Feedly",
            "hex": "2BB24C",
            "source": "https://blog.feedly.com"
        },
        {
            "title": "Ferrari",
            "hex": "D40000",
            "source": "https://www.ferrari.com"
        },
        {
            "title": "Ferrari N.V.",
            "slug": "ferrarinv",
            "hex": "EB2E2C",
            "source": "https://corporate.ferrari.com"
        },
        {
            "title": "FerretDB",
            "hex": "042133",
            "source": "https://github.com/FerretDB/FerretDB/blob/1176606075dfe52225ce0cd1bbd0cd06128f8599/website/static/img/logo.svg"
        },
        {
            "title": "FFmpeg",
            "hex": "007808",
            "source": "https://commons.wikimedia.org/wiki/File:FFmpeg_Logo_new.svg"
        },
        {
            "title": "Fi",
            "hex": "00B899",
            "source": "https://fi.money",
            "aliases": {
                "aka": [
                    "Fi.Money",
                    "epiFi"
                ]
            }
        },
        {
            "title": "Fiat",
            "hex": "941711",
            "source": "https://www.fcaci.com/x/FIATv15"
        },
        {
            "title": "Fido Alliance",
            "hex": "FFBF3B",
            "source": "https://fidoalliance.org/overview/legal/logo-usage/",
            "guidelines": "https://fidoalliance.org/overview/legal/fido-trademark-and-service-mark-usage-agreement-for-websites/"
        },
        {
            "title": "FIFA",
            "hex": "326295",
            "source": "https://en.wikipedia.org/wiki/FIFA"
        },
        {
            "title": "Fig",
            "hex": "000000",
            "source": "https://fig.io/icons/fig.svg"
        },
        {
            "title": "Figma",
            "hex": "F24E1E",
            "source": "https://www.figma.com/using-the-figma-brand/",
            "guidelines": "https://www.figma.com/using-the-figma-brand/"
        },
        {
            "title": "figshare",
            "hex": "556472",
            "source": "https://en.wikipedia.org/wiki/Figshare"
        },
        {
            "title": "Fila",
            "hex": "03234C",
            "source": "https://en.wikipedia.org/wiki/Fila_(company)"
        },
        {
            "title": "Files",
            "hex": "4285F4",
            "source": "https://files.google.com"
        },
        {
            "title": "FileZilla",
            "hex": "BF0000",
            "source": "https://commons.wikimedia.org/wiki/File:FileZilla_logo.svg"
        },
        {
            "title": "Fing",
            "hex": "009AEE",
            "source": "https://www.fing.com"
        },
        {
            "title": "Firebase",
            "hex": "FFCA28",
            "source": "https://firebase.google.com/brand-guidelines/",
            "guidelines": "https://firebase.google.com/brand-guidelines/"
        },
        {
            "title": "Firefly III",
            "hex": "CD5029",
            "source": "https://docs.firefly-iii.org/firefly-iii/more-information/logo"
        },
        {
            "title": "Firefox",
            "hex": "FF7139",
            "source": "https://mozilla.design/firefox/logos-usage/",
            "guidelines": "https://mozilla.design/firefox/logos-usage/"
        },
        {
            "title": "Firefox Browser",
            "hex": "FF7139",
            "source": "https://mozilla.design/firefox/logos-usage/"
        },
        {
            "title": "Fireship",
            "hex": "EB844E",
            "source": "https://github.com/fireship-io/fireship.io/blob/987da97305a5968b99347aa748f928a4667336f8/hugo/layouts/partials/svg/logo.svg"
        },
        {
            "title": "Firewalla",
            "hex": "C8332D",
            "source": "https://github.com/firewalla/firewalla/blob/97f7463fe07b85b979a8f0738fdf14c1af0249a8/extension/diag/static/firewalla.svg"
        },
        {
            "title": "FIRST",
            "hex": "0066B3",
            "source": "https://www.firstinspires.org/brand",
            "guidelines": "https://www.firstinspires.org/brand"
        },
        {
            "title": "Fitbit",
            "hex": "00B0B9",
            "source": "https://www.fitbit.com/uk/home"
        },
        {
            "title": "FITE",
            "hex": "CA0404",
            "source": "https://www.fite.tv"
        },
        {
            "title": "FiveM",
            "hex": "F40552",
            "source": "https://fivem.net"
        },
        {
            "title": "Fiverr",
            "hex": "1DBF73",
            "source": "https://www.fiverr.com/press-kit"
        },
        {
            "title": "Flask",
            "hex": "000000",
            "source": "https://github.com/pallets/flask/blob/e6e75e55470a0682ee8370e6d68062e515a248b9/artwork/logo-full.svg",
            "license": {
                "type": "custom",
                "url": "https://github.com/pallets/flask/blob/master/artwork/LICENSE.rst"
            }
        },
        {
            "title": "Flat",
            "hex": "3481FE",
            "source": "https://github.com/netless-io/flat/blob/525b2247f36e96ae2f9e6a39b4fe0967152305f2/desktop/renderer-app/src/assets/image/logo.svg"
        },
        {
            "title": "Flathub",
            "hex": "000000",
            "source": "https://flathub.org"
        },
        {
            "title": "Flatpak",
            "hex": "4A90D9",
            "source": "https://flatpak.org/press",
            "guidelines": "https://flatpak.org/press"
        },
        {
            "title": "Flattr",
            "hex": "000000",
            "source": "https://flattr.com"
        },
        {
            "title": "Flickr",
            "hex": "0063DC",
            "source": "https://www.flickr.com"
        },
        {
            "title": "Flipboard",
            "hex": "E12828",
            "source": "https://about.flipboard.com/brand-guidelines"
        },
        {
            "title": "Flipkart",
            "hex": "2874F0",
            "source": "https://www.flipkart.com"
        },
        {
            "title": "Floatplane",
            "hex": "00AEEF",
            "source": "https://www.floatplane.com"
        },
        {
            "title": "Flood",
            "hex": "4285F4",
            "source": "https://flood.io"
        },
        {
            "title": "Fluent Bit",
            "hex": "49BDA5",
            "source": "https://github.com/fluent/fluent-bit/blob/cdb35721d06242d66a729656282831ccd1589ca2/snap/fluent-bit.svg"
        },
        {
            "title": "Fluentd",
            "hex": "0E83C8",
            "source": "https://docs.fluentd.org/quickstart/logo",
            "license": {
                "type": "Apache-2.0"
            }
        },
        {
            "title": "Flutter",
            "hex": "02569B",
            "source": "https://flutter.dev/brand",
            "guidelines": "https://flutter.dev/brand"
        },
        {
            "title": "Fluxus",
            "hex": "FFFFFF",
            "source": "https://github.com/YieldingFluxus/fluxuswebsite/blob/651d798b8753786dcc51644c3b048a4f399db166/public/icon-svg.svg"
        },
        {
            "title": "Flyway",
            "hex": "CC0200",
            "source": "https://github.com/flyway/flywaydb.org/blob/8a7923cb9ead016442d4c5caf2e8ba5a9bfad5cf/assets/logo/flyway-logo.png"
        },
        {
            "title": "FMOD",
            "hex": "000000",
            "source": "https://www.fmod.com/attribution",
            "guidelines": "https://www.fmod.com/attribution"
        },
        {
            "title": "Fnac",
            "hex": "E1A925",
            "source": "https://www.fnac.com"
        },
        {
            "title": "Folium",
            "hex": "77B829",
            "source": "https://python-visualization.github.io/folium/"
        },
        {
            "title": "Fonoma",
            "hex": "02B78F",
            "source": "https://en.fonoma.com"
        },
        {
            "title": "Font Awesome",
            "hex": "528DD7",
            "source": "https://fontawesome.com/v5.15/icons/font-awesome-flag"
        },
        {
            "title": "FontBase",
            "hex": "3D03A7",
            "source": "https://fontba.se"
        },
        {
            "title": "FontForge",
            "hex": "F2712B",
            "source": "https://fontforge.org"
        },
        {
            "title": "foodpanda",
            "hex": "D70F64",
            "source": "https://www.foodpanda.com"
        },
        {
            "title": "Ford",
            "hex": "00274E",
            "source": "https://secure.ford.com/brochures/"
        },
        {
            "title": "Forestry",
            "hex": "343A40",
            "source": "https://forestry.io"
        },
        {
            "title": "Forgejo",
            "hex": "FB923C",
            "source": "https://codeberg.org/forgejo/meta/raw/branch/readme/branding/logo/forgejo-monochrome.svg",
            "guidelines": "https://codeberg.org/forgejo/meta/src/branch/readme/branding/README.md#logo",
            "license": {
                "type": "CC-BY-SA-4.0",
                "url": "https://codeberg.org/forgejo/meta/src/branch/readme/branding/logo/forgejo-logo-license-exemption.txt"
            }
        },
        {
            "title": "Formstack",
            "hex": "21B573",
            "source": "https://www.formstack.com/brand/guidelines"
        },
        {
            "title": "Fortinet",
            "hex": "EE3124",
            "source": "https://www.fortinet.com"
        },
        {
            "title": "Fortran",
            "hex": "734F96",
            "source": "https://github.com/fortran-lang/fortran-lang.org/blob/5469465d08d3fcbf16d048e651ca5c9ba050839c/assets/img/fortran-logo.svg"
        },
        {
            "title": "Fossa",
            "hex": "289E6D",
            "source": "https://fossa.com/press/"
        },
        {
            "title": "Fossil SCM",
            "hex": "548294",
            "source": "https://fossil-scm.org"
        },
        {
            "title": "Foursquare",
            "hex": "3333FF",
            "source": "https://foursquare.com/brand/",
            "guidelines": "https://foursquare.com/brand/"
        },
        {
            "title": "Foursquare City Guide",
            "hex": "F94877",
            "source": "https://foursquare.com/about/logos"
        },
        {
            "title": "FOX",
            "hex": "000000",
            "source": "https://www.fox.com"
        },
        {
            "title": "Foxtel",
            "hex": "EB5205",
            "source": "https://www.foxtel.com.au"
        },
        {
            "title": "Fozzy",
            "hex": "F15B29",
            "source": "https://fozzy.com/partners.shtml?tab=materials"
        },
        {
            "title": "Framer",
            "hex": "0055FF",
            "source": "https://framer.com"
        },
        {
            "title": "Framework7",
            "hex": "EE350F",
            "source": "https://github.com/framework7io/framework7-website/blob/2a1e32290c795c2070ffc7019ba7276614e00de0/public/i/logo.svg"
        },
        {
            "title": "Franprix",
            "hex": "EC6237",
            "source": "https://www.franprix.fr"
        },
        {
            "title": "Fraunhofer-Gesellschaft",
            "hex": "179C7D",
            "source": "https://www.fraunhofer.de"
        },
        {
            "title": "FreeBSD",
            "hex": "AB2B28",
            "source": "https://www.freebsdfoundation.org/about/project/"
        },
        {
            "title": "freeCodeCamp",
            "hex": "0A0A23",
            "source": "https://design-style-guide.freecodecamp.org",
            "guidelines": "https://design-style-guide.freecodecamp.org",
            "license": {
                "type": "CC-BY-SA-4.0",
                "url": "https://github.com/freeCodeCamp/design-style-guide/blob/cc950c311c61574b6ecbd9e724b6631026e14bfa/LICENSE"
            }
        },
        {
            "title": "freedesktop.org",
            "hex": "3B80AE",
            "source": "https://commons.wikimedia.org/wiki/File:Freedesktop-logo.svg"
        },
        {
            "title": "Freelancer",
            "hex": "29B2FE",
            "source": "https://www.freelancer.com"
        },
        {
            "title": "FreeNAS",
            "hex": "343434",
            "source": "https://github.com/freenas/webui/blob/fd668f4c5920fe864fd98fa98e20fd333336c609/src/assets/images/logo.svg"
        },
        {
            "title": "Freepik",
            "hex": "1273EB",
            "source": "https://commons.wikimedia.org/wiki/File:Freepik.svg"
        },
        {
            "title": "Frontend Mentor",
            "hex": "3F54A3",
            "source": "https://www.frontendmentor.io"
        },
        {
            "title": "Frontify",
            "hex": "2D3232",
            "source": "https://brand.frontify.com/d/7WQZazaZFkMz/brand-guidelines-1#/visual/logo"
        },
        {
            "title": "Fuga Cloud",
            "hex": "242F4B",
            "source": "https://fuga.cloud",
            "guidelines": "https://fuga.cloud/media/"
        },
        {
            "title": "Fujifilm",
            "hex": "FB0020",
            "source": "https://www.fujifilm.com",
            "guidelines": "https://www.fujifilm.com/us/en/terms"
        },
        {
            "title": "Fujitsu",
            "hex": "FF0000",
            "source": "https://www.fujitsu.com/global/about/brandmanagement/logo/"
        },
        {
            "title": "Funimation",
            "hex": "5B0BB5",
            "source": "https://www.funimation.com",
            "guidelines": "https://brandpad.io/funimationstyleguide"
        },
        {
            "title": "Fur Affinity",
            "hex": "36566F",
            "source": "https://www.furaffinity.net"
        },
        {
            "title": "Furry Network",
            "hex": "2E75B4",
            "source": "https://furrynetwork.com"
        },
        {
            "title": "FutureLearn",
            "hex": "DE00A5",
            "source": "https://www.futurelearn.com"
        },
        {
            "title": "G2",
            "hex": "FF492C",
            "source": "https://www.g2.com",
            "guidelines": "https://company.g2.com/brand-resources"
        },
        {
            "title": "G2A",
            "hex": "F05F00",
            "source": "https://www.g2a.co/documents/",
            "guidelines": "https://www.g2a.co/documents/"
        },
        {
            "title": "Game & Watch",
            "hex": "000000",
            "source": "https://upload.wikimedia.org/wikipedia/commons/4/41/Game_and_watch_logo.svg"
        },
        {
            "title": "Game Developer",
            "hex": "E60012",
            "source": "https://www.gamedeveloper.com",
            "aliases": {
                "aka": [
                    "Gamasutra"
                ]
            }
        },
        {
            "title": "Game Jolt",
            "hex": "CCFF00",
            "source": "https://gamejolt.com/about",
            "guidelines": "https://gamejolt.com/about"
        },
        {
            "title": "GameBanana",
            "hex": "FCEF40",
            "source": "https://gamebanana.com/tools/3474",
            "license": {
                "type": "CC-BY-NC-ND-4.0"
            }
        },
        {
            "title": "Gamemaker",
            "hex": "000000",
            "source": "https://gamemaker.io/en/legal/brand",
            "guidelines": "https://gamemaker.io/en/legal/brand"
        },
        {
            "title": "Garmin",
            "hex": "000000",
            "source": "https://creative.garmin.com/styleguide/logo/",
            "guidelines": "https://creative.garmin.com/styleguide/brand/"
        },
        {
            "title": "Gatling",
            "hex": "FF9E2A",
            "source": "https://gatling.io"
        },
        {
            "title": "Gatsby",
            "hex": "663399",
            "source": "https://www.gatsbyjs.com/guidelines/logo",
            "guidelines": "https://www.gatsbyjs.com/guidelines/logo"
        },
        {
            "title": "GDAL",
            "hex": "5CAE58",
            "source": "https://www.osgeo.org/projects/gdal/"
        },
        {
            "title": "Géant",
            "hex": "DD1F26",
            "source": "https://www.geantcasino.fr"
        },
        {
            "title": "GeeksforGeeks",
            "hex": "2F8D46",
            "source": "https://www.geeksforgeeks.org"
        },
        {
            "title": "General Electric",
            "hex": "0870D8",
            "source": "https://www.ge.com/brand/"
        },
        {
            "title": "General Motors",
            "hex": "0170CE",
            "source": "https://www.gm.com"
        },
        {
            "title": "Genius",
            "hex": "FFFF64",
            "source": "https://genius.com"
        },
        {
            "title": "Gentoo",
            "hex": "54487A",
            "source": "https://wiki.gentoo.org/wiki/Project:Artwork/Artwork#Variations_of_the_.22g.22_logo",
            "guidelines": "https://www.gentoo.org/inside-gentoo/foundation/name-logo-guidelines.html",
            "license": {
                "type": "CC-BY-SA-2.5"
            }
        },
        {
            "title": "Geocaching",
            "hex": "00874D",
            "source": "https://www.geocaching.com/about/logousage.aspx",
            "guidelines": "https://www.geocaching.com/about/logousage.aspx"
        },
        {
            "title": "Gerrit",
            "hex": "EEEEEE",
            "source": "https://gerrit-review.googlesource.com/c/75842/"
        },
        {
            "title": "Ghost",
            "hex": "15171A",
            "source": "https://github.com/TryGhost/Admin/blob/e3e1fa3353767c3729b1658ad42cc35f883470c5/public/assets/icons/icon.svg",
            "guidelines": "https://ghost.org/docs/logos/"
        },
        {
            "title": "Ghostery",
            "hex": "00AEF0",
            "source": "https://www.ghostery.com",
            "guidelines": "https://www.ghostery.com/press/"
        },
        {
            "title": "GIMP",
            "hex": "5C5543",
            "source": "https://www.gimp.org/about/linking.html#wilber-the-gimp-mascot",
            "license": {
                "type": "CC-BY-SA-3.0"
            }
        },
        {
            "title": "GIPHY",
            "hex": "FF6666",
            "source": "https://support.giphy.com/hc/en-us/articles/360022283772-GIPHY-Brand-Guidelines",
            "guidelines": "https://support.giphy.com/hc/en-us/articles/360022283772-GIPHY-Brand-Guidelines"
        },
        {
            "title": "Git",
            "hex": "F05032",
            "source": "https://git-scm.com/downloads/logos",
            "license": {
                "type": "CC-BY-3.0"
            }
        },
        {
            "title": "Git Extensions",
            "hex": "212121",
            "source": "https://github.com/gitextensions/gitextensions/blob/273a0f6fd3e07858f837cdc19d50827871e32319/Logo/Artwork/git-extensions-logo.svg"
        },
        {
            "title": "Git LFS",
            "hex": "F64935",
            "source": "https://git-lfs.github.com"
        },
        {
            "title": "GitBook",
            "hex": "3884FF",
            "source": "https://github.com/GitbookIO/styleguide/blob/c958388dab901defa3e22978ca01272295627e05/icons/Logo.svg"
        },
        {
            "title": "Gitea",
            "hex": "609926",
            "source": "https://github.com/go-gitea/gitea/blob/e0c753e770a64cda5e3900aa1da3d7e1f3263c9a/assets/logo.svg"
        },
        {
            "title": "Gitee",
            "hex": "C71D23",
            "source": "https://gitee.com/about_us"
        },
        {
            "title": "GitHub",
            "hex": "181717",
            "source": "https://github.com/logos",
            "guidelines": "https://github.com/logos"
        },
        {
            "title": "GitHub Actions",
            "hex": "2088FF",
            "source": "https://github.com/features/actions"
        },
        {
            "title": "GitHub Pages",
            "hex": "222222",
            "source": "https://pages.github.com"
        },
        {
            "title": "GitHub Sponsors",
            "hex": "EA4AAA",
            "source": "https://github.com/sponsors"
        },
        {
            "title": "gitignore.io",
            "hex": "204ECF",
            "source": "https://docs.gitignore.io/design/logo"
        },
        {
            "title": "GitKraken",
            "hex": "179287",
            "source": "https://www.gitkraken.com"
        },
        {
            "title": "GitLab",
            "hex": "FC6D26",
            "source": "https://about.gitlab.com/press/press-kit/",
            "guidelines": "https://about.gitlab.com/handbook/marketing/corporate-marketing/brand-activation/trademark-guidelines/"
        },
        {
            "title": "Gitpod",
            "hex": "FFAE33",
            "source": "https://www.gitpod.io"
        },
        {
            "title": "Gitter",
            "hex": "ED1965",
            "source": "https://gitter.im"
        },
        {
            "title": "Glassdoor",
            "hex": "0CAA41",
            "source": "https://www.glassdoor.com/about-us/press/media-assets/",
            "guidelines": "https://www.glassdoor.com/about-us/press/media-assets/"
        },
        {
            "title": "Glitch",
            "hex": "3333FF",
            "source": "https://glitch.com/about/press/"
        },
        {
            "title": "Globus",
            "hex": "CA6201",
            "source": "https://www.globus.de"
        },
        {
            "title": "Gmail",
            "hex": "EA4335",
            "source": "https://fonts.gstatic.com/s/i/productlogos/gmail_2020q4/v8/192px.svg"
        },
        {
            "title": "GNOME",
            "hex": "4A86CF",
            "source": "https://wiki.gnome.org/Engagement/BrandGuidelines",
            "guidelines": "https://gitlab.gnome.org/Teams/Design/brand/-/blob/master/brand-book.pdf"
        },
        {
            "title": "GNOME Terminal",
            "hex": "241F31",
            "source": "https://gitlab.gnome.org/GNOME/gnome-terminal/-/blob/9c32e039bfb7902c136dc7aed3308e027325776c/data/icons/hicolor_apps_scalable_org.gnome.Terminal.svg",
            "guidelines": "https://gitlab.gnome.org/Teams/Design/brand/-/blob/master/brand-book.pdf"
        },
        {
            "title": "GNU",
            "hex": "A42E2B",
            "source": "https://gnu.org",
            "license": {
                "type": "CC-BY-SA-2.0"
            }
        },
        {
            "title": "GNU Bash",
            "hex": "4EAA25",
            "source": "https://github.com/odb/official-bash-logo/tree/61eff022f2dad3c7468f5deb4f06652d15f2c143",
            "guidelines": "https://github.com/odb/official-bash-logo",
            "license": {
                "type": "MIT"
            }
        },
        {
            "title": "GNU Emacs",
            "hex": "7F5AB6",
            "source": "https://git.savannah.gnu.org/cgit/emacs.git/tree/etc/images/icons/hicolor/scalable/apps/emacs.svg",
            "license": {
                "type": "GPL-2.0-or-later"
            }
        },
        {
            "title": "GNU IceCat",
            "hex": "002F5B",
            "source": "https://git.savannah.gnu.org/cgit/gnuzilla.git/plain/artwork/simple.svg"
        },
        {
            "title": "GNU Privacy Guard",
            "hex": "0093DD",
            "source": "https://git.gnupg.org/cgi-bin/gitweb.cgi?p=gnupg.git;a=tree;f=artwork/icons",
            "license": {
                "type": "GPL-3.0-or-later"
            }
        },
        {
            "title": "GNU social",
            "hex": "A22430",
            "source": "https://www.gnu.org/graphics/social.html",
            "license": {
                "type": "CC0-1.0"
            }
        },
        {
            "title": "Go",
            "hex": "00ADD8",
            "source": "https://blog.golang.org/go-brand",
            "guidelines": "https://blog.golang.org/go-brand"
        },
        {
            "title": "GoCD",
            "hex": "94399E",
            "source": "https://www.gocd.org",
            "guidelines": "https://www.gocd.org"
        },
        {
            "title": "GoDaddy",
            "hex": "1BDBDB",
            "source": "https://godaddy.design/the-go/",
            "guidelines": "https://godaddy.design/the-go/"
        },
        {
            "title": "Godot Engine",
            "hex": "478CBF",
            "source": "https://godotengine.org/press",
            "guidelines": "https://godotengine.org/press",
            "license": {
                "type": "CC-BY-4.0"
            }
        },
        {
            "title": "GoFundMe",
            "hex": "00B964",
            "source": "https://www.gofundme.com"
        },
        {
            "title": "GOG.com",
            "hex": "86328A",
            "source": "https://www.cdprojekt.com/en/media/logotypes/"
        },
        {
            "title": "GoLand",
            "hex": "000000",
            "source": "https://www.jetbrains.com/company/brand/#logos-and-icons-jetbrains-logos",
            "guidelines": "https://www.jetbrains.com/company/brand/#brand-guidelines"
        },
        {
            "title": "GoldenLine",
            "hex": "FFE005",
            "source": "https://www.goldenline.pl"
        },
        {
            "title": "Goodreads",
            "hex": "372213",
            "source": "https://www.goodreads.com/about/press"
        },
        {
            "title": "Google",
            "hex": "4285F4",
            "source": "https://partnermarketinghub.withgoogle.com",
            "guidelines": "https://about.google/brand-resource-center/brand-elements/"
        },
        {
            "title": "Google AdMob",
            "hex": "EA4335",
            "source": "https://commons.wikimedia.org/wiki/File:Google_AdMob_logo.svg"
        },
        {
            "title": "Google Ads",
            "hex": "4285F4",
            "source": "https://ads.google.com/home/"
        },
        {
            "title": "Google AdSense",
            "hex": "4285F4",
            "source": "https://www.google.com/adsense/"
        },
        {
            "title": "Google Analytics",
            "hex": "E37400",
            "source": "https://marketingplatform.google.com/intl/en_uk/about/analytics/"
        },
        {
            "title": "Google Apps Script",
            "hex": "4285F4",
            "source": "https://github.com/simple-icons/simple-icons/issues/3556#issuecomment-800482267"
        },
        {
            "title": "Google Assistant",
            "hex": "4285F4",
            "source": "https://assistant.google.com"
        },
        {
            "title": "Google Bard",
            "hex": "886FBF",
            "source": "https://bard.google.com"
        },
        {
            "title": "Google Calendar",
            "hex": "4285F4",
            "source": "https://fonts.gstatic.com/s/i/productlogos/calendar_2020q4/v8/192px.svg"
        },
        {
            "title": "Google Cardboard",
            "hex": "FF7143",
            "source": "https://arvr.google.com/cardboard/images/header/vr-home.svg"
        },
        {
            "title": "Google Chat",
            "hex": "00AC47",
            "source": "https://chat.google.com"
        },
        {
            "title": "Google Chrome",
            "hex": "4285F4",
            "source": "https://www.google.com/chrome/"
        },
        {
            "title": "Google Classroom",
            "hex": "0F9D58",
            "source": "https://classroom.google.com"
        },
        {
            "title": "Google Cloud",
            "hex": "4285F4",
            "source": "https://cloud.google.com"
        },
        {
            "title": "Google Colab",
            "hex": "F9AB00",
            "source": "https://colab.research.google.com"
        },
        {
            "title": "Google Container Optimized OS",
            "hex": "4285F4",
            "source": "https://cloud.google.com/icons",
            "guidelines": "https://cloud.google.com/terms/"
        },
        {
            "title": "Google Docs",
            "hex": "4285F4",
            "source": "https://www.google.com/docs/about"
        },
        {
            "title": "Google Domains",
            "hex": "4285F4",
            "source": "https://domains.google"
        },
        {
            "title": "Google Drive",
            "hex": "4285F4",
            "source": "https://developers.google.com/drive/web/branding"
        },
        {
            "title": "Google Earth",
            "hex": "4285F4",
            "source": "https://earth.google.com/web/"
        },
        {
            "title": "Google Fit",
            "hex": "4285F4",
            "source": "https://partnermarketinghub.withgoogle.com/brands/google-fit/"
        },
        {
            "title": "Google Fonts",
            "hex": "4285F4",
            "source": "https://fonts.google.com"
        },
        {
            "title": "Google Forms",
            "hex": "7248B9",
            "source": "https://about.google/products/#all-products"
        },
        {
            "title": "Google Hangouts",
            "hex": "0C9D58",
            "source": "https://upload.wikimedia.org/wikipedia/commons/e/ee/Hangouts_icon.svg"
        },
        {
            "title": "Google Home",
            "hex": "4285F4",
            "source": "https://home.google.com/welcome/"
        },
        {
            "title": "Google Keep",
            "hex": "FFBB00",
            "source": "https://about.google/brand-resource-center/logos-list/"
        },
        {
            "title": "Google Lens",
            "hex": "4285F4",
            "source": "https://lens.google.com"
        },
        {
            "title": "Google Maps",
            "hex": "4285F4",
            "source": "https://upload.wikimedia.org/wikipedia/commons/a/a9/Google_Maps_icon.svg"
        },
        {
            "title": "Google Marketing Platform",
            "hex": "4285F4",
            "source": "https://about.google/brand-resource-center/logos-list/"
        },
        {
            "title": "Google Meet",
            "hex": "00897B",
            "source": "https://about.google/brand-resource-center/logos-list/"
        },
        {
            "title": "Google Messages",
            "hex": "1A73E8",
            "source": "https://messages.google.com"
        },
        {
            "title": "Google My Business",
            "hex": "4285F4",
            "source": "https://business.google.com"
        },
        {
            "title": "Google Nearby",
            "hex": "4285F4",
            "source": "https://developers.google.com/nearby/developer-guidelines"
        },
        {
            "title": "Google News",
            "hex": "174EA6",
            "source": "https://partnermarketinghub.withgoogle.com/brands/google-news/",
            "guidelines": "https://partnermarketinghub.withgoogle.com/brands/google-news/legal-and-trademarks/legal-requirements/"
        },
        {
            "title": "Google Optimize",
            "hex": "B366F6",
            "source": "https://marketingplatform.google.com/about/optimize/"
        },
        {
            "title": "Google Pay",
            "hex": "4285F4",
            "source": "https://pay.google.com/intl/en_us/about/"
        },
        {
            "title": "Google Photos",
            "hex": "4285F4",
            "source": "https://partnermarketinghub.withgoogle.com/brands/google-photos/visual-identity/visual-identity/icon/",
            "guidelines": "https://partnermarketinghub.withgoogle.com/brands/google-photos/visual-identity/visual-identity/icon/"
        },
        {
            "title": "Google Play",
            "hex": "414141",
            "source": "https://partnermarketinghub.withgoogle.com/brands/google-play/visual-identity/primary-logos/",
            "guidelines": "https://partnermarketinghub.withgoogle.com/brands/google-play/visual-identity/primary-logos/"
        },
        {
            "title": "Google Podcasts",
            "hex": "4285F4",
            "source": "https://developers.google.com/search/docs/data-types/podcast"
        },
        {
            "title": "Google Scholar",
            "hex": "4285F4",
            "source": "https://commons.wikimedia.org/wiki/File:Google_Scholar_logo.svg"
        },
        {
            "title": "Google Search Console",
            "hex": "458CF5",
            "source": "https://search.google.com/search-console"
        },
        {
            "title": "Google Sheets",
            "hex": "34A853",
            "source": "https://sheets.google.com"
        },
        {
            "title": "Google Street View",
            "hex": "FEC111",
            "source": "https://developers.google.com/streetview/ready/branding",
            "guidelines": "https://developers.google.com/streetview/ready/branding"
        },
        {
            "title": "Google Tag Manager",
            "hex": "246FDB",
            "source": "https://tagmanager.google.com/#/home"
        },
        {
            "title": "Google Translate",
            "hex": "4285F4",
            "source": "https://commons.wikimedia.org/wiki/File:Google_Translate_logo.svg"
        },
        {
            "title": "GoToMeeting",
            "hex": "F68D2E",
            "source": "https://www.gotomeeting.com",
            "aliases": {
                "dup": [
                    {
                        "title": "GoToWebinar",
                        "hex": "00C0F3",
                        "source": "https://www.gotomeeting.com/en-ie/webinar"
                    }
                ]
            }
        },
        {
            "title": "Grab",
            "hex": "00B14F",
            "source": "https://en.wikipedia.org/wiki/File:Grab_(application)_logo.svg"
        },
        {
            "title": "Gradle",
            "hex": "02303A",
            "source": "https://gradle.com/brand",
            "guidelines": "https://gradle.com/brand"
        },
        {
            "title": "Grafana",
            "hex": "F46800",
            "source": "https://grafana.com"
        },
        {
            "title": "Grammarly",
            "hex": "15C39A",
            "source": "https://www.grammarly.com/media-assets"
        },
        {
            "title": "Grand Frais",
            "hex": "ED2D2F",
            "source": "https://www.grandfrais.com"
        },
        {
            "title": "GraphQL",
            "hex": "E10098",
            "source": "https://graphql.org/brand",
            "guidelines": "https://graphql.org/brand"
        },
        {
            "title": "Grav",
            "hex": "221E1F",
            "source": "https://getgrav.org/media"
        },
        {
            "title": "Gravatar",
            "hex": "1E8CBE",
            "source": "https://automattic.com/press/brand-materials/"
        },
        {
            "title": "Graylog",
            "hex": "FF3633",
            "source": "https://www.graylog.org"
        },
        {
            "title": "Greenhouse",
            "hex": "24A47F",
            "source": "https://brand.greenhouse.io/brand-portal/p/6",
            "guidelines": "https://brand.greenhouse.io/brand-portal/p/5"
        },
        {
            "title": "GreenSock",
            "hex": "88CE02",
            "source": "https://greensock.com"
        },
        {
            "title": "Grid.ai",
            "hex": "78FF96",
            "source": "https://github.com/gridai/logos/blob/1e12c83b77abdc22a41566cab232f4db40223895/GridAI-icons/icon-white-48.svg"
        },
        {
            "title": "Gridsome",
            "hex": "00A672",
            "source": "https://gridsome.org/logo/"
        },
        {
            "title": "GroupMe",
            "hex": "00AFF0",
            "source": "https://groupme.com"
        },
        {
            "title": "Groupon",
            "hex": "53A318",
            "source": "https://about.groupon.com/press/",
            "guidelines": "https://about.groupon.com/press/"
        },
        {
            "title": "Grubhub",
            "hex": "F63440",
            "source": "https://www.grubhub.com"
        },
        {
            "title": "Grunt",
            "hex": "FAA918",
            "source": "https://github.com/gruntjs/gruntjs.com/blob/70f43898d9ce8e6cc862ad72bf8a7aee5ca199a9/src/media/grunt-logo-no-wordmark.svg",
            "guidelines": "https://github.com/gruntjs/grunt-docs/blob/main/Grunt-Brand-Guide.md"
        },
        {
            "title": "GSK",
            "hex": "F36633",
            "source": "https://www.gskbrandhub.com",
            "aliases": {
                "aka": [
                    "GlaxoSmithKline"
                ]
            }
        },
        {
            "title": "GStreamer",
            "hex": "FF3131",
            "source": "https://gstreamer.freedesktop.org/artwork"
        },
        {
            "title": "GTK",
            "hex": "7FE719",
            "source": "https://commons.wikimedia.org/wiki/File:GTK_logo.svg",
            "guidelines": "https://foundation.gnome.org/logo-and-trademarks/"
        },
        {
            "title": "Guangzhou Metro",
            "hex": "C51935",
            "source": "https://commons.wikimedia.org/wiki/File:Guangzhou_Metro_logo.svg"
        },
        {
            "title": "Guilded",
            "hex": "F5C400",
            "source": "https://www.guilded.gg/brand",
            "guidelines": "https://www.guilded.gg/brand"
        },
        {
            "title": "gulp",
            "hex": "CF4647",
            "source": "https://github.com/gulpjs/artwork/blob/4e14158817ac88e9a5c02b3b307e6f630fe222fb/gulp-white-text.svg",
            "guidelines": "https://github.com/gulpjs/artwork",
            "license": {
                "type": "CC0-1.0"
            }
        },
        {
            "title": "Gumroad",
            "hex": "FF90E8",
            "source": "https://gumroad.com"
        },
        {
            "title": "Gumtree",
            "hex": "72EF36",
            "source": "https://www.gumtree.com"
        },
        {
            "title": "Gunicorn",
            "hex": "499848",
            "source": "https://github.com/benoitc/gunicorn/blob/ff58e0c6da83d5520916bc4cc109a529258d76e1/docs/logo/gunicorn.svg"
        },
        {
            "title": "Gurobi",
            "hex": "EE3524",
            "source": "https://cdn.gurobi.com/wp-content/uploads/2021/02/Gurobi-Optimization_Corporate-Brochure.pdf"
        },
        {
            "title": "Gutenberg",
            "hex": "000000",
            "source": "https://github.com/WordPress/gutenberg/blob/7829913ae117dfb561d14c600eea7b281afd6556/docs/final-g-wapuu-black.svg"
        },
        {
            "title": "H3",
            "hex": "1E54B7",
            "source": "https://github.com/uber/h3/blob/71e09dc002b211887c6db525609a449058233a71/website/static/images/h3Logo-color.svg"
        },
        {
            "title": "Habr",
            "hex": "65A3BE",
            "source": "https://kiosk.habr.com"
        },
        {
            "title": "Hack Club",
            "hex": "EC3750",
            "source": "https://hackclub.com/brand"
        },
        {
            "title": "Hack The Box",
            "hex": "9FEF00",
            "source": "https://www.hackthebox.eu/docs/Hack_The_Box_Brand_Assets_Guide.pdf",
            "guidelines": "https://www.hackthebox.eu/docs/Hack_The_Box_Brand_Assets_Guide.pdf"
        },
        {
            "title": "Hackaday",
            "hex": "1A1A1A",
            "source": "https://hackaday.com"
        },
        {
            "title": "Hacker Noon",
            "hex": "00FE00",
            "source": "https://sponsor.hackernoon.com/#brandasauthor"
        },
        {
            "title": "HackerEarth",
            "hex": "2C3454",
            "source": "https://www.hackerearth.com/logo/"
        },
        {
            "title": "HackerOne",
            "hex": "494649",
            "source": "https://www.hackerone.com/branding"
        },
        {
            "title": "HackerRank",
            "hex": "00EA64",
            "source": "https://www.hackerrank.com/about-us/"
        },
        {
            "title": "Hackster",
            "hex": "2E9FE6",
            "source": "https://www.hackster.io/branding#logos",
            "guidelines": "https://www.hackster.io/branding"
        },
        {
            "title": "Handlebars.js",
            "hex": "000000",
            "source": "https://raw.githubusercontent.com/handlebars-lang/docs/master/src/.vuepress/public/icons/handlebarsjs-icon.svg"
        },
        {
            "title": "Handshake",
            "hex": "FF2F1C",
            "source": "https://joinhandshake.com/career-centers/marketing-toolkit/",
            "guidelines": "https://joinhandshake.com/career-centers/marketing-toolkit/"
        },
        {
            "title": "Handshake",
            "slug": "handshake_protocol",
            "hex": "000000",
            "source": "https://handshake.org"
        },
        {
            "title": "HappyCow",
            "hex": "7C4EC4",
            "source": "https://www.happycow.net/press-kits"
        },
        {
            "title": "Harbor",
            "hex": "60B932",
            "source": "https://branding.cncf.io/projects/harbor/"
        },
        {
            "title": "HarmonyOS",
            "hex": "000000",
            "source": "https://www.harmonyos.com",
            "aliases": {
                "aka": [
                    "HMOS"
                ]
            }
        },
        {
            "title": "HashiCorp",
            "hex": "000000",
            "source": "https://www.hashicorp.com",
            "guidelines": "https://www.hashicorp.com/brand"
        },
        {
            "title": "Hashnode",
            "hex": "2962FF",
            "source": "https://hashnode.com/media"
        },
        {
            "title": "Haskell",
            "hex": "5D4F85",
            "source": "https://wiki.haskell.org/Thompson-Wheeler_logo"
        },
        {
            "title": "Hasura",
            "hex": "1EB4D4",
            "source": "https://github.com/hasura/graphql-engine/blob/5850423aa60594c06320c3ef600117c31963e910/assets/brand/hasura_icon_blue.svg"
        },
        {
            "title": "Hatena Bookmark",
            "hex": "00A4DE",
            "source": "https://hatenacorp.jp/press/resource"
        },
        {
            "title": "haveibeenpwned",
            "hex": "2A6379",
            "source": "https://haveibeenpwned.com"
        },
        {
            "title": "Haxe",
            "hex": "EA8220",
            "source": "https://haxe.org/foundation/branding.html",
            "guidelines": "https://haxe.org/foundation/branding.html"
        },
        {
            "title": "HBO",
            "hex": "000000",
            "source": "https://www.hbo.com"
        },
        {
            "title": "HCL",
            "hex": "006BB6",
            "source": "https://www.hcl.com/brand-guidelines",
            "guidelines": "https://www.hcl.com/brand-guidelines"
        },
        {
            "title": "Headless UI",
            "hex": "66E3FF",
            "source": "https://headlessui.dev"
        },
        {
            "title": "Headspace",
            "hex": "F47D31",
            "source": "https://www.headspace.com/press-and-media"
        },
        {
            "title": "Hearth",
            "hex": "A33035",
            "source": "https://www.gethearth.com"
        },
        {
            "title": "hearthis.at",
            "hex": "000000",
            "source": "https://hearthis.at"
        },
        {
            "title": "Hedera",
            "hex": "222222",
            "source": "https://hederabrandcentral.frontify.com/d/Tmocz52AXpLj/brand-assets#/brand-assets/brand-identity/our-hbar-logomark",
            "guidelines": "https://hederabrandcentral.frontify.com/d/Tmocz52AXpLj/brand-assets#/brand-assets/brand-identity"
        },
        {
            "title": "HelloFresh",
            "hex": "99CC33",
            "source": "https://www.hellofresh.com/landing/student"
        },
        {
            "title": "Helly Hansen",
            "hex": "DA2128",
            "source": "https://www.hellyhansen.com"
        },
        {
            "title": "Helm",
            "hex": "0F1689",
            "source": "https://helm.sh"
        },
        {
            "title": "Help Scout",
            "hex": "1292EE",
            "source": "https://www.helpscout.com"
        },
        {
            "title": "HelpDesk",
            "hex": "2FC774",
            "source": "https://helpdesk.design",
            "guidelines": "https://helpdesk.design"
        },
        {
            "title": "HERE",
            "hex": "00AFAA",
            "source": "https://www.here.com/company/media-assets"
        },
        {
            "title": "Heroku",
            "hex": "430098",
            "source": "https://brand.heroku.com",
            "guidelines": "https://brand.heroku.com"
        },
        {
            "title": "Hetzner",
            "hex": "D50C2D",
            "source": "https://www.hetzner.com"
        },
        {
            "title": "Hexlet",
            "hex": "116EF5",
            "source": "https://hexlet.io",
            "aliases": {
                "loc": {
                    "ru-RU": "Хекслет"
                }
            }
        },
        {
            "title": "Hexo",
            "hex": "0E83CD",
            "source": "https://hexo.io"
        },
        {
            "title": "HEY",
            "hex": "5522FA",
            "source": "https://hey.com"
        },
        {
            "title": "Hi Bob",
            "hex": "E42C51",
            "source": "https://www.hibob.com",
            "aliases": {
                "aka": [
                    "Bob"
                ]
            }
        },
        {
            "title": "Hibernate",
            "hex": "59666C",
            "source": "https://hibernate.org"
        },
        {
            "title": "Hilton",
            "hex": "124D97",
            "source": "https://newsroom.hilton.com/hhr/page/logos"
        },
        {
            "title": "Hitachi",
            "hex": "E60027",
            "source": "https://commons.wikimedia.org/wiki/File:Hitachi_inspire_the_next-Logo.svg"
        },
        {
            "title": "Hive",
            "hex": "FF7A00",
            "source": "https://www.hivehome.com"
        },
        {
            "title": "Hive",
            "slug": "hive_blockchain",
            "hex": "E31337",
            "source": "https://hive.io/brand/"
        },
        {
            "title": "Home Assistant",
            "hex": "41BDF5",
            "source": "https://github.com/home-assistant/assets/blob/1e19f0dca208f0876b274c68345fcf989de7377a/logo/logo-small.png",
            "license": {
                "type": "CC-BY-NC-SA-4.0"
            }
        },
        {
            "title": "Home Assistant Community Store",
            "hex": "41BDF5",
            "source": "https://hacs.xyz"
        },
        {
            "title": "HomeAdvisor",
            "hex": "F68315",
            "source": "https://www.homeadvisor.com"
        },
        {
            "title": "Homebrew",
            "hex": "FBB040",
            "source": "https://github.com/Homebrew/brew.sh/blob/2e576aaca83e62dda41a188597bb4bd20e75e385/assets/img/homebrew.svg"
        },
        {
            "title": "Homebridge",
            "hex": "491F59",
            "source": "https://github.com/homebridge/branding/blob/6ef3a1685e79f79a2ecdcc83824e53775ec0475d/logos/homebridge-silhouette-round-black.svg"
        },
        {
            "title": "homify",
            "hex": "7DCDA3",
            "source": "https://www.homify.com"
        },
        {
            "title": "Honda",
            "hex": "E40521",
            "source": "https://www.honda.ie"
        },
        {
            "title": "Honey",
            "hex": "FF6801",
            "source": "https://www.joinhoney.com"
        },
        {
            "title": "Honor",
            "hex": "FFFFFF",
            "source": "https://www.hihonor.com"
        },
        {
            "title": "Hootsuite",
            "hex": "143059",
            "source": "https://hootsuite.widencollective.com/portals/bafpk5oo/MediaKitAssets/c/b9e3a7bb-aca7-48d7-90ed-cff5898aafd0",
            "guidelines": "https://hootsuite.widencollective.com/portals/bafpk5oo/MediaKitAssets"
        },
        {
            "title": "Hoppscotch",
            "hex": "31C48D",
            "source": "https://github.com/hoppscotch/hoppscotch/blob/77862cdf9bd902a4ea64bd8b2301ed2206820649/static/images/ufo_logo.svg"
        },
        {
            "title": "Hotels.com",
            "hex": "D32F2F",
            "source": "https://en.wikipedia.org/wiki/File:Hotels.com_logo.svg"
        },
        {
            "title": "Hotjar",
            "hex": "FD3A5C",
            "source": "https://www.hotjar.com"
        },
        {
            "title": "Hotwire",
            "hex": "FFE801",
            "source": "https://hotwired.dev"
        },
        {
            "title": "Houdini",
            "hex": "FF4713",
            "source": "https://www.sidefx.com/products/houdini/"
        },
        {
            "title": "Houzz",
            "hex": "4DBC15",
            "source": "https://www.houzz.com/logoGuidelines",
            "guidelines": "https://www.houzz.com/logoGuidelines"
        },
        {
            "title": "HP",
            "hex": "0096D6",
            "source": "https://brandcentral.ext.hp.com/login"
        },
        {
            "title": "HSBC",
            "hex": "DB0011",
            "source": "https://www.hsbc.com",
            "guidelines": "https://www.hsbc.com/terms-and-conditions"
        },
        {
            "title": "HTML Academy",
            "hex": "302683",
            "source": "https://htmlacademy.ru"
        },
        {
            "title": "HTML5",
            "hex": "E34F26",
            "source": "https://www.w3.org/html/logo/"
        },
        {
            "title": "htop",
            "hex": "009020",
            "source": "https://github.com/htop-dev/htop/blob/03d5e4746f53bd07daf68638d714a7fec336297b/htop.svg"
        },
        {
            "title": "HTTPie",
            "hex": "73DC8C",
            "source": "https://github.com/httpie/httpie/blob/d262181bede5241a6b692c3245a77e2eb02bc262/docs/httpie-logo.svg"
        },
        {
            "title": "Huawei",
            "hex": "FF0000",
            "source": "https://e.huawei.com/ph/material/partner/0a72728b864949c48b22106454352483",
            "guidelines": "https://e.huawei.com/ph/material/partner/0a72728b864949c48b22106454352483"
        },
        {
            "title": "HubSpot",
            "hex": "FF7A59",
            "source": "https://www.hubspot.com/style-guide",
            "guidelines": "https://www.hubspot.com/style-guide"
        },
        {
            "title": "Hugo",
            "hex": "FF4088",
            "source": "https://gohugo.io"
        },
        {
            "title": "Hulu",
            "hex": "1CE783",
            "source": "https://thisis.hulu.com",
            "guidelines": "https://thisis.hulu.com"
        },
        {
            "title": "Humble Bundle",
            "hex": "CC2929",
            "source": "https://support.humblebundle.com/hc/en-us/articles/202742060-Bundle-Logos"
        },
        {
            "title": "Hungry Jack's",
            "hex": "D0021B",
            "source": "https://www.hungryjacks.com.au"
        },
        {
            "title": "Hurriyetemlak",
            "hex": "E02826",
            "source": "https://ilan.hurriyetemlak.com/emlak-ilani-yayinlama-kurallari"
        },
        {
            "title": "Husqvarna",
            "hex": "273A60",
            "source": "https://www.husqvarna.com/uk/catalogues/"
        },
        {
            "title": "Hyper",
            "hex": "000000",
            "source": "https://hyper.is"
        },
        {
            "title": "Hyperledger",
            "hex": "2F3134",
            "source": "https://www.hyperledger.org"
        },
        {
            "title": "Hypothesis",
            "hex": "BD1C2B",
            "source": "https://web.hypothes.is/brand/"
        },
        {
            "title": "Hyundai",
            "hex": "002C5F",
            "source": "https://en.wikipedia.org/wiki/File:Hyundai_Motor_Company_logo.svg",
            "guidelines": "https://www.hyundai.pl/fileadmin/user_upload/media/logo/201607_HYU_Guideline_ENG_small.pdf"
        },
        {
            "title": "i18next",
            "hex": "26A69A",
            "source": "https://github.com/i18next/i18next-gitbook/blob/32efcfd9c59ae55cc63a60e633dbc1651c7950ad/assets/img/logo.svg"
        },
        {
            "title": "Iata",
            "hex": "004E81",
            "source": "https://upload.wikimedia.org/wikipedia/commons/f/f7/IATAlogo.svg"
        },
        {
            "title": "iBeacon",
            "hex": "3D7EBB",
            "source": "https://developer.apple.com/ibeacon/"
        },
        {
            "title": "IBM",
            "hex": "052FAD",
            "source": "https://www.ibm.com/design/language/ibm-logos/8-bar/",
            "guidelines": "https://www.ibm.com/design/language/ibm-logos/8-bar/"
        },
        {
            "title": "IBM Cloud",
            "hex": "1261FE",
            "source": "https://www.ibm.com/brand/systems/cloud/brand/logo"
        },
        {
            "title": "IBM Watson",
            "hex": "BE95FF",
            "source": "https://www.ibm.com/brand/systems/watson/brand/"
        },
        {
<<<<<<< HEAD
            "title": "ICICI Bank",
            "hex": "AE282E",
            "source": "https://upload.wikimedia.org/wikipedia/commons/1/12/ICICI_Bank_Logo.svg"
=======
            "title": "Iced",
            "hex": "3645FF",
            "source": "https://iced.rs"
        },
        {
            "title": "Iceland",
            "hex": "CC092F",
            "source": "https://www.iceland.co.uk"
>>>>>>> 7e1ad451
        },
        {
            "title": "Icinga",
            "hex": "06062C",
            "source": "https://github.com/Icinga/icingaweb2/blob/293021b2000e9d459387153ca5690f97e0184aaa/public/img/icinga-logo-compact.svg"
        },
        {
            "title": "iCloud",
            "hex": "3693F3",
            "source": "https://commons.wikimedia.org/wiki/File:ICloud_logo.svg"
        },
        {
            "title": "IcoMoon",
            "hex": "825794",
            "source": "https://icomoon.io"
        },
        {
            "title": "ICON",
            "hex": "31B8BB",
            "source": "https://icon.foundation/contents/resrce/media"
        },
        {
            "title": "Iconfinder",
            "hex": "1A1B1F",
            "source": "https://www.iconfinder.com/p/about"
        },
        {
            "title": "Iconify",
            "hex": "1769AA",
            "source": "https://iconify.design"
        },
        {
            "title": "IconJar",
            "hex": "16A5F3",
            "source": "https://geticonjar.com"
        },
        {
            "title": "Icons8",
            "hex": "1FB141",
            "source": "https://icons8.com"
        },
        {
            "title": "ICQ",
            "hex": "24FF00",
            "source": "https://commons.wikimedia.org/wiki/File:ICQNewlogo.svg"
        },
        {
            "title": "IEEE",
            "hex": "00629B",
            "source": "https://brand-experience.ieee.org/templates-tools-resources/resources/master-brand-and-logos/",
            "guidelines": "https://brand-experience.ieee.org/guidelines/brand-identity/"
        },
        {
            "title": "iFixit",
            "hex": "0071CE",
            "source": "https://www.ifixit.com",
            "guidelines": "https://www.ifixit.com/Info/Media"
        },
        {
            "title": "iFood",
            "hex": "EA1D2C",
            "source": "https://ifood.com.br"
        },
        {
            "title": "IFTTT",
            "hex": "000000",
            "source": "https://ifttt.com/discover/brand-guidelines",
            "guidelines": "https://ifttt.com/discover/brand-guidelines"
        },
        {
            "title": "IGDB",
            "hex": "9147FF",
            "source": "https://commons.wikimedia.org/wiki/File:IGDB_logo.svg"
        },
        {
            "title": "iHeartRadio",
            "hex": "C6002B",
            "source": "https://brand.iheart.com/logo",
            "guidelines": "https://brand.iheart.com/logo"
        },
        {
            "title": "IKEA",
            "hex": "0058A3",
            "source": "https://www.ikea.com"
        },
        {
            "title": "Île-de-France Mobilités",
            "hex": "67B4E7",
            "source": "https://www.iledefrance-mobilites.fr"
        },
        {
            "title": "ImageJ",
            "hex": "00D8E0",
            "source": "https://github.com/imagej/imagej/blob/0667395bcac20e5d7a371ac9f468522c74367d59/logo/inkscape_image_logo_src.svg"
        },
        {
            "title": "IMDb",
            "hex": "F5C518",
            "source": "https://brand.imdb.com/imdb",
            "guidelines": "https://brand.imdb.com/imdb"
        },
        {
            "title": "Imgur",
            "hex": "1BB76E",
            "source": "https://imgurinc.com/press",
            "guidelines": "https://help.imgur.com/hc/en-us/articles/202062878-Trademark-Use-Policy"
        },
        {
            "title": "Immer",
            "hex": "00E7C3",
            "source": "https://github.com/immerjs/immer/blob/7a5382899bc8b0bf5e21972a1c7db63f53e1d697/website/static/img/immer-logo.svg"
        },
        {
            "title": "Immich",
            "hex": "4250AF",
            "source": "https://github.com/immich-app/immich/blob/bba4c4418279b7dc87e0f4a0b346a4e81057a631/design/immich-logo.svg"
        },
        {
            "title": "Imou",
            "hex": "E89313",
            "source": "https://www.imoulife.com/support/download/userManual"
        },
        {
            "title": "ImprovMX",
            "hex": "2FBEFF",
            "source": "https://improvmx.com"
        },
        {
            "title": "Indeed",
            "hex": "003A9B",
            "source": "https://indeed.design/resources"
        },
        {
            "title": "Inertia",
            "hex": "9553E9",
            "source": "https://inertiajs.com"
        },
        {
            "title": "Infiniti",
            "hex": "000000",
            "source": "https://www.infinitiusa.com"
        },
        {
            "title": "InfluxDB",
            "hex": "22ADF6",
            "source": "https://influxdata.github.io/branding/logo/downloads/",
            "guidelines": "https://influxdata.github.io/branding/logo/usage/"
        },
        {
            "title": "InfoQ",
            "hex": "2C6CAF",
            "source": "https://www.infoq.com"
        },
        {
            "title": "Informatica",
            "hex": "FF4D00",
            "source": "https://www.informatica.com"
        },
        {
            "title": "Infosys",
            "hex": "007CC3",
            "source": "https://www.infosys.com/newsroom/journalist-resources/infosyslogo.html"
        },
        {
            "title": "Infracost",
            "hex": "DB44B8",
            "source": "https://www.infracost.io/img/logo.svg"
        },
        {
            "title": "Ingress",
            "hex": "783CBD",
            "source": "https://ingress.com/assets/fonts/ingress_icons.woff"
        },
        {
            "title": "Inkdrop",
            "hex": "7A78D7",
            "source": "https://site-cdn.inkdrop.app/site/icons/inkdrop-icon.svg"
        },
        {
            "title": "Inkscape",
            "hex": "000000",
            "source": "https://inkscape.org/gallery/=inkscape-branding/inkscape-brand-assets/",
            "license": {
                "type": "CC-BY-SA-3.0"
            }
        },
        {
            "title": "Insomnia",
            "hex": "4000BF",
            "source": "https://insomnia.rest"
        },
        {
            "title": "Instacart",
            "hex": "43B02A",
            "source": "https://www.instacart.com/press"
        },
        {
            "title": "Instagram",
            "hex": "E4405F",
            "source": "https://en.facebookbrand.com/instagram/",
            "guidelines": "https://en.facebookbrand.com/instagram/"
        },
        {
            "title": "Instapaper",
            "hex": "1F1F1F",
            "source": "https://www.instapaper.com"
        },
        {
            "title": "Instatus",
            "hex": "4EE3C2",
            "source": "https://www.instatus.com"
        },
        {
            "title": "Instructables",
            "hex": "FABF15",
            "source": "https://www.instructables.com/community/Official-Instructables-Logos-1/"
        },
        {
            "title": "Instructure",
            "hex": "2A7BA0",
            "source": "https://www.instructure.com/about/brand-guide/download-logos",
            "guidelines": "https://www.instructure.com/canvas/resources/noram-guides/instructure-brand-guide-2022"
        },
        {
            "title": "Integromat",
            "hex": "2F8CBB",
            "source": "https://www.integromat.com"
        },
        {
            "title": "Intel",
            "hex": "0071C5",
            "source": "https://www.intel.com/content/www/us/en/newsroom/resources/press-kits-intel-overview.html"
        },
        {
            "title": "IntelliJ IDEA",
            "hex": "000000",
            "source": "https://www.jetbrains.com/idea/",
            "guidelines": "https://www.jetbrains.com/company/brand/"
        },
        {
            "title": "Interaction Design Foundation",
            "hex": "2B2B2B",
            "source": "https://www.interaction-design.org"
        },
        {
            "title": "InteractJS",
            "hex": "2599ED",
            "source": "https://github.com/taye/interact.js/blob/603c34d4b34dece8a260381e2e5991b810d6d739/img/ijs-icon.svg"
        },
        {
            "title": "Intercom",
            "hex": "6AFDEF",
            "source": "https://www.intercom.com/press",
            "guidelines": "https://www.intercom.com/press"
        },
        {
            "title": "Intermarche",
            "hex": "E2001A",
            "source": "https://www.intermarche.com"
        },
        {
            "title": "Internet Archive",
            "hex": "666666",
            "source": "https://archive.org"
        },
        {
            "title": "Internet Explorer",
            "hex": "0076D6",
            "source": "https://compass-ssl.microsoft.com/assets/c8/67/c867db4c-f328-45b8-817c-33834c70aae6.svg?n=IE.svg"
        },
        {
            "title": "Intigriti",
            "hex": "161A36",
            "source": "https://www.intigriti.com"
        },
        {
            "title": "Intuit",
            "hex": "236CFF",
            "source": "https://www.intuit.com",
            "guidelines": "https://www.intuit.com/company/press-room/logos"
        },
        {
            "title": "InVision",
            "hex": "FF3366",
            "source": "https://www.invisionapp.com/news",
            "guidelines": "https://in.invisionapp.com/boards/FH3LW3S7XSD/"
        },
        {
            "title": "Invoice Ninja",
            "hex": "000000",
            "source": "https://github.com/invoiceninja/invoiceninja/blob/2bdb26dd06123a0426cc7a8da77fc8fce7e5a222/public/images/round_logo.png"
        },
        {
            "title": "ioBroker",
            "hex": "3399CC",
            "source": "https://github.com/ioBroker/awesome-iobroker/blob/6ba42e9fcda7c88356e2f8c98f435ce7b02d4e37/images/awesome-iobroker.svg"
        },
        {
            "title": "Ionic",
            "hex": "3880FF",
            "source": "https://ionicframework.com/press"
        },
        {
            "title": "Ionos",
            "hex": "003D8F",
            "source": "https://www.ionos.de"
        },
        {
            "title": "iOS",
            "hex": "000000",
            "source": "https://en.wikipedia.org/wiki/IOS"
        },
        {
            "title": "IOTA",
            "hex": "131F37",
            "source": "https://www.iota.org/connect/brand",
            "guidelines": "https://www.iota.org/connect/brand",
            "license": {
                "type": "CC-BY-SA-4.0"
            }
        },
        {
            "title": "IPFS",
            "hex": "65C2CB",
            "source": "https://github.com/ipfs-inactive/logo/tree/73169b495332415b174ac2f37ec27c4b2ee8da83",
            "license": {
                "type": "CC-BY-SA-3.0"
            }
        },
        {
            "title": "IRIS",
            "hex": "25313C",
            "source": "https://www.iris.co.uk"
        },
        {
            "title": "Issuu",
            "hex": "F36D5D",
            "source": "https://issuu.com/press",
            "guidelines": "https://issuu.com/press"
        },
        {
            "title": "Istio",
            "hex": "466BB0",
            "source": "https://github.com/istio/istio/blob/5a047251817eb2523af297607b7614120812e47a/logo/istio-bluelogo-whitebackground-unframed.svg"
        },
        {
            "title": "Itch.io",
            "hex": "FA5C5C",
            "source": "https://itch.io/press-kit",
            "guidelines": "https://itch.io/press-kit"
        },
        {
            "title": "iTerm2",
            "hex": "000000",
            "source": "https://github.com/gnachman/iTerm2/blob/6a857f3f5872eb1465ddc0dd83412015991e79ae/images/AppIcon/iTermIcon.sketch"
        },
        {
            "title": "iTunes",
            "hex": "FB5BC5",
            "source": "https://upload.wikimedia.org/wikipedia/commons/d/df/ITunes_logo.svg"
        },
        {
            "title": "ITVx",
            "hex": "DEEB52",
            "source": "https://www.itvmedia.co.uk"
        },
        {
            "title": "IVECO",
            "hex": "004994",
            "source": "https://www.iveco.com/germany/Pages/Home-page.aspx"
        },
        {
            "title": "Jabber",
            "hex": "CC0000",
            "source": "https://commons.wikimedia.org/wiki/File:Jabber-bulb.svg",
            "guidelines": "https://www.jabber.org/faq.html#logo",
            "license": {
                "type": "CC-BY-2.5"
            }
        },
        {
            "title": "Jaguar",
            "hex": "FFFFFF",
            "source": "https://media.jaguar.com/en/press-kit"
        },
        {
            "title": "Jamboard",
            "hex": "F37C20",
            "source": "https://cdn2.hubspot.net/hubfs/159104/ECS/Jamboard/Approved%20Jamboard%20Brand%20Book.pdf",
            "guidelines": "https://cdn2.hubspot.net/hubfs/159104/ECS/Jamboard/Approved%20Jamboard%20Brand%20Book.pdf"
        },
        {
            "title": "Jameson",
            "hex": "004027",
            "source": "https://www.jamesonwhiskey.com"
        },
        {
            "title": "Jamstack",
            "hex": "F0047F",
            "source": "https://github.com/jamstack/jamstack.org/tree/9e761f6b77ad11e8dc6d3a953e61e53f1d99a1e6/src/site/img/logo"
        },
        {
            "title": "Jasmine",
            "hex": "8A4182",
            "source": "https://github.com/jasmine/jasmine/blob/8991b1bba39b5b7e89fc5eeb07ae271a684cb1a4/images/jasmine-horizontal.svg"
        },
        {
            "title": "JavaScript",
            "hex": "F7DF1E",
            "source": "https://github.com/voodootikigod/logo.js/tree/1544bdeed6d618a6cfe4f0650d04ab8d9cfa76d9",
            "license": {
                "type": "MIT"
            }
        },
        {
            "title": "JBL",
            "hex": "FF3300",
            "source": "https://www.jbl.com"
        },
        {
            "title": "JCB",
            "hex": "0B4EA2",
            "source": "https://www.global.jcb/en/about-us/brand-concept/"
        },
        {
            "title": "Jeep",
            "hex": "000000",
            "source": "https://www.fcaci.com/x/JEEPv15",
            "guidelines": "https://www.fcaci.com/x/JEEPv15"
        },
        {
            "title": "Jekyll",
            "hex": "CC0000",
            "source": "https://github.com/jekyll/brand/blob/8302ad3ecf045054a095020729a8d2cc7005faf8/jekyll-logo-black.svg",
            "guidelines": "https://github.com/jekyll/brand",
            "license": {
                "type": "CC-BY-4.0"
            }
        },
        {
            "title": "Jellyfin",
            "hex": "00A4DC",
            "source": "https://jellyfin.org/docs/general/contributing/branding.html",
            "guidelines": "https://jellyfin.org/docs/general/contributing/branding.html"
        },
        {
            "title": "Jenkins",
            "hex": "D24939",
            "source": "https://get.jenkins.io/art/",
            "guidelines": "https://www.jenkins.io/press/",
            "license": {
                "type": "CC-BY-SA-3.0"
            }
        },
        {
            "title": "Jenkins X",
            "hex": "73C3D5",
            "source": "https://github.com/cdfoundation/artwork/tree/358a7db882463b68f59ae9bc669b8f97c4539ffd"
        },
        {
            "title": "Jest",
            "hex": "C21325",
            "source": "https://jestjs.io"
        },
        {
            "title": "JET",
            "hex": "FBBA00",
            "source": "https://de.wikipedia.org/wiki/Datei:JET.svg"
        },
        {
            "title": "JetBlue",
            "hex": "001E59",
            "source": "https://www.jetblue.com"
        },
        {
            "title": "JetBrains",
            "hex": "000000",
            "source": "https://www.jetbrains.com/company/brand/logos/",
            "guidelines": "https://www.jetbrains.com/company/brand/"
        },
        {
            "title": "Jetpack Compose",
            "hex": "4285F4",
            "source": "https://developer.android.com/jetpack/compose/"
        },
        {
            "title": "JFrog",
            "hex": "41BF47",
            "source": "https://jfrog.com/brand-guidelines/",
            "guidelines": "https://jfrog.com/brand-guidelines/"
        },
        {
            "title": "JFrog Bintray",
            "hex": "43A047",
            "source": "https://bintray.com"
        },
        {
            "title": "JFrog Pipelines",
            "hex": "40BE46",
            "source": "https://jfrog.com/pipelines/",
            "guidelines": "https://jfrog.com/brand-guidelines/"
        },
        {
            "title": "Jinja",
            "hex": "B41717",
            "source": "https://github.com/pallets/jinja/blob/1c240154865a7b6034033027e3c2ca8a2fa53fc2/artwork/jinjalogo.svg"
        },
        {
            "title": "Jira",
            "hex": "0052CC",
            "source": "https://atlassian.design/resources/logo-library",
            "guidelines": "https://atlassian.design/foundations/logos/"
        },
        {
            "title": "Jira Software",
            "hex": "0052CC",
            "source": "https://www.atlassian.com/company/news/press-kit",
            "guidelines": "https://atlassian.design/foundations/logos/"
        },
        {
            "title": "Jitsi",
            "hex": "97979A",
            "source": "https://github.com/jitsi/jitsi-meet/blob/f8a41aea9c32796646c0fea11064775a4e5c3523/images/watermark.svg"
        },
        {
            "title": "John Deere",
            "hex": "367C2B",
            "source": "https://en.wikipedia.org/wiki/File:John_Deere_logo.svg",
            "guidelines": "https://johndeere.widencollective.com/portals/arrshkzc/MyPortalFeb23,2021"
        },
        {
            "title": "Joomla",
            "hex": "5091CD",
            "source": "https://docs.joomla.org/Joomla:Brand_Identity_Elements/Official_Logo",
            "guidelines": "https://docs.joomla.org/Joomla:Brand_Identity_Elements"
        },
        {
            "title": "Joplin",
            "hex": "1071D3",
            "source": "https://github.com/laurent22/joplin/blob/45e35576bd8b1bb0ffe958309cc1ab3736cc266b/Assets/JoplinLetter.svg"
        },
        {
            "title": "Jordan",
            "hex": "000000",
            "source": "https://www.nike.com/jordan"
        },
        {
            "title": "Jovian",
            "hex": "0D61FF",
            "source": "https://jovian.com"
        },
        {
            "title": "JPEG",
            "hex": "8A8A8A",
            "source": "https://jpeg.org/contact.html",
            "license": {
                "type": "CC-BY-ND-4.0"
            }
        },
        {
            "title": "jQuery",
            "hex": "0769AD",
            "source": "https://brand.jquery.org/logos/",
            "guidelines": "https://brand.jquery.org/logos/"
        },
        {
            "title": "JR Group",
            "hex": "000000",
            "source": "https://www.jrhokkaido.co.jp"
        },
        {
            "title": "jsDelivr",
            "hex": "E84D3D",
            "source": "https://github.com/jsdelivr/www.jsdelivr.com/blob/eff02f3a8879cf7c7296840584e1293fe04e3a76/src/public/img/logo_horizontal.svg"
        },
        {
            "title": "JSFiddle",
            "hex": "0084FF",
            "source": "https://jsfiddle.net"
        },
        {
            "title": "JSON",
            "hex": "000000",
            "source": "https://commons.wikimedia.org/wiki/File:JSON_vector_logo.svg"
        },
        {
            "title": "JSON Web Tokens",
            "hex": "000000",
            "source": "https://jwt.io"
        },
        {
            "title": "JSS",
            "hex": "F7DF1E",
            "source": "https://cssinjs.org"
        },
        {
            "title": "JUCE",
            "hex": "8DC63F",
            "source": "https://juce.com"
        },
        {
            "title": "Juejin",
            "hex": "007FFF",
            "source": "https://juejin.cn"
        },
        {
            "title": "JUKE",
            "hex": "6CD74A",
            "source": "https://juke.nl"
        },
        {
            "title": "Julia",
            "hex": "9558B2",
            "source": "https://github.com/JuliaLang/julia-logo-graphics/blob/b5551ca7946b4a25746c045c15fbb8806610f8d0/images/julia-dots.svg"
        },
        {
            "title": "Juniper Networks",
            "hex": "84B135",
            "source": "https://www.juniper.net/us/en/company/press-center/images/image-library/logos/",
            "guidelines": "https://www.juniper.net/us/en/company/press-center/images/image-library/logos/"
        },
        {
            "title": "JUnit5",
            "hex": "25A162",
            "source": "https://raw.githubusercontent.com/junit-team/junit5/86465f4f491219ad0c0cf9c64eddca7b0edeb86f/assets/img/junit5-logo.svg"
        },
        {
            "title": "Jupyter",
            "hex": "F37626",
            "source": "https://github.com/jupyter/design/blob/80716ee75dd7b2a6ec6abcd89922d020483589b1/logos/Logo%20Mark/logomark-whitebody-whitemoons/logomark-whitebody-whitemoons.svg",
            "guidelines": "https://github.com/jupyter/design"
        },
        {
            "title": "Just Eat",
            "hex": "F36D00",
            "source": "https://www.justeattakeaway.com/media/media-kit/"
        },
        {
            "title": "JustGiving",
            "hex": "AD29B6",
            "source": "https://justgiving.com"
        },
        {
            "title": "K3s",
            "hex": "FFC61C",
            "source": "https://k3s.io"
        },
        {
            "title": "k6",
            "hex": "7D64FF",
            "source": "https://commons.wikimedia.org/wiki/File:K6-logo.svg",
            "aliases": {
                "aka": [
                    "Grafana k6"
                ]
            }
        },
        {
            "title": "Kaggle",
            "hex": "20BEFF",
            "source": "https://www.kaggle.com/brand-guidelines",
            "guidelines": "https://www.kaggle.com/brand-guidelines"
        },
        {
            "title": "Kahoot!",
            "hex": "46178F",
            "source": "https://kahoot.com/library/kahoot-logo/",
            "guidelines": "https://kahoot.com/library/kahoot-logo/"
        },
        {
            "title": "KaiOS",
            "hex": "6F02B5",
            "source": "https://www.kaiostech.com/company/press-room"
        },
        {
            "title": "Kakao",
            "hex": "FFCD00",
            "source": "https://www.kakaocorp.com/kakao/introduce/ci"
        },
        {
            "title": "KakaoTalk",
            "hex": "FFCD00",
            "source": "https://commons.wikimedia.org/wiki/File:KakaoTalk_logo.svg"
        },
        {
            "title": "Kali Linux",
            "hex": "557C94",
            "source": "https://www.kali.org/docs/policy/trademark/",
            "guidelines": "https://www.kali.org/docs/policy/trademark/"
        },
        {
            "title": "Kamailio",
            "hex": "506365",
            "source": "https://www.kamailio.org/pub/kamailio-logos/current"
        },
        {
            "title": "Kaniko",
            "hex": "FFA600",
            "source": "https://github.com/GoogleContainerTools/kaniko/blob/cf5ca26aa4e2f7bf0de56efdf3b4e86b0ff74ed0/logo/Kaniko-Logo-Monochrome.svg"
        },
        {
            "title": "Karlsruher Verkehrsverbund",
            "hex": "9B2321",
            "source": "https://commons.wikimedia.org/wiki/File:KVV_2010.svg"
        },
        {
            "title": "Kasa Smart",
            "hex": "4ACBD6",
            "source": "https://www.tp-link.com/us/support/download/hs200/"
        },
        {
            "title": "KashFlow",
            "hex": "E5426E",
            "source": "https://www.kashflow.com"
        },
        {
            "title": "Kaspersky",
            "hex": "006D5C",
            "source": "https://www.kaspersky.com"
        },
        {
            "title": "Katacoda",
            "hex": "F48220",
            "source": "https://katacoda.com/press-kit"
        },
        {
            "title": "Katana",
            "hex": "000000",
            "source": "https://www.foundry.com/products/katana"
        },
        {
            "title": "Kaufland",
            "hex": "E10915",
            "source": "https://www.kaufland.com/etc.clientlibs/kaufland/clientlibs/clientlib-klsite/resources/frontend/img/kl-logo-small-e825b661c5.svg"
        },
        {
            "title": "KDE",
            "hex": "1D99F3",
            "source": "https://kde.org/stuff/clipart/"
        },
        {
            "title": "Kdenlive",
            "hex": "527EB2",
            "source": "https://kdenlive.org/en/logo/",
            "guidelines": "https://kdenlive.org/en/logo/"
        },
        {
            "title": "Keep a Changelog",
            "hex": "E05735",
            "source": "https://keepachangelog.com"
        },
        {
            "title": "KeePassXC",
            "hex": "6CAC4D",
            "source": "https://github.com/keepassxreboot/keepassxc/tree/3fdafc6d25e85050976e0cc645db579086db3f45"
        },
        {
            "title": "Kentico",
            "hex": "F05A22",
            "source": "https://www.kentico.com"
        },
        {
            "title": "Keras",
            "hex": "D00000",
            "source": "https://keras.io"
        },
        {
            "title": "Keybase",
            "hex": "33A0FF",
            "source": "https://github.com/keybase/client/tree/a144e0ce38ee9e495cc5acbcd4ef859f5534d820/media/logos"
        },
        {
            "title": "KeyCDN",
            "hex": "047AED",
            "source": "https://www.keycdn.com/logos"
        },
        {
            "title": "Keystone",
            "hex": "166BFF",
            "source": "https://keystonejs.com"
        },
        {
            "title": "KFC",
            "hex": "F40027",
            "source": "https://global.kfc.com/asset-library/",
            "aliases": {
                "aka": [
                    "Kentucky Fried Chicken"
                ]
            }
        },
        {
            "title": "Khan Academy",
            "hex": "14BF96",
            "source": "https://khanacademy.zendesk.com/hc/en-us/articles/202483630-Press-room",
            "guidelines": "https://support.khanacademy.org/hc/en-us/articles/202263034-Trademark-and-Brand-Usage-Policy"
        },
        {
            "title": "Khronos Group",
            "hex": "CC3333",
            "source": "https://www.khronos.org/legal/trademarks/",
            "guidelines": "https://www.khronos.org/legal/trademarks/"
        },
        {
            "title": "Kia",
            "hex": "05141F",
            "source": "https://www.kia.com"
        },
        {
            "title": "Kibana",
            "hex": "005571",
            "source": "https://www.elastic.co/brand"
        },
        {
            "title": "KiCad",
            "hex": "314CB0",
            "source": "https://www.kicad.org/about/kicad/",
            "license": {
                "type": "GPL-3.0-or-later"
            }
        },
        {
            "title": "Kickstarter",
            "hex": "05CE78",
            "source": "https://www.kickstarter.com/help/brand_assets"
        },
        {
            "title": "Kik",
            "hex": "82BC23",
            "source": "https://www.kik.com/news/"
        },
        {
            "title": "Kingston Technology",
            "aliases": {
                "aka": [
                    "Kingston"
                ]
            },
            "hex": "000000",
            "source": "https://www.kingston.com"
        },
        {
            "title": "KinoPoisk",
            "hex": "FF6600",
            "source": "https://www.kinopoisk.ru",
            "aliases": {
                "loc": {
                    "ru-RU": "КиноПоиск"
                }
            }
        },
        {
            "title": "Kinsta",
            "hex": "5333ED",
            "source": "https://kinsta.com/press"
        },
        {
            "title": "Kirby",
            "hex": "000000",
            "source": "https://getkirby.com/press"
        },
        {
            "title": "Kit",
            "hex": "000000",
            "source": "https://kit.co"
        },
        {
            "title": "Kitsu",
            "hex": "FD755C",
            "source": "https://kitsu.io"
        },
        {
            "title": "Klarna",
            "hex": "FFB3C7",
            "source": "https://klarna.design"
        },
        {
            "title": "KLM",
            "hex": "00A1DE",
            "source": "https://www.klm.com"
        },
        {
            "title": "Klook",
            "hex": "FF5722",
            "source": "https://www.klook.com/en-GB/newsroom/"
        },
        {
            "title": "Knative",
            "hex": "0865AD",
            "source": "https://github.com/knative/community/blob/fb49068c9b7619685248247d29e48eb3d96f3ac2/icons/logo.svg",
            "guidelines": "https://github.com/knative/community/blob/main/BRANDING.MD"
        },
        {
            "title": "KnowledgeBase",
            "hex": "9146FF",
            "source": "https://www.knowledgebase.com/design",
            "guidelines": "https://www.knowledgebase.com/design"
        },
        {
            "title": "Known",
            "hex": "333333",
            "source": "https://github.com/idno/known/tree/22c4935b57a61d94d2508651128b4f828f864989/gfx/logos"
        },
        {
            "title": "Ko-fi",
            "hex": "FF5E5B",
            "source": "https://more.ko-fi.com/brand-assets",
            "guidelines": "https://more.ko-fi.com/brand-assets"
        },
        {
            "title": "Koa",
            "hex": "33333D",
            "source": "https://koajs.com"
        },
        {
            "title": "Koc",
            "hex": "F9423A",
            "source": "https://www.koc.com.tr/en"
        },
        {
            "title": "Kodak",
            "hex": "ED0000",
            "source": "https://www.kodak.com",
            "guidelines": "https://www.kodak.com/en/company/page/site-terms"
        },
        {
            "title": "Kodi",
            "hex": "17B2E7",
            "source": "https://kodi.tv"
        },
        {
            "title": "Kofax",
            "hex": "00558C",
            "source": "https://www.kofax.com"
        },
        {
            "title": "Komoot",
            "hex": "6AA127",
            "source": "https://newsroom.komoot.com/media_kits/219423/",
            "guidelines": "https://newsroom.komoot.com/media_kits/219423/"
        },
        {
            "title": "Konami",
            "hex": "B60014",
            "source": "https://commons.wikimedia.org/wiki/File:Konami_4th_logo_2.svg"
        },
        {
            "title": "Kong",
            "hex": "003459",
            "source": "https://konghq.com/brand-assets/",
            "guidelines": "https://konghq.com/brand/"
        },
        {
            "title": "Kongregate",
            "hex": "990000",
            "source": "https://www.kongregate.com/pages/logos-and-branding"
        },
        {
            "title": "Konva",
            "hex": "0D83CD",
            "source": "https://github.com/konvajs/konvajs.github.io/blob/2cfe67461dfe32076ba56c88a75fe8e99d068130/icon.png"
        },
        {
            "title": "Kotlin",
            "hex": "7F52FF",
            "source": "https://www.jetbrains.com/company/brand/logos/",
            "guidelines": "https://www.jetbrains.com/company/brand/"
        },
        {
            "title": "Koyeb",
            "hex": "121212",
            "source": "https://www.koyeb.com"
        },
        {
            "title": "Krita",
            "hex": "3BABFF",
            "source": "https://krita.org/en/about/press/"
        },
        {
            "title": "KTM",
            "hex": "FF6600",
            "source": "https://ktm.com"
        },
        {
            "title": "Kuaishou",
            "hex": "FF4906",
            "source": "https://www.kuaishou.com/official/material-lib",
            "guidelines": "https://www.kuaishou.com/official/material-lib"
        },
        {
            "title": "Kubernetes",
            "hex": "326CE5",
            "source": "https://github.com/kubernetes/kubernetes/tree/cac53883f4714452f3084a22e4be20d042a9df33/logo"
        },
        {
            "title": "Kubuntu",
            "hex": "0079C1",
            "source": "https://kubuntu.org"
        },
        {
            "title": "Kuma",
            "hex": "290B53",
            "source": "https://cncf-branding.netlify.app/projects/kuma/"
        },
        {
            "title": "Kuula",
            "hex": "4092B4",
            "source": "https://kuula.co"
        },
        {
            "title": "Kyocera",
            "hex": "DF0522",
            "source": "https://uk.kyocera.com"
        },
        {
            "title": "LabVIEW",
            "hex": "FFDB00",
            "source": "https://forums.ni.com/t5/NI-Partner-Network/New-Partner-Co-Marketing-Style-Guide/ba-p/3786987",
            "guidelines": "https://forums.ni.com/t5/NI-Partner-Network/New-Partner-Co-Marketing-Style-Guide/ba-p/3786987"
        },
        {
            "title": "Lada",
            "hex": "ED6B21",
            "source": "https://www.lada.ru/priora/sedan/accessories.html"
        },
        {
            "title": "Lamborghini",
            "hex": "DDB320",
            "source": "https://en.wikipedia.org/wiki/File:Lamborghini_Logo.svg"
        },
        {
            "title": "Land Rover",
            "hex": "005A2B",
            "source": "https://media.landrover.com/en/press-kit"
        },
        {
            "title": "Lapce",
            "hex": "3B82F6",
            "source": "https://github.com/lapce/lapce/blob/95c4cf2d87083e348c0b621d0be0ea17f79ed703/extra/images/logo.svg"
        },
        {
            "title": "Laragon",
            "hex": "0E83CD",
            "source": "https://laragon.org"
        },
        {
            "title": "Laravel",
            "hex": "FF2D20",
            "source": "https://github.com/laravel/art/tree/5a8325b064634b900f25dbb6f1cafd888b2d2211"
        },
        {
            "title": "Laravel Horizon",
            "hex": "405263",
            "source": "https://github.com/laravel/horizon/blob/79ed572422d0ff789e9673a6dd9579026f14233a/public/img/horizon.svg"
        },
        {
            "title": "Laravel Nova",
            "hex": "252D37",
            "source": "https://nova.laravel.com"
        },
        {
            "title": "Last.fm",
            "hex": "D51007",
            "source": "https://commons.wikimedia.org/wiki/File:Lastfm_logo.svg"
        },
        {
            "title": "LastPass",
            "hex": "D32D27",
            "source": "https://lastpass.com/press-room/",
            "guidelines": "https://lastpass.com/press-room/"
        },
        {
            "title": "LaTeX",
            "hex": "008080",
            "source": "https://github.com/latex3/branding/tree/9def6b5f6075567d62b67424e11dbe6d4d5245b4"
        },
        {
            "title": "Launchpad",
            "hex": "F8C300",
            "source": "https://help.launchpad.net/logo/submissions",
            "guidelines": "https://help.launchpad.net/Legal",
            "license": {
                "type": "CC-BY-ND-2.0"
            }
        },
        {
            "title": "Lazarus",
            "hex": "000000",
            "source": "https://sourceforge.net/projects/lazarus/"
        },
        {
            "title": "LBRY",
            "hex": "2F9176",
            "source": "https://lbry.com/press-kit",
            "guidelines": "https://lbry.com/faq/acceptable-use-policy"
        },
        {
            "title": "Leader Price",
            "hex": "E50005",
            "source": "https://www.leaderprice.fr"
        },
        {
            "title": "Leaflet",
            "hex": "199900",
            "source": "https://github.com/Leaflet/Leaflet/blob/d843c3b88486713827d7e860b58bdba75bfbd5a2/src/images/logo.svg"
        },
        {
            "title": "League of Legends",
            "hex": "C28F2C",
            "source": "https://www.leagueoflegends.com"
        },
        {
            "title": "Leanpub",
            "hex": "FFFFFF",
            "source": "https://leanpub.com/press",
            "guidelines": "https://leanpub.com/press"
        },
        {
            "title": "LeetCode",
            "hex": "FFA116",
            "source": "https://leetcode.com/store"
        },
        {
            "title": "Legacy Games",
            "hex": "144B9E",
            "source": "https://legacygames.com"
        },
        {
            "title": "Leica",
            "hex": "E20612",
            "source": "https://leica-camera.com",
            "guidelines": "https://leica-camera.com/en-US/legal-notices"
        },
        {
            "title": "Lemmy",
            "hex": "FFFFFF",
            "source": "https://join-lemmy.org"
        },
        {
            "title": "Lenovo",
            "hex": "E2231A",
            "source": "https://news.lenovo.com/press-kits/"
        },
        {
            "title": "Lens",
            "hex": "3D90CE",
            "source": "https://github.com/lensapp/lens/blob/3cc12d9599b655a366e7a34c356d2a84654b2466/docs/img/lens-logo-icon.svg"
        },
        {
            "title": "Leptos",
            "hex": "EF3939",
            "source": "https://github.com/leptos-rs/leptos/blob/6fac92cb6298f1bfa72464de47e33e47b5e5857d/logos/Simple_Icon.svg"
        },
        {
            "title": "Lerna",
            "hex": "9333EA",
            "source": "https://github.com/lerna/logo/blob/fb18db535d71aacc6ffb0f6b75a0c3bd9e353543/lerna.svg"
        },
        {
            "title": "Leroy Merlin",
            "hex": "78BE20",
            "source": "https://www.leroymerlin.fr"
        },
        {
            "title": "Less",
            "hex": "1D365D",
            "source": "https://github.com/less/logo/blob/c9c10c328cfc00071e92443934b35e389310abf8/less_logo.ai"
        },
        {
            "title": "Let's Encrypt",
            "hex": "003A70",
            "source": "https://letsencrypt.org/trademarks/",
            "guidelines": "https://letsencrypt.org/trademarks/",
            "license": {
                "type": "CC-BY-NC-4.0"
            }
        },
        {
            "title": "Letterboxd",
            "hex": "202830",
            "source": "https://letterboxd.com/about/brand/",
            "guidelines": "https://letterboxd.com/about/brand/"
        },
        {
            "title": "levels.fyi",
            "hex": "788B95",
            "source": "https://www.levels.fyi/press/"
        },
        {
            "title": "LG",
            "hex": "A50034",
            "source": "https://en.wikipedia.org/wiki/LG_Corporation",
            "guidelines": "https://www.lg.com/global/about-lg-brand-identity"
        },
        {
            "title": "LGTM",
            "hex": "FFFFFF",
            "source": "https://lgtm.com"
        },
        {
            "title": "Libera.Chat",
            "hex": "FF55DD",
            "source": "https://libera.chat"
        },
        {
            "title": "Liberapay",
            "hex": "F6C915",
            "source": "https://en.liberapay.com/about/logos",
            "guidelines": "https://en.liberapay.com/about/logos",
            "license": {
                "type": "CC0-1.0"
            }
        },
        {
            "title": "Libraries.io",
            "hex": "337AB7",
            "source": "https://github.com/librariesio/libraries.io/blob/9ab0f659bb7fe137c15cf676612b6811f501a0bd/public/safari-pinned-tab.svg"
        },
        {
            "title": "LibraryThing",
            "hex": "251A15",
            "source": "https://twitter.com/LibraryThing/status/1054466649271656448"
        },
        {
            "title": "LibreOffice",
            "hex": "18A303",
            "source": "https://wiki.documentfoundation.org/Marketing/Branding",
            "guidelines": "https://wiki.documentfoundation.org/Marketing/Branding"
        },
        {
            "title": "libuv",
            "hex": "403C3D",
            "source": "https://github.com/libuv/libuv/blob/e4087dedf837f415056a45a838f639a3d9dc3ced/img/logos.svg"
        },
        {
            "title": "Lichess",
            "hex": "000000",
            "source": "https://lichess.org/about"
        },
        {
            "title": "Lidl",
            "hex": "0050AA",
            "source": "https://www.lidl.de"
        },
        {
            "title": "LIFX",
            "hex": "000000",
            "source": "https://www.lifx.com/pages/press-enquiries",
            "guidelines": "https://www.dropbox.com/sh/i9khucz3ucy0q5v/AACrbtcpEIS0PdP84RdkhoAFa/Guides"
        },
        {
            "title": "LightBurn",
            "hex": "57182D",
            "source": "https://lightburnsoftware.com"
        },
        {
            "title": "Lighthouse",
            "hex": "F44B21",
            "source": "https://github.com/GoogleChrome/lighthouse/blob/80d2e6c1948f232ec4f1bdeabc8bc632fc5d0bfd/assets/lh_favicon.svg"
        },
        {
            "title": "Lightning",
            "hex": "792EE5",
            "source": "https://github.com/Lightning-AI/lightning/blob/a584196abf820179adb0758ef67ddae91c44e7bc/docs/source/_static/images/icon.svg"
        },
        {
            "title": "LINE",
            "hex": "00C300",
            "source": "https://line.me/en/logo",
            "guidelines": "https://line.me/en/logo"
        },
        {
            "title": "LineageOS",
            "hex": "167C80",
            "source": "https://www.lineageos.org",
            "guidelines": "https://docs.google.com/presentation/d/1VmxFrVqkjtNMjZbAcrC4egp8C_So7gjJR3KuxdJfJDo/edit?usp=sharing"
        },
        {
            "title": "Linear",
            "hex": "5E6AD2",
            "source": "https://linear.app"
        },
        {
            "title": "LinkedIn",
            "hex": "0A66C2",
            "source": "https://brand.linkedin.com",
            "guidelines": "https://brand.linkedin.com/policies"
        },
        {
            "title": "Linkerd",
            "hex": "2BEDA7",
            "source": "https://cncf-branding.netlify.app/projects/linkerd/"
        },
        {
            "title": "Linkfire",
            "hex": "FF3850",
            "source": "https://www.linkfire.com"
        },
        {
            "title": "Linktree",
            "hex": "43E55E",
            "source": "https://linktr.ee"
        },
        {
            "title": "Linux",
            "hex": "FCC624",
            "source": "https://www.linuxfoundation.org/the-linux-mark/"
        },
        {
            "title": "Linux Containers",
            "hex": "333333",
            "source": "https://github.com/lxc/linuxcontainers.org/blob/29d3299ddf8718099b6de1464570fbbadbaabecb/static/img/containers.svg"
        },
        {
            "title": "Linux Foundation",
            "hex": "003366",
            "source": "https://www.linuxfoundation.org/en/about/brand/",
            "guidelines": "https://www.linuxfoundation.org/en/about/brand/"
        },
        {
            "title": "Linux Mint",
            "hex": "87CF3E",
            "source": "https://commons.wikimedia.org/wiki/File:Linux_Mint_logo_without_wordmark.svg"
        },
        {
            "title": "Lion Air",
            "hex": "ED3237",
            "source": "https://lionairthai.com/en/"
        },
        {
            "title": "Liquibase",
            "hex": "2962FF",
            "source": "https://www.liquibase.com/brand",
            "guidelines": "https://www.liquibase.com/brand"
        },
        {
            "title": "Lit",
            "hex": "324FFF",
            "source": "https://github.com/lit/lit.dev/blob/5e59bdb00b7a261d6fdcd6a4ae529e17f6146ed3/packages/lit-dev-content/site/images/flame-favicon.svg"
        },
        {
            "title": "Litecoin",
            "hex": "A6A9AA",
            "source": "https://litecoin-foundation.org/litecoin-branding-guidelines/",
            "guidelines": "https://litecoin-foundation.org/litecoin-branding-guidelines/"
        },
        {
            "title": "LITIENGINE",
            "hex": "00A5BC",
            "source": "https://litiengine.com"
        },
        {
            "title": "LiveChat",
            "hex": "FF5100",
            "source": "https://livechat.design",
            "guidelines": "https://livechat.design"
        },
        {
            "title": "LiveJournal",
            "hex": "00B0EA",
            "source": "https://www.livejournal.com"
        },
        {
            "title": "Livewire",
            "hex": "4E56A6",
            "source": "https://laravel-livewire.com"
        },
        {
            "title": "LLVM",
            "hex": "262D3A",
            "source": "https://llvm.org/Logo.html"
        },
        {
            "title": "LMMS",
            "hex": "10B146",
            "source": "https://lmms.io/branding"
        },
        {
            "title": "Local",
            "hex": "51BB7B",
            "source": "https://localwp.com"
        },
        {
            "title": "Lodash",
            "hex": "3492FF",
            "source": "https://github.com/lodash/lodash.com/blob/c8d41c62b446f08905fd94802db4da8da05d3e92/assets/img/lodash.svg"
        },
        {
            "title": "Logitech",
            "hex": "00B8FC",
            "source": "https://www.logitech.com/en-us/pr/library"
        },
        {
            "title": "LogMeIn",
            "hex": "45B6F2",
            "source": "https://www.logmein.com/legal/trademark",
            "guidelines": "https://www.logmein.com/legal/trademark"
        },
        {
            "title": "Logseq",
            "hex": "85C8C8",
            "source": "https://github.com/logseq/logseq/blob/c4d15ec8487c9fb6b6f41780fc1abddab89491e4/resources/icon.png"
        },
        {
            "title": "Logstash",
            "hex": "005571",
            "source": "https://www.elastic.co/brand",
            "guidelines": "https://www.elastic.co/brand"
        },
        {
            "title": "Looker",
            "hex": "4285F4",
            "source": "https://looker.com"
        },
        {
            "title": "Loom",
            "hex": "625DF5",
            "source": "https://www.loom.com/press"
        },
        {
            "title": "Loop",
            "hex": "F29400",
            "source": "https://loop.frontiersin.org"
        },
        {
            "title": "LoopBack",
            "hex": "3F5DFF",
            "source": "https://loopback.io/resources"
        },
        {
            "title": "Lospec",
            "hex": "EAEAEA",
            "source": "https://lospec.com/brand",
            "guidelines": "https://lospec.com/brand"
        },
        {
            "title": "LOT Polish Airlines",
            "hex": "11397E",
            "source": "https://www.lot.com/us/en/kaleidoscope-inflight-magazine"
        },
        {
            "title": "LTspice",
            "hex": "900028",
            "source": "https://www.analog.com/media/en/news-marketing-collateral/solutions-bulletins-brochures/ltspice-keyboard-shortcuts.pdf",
            "guidelines": "https://www.analog.com/en/about-adi/legal-and-risk-oversight/intellectual-property/trademark-notice.html"
        },
        {
            "title": "Lua",
            "hex": "2C2D72",
            "source": "https://www.lua.org/images/",
            "guidelines": "https://www.lua.org/images/"
        },
        {
            "title": "Lubuntu",
            "hex": "0068C8",
            "source": "https://lubuntu.net"
        },
        {
            "title": "Ludwig",
            "hex": "FFFFFF",
            "source": "https://github.com/ludwig-ai/ludwig-docs/blob/8d8abb2117a93af2622a6545943c773b27153e1b/docs/images/ludwig_icon.svg"
        },
        {
            "title": "Lufthansa",
            "hex": "05164D",
            "source": "https://www.lufthansa.com"
        },
        {
            "title": "Lumen",
            "hex": "E74430",
            "source": "https://lumen.laravel.com"
        },
        {
            "title": "Lunacy",
            "hex": "179DE3",
            "source": "https://icons8.com/lunacy"
        },
        {
            "title": "Lydia",
            "hex": "0180FF",
            "source": "https://lydia-app.com/en/info/press.html",
            "guidelines": "https://lydia-app.com/en/info/press.html"
        },
        {
            "title": "Lyft",
            "hex": "FF00BF",
            "source": "https://www.lyft.com/press"
        },
        {
            "title": "MAAS",
            "hex": "E95420",
            "source": "https://design.ubuntu.com/downloads/",
            "license": {
                "type": "CC-BY-SA-3.0"
            }
        },
        {
            "title": "macOS",
            "hex": "000000",
            "source": "https://commons.wikimedia.org/wiki/File:MacOS_wordmark_(2017).svg"
        },
        {
            "title": "MacPaw",
            "hex": "000000",
            "source": "https://macpaw.com"
        },
        {
            "title": "Macy's",
            "hex": "E21A2C",
            "source": "https://www.macysinc.com/news-media/media-assets"
        },
        {
            "title": "Magasins U",
            "hex": "E71B34",
            "source": "https://www.magasins-u.com"
        },
        {
            "title": "Magento",
            "hex": "EE672F",
            "source": "https://magento.com"
        },
        {
            "title": "Magisk",
            "hex": "00AF9C",
            "source": "https://github.com/topjohnwu/Magisk/blob/23ad611566b557f26d268920692b25aa89fc0070/app/src/main/res/drawable/ic_magisk.xml"
        },
        {
            "title": "mail.com",
            "hex": "004788",
            "source": "https://www.mail.com",
            "guidelines": "https://www.mail.com/company/terms/"
        },
        {
            "title": "Mail.Ru",
            "hex": "005FF9",
            "source": "https://my.mail.ru"
        },
        {
            "title": "MailChimp",
            "hex": "FFE01B",
            "source": "https://mailchimp.com/about/brand-assets",
            "guidelines": "https://mailchimp.com/about/brand-assets"
        },
        {
            "title": "Mailgun",
            "hex": "F06B66",
            "source": "https://mailgun.com"
        },
        {
            "title": "Major League Hacking",
            "hex": "265A8F",
            "source": "https://mlh.io/brand-guidelines",
            "guidelines": "https://mlh.io/brand-guidelines"
        },
        {
            "title": "MakerBot",
            "hex": "FF1E0D",
            "source": "https://www.makerbot.com/makerbot-press-assets"
        },
        {
            "title": "Mamba UI",
            "hex": "6D28D9",
            "source": "https://github.com/Microwawe/mamba-ui/blob/b4ca2eba570c451886e5822d7ba12a8d78015bba/src/assets/svg/logo.svg"
        },
        {
            "title": "MAMP",
            "hex": "02749C",
            "source": "https://www.mamp.info/en/mamp/mac/"
        },
        {
            "title": "MAN",
            "hex": "E40045",
            "source": "https://www.corporate.man.eu"
        },
        {
            "title": "ManageIQ",
            "hex": "EF2929",
            "source": "https://www.manageiq.org/logo/"
        },
        {
            "title": "Manjaro",
            "hex": "35BF5C",
            "source": "https://manjaro.org"
        },
        {
            "title": "Mapbox",
            "hex": "000000",
            "source": "https://www.mapbox.com/about/press/brand-guidelines",
            "guidelines": "https://www.mapbox.com/about/press/brand-guidelines"
        },
        {
            "title": "MapLibre",
            "hex": "396CB2",
            "source": "https://github.com/maplibre/maplibre-gl-js-docs/blob/e916a4cdd671890126f88b26b2b16c04220dc4b0/docs/pages/assets/favicon/maplibregl-favicon.svg"
        },
        {
            "title": "MariaDB",
            "hex": "003545",
            "source": "https://mariadb.com/about-us/logos/",
            "guidelines": "https://mariadb.com/about-us/logos/"
        },
        {
            "title": "MariaDB Foundation",
            "hex": "1F305F",
            "source": "https://mariadb.org"
        },
        {
            "title": "Markdown",
            "hex": "000000",
            "source": "https://github.com/dcurtis/markdown-mark/tree/360a3657fef7f6ad0b303296a95ad52985caa0d3",
            "guidelines": "https://github.com/dcurtis/markdown-mark",
            "license": {
                "type": "CC0-1.0"
            }
        },
        {
            "title": "Marketo",
            "hex": "5C4C9F",
            "source": "https://www.marketo.com"
        },
        {
            "title": "Marko",
            "hex": "2596BE",
            "source": "https://github.com/marko-js/website/blob/c03b8229e8fe8e01fde6c0772bc1cb0ceae9be05/src/logos/marko.svg"
        },
        {
            "title": "Marriott",
            "hex": "A70023",
            "source": "https://marriott-hotels.marriott.com"
        },
        {
            "title": "Maserati",
            "hex": "0C2340",
            "source": "https://www.stellantis.com/en/brands/maserati"
        },
        {
            "title": "MasterCard",
            "hex": "EB001B",
            "source": "https://brand.mastercard.com/brandcenter/mastercard-brand-mark/downloads.html",
            "guidelines": "https://brand.mastercard.com/brandcenter/mastercard-brand-mark.html"
        },
        {
            "title": "mastercomfig",
            "hex": "009688",
            "source": "https://github.com/mastercomfig/mastercomfig.github.io/blob/d910ce7e868a6ef32106e36996c3473d78da2ce3/img/mastercomfig_logo.svg"
        },
        {
            "title": "Mastodon",
            "hex": "6364FF",
            "source": "https://github.com/mastodon/mastodon/blob/7ccf7a73f1c47a8c03712c39f7c591e837cf6d08/app/javascript/images/logo-symbol-icon.svg"
        },
        {
            "title": "Material Design",
            "hex": "757575",
            "source": "https://material.io/design/"
        },
        {
            "title": "Material Design Icons",
            "hex": "2196F3",
            "source": "https://materialdesignicons.com/icon/vector-square",
            "license": {
                "type": "Apache-2.0"
            }
        },
        {
            "title": "Matomo",
            "hex": "3152A0",
            "source": "https://matomo.org/media/"
        },
        {
            "title": "Matrix",
            "hex": "000000",
            "source": "https://matrix.org"
        },
        {
            "title": "Matter.js",
            "hex": "4B5562",
            "source": "https://brm.io/matter-js"
        },
        {
            "title": "Mattermost",
            "hex": "0058CC",
            "source": "https://www.mattermost.org/brand-guidelines/",
            "guidelines": "https://www.mattermost.org/brand-guidelines/"
        },
        {
            "title": "Matternet",
            "hex": "261C29",
            "source": "https://mttr.net"
        },
        {
            "title": "Mautic",
            "hex": "4E5E9E",
            "source": "https://www.mautic.org/about/logos-and-graphics"
        },
        {
            "title": "Max",
            "hex": "525252",
            "source": "https://cycling74.com"
        },
        {
            "title": "Max-Planck-Gesellschaft",
            "hex": "006C66",
            "source": "https://www.mpg.de"
        },
        {
            "title": "Maytag",
            "hex": "002E5F",
            "source": "https://www.maytagcommerciallaundry.com/mclstorefront/c/-/p/MYR40PD"
        },
        {
            "title": "Mazda",
            "hex": "101010",
            "source": "https://www.mazda.com/en/about/profile/library/"
        },
        {
            "title": "McAfee",
            "hex": "C01818",
            "source": "https://www.mcafee.com/enterprise/en-us/about/newsroom/product-images.html"
        },
        {
            "title": "McDonald's",
            "hex": "FBC817",
            "source": "https://www.mcdonalds.com/gb/en-gb/newsroom.html"
        },
        {
            "title": "McLaren",
            "hex": "FF0000",
            "source": "https://cars.mclaren.com"
        },
        {
            "title": "mdBook",
            "hex": "000000",
            "source": "https://github.com/rust-lang/mdBook/blob/cdfa5ad9909e2cba8390688f3f0686fb70cb4bef/src/theme/favicon.svg"
        },
        {
            "title": "MDN Web Docs",
            "hex": "000000",
            "source": "https://github.com/mdn/yari/blob/77e6cda02f7013219e9da27a00b9424085e60fdb/client/src/assets/mdn-logo.svg"
        },
        {
            "title": "MDX",
            "hex": "1B1F24",
            "source": "https://github.com/mdx-js/mdx/blob/b8a76c95deb14f7297bafdac1aa3eddd2b0fbb8f/docs/_static/icon.svg"
        },
        {
            "title": "MediaFire",
            "hex": "1299F3",
            "source": "https://www.mediafire.com/developers/brand_assets/mediafire_brand_assets/",
            "guidelines": "https://www.mediafire.com/developers/brand_assets/mediafire_brand_assets/"
        },
        {
            "title": "MediaMarkt",
            "hex": "DF0000",
            "source": "https://www.mediamarkt.de"
        },
        {
            "title": "MediaTek",
            "hex": "EC9430",
            "source": "https://corp.mediatek.com/news-events/press-library"
        },
        {
            "title": "MediaTemple",
            "hex": "000000",
            "source": "https://mediatemple.net"
        },
        {
            "title": "MediBang Paint",
            "hex": "00DBDE",
            "source": "https://medibangpaint.com"
        },
        {
            "title": "Medium",
            "hex": "000000",
            "source": "https://medium.design/logos-and-brand-guidelines-f1a01a733592",
            "guidelines": "https://medium.design/logos-and-brand-guidelines-f1a01a733592"
        },
        {
            "title": "Meetup",
            "hex": "ED1C40",
            "source": "https://www.meetup.com/media/"
        },
        {
            "title": "MEGA",
            "hex": "D9272E",
            "source": "https://mega.io/corporate"
        },
        {
            "title": "Mendeley",
            "hex": "9D1620",
            "source": "https://www.mendeley.com"
        },
        {
            "title": "Mercado Pago",
            "hex": "00B1EA",
            "source": "https://www.mercadopago.com"
        },
        {
            "title": "Mercedes",
            "hex": "242424",
            "source": "https://www.mercedes-benz.com"
        },
        {
            "title": "Merck",
            "hex": "007A73",
            "source": "https://www.merck.com"
        },
        {
            "title": "Mercurial",
            "hex": "999999",
            "source": "https://www.mercurial-scm.org/hg-logo/",
            "guidelines": "https://www.mercurial-scm.org/hg-logo/",
            "license": {
                "type": "GPL-2.0-or-later"
            }
        },
        {
            "title": "Messenger",
            "hex": "00B2FF",
            "source": "https://en.facebookbrand.com/facebookapp/assets/messenger/",
            "guidelines": "https://en.facebookbrand.com/facebookapp/assets/messenger/"
        },
        {
            "title": "Meta",
            "hex": "0467DF",
            "source": "https://www.meta.com",
            "guidelines": "https://www.facebook.com/brand/resources/meta/company-brand"
        },
        {
            "title": "Metabase",
            "hex": "509EE3",
            "source": "https://www.metabase.com"
        },
        {
            "title": "MetaFilter",
            "hex": "065A8F",
            "source": "https://www.metafilter.com/apple-touch-icon.png"
        },
        {
            "title": "Meteor",
            "hex": "DE4F4F",
            "source": "https://logo.meteorapp.com"
        },
        {
            "title": "Metro",
            "hex": "EF4242",
            "source": "https://facebook.github.io/metro/"
        },
        {
            "title": "Metro de la Ciudad de México",
            "hex": "F77E1C",
            "source": "https://es.wikipedia.org/wiki/Archivo:Metro_de_la_Ciudad_de_M%C3%A9xico_(logo)_version_2019.svg"
        },
        {
            "title": "Metro de Madrid",
            "hex": "255E9C",
            "source": "https://commons.wikimedia.org/wiki/File:MetroMadridLogo.svg"
        },
        {
            "title": "Métro de Paris",
            "hex": "003E95",
            "source": "https://www.ratp.fr"
        },
        {
            "title": "MeWe",
            "hex": "17377F",
            "source": "https://mewe.com"
        },
        {
            "title": "MG",
            "aliases": {
                "aka": [
                    "Morris Garages"
                ]
            },
            "hex": "FF0000",
            "source": "https://www.mg.co.uk/themes/custom/mg/assets/images/svg/mg-logo-desktop.svg",
            "guidelines": "https://www.mg.co.uk/terms-and-conditions"
        },
        {
            "title": "Micro Editor",
            "hex": "2E3192",
            "source": "https://github.com/zyedidia/micro/blob/48645907ec55798b75723019dad75dba51bd97d7/assets/micro-logo-mark.svg"
        },
        {
            "title": "micro:bit",
            "hex": "00ED00",
            "source": "https://microbit.org"
        },
        {
            "title": "Micro.blog",
            "hex": "FF8800",
            "source": "https://help.micro.blog"
        },
        {
            "title": "Microgenetics",
            "hex": "FF0000",
            "source": "https://microgenetics.co.uk"
        },
        {
            "title": "MicroPython",
            "hex": "2B2728",
            "source": "https://commons.wikimedia.org/wiki/File:MicroPython_new_logo.svg"
        },
        {
            "title": "Microsoft",
            "hex": "5E5E5E",
            "source": "https://developer.microsoft.com"
        },
        {
            "title": "Microsoft Academic",
            "hex": "2D9FD9",
            "source": "https://academic.microsoft.com"
        },
        {
            "title": "Microsoft Access",
            "hex": "A4373A",
            "source": "https://developer.microsoft.com/en-us/fluentui#/styles/web/colors/products",
            "guidelines": "https://www.microsoft.com/en-us/legal/intellectualproperty/trademarks",
            "license": {
                "type": "custom",
                "url": "https://aka.ms/fluentui-assets-license"
            }
        },
        {
            "title": "Microsoft Azure",
            "hex": "0078D4",
            "source": "https://github.com/microsoft/vscode-azureresourcegroups/blob/0a06362e82170fd7f8dc2496286825b1a69cc42b/resources/azure.svg"
        },
        {
            "title": "Microsoft Bing",
            "hex": "258FFA",
            "source": "https://www.bing.com/covid/"
        },
        {
            "title": "Microsoft Edge",
            "hex": "0078D7",
            "source": "https://support.microsoft.com/en-us/help/17171/microsoft-edge-get-to-know"
        },
        {
            "title": "Microsoft Excel",
            "hex": "217346",
            "source": "https://developer.microsoft.com/en-us/fluentui#/styles/web/colors/products",
            "guidelines": "https://www.microsoft.com/en-us/legal/intellectualproperty/trademarks",
            "license": {
                "type": "custom",
                "url": "https://aka.ms/fluentui-assets-license"
            }
        },
        {
            "title": "Microsoft Exchange",
            "hex": "0078D4",
            "source": "https://developer.microsoft.com/en-us/fluentui#/styles/web/colors/products",
            "guidelines": "https://www.microsoft.com/en-us/legal/intellectualproperty/trademarks",
            "license": {
                "type": "custom",
                "url": "https://aka.ms/fluentui-assets-license"
            }
        },
        {
            "title": "Microsoft Office",
            "hex": "D83B01",
            "source": "https://developer.microsoft.com/en-us/microsoft-365"
        },
        {
            "title": "Microsoft OneDrive",
            "hex": "0078D4",
            "source": "https://developer.microsoft.com/en-us/fluentui#/styles/web/colors/products",
            "guidelines": "https://www.microsoft.com/en-us/legal/intellectualproperty/trademarks",
            "license": {
                "type": "custom",
                "url": "https://aka.ms/fluentui-assets-license"
            }
        },
        {
            "title": "Microsoft OneNote",
            "hex": "7719AA",
            "source": "https://developer.microsoft.com/en-us/fluentui#/styles/web/colors/products",
            "guidelines": "https://www.microsoft.com/en-us/legal/intellectualproperty/trademarks",
            "license": {
                "type": "custom",
                "url": "https://aka.ms/fluentui-assets-license"
            }
        },
        {
            "title": "Microsoft Outlook",
            "hex": "0078D4",
            "source": "https://developer.microsoft.com/en-us/outlook/docs"
        },
        {
            "title": "Microsoft PowerPoint",
            "hex": "B7472A",
            "source": "https://developer.microsoft.com/en-us/fluentui#/styles/web/colors/products",
            "guidelines": "https://www.microsoft.com/en-us/legal/intellectualproperty/trademarks",
            "license": {
                "type": "custom",
                "url": "https://aka.ms/fluentui-assets-license"
            }
        },
        {
            "title": "Microsoft SharePoint",
            "hex": "0078D4",
            "source": "https://developer.microsoft.com/en-us/fluentui#/styles/web/colors/products",
            "guidelines": "https://www.microsoft.com/en-us/legal/intellectualproperty/trademarks",
            "license": {
                "type": "custom",
                "url": "https://aka.ms/fluentui-assets-license"
            }
        },
        {
            "title": "Microsoft SQL Server",
            "hex": "CC2927",
            "source": "https://de.wikipedia.org/wiki/Datei:Microsoft_SQL_Server_Logo.svg"
        },
        {
            "title": "Microsoft Teams",
            "hex": "6264A7",
            "source": "https://developer.microsoft.com/en-us/fluentui#/styles/web/colors/products",
            "guidelines": "https://www.microsoft.com/en-us/legal/intellectualproperty/trademarks",
            "license": {
                "type": "custom",
                "url": "https://aka.ms/fluentui-assets-license"
            }
        },
        {
            "title": "Microsoft Translator",
            "hex": "057B00",
            "source": "https://translator.microsoft.com"
        },
        {
            "title": "Microsoft Visio",
            "hex": "3955A3",
            "source": "https://developer.microsoft.com/en-us/fluentui#/styles/web/colors/products",
            "guidelines": "https://www.microsoft.com/en-us/legal/intellectualproperty/trademarks",
            "license": {
                "type": "custom",
                "url": "https://aka.ms/fluentui-assets-license"
            }
        },
        {
            "title": "Microsoft Word",
            "hex": "2B579A",
            "source": "https://developer.microsoft.com/en-us/fluentui#/styles/web/colors/products",
            "guidelines": "https://www.microsoft.com/en-us/legal/intellectualproperty/trademarks",
            "license": {
                "type": "custom",
                "url": "https://aka.ms/fluentui-assets-license"
            }
        },
        {
            "title": "Microstation",
            "hex": "62BB47",
            "source": "https://www.bentley.com/software/microstation"
        },
        {
            "title": "MicroStrategy",
            "hex": "D9232E",
            "source": "https://www.microstrategy.com/en/company/press-kit",
            "guidelines": "https://www.microstrategy.com/en/company/press-kit"
        },
        {
            "title": "MIDI",
            "hex": "000000",
            "source": "https://en.wikipedia.org/wiki/MIDI"
        },
        {
            "title": "Mikrotik",
            "hex": "293239",
            "source": "https://mikrotik.com/aboutus"
        },
        {
            "title": "Milvus",
            "hex": "00A1EA",
            "source": "https://github.com/milvus-io/artwork/blob/e30bffa2b0632b0d4cefcdd4e1a2c09fee5b0d28/icon/black/milvus-icon-black.svg"
        },
        {
            "title": "Minds",
            "hex": "FED12F",
            "source": "https://www.minds.com/branding",
            "license": {
                "type": "CC-BY-SA-4.0"
            }
        },
        {
            "title": "Minecraft",
            "hex": "62B47A",
            "source": "https://education.minecraft.net/press/"
        },
        {
            "title": "Minetest",
            "hex": "53AC56",
            "source": "https://www.minetest.net"
        },
        {
            "title": "Mini",
            "hex": "000000",
            "source": "https://mini.co.uk"
        },
        {
            "title": "MinIO",
            "hex": "C72E49",
            "source": "https://min.io",
            "guidelines": "https://min.io/logo"
        },
        {
            "title": "Minutemailer",
            "hex": "30B980",
            "source": "https://minutemailer.com"
        },
        {
            "title": "Miraheze",
            "hex": "FFFC00",
            "source": "https://miraheze.org"
        },
        {
            "title": "Miro",
            "hex": "050038",
            "source": "https://miro.com"
        },
        {
            "title": "Misskey",
            "hex": "A1CA03",
            "source": "https://misskey-hub.net/appendix/assets.html",
            "license": {
                "type": "CC-BY-NC-SA-4.0"
            }
        },
        {
            "title": "Mitsubishi",
            "hex": "E60012",
            "source": "https://www.mitsubishi.com"
        },
        {
            "title": "Mix",
            "hex": "FF8126",
            "source": "https://mix.com"
        },
        {
            "title": "Mixcloud",
            "hex": "5000FF",
            "source": "https://www.mixcloud.com/about",
            "guidelines": "https://www.mixcloud.com/about"
        },
        {
            "title": "MLB",
            "hex": "041E42",
            "source": "https://www.mlb.com",
            "aliases": {
                "aka": [
                    "Major League Baseball"
                ]
            }
        },
        {
            "title": "MLflow",
            "hex": "0194E2",
            "source": "https://github.com/mlflow/mlflow/blob/855881f93703b15ffe643003fb4d7c84f0ec2502/assets/icon.svg"
        },
        {
            "title": "MobX",
            "hex": "FF9955",
            "source": "https://github.com/mobxjs/mobx/blob/248e25e37af31c2e71ff452bc662a85816fa40d8/docs/assets/mobservable.svg"
        },
        {
            "title": "MobX-State-Tree",
            "hex": "FF7102",
            "source": "https://github.com/mobxjs/mobx-state-tree/blob/666dabd60a7fb87faf83d177c14f516481b5f141/website/static/img/mobx-state-tree-logo.svg"
        },
        {
            "title": "Mocha",
            "hex": "8D6748",
            "source": "https://mochajs.org"
        },
        {
            "title": "Modin",
            "hex": "001729",
            "source": "https://modin.org"
        },
        {
            "title": "Modrinth",
            "hex": "00AF5C",
            "source": "https://github.com/modrinth/art/blob/d5ab4f965b0b4cea7201967483885ecd8d04a562/Branding/Favicon/favicon.svg"
        },
        {
            "title": "MODX",
            "hex": "102C53",
            "source": "https://docs.modx.com"
        },
        {
            "title": "Mojang Studios",
            "hex": "EF323D",
            "source": "https://www.minecraft.net"
        },
        {
            "title": "Moleculer",
            "hex": "3CAFCE",
            "source": "https://moleculer.services"
        },
        {
            "title": "Momenteo",
            "hex": "5A6AB1",
            "source": "https://www.momenteo.com/media"
        },
        {
            "title": "Monero",
            "hex": "FF6600",
            "source": "https://www.getmonero.org/press-kit/"
        },
        {
            "title": "MoneyGram",
            "hex": "FF6600",
            "source": "https://moneygram.com"
        },
        {
            "title": "MongoDB",
            "hex": "47A248",
            "source": "https://www.mongodb.com/pressroom"
        },
        {
            "title": "Mongoose",
            "hex": "880000",
            "source": "https://github.com/Automattic/mongoose/blob/7971a4dbd55888f0b005e65b06024109af8352f7/docs/images/mongoose.svg"
        },
        {
            "title": "Mongoose",
            "hex": "F04D35",
            "slug": "mongoosedotws",
            "source": "https://mongoose.ws"
        },
        {
            "title": "Monica",
            "hex": "2C2B29",
            "source": "https://github.com/monicahq/monica/blob/d7886cc6fd11388a95b7504e1a5363ecc7ad9a59/public/img/monica.svg"
        },
        {
            "title": "monkey tie",
            "hex": "1A52C2",
            "source": "https://www.monkey-tie.com"
        },
        {
            "title": "Monkeytype",
            "hex": "E2B714",
            "source": "https://github.com/monkeytypegame/monkeytype/blob/20a08d27ead851bbfd5ac557b4ea444ea8bddd79/frontend/static/html/top.html",
            "license": {
                "type": "GPL-3.0-only",
                "url": "https://github.com/monkeytypegame/monkeytype/blob/20a08d27ead851bbfd5ac557b4ea444ea8bddd79/LICENSE"
            }
        },
        {
            "title": "MonoGame",
            "hex": "E73C00",
            "source": "https://www.monogame.net"
        },
        {
            "title": "Monoprix",
            "hex": "FB1911",
            "source": "https://www.monoprix.fr"
        },
        {
            "title": "Monster",
            "hex": "6D4C9F",
            "source": "https://www.monster.com/press/"
        },
        {
            "title": "Monzo",
            "hex": "14233C",
            "source": "https://monzo.com/press/"
        },
        {
            "title": "Moo",
            "hex": "00945E",
            "source": "https://www.moo.com/uk/about/press"
        },
        {
            "title": "Moonrepo",
            "hex": "6F53F3",
            "source": "https://moonrepo.dev"
        },
        {
            "title": "Morrisons",
            "hex": "007531",
            "source": "https://groceries.morrisons.com"
        },
        {
            "title": "Moscow Metro",
            "hex": "D9232E",
            "source": "https://mosmetro.ru"
        },
        {
            "title": "Motorola",
            "hex": "E1140A",
            "source": "https://motorola-global-portal-de.custhelp.com"
        },
        {
            "title": "Mozilla",
            "hex": "000000",
            "source": "https://mozilla.design/mozilla/",
            "guidelines": "https://mozilla.design/mozilla/"
        },
        {
            "title": "MQTT",
            "hex": "660066",
            "source": "https://mqtt.org"
        },
        {
            "title": "MSI",
            "aliases": {
                "aka": [
                    "Micro-Star International"
                ]
            },
            "hex": "FF0000",
            "source": "https://www.msi.com/page/brochure"
        },
        {
            "title": "MSI Business",
            "hex": "9A8555",
            "source": "https://www.msi.com/Business-Productivity"
        },
        {
            "title": "MTA",
            "hex": "0039A6",
            "source": "https://mta.info"
        },
        {
            "title": "MTR",
            "hex": "AC2E45",
            "source": "https://commons.wikimedia.org/wiki/File:MTR_(logo_with_text).svg"
        },
        {
            "title": "MUBI",
            "hex": "000000",
            "source": "https://mubi.com"
        },
        {
            "title": "MUI",
            "aliases": {
                "aka": [
                    "Material-UI"
                ]
            },
            "hex": "007FFF",
            "source": "https://github.com/mui-org/material-ui/blob/353cecb5391571163eb6bd8cbf36d2dd299aaf56/docs/src/icons/SvgMuiLogo.tsx"
        },
        {
            "title": "Mulesoft",
            "hex": "00A0DF",
            "source": "https://www.mulesoft.com/brand",
            "guidelines": "https://www.mulesoft.com/brand"
        },
        {
            "title": "Müller",
            "hex": "F46519",
            "source": "https://www.mueller.de"
        },
        {
            "title": "Multisim",
            "hex": "57B685",
            "source": "https://www.multisim.com",
            "guidelines": "https://www.ni.com/en-us/about-ni/legal.html"
        },
        {
            "title": "Mumble",
            "hex": "FFFFFF",
            "source": "https://github.com/mumble-voip/mumble/blob/d40a19eb88cda61084da245a1b6cb8f32ef1b6e4/icons/mumble_small.svg",
            "guidelines": "https://github.com/mumble-voip/mumble/blob/d40a19eb88cda61084da245a1b6cb8f32ef1b6e4/LICENSE"
        },
        {
            "title": "MuseScore",
            "hex": "1A70B8",
            "source": "https://musescore.org/en/about/logos-and-graphics"
        },
        {
            "title": "MusicBrainz",
            "hex": "BA478F",
            "source": "https://metabrainz.org/projects"
        },
        {
            "title": "MX Linux",
            "hex": "000000",
            "source": "https://mxlinux.org/art/",
            "license": {
                "type": "GPL-3.0-only"
            }
        },
        {
            "title": "MyAnimeList",
            "hex": "2E51A2",
            "source": "https://myanimelist.net/forum/?topicid=1575618"
        },
        {
            "title": "MYOB",
            "hex": "6100A5",
            "source": "https://myob-identikit.frontify.com/d/JK2D4WFOdAwV/for-developers"
        },
        {
            "title": "Myspace",
            "hex": "030303",
            "source": "https://myspace.com"
        },
        {
            "title": "MySQL",
            "hex": "4479A1",
            "source": "https://www.mysql.com/about/legal/logos.html",
            "guidelines": "https://www.mysql.com/about/legal/logos.html"
        },
        {
            "title": "N26",
            "hex": "48AC98",
            "source": "https://n26.com"
        },
        {
            "title": "Namebase",
            "hex": "0068FF",
            "source": "https://www.namebase.io"
        },
        {
            "title": "Namecheap",
            "hex": "DE3723",
            "source": "https://www.namecheap.com"
        },
        {
            "title": "Nano",
            "hex": "4A90E2",
            "source": "https://nano.org/resources",
            "guidelines": "https://nano.org/resources"
        },
        {
            "title": "NASA",
            "hex": "E03C31",
            "source": "https://commons.wikimedia.org/wiki/File:NASA_Worm_logo.svg",
            "guidelines": "https://www.nasa.gov/multimedia/guidelines/index.html"
        },
        {
            "title": "National Grid",
            "hex": "00148C",
            "source": "https://www.nationalgrid.com"
        },
        {
            "title": "NativeScript",
            "hex": "65ADF1",
            "source": "https://docs.nativescript.org"
        },
        {
            "title": "NATS.io",
            "hex": "27AAE1",
            "source": "https://github.com/cncf/artwork/blob/88bc5e7a0cc7f3770ba6edddc92e1ab8a6006171/projects/nats/icon/black/nats-icon-black.svg"
        },
        {
            "title": "Naver",
            "hex": "03C75A",
            "source": "https://developers.naver.com/docs/login/bi/bi.md",
            "guidelines": "https://developers.naver.com/docs/login/bi/bi.md",
            "aliases": {
                "loc": {
                    "ko-KR": "네이버",
                    "ja-JP": "ネイバー"
                }
            }
        },
        {
            "title": "NBA",
            "hex": "253B73",
            "source": "https://nba.com"
        },
        {
            "title": "NBB",
            "hex": "FF7100",
            "source": "https://presse.notebooksbilliger.de/presskits/style-guide"
        },
        {
            "title": "NBC",
            "hex": "222222",
            "source": "https://www.nbcnews.com"
        },
        {
            "title": "NDR",
            "hex": "0C1754",
            "source": "https://www.ndr.de"
        },
        {
            "title": "NEAR",
            "hex": "000000",
            "source": "https://near.org/brand"
        },
        {
            "title": "NEC",
            "hex": "1414A0",
            "source": "https://commons.wikimedia.org/wiki/File:NEC_logo.svg"
        },
        {
            "title": "Neo4j",
            "hex": "4581C3",
            "source": "https://neo4j.com/brand/#logo",
            "guidelines": "https://neo4j.com/brand/#logo"
        },
        {
            "title": "Neovim",
            "hex": "57A143",
            "source": "https://neovim.io",
            "license": {
                "type": "CC-BY-SA-3.0"
            }
        },
        {
            "title": "NestJS",
            "hex": "E0234E",
            "source": "https://nestjs.com"
        },
        {
            "title": "NetApp",
            "hex": "0067C5",
            "source": "https://www.netapp.com",
            "guidelines": "https://www.netapp.com/company/legal/trademark-guidelines/"
        },
        {
            "title": "NetBSD",
            "hex": "FF6600",
            "source": "https://www.netbsd.org",
            "guidelines": "https://www.netbsd.org/about/disclaimer.html"
        },
        {
            "title": "Netflix",
            "hex": "E50914",
            "source": "https://brand.netflix.com/en/assets/brand-symbol",
            "guidelines": "https://brand.netflix.com/en/assets/brand-symbol"
        },
        {
            "title": "Netlify",
            "hex": "00C7B7",
            "source": "https://www.netlify.com/press/",
            "guidelines": "https://www.netlify.com/press/",
            "aliases": {
                "dup": [
                    {
                        "title": "Netlify CMS",
                        "hex": "C9FA4B",
                        "source": "https://www.netlifycms.org"
                    }
                ]
            }
        },
        {
            "title": "Nette",
            "hex": "3484D2",
            "source": "https://nette.org/en/logo",
            "guidelines": "https://nette.org/en/logo"
        },
        {
            "title": "Netto",
            "hex": "FFE500",
            "source": "https://www.netto-online.de/INTERSHOP/static/WFS/Plus-NettoDE-Site/-/-/de_DE/css/images/netto-logo.svg"
        },
        {
            "title": "Neutralinojs",
            "hex": "F89901",
            "source": "https://github.com/neutralinojs/design-guide/blob/52a7232598ff22cddd810a3079e09a2cc2892609/logo/neutralinojs_logo_vector.svg"
        },
        {
            "title": "New Balance",
            "hex": "CF0A2C",
            "source": "https://www.newbalance.com"
        },
        {
            "title": "New Japan Pro-Wrestling",
            "hex": "FF160B",
            "source": "https://en.wikipedia.org/wiki/File:NJPW_World_Logo.svg",
            "aliases": {
                "aka": [
                    "NJPW"
                ],
                "dup": [
                    {
                        "title": "NJPW World",
                        "hex": "B79C65",
                        "source": "https://njpwworld.com"
                    }
                ],
                "loc": {
                    "ja-JP": "新日本プロレスリング"
                }
            }
        },
        {
            "title": "New Relic",
            "hex": "1CE783",
            "source": "https://newrelic.com/about/media-assets",
            "guidelines": "https://newrelic.com/about/media-assets#guidelines"
        },
        {
            "title": "New York Times",
            "hex": "000000",
            "source": "https://www.nytimes.com"
        },
        {
            "title": "Newegg",
            "hex": "E05E00",
            "source": "https://www.newegg.com"
        },
        {
            "title": "Next.js",
            "hex": "000000",
            "source": "https://nextjs.org"
        },
        {
            "title": "NextBillion.ai",
            "hex": "8D5A9E",
            "source": "https://nextbillion.ai"
        },
        {
            "title": "Nextcloud",
            "hex": "0082C9",
            "source": "https://nextcloud.com/press/",
            "guidelines": "https://nextcloud.com/trademarks/"
        },
        {
            "title": "Nextdoor",
            "hex": "8ED500",
            "source": "https://about.nextdoor.com/us-media/"
        },
        {
            "title": "Nextra",
            "hex": "000000",
            "source": "https://nextra.site",
            "guidelines": "https://nextra.site/about#design-assets"
        },
        {
            "title": "NFC",
            "hex": "002E5F",
            "source": "https://nfc-forum.org/our-work/nfc-branding/n-mark/guidelines-and-brand-assets/",
            "guidelines": "https://nfc-forum.org/our-work/nfc-branding/n-mark/guidelines-and-brand-assets/"
        },
        {
            "title": "NGINX",
            "hex": "009639",
            "source": "https://www.nginx.com/press/",
            "guidelines": "https://www.nginx.com/press/"
        },
        {
            "title": "Nginx Proxy Manager",
            "hex": "F15833",
            "source": "https://github.com/NginxProxyManager/nginx-proxy-manager/blob/2a06384a4aa597777931d38cef49cf89540392e6/docs/.vuepress/public/logo.svg"
        },
        {
            "title": "ngrok",
            "hex": "1F1E37",
            "source": "https://ngrok.com"
        },
        {
            "title": "NgRx",
            "hex": "BA2BD2",
            "source": "https://ngrx.io",
            "license": {
                "type": "CC-BY-4.0"
            }
        },
        {
            "title": "niconico",
            "hex": "231815",
            "source": "https://www.nicovideo.jp"
        },
        {
            "title": "Nike",
            "hex": "111111",
            "source": "https://www.nike.com"
        },
        {
            "title": "Nikon",
            "hex": "FFE100",
            "source": "https://www.nikon.com",
            "guidelines": "https://www.nikon.com/usage/group-info"
        },
        {
            "title": "Nim",
            "hex": "FFE953",
            "source": "https://nim-lang.org"
        },
        {
            "title": "Nintendo",
            "hex": "8F8F8F",
            "source": "https://en.wikipedia.org/wiki/Nintendo#/media/File:Nintendo.svg"
        },
        {
            "title": "Nintendo 3DS",
            "hex": "D12228",
            "source": "https://www.nintendo.de"
        },
        {
            "title": "Nintendo GameCube",
            "hex": "6A5FBB",
            "source": "https://www.nintendo.com/consumer/systems/nintendogamecube/index.jsp"
        },
        {
            "title": "Nintendo Network",
            "hex": "FF7D00",
            "source": "https://id.nintendo.net/login"
        },
        {
            "title": "Nintendo Switch",
            "hex": "E60012",
            "source": "https://www.nintendo.com/switch/"
        },
        {
            "title": "Nissan",
            "hex": "C3002F",
            "source": "https://www.nissan.ie"
        },
        {
            "title": "NixOS",
            "hex": "5277C3",
            "source": "https://github.com/NixOS/nixos-homepage/tree/58cfdb770aba28b73446a1b3ee65a5cec4f0d44f/logo"
        },
        {
            "title": "Node-RED",
            "hex": "8F0000",
            "source": "https://nodered.org/about/resources/"
        },
        {
            "title": "Node.js",
            "hex": "339933",
            "source": "https://nodejs.org/en/about/resources/",
            "guidelines": "https://nodejs.org/en/about/resources/"
        },
        {
            "title": "Nodemon",
            "hex": "76D04B",
            "source": "https://nodemon.io"
        },
        {
            "title": "Nokia",
            "hex": "005AFF",
            "source": "https://www.nokia.com"
        },
        {
            "title": "Norco",
            "hex": "00FF00",
            "source": "https://www.norco.com"
        },
        {
            "title": "NordVPN",
            "hex": "4687FF",
            "source": "https://nordvpn.com/press-area/",
            "guidelines": "https://nordvpn.com/press-area/"
        },
        {
            "title": "Normalize.css",
            "hex": "E3695F",
            "source": "https://github.com/necolas/normalize.css/blob/3a60304f90870c6087d226f53e02a7523c907a35/logo.svg"
        },
        {
            "title": "Norwegian",
            "hex": "D81939",
            "source": "https://www.norwegian.com/ie/travel-info/on-board/in-flight-entertainment/magazine/"
        },
        {
            "title": "Notepad++",
            "hex": "90E59A",
            "source": "https://github.com/notepad-plus-plus/notepad-plus-plus/blob/1f2c63cce173e3e1dc5922637c81a851693e2856/PowerEditor/misc/chameleon/chameleon-pencil.eps"
        },
        {
            "title": "Notion",
            "hex": "000000",
            "source": "https://www.notion.so"
        },
        {
            "title": "Notist",
            "hex": "333333",
            "source": "https://noti.st"
        },
        {
            "title": "Noun Project",
            "hex": "000000",
            "source": "https://www.lingoapp.com/6/s/oJkq3W/?v=3"
        },
        {
            "title": "Novu",
            "hex": "000000",
            "source": "https://handbook.novu.co/logos-assets"
        },
        {
            "title": "NOW",
            "hex": "001211",
            "source": "https://www.nowtv.com"
        },
        {
            "title": "npm",
            "hex": "CB3837",
            "source": "https://www.npmjs.com",
            "guidelines": "https://docs.npmjs.com/policies/logos-and-usage"
        },
        {
            "title": "Nrwl",
            "hex": "96D7E8",
            "source": "https://nrwl.io/assets/nrwl-logo-white.svg"
        },
        {
            "title": "Nubank",
            "hex": "820AD1",
            "source": "https://nubank.com.br/en/press/"
        },
        {
            "title": "Nucleo",
            "hex": "252B2D",
            "source": "https://nucleoapp.com"
        },
        {
            "title": "NuGet",
            "hex": "004880",
            "source": "https://github.com/NuGet/Media/blob/89f7c87245e52e8ce91d94c0a47f44c6576e3a0d/Images/MainLogo/Vector/nuget.svg"
        },
        {
            "title": "Nuke",
            "hex": "000000",
            "source": "https://www.foundry.com/products/nuke"
        },
        {
            "title": "Numba",
            "hex": "00A3E0",
            "source": "https://github.com/numba/numba/blob/0db8a2bcd0f53c0d0ad8a798432fb3f37f14af27/docs/_static/numba-blue-icon-rgb.svg"
        },
        {
            "title": "NumPy",
            "hex": "013243",
            "source": "https://numpy.org/press-kit/",
            "guidelines": "https://github.com/numpy/numpy/blob/main/branding/logo/logoguidelines.md"
        },
        {
            "title": "Nunjucks",
            "hex": "1C4913",
            "source": "https://github.com/mozilla/nunjucks/blob/fd500902d7c88672470c87170796de52fc0f791a/docs/img/favicon.png"
        },
        {
            "title": "Nutanix",
            "hex": "024DA1",
            "source": "https://www.nutanix.com/content/dam/nutanix/en/cmn/documents/nutanix-brandbook.pdf"
        },
        {
            "title": "Nuxt.js",
            "hex": "00DC82",
            "source": "https://nuxt.com/design-kit",
            "guidelines": "https://nuxt.com/design-kit"
        },
        {
            "title": "NVIDIA",
            "hex": "76B900",
            "source": "https://www.nvidia.com/etc/designs/nvidiaGDC/clientlibs_base/images/NVIDIA-Logo.svg"
        },
        {
            "title": "Nx",
            "hex": "143055",
            "source": "https://nx.dev"
        },
        {
            "title": "NXP",
            "hex": "000000",
            "source": "https://www.nxp.com/company/about-nxp/newsroom:NEWSROOM",
            "guidelines": "https://www.nxp.com/company/about-nxp/newsroom:NEWSROOM"
        },
        {
            "title": "NZXT",
            "hex": "000000",
            "source": "https://nzxt.com",
            "guidelines": "https://nzxt.com/about/brand-guidelines"
        },
        {
            "title": "O'Reilly",
            "hex": "D3002D",
            "source": "https://www.oreilly.com/about/logos/",
            "guidelines": "https://www.oreilly.com/about/logos/"
        },
        {
            "title": "OBS Studio",
            "hex": "302E31",
            "source": "https://upload.wikimedia.org/wikipedia/commons/7/78/OBS.svg"
        },
        {
            "title": "Observable",
            "hex": "353E58",
            "source": "https://observablehq.com"
        },
        {
            "title": "Obsidian",
            "hex": "7C3AED",
            "source": "https://obsidian.md"
        },
        {
            "title": "OCaml",
            "hex": "EC6813",
            "source": "https://ocaml.org/img/OCaml_Sticker.svg",
            "guidelines": "https://ocaml.org/docs/logos.html",
            "license": {
                "type": "Unlicense"
            }
        },
        {
            "title": "Octane Render",
            "hex": "000000",
            "source": "https://render.otoy.com/forum/viewtopic.php?f=9&t=359",
            "aliases": {
                "aka": [
                    "otoy"
                ]
            }
        },
        {
            "title": "Octave",
            "hex": "0790C0",
            "source": "https://www.gnu.org/software/octave/"
        },
        {
            "title": "October CMS",
            "hex": "DB6A26",
            "source": "https://octobercms.com"
        },
        {
            "title": "OctoPrint",
            "hex": "13C100",
            "source": "https://github.com/OctoPrint/OctoPrint/blob/53b9b6185781c07e8c4744a6e28462e96448f249/src/octoprint/static/img/mask.svg"
        },
        {
            "title": "Octopus Deploy",
            "hex": "2F93E0",
            "source": "https://octopus.com/company/brand",
            "guidelines": "https://octopus.com/company/brand"
        },
        {
            "title": "Oculus",
            "hex": "1C1E20",
            "source": "https://en.facebookbrand.com/oculus/assets/oculus?audience=oculus-landing",
            "guidelines": "https://en.facebookbrand.com/oculus/"
        },
        {
            "title": "Odnoklassniki",
            "hex": "EE8208",
            "source": "https://insideok.ru/brandbook"
        },
        {
            "title": "Odysee",
            "hex": "EF1970",
            "source": "https://odysee.com/@OdyseeHelp:b/odyseepresskit:b"
        },
        {
            "title": "Oh Dear",
            "hex": "FFFFFF",
            "source": "https://ohdear.app/logos"
        },
        {
            "title": "okcupid",
            "hex": "0500BE",
            "source": "https://okcupid.com/press"
        },
        {
            "title": "Okta",
            "hex": "007DC1",
            "source": "https://www.okta.com/press-room/media-assets/",
            "guidelines": "https://www.okta.com/terms-of-use-for-okta-content/"
        },
        {
            "title": "OnePlus",
            "hex": "F5010C",
            "source": "https://www.oneplus.com/ca_en/brand/asset"
        },
        {
            "title": "OnlyFans",
            "hex": "00AFF0",
            "source": "https://onlyfans.com/brand",
            "guidelines": "https://onlyfans.com/brand"
        },
        {
            "title": "ONLYOFFICE",
            "hex": "444444",
            "source": "https://www.onlyoffice.com/en/press-downloads.aspx"
        },
        {
            "title": "ONNX",
            "hex": "005CED",
            "source": "https://github.com/onnx/onnx.github.io/blob/382e7036b616ce1555499ac41730245a2478513c/images/ONNX-ICON.svg"
        },
        {
            "title": "OnStar",
            "hex": "003D7D",
            "source": "https://www.onstar.com"
        },
        {
            "title": "Opel",
            "hex": "F7FF14",
            "source": "https://www.stellantis.com/en/brands/opel"
        },
        {
            "title": "Open Access",
            "hex": "F68212",
            "source": "https://commons.wikimedia.org/wiki/File:Open_Access_logo_PLoS_white.svg"
        },
        {
            "title": "Open Badges",
            "hex": "073B5A",
            "source": "https://backpack.openbadges.org"
        },
        {
            "title": "Open Bug Bounty",
            "hex": "F67909",
            "source": "https://www.openbugbounty.org"
        },
        {
            "title": "Open Collective",
            "hex": "7FADF2",
            "source": "https://docs.opencollective.com/help/about#media-logo"
        },
        {
            "title": "Open Containers Initiative",
            "hex": "262261",
            "source": "https://github.com/opencontainers/artwork/tree/d8ccfe94471a0236b1d4a3f0f90862c4fe5486ce/oci/icon"
        },
        {
            "title": "Open Source Hardware",
            "hex": "0099B0",
            "source": "https://www.oshwa.org/open-source-hardware-logo",
            "guidelines": "https://www.oshwa.org/open-source-hardware-logo",
            "license": {
                "type": "CC-BY-SA-4.0"
            },
            "aliases": {
                "aka": [
                    "OSHWA"
                ]
            }
        },
        {
            "title": "Open Source Initiative",
            "hex": "3DA639",
            "source": "https://opensource.org/logo-usage-guidelines",
            "guidelines": "https://opensource.org/logo-usage-guidelines"
        },
        {
            "title": "OpenAI",
            "hex": "412991",
            "source": "https://openai.com"
        },
        {
            "title": "OpenAI Gym",
            "hex": "0081A5",
            "source": "https://gym.openai.com"
        },
        {
            "title": "OpenAPI Initiative",
            "hex": "6BA539",
            "source": "https://www.openapis.org/faq/style-guide",
            "guidelines": "https://www.openapis.org/faq/style-guide"
        },
        {
            "title": "OpenBSD",
            "hex": "F2CA30",
            "source": "https://en.wikipedia.org/wiki/OpenBSD"
        },
        {
            "title": "OpenCV",
            "hex": "5C3EE8",
            "source": "https://opencv.org/resources/media-kit/",
            "guidelines": "https://opencv.org/resources/media-kit/"
        },
        {
            "title": "OpenFaaS",
            "hex": "3B5EE9",
            "source": "https://docs.openfaas.com"
        },
        {
            "title": "OpenGL",
            "hex": "5586A4",
            "source": "https://www.khronos.org/legal/trademarks/"
        },
        {
            "title": "OpenID",
            "hex": "F78C40",
            "source": "https://openid.net/add-openid/logos/"
        },
        {
            "title": "OpenJDK",
            "hex": "FFFFFF",
            "source": "https://hg.openjdk.java.net/duke/duke/file/ca00f100dafc/vector/Agent.svg#l1"
        },
        {
            "title": "Openlayers",
            "hex": "1F6B75",
            "source": "https://github.com/openlayers/openlayers.github.io/blob/5b93e18b8d302eb49a812fb96abb529895ceb7a2/assets/logo.svg"
        },
        {
            "title": "OpenMined",
            "hex": "ED986C",
            "source": "https://www.openmined.org",
            "guidelines": "https://www.openmined.org"
        },
        {
            "title": "OpenNebula",
            "hex": "0097C2",
            "source": "https://opennebula.io/docs/"
        },
        {
            "title": "OpenProject",
            "hex": "0770B8",
            "source": "https://www.openproject.org/press/"
        },
        {
            "title": "OpenSCAD",
            "hex": "F9D72C",
            "source": "https://commons.wikimedia.org/wiki/File:Openscad.svg"
        },
        {
            "title": "OpenSea",
            "hex": "2081E2",
            "source": "https://docs.opensea.io"
        },
        {
            "title": "OpenSearch",
            "hex": "005EB8",
            "source": "https://opensearch.org/brand.html",
            "guidelines": "https://opensearch.org/brand.html"
        },
        {
            "title": "OpenSSL",
            "hex": "721412",
            "source": "https://www.openssl.org"
        },
        {
            "title": "OpenStack",
            "hex": "ED1944",
            "source": "https://www.openstack.org/brand/openstack-logo/",
            "guidelines": "https://www.openstack.org/brand/openstack-logo/"
        },
        {
            "title": "OpenStreetMap",
            "hex": "7EBC6F",
            "source": "https://www.openstreetmap.org",
            "guidelines": "https://wiki.osmfoundation.org/wiki/Trademark_Policy"
        },
        {
            "title": "openSUSE",
            "hex": "73BA25",
            "source": "https://github.com/openSUSE/artwork/blob/33e94aa76837c09f03d1712705949b71a246a53b/logos/buttons/button-colour.svg",
            "guidelines": "https://en.opensuse.org/Portal:Artwork"
        },
        {
            "title": "OpenTelemetry",
            "hex": "000000",
            "source": "https://cncf-branding.netlify.app/projects/opentelemetry/",
            "guidelines": "https://cncf-branding.netlify.app/projects/opentelemetry/",
            "license": {
                "type": "CC-BY-4.0",
                "url": "https://www.linuxfoundation.org/trademark-usage/"
            },
            "aliases": {
                "aka": [
                    "OTel"
                ]
            }
        },
        {
            "title": "Openverse",
            "hex": "FFE033",
            "source": "https://github.com/WordPress/openverse/blob/5db2545d6b73ec4aa5e908822683ee9d18af301d/brand/icon.svg",
            "guidelines": "https://www.figma.com/file/GIIQ4sDbaToCfFQyKMvzr8/Openverse-Design-Library?node-id=312%3A487"
        },
        {
            "title": "OpenVPN",
            "hex": "EA7E20",
            "source": "https://openvpn.net/wp-content/themes/openvpn/assets/images/logo.svg",
            "guidelines": "https://openvpn.net/terms/"
        },
        {
            "title": "OpenWrt",
            "hex": "00B5E2",
            "source": "https://openwrt.org/docs/guide-graphic-designer/openwrt-logo",
            "guidelines": "https://openwrt.org/docs/guide-graphic-designer/openwrt-logo"
        },
        {
            "title": "OpenZeppelin",
            "hex": "4E5EE4",
            "source": "https://openzeppelin.com"
        },
        {
            "title": "OpenZFS",
            "hex": "2A667F",
            "source": "https://commons.wikimedia.org/wiki/File:OpenZFS_logo.svg"
        },
        {
            "title": "Opera",
            "hex": "FF1B2D",
            "source": "https://brand.opera.com/1472-2/opera-logos/",
            "guidelines": "https://brand.opera.com"
        },
        {
            "title": "Opera GX",
            "hex": "EE2950",
            "source": "https://brand.opera.com/1472-2/opera-logos/",
            "guidelines": "https://brand.opera.com"
        },
        {
            "title": "OPNSense",
            "hex": "D94F00",
            "source": "https://opnsense.org/about/legal-notices/",
            "guidelines": "https://opnsense.org/about/legal-notices/"
        },
        {
            "title": "Opsgenie",
            "hex": "172B4D",
            "source": "https://www.atlassian.com/company/news/press-kit"
        },
        {
            "title": "OpsLevel",
            "hex": "1890FF",
            "source": "https://www.opslevel.com"
        },
        {
            "title": "Oracle",
            "hex": "F80000",
            "source": "https://www.oracle.com/opn/index.html",
            "guidelines": "https://www.oracle.com/legal/logos.html"
        },
        {
            "title": "ORCID",
            "hex": "A6CE39",
            "source": "https://orcid.figshare.com/articles/figure/ORCID_iD_icon_graphics/5008697",
            "guidelines": "https://info.orcid.org/brand-guidelines/"
        },
        {
            "title": "Org",
            "hex": "77AA99",
            "source": "https://orgmode.org"
        },
        {
            "title": "Origin",
            "hex": "F56C2D",
            "source": "https://www.origin.com/gbr/en-us/store"
        },
        {
            "title": "Osano",
            "hex": "7764FA",
            "source": "https://www.osano.com/company/assets"
        },
        {
            "title": "OSGeo",
            "hex": "5CAE58",
            "source": "https://www.osgeo.org"
        },
        {
            "title": "Oshkosh",
            "hex": "E6830F",
            "source": "https://oshkoshdefense.com/media/photos/",
            "license": {
                "type": "CC-BY-SA-4.0"
            }
        },
        {
            "title": "OSMC",
            "hex": "17394A",
            "source": "https://github.com/osmc/website/tree/e7d0d8002660c979ae5119e28d1c69c893ac9f76/content/themes/osmc/assets/img/logo"
        },
        {
            "title": "osu!",
            "hex": "FF66AA",
            "source": "https://osu.ppy.sh/wiki/vi/Brand_identity_guidelines",
            "guidelines": "https://osu.ppy.sh/wiki/vi/Brand_identity_guidelines"
        },
        {
            "title": "Otto",
            "hex": "D4021D",
            "source": "https://www.ottogroup.com/en/presse/material.php"
        },
        {
            "title": "Overcast",
            "hex": "FC7E0F",
            "source": "https://overcast.fm"
        },
        {
            "title": "Overleaf",
            "hex": "47A141",
            "source": "https://www.overleaf.com/for/press/media-resources"
        },
        {
            "title": "OVH",
            "hex": "123F6D",
            "source": "https://www.ovh.com/ca/en/newsroom/"
        },
        {
            "title": "OWASP",
            "hex": "000000",
            "source": "https://github.com/OWASP/www-event-2020-07-virtual/blob/eefbef6c1afdd1dee2af11e7f44ad005b25ad48c/assets/images/logo.svg"
        },
        {
            "title": "ownCloud",
            "hex": "041E42",
            "source": "https://owncloud.com"
        },
        {
            "title": "Oxygen",
            "hex": "3A209E",
            "source": "https://oxygenbuilder.com",
            "guidelines": "https://oxygenbuilder.com/trademark-policy/"
        },
        {
            "title": "OYO",
            "hex": "EE2E24",
            "source": "https://www.oyorooms.com"
        },
        {
            "title": "p5.js",
            "hex": "ED225D",
            "source": "https://p5js.org"
        },
        {
            "title": "Packagist",
            "hex": "F28D1A",
            "source": "https://github.com/composer/packagist/issues/1147#issuecomment-747951608",
            "license": {
                "type": "MIT"
            }
        },
        {
            "title": "Packer",
            "hex": "02A8EF",
            "source": "https://www.hashicorp.com/brand",
            "guidelines": "https://www.hashicorp.com/brand"
        },
        {
            "title": "PaddlePaddle",
            "hex": "0062B0",
            "source": "https://www.paddlepaddle.org.cn/en"
        },
        {
            "title": "Paddy Power",
            "hex": "004833",
            "source": "https://www.paddypower.com"
        },
        {
            "title": "Pagekit",
            "hex": "212121",
            "source": "https://pagekit.com/logo-guide",
            "guidelines": "https://pagekit.com/logo-guide"
        },
        {
            "title": "PagerDuty",
            "hex": "06AC38",
            "source": "https://www.pagerduty.com/brand/",
            "guidelines": "https://www.pagerduty.com/brand/"
        },
        {
            "title": "PageSpeed Insights",
            "hex": "4285F4",
            "source": "https://developers.google.com/web/fundamentals/performance/speed-tools/"
        },
        {
            "title": "PagSeguro",
            "hex": "FFC801",
            "source": "https://pagseguro.uol.com.br"
        },
        {
            "title": "Palantir",
            "hex": "101113",
            "source": "https://github.com/palantir/conjure/blob/1b0d450dc52c4822b4c9d1da8c61ad7f78855fe5/docs/media/palantir-logo.svg"
        },
        {
            "title": "Palo Alto Networks",
            "hex": "F04E23",
            "source": "https://www.paloaltonetworks.com",
            "guidelines": "https://www.paloaltonetworks.com/company/brand"
        },
        {
            "title": "Palo Alto Software",
            "hex": "83DA77",
            "source": "https://www.paloalto.com"
        },
        {
            "title": "pandas",
            "hex": "150458",
            "source": "https://pandas.pydata.org/about/citing.html",
            "guidelines": "https://pandas.pydata.org/about/citing.html"
        },
        {
            "title": "Pandora",
            "hex": "224099",
            "source": "https://www.pandoraforbrands.com"
        },
        {
            "title": "Pantheon",
            "hex": "FFDC28",
            "source": "https://projects.invisionapp.com/boards/8UOJQWW2J3G5#/1145336",
            "guidelines": "https://projects.invisionapp.com/boards/8UOJQWW2J3G5#/1145336"
        },
        {
            "title": "Paperspace",
            "hex": "000000",
            "source": "https://docs.paperspace.com/img/ps-logo-light.svg"
        },
        {
            "title": "Parity Substrate",
            "hex": "282828",
            "source": "https://substrate.dev"
        },
        {
            "title": "Parse.ly",
            "hex": "5BA745",
            "source": "https://www.parse.ly/press-kit",
            "guidelines": "https://www.parse.ly/press-kit"
        },
        {
            "title": "Passport",
            "hex": "34E27A",
            "source": "https://www.passportjs.org"
        },
        {
            "title": "Pastebin",
            "hex": "02456C",
            "source": "https://pastebin.com"
        },
        {
            "title": "Patreon",
            "hex": "FF424D",
            "source": "https://www.patreon.com/brand/downloads",
            "guidelines": "https://www.patreon.com/brand/downloads"
        },
        {
            "title": "Paychex",
            "hex": "004B8D",
            "source": "https://www.paychex.com"
        },
        {
            "title": "Payload CMS",
            "hex": "000000",
            "source": "https://payloadcms.com"
        },
        {
            "title": "Payoneer",
            "hex": "FF4800",
            "source": "https://www.payoneer.com"
        },
        {
            "title": "PayPal",
            "hex": "00457C",
            "source": "https://www.paypal.com"
        },
        {
            "title": "Paytm",
            "hex": "20336B",
            "source": "https://paytm.com"
        },
        {
            "title": "PCGamingWiki",
            "hex": "556DB3",
            "source": "https://www.pcgamingwiki.com/wiki/Home"
        },
        {
            "title": "Peak Design",
            "hex": "1C1B1C",
            "source": "https://www.peakdesign.com"
        },
        {
            "title": "Pearson",
            "hex": "000000",
            "source": "https://www.pearson.com",
            "aliases": {
                "dup": [
                    {
                        "title": "Pearson VUE",
                        "hex": "008FB4"
                    }
                ]
            }
        },
        {
            "title": "PeerTube",
            "hex": "F1680D",
            "source": "https://joinpeertube.org"
        },
        {
            "title": "Pegasus Airlines",
            "hex": "FDC43E",
            "source": "https://www.flypgs.com/en/about-pegasus/flypgscom-magazine"
        },
        {
            "title": "Pelican",
            "hex": "14A0C4",
            "source": "https://blog.getpelican.com/pages/gratitude.html",
            "license": {
                "type": "CC-BY-4.0"
            }
        },
        {
            "title": "Peloton",
            "hex": "181A1D",
            "source": "https://press.onepeloton.com/#logos"
        },
        {
            "title": "Penny",
            "hex": "CD1414",
            "source": "https://www.penny.de"
        },
        {
            "title": "Penpot",
            "hex": "000000",
            "source": "https://penpot.app"
        },
        {
            "title": "Pepsi",
            "hex": "2151A1",
            "source": "https://gillettepepsicola.com/promotions-media/media-kit/",
            "guidelines": "https://gillettepepsicola.com/promotions-media/media-kit/"
        },
        {
            "title": "Percy",
            "hex": "9E66BF",
            "source": "https://percy.io"
        },
        {
            "title": "Perforce",
            "hex": "404040",
            "source": "https://www.perforce.com"
        },
        {
            "title": "Perl",
            "hex": "39457E",
            "source": "https://github.com/tpf/marketing-materials/blob/6765c6fd71bc5b123d6c1a77b86e08cdd6376078/images/onion-logo/tpf-logo-onion.svg"
        },
        {
            "title": "Persistent",
            "hex": "FD5F07",
            "source": "https://www.persistent.com/company-overview/branding-guidelines/#nav-persistent-logo",
            "guidelines": "https://www.persistent.com/company-overview/branding-guidelines/#nav-persistent-logo"
        },
        {
            "title": "Personio",
            "hex": "FFFFFF",
            "source": "https://www.personio.com"
        },
        {
            "title": "Pets at Home",
            "hex": "4BA840",
            "source": "https://petsathome.com"
        },
        {
            "title": "Peugeot",
            "hex": "000000",
            "source": "https://www.peugeot.co.uk"
        },
        {
            "title": "Pexels",
            "hex": "05A081",
            "source": "https://www.pexels.com"
        },
        {
            "title": "pfSense",
            "hex": "212121",
            "source": "https://www.pfsense.org"
        },
        {
            "title": "Phabricator",
            "hex": "4A5F88",
            "source": "https://github.com/phacility/phabricator/blob/0a3093ef9c1898913196564435346e4daa9d2538/webroot/rsrc/image/logo/light-eye.png",
            "guidelines": "https://phacility.com/trademarks/"
        },
        {
            "title": "Philips Hue",
            "hex": "0065D3",
            "source": "https://www.philips-hue.com/en-us/support/faq"
        },
        {
            "title": "Phoenix Framework",
            "hex": "FD4F00",
            "source": "https://github.com/phoenixframework/phoenix/blob/e9f1975d5aa15bee22bab6a4acae8f543886b17a/installer/templates/phx_assets/logo.svg"
        },
        {
            "title": "PhonePe",
            "hex": "5F259F",
            "source": "https://www.phonepe.com/press/"
        },
        {
            "title": "Photobucket",
            "hex": "0672CB",
            "source": "https://photobucket.com"
        },
        {
            "title": "Photocrowd",
            "hex": "3DAD4B",
            "source": "https://www.photocrowd.com"
        },
        {
            "title": "Photopea",
            "hex": "18A497",
            "source": "https://github.com/photopea/photopea/blob/d5c532e8ad8ece246e2ea8646aac7df768407c64/logo.svg"
        },
        {
            "title": "PHP",
            "hex": "777BB4",
            "source": "https://php.net/download-logos.php",
            "license": {
                "type": "CC-BY-SA-4.0"
            }
        },
        {
            "title": "phpMyAdmin",
            "hex": "6C78AF",
            "source": "https://github.com/phpmyadmin/data/blob/b7d3bdb9bb973beff4726541b87d3a4c8a950b4b/brand/phpMyAdmin-Logo-Symbol.svg"
        },
        {
            "title": "PhpStorm",
            "hex": "000000",
            "source": "https://www.jetbrains.com/company/brand/logos/",
            "guidelines": "https://www.jetbrains.com/company/brand/"
        },
        {
            "title": "Pi-hole",
            "hex": "96060C",
            "source": "https://docs.pi-hole.net",
            "guidelines": "https://pi-hole.net/trademark-rules-and-brand-guidelines/"
        },
        {
            "title": "Piaggio Group",
            "hex": "000000",
            "source": "https://www.piaggiogroup.com",
            "guidelines": "https://www.piaggiogroup.com/en/archive/document/logo-guide"
        },
        {
            "title": "Picard Surgelés",
            "hex": "2D4999",
            "source": "https://www.picard.fr"
        },
        {
            "title": "Picarto.TV",
            "hex": "1DA456",
            "source": "https://picarto.tv/site/press"
        },
        {
            "title": "Picnic",
            "hex": "E1171E",
            "source": "https://picnic.app/nl/feestdagen/"
        },
        {
            "title": "PicPay",
            "hex": "21C25E",
            "source": "https://www.picpay.com/site/sobre-nos"
        },
        {
            "title": "Pimcore",
            "hex": "6428B4",
            "source": "https://pimcore.com/en/media-kit",
            "guidelines": "https://pimcore.com/en/media-kit"
        },
        {
            "title": "Pinboard",
            "hex": "0000FF",
            "source": "https://commons.wikimedia.org/wiki/File:Feedbin-Icon-share-pinboard.svg"
        },
        {
            "title": "Pingdom",
            "hex": "FFF000",
            "source": "https://www.pingdom.com/resources/brand-assets/",
            "guidelines": "https://www.pingdom.com/resources/brand-assets/"
        },
        {
            "title": "Pinterest",
            "hex": "BD081C",
            "source": "https://business.pinterest.com/en/brand-guidelines",
            "guidelines": "https://business.pinterest.com/en/brand-guidelines"
        },
        {
            "title": "Pioneer DJ",
            "hex": "1A1928",
            "source": "https://www.pioneerdj.com"
        },
        {
            "title": "Pivotal Tracker",
            "hex": "517A9E",
            "source": "https://www.pivotaltracker.com/branding-guidelines",
            "guidelines": "https://www.pivotaltracker.com/branding-guidelines"
        },
        {
            "title": "Piwigo",
            "hex": "FF7700",
            "source": "https://github.com/Piwigo/piwigodotorg/blob/6edb840c16257314caec770a9a51f67ef81836e4/images/piwigo.org.svg"
        },
        {
            "title": "Pix",
            "hex": "77B6A8",
            "source": "https://www.bcb.gov.br/estabilidadefinanceira/pix",
            "guidelines": "https://www.bcb.gov.br/content/estabilidadefinanceira/pix/Regulamento_Pix/I_manual_uso_marca_pix.pdf"
        },
        {
            "title": "Pixabay",
            "hex": "2EC66D",
            "source": "https://pixabay.com/service/about/"
        },
        {
            "title": "pixiv",
            "hex": "0096FA",
            "source": "https://policies.pixiv.net/en.html#brand",
            "guidelines": "https://policies.pixiv.net/en.html#brand"
        },
        {
            "title": "pkgsrc",
            "hex": "FF6600",
            "source": "https://pkgsrc.org"
        },
        {
            "title": "Planet",
            "hex": "009DB1",
            "source": "https://www.planet.com/explorer/"
        },
        {
            "title": "PlanetScale",
            "hex": "000000",
            "source": "https://planetscale.com"
        },
        {
            "title": "PlanGrid",
            "hex": "0085DE",
            "source": "https://app.plangrid.com"
        },
        {
            "title": "Platform.sh",
            "hex": "1A182A",
            "source": "https://platform.sh/logos/"
        },
        {
            "title": "Platzi",
            "hex": "98CA3F",
            "source": "https://github.com/PlatziDev/oss/blob/932bd83d43e061e1c38fbc116db31aa6d0145be6/static/logo.svg"
        },
        {
            "title": "Plausible Analytics",
            "hex": "5850EC",
            "source": "https://github.com/plausible/docs/blob/be5c935484e075f1e0caf3c9b3351ddd62348139/static/img/logo.svg"
        },
        {
            "title": "PlayCanvas",
            "hex": "E05F2C",
            "source": "https://playcanvas.com"
        },
        {
            "title": "Player FM",
            "hex": "C8122A",
            "source": "https://player.fm"
        },
        {
            "title": "Player.me",
            "hex": "C0379A",
            "source": "https://player.me/p/about-us"
        },
        {
            "title": "PlayStation",
            "hex": "003791",
            "source": "https://www.playstation.com/en-us/"
        },
        {
            "title": "PlayStation 2",
            "hex": "003791",
            "source": "https://commons.wikimedia.org/wiki/File:PlayStation_2_logo.svg"
        },
        {
            "title": "PlayStation 3",
            "hex": "003791",
            "source": "https://commons.wikimedia.org/wiki/File:PlayStation_3_Logo_neu.svg#/media/File:PS3.svg"
        },
        {
            "title": "PlayStation 4",
            "hex": "003791",
            "source": "https://commons.wikimedia.org/wiki/File:PlayStation_4_logo_and_wordmark.svg"
        },
        {
            "title": "PlayStation 5",
            "hex": "003791",
            "source": "https://www.playstation.com/en-us/ps5/"
        },
        {
            "title": "PlayStation Vita",
            "hex": "003791",
            "source": "https://commons.wikimedia.org/wiki/File:PlayStation_Vita_logo.svg"
        },
        {
            "title": "Playwright",
            "hex": "2EAD33",
            "source": "https://github.com/microsoft/playwright.dev/blob/768c59464e5b3270db26fa6a839d022a7e0dd064/static/img/playwright-logo.svg"
        },
        {
            "title": "Pleroma",
            "hex": "FBA457",
            "source": "https://pleroma.social"
        },
        {
            "title": "Plesk",
            "hex": "52BBE6",
            "source": "https://www.plesk.com/brand/",
            "guidelines": "https://www.plesk.com/brand/"
        },
        {
            "title": "Plex",
            "hex": "EBAF00",
            "source": "https://brand.plex.tv",
            "guidelines": "https://brand.plex.tv"
        },
        {
            "title": "Plotly",
            "hex": "3F4F75",
            "source": "https://plotly.com"
        },
        {
            "title": "Pluralsight",
            "hex": "F15B2A",
            "source": "https://www.pluralsight.com/newsroom/brand-assets"
        },
        {
            "title": "Plurk",
            "hex": "FF574D",
            "source": "https://www.plurk.com/brandInfo",
            "guidelines": "https://www.plurk.com/brandInfo"
        },
        {
            "title": "Plus Codes",
            "hex": "4285F4",
            "source": "https://maps.google.com/pluscodes/"
        },
        {
            "title": "PM2",
            "hex": "2B037A",
            "source": "https://pm2.keymetrics.io"
        },
        {
            "title": "pnpm",
            "hex": "F69220",
            "source": "https://pnpm.io/logos"
        },
        {
            "title": "Pocket",
            "hex": "EF3F56",
            "source": "https://blog.getpocket.com/press/"
        },
        {
            "title": "Pocket Casts",
            "hex": "F43E37",
            "source": "https://blog.pocketcasts.com/press/"
        },
        {
            "title": "PocketBase",
            "hex": "B8DBE4",
            "source": "https://github.com/pocketbase/pocketbase/blob/4b64e0910b7dc527ff3de8cdacec074e40449e2e/ui/dist/images/logo.svg"
        },
        {
            "title": "Podcast Addict",
            "hex": "F4842D",
            "source": "https://podcastaddict.com"
        },
        {
            "title": "Podcast Index",
            "hex": "F90000",
            "source": "https://podcastindex.org"
        },
        {
            "title": "Podman",
            "hex": "892CA0",
            "source": "https://podman.io"
        },
        {
            "title": "Poe",
            "hex": "5D5CDE",
            "source": "https://poe.com"
        },
        {
            "title": "Poetry",
            "hex": "60A5FA",
            "source": "https://python-poetry.org"
        },
        {
            "title": "Pointy",
            "hex": "009DE0",
            "source": "https://www.pointy.com/ie/vend"
        },
        {
            "title": "Pokémon",
            "hex": "FFCB05",
            "source": "https://commons.wikimedia.org/wiki/File:International_Pok%C3%A9mon_logo.svg"
        },
        {
            "title": "Polars",
            "hex": "CD792C",
            "source": "https://pola.rs"
        },
        {
            "title": "Polkadot",
            "hex": "E6007A",
            "source": "https://polkadot.network/brand-assets/",
            "guidelines": "https://polkadot.network/brand-assets/"
        },
        {
            "title": "Poly",
            "hex": "EB3C00",
            "source": "https://www.poly.com"
        },
        {
            "title": "Polymer Project",
            "hex": "FF4470",
            "source": "https://github.com/Polymer/polymer-project.org/blob/3d3e967446858b49a7796676714865ac9b2a5275/app/images/logos/p-logo.svg"
        },
        {
            "title": "Polywork",
            "hex": "543DE0",
            "source": "https://www.polywork.com"
        },
        {
            "title": "Pop!_OS",
            "hex": "48B9C7",
            "source": "https://pop.system76.com"
        },
        {
            "title": "Porsche",
            "hex": "B12B28",
            "source": "https://www.porsche.com"
        },
        {
            "title": "Portainer",
            "hex": "13BEF9",
            "source": "https://www.portainer.io"
        },
        {
            "title": "PostCSS",
            "hex": "DD3A0A",
            "source": "https://postcss.org"
        },
        {
            "title": "PostgreSQL",
            "hex": "4169E1",
            "source": "https://wiki.postgresql.org/wiki/Logo",
            "guidelines": "https://www.postgresql.org/about/policies/trademarks/"
        },
        {
            "title": "PostHog",
            "hex": "000000",
            "source": "https://posthog.com/handbook/company/brand-assets",
            "guidelines": "https://posthog.com/handbook/company/brand-assets"
        },
        {
            "title": "Postman",
            "hex": "FF6C37",
            "source": "https://www.getpostman.com/resources/media-assets/"
        },
        {
            "title": "Postmates",
            "hex": "FFDF18",
            "source": "https://postmates.com/press-and-media"
        },
        {
            "title": "Power Apps",
            "hex": "742774",
            "source": "https://docs.microsoft.com/en-us/power-platform/guidance/icons",
            "guidelines": "https://docs.microsoft.com/en-us/power-platform/guidance/icons",
            "license": {
                "type": "custom",
                "url": "https://docs.microsoft.com/en-us/power-platform/guidance/icons"
            }
        },
        {
            "title": "Power Automate",
            "hex": "0066FF",
            "source": "https://docs.microsoft.com/en-us/power-platform/guidance/icons",
            "guidelines": "https://docs.microsoft.com/en-us/power-platform/guidance/icons",
            "aliases": {
                "aka": [
                    "Microsoft Flow"
                ]
            },
            "license": {
                "type": "custom",
                "url": "https://docs.microsoft.com/en-us/power-platform/guidance/icons"
            }
        },
        {
            "title": "Power BI",
            "hex": "F2C811",
            "source": "https://docs.microsoft.com/en-us/power-platform/guidance/icons",
            "guidelines": "https://docs.microsoft.com/en-us/power-platform/guidance/icons",
            "license": {
                "type": "custom",
                "url": "https://docs.microsoft.com/en-us/power-platform/guidance/icons"
            }
        },
        {
            "title": "Power Fx",
            "hex": "7F2157",
            "source": "https://docs.microsoft.com/en-us/power-platform/guidance/icons",
            "guidelines": "https://docs.microsoft.com/en-us/power-platform/guidance/icons",
            "license": {
                "type": "custom",
                "url": "https://docs.microsoft.com/en-us/power-platform/guidance/icons"
            }
        },
        {
            "title": "Power Pages",
            "hex": "A493E7",
            "source": "https://docs.microsoft.com/en-us/power-platform/guidance/icons",
            "guidelines": "https://docs.microsoft.com/en-us/power-platform/guidance/icons",
            "aliases": {
                "aka": [
                    "Power Apps Portals"
                ]
            },
            "license": {
                "type": "custom",
                "url": "https://docs.microsoft.com/en-us/power-platform/guidance/icons"
            }
        },
        {
            "title": "Power Virtual Agents",
            "hex": "0B556A",
            "source": "https://docs.microsoft.com/en-us/power-platform/guidance/icons",
            "guidelines": "https://docs.microsoft.com/en-us/power-platform/guidance/icons",
            "license": {
                "type": "custom",
                "url": "https://docs.microsoft.com/en-us/power-platform/guidance/icons"
            }
        },
        {
            "title": "POWERS",
            "hex": "E74536",
            "source": "https://www.powerswhiskey.com"
        },
        {
            "title": "PowerShell",
            "hex": "5391FE",
            "source": "https://github.com/PowerShell/PowerShell/tree/11d7587f9b934cf27013d318886f97fb95c811cf"
        },
        {
            "title": "pr.co",
            "hex": "0080FF",
            "source": "https://news.pr.co/media_kits"
        },
        {
            "title": "pre-commit",
            "hex": "FAB040",
            "source": "https://github.com/pre-commit/pre-commit.com/blob/f263cdbcf46f97e1bd6229f2ab6d27bf8290ca88/logo.svg"
        },
        {
            "title": "Preact",
            "hex": "673AB8",
            "source": "https://preactjs.com"
        },
        {
            "title": "Prefect",
            "hex": "024DFD",
            "source": "https://www.prefect.io/newsroom/logos/"
        },
        {
            "title": "Premier League",
            "hex": "360D3A",
            "source": "https://www.premierleague.com"
        },
        {
            "title": "PrestaShop",
            "hex": "DF0067",
            "source": "https://www.prestashop.com/en/media-kit"
        },
        {
            "title": "Presto",
            "hex": "5890FF",
            "source": "https://github.com/prestodb/presto/blob/414ab2a6bbdcca6479c2615b048920adac34dd20/presto-docs/src/main/resources/logo/web/fb/dark-blue/Presto_FB_Lockups_DARKBLUE_BG-14.svg"
        },
        {
            "title": "Prettier",
            "hex": "F7B93E",
            "source": "https://github.com/prettier/prettier-logo/blob/06997b307e0608ebee2044dafa0b9429d6b5a103/images/prettier-icon-clean-centred.svg"
        },
        {
            "title": "Pretzel",
            "hex": "1BB3A4",
            "source": "https://www.pretzel.rocks"
        },
        {
            "title": "Prevention",
            "hex": "44C1C5",
            "source": "https://prevention.com"
        },
        {
            "title": "Prezi",
            "hex": "3181FF",
            "source": "https://prezi.com/press/kit/"
        },
        {
            "title": "Prime",
            "hex": "00A8E1",
            "source": "https://www.amazon.com/b?node=17277626011",
            "guidelines": "https://www.amazon.com/b?node=17277626011"
        },
        {
            "title": "Prime Video",
            "hex": "1F2E3E",
            "source": "https://videodirect.amazon.com/home/help?topicId=GT7W7GJBTDJW6Z8W#G8T2JFQZXPMHJLRZ",
            "guidelines": "https://videodirect.amazon.com/home/help?topicId=GT7W7GJBTDJW6Z8W#G8T2JFQZXPMHJLRZ"
        },
        {
            "title": "Printables",
            "hex": "FA6831",
            "source": "https://printables.com"
        },
        {
            "title": "Prisma",
            "hex": "2D3748",
            "source": "https://github.com/prisma/presskit/tree/4bcb64181f266723439d955d60afa1c55fefa715"
        },
        {
            "title": "Prismic",
            "hex": "5163BA",
            "source": "https://prismic.io"
        },
        {
            "title": "Private Internet Access",
            "hex": "4BB749",
            "source": "https://www.privateinternetaccess.com/pages/press"
        },
        {
            "title": "Pro Tools",
            "hex": "7ACB10",
            "source": "https://cdn-www.avid.com/Content/fonts/avidmoon.ttf"
        },
        {
            "title": "Probot",
            "hex": "00B0D8",
            "source": "https://github.com/probot/probot/blob/5d29945dd2116618d63aba9d7a4460b940a85f5d/static/robot.svg"
        },
        {
            "title": "Processing Foundation",
            "hex": "006699",
            "source": "https://processingfoundation.org"
        },
        {
            "title": "ProcessWire",
            "hex": "2480E6",
            "source": "https://processwire.com"
        },
        {
            "title": "Product Hunt",
            "hex": "DA552F",
            "source": "https://www.producthunt.com/branding",
            "guidelines": "https://www.producthunt.com/branding"
        },
        {
            "title": "Progate",
            "hex": "380953",
            "source": "https://progate.com"
        },
        {
            "title": "Progress",
            "hex": "5CE500",
            "source": "https://www.progress.com",
            "guidelines": "https://www.progress.com/legal/trademarks/trademarks-use-policy"
        },
        {
            "title": "Prometheus",
            "hex": "E6522C",
            "source": "https://prometheus.io"
        },
        {
            "title": "ProSieben",
            "hex": "E6000F",
            "source": "https://www.prosieben.de"
        },
        {
            "title": "Proto.io",
            "hex": "34A7C1",
            "source": "https://proto.io/en/presskit"
        },
        {
            "title": "protocols.io",
            "hex": "4D9FE7",
            "source": "https://www.protocols.io/brand",
            "guidelines": "https://www.protocols.io/brand"
        },
        {
            "title": "Proton",
            "hex": "6D4AFF",
            "source": "https://proton.me/media/kit"
        },
        {
            "title": "Proton Calendar",
            "hex": "50B0E9",
            "source": "https://proton.me/media/kit"
        },
        {
            "title": "Proton Drive",
            "hex": "EB508D",
            "source": "https://proton.me/media/kit"
        },
        {
            "title": "ProtonDB",
            "hex": "F50057",
            "source": "https://www.protondb.com"
        },
        {
            "title": "ProtonMail",
            "hex": "6D4AFF",
            "source": "https://proton.me/media/kit"
        },
        {
            "title": "ProtonVPN",
            "hex": "66DEB1",
            "source": "https://proton.me/media/kit"
        },
        {
            "title": "Protractor",
            "hex": "ED163A",
            "source": "https://github.com/angular/protractor/blob/4bc80d1a459542d883ea9200e4e1f48d265d0fda/logo.svg"
        },
        {
            "title": "Proxmox",
            "hex": "E57000",
            "source": "https://www.proxmox.com/en/news/media-kit",
            "guidelines": "https://www.proxmox.com/en/news/media-kit"
        },
        {
            "title": "Pterodactyl",
            "hex": "10539F",
            "source": "https://github.com/pterodactyl/panel/blob/eaf46429f2a001469fb5f18f7891ce8e5be7f049/public/favicons/favicon-96x96.png"
        },
        {
            "title": "PUBG",
            "hex": "FEAB02",
            "source": "https://www.pubgmobile.com/en/event/brandassets/"
        },
        {
            "title": "Publons",
            "hex": "336699",
            "source": "https://publons.com/about/the-publons-logo",
            "guidelines": "https://publons.com/about/the-publons-logo"
        },
        {
            "title": "PubMed",
            "hex": "326599",
            "source": "https://pubmed.ncbi.nlm.nih.gov"
        },
        {
            "title": "Pug",
            "hex": "A86454",
            "source": "https://github.com/pugjs/pug-logo/blob/61429fc45b5a411b83bdb5c99a61084d3054d1e6/SVG/pug-final-logo_-mono-64.svg"
        },
        {
            "title": "Pulumi",
            "hex": "8A3391",
            "source": "https://www.pulumi.com",
            "guidelines": "https://www.pulumi.com/brand/"
        },
        {
            "title": "Puma",
            "hex": "242B2F",
            "source": "https://us.puma.com"
        },
        {
            "title": "Puppet",
            "hex": "FFAE1A",
            "source": "https://puppet.com/company/press-room/"
        },
        {
            "title": "Puppeteer",
            "hex": "40B5A4",
            "source": "https://pptr.dev"
        },
        {
            "title": "PureScript",
            "hex": "14161A",
            "source": "https://github.com/purescript/logo/tree/1e7a57affdaeaf88ff594c08bd2b5a78fe2ed13c",
            "license": {
                "type": "CC-BY-4.0"
            }
        },
        {
            "title": "PurgeCSS",
            "hex": "14161A",
            "source": "https://github.com/FullHuman/purgecss/blob/4e2bf58e218119cc9faf9faa615d62a059bf9d9a/docs/.vuepress/public/safari-pinned-tab.svg"
        },
        {
            "title": "Purism",
            "hex": "2D2D2D",
            "source": "https://puri.sm/pr/images/"
        },
        {
            "title": "Pusher",
            "hex": "300D4F",
            "source": "https://pusher.com"
        },
        {
            "title": "PWA",
            "hex": "5A0FC8",
            "source": "https://github.com/webmaxru/progressive-web-apps-logo/blob/77744cd5c0a4d484bb3d082c6ac458c44202da03/pwalogo-white.svg",
            "guidelines": "https://github.com/webmaxru/progressive-web-apps-logo#readme",
            "aliases": {
                "aka": [
                    "Progressive Web Application"
                ]
            }
        },
        {
            "title": "PyCharm",
            "hex": "000000",
            "source": "https://www.jetbrains.com/company/brand/logos/",
            "guidelines": "https://www.jetbrains.com/company/brand/"
        },
        {
            "title": "Pydantic",
            "hex": "E92063",
            "source": "https://github.com/pydantic/pydantic/blob/94c748001a32992a587694b999fb1f3d2f1fc1fe/docs/logo-white.svg"
        },
        {
            "title": "PyG",
            "hex": "3C2179",
            "source": "https://github.com/pyg-team/pyg_sphinx_theme/blob/4f696513b4b4adf2ba3874574a10a8e8718672fe/pyg_sphinx_theme/static/img/pyg_logo.svg",
            "aliases": {
                "aka": [
                    "PyTorch Geometric"
                ]
            }
        },
        {
            "title": "PyPI",
            "hex": "3775A9",
            "source": "https://pypi.org"
        },
        {
            "title": "PyPy",
            "hex": "193440",
            "source": "https://www.pypy.org/images/pypy-logo.svg"
        },
        {
            "title": "PyScaffold",
            "hex": "005CA0",
            "source": "https://github.com/pyscaffold/pyscaffold/blob/3f72bf7894fc73b34af06a90bb5d43aae410ce5d/docs/gfx/logo.svg"
        },
        {
            "title": "PySyft",
            "hex": "F1BF7A",
            "source": "https://github.com/OpenMined/openmined-website/blob/db5c223657c8c49ab1ee8db2841fe802f73af31c/src/containers/app/components/repo-icon/assets/syft.svg"
        },
        {
            "title": "Pytest",
            "hex": "0A9EDC",
            "source": "https://github.com/pytest-dev/design/blob/081f06cd2d6cd742e68f593560a2e8c1802feb7c/pytest_logo/pytest_logo.svg"
        },
        {
            "title": "Python",
            "hex": "3776AB",
            "source": "https://www.python.org/community/logos/",
            "guidelines": "https://www.python.org/community/logos/"
        },
        {
            "title": "PythonAnywhere",
            "hex": "1D9FD7",
            "source": "https://www.pythonanywhere.com"
        },
        {
            "title": "PyTorch",
            "hex": "EE4C2C",
            "source": "https://github.com/pytorch/pytorch.github.io/blob/8f083bd12192ca12d5e1c1f3d236f4831d823d8f/assets/images/logo.svg",
            "guidelines": "https://github.com/pytorch/pytorch.github.io/blob/381117ec296f002b2de475402ef29cca6c55e209/assets/brand-guidelines/PyTorch-Brand-Guidelines.pdf"
        },
        {
            "title": "PyUp",
            "hex": "9F55FF",
            "source": "https://pyup.io"
        },
        {
            "title": "Qantas",
            "hex": "E40000",
            "source": "https://freight.qantas.com"
        },
        {
            "title": "Qatar Airways",
            "hex": "5C0D34",
            "source": "https://www.qatarairways.com/en/press-kit.html"
        },
        {
            "title": "QEMU",
            "hex": "FF6600",
            "source": "https://wiki.qemu.org/Logo"
        },
        {
            "title": "Qgis",
            "hex": "589632",
            "source": "https://www.qgis.org/en/site/getinvolved/styleguide.html",
            "guidelines": "https://www.qgis.org/en/site/getinvolved/styleguide.html"
        },
        {
            "title": "Qi",
            "hex": "000000",
            "source": "https://www.wirelesspowerconsortium.com/knowledge-base/retail/qi-logo-guidelines-and-artwork.html",
            "guidelines": "https://www.wirelesspowerconsortium.com/knowledge-base/retail/qi-logo-guidelines-and-artwork.html"
        },
        {
            "title": "Qiita",
            "hex": "55C500",
            "source": "https://help.qiita.com/ja/articles/others-brand-guideline",
            "guidelines": "https://help.qiita.com/ja/articles/others-brand-guideline"
        },
        {
            "title": "Qiskit",
            "hex": "6929C4",
            "source": "https://qiskit.org"
        },
        {
            "title": "QIWI",
            "hex": "FF8C00",
            "source": "https://qiwi.com"
        },
        {
            "title": "Qlik",
            "hex": "009848",
            "source": "https://www.qlik.com",
            "guidelines": "https://www.qlik.com/us/legal/trademarks"
        },
        {
            "title": "QMK",
            "hex": "333333",
            "source": "https://github.com/qmk/qmk.fm/blob/d6f7b646aa03f2941bb3977ba13a07ca351f20ae/assets/images/badge-dark.svg"
        },
        {
            "title": "Qt",
            "hex": "41CD52",
            "source": "https://qt-brandbook.webflow.io/design",
            "guidelines": "https://qt-brandbook.webflow.io/design"
        },
        {
            "title": "Qualcomm",
            "hex": "3253DC",
            "source": "https://www.qualcomm.com"
        },
        {
            "title": "Qualtrics",
            "hex": "00B4EF",
            "source": "https://www.qualtrics.com/brand-book/",
            "guidelines": "https://www.qualtrics.com/brand-book/"
        },
        {
            "title": "Qualys",
            "hex": "ED2E26",
            "source": "https://www.qualys.com",
            "guidelines": "https://www.qualys.com/docs/qualys-logo-guidelines.pdf"
        },
        {
            "title": "Quantcast",
            "hex": "000000",
            "source": "https://www.quantcast.com"
        },
        {
            "title": "QuantConnect",
            "hex": "F5AE29",
            "source": "https://www.quantconnect.com/docs/home/home"
        },
        {
            "title": "Quarkus",
            "hex": "4695EB",
            "source": "https://design.jboss.org/quarkus/"
        },
        {
            "title": "Quasar",
            "hex": "1976D2",
            "source": "https://github.com/quasarframework/quasar-art/blob/cbbbb4b0b7ec7181dfc2d1b29a1ce025e71575bc/src/quasar-logo.svg",
            "license": {
                "type": "CC-BY-4.0"
            }
        },
        {
            "title": "Qubes OS",
            "hex": "3874D8",
            "source": "https://github.com/QubesOS/qubes-attachment/blob/ed7e552eb8a5fca4e099361d137793d3551b3968/icons/qubes-logo-home.svg"
        },
        {
            "title": "Quest",
            "hex": "FB4F14",
            "source": "https://brand.quest.com",
            "guidelines": "https://brand.quest.com"
        },
        {
            "title": "QuickBooks",
            "hex": "2CA01C",
            "source": "https://designsystem.quickbooks.com/visual-assets/logos/",
            "guidelines": "https://designsystem.quickbooks.com/visual-assets/logos/"
        },
        {
            "title": "QuickLook",
            "hex": "22A2E3",
            "source": "https://github.com/QL-Win/QuickLook/tree/f726841d99bbceafd5399e5777b4dba302bf1e51"
        },
        {
            "title": "QuickTime",
            "hex": "1C69F0",
            "source": "https://support.apple.com/quicktime"
        },
        {
            "title": "Quip",
            "hex": "F27557",
            "source": "https://quip.com"
        },
        {
            "title": "Quora",
            "hex": "B92B27",
            "source": "https://www.quora.com"
        },
        {
            "title": "Qwant",
            "hex": "5C97FF",
            "source": "https://about.qwant.com"
        },
        {
            "title": "Qwiklabs",
            "hex": "F5CD0E",
            "source": "https://www.qwiklabs.com"
        },
        {
            "title": "Qzone",
            "hex": "FECE00",
            "source": "https://qzone.qq.com"
        },
        {
            "title": "R",
            "hex": "276DC3",
            "source": "https://www.r-project.org/logo/",
            "license": {
                "type": "CC-BY-SA-4.0"
            }
        },
        {
            "title": "R3",
            "hex": "EC1D24",
            "source": "https://www.r3.com",
            "guidelines": "https://www.r3.com/contact-press-media/"
        },
        {
            "title": "RabbitMQ",
            "hex": "FF6600",
            "source": "https://www.rabbitmq.com",
            "guidelines": "https://www.rabbitmq.com/trademark-guidelines.html"
        },
        {
            "title": "Racket",
            "hex": "9F1D20",
            "source": "https://racket-lang.org"
        },
        {
            "title": "Radar",
            "hex": "007AFF",
            "source": "https://radar.io"
        },
        {
            "title": "RadioPublic",
            "hex": "CE262F",
            "source": "https://help.radiopublic.com/hc/en-us/articles/360002546754-RadioPublic-logos"
        },
        {
            "title": "Radix UI",
            "hex": "161618",
            "source": "https://www.radix-ui.com"
        },
        {
            "title": "Railway",
            "hex": "0B0D0E",
            "source": "https://railway.app"
        },
        {
            "title": "Rainmeter",
            "hex": "19519B",
            "source": "https://github.com/rainmeter/rainmeter-www/blob/867fd905fda8d1b1083730adcb7f49f1775cb5b0/source/img/logo_blue.ai"
        },
        {
            "title": "Rakuten",
            "hex": "BF0000",
            "source": "https://global.rakuten.com/corp/assets/img/site-icons/rakuten-black.svg",
            "guidelines": "https://global.rakuten.com/corp/news/media/"
        },
        {
            "title": "Ram",
            "hex": "000000",
            "source": "https://www.fcaci.com/x/RAMv15",
            "guidelines": "https://www.fcaci.com/x/RAMv15"
        },
        {
            "title": "Rancher",
            "hex": "0075A8",
            "source": "https://rancher.com/brand-guidelines/",
            "guidelines": "https://rancher.com/brand-guidelines/"
        },
        {
            "title": "Rarible",
            "hex": "FEDA03",
            "source": "https://rarible.com"
        },
        {
            "title": "Rasa",
            "hex": "5A17EE",
            "source": "https://rasa.com"
        },
        {
            "title": "Raspberry Pi",
            "hex": "A22846",
            "source": "https://www.raspberrypi.org/trademark-rules",
            "guidelines": "https://www.raspberrypi.org/trademark-rules"
        },
        {
            "title": "Ravelry",
            "hex": "EE6E62",
            "source": "https://www.ravelry.com/help/logos",
            "guidelines": "https://www.ravelry.com/help/logos"
        },
        {
            "title": "Ray",
            "hex": "028CF0",
            "source": "https://github.com/ray-project/ray/blob/6522935291caa120e83697c6c9b3a450617c9283/dashboard/client/src/logo.svg"
        },
        {
            "title": "Razer",
            "hex": "00FF00",
            "source": "https://press.razer.com"
        },
        {
            "title": "Razorpay",
            "hex": "0C2451",
            "source": "https://razorpay.com/newsroom/brand-assets/",
            "guidelines": "https://razorpay.com/newsroom/brand-assets/"
        },
        {
            "title": "React",
            "hex": "61DAFB",
            "source": "https://github.com/facebook/create-react-app/blob/282c03f9525fdf8061ffa1ec50dce89296d916bd/test/fixtures/relative-paths/src/logo.svg",
            "aliases": {
                "dup": [
                    {
                        "title": "React Native",
                        "source": "https://reactnative.dev"
                    }
                ]
            }
        },
        {
            "title": "React Hook Form",
            "hex": "EC5990",
            "source": "https://github.com/react-hook-form/documentation/blob/d049ffe923336ce7a5bf58990c54c07f39ab2429/src/images/Logo.svg"
        },
        {
            "title": "React Query",
            "hex": "FF4154",
            "source": "https://github.com/tannerlinsley/react-query/blob/9b5d18cd47a4c1454d6c8dd0f38280641c1dd5dd/docs/src/images/emblem-light.svg"
        },
        {
            "title": "React Router",
            "hex": "CA4245",
            "source": "https://github.com/ReactTraining/react-router/blob/c94bcd8cef0c811f80b02777ec26fee3618f8e86/website/static/safari-pinned-tab.svg"
        },
        {
            "title": "React Table",
            "hex": "FF4154",
            "source": "https://github.com/tannerlinsley/react-table/blob/8c77b4ad97353a0b1f0746be5b919868862a9dcc/docs/src/images/emblem-light.svg"
        },
        {
            "title": "ReactiveX",
            "hex": "B7178C",
            "source": "https://github.com/ReactiveX/rxjs/blob/ee6ababb9fa75f068ac2122e956ff4e449604c59/resources/CI-CD/logo/svg/RxJs_Logo_Black.svg",
            "aliases": {
                "dup": [
                    {
                        "title": "RxJS",
                        "hex": "D81B60"
                    }
                ]
            }
        },
        {
            "title": "ReactOS",
            "hex": "0088CC",
            "source": "https://github.com/reactos/press-media/tree/48089e09e0c7e828f1eb81e5ea0d8da85ec41dc3"
        },
        {
            "title": "Read the Docs",
            "hex": "8CA1AF",
            "source": "https://github.com/readthedocs/readthedocs.org/blob/2dc9706c4fe7fa6d4410ed0e5aedca8d4796fe0f/media/readthedocsbranding.ai"
        },
        {
            "title": "read.cv",
            "hex": "111111",
            "source": "https://read.cv/support/vcY96F2GqbvLOdKkWl0I"
        },
        {
            "title": "ReadMe",
            "hex": "018EF5",
            "source": "https://readme.com"
        },
        {
            "title": "Realm",
            "hex": "39477F",
            "source": "https://realm.io"
        },
        {
            "title": "Reason",
            "hex": "DD4B39",
            "source": "https://reasonml.github.io/img/reason.svg"
        },
        {
            "title": "Reason Studios",
            "hex": "FFFFFF",
            "source": "https://www.reasonstudios.com/press",
            "guidelines": "https://www.reasonstudios.com/press"
        },
        {
            "title": "Recoil",
            "hex": "3578E5",
            "source": "https://recoiljs.org"
        },
        {
            "title": "Red",
            "hex": "B32629",
            "source": "https://www.red-lang.org"
        },
        {
            "title": "Red Hat",
            "hex": "EE0000",
            "source": "https://www.redhat.com/en/about/brand/new-brand/details"
        },
        {
            "title": "Red Hat Open Shift",
            "hex": "EE0000",
            "source": "https://www.openshift.com"
        },
        {
            "title": "Redbubble",
            "hex": "E41321",
            "source": "https://www.redbubble.com/explore/client/4196122a442ab3f429ec802f71717465.svg"
        },
        {
            "title": "Reddit",
            "hex": "FF4500",
            "source": "https://www.redditinc.com/brand",
            "guidelines": "https://www.redditinc.com/brand"
        },
        {
            "title": "Redis",
            "hex": "DC382D",
            "source": "https://www.redislabs.com/brand-guidelines/",
            "guidelines": "https://www.redislabs.com/brand-guidelines/"
        },
        {
            "title": "Redmine",
            "hex": "B32024",
            "source": "https://www.redmine.org/projects/redmine/wiki/logo",
            "license": {
                "type": "CC-BY-SA-2.5",
                "url": "https://github.com/edavis10/redmine_logo/blob/2afe855c4e9cd955b648972d09cc20d76dabbf4c/COPYRIGHT"
            }
        },
        {
            "title": "Redox",
            "hex": "000000",
            "source": "https://github.com/redox-os/assets/blob/4935a777cd7aa44323d3c263b1e0bb4ae864a027/logos/redox/vectorized_logo.svg"
        },
        {
            "title": "Redux",
            "hex": "764ABC",
            "source": "https://github.com/reduxjs/redux/tree/8ad084251a5b3e4617157fc52795b6284e68bc1e/logo"
        },
        {
            "title": "Redux-Saga",
            "hex": "999999",
            "source": "https://github.com/redux-saga/redux-saga/blob/9d2164946f402e594a0dfe453c6d20fb6f14858f/logo/3840/Redux-Saga-Logo.png"
        },
        {
            "title": "RedwoodJS",
            "hex": "BF4722",
            "source": "https://redwoodjs.com/logos/",
            "guidelines": "https://redwoodjs.com/logos/"
        },
        {
            "title": "Reebok",
            "hex": "E41D1B",
            "source": "https://www.reebok.com/us"
        },
        {
            "title": "Relay",
            "hex": "F26B00",
            "source": "https://relay.dev"
        },
        {
            "title": "Reliance Industries Limited",
            "hex": "D1AB66",
            "source": "https://www.ril.com/getattachment/7c210e67-5b0e-4965-b1a2-2ee83e19cee9/Morgan-Stanley-Eighteenth-Annual-India-Summit,-31.aspx"
        },
        {
            "title": "remark",
            "hex": "000000",
            "source": "https://github.com/remarkjs/remark/blob/26dc58a675ac7267c105f0fdb76a82db77f8402a/logo.svg"
        },
        {
            "title": "Remix",
            "hex": "000000",
            "source": "https://drive.google.com/drive/u/0/folders/1pbHnJqg8Y1ATs0Oi8gARH7wccJGv4I2c"
        },
        {
            "title": "Ren'Py",
            "hex": "FF7F7F",
            "source": "https://renpy.org"
        },
        {
            "title": "Renault",
            "hex": "FFCC33",
            "source": "https://en.media.groupe.renault.com/news/renault-news-march-2021-5f28-989c5.html"
        },
        {
            "title": "Render",
            "hex": "46E3B7",
            "source": "https://render.com"
        },
        {
            "title": "RenovateBot",
            "hex": "1A1F6C",
            "source": "https://avatars1.githubusercontent.com/u/38656520"
        },
        {
            "title": "Renren",
            "hex": "217DC6",
            "source": "https://seeklogo.com/vector-logo/184137/renren-inc"
        },
        {
            "title": "Replit",
            "hex": "F26207",
            "source": "https://repl.it"
        },
        {
            "title": "Republic of Gamers",
            "aliases": {
                "aka": [
                    "ASUS ROG",
                    "ROG"
                ]
            },
            "hex": "FF0029",
            "source": "https://rog.asus.com"
        },
        {
            "title": "ReScript",
            "hex": "E6484F",
            "source": "https://rescript-lang.org/brand"
        },
        {
            "title": "RescueTime",
            "hex": "161A3B",
            "source": "https://www.rescuetime.com/press"
        },
        {
            "title": "ResearchGate",
            "hex": "00CCBB",
            "source": "https://c5.rgstatic.net/m/428059296771819/images/favicon/favicon.svg"
        },
        {
            "title": "ReSharper",
            "hex": "000000",
            "source": "https://www.jetbrains.com/company/brand/logos/",
            "guidelines": "https://www.jetbrains.com/company/brand/"
        },
        {
            "title": "Resurrection Remix OS",
            "hex": "000000",
            "source": "https://avatars.githubusercontent.com/u/4931972"
        },
        {
            "title": "Retool",
            "hex": "3D3D3D",
            "source": "https://retool.com"
        },
        {
            "title": "RetroArch",
            "hex": "000000",
            "source": "https://github.com/libretro/RetroArch/blob/b01aabf7d1f025999ad0f7812e6e6816d011e631/media/retroarch.svg"
        },
        {
            "title": "RetroPie",
            "hex": "CC0000",
            "source": "https://github.com/RetroPie/RetroPie-Docs/blob/c4e882bd2c9d740c591ff346e07a4a4cb536ca93/images/logo.svg"
        },
        {
            "title": "ReVanced",
            "hex": "9ED5FF",
            "source": "https://revanced.app"
        },
        {
            "title": "reveal.js",
            "hex": "F2E142",
            "source": "https://revealjs.com"
        },
        {
            "title": "ReverbNation",
            "hex": "E43526",
            "source": "https://www.reverbnation.com"
        },
        {
            "title": "Revolt.chat",
            "hex": "FF4655",
            "source": "https://app.revolt.chat/assets/badges/revolt_r.svg",
            "aliases": {
                "aka": [
                    "revolt"
                ]
            }
        },
        {
            "title": "Revolut",
            "hex": "0075EB",
            "source": "https://www.revolut.com"
        },
        {
            "title": "Revue",
            "hex": "E15718",
            "source": "https://www.getrevue.co"
        },
        {
            "title": "REWE",
            "hex": "CC071E",
            "source": "https://www.rewe.de"
        },
        {
            "title": "Rezgo",
            "hex": "F76C00",
            "source": "https://www.rezgo.com"
        },
        {
            "title": "Rhinoceros",
            "hex": "801010",
            "source": "https://github.com/mcneel/compute.rhino3d/blob/2204d998ff0397a1c6a18dd2312a96508ad48bdb/README.md"
        },
        {
            "title": "Rider",
            "hex": "000000",
            "source": "https://www.jetbrains.com/company/brand/logos/",
            "guidelines": "https://www.jetbrains.com/company/brand/"
        },
        {
            "title": "Rimac Automobili",
            "hex": "0A222E",
            "source": "https://www.rimac-automobili.com/media/",
            "guidelines": "https://www.rimac-automobili.com/media/"
        },
        {
            "title": "Ring",
            "hex": "1C9AD6",
            "source": "https://store.ring.com/press"
        },
        {
            "title": "Riot Games",
            "hex": "D32936",
            "source": "https://www.riotgames.com/en/press"
        },
        {
            "title": "Ripple",
            "hex": "0085C0",
            "source": "https://www.ripple.com/media-kit/",
            "guidelines": "https://brand.ripple.com/article/brand-policy"
        },
        {
            "title": "RISC-V",
            "hex": "283272",
            "source": "https://riscv.org/risc-v-logo/",
            "guidelines": "https://riscv.org/about/risc-v-branding-guidelines/"
        },
        {
            "title": "Riseup",
            "hex": "FF0000",
            "source": "https://riseup.net/en/about-us/images"
        },
        {
            "title": "roadmap.sh",
            "hex": "000000",
            "source": "https://roadmap.sh"
        },
        {
            "title": "Roam Research",
            "hex": "343A40",
            "source": "https://roamresearch.com/#/app/help/page/Vu1MmjinS"
        },
        {
            "title": "Roblox",
            "hex": "000000",
            "source": "https://blog.roblox.com/wp-content/themes/roblox/img/Roblox_Logo_White.svg",
            "guidelines": "https://en.help.roblox.com/hc/en-us/articles/115001708126-Roblox-Name-and-Logo-Community-Usage-Guidelines"
        },
        {
            "title": "Roblox Studio",
            "hex": "00A2FF",
            "source": "https://create.roblox.com/assets/common/studio_white.svg"
        },
        {
            "title": "Robot Framework",
            "hex": "000000",
            "source": "https://github.com/robotframework/visual-identity/tree/fadf8cda9f79ea31987a214f0047cca9626327b7",
            "guidelines": "https://github.com/robotframework/visual-identity/blob/master/robot-framework-brand-guidelines.pdf",
            "license": {
                "type": "CC-BY-NC-SA-4.0"
            }
        },
        {
            "title": "Rocket.Chat",
            "hex": "F5455C",
            "source": "https://rocket.chat/press",
            "guidelines": "https://docs.rocket.chat/guides/brand-and-visual-guidelines/logo"
        },
        {
            "title": "RocksDB",
            "hex": "2A2A2A",
            "source": "https://github.com/facebook/rocksdb/blob/9ed96703d11a1cf4af0e1c1db0e4a6057a8e5d42/docs/static/logo.svg",
            "license": {
                "type": "CC-BY-4.0"
            }
        },
        {
            "title": "Rocky Linux",
            "hex": "10B981",
            "source": "https://github.com/rocky-linux/branding/blob/94e97dd30b87d909cc4f6a6838a2926f77f9ac47/logo/src/icon-black.svg",
            "license": {
                "type": "CC-BY-SA-4.0"
            }
        },
        {
            "title": "Roku",
            "hex": "662D91",
            "source": "https://www.roku.com",
            "guidelines": "https://docs.roku.com/published/trademarkguidelines/en/ca"
        },
        {
            "title": "Rolls-Royce",
            "hex": "281432",
            "source": "https://www.rolls-roycemotorcars.com"
        },
        {
            "title": "rollup.js",
            "hex": "EC4A3F",
            "source": "https://rollupjs.org"
        },
        {
            "title": "Rome",
            "hex": "27272A",
            "source": "https://github.com/rome/tools/blob/261c3f3bdc21439777f78b6551f707cce0c8d04a/assets/SVG/logomark_black.svg",
            "guidelines": "https://github.com/rome/tools/tree/main/assets",
            "license": {
                "type": "CC-BY-NC-SA-4.0"
            }
        },
        {
            "title": "Roots",
            "hex": "525DDC",
            "source": "https://roots.io/about/brand/",
            "guidelines": "https://roots.io/about/brand/"
        },
        {
            "title": "Roots Bedrock",
            "hex": "525DDC",
            "source": "https://roots.io/about/brand/"
        },
        {
            "title": "Roots Sage",
            "hex": "525DDC",
            "source": "https://roots.io/about/brand/"
        },
        {
            "title": "ROS",
            "hex": "22314E",
            "source": "https://www.ros.org/press-kit/",
            "guidelines": "https://www.ros.org/press-kit/"
        },
        {
            "title": "Rossmann",
            "hex": "C3002D",
            "source": "https://www.rossmann.de"
        },
        {
            "title": "Rotary International",
            "hex": "F7A81B",
            "source": "https://www.rotary.org/en",
            "guidelines": "https://my.rotary.org/en/rotary-identity-guidelines"
        },
        {
            "title": "Rotten Tomatoes",
            "hex": "FA320A",
            "source": "https://commons.wikimedia.org/wiki/File:Rottentomatoesalternativelogo.svg"
        },
        {
            "title": "Roundcube",
            "hex": "37BEFF",
            "source": "https://roundcube.net"
        },
        {
            "title": "RSocket",
            "hex": "EF0092",
            "source": "https://rsocket.io/img/r-socket-pink.svg"
        },
        {
            "title": "RSS",
            "hex": "FFA500",
            "source": "https://en.wikipedia.org/wiki/Feed_icon"
        },
        {
            "title": "RStudio",
            "hex": "75AADB",
            "source": "https://www.rstudio.com/about/logos/",
            "guidelines": "https://www.rstudio.com/about/logos/"
        },
        {
            "title": "RTÉ",
            "hex": "00A7B3",
            "source": "https://www.rte.ie/archives/"
        },
        {
            "title": "RTL",
            "hex": "E9113B",
            "source": "https://commons.wikimedia.org/wiki/File:RTL_Cornerlogo.svg"
        },
        {
            "title": "RTLZWEI",
            "hex": "00BCF6",
            "source": "https://www.rtl2.de"
        },
        {
            "title": "RuboCop",
            "hex": "000000",
            "source": "https://github.com/rubocop-semver/rubocop-ruby2_0/blob/5302f93058f7b739a73a7a6c11c566a2b196b96e/docs/images/logo/rubocop-light.svg",
            "license": {
                "type": "CC-BY-NC-4.0"
            }
        },
        {
            "title": "Ruby",
            "hex": "CC342D",
            "source": "https://www.ruby-lang.org/en/about/logo/",
            "license": {
                "type": "CC-BY-SA-2.5"
            }
        },
        {
            "title": "Ruby on Rails",
            "hex": "CC0000",
            "source": "https://rubyonrails.org",
            "guidelines": "https://rubyonrails.org/trademarks/"
        },
        {
            "title": "Ruby Sinatra",
            "hex": "000000",
            "source": "https://github.com/sinatra/resources/tree/64c22f9b4bf2e52b5c0c875ba16671f295689efb/logo"
        },
        {
            "title": "RubyGems",
            "hex": "E9573F",
            "source": "https://rubygems.org/pages/about"
        },
        {
            "title": "Ruff",
            "hex": "FCC21B",
            "source": "https://github.com/charliermarsh/ruff/blob/e04ef423344837c916e75a7b09ea674711a104e0/assets/badge/v1.json"
        },
        {
            "title": "Rundeck",
            "hex": "F73F39",
            "source": "https://github.com/rundeck/docs/blob/a1c98b682eb6e82b60de0daa876133f390630821/docs/.vuepress/public/images/rundeck-logo.svg"
        },
        {
            "title": "Runkeeper",
            "hex": "001E62",
            "source": "https://runkeeper.com/cms/press-kit",
            "guidelines": "https://runkeeper.com/cms/press-kit"
        },
        {
            "title": "RunKit",
            "hex": "491757",
            "source": "https://www.npmjs.com/package/@runkit/brand"
        },
        {
            "title": "Rust",
            "hex": "000000",
            "source": "https://www.rust-lang.org",
            "guidelines": "https://www.rust-lang.org/policies/media-guide",
            "license": {
                "type": "CC-BY-SA-4.0"
            }
        },
        {
            "title": "RxDB",
            "hex": "8D1F89",
            "source": "https://github.com/pubkey/rxdb/blob/0c554dbcf7a4e6c48cd581ec1e3b130a4b5ab7d6/docs/files/logo/logo.svg"
        },
        {
            "title": "Ryanair",
            "hex": "073590",
            "source": "https://corporate.ryanair.com/media-centre/stock-images-gallery/#album-container-3"
        },
        {
            "title": "S7 Airlines",
            "hex": "C4D600",
            "source": "https://www.s7.ru/en/info/s7-airlines/brand/",
            "guidelines": "https://www.s7.ru/en/info/s7-airlines/brand/"
        },
        {
            "title": "Sabanci",
            "hex": "004B93",
            "source": "https://www.sabanci.com/en"
        },
        {
            "title": "Safari",
            "hex": "000000",
            "source": "https://images.techhive.com/images/article/2014/11/safari-favorites-100530680-large.jpg"
        },
        {
            "title": "Sage",
            "hex": "00D639",
            "source": "https://www.sage.com"
        },
        {
            "title": "Sahibinden",
            "hex": "FFE800",
            "source": "https://www.sahibinden.com/favicon.ico"
        },
        {
            "title": "Sailfish OS",
            "hex": "053766",
            "source": "https://sailfishos.org"
        },
        {
            "title": "Salesforce",
            "hex": "00A1E0",
            "source": "https://brand.salesforce.com/content/logo-guidelines",
            "guidelines": "https://brand.salesforce.com/content/logo-guidelines"
        },
        {
            "title": "Salt Project",
            "hex": "57BCAD",
            "source": "https://saltproject.io",
            "guidelines": "https://gitlab.com/saltstack/open/salt-branding-guide/-/blob/37bbc3a8577be2f44895310c092439472491a8f4/README.md",
            "license": {
                "type": "Apache-2.0"
            }
        },
        {
            "title": "Samsung",
            "hex": "1428A0",
            "source": "https://www.samsung.com/us/about-us/brand-identity/logo/",
            "guidelines": "https://www.samsung.com/us/about-us/brand-identity/logo/"
        },
        {
            "title": "Samsung Pay",
            "hex": "1428A0",
            "source": "https://pay.samsung.com/developers/resource/brand",
            "guidelines": "https://pay.samsung.com/developers/resource/brand"
        },
        {
            "title": "San Francisco Municipal Railway",
            "hex": "BA0C2F",
            "source": "https://www.actransit.org/wp-content/uploads/HSP_CC-sched.pdf"
        },
        {
            "title": "SanDisk",
            "hex": "ED1C24",
            "source": "https://kb.sandisk.com"
        },
        {
            "title": "Sanic",
            "hex": "FF0D68",
            "source": "https://github.com/sanic-org/sanic-assets/blob/79af646b7948fdfdc3b2f98d8aeedf58eba34b5b/svg/sanic-framework-logo-mono-black.svg"
        },
        {
            "title": "Sanity",
            "hex": "F03E2F",
            "source": "https://github.com/sanity-io/logos/blob/6934d28ae0b5f63b0386810997b8be61ec7009b5/src/sanityMonogram.tsx",
            "license": {
                "type": "MIT",
                "url": "https://github.com/sanity-io/logos/blob/6934d28ae0b5f63b0386810997b8be61ec7009b5/LICENSE"
            }
        },
        {
            "title": "São Paulo Metro",
            "hex": "004382",
            "source": "https://upload.wikimedia.org/wikipedia/commons/d/da/Sao_Paulo_Metro_Logo.svg"
        },
        {
            "title": "SAP",
            "hex": "0FAAFF",
            "source": "https://www.sap.com"
        },
        {
            "title": "Sass",
            "hex": "CC6699",
            "source": "https://sass-lang.com/styleguide/brand",
            "guidelines": "https://sass-lang.com/styleguide/brand",
            "license": {
                "type": "CC-BY-NC-SA-3.0"
            }
        },
        {
            "title": "Sat.1",
            "slug": "sat1",
            "hex": "047DA3",
            "source": "https://www.prosiebensat1.com/presse/downloads/logos"
        },
        {
            "title": "Saturn",
            "hex": "EB680B",
            "source": "https://www.saturn.de"
        },
        {
            "title": "Sauce Labs",
            "hex": "3DDC91",
            "source": "https://saucelabs.com"
        },
        {
            "title": "Scala",
            "hex": "DC322F",
            "source": "https://www.scala-lang.org"
        },
        {
            "title": "Scaleway",
            "hex": "4F0599",
            "source": "https://www.scaleway.com/en/design-resources/",
            "guidelines": "https://www.scaleway.com/en/design-resources/"
        },
        {
            "title": "Scania",
            "hex": "041E42",
            "source": "https://digitaldesign.scania.com/resources/brand/logotype",
            "guidelines": "https://digitaldesign.scania.com/resources/brand/logotype"
        },
        {
            "title": "Schneider Electric",
            "hex": "3DCD58",
            "source": "https://www.se.com/us/en/assets/739/media/202250/SE_logo-LIO-white_header.svg"
        },
        {
            "title": "scikit-learn",
            "hex": "F7931E",
            "source": "https://github.com/scikit-learn/scikit-learn/blob/c5ef2e985c13119001aa697e446ebb3dbcb326e5/doc/logos/scikit-learn-logo.svg"
        },
        {
            "title": "SciPy",
            "hex": "8CAAE6",
            "source": "https://github.com/scikit-image/skimage-branding/blob/eafb65cbc3a700e3d9c8ba2ba15788fcc8703984/logo/scipy.svg"
        },
        {
            "title": "Scopus",
            "hex": "E9711C",
            "source": "https://www.scopus.com"
        },
        {
            "title": "SCP Foundation",
            "hex": "FFFFFF",
            "source": "https://scp-wiki.wikidot.com"
        },
        {
            "title": "Scratch",
            "hex": "4D97FF",
            "source": "https://github.com/LLK/scratch-link/blob/027e3754ba6db976495e905023d5ac5e730dccfc/Assets/Windows/SVG/Windows%20Tray%20400x400.svg"
        },
        {
            "title": "Screencastify",
            "hex": "FF8282",
            "source": "https://www.screencastify.com"
        },
        {
            "title": "Scribd",
            "hex": "1E7B85",
            "source": "https://brand.scribd.com/d/oFZcsq7FVpSh/about-scribd#/media-press-kit/downloads",
            "guidelines": "https://brand.scribd.com/d/oFZcsq7FVpSh/about-scribd#/marketing-visual-guidelines/our-logo/our-logomark"
        },
        {
            "title": "Scrimba",
            "hex": "2B283A",
            "source": "https://scrimba.com"
        },
        {
            "title": "ScrollReveal",
            "hex": "FFCB36",
            "source": "https://scrollrevealjs.org"
        },
        {
            "title": "Scrum Alliance",
            "hex": "009FDA",
            "source": "https://www.scrumalliance.org/ScrumRedesignDEVSite/media/ScrumAllianceMedia/Files%20and%20PDFs/Infographics/S_BrandGuidelines_2018_rev.pdf",
            "guidelines": "https://www.scrumalliance.org/ScrumRedesignDEVSite/media/ScrumAllianceMedia/Files%20and%20PDFs/Infographics/S_BrandGuidelines_2018_rev.pdf"
        },
        {
            "title": "Scrutinizer CI",
            "hex": "8A9296",
            "source": "https://scrutinizer-ci.com"
        },
        {
            "title": "Seagate",
            "hex": "6EBE49",
            "source": "https://branding.seagate.com/productpage/3fc51aba-c35a-4eff-a833-a258b0440bd2"
        },
        {
            "title": "SEAT",
            "hex": "33302E",
            "source": "https://www.seat.es"
        },
        {
            "title": "SecurityScorecard",
            "hex": "7033FD",
            "source": "https://securityscorecard.com"
        },
        {
            "title": "Sefaria",
            "hex": "212E50",
            "source": "https://github.com/Sefaria/Sefaria-Project/blob/c141b2b3491660ed563df9f4b1a2e4c071e88688/static/img/logo/samekh.svg"
        },
        {
            "title": "Sega",
            "hex": "0089CF",
            "source": "https://en.wikipedia.org/wiki/Sega#/media/File:Sega_logo.svg"
        },
        {
            "title": "Selenium",
            "hex": "43B02A",
            "source": "https://github.com/SeleniumHQ/heroku-selenium/blob/2f66891ba030d3aa1f36ab1748c52ba4fb4e057d/selenium-green.svg"
        },
        {
            "title": "Sellfy",
            "hex": "21B352",
            "source": "https://sellfy.com/about/"
        },
        {
            "title": "Semantic Scholar",
            "hex": "1857B6",
            "source": "https://www.semanticscholar.org/about"
        },
        {
            "title": "Semantic UI React",
            "hex": "35BDB2",
            "source": "https://react.semantic-ui.com"
        },
        {
            "title": "Semantic Web",
            "hex": "005A9C",
            "source": "https://www.w3.org/2007/10/sw-logos.html"
        },
        {
            "title": "semantic-release",
            "hex": "494949",
            "source": "https://github.com/semantic-release/semantic-release/blob/85bc213f04445a9bb8f19e5d45d6ecd7acccf841/media/semantic-release-logo.svg"
        },
        {
            "title": "Semaphore CI",
            "hex": "19A974",
            "source": "https://semaphoreci.com"
        },
        {
            "title": "Semrush",
            "hex": "FF642D",
            "source": "https://www.semrush.com"
        },
        {
            "title": "SemVer",
            "hex": "3F4551",
            "source": "https://github.com/semver/semver.org/blob/b6983849e38911195a24357809187c2f50af0d40/assets/500x500(light).jpg"
        },
        {
            "title": "Sencha",
            "hex": "86BC40",
            "source": "https://design.sencha.com",
            "guidelines": "https://design.sencha.com/productlogo.html"
        },
        {
            "title": "Sendinblue",
            "hex": "0092FF",
            "source": "https://get.sendinblue.com/assets/logos/"
        },
        {
            "title": "Sennheiser",
            "hex": "000000",
            "source": "https://sennheiser.com"
        },
        {
            "title": "Sensu",
            "hex": "89C967",
            "source": "https://github.com/sensu/web/blob/c823738c11e576d6b2e5d4ca2d216dbd472c0b11/src/assets/logo/graphic/green.svg"
        },
        {
            "title": "Sentry",
            "hex": "362D59",
            "source": "https://sentry.io/branding/"
        },
        {
            "title": "SEPA",
            "hex": "2350A9",
            "source": "https://www.europeanpaymentscouncil.eu/document-library/other/sepa-logo-vector-format",
            "guidelines": "https://www.europeanpaymentscouncil.eu/document-library/other/sepa-logo-visual-identity-guidelines"
        },
        {
            "title": "Sequelize",
            "hex": "52B0E7",
            "source": "https://github.com/sequelize/website/blob/e6a482fa58a839b15ace80e3c8901ed2887be45e/static/img/logo-simple.svg"
        },
        {
            "title": "Server Fault",
            "hex": "E7282D",
            "source": "https://stackoverflow.com/company/logos",
            "guidelines": "https://stackoverflow.com/legal/trademark-guidance"
        },
        {
            "title": "Serverless",
            "hex": "FD5750",
            "source": "https://serverless.com"
        },
        {
            "title": "Sessionize",
            "hex": "1AB394",
            "source": "https://sessionize.com/brand"
        },
        {
            "title": "Setapp",
            "hex": "E6C3A5",
            "source": "https://setapp.com"
        },
        {
            "title": "SFML",
            "hex": "8CC445",
            "source": "https://www.sfml-dev.org/download/goodies/"
        },
        {
            "title": "Shadow",
            "hex": "0A0C0D",
            "source": "https://shadow.tech"
        },
        {
            "title": "Shanghai Metro",
            "hex": "EC1C24",
            "source": "https://en.wikipedia.org/wiki/File:Shanghai_Metro_Full_Logo.svg"
        },
        {
            "title": "ShareX",
            "hex": "2885F1",
            "source": "https://getsharex.com/brand-assets"
        },
        {
            "title": "sharp",
            "hex": "99CC00",
            "source": "https://github.com/lovell/sharp/blob/315f519e1dd9adca0678e94a5ed0492cb5e0aae4/docs/image/sharp-logo-mono.svg"
        },
        {
            "title": "Shazam",
            "hex": "0088FF",
            "source": "https://www.shazam.com"
        },
        {
            "title": "Shell",
            "hex": "FFD500",
            "source": "https://en.wikipedia.org/wiki/File:Shell_logo.svg"
        },
        {
            "title": "Shelly",
            "hex": "4495D1",
            "source": "https://shelly.cloud"
        },
        {
            "title": "Shenzhen Metro",
            "hex": "009943",
            "source": "https://en.wikipedia.org/wiki/File:Shenzhen_Metro_Corporation_logo_full.svg"
        },
        {
            "title": "Shields.io",
            "hex": "000000",
            "source": "https://shields.io"
        },
        {
            "title": "Shikimori",
            "hex": "343434",
            "source": "https://shikimori.one"
        },
        {
            "title": "Shopee",
            "hex": "EE4D2D",
            "source": "https://shopee.com"
        },
        {
            "title": "Shopify",
            "hex": "7AB55C",
            "source": "https://www.shopify.com/brand-assets",
            "guidelines": "https://www.shopify.com/brand-assets"
        },
        {
            "title": "Shopware",
            "hex": "189EFF",
            "source": "https://www.shopware.com/en/press/press-material/"
        },
        {
            "title": "Shotcut",
            "hex": "115C77",
            "source": "https://shotcut.com/media/"
        },
        {
            "title": "Showpad",
            "hex": "2D2E83",
            "source": "https://www.showpad.com"
        },
        {
            "title": "Showtime",
            "hex": "B10000",
            "source": "https://commons.wikimedia.org/wiki/File:Showtime.svg"
        },
        {
            "title": "Shutterstock",
            "hex": "EE2B24",
            "source": "https://www.shutterstock.com/press/media",
            "guidelines": "https://www.shutterstock.com/press/media"
        },
        {
            "title": "Siemens",
            "hex": "009999",
            "source": "https://siemens.com"
        },
        {
            "title": "Signal",
            "hex": "3A76F0",
            "source": "https://github.com/signalapp/Signal-Desktop/blob/9db8765b6cf270195e45a7f251374d4e53d54c95/images/signal-logo.svg"
        },
        {
            "title": "Similarweb",
            "hex": "092540",
            "source": "https://www.similarweb.com"
        },
        {
            "title": "Simkl",
            "hex": "000000",
            "source": "https://simkl.com"
        },
        {
            "title": "Simple Analytics",
            "hex": "FF4F64",
            "source": "https://simpleanalytics.com",
            "guidelines": "https://simpleanalytics.com/press"
        },
        {
            "title": "Simple Icons",
            "hex": "111111",
            "source": "https://simpleicons.org",
            "license": {
                "type": "CC0-1.0"
            }
        },
        {
            "title": "Simplenote",
            "hex": "3361CC",
            "source": "https://en.wikipedia.org/wiki/File:Simplenote_logo.svg"
        },
        {
            "title": "Sina Weibo",
            "hex": "E6162D",
            "source": "https://en.wikipedia.org/wiki/Sina_Weibo"
        },
        {
            "title": "Singapore Airlines",
            "hex": "F99F1C",
            "source": "https://www.singaporeair.com"
        },
        {
            "title": "SingleStore",
            "hex": "AA00FF",
            "source": "https://www.singlestore.com/brand/"
        },
        {
            "title": "Sitecore",
            "hex": "EB1F1F",
            "source": "https://www.sitecore.com"
        },
        {
            "title": "SitePoint",
            "hex": "258AAF",
            "source": "https://www.sitepoint.com"
        },
        {
            "title": "Sketch",
            "hex": "F7B500",
            "source": "https://www.sketch.com/about-us/#press",
            "guidelines": "https://www.sketch.com/about-us/#press"
        },
        {
            "title": "Sketchfab",
            "hex": "1CAAD9",
            "source": "https://sketchfab.com/press"
        },
        {
            "title": "SketchUp",
            "hex": "005F9E",
            "source": "https://www.sketchup.com/themes/sketchup_www_terra/images/SketchUp-Horizontal-RGB.svg"
        },
        {
            "title": "Skillshare",
            "hex": "00FF84",
            "source": "https://www.skillshare.com"
        },
        {
            "title": "ŠKODA",
            "hex": "4BA82E",
            "source": "https://en.wikipedia.org/wiki/File:Skoda_Auto_logo_(2011).svg"
        },
        {
            "title": "Sky",
            "hex": "0072C9",
            "source": "https://www.skysports.com"
        },
        {
            "title": "Skynet",
            "hex": "00C65E",
            "source": "https://support.siasky.net/key-concepts/skynet-brand-guidelines",
            "guidelines": "https://support.siasky.net/key-concepts/skynet-brand-guidelines"
        },
        {
            "title": "Skypack",
            "hex": "3167FF",
            "source": "https://skypack.dev"
        },
        {
            "title": "Skype",
            "hex": "00AFF0",
            "source": "https://blogs.skype.com/?attachment_id=56273"
        },
        {
            "title": "Skype for Business",
            "hex": "00AFF0",
            "source": "https://en.wikipedia.org/wiki/Skype_for_Business_Server"
        },
        {
            "title": "Skyrock",
            "hex": "009AFF",
            "source": "https://www.svgrepo.com/svg/54507/skyrock-logo"
        },
        {
            "title": "Slack",
            "hex": "4A154B",
            "source": "https://slack.com/brand-guidelines",
            "guidelines": "https://slack.com/brand-guidelines"
        },
        {
            "title": "Slackware",
            "hex": "000000",
            "source": "https://en.wikipedia.org/wiki/Slackware"
        },
        {
            "title": "Slashdot",
            "hex": "026664",
            "source": "https://commons.wikimedia.org/wiki/File:Slashdot_wordmark_and_logo.svg"
        },
        {
            "title": "SlickPic",
            "hex": "FF880F",
            "source": "https://www.slickpic.com"
        },
        {
            "title": "Slides",
            "hex": "E4637C",
            "source": "https://slides.com/about"
        },
        {
            "title": "SlideShare",
            "hex": "008ED2",
            "source": "https://www.slideshare.net/ss/creators/"
        },
        {
            "title": "smart",
            "hex": "FABC0C",
            "source": "https://www.smart.com/gb/en/models/eq-fortwo-coupe"
        },
        {
            "title": "SmartThings",
            "hex": "15BFFF",
            "source": "https://www.smartthings.com/press-kit",
            "guidelines": "https://www.smartthings.com/press-kit"
        },
        {
            "title": "smash.gg",
            "hex": "CB333B",
            "source": "https://help.smash.gg/en/articles/1716774-smash-gg-brand-guidelines",
            "guidelines": "https://help.smash.gg/en/articles/1716774-smash-gg-brand-guidelines"
        },
        {
            "title": "Smashing Magazine",
            "hex": "E85C33",
            "source": "https://www.smashingmagazine.com"
        },
        {
            "title": "SMRT",
            "hex": "EE2E24",
            "source": "https://commons.wikimedia.org/wiki/File:SMRT_Corporation.svg"
        },
        {
            "title": "SmugMug",
            "hex": "6DB944",
            "source": "https://www.smugmughelp.com/articles/409-smugmug-s-logo-and-usage"
        },
        {
            "title": "Snapchat",
            "hex": "FFFC00",
            "source": "https://www.snapchat.com/brand-guidelines",
            "guidelines": "https://www.snapchat.com/brand-guidelines"
        },
        {
            "title": "Snapcraft",
            "hex": "82BEA0",
            "source": "https://github.com/snapcore/snap-store-badges/tree/eda2cb0495ef7f4d479e231079967c9d27f2bc70",
            "license": {
                "type": "CC-BY-ND-2.0"
            }
        },
        {
            "title": "SNCF",
            "hex": "CA0939",
            "source": "https://www.sncf.com",
            "guidelines": "https://www.sncf.com/fr/groupe/marques/sncf/identite"
        },
        {
            "title": "Snowflake",
            "hex": "29B5E8",
            "source": "https://www.snowflake.com/brand-guidelines/",
            "guidelines": "https://www.snowflake.com/brand-guidelines/"
        },
        {
            "title": "Snowpack",
            "hex": "2E5E82",
            "source": "https://www.snowpack.dev"
        },
        {
            "title": "Snyk",
            "hex": "4C4A73",
            "source": "https://snyk.io/press-kit"
        },
        {
            "title": "Social Blade",
            "hex": "B3382C",
            "source": "https://socialblade.com/info/media"
        },
        {
            "title": "Society6",
            "hex": "000000",
            "source": "https://blog.society6.com/app/themes/society6/dist/images/mark.svg"
        },
        {
            "title": "Socket.io",
            "hex": "010101",
            "source": "https://socket.io"
        },
        {
            "title": "Sogou",
            "hex": "FB6022",
            "source": "https://www.sogou.com"
        },
        {
            "title": "Solid",
            "hex": "2C4F7C",
            "source": "https://www.solidjs.com/media"
        },
        {
            "title": "Solidity",
            "hex": "363636",
            "source": "https://docs.soliditylang.org/en/v0.8.6/brand-guide.html",
            "guidelines": "https://docs.soliditylang.org/en/v0.8.6/brand-guide.html",
            "license": {
                "type": "CC-BY-4.0"
            }
        },
        {
            "title": "Sololearn",
            "hex": "149EF2",
            "source": "https://www.sololearn.com",
            "aliases": {
                "aka": [
                    "SoloLearn"
                ]
            }
        },
        {
            "title": "Solus",
            "hex": "5294E2",
            "source": "https://getsol.us/branding/"
        },
        {
            "title": "Sonar",
            "hex": "FD3456",
            "source": "https://www.sonarsource.com"
        },
        {
            "title": "SonarCloud",
            "hex": "F3702A",
            "source": "https://sonarcloud.io/about"
        },
        {
            "title": "SonarLint",
            "hex": "CB2029",
            "source": "https://www.sonarlint.org/logos/",
            "guidelines": "https://www.sonarlint.org/logos/"
        },
        {
            "title": "SonarQube",
            "hex": "4E9BCD",
            "source": "https://www.sonarqube.org/logos/",
            "guidelines": "https://www.sonarqube.org/logos/"
        },
        {
            "title": "SonarSource",
            "hex": "CB3032",
            "source": "https://www.sonarsource.com/logos/",
            "guidelines": "https://www.sonarsource.com/logos/"
        },
        {
            "title": "Songkick",
            "hex": "F80046",
            "source": "https://www.songkick.com/style-guide/design",
            "guidelines": "https://www.songkick.com/style-guide/design"
        },
        {
            "title": "Songoda",
            "hex": "FC494A",
            "source": "https://songoda.com/branding",
            "guidelines": "https://songoda.com/branding"
        },
        {
            "title": "SonicWall",
            "hex": "FF791A",
            "source": "https://brandfolder.com/sonicwall/sonicwall-external"
        },
        {
            "title": "Sonos",
            "hex": "000000",
            "source": "https://www.sonos.com/en-gb/home"
        },
        {
            "title": "Sony",
            "hex": "FFFFFF",
            "source": "https://www.sony.com"
        },
        {
            "title": "Soundcharts",
            "hex": "0C1528",
            "source": "https://soundcharts.com/img/soundcharts-logo.svg"
        },
        {
            "title": "SoundCloud",
            "hex": "FF3300",
            "source": "https://soundcloud.com/press"
        },
        {
            "title": "Source Engine",
            "hex": "F79A10",
            "source": "https://developer.valvesoftware.com/favicon.ico"
        },
        {
            "title": "SourceForge",
            "hex": "FF6600",
            "source": "https://sourceforge.net"
        },
        {
            "title": "Sourcegraph",
            "hex": "000000",
            "source": "https://handbook.sourcegraph.com/departments/engineering/design/brand_guidelines/logo/",
            "guidelines": "https://handbook.sourcegraph.com/departments/engineering/design/brand_guidelines/logo/"
        },
        {
            "title": "SourceHut",
            "hex": "000000",
            "source": "https://sourcehut.org/logo/",
            "guidelines": "https://sourcehut.org/logo/",
            "license": {
                "type": "CC0-1.0",
                "url": "https://sourcehut.org/logo/"
            }
        },
        {
            "title": "Sourcetree",
            "hex": "0052CC",
            "source": "https://atlassian.design/resources/logo-library",
            "guidelines": "https://atlassian.design/foundations/logos/"
        },
        {
            "title": "Southwest Airlines",
            "hex": "304CB2",
            "source": "https://www.southwest.com"
        },
        {
            "title": "Spacemacs",
            "hex": "9266CC",
            "source": "https://spacemacs.org",
            "license": {
                "type": "CC-BY-SA-4.0"
            }
        },
        {
            "title": "SpaceX",
            "hex": "000000",
            "source": "https://www.spacex.com"
        },
        {
            "title": "spaCy",
            "hex": "09A3D5",
            "source": "https://github.com/explosion/spaCy/blob/c17980e535a8009b14ee4d1f818db207d9c07e55/website/src/images/logo.svg"
        },
        {
            "title": "Spark AR",
            "hex": "FF5C83",
            "source": "https://sparkar.facebook.com"
        },
        {
            "title": "Sparkasse",
            "hex": "FF0000",
            "source": "https://www.sparkasse.de",
            "guidelines": "https://www.sparkasse.de/nutzungshinweise.html"
        },
        {
            "title": "SparkFun",
            "hex": "E53525",
            "source": "https://www.sparkfun.com/brand_assets",
            "guidelines": "https://www.sparkfun.com/brand_assets"
        },
        {
            "title": "SparkPost",
            "hex": "FA6423",
            "source": "https://www.sparkpost.com/press-kit/",
            "guidelines": "https://www.sparkpost.com/press-kit/"
        },
        {
            "title": "SPDX",
            "hex": "4398CC",
            "source": "https://spdx.org/Resources"
        },
        {
            "title": "Speaker Deck",
            "hex": "009287",
            "source": "https://speakerdeck.com"
        },
        {
            "title": "Spectrum",
            "hex": "7B16FF",
            "source": "https://spectrum.chat"
        },
        {
            "title": "Speedtest",
            "hex": "141526",
            "source": "https://www.speedtest.net"
        },
        {
            "title": "SpeedyPage",
            "hex": "1C71F9",
            "source": "https://speedypage.com"
        },
        {
            "title": "Sphere Online Judge",
            "slug": "spoj",
            "aliases": {
                "aka": [
                    "SPOJ"
                ]
            },
            "hex": "337AB7",
            "source": "https://www.spoj.com"
        },
        {
            "title": "Spinnaker",
            "hex": "139BB4",
            "source": "https://github.com/spinnaker/spinnaker.github.io/tree/0cdd37af7541293a810494a1bb4d7df9ef553d60/assets/images"
        },
        {
            "title": "Spinrilla",
            "hex": "460856",
            "source": "https://spinrilla.com"
        },
        {
            "title": "Splunk",
            "hex": "000000",
            "source": "https://www.splunk.com"
        },
        {
            "title": "Spond",
            "hex": "EE4353",
            "source": "https://spond.com"
        },
        {
            "title": "Spotify",
            "hex": "1DB954",
            "source": "https://developer.spotify.com/documentation/general/design-and-branding/#using-our-logo",
            "guidelines": "https://developer.spotify.com/documentation/general/design-and-branding/#using-our-logo"
        },
        {
            "title": "Spotlight",
            "hex": "352A71",
            "source": "https://www.spotlight.com"
        },
        {
            "title": "Spreadshirt",
            "hex": "00B2A5",
            "source": "https://www.spreadshirt.ie",
            "aliases": {
                "dup": [
                    {
                        "title": "Spreadshop",
                        "hex": "FF9343",
                        "source": "https://www.spreadshop.com"
                    }
                ]
            }
        },
        {
            "title": "Spreaker",
            "hex": "F5C300",
            "source": "https://www.spreaker.com"
        },
        {
            "title": "Spring",
            "hex": "6DB33F",
            "source": "https://spring.io/trademarks"
        },
        {
            "title": "Spring",
            "slug": "spring_creators",
            "hex": "000000",
            "source": "https://www.spri.ng"
        },
        {
            "title": "Spring Boot",
            "hex": "6DB33F",
            "source": "https://spring.io/projects"
        },
        {
            "title": "Spring Security",
            "hex": "6DB33F",
            "source": "https://spring.io/projects"
        },
        {
            "title": "Spyder IDE",
            "hex": "FF0000",
            "source": "https://www.spyder-ide.org"
        },
        {
            "title": "SQLite",
            "hex": "003B57",
            "source": "https://github.com/sqlite/sqlite/blob/43e862723ec680542ca6f608f9963c0993dd7324/art/sqlite370.eps"
        },
        {
            "title": "Square",
            "hex": "3E4348",
            "source": "https://squareup.com"
        },
        {
            "title": "Square Enix",
            "hex": "ED1C24",
            "source": "https://www.square-enix.com"
        },
        {
            "title": "Squarespace",
            "hex": "000000",
            "source": "https://www.squarespace.com/logo-guidelines",
            "guidelines": "https://www.squarespace.com/brand-guidelines"
        },
        {
            "title": "SSRN",
            "hex": "154881",
            "source": "https://www.ssrn.com"
        },
        {
            "title": "SST",
            "hex": "E27152",
            "source": "https://sst.dev",
            "guidelines": "https://github.com/serverless-stack/identity"
        },
        {
            "title": "Stack Exchange",
            "hex": "1E5397",
            "source": "https://stackoverflow.com/company/logos",
            "guidelines": "https://stackoverflow.com/legal/trademark-guidance"
        },
        {
            "title": "Stack Overflow",
            "hex": "F58025",
            "source": "https://stackoverflow.design/brand/logo/",
            "guidelines": "https://stackoverflow.com/legal/trademark-guidance"
        },
        {
            "title": "Stackbit",
            "hex": "207BEA",
            "source": "https://www.stackbit.com/branding-guidelines/",
            "guidelines": "https://www.stackbit.com/branding-guidelines/"
        },
        {
            "title": "StackBlitz",
            "hex": "1269D3",
            "source": "https://stackblitz.com"
        },
        {
            "title": "StackEdit",
            "hex": "606060",
            "source": "https://github.com/benweet/stackedit/blob/46383b5b6a54b65b8720d786ed0a0518b9ad652d/src/assets/iconStackedit.svg"
        },
        {
            "title": "StackHawk",
            "hex": "00CBC6",
            "source": "https://www.stackhawk.com/press/"
        },
        {
            "title": "StackPath",
            "hex": "000000",
            "source": "https://www.stackpath.com/company/logo-and-branding/",
            "guidelines": "https://www.stackpath.com/company/logo-and-branding/"
        },
        {
            "title": "StackShare",
            "hex": "0690FA",
            "source": "https://stackshare.io/branding"
        },
        {
            "title": "Stadia",
            "hex": "CD2640",
            "source": "https://stadia.google.com/home"
        },
        {
            "title": "Staffbase",
            "hex": "00A4FD",
            "source": "https://staffbase.com/en/about/press-assets/"
        },
        {
            "title": "Standard Resume",
            "hex": "2A3FFB",
            "source": "https://standardresume.co/press"
        },
        {
            "title": "StandardJS",
            "hex": "F3DF49",
            "source": "https://github.com/standard/standard/blob/6516bf87f127b7968c34cac0100d48d6c455a891/sticker.svg"
        },
        {
            "title": "Star Trek",
            "hex": "FFE200",
            "source": "https://intl.startrek.com"
        },
        {
            "title": "Starbucks",
            "hex": "006241",
            "source": "https://starbucks.com",
            "guidelines": "https://creative.starbucks.com"
        },
        {
            "title": "Stardock",
            "hex": "004B8D",
            "source": "https://www.stardock.com/press/stardock%20branding/"
        },
        {
            "title": "Starling Bank",
            "hex": "6935D3",
            "source": "https://www.starlingbank.com/media/",
            "guidelines": "https://www.starlingbank.com/docs/brand/starling-bank-brand-guidelines.pdf"
        },
        {
            "title": "Starship",
            "hex": "DD0B78",
            "source": "https://starship.rs"
        },
        {
            "title": "STARZ",
            "hex": "000000",
            "source": "https://www.starz.com/guides/starzlibrary/"
        },
        {
            "title": "Statamic",
            "hex": "FF269E",
            "source": "https://statamic.com/branding",
            "guidelines": "https://statamic.com/branding"
        },
        {
            "title": "Statuspage",
            "hex": "172B4D",
            "source": "https://www.atlassian.com/company/news/press-kit"
        },
        {
            "title": "Statuspal",
            "hex": "4934BF",
            "source": "https://statuspal.io"
        },
        {
            "title": "Steam",
            "hex": "000000",
            "source": "https://partner.steamgames.com/doc/marketing/branding",
            "guidelines": "https://partner.steamgames.com/doc/marketing/branding"
        },
        {
            "title": "Steam Deck",
            "hex": "1A9FFF",
            "source": "https://partner.steamgames.com/doc/marketing/branding",
            "guidelines": "https://partner.steamgames.com/doc/marketing/branding"
        },
        {
            "title": "SteamDB",
            "hex": "000000",
            "source": "https://steamdb.info"
        },
        {
            "title": "Steamworks",
            "hex": "1E1E1E",
            "source": "https://partner.steamgames.com"
        },
        {
            "title": "Steelseries",
            "hex": "FF5200",
            "source": "https://techblog.steelseries.com/ux-guide/index.html"
        },
        {
            "title": "Steem",
            "hex": "171FC9",
            "source": "https://steem.com/brand/"
        },
        {
            "title": "Steemit",
            "hex": "06D6A9",
            "source": "https://steemit.com"
        },
        {
            "title": "Steinberg",
            "hex": "C90827",
            "source": "https://new.steinberg.net/press/"
        },
        {
            "title": "Stellar",
            "hex": "7D00FF",
            "source": "https://www.stellar.org/press"
        },
        {
            "title": "Stencyl",
            "hex": "8E1C04",
            "source": "https://www.stencyl.com/about/press/"
        },
        {
            "title": "Stimulus",
            "hex": "77E8B9",
            "source": "https://stimulus.hotwire.dev"
        },
        {
            "title": "Stitcher",
            "hex": "000000",
            "source": "https://partners.stitcher.com"
        },
        {
            "title": "STMicroelectronics",
            "hex": "03234B",
            "source": "https://www.st.com"
        },
        {
            "title": "StopStalk",
            "hex": "536DFE",
            "source": "https://github.com/stopstalk/media-resources/blob/265b728c26ba597b957e72134a3b49a10dc0c91d/stopstalk-small-black.svg",
            "license": {
                "type": "MIT"
            }
        },
        {
            "title": "Storyblok",
            "hex": "09B3AF",
            "source": "https://www.storyblok.com/press",
            "guidelines": "https://www.storyblok.com/press"
        },
        {
            "title": "Storybook",
            "hex": "FF4785",
            "source": "https://github.com/storybookjs/brand/tree/6f4d67f65f8275c53c310a73a8da6c6e96c8488c",
            "license": {
                "type": "MIT"
            }
        },
        {
            "title": "Strapi",
            "hex": "2F2E8B",
            "source": "https://strapi.io/newsroom"
        },
        {
            "title": "Strava",
            "hex": "FC4C02",
            "source": "https://itunes.apple.com/us/app/strava-running-and-cycling-gps/id426826309"
        },
        {
            "title": "Streamlit",
            "hex": "FF4B4B",
            "source": "https://www.streamlit.io/brand",
            "guidelines": "https://www.streamlit.io/brand"
        },
        {
            "title": "Stripe",
            "hex": "008CDD",
            "source": "https://stripe.com/about/resources"
        },
        {
            "title": "strongSwan",
            "hex": "E00033",
            "source": "https://www.strongswan.org/images/"
        },
        {
            "title": "Stryker",
            "hex": "E74C3C",
            "source": "https://stryker-mutator.io"
        },
        {
            "title": "StubHub",
            "hex": "003168",
            "source": "https://www.stubhub.com"
        },
        {
            "title": "Studio 3T",
            "hex": "17AF66",
            "source": "https://studio3t.com"
        },
        {
            "title": "styled-components",
            "hex": "DB7093",
            "source": "https://www.styled-components.com"
        },
        {
            "title": "stylelint",
            "hex": "263238",
            "source": "https://github.com/stylelint/stylelint/blob/1f7bbb2d189b3e27b42de25f2948e3e5eec1b759/identity/stylelint-icon-black.svg"
        },
        {
            "title": "StyleShare",
            "hex": "212121",
            "source": "https://www.stylesha.re"
        },
        {
            "title": "Stylus",
            "hex": "333333",
            "source": "https://github.com/stylus/stylus-lang.com/blob/c833bf697e39e1174c7c6e679e0e5a23d0baeb90/img/stylus-logo.svg"
        },
        {
            "title": "Subaru",
            "hex": "013C74",
            "source": "https://commons.wikimedia.org/wiki/File:Subaru_logo.svg"
        },
        {
            "title": "Sublime Text",
            "hex": "FF9800",
            "source": "https://www.sublimetext.com"
        },
        {
            "title": "Substack",
            "hex": "FF6719",
            "source": "https://on.substack.com"
        },
        {
            "title": "Subtitle Edit",
            "hex": "CC2424",
            "source": "https://github.com/SubtitleEdit/subtitleedit/issues/61#issuecomment-1442100888"
        },
        {
            "title": "Subversion",
            "hex": "809CC9",
            "source": "https://subversion.apache.org/logo"
        },
        {
            "title": "suckless",
            "hex": "1177AA",
            "source": "https://suckless.org"
        },
        {
            "title": "Sumo Logic",
            "hex": "000099",
            "source": "https://sites.google.com/sumologic.com/sumo-logic-brand/home",
            "guidelines": "https://sites.google.com/sumologic.com/sumo-logic-brand/home"
        },
        {
            "title": "Supabase",
            "hex": "3FCF8E",
            "source": "https://github.com/supabase/supabase/blob/4031a7549f5d46da7bc79c01d56be4177dc7c114/packages/common/assets/images/supabase-logo-wordmark--light.svg"
        },
        {
            "title": "Super User",
            "hex": "38A1CE",
            "source": "https://stackoverflow.design/brand/logo/",
            "guidelines": "https://stackoverflow.com/legal/trademark-guidance"
        },
        {
            "title": "Supercrease",
            "hex": "000000",
            "source": "https://supercrease.com/wp-content/themes/super-crease/assets/svgs/super-crease.svg"
        },
        {
            "title": "Supermicro",
            "hex": "151F6D",
            "source": "https://www.supermicro.com/manuals/supermicro_logo_guidelines.pdf"
        },
        {
            "title": "SurrealDB",
            "hex": "FF00A0",
            "source": "https://surrealdb.com/media"
        },
        {
            "title": "SurveyMonkey",
            "hex": "00BF6F",
            "source": "https://www.surveymonkey.com/mp/brandassets/",
            "guidelines": "https://www.surveymonkey.com/mp/brandassets/"
        },
        {
            "title": "SUSE",
            "hex": "0C322C",
            "source": "https://brand.suse.com",
            "guidelines": "https://brand.suse.com"
        },
        {
            "title": "Suzuki",
            "hex": "E30613",
            "source": "https://www.suzuki.ie"
        },
        {
            "title": "Svelte",
            "hex": "FF3E00",
            "source": "https://github.com/sveltejs/branding/blob/c4dfca6743572087a6aef0e109ffe3d95596e86a/svelte-logo.svg",
            "aliases": {
                "dup": [
                    {
                        "title": "Sapper",
                        "hex": "159497",
                        "source": "https://sapper.svelte.dev"
                    }
                ]
            }
        },
        {
            "title": "SVG",
            "hex": "FFB13B",
            "source": "https://www.w3.org/2009/08/svg-logos.html",
            "guidelines": "https://www.w3.org/2009/08/svg-logos.html",
            "license": {
                "type": "CC-BY-SA-4.0"
            }
        },
        {
            "title": "SVG.js",
            "hex": "FF0066",
            "source": "https://github.com/svgdotjs/svg.logo/blob/0de9ff2cca6c058968f838baaaf507e475ee4583/logo.svg"
        },
        {
            "title": "SVGO",
            "hex": "3E7FC1",
            "source": "https://github.com/svg/svgo/blob/93a5db197ca32990131bf41becf2e002bb0841bf/logo/isotype.svg"
        },
        {
            "title": "Swagger",
            "hex": "85EA2D",
            "source": "https://swagger.io/swagger/media/assets/images/swagger_logo.svg"
        },
        {
            "title": "Swarm",
            "hex": "FFA633",
            "source": "https://foursquare.com/about/logos"
        },
        {
            "title": "SWC",
            "hex": "FFFFFF",
            "source": "https://github.com/swc-project/logo/blob/f26cac1b4a490e3bdf128d3b084bb57f4fab1aac/svg/swc_black.svg"
        },
        {
            "title": "Swift",
            "hex": "F05138",
            "source": "https://developer.apple.com/swift/resources/",
            "guidelines": "https://developer.apple.com/swift/resources/"
        },
        {
            "title": "Swiggy",
            "hex": "FC8019",
            "source": "https://www.swiggy.com"
        },
        {
            "title": "Swiper",
            "hex": "6332F6",
            "source": "https://swiperjs.com"
        },
        {
            "title": "Symantec",
            "hex": "FDB511",
            "source": "https://commons.wikimedia.org/wiki/File:Symantec_logo10.svg"
        },
        {
            "title": "Symbolab",
            "hex": "DB3F59",
            "source": "https://www.symbolab.com"
        },
        {
            "title": "Symfony",
            "hex": "000000",
            "source": "https://symfony.com/logo",
            "guidelines": "https://symfony.com/trademark"
        },
        {
            "title": "Symphony",
            "hex": "0098FF",
            "source": "https://symphony.com"
        },
        {
            "title": "SymPy",
            "hex": "3B5526",
            "source": "https://github.com/sympy/sympy.github.com/blob/e606a6dc2ee90b1ddaa9c36be6c92392ab300f72/media/sympy-notailtext.svg"
        },
        {
            "title": "Synology",
            "hex": "B5B5B6",
            "source": "https://www.synology.com/en-global/company/branding",
            "guidelines": "https://www.synology.com/en-global/company/branding"
        },
        {
            "title": "System76",
            "hex": "585048",
            "source": "https://github.com/system76/brand/blob/7a31740b54f929b62a165baa61dfb0b5164261e8/System76%20branding/system76-logo_secondary.svg"
        },
        {
            "title": "T-Mobile",
            "hex": "E20074",
            "source": "https://tmap.t-mobile.com/portals/pro74u7a/EXTBrandPortal",
            "guidelines": "https://tmap.t-mobile.com/portals/pro74u7a/EXTBrandPortal"
        },
        {
            "title": "Tableau",
            "hex": "E97627",
            "source": "https://www.tableau.com/about/media-download-center"
        },
        {
            "title": "TableCheck",
            "hex": "7935D2",
            "source": "https://www.tablecheck.com/join"
        },
        {
            "title": "Taco Bell",
            "hex": "38096C",
            "source": "https://www.tacobell.com"
        },
        {
            "title": "tado°",
            "hex": "FFA900",
            "source": "https://www.tado.com/gb-en/press-assets"
        },
        {
            "title": "Taichi Graphics",
            "hex": "000000",
            "source": "https://taichi.graphics"
        },
        {
            "title": "Taichi Lang",
            "hex": "000000",
            "source": "https://docs.taichi-lang.org/blog"
        },
        {
            "title": "Tails",
            "hex": "56347C",
            "source": "https://tails.boum.org/contribute/how/promote/material/logo/"
        },
        {
            "title": "Tailwind CSS",
            "hex": "06B6D4",
            "source": "https://tailwindcss.com/brand",
            "guidelines": "https://tailwindcss.com/brand"
        },
        {
            "title": "Talend",
            "hex": "FF6D70",
            "source": "https://www.talend.com/blog/"
        },
        {
            "title": "Talenthouse",
            "hex": "FFFFFF",
            "source": "https://www.talenthouse.com"
        },
        {
            "title": "Tamiya",
            "hex": "000000",
            "source": "https://commons.wikimedia.org/wiki/File:TAMIYA_Logo.svg"
        },
        {
            "title": "Tampermonkey",
            "hex": "00485B",
            "source": "https://commons.wikimedia.org/wiki/File:Tampermonkey_logo.svg"
        },
        {
            "title": "Taobao",
            "hex": "E94F20",
            "source": "https://www.alibabagroup.com/en/ir/reports"
        },
        {
            "title": "Tapas",
            "hex": "FFCE00",
            "source": "https://tapas.io/site/about#media"
        },
        {
            "title": "Target",
            "hex": "CC0000",
            "source": "https://www.target.com"
        },
        {
            "title": "Task",
            "hex": "29BEB0",
            "source": "https://github.com/go-task/task/blob/367c0b38a6787bebf6ee5af864be1574ad40b24a/docs/Logo_mono.svg"
        },
        {
            "title": "Tasmota",
            "hex": "1FA3EC",
            "source": "https://tasmota.github.io/docs/"
        },
        {
            "title": "Tata",
            "hex": "486AAE",
            "source": "https://www.tatasteel.com/media/media-kit/logos-usage-guidelines/",
            "guidelines": "https://www.tatasteel.com/media/media-kit/logos-usage-guidelines/"
        },
        {
            "title": "Tata Consultancy Services",
            "slug": "tcs",
            "hex": "EE3984",
            "source": "https://www.tcs.com",
            "aliases": {
                "aka": [
                    "TCS"
                ]
            }
        },
        {
            "title": "Tauri",
            "hex": "FFC131",
            "source": "https://github.com/tauri-apps/tauri/blob/093f85dc2b90a6dd0f48d941f6e88daec311250a/app-icon.png",
            "license": {
                "type": "CC-BY-NC-ND-4.0",
                "url": "https://github.com/tauri-apps/tauri"
            }
        },
        {
            "title": "TaxBuzz",
            "hex": "ED8B0B",
            "source": "https://www.taxbuzz.com"
        },
        {
            "title": "TeamCity",
            "hex": "000000",
            "source": "https://www.jetbrains.com/company/brand/logos/",
            "guidelines": "https://www.jetbrains.com/company/brand/"
        },
        {
            "title": "TeamSpeak",
            "hex": "4B69B6",
            "source": "https://teamspeak.com"
        },
        {
            "title": "TeamViewer",
            "hex": "004680",
            "source": "https://www.teamviewer.com/en-us/"
        },
        {
            "title": "TED",
            "hex": "E62B1E",
            "source": "https://www.ted.com/participate/organize-a-local-tedx-event/tedx-organizer-guide/branding-promotions/logo-and-design/your-tedx-logo"
        },
        {
            "title": "Teespring",
            "hex": "ED2761",
            "source": "https://teespring.com"
        },
        {
            "title": "Tekton",
            "hex": "FD495C",
            "source": "https://github.com/cdfoundation/artwork/blob/3e748ca9cf9c3136a4a571f7655271b568c16a64/tekton/icon/black/tekton-icon-black.svg",
            "guidelines": "https://github.com/cdfoundation/artwork/blob/main/tekton/tekton_brand_guide.pdf"
        },
        {
            "title": "TELE5",
            "hex": "C2AD6F",
            "source": "https://www.tele5.de"
        },
        {
            "title": "Telegram",
            "hex": "26A5E4",
            "source": "https://telegram.org"
        },
        {
            "title": "Telegraph",
            "hex": "FAFAFA",
            "source": "https://telegra.ph"
        },
        {
            "title": "Temporal",
            "hex": "000000",
            "source": "https://github.com/temporalio/temporaldotio/blob/b6b5f3ed1fda818d5d6c07e27ec15d51a61f2267/public/images/icons/temporal-no-text.svg"
        },
        {
            "title": "Tencent QQ",
            "hex": "EB1923",
            "source": "https://en.wikipedia.org/wiki/File:Tencent_QQ.svg#/media/File:Tencent_QQ.svg"
        },
        {
            "title": "TensorFlow",
            "hex": "FF6F00",
            "source": "https://www.tensorflow.org/extras/tensorflow_brand_guidelines.pdf"
        },
        {
            "title": "Teradata",
            "hex": "F37440",
            "source": "https://github.com/Teradata/teradata.github.io/tree/0b5124f0c652d7ba006a487c8b4b21bd61150ab2"
        },
        {
            "title": "teratail",
            "hex": "F4C51C",
            "source": "https://teratail.com"
        },
        {
            "title": "Termius",
            "hex": "000000",
            "source": "https://termius.com/brand-resources",
            "guidelines": "https://termius.com/terms-of-use"
        },
        {
            "title": "Terraform",
            "hex": "7B42BC",
            "source": "https://www.hashicorp.com/brand",
            "guidelines": "https://www.hashicorp.com/brand"
        },
        {
            "title": "Tesco",
            "hex": "00539F",
            "source": "https://www.tesco.com"
        },
        {
            "title": "Tesla",
            "hex": "CC0000",
            "source": "https://www.tesla.com/tesla-gallery"
        },
        {
            "title": "TestCafe",
            "hex": "36B6E5",
            "source": "https://github.com/DevExpress/testcafe/blob/dd174b6682b5f2675ac90e305d3d893c36a1d814/media/logos/svg/TestCafe-logo-600.svg"
        },
        {
            "title": "Testin",
            "hex": "007DD7",
            "source": "https://www.testin.cn"
        },
        {
            "title": "Testing Library",
            "hex": "E33332",
            "source": "https://testing-library.com"
        },
        {
            "title": "TestRail",
            "hex": "65C179",
            "source": "https://www.testrail.com"
        },
        {
            "title": "Tether",
            "hex": "50AF95",
            "aliases": {
                "aka": [
                    "USDt"
                ]
            },
            "source": "https://tether.to/branding/",
            "guidelines": "https://tether.to/branding/"
        },
        {
            "title": "Textpattern",
            "hex": "FFDA44",
            "source": "https://textpattern.com"
        },
        {
            "title": "TGA",
            "hex": "0014FF",
            "source": "https://thegameawards.com/about",
            "aliases": {
                "aka": [
                    "The Game Awards"
                ]
            }
        },
        {
            "title": "Thangs",
            "hex": "FFBC00",
            "source": "https://thangs.com"
        },
        {
            "title": "The Algorithms",
            "hex": "00BCB4",
            "source": "https://github.com/TheAlgorithms/website/blob/f4e439578c88fed3b21c70898605238602975d2d/public/logo_t.svg"
        },
        {
            "title": "The Conversation",
            "hex": "D8352A",
            "source": "https://theconversation.com/republishing-guidelines"
        },
        {
            "title": "The Irish Times",
            "hex": "000000",
            "source": "https://www.irishtimes.com"
        },
        {
            "title": "The Mighty",
            "hex": "D0072A",
            "source": "https://themighty.com"
        },
        {
            "title": "The Models Resource",
            "hex": "3A75BD",
            "source": "https://www.models-resource.com"
        },
        {
            "title": "The Movie Database",
            "aliases": {
                "aka": [
                    "TMDB"
                ]
            },
            "hex": "01B4E4",
            "source": "https://www.themoviedb.org/about/logos-attribution"
        },
        {
            "title": "The North Face",
            "hex": "000000",
            "source": "https://www.thenorthface.com"
        },
        {
            "title": "The Register",
            "hex": "FF0000",
            "source": "https://www.theregister.co.uk"
        },
        {
            "title": "The Sounds Resource",
            "hex": "39BE6B",
            "source": "https://www.sounds-resource.com"
        },
        {
            "title": "The Spriters Resource",
            "hex": "BE3939",
            "source": "https://www.spriters-resource.com"
        },
        {
            "title": "The Washington Post",
            "hex": "231F20",
            "source": "https://www.washingtonpost.com/brand-studio/archive/"
        },
        {
            "title": "Thingiverse",
            "hex": "248BFB",
            "source": "https://www.thingiverse.com"
        },
        {
            "title": "ThinkPad",
            "hex": "EE2624",
            "source": "https://www.lenovo.com/us/en/thinkpad"
        },
        {
            "title": "Threadless",
            "hex": "0099FF",
            "source": "https://www.threadless.com/about-us/"
        },
        {
            "title": "Threads",
            "hex": "000000",
            "source": "https://commons.wikimedia.org/wiki/File:Threads_(app)_logo.svg"
        },
        {
            "title": "Three.js",
            "hex": "000000",
            "source": "https://github.com/mrdoob/three.js/blob/a567b810cfcb7f6a03e4faea99f03c53081da477/files/icon.svg"
        },
        {
            "title": "Threema",
            "hex": "3FE669",
            "source": "https://threema.ch/en/press"
        },
        {
            "title": "Thumbtack",
            "hex": "009FD9",
            "source": "https://www.thumbtack.com/press/media-resources/"
        },
        {
            "title": "Thunderbird",
            "hex": "0A84FF",
            "source": "https://github.com/thundernest/thunderbird-website/blob/d7446f3eee14b38f02ee60da7d4b4fb8c9ef20e3/media/svg/logo.svg"
        },
        {
            "title": "Thurgauer Kantonalbank",
            "hex": "006D41",
            "source": "https://www.tkb.ch"
        },
        {
            "title": "Thymeleaf",
            "hex": "005F0F",
            "source": "https://github.com/thymeleaf/thymeleaf-org/blob/0427d4d4c6f08d3a1fbed3bc90ceeebcf094b532/artwork/thymeleaf%202016/thymeleaf.svg"
        },
        {
            "title": "Ticketmaster",
            "hex": "026CDF",
            "source": "https://design.ticketmaster.com/brand/overview/"
        },
        {
            "title": "Tidal",
            "hex": "000000",
            "source": "https://tidal.com"
        },
        {
            "title": "TiddlyWiki",
            "hex": "111111",
            "source": "https://tiddlywiki.com"
        },
        {
            "title": "Tide",
            "hex": "4050FB",
            "source": "https://www.tide.co/newsroom/"
        },
        {
            "title": "Tidyverse",
            "hex": "1A162D",
            "source": "https://github.com/rstudio/hex-stickers/blob/69528093ef59f541e5a4798dbcb00e60267e8870/SVG/tidyverse.svg"
        },
        {
            "title": "TietoEVRY",
            "hex": "063752",
            "source": "https://www.tietoevry.com/en/about-us/our-company/"
        },
        {
            "title": "TikTok",
            "hex": "000000",
            "source": "https://tiktok.com"
        },
        {
            "title": "Tile",
            "hex": "000000",
            "source": "https://www.thetileapp.com"
        },
        {
            "title": "Timescale",
            "hex": "FDB515",
            "source": "https://www.timescale.com"
        },
        {
            "title": "Tina",
            "hex": "EC4815",
            "source": "https://github.com/tinacms/tinacms/blob/965edfb7d2a318ab6b86a4772e4daebf53f34f2e/examples/tina-self-hosted-demo/public/tina.svg"
        },
        {
            "title": "Tinder",
            "hex": "FF6B6B",
            "source": "https://www.gotinder.com/press"
        },
        {
            "title": "TinyLetter",
            "hex": "ED1C24",
            "source": "https://tinyletter.com/site/press/"
        },
        {
            "title": "Tistory",
            "hex": "000000",
            "source": "https://tistory.com",
            "aliases": {
                "loc": {
                    "ko-KR": "티스토리"
                }
            }
        },
        {
            "title": "tmux",
            "hex": "1BB91F",
            "source": "https://github.com/tmux/tmux/tree/f04cc3997629823f0e304d4e4184e2ec93c703f0/logo"
        },
        {
            "title": "TNT",
            "hex": "FF6600",
            "source": "https://commons.wikimedia.org/wiki/File:TNT_Express_Logo.svg"
        },
        {
            "title": "Todoist",
            "hex": "E44332",
            "source": "https://doist.com/press/"
        },
        {
            "title": "Toggl",
            "hex": "FFDE91",
            "source": "https://toggl.com/track/media-toolkit"
        },
        {
            "title": "Toggl Track",
            "hex": "E57CD8",
            "source": "https://toggl.com/track/media-toolkit"
        },
        {
            "title": "Tokyo Metro",
            "hex": "149DD3",
            "source": "https://en.wikipedia.org/wiki/File:TokyoMetro.svg"
        },
        {
            "title": "TOML",
            "hex": "9C4121",
            "source": "https://github.com/toml-lang/toml/blob/625f62b55c5acdfb9924c78e1d0bf4cf0be23d91/logos/toml.svg"
        },
        {
            "title": "Tomorrowland",
            "hex": "000000",
            "source": "https://global.tomorrowland.com"
        },
        {
            "title": "Topcoder",
            "hex": "29A7DF",
            "source": "https://www.topcoder.com/thrive/articles/How%20to%20use%20the%20Topcoder%20GUI%20KIT",
            "guidelines": "https://www.topcoder.com/thrive/articles/How%20to%20use%20the%20Topcoder%20GUI%20KIT"
        },
        {
            "title": "Toptal",
            "hex": "3863A0",
            "source": "https://www.toptal.com/branding"
        },
        {
            "title": "Tor Browser",
            "hex": "7D4698",
            "source": "https://styleguide.torproject.org/brand-assets/"
        },
        {
            "title": "Tor Project",
            "hex": "7E4798",
            "source": "https://styleguide.torproject.org/brand-assets/"
        },
        {
            "title": "Toshiba",
            "hex": "FF0000",
            "source": "https://commons.wikimedia.org/wiki/File:Toshiba_logo.svg"
        },
        {
            "title": "Toyota",
            "hex": "EB0A1E",
            "source": "https://www.toyota.com/brandguidelines/logo/",
            "guidelines": "https://www.toyota.com/brandguidelines/"
        },
        {
            "title": "TP-Link",
            "hex": "4ACBD6",
            "source": "https://www.tp-link.com"
        },
        {
            "title": "tqdm",
            "hex": "FFC107",
            "source": "https://github.com/tqdm/img/blob/0dd23d9336af67976f88f9988ea660cde78c54d4/logo.svg"
        },
        {
            "title": "Traefik Mesh",
            "hex": "9D0FB0",
            "source": "https://github.com/traefik/mesh/blob/ef03c40b78c08931d47fdad0be10d1986f4e21bc/docs/content/assets/img/traefik-mesh-logo.svg"
        },
        {
            "title": "Traefik Proxy",
            "hex": "24A1C1",
            "source": "https://traefik.io/traefik/"
        },
        {
            "title": "Trailforks",
            "hex": "FFCD00",
            "source": "https://www.trailforks.com/about/graphics/",
            "guidelines": "https://www.trailforks.com/about/graphics/"
        },
        {
            "title": "TrainerRoad",
            "hex": "DA291C",
            "source": "https://www.trainerroad.com/press/",
            "guidelines": "https://www.trainerroad.com/press/"
        },
        {
            "title": "Trakt",
            "hex": "ED1C24",
            "source": "https://trakt.tv"
        },
        {
            "title": "Transport for Ireland",
            "hex": "00B274",
            "source": "https://www.transportforireland.ie"
        },
        {
            "title": "Transport for London",
            "hex": "113B92",
            "source": "https://tfl.gov.uk"
        },
        {
            "title": "Travis CI",
            "hex": "3EAAAF",
            "source": "https://travis-ci.com/logo"
        },
        {
            "title": "Treehouse",
            "hex": "5FCF80",
            "source": "https://teamtreehouse.com/about"
        },
        {
            "title": "Trello",
            "hex": "0052CC",
            "source": "https://atlassian.design/resources/logo-library",
            "guidelines": "https://atlassian.design/foundations/logos/"
        },
        {
            "title": "Trend Micro",
            "hex": "D71921",
            "source": "https://www.trendmicro.com"
        },
        {
            "title": "Treyarch",
            "hex": "000000",
            "source": "https://upload.wikimedia.org/wikipedia/en/7/7a/Treyarch_logo.svg"
        },
        {
            "title": "Trilium",
            "hex": "000000",
            "source": "https://github.com/zadam/trilium/blob/05d2f4fe96f49c5bc7f3a02a9e47fc352ce5971d/images/icon.svg"
        },
        {
            "title": "Triller",
            "hex": "FF0089",
            "source": "https://triller.co/static/media/illustrations/logo-full-white.svg"
        },
        {
            "title": "Trino",
            "hex": "DD00A1",
            "source": "https://github.com/trinodb/docs.trino.io/blob/653a46f6bdc64b5f67302dc9ab8a0c432ca25e70/352/_static/trino.svg"
        },
        {
            "title": "Trip.com",
            "hex": "287DFA",
            "source": "https://careers.trip.com"
        },
        {
            "title": "Tripadvisor",
            "hex": "34E0A1",
            "source": "https://tripadvisor.mediaroom.com/logo-guidelines"
        },
        {
            "title": "Trivy",
            "hex": "1904DA",
            "source": "https://www.aquasec.com/brand/",
            "guidelines": "https://www.aquasec.com/brand/"
        },
        {
            "title": "Trove",
            "hex": "2D004B",
            "source": "https://trove.nla.gov.au/about/who-we-are/our-logo",
            "guidelines": "https://trove.nla.gov.au/about/who-we-are/trove-brand-guidelines"
        },
        {
            "title": "tRPC",
            "hex": "2596BE",
            "source": "https://github.com/trpc/trpc/blob/e0df4a2d5b498dd953a65901e04915c6e3f7ecc5/www/static/img/logo-no-text.svg"
        },
        {
            "title": "TrueNAS",
            "hex": "0095D5",
            "source": "https://www.truenas.com"
        },
        {
            "title": "trulia",
            "hex": "0A0B09",
            "source": "https://www.trulia.com/newsroom/media/brand-logos/",
            "guidelines": "https://www.trulia.com/newsroom/media/brand-logos/"
        },
        {
            "title": "Trusted Shops",
            "hex": "FFDC0F",
            "source": "https://brand.trustedshops.com/d/dorIFVeUmcN9/corporate-design"
        },
        {
            "title": "Trustpilot",
            "hex": "00B67A",
            "source": "https://support.trustpilot.com/hc/en-us/articles/206289947-Trustpilot-Brand-Assets-Style-Guide"
        },
        {
            "title": "Try It Online",
            "hex": "303030",
            "source": "https://tio.run"
        },
        {
            "title": "TryHackMe",
            "hex": "212C42",
            "source": "https://tryhackme.com/about"
        },
        {
            "title": "ts-node",
            "hex": "3178C6",
            "source": "https://typestrong.org/ts-node/"
        },
        {
            "title": "Tubi",
            "hex": "000000",
            "source": "https://corporate.tubitv.com/press-releases/"
        },
        {
            "title": "TUI",
            "hex": "D40E14",
            "source": "https://www.design.tui/brand/logos/",
            "guidelines": "https://www.design.tui/brand/"
        },
        {
            "title": "Tumblr",
            "hex": "36465D",
            "source": "https://www.tumblr.com/logo"
        },
        {
            "title": "TuneIn",
            "hex": "14D8CC",
            "source": "https://cms.tunein.com/press/"
        },
        {
            "title": "Turbo",
            "hex": "5CD8E5",
            "source": "https://turbo.hotwired.dev"
        },
        {
            "title": "Turborepo",
            "hex": "EF4444",
            "source": "https://github.com/vercel/turborepo/blob/7312e316629a2138f895a90c9704045891be817b/docs/public/logo-light.svg"
        },
        {
            "title": "TurboSquid",
            "hex": "FF8135",
            "source": "https://www.brand.turbosquid.com/turbosquidicons",
            "guidelines": "https://www.brand.turbosquid.com"
        },
        {
            "title": "Turkish Airlines",
            "hex": "C70A0C",
            "source": "https://www.turkishairlines.com/tr-int/basin-odasi/logo-arsivi/index.html"
        },
        {
            "title": "Tutanota",
            "hex": "840010",
            "source": "https://github.com/tutao/tutanota/blob/8ff5f0e7d78834ac8fcb0f2357c394b757ea4793/resources/images/logo-solo-red.svg"
        },
        {
            "title": "TV Time",
            "hex": "FFD400",
            "source": "https://www.tvtime.com"
        },
        {
            "title": "Twilio",
            "hex": "F22F46",
            "source": "https://www.twilio.com/company/brand"
        },
        {
            "title": "Twitch",
            "hex": "9146FF",
            "source": "https://brand.twitch.tv"
        },
        {
            "title": "Twitter",
            "hex": "1D9BF0",
            "source": "https://brand.twitter.com",
            "guidelines": "https://about.twitter.com/en/who-we-are/brand-toolkit"
        },
        {
            "title": "Twoo",
            "hex": "FF7102",
            "source": "https://www.twoo.com/about/press"
        },
        {
            "title": "Typeform",
            "hex": "262627",
            "source": "https://www.typeform.com"
        },
        {
            "title": "TypeScript",
            "hex": "3178C6",
            "source": "https://www.typescriptlang.org/branding",
            "guidelines": "https://www.typescriptlang.org/branding"
        },
        {
            "title": "TYPO3",
            "hex": "FF8700",
            "source": "https://typo3.com/fileadmin/assets/typo3logos/typo3_bullet_01.svg"
        },
        {
            "title": "Uber",
            "hex": "000000",
            "source": "https://www.uber.com/media/"
        },
        {
            "title": "Uber Eats",
            "hex": "06C167",
            "source": "https://www.ubereats.com"
        },
        {
            "title": "Ubiquiti",
            "hex": "0559C9",
            "source": "https://www.ui.com"
        },
        {
            "title": "Ubisoft",
            "hex": "000000",
            "source": "https://www.ubisoft.com/en-US/company/overview.aspx"
        },
        {
            "title": "uBlock Origin",
            "hex": "800000",
            "source": "https://github.com/gorhill/uBlock/blob/59aa235952a9289cfe72e4fb9f8a7d8f4c80be9a/src/img/ublock.svg"
        },
        {
            "title": "Ubuntu",
            "hex": "E95420",
            "source": "https://design.ubuntu.com/downloads/",
            "guidelines": "https://design.ubuntu.com/brand/ubuntu-logo/"
        },
        {
            "title": "Udacity",
            "hex": "02B3E4",
            "source": "https://www.udacity.com"
        },
        {
            "title": "Udemy",
            "hex": "A435F0",
            "source": "https://www.udemy.com/ourbrand/"
        },
        {
            "title": "UFC",
            "hex": "D20A0A",
            "source": "https://www.ufc.com"
        },
        {
            "title": "UIkit",
            "hex": "2396F3",
            "source": "https://getuikit.com"
        },
        {
            "title": "Ulule",
            "hex": "18A5D6",
            "source": "https://ulule.frontify.com/d/EX3dK8qsXgqh/branding-guidelines"
        },
        {
            "title": "Umbraco",
            "hex": "3544B1",
            "source": "https://umbraco.com"
        },
        {
            "title": "UML",
            "hex": "FABD14",
            "source": "https://www.uml.org",
            "aliases": {
                "aka": [
                    "Unified Modelling Language"
                ]
            }
        },
        {
            "title": "Unacademy",
            "hex": "08BD80",
            "source": "https://unacademy.com"
        },
        {
            "title": "Under Armour",
            "hex": "1D1D1D",
            "source": "https://www.underarmour.com/en-us/"
        },
        {
            "title": "Underscore.js",
            "hex": "0371B5",
            "source": "https://github.com/jashkenas/underscore/blob/f098f61ff84931dea69c276b3674a62b6ae4def7/docs/images/underscore.png"
        },
        {
            "title": "Undertale",
            "hex": "E71D29",
            "source": "https://undertale.com"
        },
        {
            "title": "Unicode",
            "hex": "5455FE",
            "source": "https://en.wikipedia.org/wiki/Unicode"
        },
        {
            "title": "Unilever",
            "hex": "1F36C7",
            "source": "https://www.unilever.co.uk/about/who-we-are/our-logo/"
        },
        {
            "title": "United Airlines",
            "hex": "002244",
            "source": "https://en.wikipedia.org/wiki/File:United_Airlines_Logo.svg"
        },
        {
            "title": "Unity",
            "hex": "FFFFFF",
            "source": "https://brand.unity.com",
            "guidelines": "https://brand.unity.com"
        },
        {
            "title": "Unlicense",
            "hex": "808080",
            "source": "https://commons.wikimedia.org/wiki/File:PD-icon.svg"
        },
        {
            "title": "UnoCSS",
            "hex": "333333",
            "source": "https://github.com/unocss/unocss/blob/fc2ed5bb6019b45565ff5293d4b650522f1b79b4/playground/public/icon.svg"
        },
        {
            "title": "Unraid",
            "hex": "F15A2C",
            "source": "https://unraid.net"
        },
        {
            "title": "Unreal Engine",
            "hex": "0E1128",
            "source": "https://www.unrealengine.com/en-US/branding",
            "guidelines": "https://www.unrealengine.com/en-US/branding"
        },
        {
            "title": "Unsplash",
            "hex": "000000",
            "source": "https://unsplash.com"
        },
        {
            "title": "Untangle",
            "hex": "68BD49",
            "source": "https://www.untangle.com/company-overview/",
            "guidelines": "https://www.untangle.com/company-overview/"
        },
        {
            "title": "Untappd",
            "hex": "FFC000",
            "source": "https://untappd.com"
        },
        {
            "title": "UpCloud",
            "hex": "7B00FF",
            "source": "https://upcloud.com/brand-assets/",
            "guidelines": "https://upcloud.com/brand-assets/"
        },
        {
            "title": "UpLabs",
            "hex": "3930D8",
            "source": "https://www.uplabs.com"
        },
        {
            "title": "Uploaded",
            "hex": "0E70CB",
            "source": "https://www.uploaded.net"
        },
        {
            "title": "UPS",
            "hex": "150400",
            "source": "https://www.ups.com"
        },
        {
            "title": "Upstash",
            "hex": "00E9A3",
            "source": "https://upstash.com"
        },
        {
            "title": "Uptime Kuma",
            "hex": "5CDD8B",
            "source": "https://uptime.kuma.pet"
        },
        {
            "title": "Uptobox",
            "hex": "5CE1E6",
            "source": "https://uptoboxpremium.org"
        },
        {
            "title": "Upwork",
            "hex": "6FDA44",
            "source": "https://www.upwork.com/press/"
        },
        {
            "title": "USPS",
            "hex": "333366",
            "source": "https://www.usps.com"
        },
        {
            "title": "V",
            "hex": "5D87BF",
            "source": "https://github.com/vlang/v-logo/tree/62dd9fe256f64190b53a306310c4a4cc27398d0f",
            "license": {
                "type": "MIT"
            }
        },
        {
            "title": "V2EX",
            "hex": "1F1F1F",
            "source": "https://www.v2ex.com"
        },
        {
            "title": "V8",
            "hex": "4B8BF5",
            "source": "https://v8.dev/logo"
        },
        {
            "title": "Vaadin",
            "hex": "00B4F0",
            "source": "https://vaadin.com/trademark",
            "guidelines": "https://vaadin.com/trademark"
        },
        {
            "title": "Vagrant",
            "hex": "1868F2",
            "source": "https://www.hashicorp.com/brand",
            "guidelines": "https://www.hashicorp.com/brand"
        },
        {
            "title": "Vala",
            "hex": "7239B3",
            "source": "https://commons.wikimedia.org/wiki/File:Vala_Logo.svg",
            "license": {
                "type": "MIT",
                "url": "https://commons.wikimedia.org/wiki/File:Vala_Logo.svg"
            }
        },
        {
            "title": "Valorant",
            "hex": "FA4454",
            "source": "https://commons.wikimedia.org/wiki/File:Valorant_logo_-_black_color_version.svg"
        },
        {
            "title": "Valve",
            "hex": "F74843",
            "source": "https://www.valvesoftware.com"
        },
        {
            "title": "Vapor",
            "hex": "0D0D0D",
            "source": "https://vapor.codes"
        },
        {
            "title": "Vault",
            "hex": "000000",
            "source": "https://www.hashicorp.com/brand",
            "guidelines": "https://www.hashicorp.com/brand"
        },
        {
            "title": "Vauxhall",
            "hex": "EB001E",
            "source": "https://www.stellantis.com/en/brands/vauxhall"
        },
        {
            "title": "vBulletin",
            "hex": "184D66",
            "source": "https://commons.wikimedia.org/wiki/File:VBulletin.svg"
        },
        {
            "title": "Vector Logo Zone",
            "hex": "184D66",
            "source": "https://www.vectorlogo.zone"
        },
        {
            "title": "Vectorworks",
            "hex": "000000",
            "source": "https://www.vectorworks.net/en-US"
        },
        {
            "title": "Veeam",
            "hex": "00B336",
            "source": "https://www.veeam.com/newsroom/veeam-graphics.html"
        },
        {
            "title": "Veepee",
            "hex": "EC008C",
            "source": "https://www.veepee.fr"
        },
        {
            "title": "Vega",
            "hex": "2450B2",
            "source": "https://github.com/vega/logos/blob/af32bc29f0c09c8de826aaafb037935fb69e960a/assets/VG_Black.svg",
            "guidelines": "https://github.com/vega/logos",
            "license": {
                "type": "BSD-3-Clause"
            }
        },
        {
            "title": "Velog",
            "hex": "20C997",
            "source": "https://github.com/velopert/velog-client/blob/8fbbb371f4b4525b6747e54d0c608900ea8bf03e/src/static/svg/velog-icon.svg"
        },
        {
            "title": "Venmo",
            "hex": "3D95CE",
            "source": "https://venmo.com/about/brand/"
        },
        {
            "title": "Vercel",
            "hex": "000000",
            "source": "https://vercel.com/design"
        },
        {
            "title": "Verdaccio",
            "hex": "4B5E40",
            "source": "https://verdaccio.org/docs/en/logo"
        },
        {
            "title": "Veritas",
            "hex": "B1181E",
            "source": "https://my.veritas.com/cs/groups/partner/documents/styleguide/mdaw/mdq5/~edisp/tus3cpeapp3855186572.pdf"
        },
        {
            "title": "Verizon",
            "hex": "CD040B",
            "source": "https://www.verizondigitalmedia.com/about/logo-usage/"
        },
        {
            "title": "VEXXHOST",
            "hex": "2A1659",
            "source": "https://vexxhost.com"
        },
        {
            "title": "vFairs",
            "hex": "EF4678",
            "source": "https://www.vfairs.com"
        },
        {
            "title": "Viadeo",
            "hex": "F07355",
            "source": "https://viadeo.journaldunet.com"
        },
        {
            "title": "Viber",
            "hex": "7360F2",
            "source": "https://www.viber.com/brand-center/"
        },
        {
            "title": "Vim",
            "hex": "019733",
            "source": "https://commons.wikimedia.org/wiki/File:Vimlogo.svg"
        },
        {
            "title": "Vimeo",
            "hex": "1AB7EA",
            "source": "https://vimeo.com/about/brand_guidelines"
        },
        {
            "title": "Vimeo Livestream",
            "hex": "0A0A20",
            "source": "https://livestream.com"
        },
        {
            "title": "Virgin",
            "aliases": {
                "aka": [
                    "Virgin Group"
                ]
            },
            "hex": "E10A0A",
            "source": "https://www.virgin.com/img/virgin-logo-square.svg"
        },
        {
            "title": "Virgin Media",
            "hex": "ED1A37",
            "source": "https://en.wikipedia.org/wiki/Virgin_Media#/media/File:Virgin_Media.svg"
        },
        {
            "title": "VirtualBox",
            "hex": "183A61",
            "source": "https://commons.wikimedia.org/wiki/File:Virtualbox_logo.png"
        },
        {
            "title": "VirusTotal",
            "hex": "394EFF",
            "source": "https://www.virustotal.com"
        },
        {
            "title": "Visa",
            "hex": "1A1F71",
            "source": "https://merchantsignageeu.visa.com/product.asp?dptID=696"
        },
        {
            "title": "Visual Basic",
            "hex": "512BD4",
            "source": "https://aka.ms/fluentui-icons",
            "guidelines": "https://aka.ms/fluentui-assets-license"
        },
        {
            "title": "Visual Studio",
            "hex": "5C2D91",
            "source": "https://visualstudio.microsoft.com"
        },
        {
            "title": "Visual Studio Code",
            "hex": "007ACC",
            "source": "https://commons.wikimedia.org/wiki/File:Visual_Studio_Code_1.35_icon.svg"
        },
        {
            "title": "Vite",
            "hex": "646CFF",
            "source": "https://vitejs.dev"
        },
        {
            "title": "Vitess",
            "hex": "F16728",
            "source": "https://cncf-branding.netlify.app/projects/vitess/"
        },
        {
            "title": "Vitest",
            "hex": "6E9F18",
            "source": "https://vitest.dev"
        },
        {
            "title": "Viva Wallet",
            "hex": "1F263A",
            "source": "https://www.vivawallet.com/gb_en/press-center-gb"
        },
        {
            "title": "Vivaldi",
            "hex": "EF3939",
            "source": "https://vivaldi.com/press/"
        },
        {
            "title": "Vivino",
            "hex": "AA1329",
            "source": "https://www.vivino.com/press"
        },
        {
            "title": "VK",
            "hex": "0077FF",
            "source": "https://vk.com/brand",
            "guidelines": "https://vk.com/brand"
        },
        {
            "title": "VLC media player",
            "hex": "FF8800",
            "source": "https://git.videolan.org/?p=vlc.git;a=tree;f=extras/package/macosx/asset_sources"
        },
        {
            "title": "VMware",
            "hex": "607078",
            "source": "https://myvmware.workspaceair.com"
        },
        {
            "title": "Vodafone",
            "hex": "E60000",
            "source": "https://web.vodafone.com.eg"
        },
        {
            "title": "VoIP.ms",
            "hex": "E1382D",
            "source": "https://voip.ms"
        },
        {
            "title": "Volkswagen",
            "hex": "151F5D",
            "source": "https://www.volkswagen.ie"
        },
        {
            "title": "Volvo",
            "hex": "003057",
            "source": "https://www.media.volvocars.com/global/en-gb/logos"
        },
        {
            "title": "Vonage",
            "hex": "FFFFFF",
            "source": "https://www.vonage.com"
        },
        {
            "title": "Voron Design",
            "hex": "ED3023",
            "source": "https://github.com/VoronDesign/Voron-Extras/blob/d8591f964b408b3da21b6f9b4ab0437e229065de/Images/Logo/SVG/Voron_Design_Hex.svg"
        },
        {
            "title": "Vowpal Wabbit",
            "hex": "FF81F9",
            "source": "https://github.com/VowpalWabbit/vowpal_wabbit/blob/1da1aa4bb4f2dfb5e1a6083c14b429b30eba372d/logo_assets/vowpal-wabbits-icon.svg"
        },
        {
            "title": "VOX",
            "hex": "DA074A",
            "source": "https://commons.wikimedia.org/wiki/File:VOX_Logo_2013.svg"
        },
        {
            "title": "VSCO",
            "hex": "000000",
            "source": "https://vscopress.co/media-kit"
        },
        {
            "title": "VSCodium",
            "hex": "2F80ED",
            "source": "https://vscodium.com"
        },
        {
            "title": "VTEX",
            "hex": "ED125F",
            "source": "https://vtex.com"
        },
        {
            "title": "Vue.js",
            "hex": "4FC08D",
            "source": "https://github.com/vuejs/art/tree/d840546f0779f0639ba3fe1cb78e7b04d8127eab",
            "guidelines": "https://github.com/vuejs/art/blob/master/README.md",
            "license": {
                "type": "CC-BY-NC-SA-4.0"
            }
        },
        {
            "title": "Vuetify",
            "hex": "1867C0",
            "source": "https://vuetifyjs.com"
        },
        {
            "title": "Vulkan",
            "hex": "AC162C",
            "source": "https://www.khronos.org/legal/trademarks/"
        },
        {
            "title": "Vultr",
            "hex": "007BFC",
            "source": "https://www.vultr.com/company/brand-assets/"
        },
        {
            "title": "Vyond",
            "hex": "D95E26",
            "source": "https://www.vyond.com"
        },
        {
            "title": "W3C",
            "hex": "005A9C",
            "source": "https://www.w3.org/Consortium/Legal/logo-usage-20000308",
            "license": {
                "type": "custom",
                "url": "https://www.w3.org/Consortium/Legal/2002/trademark-license-20021231"
            }
        },
        {
            "title": "Wacom",
            "hex": "000000",
            "source": "https://support.wacom.com/hc/en-us"
        },
        {
            "title": "Wagtail",
            "hex": "43B1B0",
            "source": "https://github.com/wagtail/wagtail/blob/e3e46e23b780aa2b1b521de081cb81872f77466d/wagtail/admin/static_src/wagtailadmin/images/wagtail-logo.svg"
        },
        {
            "title": "Wails",
            "hex": "DF0000",
            "source": "https://wails.io"
        },
        {
            "title": "WakaTime",
            "hex": "000000",
            "source": "https://wakatime.com/legal/logos-and-trademark-usage",
            "guidelines": "https://wakatime.com/legal/logos-and-trademark-usage"
        },
        {
            "title": "WALKMAN",
            "hex": "000000",
            "source": "https://en.wikipedia.org/wiki/File:Walkman_logo.svg"
        },
        {
            "title": "Wallabag",
            "hex": "3F6184",
            "source": "https://github.com/wallabag/logo/blob/f670395da2d85c3bbcb8dcfa8d2a339d8af5abb0/_default/icon/svg/logo-icon-black-no-bg.svg"
        },
        {
            "title": "WalletConnect",
            "hex": "3B99FC",
            "source": "https://walletconnect.com/brand"
        },
        {
            "title": "Walmart",
            "hex": "0071CE",
            "source": "https://corporate.walmart.com",
            "guidelines": "https://one.walmart.com/content/people-experience/associate-brand-center.html"
        },
        {
            "title": "Wantedly",
            "hex": "21BDDB",
            "source": "https://wantedlyinc.com/ja/brand_assets",
            "guidelines": "https://wantedlyinc.com/ja/brand_assets"
        },
        {
            "title": "Wappalyzer",
            "hex": "32067C",
            "source": "https://www.wappalyzer.com"
        },
        {
            "title": "Warner Bros.",
            "slug": "warnerbros",
            "hex": "004DB4",
            "source": "https://www.warnerbros.com"
        },
        {
            "title": "Warp",
            "hex": "01A4FF",
            "source": "https://warp.dev"
        },
        {
            "title": "Wasabi",
            "hex": "01CD3E",
            "source": "https://wasabi.com"
        },
        {
            "title": "wasmCloud",
            "hex": "00BC8E",
            "source": "https://github.com/wasmCloud/branding/tree/0827503c63f55471a0c709e97d609f56d716be40",
            "guidelines": "https://github.com/wasmCloud/branding/"
        },
        {
            "title": "Wasmer",
            "hex": "4946DD",
            "source": "https://github.com/wasmerio/wasmer.io/blob/0d425f5b4ace56496e75278e304f54492c46adde/public/images/icon.svg"
        },
        {
            "title": "Wattpad",
            "hex": "FF500A",
            "source": "https://company.wattpad.com/brandguideline",
            "guidelines": "https://company.wattpad.com/brandguideline"
        },
        {
            "title": "Wayland",
            "hex": "FFBC00",
            "source": "https://gitlab.freedesktop.org/wayland/weston/-/blob/77ede00a938b8137bd638ce67b6f58cb52b1d1b0/data/wayland.svg",
            "license": {
                "type": "MIT"
            }
        },
        {
            "title": "Waze",
            "hex": "33CCFF",
            "source": "https://www.waze.com"
        },
        {
            "title": "Wear OS",
            "hex": "4285F4",
            "source": "https://partnermarketinghub.withgoogle.com/#/brands/"
        },
        {
            "title": "Weasyl",
            "hex": "990000",
            "source": "https://www.weasyl.com"
        },
        {
            "title": "Web3.js",
            "hex": "F16822",
            "source": "https://github.com/ChainSafe/web3.js/blob/fdbda4958cbdbaebe8ed5ea59183582b07fac254/assets/logo/web3js.svg"
        },
        {
            "title": "WebAssembly",
            "hex": "654FF0",
            "source": "https://webassembly.org"
        },
        {
            "title": "WebAuthn",
            "hex": "3423A6",
            "source": "https://github.com/webauthn-open-source/webauthn-logos/tree/b21be672811eb4a5caadaba41044970cae299a55",
            "guidelines": "https://github.com/webauthn-open-source/webauthn-logos"
        },
        {
            "title": "webcomponents.org",
            "hex": "29ABE2",
            "source": "https://www.webcomponents.org"
        },
        {
            "title": "WebdriverIO",
            "hex": "EA5906",
            "source": "https://webdriver.io/docs/api/"
        },
        {
            "title": "Webflow",
            "hex": "4353FF",
            "source": "https://webflow.com"
        },
        {
            "title": "WebGL",
            "hex": "990000",
            "source": "https://www.khronos.org/legal/trademarks/",
            "guidelines": "https://www.khronos.org/legal/trademarks/"
        },
        {
            "title": "webhint",
            "hex": "4700A3",
            "source": "https://github.com/webhintio/webhint.io/blob/5c9f10a33a6d68e1f0d2b1eff0829685b9123433/src/webhint-theme/source/images/webhint-logo.svg"
        },
        {
            "title": "Weblate",
            "hex": "2ECCAA",
            "source": "https://github.com/WeblateOrg/graphics/blob/669e4f910abd9ec36fda172d2ea6f2f424a32ace/logo/weblate-black.svg",
            "license": {
                "type": "GPL-3.0-only"
            }
        },
        {
            "title": "Webmin",
            "hex": "7DA0D0",
            "source": "https://github.com/webmin/webmin/blob/84d2d3d17f638a43939220f78b83bfefbae37f76/images/webmin-blue.svg"
        },
        {
            "title": "WebMoney",
            "hex": "036CB5",
            "source": "https://www.webmoney.ru/rus/developers/logos.shtml"
        },
        {
            "title": "Webpack",
            "hex": "8DD6F9",
            "source": "https://webpack.js.org/branding/"
        },
        {
            "title": "WebRTC",
            "hex": "333333",
            "source": "https://webrtc.org"
        },
        {
            "title": "WebStorm",
            "hex": "000000",
            "source": "https://www.jetbrains.com/company/brand/logos/",
            "guidelines": "https://www.jetbrains.com/company/brand/"
        },
        {
            "title": "WEBTOON",
            "hex": "00D564",
            "source": "https://webtoons.com"
        },
        {
            "title": "webtrees",
            "hex": "2694E8",
            "source": "https://webtrees.net",
            "guidelines": "https://wtwi.jprodina.cz/index.php?title=Logo_webtrees"
        },
        {
            "title": "WeChat",
            "hex": "07C160",
            "source": "https://wechat.design/standard/download/brand",
            "guidelines": "https://wechat.design/standard/download/brand"
        },
        {
            "title": "WeGame",
            "hex": "FAAB00",
            "source": "https://www.wegame.com.cn"
        },
        {
            "title": "Weights & Biases",
            "hex": "FFBE00",
            "source": "https://wandb.ai"
        },
        {
            "title": "Welcome to the Jungle",
            "aliases": {
                "aka": [
                    "WTTJ"
                ]
            },
            "hex": "FFCD00",
            "source": "https://www.welcometothejungle.com"
        },
        {
            "title": "WEMO",
            "hex": "72D44C",
            "source": "https://commons.wikimedia.org/wiki/File:WeMoApp.svg"
        },
        {
            "title": "Western Digital",
            "aliases": {
                "aka": [
                    "WD"
                ]
            },
            "hex": "000000",
            "source": "https://www.westerndigital.com"
        },
        {
            "title": "WeTransfer",
            "hex": "409FFF",
            "source": "https://wetransfer.com"
        },
        {
            "title": "WhatsApp",
            "hex": "25D366",
            "source": "https://www.facebook.com/brand/resources/whatsapp/whatsapp-brand",
            "guidelines": "https://www.facebook.com/brand/resources/whatsapp/whatsapp-brand"
        },
        {
            "title": "When I Work",
            "hex": "51A33D",
            "source": "https://wheniwork.com"
        },
        {
            "title": "WhiteSource",
            "hex": "161D4E",
            "source": "https://www.whitesourcesoftware.com/whitesource-media-kit/"
        },
        {
            "title": "Wii",
            "hex": "8B8B8B",
            "source": "https://commons.wikimedia.org/wiki/File:Wii.svg"
        },
        {
            "title": "Wii U",
            "hex": "8B8B8B",
            "source": "https://commons.wikipedia.org/wiki/File:WiiU.svg"
        },
        {
            "title": "wiki.gg",
            "hex": "FF1985",
            "source": "https://commons.wiki.gg/wiki/Category:Wiki.gg_logos"
        },
        {
            "title": "Wiki.js",
            "hex": "1976D2",
            "source": "https://cdn.js.wiki/images/wikijs-butterfly-mono.svg"
        },
        {
            "title": "Wikidata",
            "hex": "006699",
            "source": "https://commons.wikimedia.org/wiki/File:Wikidata-logo-en.svg"
        },
        {
            "title": "Wikimedia Commons",
            "hex": "006699",
            "source": "https://commons.wikimedia.org/wiki/File:Commons-logo.svg"
        },
        {
            "title": "Wikipedia",
            "hex": "000000",
            "source": "https://commons.wikimedia.org/wiki/File:Wikipedia-logo-v2.svg"
        },
        {
            "title": "Wikiquote",
            "hex": "006699",
            "source": "https://commons.wikimedia.org/wiki/File:Wikiquote-logo.svg"
        },
        {
            "title": "Wikivoyage",
            "hex": "006699",
            "source": "https://commons.wikimedia.org/wiki/File:Wikivoyage-Logo-v3-en.svg"
        },
        {
            "title": "Winamp",
            "hex": "F93821",
            "source": "https://www.winamp.com"
        },
        {
            "title": "Windi CSS",
            "hex": "48B0F1",
            "source": "https://github.com/windicss/docs/blob/d7a01df515c4fa30dbb33ede7c46392e21fbf2cb/public/assets/logo.svg"
        },
        {
            "title": "Windows",
            "hex": "0078D4",
            "source": "https://commons.wikimedia.org/wiki/File:Windows_logo_-_2021_(Black).svg",
            "guidelines": "https://query.prod.cms.rt.microsoft.com/cms/api/am/binary/RE1voQq"
        },
        {
            "title": "Windows 10",
            "hex": "0078D6",
            "source": "https://commons.wikimedia.org/wiki/File:Windows_10_Logo.svg"
        },
        {
            "title": "Windows 11",
            "hex": "0078D4",
            "source": "https://commons.wikimedia.org/wiki/File:Windows_logo_-_2021_(Black).svg",
            "guidelines": "https://query.prod.cms.rt.microsoft.com/cms/api/am/binary/RE1voQq"
        },
        {
            "title": "Windows 95",
            "hex": "008080",
            "source": "https://en.wikipedia.org/wiki/Windows_95"
        },
        {
            "title": "Windows Terminal",
            "hex": "4D4D4D",
            "source": "https://github.com/microsoft/terminal/blob/a90289548f8548bf5c370a4b141b4b815c22616b/res/terminal/Terminal_HC.svg"
        },
        {
            "title": "Windows XP",
            "hex": "003399",
            "source": "https://commons.wikimedia.org/wiki/File:Windows_logo_-_2002%E2%80%932012_(Multicolored).svg"
        },
        {
            "title": "Winmate",
            "hex": "C11920",
            "source": "https://www.winmate.com/NewsAndEvents/Publications"
        },
        {
            "title": "Wipro",
            "hex": "341C53",
            "source": "https://www.wipro.com/content/dam/nexus/en/service-lines/applications/latest-thinking/state-of-cybersecurity-report-2019.pdf"
        },
        {
            "title": "Wire",
            "hex": "000000",
            "source": "https://brand.wire.com",
            "guidelines": "https://brand.wire.com"
        },
        {
            "title": "WireGuard",
            "hex": "88171A",
            "source": "https://www.wireguard.com"
        },
        {
            "title": "Wireshark",
            "hex": "1679A7",
            "source": "https://gitlab.com/wanduow/wireshark/-/blob/cd5539b0f76975474869984a9d2f0fce29d5c21e/image/wsicon.svg"
        },
        {
            "title": "Wise",
            "hex": "9FE870",
            "source": "https://wise.design/foundations/logo",
            "guidelines": "https://wise.design/foundations/logo"
        },
        {
            "title": "Wish",
            "hex": "2FB7EC",
            "source": "https://wish.com"
        },
        {
            "title": "Wistia",
            "hex": "54BBFF",
            "source": "https://wistia.com/about/assets",
            "guidelines": "https://wistia.com/about/assets"
        },
        {
            "title": "Wix",
            "hex": "0C6EFC",
            "source": "https://www.wix.com/about/design-assets"
        },
        {
            "title": "Wizz Air",
            "hex": "C6007E",
            "source": "https://wizzair.com/en-gb/information-and-services/about-us/press-office/logos"
        },
        {
            "title": "Wolfram",
            "hex": "DD1100",
            "source": "https://company.wolfram.com/press-center/wolfram-corporate/"
        },
        {
            "title": "Wolfram Language",
            "hex": "DD1100",
            "source": "https://company.wolfram.com/press-center/language/"
        },
        {
            "title": "Wolfram Mathematica",
            "hex": "DD1100",
            "source": "https://company.wolfram.com/press-center/mathematica/"
        },
        {
            "title": "Woo",
            "hex": "96588A",
            "source": "https://woocommerce.com/style-guide/",
            "guidelines": "https://woocommerce.com/trademark-guidelines/"
        },
        {
            "title": "WooCommerce",
            "hex": "96588A",
            "source": "https://woocommerce.com/style-guide/",
            "guidelines": "https://woocommerce.com/trademark-guidelines/"
        },
        {
            "title": "WordPress",
            "hex": "21759B",
            "source": "https://wordpress.org/about/logos"
        },
        {
            "title": "Workplace",
            "hex": "4326C4",
            "source": "https://en.facebookbrand.com",
            "guidelines": "https://en.facebookbrand.com"
        },
        {
            "title": "World Health Organization",
            "hex": "0093D5",
            "source": "https://www.who.int"
        },
        {
            "title": "WP Engine",
            "hex": "0ECAD4",
            "source": "https://wpengine.com/brand-assets/"
        },
        {
            "title": "WP Rocket",
            "hex": "F56640",
            "source": "https://wp-rocket.me"
        },
        {
            "title": "WPExplorer",
            "hex": "2563EB",
            "source": "https://wpexplorer.com"
        },
        {
            "title": "write.as",
            "hex": "5BC4EE",
            "source": "https://write.as/brand",
            "guidelines": "https://write.as/brand"
        },
        {
            "title": "WWE",
            "hex": "000000",
            "source": "https://commons.wikimedia.org/wiki/File:WWE_Network_logo.svg"
        },
        {
            "title": "Wwise",
            "hex": "00549F",
            "source": "https://www.audiokinetic.com/resources/credits/",
            "guidelines": "https://www.audiokinetic.com/resources/credits/"
        },
        {
            "title": "X",
            "hex": "000000",
            "source": "https://twitter.com"
        },
        {
            "title": "X.Org",
            "hex": "F28834",
            "source": "https://upload.wikimedia.org/wikipedia/commons/9/90/X.Org_Logo.svg"
        },
        {
            "title": "Xamarin",
            "hex": "3498DB",
            "source": "https://github.com/dotnet-foundation/swag/tree/0d21c59a604f348f509d772c12a99b888ed9f21f/xamarin"
        },
        {
            "title": "XAML",
            "hex": "0C54C2",
            "source": "https://github.com/microsoft/microsoft-ui-xaml/issues/1185#issuecomment-529731046"
        },
        {
            "title": "XAMPP",
            "hex": "FB7A24",
            "source": "https://www.apachefriends.org/en/"
        },
        {
            "title": "Xbox",
            "hex": "107C10",
            "source": "https://www.xbox.com/en-US/consoles"
        },
        {
            "title": "Xcode",
            "hex": "147EFB",
            "source": "https://developer.apple.com/develop/"
        },
        {
            "title": "XDA Developers",
            "hex": "EA7100",
            "source": "https://www.xda-developers.com"
        },
        {
            "title": "Xero",
            "hex": "13B5EA",
            "source": "https://www.xero.com/uk/about/media/downloads"
        },
        {
            "title": "XFCE",
            "hex": "2284F2",
            "source": "https://www.xfce.org/download#artwork"
        },
        {
            "title": "Xiaomi",
            "hex": "FF6900",
            "source": "https://www.mi.com/global"
        },
        {
            "title": "Xilinx",
            "hex": "E01F27",
            "source": "https://www.xilinx.com"
        },
        {
            "title": "Xing",
            "hex": "006567",
            "source": "https://dev.xing.com/logo_rules"
        },
        {
            "title": "XMPP",
            "hex": "002B5C",
            "source": "https://github.com/xsf/xmpp.org/tree/00c49187e353c1a156c95562dafaf129e688fbad/content/icons"
        },
        {
            "title": "XO",
            "hex": "5ED9C7",
            "source": "https://github.com/xojs/xo/tree/f9c7db99255d009b3c81535ced021c3f6ade57b4"
        },
        {
            "title": "XRP",
            "hex": "25A768",
            "source": "https://xrpl.org"
        },
        {
            "title": "XSplit",
            "hex": "0095DE",
            "source": "https://www.xsplit.com/presskit"
        },
        {
            "title": "XState",
            "hex": "2C3E50",
            "source": "https://github.com/davidkpiano/xstate/blob/544df7f00e2ef49603b5e5ff2f0d183ff6bd5e7c/docs/.vuepress/public/logo.svg"
        },
        {
            "title": "Y Combinator",
            "hex": "F0652F",
            "source": "https://www.ycombinator.com/press/"
        },
        {
            "title": "Yahoo!",
            "hex": "6001D2",
            "source": "https://yahoo.com"
        },
        {
            "title": "Yale",
            "hex": "FFD900",
            "source": "https://yalehome.com"
        },
        {
            "title": "Yamaha Corporation",
            "hex": "4B1E78",
            "source": "https://www.yamaha.com/en/"
        },
        {
            "title": "Yamaha Motor Corporation",
            "hex": "E60012",
            "source": "https://en.wikipedia.org/wiki/Yamaha_Motor_Company"
        },
        {
            "title": "YAML",
            "hex": "CB171E",
            "source": "https://commons.wikimedia.org/wiki/File:Official_YAML_Logo.svg"
        },
        {
            "title": "Yammer",
            "hex": "106EBE",
            "source": "https://developer.microsoft.com/en-us/fluentui#/styles/web/colors/products",
            "guidelines": "https://www.microsoft.com/en-us/legal/intellectualproperty/trademarks",
            "license": {
                "type": "custom",
                "url": "https://aka.ms/fluentui-assets-license"
            }
        },
        {
            "title": "Yarn",
            "hex": "2C8EBB",
            "source": "https://github.com/yarnpkg/assets/blob/76d30ca2aebed5b73ea8131d972218fb860bd32d/yarn-kitten-circle.svg",
            "guidelines": "https://github.com/yarnpkg/assets/tree/76d30ca2aebed5b73ea8131d972218fb860bd32d",
            "license": {
                "type": "CC-BY-4.0"
            }
        },
        {
            "title": "Yelp",
            "hex": "D32323",
            "source": "https://www.yelp.com/styleguide/icons"
        },
        {
            "title": "Yeti",
            "hex": "00263C",
            "source": "https://www.yeti.com"
        },
        {
            "title": "Yoast",
            "hex": "A4286A",
            "source": "https://yoast.com/media/logo/"
        },
        {
            "title": "YOLO",
            "hex": "00FFFF",
            "source": "https://pjreddie.com/darknet/yolo/"
        },
        {
            "title": "YourTravel.TV",
            "hex": "F79025",
            "source": "https://yourtravel.tv"
        },
        {
            "title": "YouTube",
            "hex": "FF0000",
            "source": "https://www.youtube.com/howyoutubeworks/resources/brand-resources/#logos-icons-and-colors",
            "guidelines": "https://www.youtube.com/howyoutubeworks/resources/brand-resources/#logos-icons-and-colors"
        },
        {
            "title": "YouTube Gaming",
            "hex": "FF0000",
            "source": "https://gaming.youtube.com"
        },
        {
            "title": "YouTube Music",
            "hex": "FF0000",
            "source": "https://partnermarketinghub.withgoogle.com/#/brands/"
        },
        {
            "title": "YouTube Studio",
            "hex": "FF0000",
            "source": "https://www.youtube.com"
        },
        {
            "title": "YouTube TV",
            "hex": "FF0000",
            "source": "https://partnermarketinghub.withgoogle.com/#/brands/"
        },
        {
            "title": "Yubico",
            "hex": "84BD00",
            "source": "https://www.yubico.com/wp-content/themes/coronado/img/icon.svg"
        },
        {
            "title": "Z-Wave",
            "hex": "1B365D",
            "source": "https://www.z-wave.com"
        },
        {
            "title": "Żabka",
            "hex": "006420",
            "source": "https://www.zabka.pl"
        },
        {
            "title": "Zalando",
            "hex": "FF6900",
            "source": "https://www.zalando.co.uk"
        },
        {
            "title": "Zalo",
            "hex": "0068FF",
            "source": "https://zalo.me"
        },
        {
            "title": "Zapier",
            "hex": "FF4A00",
            "source": "https://zapier.com/about/brand"
        },
        {
            "title": "Zara",
            "hex": "000000",
            "source": "https://www.zara.com"
        },
        {
            "title": "Zazzle",
            "hex": "212121",
            "source": "https://www.zazzle.com/logo",
            "guidelines": "https://www.zazzle.com/logo"
        },
        {
            "title": "Zcash",
            "aliases": {
                "aka": [
                    "ZEC"
                ]
            },
            "hex": "F3B724",
            "source": "https://z.cash",
            "guidelines": "https://zfnd.org/trademark-policy"
        },
        {
            "title": "ZDF",
            "hex": "FA7D19",
            "source": "https://www.zdf.de"
        },
        {
            "title": "Zebra Technologies",
            "hex": "000000",
            "source": "https://www.zebra.com"
        },
        {
            "title": "Zelle",
            "hex": "6D1ED4",
            "source": "https://www.zellepay.com"
        },
        {
            "title": "Zend",
            "hex": "0679EA",
            "source": "https://www.zend.com"
        },
        {
            "title": "Zend Framework",
            "hex": "68B604",
            "source": "https://framework.zend.com"
        },
        {
            "title": "Zendesk",
            "hex": "03363D",
            "source": "https://brandland.zendesk.com",
            "guidelines": "https://brandland.zendesk.com"
        },
        {
            "title": "Zenn",
            "hex": "3EA8FF",
            "source": "https://zenn.dev/mediakit"
        },
        {
            "title": "Zenodo",
            "hex": "1682D4",
            "source": "https://about.zenodo.org",
            "guidelines": "https://about.zenodo.org"
        },
        {
            "title": "Zensar",
            "hex": "000000",
            "source": "https://www.zensar.com/about/our-story/our-brand/#logo"
        },
        {
            "title": "Zerodha",
            "hex": "387ED1",
            "source": "https://zerodha.com"
        },
        {
            "title": "ZeroMQ",
            "hex": "DF0000",
            "source": "https://github.com/zeromq/zeromq.org/blob/00f635314a0b0b801d411c7efef314dfd9625404/static/safari-pinned-tab.svg"
        },
        {
            "title": "Zerply",
            "hex": "7BBB6E",
            "source": "https://zerply.com/about/resources",
            "guidelines": "https://zerply.com/about/resources"
        },
        {
            "title": "Zettlr",
            "hex": "1CB27E",
            "source": "https://www.zettlr.com",
            "guidelines": "https://www.zettlr.com/press"
        },
        {
            "title": "Zhihu",
            "hex": "0084FF",
            "source": "https://www.zhihu.com"
        },
        {
            "title": "Zig",
            "hex": "F7A41D",
            "source": "https://github.com/ziglang/logo/blob/6446ba8e37a0651da720d8869e1ce9264fa0c0b9/zig-mark.svg",
            "license": {
                "type": "CC-BY-SA-4.0"
            }
        },
        {
            "title": "Zigbee",
            "hex": "EB0443",
            "source": "https://csa-iot.org/all-solutions/zigbee"
        },
        {
            "title": "Zilch",
            "hex": "00D287",
            "source": "https://www.zilch.com"
        },
        {
            "title": "Zillow",
            "hex": "006AFF",
            "source": "https://www.zillow.com"
        },
        {
            "title": "ZincSearch",
            "hex": "5BA37F",
            "source": "https://github.com/zincsearch/zincsearch-docs/blob/f5b8bec0c05c10968f54aca3eabde9d4d77a1712/docs/images/logo.svg"
        },
        {
            "title": "Zingat",
            "hex": "009CFB",
            "source": "https://www.zingat.com/kurumsal-logolar"
        },
        {
            "title": "Zod",
            "hex": "3E67B1",
            "source": "https://zod.dev",
            "license": {
                "type": "MIT",
                "url": "https://github.com/colinhacks/zod/blob/master/LICENSE"
            }
        },
        {
            "title": "Zoho",
            "hex": "E42527",
            "source": "https://www.zoho.com/branding"
        },
        {
            "title": "Zoiper",
            "hex": "F47920",
            "source": "https://www.zoiper.com/en/products"
        },
        {
            "title": "Zomato",
            "hex": "E23744",
            "source": "https://www.zomato.com/business/apps"
        },
        {
            "title": "Zoom",
            "hex": "0B5CFF",
            "source": "https://brand.zoom.us/media-library.html",
            "guidelines": "https://brand.zoom.us"
        },
        {
            "title": "Zorin",
            "hex": "15A6F0",
            "source": "https://zorin.com/press"
        },
        {
            "title": "Zotero",
            "hex": "CC2936",
            "source": "https://www.zotero.org/support/brand"
        },
        {
            "title": "Zulip",
            "hex": "FFFFFF",
            "source": "https://github.com/zulip/zulip/blob/df9e40491dc77b658d943cff36a816d46e32ce1b/static/images/logo/zulip-org-logo.svg"
        },
        {
            "title": "Zyte",
            "hex": "B02CCE",
            "source": "https://www.zyte.com"
        }
    ]
}<|MERGE_RESOLUTION|>--- conflicted
+++ resolved
@@ -5823,20 +5823,19 @@
             "source": "https://www.ibm.com/brand/systems/watson/brand/"
         },
         {
-<<<<<<< HEAD
+            "title": "Iced",
+            "hex": "3645FF",
+            "source": "https://iced.rs"
+        },
+        {
+            "title": "Iceland",
+            "hex": "CC092F",
+            "source": "https://www.iceland.co.uk"
+        },
+        {
             "title": "ICICI Bank",
             "hex": "AE282E",
             "source": "https://upload.wikimedia.org/wikipedia/commons/1/12/ICICI_Bank_Logo.svg"
-=======
-            "title": "Iced",
-            "hex": "3645FF",
-            "source": "https://iced.rs"
-        },
-        {
-            "title": "Iceland",
-            "hex": "CC092F",
-            "source": "https://www.iceland.co.uk"
->>>>>>> 7e1ad451
         },
         {
             "title": "Icinga",
