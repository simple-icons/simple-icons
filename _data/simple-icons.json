--- conflicted
+++ resolved
@@ -3281,11 +3281,6 @@
             "source": "https://www.influxdata.com/"
         },
         {
-<<<<<<< HEAD
-            "title": "Ingress",
-            "hex": "000000",
-            "source": "https://nianticlabs.com/en/products/"
-=======
             "title": "Informatica",
             "hex": "FF4D00",
             "source": "https://www.informatica.com/content/dam/informatica-com/en/images/cc02v2/logo-informatica.svg"
@@ -3294,7 +3289,11 @@
             "title": "Infosys",
             "hex": "007CC3",
             "source": "https://www.infosys.com/content/dam/infosys-web/burger-menu/en/images/logo.svg"
->>>>>>> 743e559d
+        },
+        {
+            "title": "Ingress",
+            "hex": "000000",
+            "source": "https://nianticlabs.com/en/products/"
         },
         {
             "title": "Inkscape",
