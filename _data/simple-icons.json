{
    "icons": [
        {
            "title": ".NET",
            "hex": "5C2D91",
            "source": "https://docs.microsoft.com/en-us/dotnet/images/hub/net.svg"
        },
        {
            "title": "500px",
            "hex": "0099E5",
            "source": "https://about.500px.com/press"
        },
        {
            "title": "About.me",
            "hex": "00A98F",
            "source": "https://about.me/assets"
        },
        {
            "title": "ACM",
            "hex": "0085CA",
            "source": "http://identitystandards.acm.org/"
        },
        {
            "title": "AddThis",
            "hex": "FF6550",
            "source": "http://www.addthis.com/"
        },
        {
            "title": "Adobe",
            "hex": "FF0000",
            "source": "https://www.adobe.com/"
        },
        {
            "title": "Adobe Acrobat Reader",
            "hex": "EE3F24",
            "source": "https://wwwimages2.adobe.com/etc/clientlibs/beagle/ace/source/font/aceui-fonts.svg"
        },
        {
            "title": "Adobe After Effects",
            "hex": "D291FF",
            "source": "https://wwwimages2.adobe.com/etc/clientlibs/beagle/ace/source/font/aceui-fonts.svg"
        },
        {
            "title": "Adobe Audition",
            "hex": "00E4BB",
            "source": "https://helpx.adobe.com/content/dam/help/mnemonics/au_cc_app_RGB.svg"
        },
        {
            "title": "Adobe Dreamweaver",
            "hex": "35FA00",
            "source": "https://wwwimages2.adobe.com/etc/clientlibs/beagle/ace/source/font/aceui-fonts.svg"
        },
        {
            "title": "Adobe Illustrator",
            "hex": "FF7C00",
            "source": "https://wwwimages2.adobe.com/etc/clientlibs/beagle/ace/source/font/aceui-fonts.svg"
        },
        {
            "title": "Adobe InDesign",
            "hex": "FD3F93",
            "source": "https://wwwimages2.adobe.com/etc/clientlibs/beagle/ace/source/font/aceui-fonts.svg"
        },
        {
            "title": "Adobe Lightroom CC",
            "hex": "3DF0F0",
            "source": "https://www.adobe.com/products/photoshop-lightroom.html"
        },
        {
            "title": "Adobe Lightroom Classic",
            "hex": "ADD5EC",
            "source": "https://www.adobe.com/products/photoshop-lightroom-classic.html"
        },
        {
            "title": "Adobe Photoshop",
            "hex": "00C8FF",
            "source": "https://wwwimages2.adobe.com/etc/clientlibs/beagle/ace/source/font/aceui-fonts.svg"
        },
        {
            "title": "Adobe Premiere",
            "hex": "EA77FF",
            "source": "https://helpx.adobe.com/content/dam/help/mnemonics/pr_cc_app_RGB.svg"
        },
        {
            "title": "Adobe Typekit",
            "hex": "87EC00",
            "source": "https://helpx.adobe.com/content/dam/help/mnemonics/tk_appicon_RGB.svg"
        },
        {
            "title": "Adobe XD",
            "hex": "FF2BC2",
            "source": "https://www.adobe.com/products/xd.html"
        },
        {
            "title": "Airbnb",
            "hex": "FF5A5F",
            "source": "https://www.airbnb.com"
        },
        {
            "title": "Amazon",
            "hex": "FF9900",
            "source": "https://worldvectorlogo.com/logo/amazon-icon"
        },
        {
            "title": "Amazon AWS",
            "hex": "232F3E",
            "source": "https://upload.wikimedia.org/wikipedia/commons/9/93/Amazon_Web_Services_Logo.svg"
        },
        {
            "title": "AMD",
            "hex": "ED1C24",
            "source": "https://subscriptions.amd.com/greatpower/img/amd-logo-black.svg"
        },
        {
            "title": "American Express",
            "hex": "2E77BC",
            "source": "https://commons.wikimedia.org/wiki/File:American_Express_logo.svg"
        },
        {
            "title": "Android",
            "hex": "A4C639",
            "source": "http://developer.android.com/distribute/tools/promote/brand.html"
        },
        {
            "title": "AngelList",
            "hex": "000000",
            "source": "https://angel.co/logo"
        },
        {
            "title": "Angular",
            "hex": "DD0031",
            "source": "https://angular.io/assets/images/logos/angular/angular_solidBlack.svg"
        },
        {
            "title": "Angular Universal",
            "hex": "00ACC1",
            "source": "https://angular.io/presskit"
        },
        {
            "title": "Apache",
            "hex": "D22128",
            "source": "https://www.apache.org/foundation/press/kit/"
        },
        {
            "title": "Apple",
            "hex": "999999",
            "source": "https://worldvectorlogo.com/logo/apple"
        },
        {
            "title": "Apple Music",
            "hex": "000000",
            "source": "https://www.apple.com/itunes/marketing-on-music/identity-guidelines.html#apple-music-icon"
        },
        {
            "title": "Apple Pay",
            "hex": "000000",
            "source": "https://developer.apple.com/apple-pay/marketing/"
        },
        {
            "title": "AppVeyor",
            "hex": "00B3E0",
            "source": "https://commons.wikimedia.org/wiki/File:Appveyor_logo.svg"
        },
        {
            "title": "Arch Linux",
            "hex": "1793D1",
            "source": "https://www.archlinux.org/art/"
        },
        {
            "title": "Archive of Our Own",
            "hex": "990000",
            "source": "https://archiveofourown.org/"
        },
        {
            "title": "ArtStation",
            "hex": "13AFF0",
            "source": "https://www.artstation.com/about/logo"
        },
        {
            "title": "Asana",
            "hex": "273347",
            "source": "https://asana.com/styles"
        },
        {
            "title": "Atlassian",
            "hex": "0052CC",
            "source": "https://atlassian.design/guidelines/brand/logos-1"
        },
        {
            "title": "Atom",
            "hex": "66595C",
            "source": "https://commons.wikimedia.org/wiki/File:Atom_editor_logo.svg"
        },
        {
            "title": "AT&T",
            "hex": "00A8E0",
            "source": "https://commons.wikimedia.org/wiki/File:AT%26T_logo_2016.svg"
        },
        {
            "title": "Audible",
            "hex": "F8991C",
            "source": "https://commons.wikimedia.org/wiki/File:Audible_logo.svg"
        },
        {
            "title": "Aurelia",
            "hex": "ED2B88",
            "source": "https://aurelia.io/"
        },
        {
            "title": "Auth0",
            "hex": "EB5424",
            "source": "https://styleguide.auth0.com"
        },
        {
            "title": "Automatic",
            "hex": "7D8084",
            "source": "https://www.automatic.com/press"
        },
        {
            "title": "Autotask",
            "hex": "E51937",
            "source": "https://www.autotask.com/branding"
        },
        {
            "title": "Aventrix",
            "hex": "0099DD",
            "source": "https://www.aventrix.com/press"
        },
        {
            "title": "Azure DevOps",
            "hex": "0078D7",
            "source": "http://azure.com/devops"
        },
        {
            "title": "Azure Pipelines",
            "hex": "2560E0",
            "source": "https://github.com/vscode-icons/vscode-icons/pull/1741"
        },
        {
            "title": "Baidu",
            "hex": "2319DC",
            "source": "https://en.wikipedia.org/wiki/File:Baidu.svg"
        },
        {
            "title": "Bandcamp",
            "hex": "408294",
            "source": "https://bandcamp.com/buttons"
        },
        {
            "title": "Basecamp",
            "hex": "5ECC62",
            "source": "https://basecamp.com/about/press"
        },
        {
            "title": "Bath ASU",
            "hex": "00A3E0",
            "source": "https://bathasu.com/press/"
        },
        {
            "title": "Beats",
            "hex": "005571",
            "source": "https://www.elastic.co/brand"
        },
        {
            "title": "Behance",
            "hex": "1769FF",
            "source": "https://www.behance.net/dev/api/brand"
        },
        {
            "title": "Big Cartel",
            "hex": "222222",
            "source": "https://www.bigcartel.com"
        },
        {
            "title": "Bing",
            "hex": "008373",
            "source": "https://commons.wikimedia.org/wiki/File:Bing_logo_(2016).svg"
        },
        {
            "title": "Bit",
            "hex": "73398D",
            "source": "https://bit.dev"
        },
        {
            "title": "Bitbucket",
            "hex": "0052CC",
            "source": "https://www.atlassian.com/company/news/press-kit"
        },
        {
            "title": "Bitcoin",
            "hex": "F7931A",
            "source": "https://bitcoin.org/en"
        },
        {
            "title": "Bitdefender",
            "hex": "ED1C24",
            "source": "https://www.bitdefender.com/funzone/logos.html"
        },
        {
            "title": "Bitly",
            "hex": "EE6123",
            "source": "https://bitly.com/pages/press"
        },
        {
            "title": "Blender",
            "hex": "F5792A",
            "source": "https://www.blender.org/about/logo/"
        },
        {
            "title": "Blogger",
            "hex": "FF5722",
            "source": "https://www.blogger.com"
        },
        {
            "title": "Boost",
            "hex": "F69220",
            "source": "https://www.boostmobile.com/"
        },
        {
            "title": "Bootstrap",
            "hex": "563D7C",
            "source": "http://getbootstrap.com/about"
        },
        {
            "title": "Bower",
            "hex": "EF5734",
            "source": "https://bower.io/docs/about/#brand"
        },
        {
            "title": "Brand.ai",
            "hex": "0AA0FF",
            "source": "https://brand.ai/brand-ai/style"
        },
        {
            "title": "Buddy",
            "hex": "1A86FD",
            "source": "https://buddy.works/about"
        },
        {
            "title": "Buffer",
            "hex": "168EEA",
            "source": "https://buffer.com/press"
        },
        {
            "title": "Buy Me A Coffee",
            "hex": "FF813F",
            "source": "https://www.buymeacoffee.com/brand"
        },
        {
            "title": "BuzzFeed",
            "hex": "EE3322",
            "source": "http://www.buzzfeed.com/press/downloads"
        },
        {
            "title": "CakePHP",
            "hex": "D33C43",
            "source": "https://cakephp.org/logos"
        },
        {
            "title": "Campaign Monitor",
            "hex": "509CF6",
            "source": "https://www.campaignmonitor.com/brand"
        },
        {
            "title": "Cash App",
            "hex": "00C244",
            "source": "https://cash.app/press"
        },
        {
            "title": "Castorama",
            "hex": "0078D7",
            "source": "https://www.castorama.fr/"
        },
        {
            "title": "Castro",
            "hex": "00B265",
            "source": "http://supertop.co/castro/press/"
        },
        {
            "title": "CEVO",
            "hex": "1EABE2",
            "source": "https://cevo.com/"
        },
        {
            "title": "Chase",
            "hex": "117ACA",
            "source": "https://commons.wikimedia.org/wiki/File:Chase_logo_2007.svg"
        },
        {
            "title": "Circle",
            "hex": "8669AE",
            "source": "https://www.circle.com/"
        },
        {
            "title": "CircleCI",
            "hex": "343434",
            "source": "https://circleci.com/press"
        },
        {
            "title": "CiviCRM",
            "hex": "81C459",
            "source": "https://civicrm.org/trademark"
        },
        {
            "title": "Clockify",
            "hex": "03A9F4",
            "source": "https://clockify.me/"
        },
        {
            "title": "Clojure",
            "hex": "5881D8",
            "source": "https://commons.wikimedia.org/wiki/File:Clojure_logo.svg"
        },
        {
            "title": "Cloudflare",
            "hex": "F38020",
            "source": "https://www.cloudflare.com/logo/"
        },
        {
            "title": "CMake",
            "hex": "064F8C",
            "source": "https://www.kitware.com/platforms/"
        },
        {
            "title": "Codacy",
            "hex": "222F29",
            "source": "https://www.codacy.com/blog/"
        },
        {
            "title": "Codecademy",
            "hex": "1F4056",
            "source": "https://www.codecademy.com/"
        },
        {
            "title": "Code Climate",
            "hex": "000000",
            "source": "https://codeclimate.com/"
        },
        {
            "title": "Codecov",
            "hex": "F01F7A",
            "source": "https://codecov.io/"
        },
        {
            "title": "Codeforces",
            "hex": "1F8ACB",
            "source": "http://codeforces.com/"
        },
        {
            "title": "CodeIgniter",
            "hex": "EE4623",
            "source": "https://www.codeigniter.com/help/legal"
        },
        {
            "title": "CodePen",
            "hex": "000000",
            "source": "http://codepen.io"
        },
        {
            "title": "Coderwall",
            "hex": "3E8DCC",
            "source": "https://github.com/twolfson/coderwall-svg"
        },
        {
            "title": "CodeSandbox",
            "hex": "000000",
            "source": "https://codesandbox.io"
        },
        {
            "title": "Codeship",
            "hex": "3C4858",
            "source": "https://app.codeship.com/"
        },
        {
            "title": "Codewars",
            "hex": "AD2C27",
            "source": "https://www.codewars.com"
        },
        {
            "title": "Codio",
            "hex": "4574E0",
            "source": "https://codio.com"
        },
        {
            "title": "CoffeeScript",
            "hex": "2F2625",
            "source": "https://coffeescript.org/"
        },
        {
            "title": "ComproPago",
            "hex": "00AAEF",
            "source": "https://compropago.com"
        },
        {
            "title": "Conekta",
            "hex": "414959",
            "source": "https://www.conekta.io"
        },
        {
            "title": "Confluence",
            "hex": "172B4D",
            "source": "https://www.atlassian.com/company/news/press-kit"
        },
        {
            "title": "Conda-Forge",
            "hex": "000000",
            "source": "https://github.com/conda-forge/conda-forge.github.io/"
        },
        {
            "title": "Co-op",
            "hex": "00B1E7",
            "source": "http://www.co-operative.coop/corporate/press/logos/"
        },
        {
            "title": "Coursera",
            "hex": "2A73CC",
            "source": "https://about.coursera.org/press"
        },
        {
            "title": "Adobe Creative Cloud",
            "hex": "D41818",
            "source": "https://www.adobe.io/apis/creativecloud/creativesdk/docs/websdk/adobe-creative-sdk-for-web_master/branding-guidelines.html"
        },
        {
            "title": "Creative Commons",
            "hex": "EF9421",
            "source": "https://creativecommons.org/"
        },
        {
            "title": "CSS3",
            "hex": "1572B6",
            "source": "http://www.w3.org/html/logo/"
        },
        {
            "title": "CSS Wizardry",
            "hex": "F43059",
            "source": "http://csswizardry.com"
        },
        {
            "title": "Common Workflow Language",
            "hex": "B5314C",
            "source": "https://github.com/common-workflow-language/logo/blob/master/CWL-Logo-nofonts.svg"
        },
        {
            "title": "C++",
            "hex": "00599C",
            "source": "https://github.com/isocpp/logos"
        },
        {
            "title": "D3.js",
            "hex": "F9A03C",
            "source": "https://github.com/d3/d3-logo"
        },
        {
            "title": "Dailymotion",
            "hex": "0066DC",
            "source": "http://press.dailymotion.com/?page_id=346"
        },
        {
            "title": "DAZN",
            "hex": "F8F8F5",
            "source": "https://media.dazn.com/en/assets/"
        },
        {
            "title": "dblp",
            "hex": "004F9F",
            "source": "https://dblp.org/"
        },
        {
            "title": "Debian",
            "hex": "A81D33",
            "source": "https://www.debian.org/logos"
        },
        {
            "title": "Deezer",
            "hex": "00C7F2",
            "source": "http://www.deezer.com/company/press"
        },
        {
            "title": "Delicious",
            "hex": "3399FF",
            "source": "https://en.wikipedia.org/wiki/Delicious_(website)"
        },
        {
            "title": "Dell",
            "hex": "007DB8",
            "source": "https://datasecurity.dell.com/wp-content/themes/dell/images/logo-dell.svg"
        },
        {
            "title": "Deno",
            "hex": "000000",
            "source": "https://github.com/denoland/deno/tree/1cc02a5d9d867f1a239ee4b69f587d8afac07b02/website/images"
        },
        {
            "title": "Dependabot",
            "hex": "025E8C",
            "source": "https://dependabot.com/dependabot-logo-symbol-square-mono.svg"
        },
        {
            "title": "Designer News",
            "hex": "2D72D9",
            "source": "https://www.designernews.co"
        },
        {
            "title": "DeviantArt",
            "hex": "05CC47",
            "source": "http://help.deviantart.com/21"
        },
        {
            "title": "devRant",
            "hex": "F99A66",
            "source": "https://devrant.com"
        },
        {
            "title": "dev.to",
            "hex": "0A0A0A",
            "source": "https://dev.to/"
        },
        {
            "title": "Diaspora",
            "hex": "000000",
            "source": "https://wiki.diasporafoundation.org/Branding"
        },
        {
            "title": "Digg",
            "hex": "000000",
            "source": "https://en.wikipedia.org/wiki/Digg"
        },
        {
            "title": "DigitalOcean",
            "hex": "0080FF",
            "source": "https://www.digitalocean.com/company/logos-and-badges/"
        },
        {
            "title": "Discord",
            "hex": "7289DA",
            "source": "https://discordapp.com/branding"
        },
        {
            "title": "Discourse",
            "hex": "000000",
            "source": "https://www.discourse.org/"
        },
        {
            "title": "Discover",
            "hex": "FF6000",
            "source": "https://www.discovernetwork.com/en-us/business-resources/free-signage-logos"
        },
        {
            "title": "Disroot",
            "hex": "50162D",
            "source": "https://git.fosscommunity.in/disroot/assests/blob/master/d.svg"
        },
        {
            "title": "Disqus",
            "hex": "2E9FFF",
            "source": "https://disqus.com/brand"
        },
        {
            "title": "Django",
            "hex": "092E20",
            "source": "https://www.djangoproject.com/community/logos/"
        },
        {
            "title": "Docker",
            "hex": "1488C6",
            "source": "https://www.docker.com"
        },
        {
            "title": "DocuSign",
            "hex": "FFCC22",
            "source": "https://github.com/simple-icons/simple-icons/issues/1098"
        },
        {
            "title": "Draugiem.lv",
            "hex": "FF6600",
            "source": "https://www.frype.com/applications/dev/docs/logos/"
        },
        {
            "title": "Dribbble",
            "hex": "EA4C89",
            "source": "https://dribbble.com/branding"
        },
        {
            "title": "Drone",
            "hex": "212121",
            "source": "https://github.com/drone/brand"
        },
        {
            "title": "Dropbox",
            "hex": "0061FF",
            "source": "https://www.dropbox.com/branding"
        },
        {
            "title": "Drupal",
            "hex": "0678BE",
            "source": "https://www.drupal.org/drupalorg/style-guide/colors"
        },
        {
            "title": "DTube",
            "hex": "FF0000",
            "source": "https://about.d.tube/mediakit.html"
        },
        {
            "title": "eBay",
            "hex": "E53238",
            "source": "https://go.developer.ebay.com/logos"
        },
        {
            "title": "EVRY",
            "hex": "063A54",
            "source": "https://www.evry.com/en/"
        },
        {
            "title": "Eclipse IDE",
            "hex": "2C2255",
            "source": "https://www.eclipse.org/artwork/"
        },
        {
            "title": "Elastic",
            "hex": "005571",
            "source": "https://www.elastic.co/brand"
        },
        {
            "title": "Elastic Cloud",
            "hex": "005571",
            "source": "https://www.elastic.co/brand"
        },
        {
            "title": "Elasticsearch",
            "hex": "005571",
            "source": "https://www.elastic.co/brand"
        },
        {
            "title": "Elastic Stack",
            "hex": "005571",
            "source": "https://www.elastic.co/brand"
        },
        {
            "title": "Electron",
            "hex": "47848F",
            "source": "https://electronjs.org/images/electron-logo.svg"
        },
        {
            "title": "elementary",
            "hex": "64BAFF",
            "source": "https://elementary.io/brand"
        },
        {
            "title": "Ello",
            "hex": "000000",
            "source": "https://ello.co"
        },
        {
            "title": "Empire Kred",
            "hex": "72BE50",
            "source": "http://www.empire.kred"
        },
        {
            "title": "Envato",
            "hex": "81B441",
            "source": "https://envato.com/"
        },
        {
            "title": "ESEA",
            "hex": "0E9648",
            "source": "https://play.esea.net/"
        },
        {
            "title": "ESLint",
            "hex": "4B32C3",
            "source": "https://eslint.org/img/logo.svg"
        },
        {
            "title": "Ethereum",
            "hex": "3C3C3D",
            "source": "https://www.ethereum.org/images/logos/Ethereum_Visual_Identity_1.0.0.pdf"
        },
        {
            "title": "Etsy",
            "hex": "F16521",
            "source": "https://www.etsy.com/uk/press"
        },
        {
            "title": "Eventbrite",
            "hex": "F05537",
            "source": "https://www.eventbrite.com/signin/"
        },
        {
            "title": "Event Store",
            "hex": "5AB552",
            "source": "https://github.com/eventstore/brand"
        },
        {
            "title": "Evernote",
            "hex": "00A82D",
            "source": "https://evernote.com/press"
        },
        {
            "title": "Everplaces",
            "hex": "FA4B32",
            "source": "https://everplaces.com"
        },
        {
            "title": "Experts Exchange",
            "hex": "00AAE7",
            "source": "https://www.experts-exchange.com/"
        },
        {
            "title": "F-Secure",
            "hex": "00BAFF",
            "source": "https://vip.f-secure.com/en/marketing/logos"
        },
        {
            "title": "Facebook",
            "hex": "3B5998",
            "source": "https://www.facebookbrand.com"
        },
        {
            "title": "FACEIT",
            "hex": "FF5500",
            "source": "https://corporate.faceit.com/branding/"
        },
        {
            "title": "Fandango",
            "hex": "FF7300",
            "source": "https://www.fandango.com"
        },
        {
            "title": "Favro",
            "hex": "512DA8",
            "source": "https://favro.com/login"
        },
        {
            "title": "FeatHub",
            "hex": "9B9B9B",
            "source": "http://feathub.com/"
        },
        {
            "title": "Feedly",
            "hex": "2BB24C",
            "source": "https://blog.feedly.com/wp-content/themes/feedly-2017-v1.19.3/assets/images/logos/logo.svg"
        },
        {
            "title": "Fido Alliance",
            "hex": "FFBF3B",
            "source": "https://fidoalliance.org/overview/legal/logo-usage/"
        },
        {
            "title": "Firebase",
            "hex": "FFCA28",
            "source": "https://firebase.google.com/brand-guidelines/"
        },
        {
            "title": "Fitbit",
            "hex": "00B0B9",
            "source": "http://www.fitbit.com/uk/home"
        },
        {
            "title": "Flask",
            "hex": "000000",
            "source": "http://flask.pocoo.org/community/logos/"
        },
        {
            "title": "Flattr",
            "hex": "000000",
            "source": "https://flattr.com/"
        },
        {
            "title": "Flickr",
            "hex": "0063DC",
            "source": "https://worldvectorlogo.com/logo/flickr-1"
        },
        {
            "title": "Flipboard",
            "hex": "E12828",
            "source": "https://about.flipboard.com/brand-guidelines"
        },
        {
            "title": "Flutter",
            "hex": "02569B",
            "source": "https://flutter.dev/brand"
        },
        {
            "title": "Fnac",
            "hex": "E1A925",
            "source": "http://www.fnac.com/"
        },
        {
            "title": "Foursquare",
            "hex": "F94877",
            "source": "https://foursquare.com/about/logos"
        },
        {
            "title": "Figma",
            "hex": "F24E1E",
            "source": "https://figma.com/"
        },
        {
            "title": "Framer",
            "hex": "0055FF",
            "source": "https://framer.com"
        },
        {
            "title": "freeCodeCamp",
            "hex": "006400",
            "source": "https://freecodecamp.com"
        },
        {
            "title": "Fur Affinity",
            "hex": "FAAF3A",
            "source": "https://www.furaffinity.net/"
        },
        {
            "title": "Furry Network",
            "hex": "2E75B4",
            "source": "https://furrynetwork.com"
        },
        {
            "title": "Garmin",
            "hex": "007CC3",
            "source": "https://developer.garmin.com/resources/brand-guidelines/"
        },
        {
            "title": "Gatsby",
            "hex": "663399",
            "source": "https://www.gatsbyjs.org/"
        },
        {
            "title": "Gauges",
            "hex": "2FA66A",
            "source": "http://get.gaug.es/"
        },
        {
            "title": "Geocaching",
            "hex": "00874D",
            "source": "https://www.geocaching.com/about/logousage.aspx"
        },
        {
            "title": "Gerrit",
            "hex": "EEEEEE",
            "source": "https://gerrit-review.googlesource.com/c/75842/"
        },
        {
            "title": "Ghost",
            "hex": "738A94",
            "source": "https://ghost.org/design"
        },
        {
            "title": "Git",
            "hex": "F05032",
            "source": "http://git-scm.com/downloads/logos"
        },
        {
            "title": "GitHub",
            "hex": "181717",
            "source": "https://github.com/logos"
        },
        {
            "title": "GitLab",
            "hex": "E24329",
            "source": "https://about.gitlab.com/press/"
        },
        {
            "title": "Gitter",
            "hex": "ED1965",
            "source": "https://gitter.im/"
        },
        {
            "title": "Glassdoor",
            "hex": "0CAA41",
            "source": "https://www.glassdoor.com/press/images/"
        },
        {
            "title": "Gmail",
            "hex": "D14836",
            "source": "https://material.io/guidelines/resources/sticker-sheets-icons.html#sticker-sheets-icons-components"
        },
        {
            "title": "GNU",
            "hex": "A42E2B",
            "source": "https://gnu.org"
        },
        {
            "title": "GNU social",
            "hex": "A22430",
            "source": "https://www.gnu.org/graphics/social.html"
        },
        {
            "title": "GOG.com",
            "hex": "86328A",
            "source": "https://www.cdprojekt.com/en/media/logotypes/"
        },
        {
            "title": "GoldenLine",
            "hex": "F1B92B",
            "source": "http://www.goldenline.pl"
        },
        {
            "title": "Goodreads",
            "hex": "663300",
            "source": "https://www.goodreads.com/about/press"
        },
        {
            "title": "Go",
            "hex": "76E1FE",
            "source": "https://golang.org/doc/gopher/"
        },
        {
            "title": "Google",
            "hex": "4285F4",
            "source": "https://developers.google.com/+/branding-guidelines?hl=en"
        },
        {
            "title": "Google Allo",
            "hex": "ECB842",
            "source": "https://allo.google.com/web"
        },
        {
            "title": "Google Chrome",
            "hex": "4285F4",
            "source": "https://blog.google/press/?product_tag=chrome"
        },
        {
            "title": "Google Analytics",
            "hex": "FFC107",
            "source": "https://analytics.google.com"
        },
        {
            "title": "Google Drive",
            "hex": "4285F4",
            "source": "https://developers.google.com/drive/web/branding"
        },
        {
            "title": "Google Hangouts",
            "hex": "0C9D58",
            "source": "https://material.google.com/resources/sticker-sheets-icons.html#sticker-sheets-icons-components"
        },
        {
            "title": "Google Hangouts Chat",
            "hex": "00897B",
            "source": "https://chat.google.com/error/noaccess"
        },
        {
            "title": "Google Keep",
            "hex": "FFBB00",
            "source": "https://play.google.com/store/apps/details?id=com.google.android.keep"
        },
        {
            "title": "Google Pay",
            "hex": "5F6368",
            "source": "https://developers.google.com/pay/api/web/guides/brand-guidelines"
        },
        {
            "title": "Google Play",
            "hex": "607D8B",
            "source": "https://getsello.com"
        },
        {
            "title": "Google Podcasts",
            "hex": "4285F4",
            "source": "https://developers.google.com/search/docs/data-types/podcast"
        },
        {
            "title": "Google+",
            "hex": "DC4E41",
            "source": "https://developers.google.com/+/branding-guidelines"
        },
        {
            "title": "GOV.UK",
            "hex": "005EA5",
            "source": "https://github.com/alphagov/design-assets/tree/master/Icons"
        },
        {
            "title": "Grafana",
            "hex": "F46800",
            "source": "https://grafana.com/"
        },
        {
            "title": "Graphcool",
            "hex": "27AE60",
            "source": "https://www.graph.cool"
        },
        {
            "title": "GraphQL",
            "hex": "E10098",
            "source": "http://graphql.org/"
        },
        {
            "title": "Grav",
            "hex": "221E1F",
            "source": "http://getgrav.org/media"
        },
        {
            "title": "Gravatar",
            "hex": "1E8CBE",
            "source": "https://automattic.com/press"
        },
        {
            "title": "Groupon",
            "hex": "53A318",
            "source": "https://brandplaybook.groupon.com/guidelines/logo/"
        },
        {
            "title": "Gulp",
            "hex": "DA4648",
            "source": "https://github.com/gulpjs/artwork/blob/master/gulp.svg"
        },
        {
            "title": "Gumroad",
            "hex": "36A9AE",
            "source": "https://gumroad.com/press"
        },
        {
            "title": "Gumtree",
            "hex": "72EF36",
            "source": "https://www.gumtree.com"
        },
        {
            "title": "Hackaday",
            "hex": "1A1A1A",
            "source": "https://hackaday.com/"
        },
        {
            "title": "HackerRank",
            "hex": "2EC866",
            "source": "https://www.hackerrank.com/"
        },
        {
            "title": "HackHands",
            "hex": "00ACBD",
            "source": "https://hackhands.com/"
        },
        {
            "title": "Hackster",
            "hex": "1BACF7",
            "source": "https://drive.google.com/file/d/0B3aqzR8LzoqdT1p4ZUlWVnJ1elk/view?usp=sharing"
        },
        {
            "title": "Hashnode",
            "hex": "2962FF",
            "source": "https://hashnode.com/media"
        },
        {
            "title": "Haskell",
            "hex": "5D4F85",
            "source": "https://commons.wikimedia.org/wiki/File:Haskell-Logo.svg"
        },
        {
            "title": "Hatena Bookmark",
            "hex": "00A4DE",
            "source": "http://hatenacorp.jp/press/resource"
        },
        {
            "title": "HERE",
            "hex": "48DAD0",
            "source": "https://www.here.com"
        },
        {
            "title": "Heroku",
            "hex": "430098",
            "source": "https://www.heroku.com"
        },
        {
            "title": "Hexo",
            "hex": "0E83CD",
            "source": "https://hexo.io/"
        },
        {
            "title": "Highly",
            "hex": "FF3C00",
            "source": "https://highly.co/"
        },
        {
            "title": "HipChat",
            "hex": "0052CC",
            "source": "https://www.atlassian.com/company/news/press-kit"
        },
        {
            "title": "HockeyApp",
            "hex": "009EE1",
            "source": "https://hockeyapp.net/brand-guidelines/"
        },
        {
            "title": "homify",
            "hex": "7DCDA3",
            "source": "http://lsg.homify.com/"
        },
        {
            "title": "Hootsuite",
            "hex": "000000",
            "source": "https://hootsuite.com/en-gb/about/media-kit"
        },
        {
            "title": "Houzz",
            "hex": "7AC142",
            "source": "http://www.houzz.co.uk/buttonsAndBadges"
        },
        {
            "title": "HTML5",
            "hex": "E34F26",
            "source": "http://www.w3.org/html/logo/"
        },
        {
            "title": "Huawei",
            "hex": "FF0000",
            "source": "https://en.wikipedia.org/wiki/File:Huawei.svg"
        },
        {
            "title": "HubSpot",
            "hex": "FF7A59",
            "source": "https://www.hubspot.com/style-guide"
        },
        {
            "title": "Hulu",
            "hex": "3DBB3D",
            "source": "https://www.hulu.com/press/brand-assets/"
        },
        {
            "title": "Humble Bundle",
            "hex": "CC2929",
            "source": "https://support.humblebundle.com/hc/en-us/articles/202742060-Bundle-Logos"
        },
        {
            "title": "iCloud",
            "hex": "3693F3",
            "source": "https://www.icloud.com/"
        },
        {
            "title": "Ionic",
            "hex": "3880FF",
            "source": "https://ionicframework.com/press"
        },
        {
            "title": "IconJar",
            "hex": "16A5F3",
            "source": "https://geticonjar.com/press-kit/"
        },
        {
            "title": "ICQ",
            "hex": "7EBD00",
            "source": "https://en.wikipedia.org/wiki/File:ICQ.svg"
        },
        {
            "title": "iFixit",
            "hex": "0071CE",
            "source": "https://www.ifixit.com/"
        },
        {
            "title": "IMDb",
            "hex": "E6B91E",
            "source": "http://www.imdb.com/pressroom/brand_guidelines"
        },
        {
            "title": "Inkscape",
            "hex": "000000",
            "source": "https://commons.wikimedia.org/wiki/File:Inkscape_Logo.svg"
        },
        {
            "title": "Instacart",
            "hex": "43B02A",
            "source": "https://www.instacart.com/press"
        },
        {
            "title": "Instagram",
            "hex": "E4405F",
            "source": "https://www.instagram-brand.com"
        },
        {
            "title": "Instapaper",
            "hex": "1F1F1F",
            "source": "https://www.instapaper.com/"
        },
        {
            "title": "Intel",
            "hex": "0071C5",
            "source": "https://www.intel.com"
        },
        {
            "title": "Intercom",
            "hex": "1F8DED",
            "source": "https://www.intercom.io"
        },
        {
            "title": "Internet Explorer",
            "hex": "0076D6",
            "source": "https://compass-ssl.microsoft.com/assets/c8/67/c867db4c-f328-45b8-817c-33834c70aae6.svg?n=IE.svg"
        },
        {
            "title": "InVision",
            "hex": "FF3366",
            "source": "https://projects.invisionapp.com/boards/BX4P1DY5H46R"
        },
        {
            "title": "Itch.io",
            "hex": "FA5C5C",
            "source": "https://itch.io/press-kit"
        },
        {
            "title": "Jabber",
            "hex": "CC0000",
            "source": "https://commons.wikimedia.org/wiki/File:Jabber-bulb.svg"
        },
        {
            "title": "Java",
            "hex": "007396",
            "source": "https://www.oracle.com/legal/logos.html"
        },
        {
            "title": "JavaScript",
            "hex": "F7DF1E",
            "source": "https://github.com/voodootikigod/logo.js"
        },
        {
            "title": "Jekyll",
            "hex": "CC0000",
            "source": "https://github.com/jekyll/brand"
        },
        {
            "title": "Jenkins",
            "hex": "D24939",
            "source": "https://wiki.jenkins-ci.org/display/JENKINS/Logo"
        },
        {
            "title": "Jest",
            "hex": "C21325",
            "source": "https://jestjs.io/"
        },
        {
            "title": "Jira",
            "hex": "172B4D",
            "source": "https://www.atlassian.com/company/news/press-kit"
        },
        {
            "title": "Joomla",
            "hex": "5091CD",
            "source": "https://docs.joomla.org/Joomla:Brand_Identity_Elements"
        },
        {
            "title": "jQuery",
            "hex": "0769AD",
            "source": "https://brand.jquery.org/logos/"
        },
        {
            "title": "jsDelivr",
            "hex": "E84D3D",
            "source": "https://github.com/jsdelivr/www.jsdelivr.com/blob/eff02f3a8879cf7c7296840584e1293fe04e3a76/src/public/img/logo_horizontal.svg"
        },
        {
            "title": "JSFiddle",
            "hex": "4679A4",
            "source": "http://doc.jsfiddle.net/meta/downloads.html"
        },
        {
            "title": "JSON",
            "hex": "000000",
            "source": "https://commons.wikimedia.org/wiki/File:JSON_vector_logo.svg"
        },
        {
            "title": "Jupyter",
            "hex": "F37626",
            "source": "https://github.com/jupyter/design"
        },
        {
            "title": "JustGiving",
            "hex": "AD29B6",
            "source": "https://justgiving.com"
        },
        {
            "title": "Kaggle",
            "hex": "20BEFF",
            "source": "https://www.kaggle.com/contact"
        },
        {
            "title": "KaiOS",
            "hex": "6F02B5",
            "source": "https://www.dropbox.com/sh/2qihtgrzllws8ki/AABmo9X1KMT6lHnvh4Em7dpWa?dl=0"
        },
        {
            "title": "Kentico",
            "hex": "F05A22",
            "source": "https://brand.kentico.com"
        },
        {
            "title": "Keybase",
            "hex": "33A0FF",
            "source": "https://github.com/keybase/client/tree/master/media/logos"
        },
        {
            "title": "KeyCDN",
            "hex": "3686BE",
            "source": "https://www.keycdn.com/logos"
        },
        {
            "title": "Khan Academy",
            "hex": "9DB63B",
            "source": "https://khanacademy.zendesk.com/hc/en-us/articles/202483630-Press-room"
        },
        {
            "title": "Kibana",
            "hex": "005571",
            "source": "https://www.elastic.co/brand"
        },
        {
            "title": "Kickstarter",
            "hex": "2BDE73",
            "source": "https://www.kickstarter.com/help/brand_assets"
        },
        {
            "title": "Kik",
            "hex": "82BC23",
            "source": "http://www.kik.com/press"
        },
        {
            "title": "Kirby",
            "hex": "FF0100",
            "source": "http://getkirby.com/assets/images/logo.svg"
        },
        {
            "title": "Klout",
            "hex": "E44600",
            "source": "https://klout.com/s/developers/styleguide"
        },
        {
            "title": "Known",
            "hex": "333333",
            "source": "https://withknown.com/img/logo_k.png"
        },
        {
            "title": "Koding",
            "hex": "00B057",
            "source": "https://koding.com/About"
        },
        {
            "title": "Kotlin",
            "hex": "0095D5",
            "source": "https://resources.jetbrains.com/storage/products/kotlin/docs/kotlin_logos.zip"
        },
        {
            "title": "Ko-fi",
            "hex": "F16061",
            "source": "https://ko-fi.com/home/about"
        },
        {
            "title": "Kubernetes",
            "hex": "326CE5",
            "source": "https://github.com/kubernetes/kubernetes/tree/master/logo"
        },
        {
            "title": "Lanyrd",
            "hex": "3C80CA",
            "source": "http://lanyrd.com/help/faq/#branding"
        },
        {
            "title": "Laravel",
            "hex": "E74430",
            "source": "https://github.com/laravel/art"
        },
        {
            "title": "Last.fm",
            "hex": "D51007",
            "source": "http://www.last.fm/about/resources"
        },
        {
            "title": "Launchpad",
            "hex": "F8C300",
            "source": "https://help.launchpad.net/logo/submissions"
        },
        {
            "title": "LeetCode",
            "hex": "F89F1B",
            "source": "https://leetcode.com"
        },
        {
            "title": "Let’s Encrypt",
            "hex": "003A70",
            "source": "https://letsencrypt.org/trademarks/"
        },
        {
            "title": "Letterboxd",
            "hex": "00D735",
            "source": "https://letterboxd.com/about/logos/"
        },
        {
            "title": "LGTM",
            "hex": "FFFFFF",
            "source": "https://lgtm.com/"
        },
        {
            "title": "LibraryThing",
            "hex": "251A15",
            "source": "https://twitter.com/LibraryThing/status/1054466649271656448"
        },
        {
            "title": "Liberapay",
            "hex": "F6C915",
            "source": "https://liberapay.com/assets/liberapay/icon-v2_yellow-r.svg"
        },
        {
            "title": "Line",
            "hex": "00C300",
            "source": "http://line.me/en/logo"
        },
        {
            "title": "LINE WEBTOON",
            "hex": "00D564",
            "source": "http://webtoons.com/"
        },
        {
            "title": "LinkedIn",
            "hex": "0077B5",
            "source": "https://brand.linkedin.com"
        },
        {
            "title": "Linux",
            "hex": "FCC624",
            "source": "http://www.linuxfoundation.org/about/about-linux"
        },
        {
            "title": "Linux Foundation",
            "hex": "009BEE",
            "source": "http://www.linuxfoundation.org/about/about-linux"
        },
        {
            "title": "LiveJournal",
            "hex": "00B0EA",
            "source": "http://www.livejournal.com"
        },
        {
            "title": "Livestream",
            "hex": "CF202E",
            "source": "https://livestream.com/press"
        },
        {
            "title": "Logstash",
            "hex": "005571",
            "source": "https://www.elastic.co/brand"
        },
        {
            "title": "Lua",
            "hex": "2C2D72",
            "source": "https://www.lua.org/docs.html"
        },
        {
            "title": "Macy’s",
            "hex": "E21A2C",
            "source": "http://www.macysinc.com/press-room/logo-photo-gallery/logos-macys-inc/default.aspx"
        },
        {
            "title": "Magento",
            "hex": "EE672F",
            "source": "http://magento.com"
        },
        {
            "title": "Magisk",
            "hex": "00AF9C",
            "source": "https://github.com/topjohnwu/Magisk/blob/master/app/src/main/res/drawable/ic_magisk.xml"
        },
        {
            "title": "MailChimp",
            "hex": "FFE01B",
            "source": "http://mailchimp.com/about/brand-assets"
        },
        {
            "title": "Mail.Ru",
            "hex": "168DE2",
            "source": "https://corp.mail.ru/en/press/identity/"
        },
        {
            "title": "MakerBot",
            "hex": "FF1E0D",
            "source": "http://www.makerbot.com/makerbot-press-assets"
        },
        {
            "title": "Markdown",
            "hex": "000000",
            "source": "https://github.com/dcurtis/markdown-mark"
        },
        {
            "title": "Marketo",
            "hex": "5C4C9F",
            "source": "https://www.marketo.com/"
        },
        {
            "title": "MasterCard",
            "hex": "EB001B",
            "source": "https://brand.mastercard.com/brandcenter/mastercard-brand-mark/downloads.html"
        },
        {
            "title": "Mastodon",
            "hex": "3088D4",
            "source": "https://source.joinmastodon.org/mastodon/joinmastodon/blob/master/public/press-kit.zip"
        },
        {
            "title": "Material Design",
            "hex": "757575",
            "source": "https://material.io/design/"
        },
        {
            "title": "Mathworks",
            "hex": "0076A8",
            "source": "https://www.mathworks.com/brand/visual-design/mathworks-logo.html"
        },
        {
            "title": "Matrix",
            "hex": "000000",
            "source": "https://matrix.org"
        },
        {
            "title": "Matternet",
            "hex": "261C29",
            "source": "http://mttr.net"
        },
        {
            "title": "MediaTemple",
            "hex": "000000",
            "source": "https://mediatemple.net/company/about-us"
        },
        {
            "title": "Medium",
            "hex": "12100E",
            "source": "https://medium.design/logos-and-brand-guidelines-f1a01a733592"
        },
        {
            "title": "Meetup",
            "hex": "ED1C40",
            "source": "https://www.meetup.com/help/customer/portal/articles/1802998-promotional-materials-for-your-meetup/"
        },
        {
            "title": "MEGA",
            "hex": "D9272E",
            "source": "https://en.wikipedia.org/wiki/File:01_mega_logo.svg"
        },
        {
            "title": "Messenger",
            "hex": "0084FF",
            "source": "https://worldvectorlogo.com/logo/facebook-messenger"
        },
        {
            "title": "Meteor",
            "hex": "DE4F4F",
            "source": "http://logo.meteorapp.com/"
        },
        {
            "title": "Micro.blog",
            "hex": "FD8308",
            "source": "https://twitter.com/BradEllis/status/943956921886715904"
        },
        {
            "title": "Microgenetics",
            "hex": "FF0000",
            "source": "http://microgenetics.co.uk/"
        },
        {
            "title": "Microsoft",
            "hex": "666666",
            "source": "https://ratnacahayarina.files.wordpress.com/2014/03/microsoft.pdf"
        },
        {
            "title": "Microsoft Access",
            "hex": "BA141A",
            "source": "https://www.office.com"
        },
        {
            "title": "Microsoft Edge",
            "hex": "0078D7",
            "source": "https://compass-ssl.microsoft.com/assets/86/b5/86b52157-162f-4130-ab00-3db03397c46d.svg?n=edge.svg"
        },
        {
            "title": "Microsoft Excel",
            "hex": "217346",
            "source": "https://www.office.com"
        },
        {
            "title": "Microsoft OneDrive",
            "hex": "094AB2",
            "source": "https://msdn.microsoft.com/en-us/onedrive/dn673556.aspx"
        },
        {
            "title": "Microsoft OneNote",
            "hex": "80397B",
            "source": "https://www.office.com"
        },
        {
            "title": "Microsoft Outlook",
            "hex": "0072C6",
            "source": "https://www.office.com"
        },
        {
            "title": "Microsoft PowerPoint",
            "hex": "D24726",
            "source": "https://www.office.com"
        },
        {
            "title": "Microsoft Word",
            "hex": "2B579A",
            "source": "https://www.office.com"
        },
        {
            "title": "Minutemailer",
            "hex": "3ABFE6",
            "source": "https://minutemailer.com/press"
        },
        {
            "title": "Mix",
            "hex": "FF8126",
            "source": "https://mix.com"
        },
        {
            "title": "Mixcloud",
            "hex": "314359",
            "source": "https://www.mixcloud.com/branding"
        },
        {
            "title": "Mixer",
            "hex": "002050",
            "source": "https://github.com/mixer/branding-kit/"
        },
        {
            "title": "Monero",
            "hex": "FF6600",
            "source": "https://getmonero.org"
        },
        {
            "title": "MongoDB",
            "hex": "47A248",
            "source": "https://www.mongodb.com/pressroom"
        },
        {
            "title": "Monkey tie",
            "hex": "FFC619",
            "source": "https://www.monkey-tie.com/presse"
        },
        {
            "title": "Monogram",
            "hex": "FDB22A",
            "source": "http://monogram.me"
        },
        {
            "title": "Monzo",
            "hex": "14233C",
            "source": "https://monzo.com/press/"
        },
        {
            "title": "Moo",
            "hex": "00945E",
            "source": "https://www.moo.com/uk/about/press.html"
        },
        {
            "title": "Mozilla",
            "hex": "000000",
            "source": "https://mozilla.ninja/our-logo"
        },
        {
            "title": "Mozilla Firefox",
            "hex": "FF9400",
            "source": "http://design.firefox.com/photon/visuals/product-identity-assets.html"
        },
        {
            "title": "Myspace",
            "hex": "030303",
            "source": "https://myspace.com/pressroom/assetslogos"
        },
        {
            "title": "MySQL",
            "hex": "4479A1",
            "source": "https://www.mysql.com/about/legal/logos.html"
        },
        {
            "title": "NativeScript",
            "hex": "3655FF",
            "source": "https://docs.nativescript.org/"
        },
        {
            "title": "Neo4j",
            "hex": "008CC1",
            "source": "https://neo4j.com/style-guide/"
        },
        {
            "title": "Netflix",
            "hex": "E50914",
            "source": "https://commons.wikimedia.org/wiki/File:Netflix_2014_logo.svg"
        },
        {
            "title": "Netlify",
            "hex": "00C7B7",
            "source": "https://www.netlify.com/press/"
        },
        {
            "title": "Nextcloud",
            "hex": "0082C9",
            "source": "https://nextcloud.com/press/"
        },
        {
            "title": "Nextdoor",
            "hex": "00B246",
            "source": "https://nextdoor.com/newsroom/"
        },
        {
            "title": "NGINX",
            "hex": "269539",
            "source": "https://www.nginx.com/"
        },
        {
            "title": "Nintendo",
            "hex": "8F8F8F",
            "source": "https://en.wikipedia.org/wiki/Nintendo#/media/File:Nintendo.svg"
        },
        {
            "title": "Nintendo GameCube",
            "hex": "6A5FBB",
            "source": "https://www.nintendo.com/consumer/systems/nintendogamecube/index.jsp"
        },
        {
            "title": "Nintendo Switch",
            "hex": "E60012",
            "source": "http://www.nintendo.co.uk/"
        },
        {
            "title": "Node.js",
            "hex": "339933",
            "source": "https://nodejs.org/en/about/resources/"
        },
        {
            "title": "Nodemon",
            "hex": "76D04B",
            "source": "https://nodemon.io/"
        },
        {
            "title": "NPM",
            "hex": "CB3837",
            "source": "https://github.com/npm/logos"
        },
        {
            "title": "Nucleo",
            "hex": "766DCC",
            "source": "https://nucleoapp.com/wp-content/themes/nucleo-webapp-12/img/logo.svg"
        },
        {
            "title": "NuGet",
            "hex": "004880",
            "source": "https://github.com/NuGet/Media"
        },
        {
            "title": "Nuxt.js",
            "hex": "00C58E",
            "source": "https://nuxtjs.org/"
        },
        {
            "title": "NVIDIA",
            "hex": "76B900",
            "source": "https://www.nvidia.com/etc/designs/nvidiaGDC/clientlibs_base/images/NVIDIA-Logo.svg"
        },
        {
            "title": "Octopus Deploy",
            "hex": "2F93E0",
            "source": "https://octopus.com/company/brand"
        },
        {
            "title": "Oculus",
            "hex": "1C1E20",
            "source": "https://www.oculus.com/en-us/press-kit"
        },
        {
            "title": "Odnoklassniki",
            "hex": "F4731C",
            "source": "http://v.ok.ru/logo.html"
        },
        {
            "title": "OpenStreetMap",
            "hex": "7EBC6F",
            "source": "https://www.openstreetmap.org"
        },
        {
            "title": "Opera",
            "hex": "FF1B2D",
            "source": "https://github.com/operasoftware/logo"
        },
        {
<<<<<<< HEAD
            "title": "Opsgenie",
            "hex": "172B4D",
            "source": "https://www.atlassian.com/company/news/press-kit"
=======
            "title": "Oracle",
            "hex": "F80000",
            "source": "https://www.oracle.com/webfolder/s/brand/identity/index.html"
>>>>>>> 612bec96
        },
        {
            "title": "Origin",
            "hex": "F56C2D",
            "source": "https://www.origin.com/gbr/en-us/store"
        },
        {
            "title": "Overcast",
            "hex": "FC7E0F",
            "source": "https://overcast.fm"
        },
        {
            "title": "OVH",
            "hex": "123F6D",
            "source": "https://www.ovh.com/fr/news/logo-ovh.xml"
        },
        {
            "title": "Pagekit",
            "hex": "212121",
            "source": "https://pagekit.com/logo-guide"
        },
        {
            "title": "Pandora",
            "hex": "005483",
            "source": "http://blog.pandora.com/us/the-color-of-music-unveiling-a-new-pandora-look-that-reflects-your-music-experience/"
        },
        {
            "title": "Patreon",
            "hex": "F96854",
            "source": "https://www.patreon.com/brand/downloads"
        },
        {
            "title": "PayPal",
            "hex": "00457C",
            "source": "https://www.paypal-marketing.com/html/partner/na/portal-v2/pdf/PP_Masterbrandguidelines_v21_mm.pdf"
        },
        {
            "title": "Periscope",
            "hex": "40A4C4",
            "source": "https://www.periscope.tv/press"
        },
        {
            "title": "PHP",
            "hex": "777BB4",
            "source": "http://php.net/download-logos.php"
        },
        {
            "title": "Picarto.TV",
            "hex": "1DA456",
            "source": "https://picarto.tv/site/press"
        },
        {
            "title": "Pinboard",
            "hex": "0000FF",
            "source": "https://commons.wikimedia.org/wiki/File:Feedbin-Icon-share-pinboard.svg"
        },
        {
            "title": "Pingdom",
            "hex": "FFF000",
            "source": "https://tools.pingdom.com"
        },
        {
            "title": "Pingup",
            "hex": "00B1AB",
            "source": "http://pingup.com/resources"
        },
        {
            "title": "Pinterest",
            "hex": "BD081C",
            "source": "https://business.pinterest.com/en/brand-guidelines"
        },
        {
            "title": "Pivotal Tracker",
            "hex": "517A9E",
            "source": "https://www.pivotaltracker.com/branding-guidelines"
        },
        {
            "title": "PlanGrid",
            "hex": "0085DE",
            "source": "https://plangrid.com/en/"
        },
        {
            "title": "Player.me",
            "hex": "C0379A",
            "source": "https://player.me/p/about-us"
        },
        {
            "title": "PlayStation",
            "hex": "003791",
            "source": "http://uk.playstation.com/media/DPBjbK0o/CECH-4202_4203%20PS3_QSG_GB_Eastern_3_web_vf1.pdf"
        },
        {
            "title": "PlayStation 3",
            "hex": "003791",
            "source": "https://commons.wikimedia.org/wiki/File:PlayStation_3_Logo_neu.svg#/media/File:PS3.svg"
        },
        {
            "title": "PlayStation 4",
            "hex": "003791",
            "source": "https://commons.wikimedia.org/wiki/File:PlayStation_4_logo_and_wordmark.svg"
        },
        {
            "title": "Plex",
            "hex": "E5A00D",
            "source": "http://brand.plex.tv/d/qxmJ3odkK0fj/plex-style-guide"
        },
        {
            "title": "Pluralsight",
            "hex": "F15B2A",
            "source": "https://www.pluralsight.com/newsroom/brand-assets"
        },
        {
            "title": "Plurk",
            "hex": "FF574D",
            "source": "https://www.plurk.com/brandInfo"
        },
        {
            "title": "Pocket",
            "hex": "EF3F56",
            "source": "https://getpocket.com/blog/press/"
        },
        {
            "title": "Podcasts",
            "hex": "9933CC",
            "source": "https://www.apple.com/itunes/marketing-on-podcasts/identity-guidelines.html#apple-podcasts-icon"
        },
        {
            "title": "PostgreSQL",
            "hex": "336791",
            "source": "https://wiki.postgresql.org/wiki/Logo"
        },
        {
            "title": "Postman",
            "hex": "FF6C37",
            "source": "https://www.getpostman.com/resources/media-assets/"
        },
        {
            "title": "PowerShell",
            "hex": "5391FE",
            "source": "https://github.com/PowerShell/PowerShell"
        },
        {
            "title": "Prismic",
            "hex": "484A7A",
            "source": "https://prismic.io/"
        },
        {
            "title": "Probot",
            "hex": "00B0D8",
            "source": "https://github.com/probot/probot"
        },
        {
            "title": "ProcessWire",
            "hex": "EF145F",
            "source": "https://github.com/processwire"
        },
        {
            "title": "Product Hunt",
            "hex": "DA552F",
            "source": "https://www.producthunt.com/branding"
        },
        {
            "title": "Proto.io",
            "hex": "34A7C1",
            "source": "https://proto.io/en/presskit"
        },
        {
            "title": "ProtonMail",
            "hex": "8B89CC",
            "source": "https://protonmail.com/media-kit"
        },
        {
            "title": "Proxmox",
            "hex": "E57000",
            "source": "https://www.proxmox.com/en/news/media-kit"
        },
        {
            "title": "Python",
            "hex": "3776AB",
            "source": "https://www.python.org/community/logos/"
        },
        {
            "title": "Qiita",
            "hex": "55C500",
            "source": "https://www.qiita.com"
        },
        {
            "title": "Qualcomm",
            "hex": "3253DC",
            "source": "https://www.qualcomm.com"
        },
        {
            "title": "Quantopian",
            "hex": "C50000",
            "source": "https://www.quantopian.com"
        },
        {
            "title": "Quantcast",
            "hex": "1E262C",
            "source": "http://branding.quantcast.com/logouse/"
        },
        {
            "title": "Quora",
            "hex": "B92B27",
            "source": "https://www.quora.com"
        },
        {
            "title": "Qwiklabs",
            "hex": "F5CD0E",
            "source": "https://www.qwiklabs.com"
        },
        {
            "title": "Qzone",
            "hex": "FECE00",
            "source": "https://qzone.qq.com/"
        },
        {
            "title": "R",
            "hex": "276DC3",
            "source": "https://www.r-project.org/logo/"
        },
        {
            "title": "Rails",
            "hex": "CC0000",
            "source": "http://rubyonrails.org/images/rails-logo.svg"
        },
        {
            "title": "Raspberry Pi",
            "hex": "C51A4A",
            "source": "https://www.raspberrypi.org/trademark-rules"
        },
        {
            "title": "React",
            "hex": "61DAFB",
            "source": "https://facebook.github.io/react/"
        },
        {
            "title": "Read the Docs",
            "hex": "8CA1AF",
            "source": "https://github.com/rtfd/readthedocs.org/blob/master/media/readthedocsbranding.ai"
        },
        {
            "title": "Reason",
            "hex": "DD4B39",
            "source": "https://reasonml.github.io/img/reason.svg"
        },
        {
            "title": "Redbubble",
            "hex": "E41321",
            "source": "https://www.redbubble.com/explore/client/4196122a442ab3f429ec802f71717465.svg"
        },
        {
            "title": "Reddit",
            "hex": "FF4500",
            "source": "https://worldvectorlogo.com/logo/reddit-2"
        },
        {
            "title": "Red Hat",
            "hex": "EE0000",
            "source": "https://www.redhat.com/en/about/brand/new-brand/details"
        },
        {
            "title": "Redis",
            "hex": "D82C20",
            "source": "https://redis.io/images/redis-logo.svg"
        },
        {
            "title": "Redux",
            "hex": "764ABC",
            "source": "https://github.com/reactjs/redux/tree/master/logo"
        },
        {
            "title": "Renren",
            "hex": "217DC6",
            "source": "https://seeklogo.com/vector-logo/184137/renren-inc"
        },
        {
            "title": "ReverbNation",
            "hex": "E43526",
            "source": "https://www.reverbnation.com"
        },
        {
            "title": "Riot",
            "hex": "368BD6",
            "source": "https://github.com/vector-im/logos/tree/master/riot"
        },
        {
            "title": "Riseup",
            "hex": "5E9EE3",
            "source": "https://riseup.net/en/about-us/images"
        },
        {
            "title": "rollup.js",
            "hex": "EC4A3F",
            "source": "https://rollupjs.org/"
        },
        {
            "title": "Roots",
            "hex": "525DDC",
            "source": "https://roots.io/"
        },
        {
            "title": "RSS",
            "hex": "FFA500",
            "source": "https://en.wikipedia.org/wiki/Feed_icon"
        },
        {
            "title": "Ruby",
            "hex": "CC342D",
            "source": "https://www.ruby-lang.org/en/about/logo/"
        },
        {
            "title": "RubyGems",
            "hex": "E9573F",
            "source": "https://rubygems.org/pages/about"
        },
        {
            "title": "Runkeeper",
            "hex": "2DC9D7",
            "source": "https://runkeeper.com/partnerships"
        },
        {
            "title": "Rust",
            "hex": "000000",
            "source": "https://www.rust-lang.org/"
        },
        {
            "title": "Safari",
            "hex": "000000",
            "source": "https://images.techhive.com/images/article/2014/11/safari-favorites-100530680-large.jpg"
        },
        {
            "title": "Salesforce",
            "hex": "00A1E0",
            "source": "https://www.salesforce.com/"
        },
        {
            "title": "Samsung",
            "hex": "1428A0",
            "source": "https://www.samsung.com/us"
        },
        {
            "title": "Samsung Pay",
            "hex": "1428A0",
            "source": "https://pay.samsung.com/developers/resource/brand"
        },
        {
            "title": "SAP",
            "hex": "008FD3",
            "source": "https://support.sap.com/content/dam/support/sap-logo.svg"
        },
        {
            "title": "Sass",
            "hex": "CC6699",
            "source": "http://sass-lang.com/styleguide/brand"
        },
        {
            "title": "Sauce Labs",
            "hex": "E2231A",
            "source": "https://saucelabs.com/"
        },
        {
            "title": "Scala",
            "hex": "DC322F",
            "source": "https://www.scala-lang.org/"
        },
        {
            "title": "Scribd",
            "hex": "1A7BBA",
            "source": "https://www.scribd.com"
        },
        {
            "title": "Scrutinizer CI",
            "hex": "8A9296",
            "source": "https://scrutinizer-ci.com"
        },
        {
            "title": "Sega",
            "hex": "0089CF",
            "source": "https://en.wikipedia.org/wiki/Sega#/media/File:Sega_logo.svg"
        },
        {
            "title": "Sellfy",
            "hex": "21B352",
            "source": "https://sellfy.com/about/"
        },
        {
            "title": "Sensu",
            "hex": "89C967",
            "source": "https://github.com/sensu/sensu-go/blob/master/dashboard/src/assets/logo/graphic/green.svg"
        },
        {
            "title": "Sentry",
            "hex": "FB4226",
            "source": "https://sentry.io/branding/"
        },
        {
            "title": "Server Fault",
            "hex": "E7282D",
            "source": "http://stackoverflow.com/company/logos"
        },
        {
            "title": "Shazam",
            "hex": "0088FF",
            "source": "https://brandfolder.com/shazam"
        },
        {
            "title": "Shopify",
            "hex": "7AB55C",
            "source": "https://press.shopify.com/brand"
        },
        {
            "title": "Signal",
            "hex": "2592E9",
            "source": "https://play.google.com/store/apps/details?id=org.thoughtcrime.securesms"
        },
        {
            "title": "Simple Icons",
            "hex": "111111",
            "source": "https://simpleicons.org/"
        },
        {
            "title": "Sina Weibo",
            "hex": "E6162D",
            "source": "https://en.wikipedia.org/wiki/Sina_Weibo"
        },
        {
            "title": "SitePoint",
            "hex": "258AAF",
            "source": "http://www.sitepoint.com"
        },
        {
            "title": "Skyliner",
            "hex": "2FCEA0",
            "source": "https://www.skyliner.io/help"
        },
        {
            "title": "Skype",
            "hex": "00AFF0",
            "source": "http://blogs.skype.com/?attachment_id=56273"
        },
        {
            "title": "Slack",
            "hex": "4A154B",
            "source": "https://slack.com/brand-guidelines"
        },
        {
            "title": "Slashdot",
            "hex": "026664",
            "source": "https://commons.wikimedia.org/wiki/File:Slashdot_wordmark_and_logo.svg"
        },
        {
            "title": "SlickPic",
            "hex": "FF880F",
            "source": "https://www.slickpic.com/"
        },
        {
            "title": "Slides",
            "hex": "E4637C",
            "source": "https://slides.com/about"
        },
        {
            "title": "Smashing Magazine",
            "hex": "E85C33",
            "source": "https://www.smashingmagazine.com/"
        },
        {
            "title": "Snapchat",
            "hex": "FFFC00",
            "source": "https://www.snapchat.com/brand-guidelines"
        },
        {
            "title": "Snapcraft",
            "hex": "82BEA0",
            "source": "https://github.com/snapcore/snap-store-badges"
        },
        {
            "title": "Snyk",
            "hex": "4C4A73",
            "source": "https://snyk.io/press-kit"
        },
        {
            "title": "Society6",
            "hex": "000000",
            "source": "https://blog.society6.com/app/themes/society6/dist/images/mark.svg"
        },
        {
            "title": "Sogou",
            "hex": "FB6022",
            "source": "https://www.sogou.com/"
        },
        {
            "title": "Songkick",
            "hex": "F80046",
            "source": "http://blog.songkick.com/media-assets"
        },
        {
            "title": "SoundCloud",
            "hex": "FF3300",
            "source": "https://soundcloud.com/press"
        },
        {
            "title": "SourceForge",
            "hex": "535353",
            "source": "https://sourceforge.net/"
        },
        {
            "title": "Sourcegraph",
            "hex": "00B4F2",
            "source": "https://github.com/sourcegraph/about"
        },
        {
            "title": "Spacemacs",
            "hex": "9266CC",
            "source": "http://spacemacs.org/"
        },
        {
            "title": "SparkFun",
            "hex": "E53525",
            "source": "https://www.sparkfun.com/brand_assets"
        },
        {
            "title": "SparkPost",
            "hex": "FA6423",
            "source": "https://www.sparkpost.com/"
        },
        {
            "title": "SPDX",
            "hex": "4398CC",
            "source": "https://spdx.org/Resources"
        },
        {
            "title": "Speaker Deck",
            "hex": "339966",
            "source": "https://speakerdeck.com/"
        },
        {
            "title": "Spotify",
            "hex": "1ED760",
            "source": "https://developer.spotify.com/design"
        },
        {
            "title": "Spotlight",
            "hex": "352A71",
            "source": "https://www.spotlight.com/"
        },
        {
            "title": "Spreaker",
            "hex": "F5C300",
            "source": "http://www.spreaker.com/press"
        },
        {
            "title": "Sprint",
            "hex": "FFCE0A",
            "source": "https://www.sprint.com/"
        },
        {
            "title": "Squarespace",
            "hex": "000000",
            "source": "http://squarespace.com/brand-guidelines"
        },
        {
            "title": "Stack Exchange",
            "hex": "1E5397",
            "source": "http://stackoverflow.com/company/logos"
        },
        {
            "title": "Stack Overflow",
            "hex": "FE7A16",
            "source": "http://stackoverflow.com"
        },
        {
            "title": "StackShare",
            "hex": "0690FA",
            "source": "https://stackshare.io/branding"
        },
        {
            "title": "Stadia",
            "hex": "CD2640",
            "source": "https://stadia.dev"
        },
        {
            "title": "Statamic",
            "hex": "1F3641",
            "source": "http://statamic.com/press"
        },
        {
            "title": "Statuspage",
            "hex": "172B4D",
            "source": "https://www.atlassian.com/company/news/press-kit"
        },
        {
            "title": "Staticman",
            "hex": "000000",
            "source": "https://staticman.net/"
        },
        {
            "title": "Steam",
            "hex": "000000",
            "source": "https://partner.steamgames.com/public/marketing/Steam_Guidelines_02102016.pdf"
        },
        {
            "title": "Steem",
            "hex": "4BA2F2",
            "source": "https://steem.io/"
        },
        {
            "title": "Steemit",
            "hex": "06D6A9",
            "source": "https://steemit.com/"
        },
        {
            "title": "Stitcher",
            "hex": "000000",
            "source": "https://www.stitcher.com/"
        },
        {
            "title": "Storify",
            "hex": "3A98D9",
            "source": "https://storify.com"
        },
        {
            "title": "Strava",
            "hex": "FC4C02",
            "source": "https://itunes.apple.com/us/app/strava-running-and-cycling-gps/id426826309"
        },
        {
            "title": "Stripe",
            "hex": "008CDD",
            "source": "https://stripe.com/about/resources"
        },
        {
            "title": "StubHub",
            "hex": "003168",
            "source": "http://www.stubhub.com"
        },
        {
            "title": "StyleShare",
            "hex": "212121",
            "source": "https://www.stylesha.re/"
        },
        {
            "title": "Stylus",
            "hex": "333333",
            "source": "http://stylus-lang.com/img/stylus-logo.svg"
        },
        {
            "title": "Sublime Text",
            "hex": "272822",
            "source": "https://en.wikipedia.org/wiki/File:Sublime_Text_Logo.png"
        },
        {
            "title": "Subversion",
            "hex": "809CC9",
            "source": "http://subversion.apache.org/logo"
        },
        {
            "title": "Super User",
            "hex": "2EACE3",
            "source": "http://stackoverflow.com/company/logos"
        },
        {
            "title": "Swarm",
            "hex": "FFA633",
            "source": "https://foursquare.com/about/logos"
        },
        {
            "title": "Swift",
            "hex": "FA7343",
            "source": "https://developer.apple.com/develop/"
        },
        {
            "title": "Symfony",
            "hex": "000000",
            "source": "https://symfony.com/logo"
        },
        {
            "title": "Tails",
            "hex": "56347C",
            "source": "https://tails.boum.org/contribute/how/promote/material/logo/"
        },
        {
            "title": "Tapas",
            "hex": "FFCE00",
            "source": "https://tapas.io/site/about#media"
        },
        {
            "title": "TED",
            "hex": "E62B1E",
            "source": "https://www.ted.com/participate/organize-a-local-tedx-event/tedx-organizer-guide/branding-promotions/logo-and-design/your-tedx-logo"
        },
        {
            "title": "Teespring",
            "hex": "39ACE6",
            "source": "https://teespring.com"
        },
        {
            "title": "Telegram",
            "hex": "2CA5E0",
            "source": "https://commons.wikimedia.org/wiki/File:Telegram_alternative_logo.svg"
        },
        {
            "title": "Tencent QQ",
            "hex": "EB1923",
            "source": "https://en.wikipedia.org/wiki/File:Tencent_QQ.svg#/media/File:Tencent_QQ.svg"
        },
        {
            "title": "Tencent Weibo",
            "hex": "20B8E5",
            "source": "http://t.qq.com/"
        },
        {
            "title": "Tesla",
            "hex": "CC0000",
            "source": "http://www.teslamotors.com/en_GB/about"
        },
        {
            "title": "The Mighty",
            "hex": "D0072A",
            "source": "https://themighty.com/"
        },
        {
            "title": "The Movie Database",
            "hex": "01D277",
            "source": "https://www.themoviedb.org/about/logos-attribution"
        },
        {
            "title": "Tidal",
            "hex": "000000",
            "source": "https://tidal.com"
        },
        {
            "title": "Tinder",
            "hex": "FF6B6B",
            "source": "http://www.gotinder.com/press"
        },
        {
            "title": "T-Mobile",
            "hex": "E20074",
            "source": "https://www.t-mobile.com/news/media-library?fulltext=logo"
        },
        {
            "title": "Toggl",
            "hex": "E01B22",
            "source": "https://toggl.com/media-toolkit"
        },
        {
            "title": "Topcoder",
            "hex": "29A8E0",
            "source": "http://topcoder.com/"
        },
        {
            "title": "Toptal",
            "hex": "3863A0",
            "source": "https://www.toptal.com/branding"
        },
        {
            "title": "Tor",
            "hex": "7E4798",
            "source": "https://github.com/TheTorProject/tor-media/tree/master/Onion%20Icon"
        },
        {
            "title": "TrainerRoad",
            "hex": "E12726",
            "source": "https://www.trainerroad.com/"
        },
        {
            "title": "Trakt",
            "hex": "ED1C24",
            "source": "https://trakt.tv"
        },
        {
            "title": "Travis CI",
            "hex": "3EAAAF",
            "source": "https://travis-ci.com/logo"
        },
        {
            "title": "Treehouse",
            "hex": "5FCF80",
            "source": "https://teamtreehouse.com/about"
        },
        {
            "title": "Trello",
            "hex": "0079BF",
            "source": "https://trello.com/about/branding"
        },
        {
            "title": "TripAdvisor",
            "hex": "00AF87",
            "source": "https://tripadvisor.mediaroom.com/download/TripAdvisor_Logo_Guidelines_5_15_17.pdf"
        },
        {
            "title": "Trulia",
            "hex": "53B50A",
            "source": "http://www.trulia.com"
        },
        {
            "title": "Tumblr",
            "hex": "36465D",
            "source": "https://www.tumblr.com/logo"
        },
        {
            "title": "Twilio",
            "hex": "F22F46",
            "source": "https://www.twilio.com/company/brand"
        },
        {
            "title": "Twitch",
            "hex": "6441A4",
            "source": "http://www.twitch.tv/p/brand-assets"
        },
        {
            "title": "Twitter",
            "hex": "1DA1F2",
            "source": "https://brand.twitter.com"
        },
        {
            "title": "Twoo",
            "hex": "FF7102",
            "source": "http://www.twoo.com/about/press"
        },
        {
            "title": "TypeScript",
            "hex": "007ACC",
            "source": "https://github.com/remojansen/logo.ts"
        },
        {
            "title": "TYPO3",
            "hex": "FF8700",
            "source": "https://typo3.com/fileadmin/assets/typo3logos/typo3_bullet_01.svg"
        },
        {
            "title": "Uber",
            "hex": "000000",
            "source": "https://www.uber.com/media/"
        },
        {
            "title": "Ubisoft",
            "hex": "000000",
            "source": "https://www.ubisoft.com/en-US/company/overview.aspx"
        },
        {
            "title": "Ubuntu",
            "hex": "E95420",
            "source": "https://design.ubuntu.com/brand/ubuntu-logo/"
        },
        {
            "title": "Udacity",
            "hex": "01B3E3",
            "source": "https://www.udacity.com"
        },
        {
            "title": "Udemy",
            "hex": "EC5252",
            "source": "https://about.udemy.com/newbrand/"
        },
        {
            "title": "UIkit",
            "hex": "2396F3",
            "source": "https://getuikit.com"
        },
        {
            "title": "Umbraco",
            "hex": "00BEC1",
            "source": "https://umbraco.com/"
        },
        {
            "title": "Unity",
            "hex": "000000",
            "source": "https://unity.com/"
        },
        {
            "title": "Unsplash",
            "hex": "000000",
            "source": "https://unsplash.com/"
        },
        {
            "title": "Untappd",
            "hex": "FFC000",
            "source": "https://untappd.com/"
        },
        {
            "title": "Upwork",
            "hex": "6FDA44",
            "source": "https://www.upwork.com/press/"
        },
        {
            "title": "V8",
            "hex": "4B8BF5",
            "source": "https://v8.dev/logo"
        },
        {
            "title": "Vagrant",
            "hex": "1563FF",
            "source": "https://www.hashicorp.com/brand#vagrant"
        },
        {
            "title": "Venmo",
            "hex": "3D95CE",
            "source": "https://venmo.com/about/brand/"
        },
        {
            "title": "Verizon",
            "hex": "CD040B",
            "source": "https://www.verizondigitalmedia.com/about/logo-usage/"
        },
        {
            "title": "Viadeo",
            "hex": "F88D2D",
            "source": "http://corporate.viadeo.com/en/media/resources"
        },
        {
            "title": "Viber",
            "hex": "665CAC",
            "source": "https://www.viber.com/brand-center/"
        },
        {
            "title": "Vim",
            "hex": "019733",
            "source": "https://commons.wikimedia.org/wiki/File:Vimlogo.svg"
        },
        {
            "title": "Vimeo",
            "hex": "1AB7EA",
            "source": "https://vimeo.com/about/brand_guidelines"
        },
        {
            "title": "Vine",
            "hex": "11B48A",
            "source": "https://vine.co/logo"
        },
        {
            "title": "Virb",
            "hex": "0093DA",
            "source": "http://virb.com/about"
        },
        {
            "title": "Visa",
            "hex": "142787",
            "source": "https://commons.wikimedia.org/wiki/File:Visa_2014_logo_detail.svg"
        },
        {
            "title": "Visual Studio Code",
            "hex": "007ACC",
            "source": "https://code.visualstudio.com"
        },
        {
            "title": "VK",
            "hex": "6383A8",
            "source": "https://vk.com/about"
        },
        {
            "title": "VLC media player",
            "hex": "FF8800",
            "source": "http://git.videolan.org/?p=vlc.git;a=tree;f=extras/package/macosx/asset_sources"
        },
        {
            "title": "VSCO",
            "hex": "000000",
            "source": "https://vsco.co/about/press/vsco-releases-redesigned-mobile-app"
        },
        {
            "title": "Vue.js",
            "hex": "4FC08D",
            "source": "https://github.com/vuejs/art"
        },
        {
            "title": "Wattpad",
            "hex": "F68D12",
            "source": "https://www.wattpad.com/press/#assets"
        },
        {
            "title": "Weasyl",
            "hex": "990000",
            "source": "https://www.weasyl.com/"
        },
        {
            "title": "Webpack",
            "hex": "8DD6F9",
            "source": "https://webpack.js.org/branding/"
        },
        {
            "title": "webcomponents.org",
            "hex": "29ABE2",
            "source": "https://www.webcomponents.org/"
        },
        {
            "title": "WebStorm",
            "hex": "00CDD7",
            "source": "https://www.jetbrains.com/company/brand/#section=images-logos"
        },
        {
            "title": "WeChat",
            "hex": "7BB32E",
            "source": "https://worldvectorlogo.com/logo/wechat-3"
        },
        {
            "title": "WhatsApp",
            "hex": "25D366",
            "source": "https://www.whatsappbrand.com"
        },
        {
            "title": "When I Work",
            "hex": "51A33D",
            "source": "https://wheniwork.com/"
        },
        {
            "title": "Wii",
            "hex": "8B8B8B",
            "source": "https://de.wikipedia.org/wiki/Datei:WiiU.svg"
        },
        {
            "title": "Wii U",
            "hex": "8B8B8B",
            "source": "https://de.wikipedia.org/wiki/Datei:WiiU.svg"
        },
        {
            "title": "Wikipedia",
            "hex": "000000",
            "source": "https://en.wikipedia.org/wiki/Logo_of_Wikipedia"
        },
        {
            "title": "Windows",
            "hex": "0078D6",
            "source": "https://commons.wikimedia.org/wiki/File:Windows_10_Logo.svg"
        },
        {
            "title": "Wire",
            "hex": "000000",
            "source": "http://brand.wire.com"
        },
        {
            "title": "Wix",
            "hex": "FAAD4D",
            "source": "http://www.wix.com/about/design-assets"
        },
        {
            "title": "Wolfram",
            "hex": "DD1100",
            "source": "http://company.wolfram.com/press-center/wolfram-corporate/"
        },
        {
            "title": "Wolfram Language",
            "hex": "DD1100",
            "source": "http://company.wolfram.com/press-center/language/"
        },
        {
            "title": "Wolfram Mathematica",
            "hex": "DD1100",
            "source": "http://company.wolfram.com/press-center/mathematica/"
        },
        {
            "title": "WordPress",
            "hex": "21759B",
            "source": "https://wordpress.org/about/logos"
        },
        {
            "title": "WP Engine",
            "hex": "40BAC8",
            "source": "https://wpengine.com/"
        },
        {
            "title": "Xbox",
            "hex": "107C10",
            "source": "http://mspartner-public.sharepoint.com/XBOX%20Games/Xbox%20logo's%20+%20Guidelines/Xbox%20Live/Xbox_Live_Guidelines_10-4-13.pdf"
        },
        {
            "title": "Xcode",
            "hex": "1575F9",
            "source": "https://developer.apple.com/develop/"
        },
        {
            "title": "Xero",
            "hex": "13B5EA",
            "source": "https://www.xero.com/uk/about/media/downloads"
        },
        {
            "title": "Xing",
            "hex": "006567",
            "source": "https://dev.xing.com/logo_rules"
        },
        {
            "title": "X-Pack",
            "hex": "005571",
            "source": "https://www.elastic.co/brand"
        },
        {
            "title": "XSplit",
            "hex": "0095DE",
            "source": "https://www.xsplit.com/presskit"
        },
        {
            "title": "Y Combinator",
            "hex": "F0652F",
            "source": "https://www.ycombinator.com/press/"
        },
        {
            "title": "Yahoo!",
            "hex": "440099",
            "source": "https://en.wikipedia.org/wiki/Yahoo!"
        },
        {
            "title": "Yammer",
            "hex": "0072C6",
            "source": "https://developer.yammer.com/docs/branding-guide"
        },
        {
            "title": "Yandex",
            "hex": "FF0000",
            "source": "https://yandex.com/company/general_info/logotype_rules"
        },
        {
            "title": "Yarn",
            "hex": "2C8EBB",
            "source": "https://github.com/yarnpkg/assets"
        },
        {
            "title": "Yelp",
            "hex": "D32323",
            "source": "http://www.yelp.com/brand"
        },
        {
            "title": "YouTube",
            "hex": "FF0000",
            "source": "https://www.youtube.com/yt/about/brand-resources/#logos-icons-colors"
        },
        {
            "title": "Zapier",
            "hex": "FF4A00",
            "source": "https://zapier.com/about/brand"
        },
        {
            "title": "Zeit",
            "hex": "000000",
            "source": "https://zeit.co/design/brand"
        },
        {
            "title": "Zendesk",
            "hex": "03363D",
            "source": "https://www.zendesk.com/company/brand-assets/#logo"
        },
        {
            "title": "Zerply",
            "hex": "9DBC7A",
            "source": "https://zerply.com/about/resources"
        },
        {
            "title": "Zillow",
            "hex": "0074E4",
            "source": "http://zillow.mediaroom.com/logos"
        }
    ]
}<|MERGE_RESOLUTION|>--- conflicted
+++ resolved
@@ -1876,15 +1876,14 @@
             "source": "https://github.com/operasoftware/logo"
         },
         {
-<<<<<<< HEAD
             "title": "Opsgenie",
             "hex": "172B4D",
             "source": "https://www.atlassian.com/company/news/press-kit"
-=======
+        },
+        {
             "title": "Oracle",
             "hex": "F80000",
             "source": "https://www.oracle.com/webfolder/s/brand/identity/index.html"
->>>>>>> 612bec96
         },
         {
             "title": "Origin",
