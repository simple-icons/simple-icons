{
    "icons": [
        {
            "title": ".ENV",
            "hex": "ECD53F",
            "source": "https://github.com/motdotla/dotenv/tree/40e75440337d1de2345dc8326d6108331f583fd8",
            "aliases": {
                "aka": [
                    "Dotenv"
                ]
            }
        },
        {
            "title": ".NET",
            "hex": "512BD4",
            "source": "https://github.com/dotnet/brand/tree/defe0408e765b48223a434a0d9a94213edc062f8"
        },
        {
            "title": "/e/",
            "hex": "000000",
            "source": "https://gitlab.e.foundation/e/cloud/my-spot/-/blob/4e5430a17ba4ce77d4cb188222e47924f032b197/searx/static/themes/eelo/img/logo.svg"
        },
        {
            "title": "1001Tracklists",
            "hex": "40AEF0",
            "source": "https://www.1001tracklists.com"
        },
        {
            "title": "1Password",
            "hex": "0094F5",
            "source": "https://1password.com/press/"
        },
        {
            "title": "3M",
            "hex": "FF0000",
            "source": "https://www.3m.com"
        },
        {
            "title": "42",
            "hex": "000000",
            "source": "https://www.42.fr"
        },
        {
            "title": "4chan",
            "hex": "006600",
            "source": "https://www.4chan.org"
        },
        {
            "title": "4D",
            "hex": "004088",
            "source": "https://www.4d.com"
        },
        {
            "title": "500px",
            "hex": "0099E5",
            "source": "https://about.500px.com/press"
        },
        {
            "title": "A-Frame",
            "hex": "EF2D5E",
            "source": "https://aframe.io/docs/"
        },
        {
            "title": "ABB RobotStudio",
            "hex": "FF9E0F",
            "source": "https://new.abb.com/products/robotics/en/robotstudio/downloads"
        },
        {
            "title": "Abbott",
            "hex": "008FC7",
            "source": "https://commons.wikimedia.org/wiki/File:Logo_Abbott_Laboratories.svg"
        },
        {
            "title": "Abbvie",
            "hex": "071D49",
            "source": "https://www.abbvie.com"
        },
        {
            "title": "Ableton Live",
            "hex": "000000",
            "source": "https://www.ableton.com/en/legal/branding-trademark-guidelines/"
        },
        {
            "title": "About.me",
            "hex": "00A98F",
            "source": "https://about.me/assets"
        },
        {
            "title": "Abstract",
            "hex": "191A1B",
            "source": "https://www.abstract.com/about/"
        },
        {
            "title": "Academia",
            "hex": "41454A",
            "source": "https://www.academia.edu"
        },
        {
            "title": "Accenture",
            "hex": "A100FF",
            "source": "https://www.accenture.com"
        },
        {
            "title": "Acclaim",
            "hex": "26689A",
            "source": "https://www.youracclaim.com"
        },
        {
            "title": "Accusoft",
            "hex": "A9225C",
            "source": "https://company-39138.frontify.com/d/7EKFm12NQSa8/accusoft-corporation-style-guide#/style-guide/logo"
        },
        {
            "title": "Acer",
            "hex": "83B81A",
            "source": "https://www.acer.com/ac/en/GB/content/home"
        },
        {
            "title": "ACM",
            "hex": "0085CA",
            "source": "https://identitystandards.acm.org"
        },
        {
            "title": "ActiGraph",
            "hex": "0B2C4A",
            "source": "https://www.actigraphcorp.com"
        },
        {
            "title": "Activision",
            "hex": "000000",
            "source": "https://www.activision.com"
        },
        {
            "title": "Acura",
            "hex": "000000",
            "source": "https://www.acura.com",
            "guidelines": "https://www.honda.com/privacy/terms-and-conditions"
        },
        {
            "title": "Adafruit",
            "hex": "000000",
            "source": "https://www.adafruit.com"
        },
        {
            "title": "AdBlock",
            "hex": "F40D12",
            "source": "https://getadblock.com"
        },
        {
            "title": "Adblock Plus",
            "hex": "C70D2C",
            "source": "https://adblockplus.org"
        },
        {
            "title": "AddThis",
            "hex": "FF6550",
            "source": "https://www.addthis.com"
        },
        {
            "title": "AdGuard",
            "hex": "68BC71",
            "source": "https://adguard.com/en/media-materials.html"
        },
        {
            "title": "Adidas",
            "hex": "000000",
            "source": "https://www.adidas.com"
        },
        {
            "title": "Adminer",
            "hex": "34567C",
            "source": "https://www.adminer.org"
        },
        {
            "title": "Adobe",
            "hex": "FF0000",
            "source": "https://www.adobe.com"
        },
        {
            "title": "Adobe Acrobat Reader",
            "hex": "EC1C24",
            "source": "https://acrobat.adobe.com"
        },
        {
            "title": "Adobe After Effects",
            "hex": "9999FF",
            "source": "https://www.adobe.com/products/aftereffects.html"
        },
        {
            "title": "Adobe Audition",
            "hex": "9999FF",
            "source": "https://www.adobe.com/creativecloud/video.html"
        },
        {
            "title": "Adobe Creative Cloud",
            "hex": "DA1F26",
            "source": "https://www.adobe.com/creativecloud/plans.html"
        },
        {
            "title": "Adobe Dreamweaver",
            "hex": "FF61F6",
            "source": "https://www.adobe.com/products/dreamweaver.html"
        },
        {
            "title": "Adobe Fonts",
            "hex": "000B1D",
            "source": "https://www.adobe.com/creativecloud/services.html"
        },
        {
            "title": "Adobe Illustrator",
            "hex": "FF9A00",
            "source": "https://www.adobe.com/products/illustrator.html"
        },
        {
            "title": "Adobe InDesign",
            "hex": "FF3366",
            "source": "https://www.adobe.com/products/indesign.html"
        },
        {
            "title": "Adobe Lightroom",
            "hex": "31A8FF",
            "source": "https://www.adobe.com/products/photoshop-lightroom.html"
        },
        {
            "title": "Adobe Lightroom Classic",
            "hex": "31A8FF",
            "source": "https://www.adobe.com/products/photoshop-lightroom-classic.html"
        },
        {
            "title": "Adobe Photoshop",
            "hex": "31A8FF",
            "source": "https://www.adobe.com/products/photoshop.html"
        },
        {
            "title": "Adobe Premiere Pro",
            "hex": "9999FF",
            "source": "https://www.adobe.com/ie/products/premiere.html"
        },
        {
            "title": "Adobe XD",
            "hex": "FF61F6",
            "source": "https://www.adobe.com/products/xd.html"
        },
        {
            "title": "AdonisJS",
            "hex": "5A45FF",
            "source": "https://adonisjs.com",
            "guidelines": "https://www.notion.so/adonisjs/Welcome-to-the-AdonisJS-Brand-Assets-Guidelines-a042a6d0be7640c6bc78eb32e1bbaaa1"
        },
        {
            "title": "ADP",
            "hex": "D0271D",
            "source": "https://www.adp.com",
            "guidelines": "https://www.adp.com/legal.aspx"
        },
        {
            "title": "Adyen",
            "hex": "0ABF53",
            "source": "https://www.adyen.com/press-and-media/presskit",
            "guidelines": "https://www.adyen.com/press-and-media/presskit"
        },
        {
            "title": "Aer Lingus",
            "hex": "006272",
            "source": "https://www.aerlingus.com"
        },
        {
            "title": "Aeroflot",
            "hex": "02458D",
            "source": "https://www.aeroflot.ru/ru-en/information/onboard/press"
        },
        {
            "title": "Aeroméxico",
            "hex": "0B2343",
            "source": "https://www.aeromexico.com"
        },
        {
            "title": "Aerospike",
            "hex": "C41E25",
            "source": "https://pages.aerospike.com/rs/aerospike/images/Acid_Whitepaper.pdf"
        },
        {
            "title": "AEW",
            "aliases": {
                "aka": [
                    "All Elite Wrestling"
                ]
            },
            "hex": "000000",
            "source": "https://commons.wikimedia.org/wiki/File:AEW_Logo_(simplified).svg"
        },
        {
            "title": "AFFiNE",
            "hex": "1E96EB",
            "source": "https://affine.pro"
        },
        {
            "title": "Affinity",
            "hex": "222324",
            "source": "https://affinity.serif.com"
        },
        {
            "title": "Affinity Designer",
            "hex": "1B72BE",
            "source": "https://affinity.serif.com/en-gb/designer/"
        },
        {
            "title": "Affinity Photo",
            "hex": "7E4DD2",
            "source": "https://affinity.serif.com/en-gb/photo/"
        },
        {
            "title": "Affinity Publisher",
            "hex": "C9284D",
            "source": "https://affinity.serif.com/en-gb/publisher/"
        },
        {
            "title": "Agora",
            "hex": "099DFD",
            "source": "https://github.com/AgoraIO/Docs/blob/c77b7131e351dbbb99158228971dc4e53de336b1/static/img/agora.svg"
        },
        {
            "title": "AI Dungeon",
            "hex": "000000",
            "source": "https://commons.wikimedia.org/wiki/File:AI_Dungeon_Logo.png"
        },
        {
            "title": "AIB",
            "hex": "7F2B7B",
            "source": "https://aib.ie",
            "aliases": {
                "aka": [
                    "Allied Irish Banks"
                ]
            }
        },
        {
            "title": "AIOHTTP",
            "hex": "2C5BB4",
            "source": "https://github.com/aio-libs/aiohttp/blob/fb5fe72b1bca3b899af579d376f5fe45745410e4/docs/aiohttp-plain.svg"
        },
        {
            "title": "Aiqfome",
            "hex": "7A1FA2",
            "source": "https://aiqfome.com"
        },
        {
            "title": "Air Canada",
            "hex": "F01428",
            "source": "https://www.aircanada.com"
        },
        {
            "title": "Air China",
            "hex": "E30E17",
            "source": "https://www.airchina.com.cn/en/investor_relations/"
        },
        {
            "title": "Air France",
            "hex": "002157",
            "source": "https://www.airfrance.fr"
        },
        {
            "title": "AirAsia",
            "hex": "FF0000",
            "source": "https://www.airasia.com/shop"
        },
        {
            "title": "Airbnb",
            "hex": "FF5A5F",
            "source": "https://www.airbnb.com"
        },
        {
            "title": "Airbus",
            "hex": "00205B",
            "source": "https://brand.airbus.com/brand-elements/logo.html"
        },
        {
            "title": "Airbyte",
            "hex": "615EFF",
            "source": "https://airbyte.com"
        },
        {
            "title": "Aircall",
            "hex": "00B388",
            "source": "https://aircall.io"
        },
        {
            "title": "AirPlay Audio",
            "hex": "000000",
            "source": "https://developer.apple.com/design/human-interface-guidelines/airplay/overview/icons/"
        },
        {
            "title": "AirPlay Video",
            "hex": "000000",
            "source": "https://developer.apple.com/design/human-interface-guidelines/airplay/overview/icons/"
        },
        {
            "title": "Airtable",
            "hex": "18BFFF",
            "source": "https://airtable.com/press"
        },
        {
            "title": "Ajv",
            "hex": "23C8D2",
            "source": "https://github.com/ajv-validator/ajv/blob/95b15b683dfb60f63c5129b0426629b968d53af8/docs/.vuepress/public/img/ajv.svg"
        },
        {
            "title": "Akamai",
            "hex": "0096D6",
            "source": "https://www.akamai.com"
        },
        {
            "title": "Alacritty",
            "hex": "F46D01",
            "source": "https://github.com/alacritty/alacritty/blob/6d8db6b9dfadd6164c4be7a053f25db8ef6b7998/extra/logo/alacritty-simple.svg"
        },
        {
            "title": "Albert Heijn",
            "hex": "04ACE6",
            "source": "https://www.ah.nl"
        },
        {
            "title": "Alchemy",
            "hex": "0C0C0E",
            "source": "https://www.alchemy.com"
        },
        {
            "title": "Aldi Nord",
            "hex": "2490D7",
            "source": "https://commons.wikimedia.org/wiki/File:Aldi_Nord_201x_logo.svg"
        },
        {
            "title": "Aldi Süd",
            "hex": "00005F",
            "source": "https://www.aldi-sued.de"
        },
        {
            "title": "Alfa Romeo",
            "hex": "981E32",
            "source": "https://www.fcaci.com/x/Alfa"
        },
        {
            "title": "Alfred",
            "hex": "5C1F87",
            "source": "https://www.alfredapp.com"
        },
        {
            "title": "Algolia",
            "hex": "003DFF",
            "source": "https://algolia.frontify.com/d/1AZwVNcFZiu7/style-guide"
        },
        {
            "title": "Algorand",
            "hex": "000000",
            "source": "https://www.algorand.com/about/media-kit"
        },
        {
            "title": "Alibaba Cloud",
            "hex": "FF6A00",
            "source": "https://www.alibabagroup.com/en/ir/reports"
        },
        {
            "title": "Alibaba.com",
            "hex": "FF6A00",
            "source": "https://www.alibabagroup.com/en/ir/reports"
        },
        {
            "title": "AliExpress",
            "hex": "FF4747",
            "source": "https://www.alibabagroup.com/en/ir/reports"
        },
        {
            "title": "Alipay",
            "hex": "00A1E9",
            "source": "https://gw.alipayobjects.com/os/rmsportal/trUJZfSrlnRCcFgfZGjD.ai"
        },
        {
            "title": "Allegro",
            "hex": "FF5A00",
            "source": "https://allegro.pl"
        },
        {
            "title": "AlliedModders",
            "hex": "1578D3",
            "source": "https://forums.alliedmods.net"
        },
        {
            "title": "AlloCiné",
            "hex": "FECC00",
            "source": "https://www.allocine.fr"
        },
        {
            "title": "AllTrails",
            "hex": "428813",
            "source": "https://www.alltrails.com"
        },
        {
            "title": "Alpine Linux",
            "hex": "0D597F",
            "source": "https://alpinelinux.org"
        },
        {
            "title": "Alpine.js",
            "hex": "8BC0D0",
            "source": "https://github.com/simple-icons/simple-icons/issues/5583#issuecomment-832770167"
        },
        {
            "title": "Altium Designer",
            "hex": "A5915F",
            "source": "https://www.altium.com/altium-designer/"
        },
        {
            "title": "Alwaysdata",
            "hex": "E9568E",
            "source": "https://www.alwaysdata.com"
        },
        {
            "title": "Amazon",
            "hex": "FF9900",
            "source": "https://worldvectorlogo.com/logo/amazon-icon",
            "guidelines": "https://worldvectorlogo.com/terms-of-use"
        },
        {
            "title": "Amazon Alexa",
            "hex": "00CAFF",
            "source": "https://developer.amazon.com/docs/alexa-voice-service/logo-and-brand.html"
        },
        {
            "title": "Amazon API Gateway",
            "hex": "FF4F8B",
            "source": "https://aws.amazon.com/architecture/icons/",
            "guidelines": "https://aws.amazon.com/architecture/icons/",
            "aliases": {
                "aka": [
                    "AWS API Gateway"
                ]
            }
        },
        {
            "title": "Amazon AWS",
            "hex": "232F3E",
            "source": "https://upload.wikimedia.org/wikipedia/commons/9/93/Amazon_Web_Services_Logo.svg",
            "aliases": {
                "aka": [
                    "AWS"
                ]
            }
        },
        {
            "title": "Amazon CloudWatch",
            "hex": "FF4F8B",
            "source": "https://aws.amazon.com/architecture/icons/",
            "guidelines": "https://aws.amazon.com/architecture/icons/",
            "aliases": {
                "aka": [
                    "AWS CloudWatch"
                ]
            }
        },
        {
            "title": "Amazon DynamoDB",
            "hex": "4053D6",
            "source": "https://aws.amazon.com/architecture/icons/",
            "guidelines": "https://aws.amazon.com/architecture/icons/",
            "aliases": {
                "aka": [
                    "AWS DynamoDB"
                ]
            }
        },
        {
            "title": "Amazon EC2",
            "hex": "FF9900",
            "source": "https://aws.amazon.com/architecture/icons/",
            "guidelines": "https://aws.amazon.com/architecture/icons/",
            "aliases": {
                "aka": [
                    "Amazon Elastic Compute Cloud",
                    "AWS EC2",
                    "AWS Elastic Compute Cloud"
                ]
            }
        },
        {
            "title": "Amazon ECS",
            "hex": "FF9900",
            "source": "https://aws.amazon.com/architecture/icons/",
            "guidelines": "https://aws.amazon.com/architecture/icons/",
            "aliases": {
                "aka": [
                    "Amazon Elastic Container Service",
                    "AWS ECS",
                    "AWS Elastic Container Service"
                ]
            }
        },
        {
            "title": "Amazon EKS",
            "hex": "FF9900",
            "source": "https://aws.amazon.com/architecture/icons/",
            "guidelines": "https://aws.amazon.com/architecture/icons/",
            "aliases": {
                "aka": [
                    "Amazon Elastic Kubernetes Service",
                    "AWS EKS",
                    "AWS Elastic Kubernetes Service"
                ]
            }
        },
        {
            "title": "Amazon Fire TV",
            "hex": "FC4C02",
            "source": "https://www.amazon.com/gp/help/customer/display.html?nodeId=201348270"
        },
        {
            "title": "Amazon Games",
            "hex": "FF9900",
            "source": "https://www.amazongames.com"
        },
        {
            "title": "Amazon Lumberyard",
            "hex": "66459B",
            "source": "https://aws.amazon.com/architecture/icons/",
            "guidelines": "https://aws.amazon.com/architecture/icons/"
        },
        {
            "title": "Amazon Pay",
            "hex": "FF9900",
            "source": "https://pay.amazon.com"
        },
        {
            "title": "Amazon Prime",
            "hex": "00A8E1",
            "source": "https://www.amazon.com/b?node=17277626011"
        },
        {
            "title": "Amazon RDS",
            "hex": "527FFF",
            "source": "https://aws.amazon.com/architecture/icons/",
            "guidelines": "https://aws.amazon.com/architecture/icons/",
            "aliases": {
                "aka": [
                    "AWS RDS"
                ]
            }
        },
        {
            "title": "Amazon Redshift",
            "hex": "8C4FFF",
            "source": "https://aws.amazon.com/architecture/icons/",
            "guidelines": "https://aws.amazon.com/architecture/icons/"
        },
        {
            "title": "Amazon S3",
            "hex": "569A31",
            "source": "https://aws.amazon.com/architecture/icons/",
            "guidelines": "https://aws.amazon.com/architecture/icons/",
            "aliases": {
                "aka": [
                    "AWS S3"
                ]
            }
        },
        {
            "title": "Amazon SQS",
            "hex": "FF4F8B",
            "source": "https://aws.amazon.com/architecture/icons/",
            "guidelines": "https://aws.amazon.com/architecture/icons/",
            "aliases": {
                "aka": [
                    "Amazon Simple Queue Service",
                    "AWS SQS",
                    "AWS Simple Queue Service"
                ]
            }
        },
        {
            "title": "AMD",
            "hex": "ED1C24",
            "source": "https://www.amd.com"
        },
        {
            "title": "Ameba",
            "hex": "2D8C3C",
            "source": "https://ameblo.jp",
            "aliases": {
                "aka": [
                    "Ameba Blog",
                    "Ameblo"
                ],
                "loc": {
                    "ja-JP": "アメブロ"
                }
            }
        },
        {
            "title": "American Airlines",
            "hex": "0078D2",
            "source": "https://en.wikipedia.org/wiki/File:American_Airlines_logo_2013.svg"
        },
        {
            "title": "American Express",
            "hex": "2E77BC",
            "source": "https://commons.wikimedia.org/wiki/File:American_Express_logo.svg"
        },
        {
            "title": "AMG",
            "hex": "000000",
            "source": "https://www.mercedes-amg.com/etc/clientlibs/amg/amg.base/assets/images/svg/amg-logo.svg"
        },
        {
            "title": "AMP",
            "hex": "005AF0",
            "source": "https://amp.dev"
        },
        {
            "title": "Amul",
            "hex": "ED1D24",
            "source": "https://amul.com/classic/products/horeca.php"
        },
        {
            "title": "ANA",
            "hex": "13448F",
            "source": "https://www.ana.co.jp/en/eur/the-ana-experience/brand/"
        },
        {
            "title": "Anaconda",
            "hex": "44A833",
            "source": "https://www.anaconda.com"
        },
        {
            "title": "Analogue",
            "hex": "1A1A1A",
            "source": "https://www.analogue.co"
        },
        {
            "title": "Anchor",
            "hex": "5000B9",
            "source": "https://anchor.fm"
        },
        {
            "title": "Andela",
            "hex": "173B3F",
            "source": "https://andela.com/press/",
            "guidelines": "https://andela.com/press/"
        },
        {
            "title": "Android",
            "hex": "3DDC84",
            "source": "https://thepartnermarketinghub.withgoogle.com/brands/android/visual-identity/visual-identity/logo-lock-ups/"
        },
        {
            "title": "Android Auto",
            "hex": "3DDC84",
            "source": "https://thepartnermarketinghub.withgoogle.com/brands/android-auto/"
        },
        {
            "title": "Android Studio",
            "hex": "3DDC84",
            "source": "https://developer.android.com/studio/"
        },
        {
            "title": "AngelList",
            "hex": "000000",
            "source": "https://angel.co/logo"
        },
        {
            "title": "Angular",
            "hex": "DD0031",
            "source": "https://angular.io/assets/images/logos/angular/angular_solidBlack.svg"
        },
        {
            "title": "Angular Universal",
            "hex": "00ACC1",
            "source": "https://angular.io/presskit"
        },
        {
            "title": "AngularJS",
            "hex": "E23237",
            "source": "https://angularjs.org"
        },
        {
            "title": "AniList",
            "hex": "02A9FF",
            "source": "https://anilist.co/img/icons/icon.svg"
        },
        {
            "title": "Ansible",
            "hex": "EE0000",
            "source": "https://www.ansible.com/logos"
        },
        {
            "title": "Answer",
            "hex": "0033FF",
            "source": "https://answer.dev"
        },
        {
            "title": "Ansys",
            "hex": "FFB71B",
            "source": "https://www.ansys.com/about-ansys/brand"
        },
        {
            "title": "Ant Design",
            "hex": "0170FE",
            "source": "https://ant.design/components/icon/"
        },
        {
            "title": "Anta",
            "hex": "D70010",
            "source": "https://www.anta.com"
        },
        {
            "title": "Antena 3",
            "hex": "FF7328",
            "source": "https://www.antena3.com"
        },
        {
            "title": "AnyDesk",
            "hex": "EF443B",
            "source": "https://anydesk.com"
        },
        {
            "title": "AOL",
            "hex": "3399FF",
            "source": "https://www.aol.com",
            "guidelines": "https://styleguide.aol.com"
        },
        {
            "title": "Apache",
            "hex": "D22128",
            "source": "https://www.apache.org/foundation/press/kit/"
        },
        {
            "title": "Apache Airflow",
            "hex": "017CEE",
            "source": "https://apache.org/logos/"
        },
        {
            "title": "Apache Ant",
            "hex": "A81C7D",
            "source": "https://apache.org/logos/"
        },
        {
            "title": "Apache Cassandra",
            "hex": "1287B1",
            "source": "https://upload.wikimedia.org/wikipedia/commons/5/5e/Cassandra_logo.svg"
        },
        {
            "title": "Apache CloudStack",
            "hex": "2AA5DC",
            "source": "https://cloudstack.apache.org/trademark-guidelines.html"
        },
        {
            "title": "Apache Cordova",
            "hex": "E8E8E8",
            "source": "https://cordova.apache.org/artwork/"
        },
        {
            "title": "Apache CouchDB",
            "hex": "E42528",
            "source": "https://apache.org/logos/#couchdb"
        },
        {
            "title": "Apache Druid",
            "hex": "29F1FB",
            "source": "https://apache.org/logos/"
        },
        {
            "title": "Apache ECharts",
            "hex": "AA344D",
            "source": "https://apache.org/logos/"
        },
        {
            "title": "Apache Flink",
            "hex": "E6526F",
            "source": "https://apache.org/logos/"
        },
        {
            "title": "Apache Groovy",
            "hex": "4298B8",
            "source": "https://groovy-lang.org"
        },
        {
            "title": "Apache Hadoop",
            "hex": "66CCFF",
            "source": "https://apache.org/logos/#hadoop"
        },
        {
            "title": "Apache Hive",
            "hex": "FDEE21",
            "source": "https://apache.org/logos/"
        },
        {
            "title": "Apache JMeter",
            "hex": "D22128",
            "source": "https://apache.org/logos/"
        },
        {
            "title": "Apache Kafka",
            "hex": "231F20",
            "source": "https://apache.org/logos/"
        },
        {
            "title": "Apache Kylin",
            "hex": "F09D13",
            "source": "https://apache.org/logos/"
        },
        {
            "title": "Apache Maven",
            "hex": "C71A36",
            "source": "https://apache.org/logos/"
        },
        {
            "title": "Apache NetBeans IDE",
            "hex": "1B6AC6",
            "source": "https://apache.org/logos/"
        },
        {
            "title": "Apache OpenOffice",
            "hex": "0E85CD",
            "source": "https://apache.org/logos"
        },
        {
            "title": "Apache Parquet",
            "hex": "50ABF1",
            "source": "https://apache.org/logos/"
        },
        {
            "title": "Apache Pulsar",
            "hex": "188FFF",
            "source": "https://apache.org/logos/"
        },
        {
            "title": "Apache RocketMQ",
            "hex": "D77310",
            "source": "https://apache.org/logos/"
        },
        {
            "title": "Apache Solr",
            "hex": "D9411E",
            "source": "https://apache.org/logos/"
        },
        {
            "title": "Apache Spark",
            "hex": "E25A1C",
            "source": "https://apache.org/logos/"
        },
        {
            "title": "Apache Tomcat",
            "hex": "F8DC75",
            "source": "https://apache.org/logos/"
        },
        {
            "title": "Aparat",
            "hex": "ED145B",
            "source": "https://www.aparat.com/logo"
        },
        {
            "title": "Apollo GraphQL",
            "hex": "311C87",
            "source": "https://github.com/apollographql/space-kit/blob/9a42083746a49c9a734563f427c13233e42adcc9/logos/mark.svg"
        },
        {
            "title": "Apostrophe",
            "hex": "6236FF",
            "source": "https://github.com/apostrophecms/apostrophe/blob/a7fcc6b13831302e27f79a6fcaaf58e3a40517df/logo.svg"
        },
        {
            "title": "App Store",
            "hex": "0D96F6",
            "source": "https://developer.apple.com/app-store/"
        },
        {
            "title": "Appian",
            "hex": "2322F0",
            "source": "https://appian.com",
            "guidelines": "https://assets.appian.com/uploads/assets/Appian_BrandGuidelines_Newsroom.pdf"
        },
        {
            "title": "Apple",
            "hex": "000000",
            "source": "https://www.apple.com"
        },
        {
            "title": "Apple Arcade",
            "hex": "000000",
            "source": "https://www.apple.com/apple-arcade/"
        },
        {
            "title": "Apple Music",
            "hex": "FA243C",
            "source": "https://www.apple.com/itunes/marketing-on-music/identity-guidelines.html#apple-music-icon"
        },
        {
            "title": "Apple News",
            "hex": "FD415E",
            "source": "https://www.apple.com/apple-news/"
        },
        {
            "title": "Apple Pay",
            "hex": "000000",
            "source": "https://developer.apple.com/apple-pay/marketing/"
        },
        {
            "title": "Apple Podcasts",
            "hex": "9933CC",
            "source": "https://www.apple.com/itunes/marketing-on-podcasts/identity-guidelines.html#apple-podcasts-icon"
        },
        {
            "title": "Apple TV",
            "hex": "000000",
            "source": "https://commons.wikimedia.org/wiki/File:AppleTV.svg"
        },
        {
            "title": "AppSignal",
            "hex": "21375A",
            "source": "https://appsignal.com"
        },
        {
            "title": "Appsmith",
            "hex": "2A2F3D",
            "source": "https://www.appsmith.com"
        },
        {
            "title": "AppVeyor",
            "hex": "00B3E0",
            "source": "https://commons.wikimedia.org/wiki/File:Appveyor_logo.svg"
        },
        {
            "title": "Appwrite",
            "hex": "F02E65",
            "source": "https://github.com/appwrite/appwrite/blob/c961382fb7a59ce908b4982a572e02e6e0feacd5/public/images/appwrite.svg"
        },
        {
            "title": "Aqua",
            "hex": "1904DA",
            "source": "https://www.aquasec.com/brand/",
            "guidelines": "https://www.aquasec.com/brand/"
        },
        {
            "title": "ARAL",
            "hex": "0063CB",
            "source": "https://upload.wikimedia.org/wikipedia/commons/6/60/Aral_Logo.svg"
        },
        {
            "title": "ArangoDB",
            "hex": "DDE072",
            "source": "https://www.arangodb.com",
            "guidelines": "https://www.arangodb.com/resources/logos"
        },
        {
            "title": "ArcGIS",
            "hex": "2C7AC3",
            "source": "https://www.esri.com/en-us/arcgis/products/arcgis-pro/overview"
        },
        {
            "title": "Arch Linux",
            "hex": "1793D1",
            "source": "https://www.archlinux.org/art/",
            "guidelines": "https://wiki.archlinux.org/index.php/DeveloperWiki:TrademarkPolicy#Logo_Usage_Guidelines"
        },
        {
            "title": "Archicad",
            "hex": "2D50A5",
            "source": "https://graphisoft.com/contact-us/press-relations#/documents/archicad-logo-98604"
        },
        {
            "title": "Archive of Our Own",
            "hex": "990000",
            "source": "https://archiveofourown.org"
        },
        {
            "title": "Ardour",
            "hex": "C61C3E",
            "source": "https://github.com/Ardour/ardour/tree/d39f064756c88197adfe13fe695b86bd8cb3bb81/tools/misc_resources"
        },
        {
            "title": "Arduino",
            "hex": "00979D",
            "source": "https://cdn.arduino.cc/projecthub/img/Arduino-logo.svg"
        },
        {
            "title": "Argo",
            "hex": "EF7B4D",
            "source": "https://cncf-branding.netlify.app/projects/argo/"
        },
        {
            "title": "Argos",
            "hex": "DA291C",
            "source": "https://www.argos.co.uk"
        },
        {
            "title": "ARK Ecosystem",
            "hex": "C9292C",
            "source": "https://ark.io/press-kit"
        },
        {
            "title": "Arlo",
            "hex": "49B48A",
            "source": "https://www.arlo.com"
        },
        {
            "title": "Arm",
            "hex": "0091BD",
            "source": "https://www.arm.com",
            "guidelines": "https://www.arm.com/company/policies/trademarks/guidelines-corporate-logo"
        },
        {
            "title": "Artifact Hub",
            "hex": "417598",
            "source": "https://raw.githubusercontent.com/artifacthub/hub/87a1fed/web/public/static/media/logo/artifacthub-brand-white.svg"
        },
        {
            "title": "Artix Linux",
            "hex": "10A0CC",
            "source": "https://gitea.artixlinux.org/artix/artwork/src/commit/256432e3d06b3e9024bfd6912768e80281ea3746/icons/logo-gray.svg"
        },
        {
            "title": "ArtStation",
            "hex": "13AFF0",
            "source": "https://www.artstation.com/about/logo"
        },
        {
            "title": "arXiv",
            "hex": "B31B1B",
            "source": "https://static.arxiv.org/static/base/0.15.2/images/arxiv-logo-web.svg"
        },
        {
            "title": "Asana",
            "hex": "F06A6A",
            "source": "https://asana.com/styles",
            "guidelines": "https://asana.com/brand"
        },
        {
            "title": "Asciidoctor",
            "hex": "E40046",
            "source": "https://github.com/asciidoctor/brand/blob/b9cf5e276616f4770c4f1227e646e7daee0cbf24/logo/logo-fill-bw.svg"
        },
        {
            "title": "asciinema",
            "hex": "D40000",
            "source": "https://github.com/asciinema/asciinema-logo/tree/1c743621830c0d8c92fd0076b4f15f75b4cf79f4"
        },
        {
            "title": "ASDA",
            "hex": "68A51C",
            "source": "https://www.asda.com"
        },
        {
            "title": "Aseprite",
            "hex": "7D929E",
            "source": "https://www.aseprite.org"
        },
        {
            "title": "Ask Ubuntu",
            "hex": "DC461D",
            "source": "https://askubuntu.com",
            "guidelines": "https://stackoverflow.com/legal/trademark-guidance"
        },
        {
            "title": "ASKfm",
            "hex": "DB3552",
            "source": "https://ask.fm"
        },
        {
            "title": "AssemblyScript",
            "hex": "007AAC",
            "source": "https://www.assemblyscript.org"
        },
        {
            "title": "Aston Martin",
            "hex": "000000",
            "source": "https://www.astonmartin.com"
        },
        {
            "title": "Astro",
            "hex": "FF5D01",
            "source": "https://github.com/withastro/astro/blob/09144e8e88fbb79a75a2283aca8bf6eba6dc45f0/assets/brand/logo-white.svg",
            "license": {
                "type": "MIT"
            }
        },
        {
            "title": "ASUS",
            "hex": "000000",
            "source": "https://www.asus.com"
        },
        {
            "title": "AT&T",
            "hex": "009FDB",
            "source": "https://www.att.com"
        },
        {
            "title": "Atari",
            "hex": "E4202E",
            "source": "https://atarivcs.com"
        },
        {
            "title": "Atlassian",
            "hex": "0052CC",
            "source": "https://www.atlassian.com/company/news/press-kit"
        },
        {
            "title": "Atom",
            "hex": "66595C",
            "source": "https://commons.wikimedia.org/wiki/File:Atom_editor_logo.svg"
        },
        {
            "title": "Auchan",
            "hex": "D6180B",
            "source": "https://www.auchan.fr"
        },
        {
            "title": "Audacity",
            "hex": "0000CC",
            "source": "https://github.com/audacity/audacity/blob/c818449c69193f5311b430fbf600d8d6cbe49047/images/audacity.svg"
        },
        {
            "title": "Audi",
            "hex": "BB0A30",
            "source": "https://www.audi.com/ci/en/intro/basics/rings.html"
        },
        {
            "title": "Audible",
            "hex": "F8991C",
            "source": "https://commons.wikimedia.org/wiki/File:Audible_logo.svg"
        },
        {
            "title": "Audio-Technica",
            "hex": "000000",
            "source": "https://wikipedia.org/wiki/File:Audio-technica.svg"
        },
        {
            "title": "Audioboom",
            "hex": "007CE2",
            "source": "https://audioboom.com/about/brand-guidelines"
        },
        {
            "title": "Audiomack",
            "hex": "FFA200",
            "source": "https://styleguide.audiomack.com"
        },
        {
            "title": "Aurelia",
            "hex": "ED2B88",
            "source": "https://aurelia.io"
        },
        {
            "title": "Auth0",
            "hex": "EB5424",
            "source": "https://styleguide.auth0.com"
        },
        {
            "title": "Authy",
            "hex": "EC1C24",
            "source": "https://authy.com"
        },
        {
            "title": "Autodesk",
            "hex": "000000",
            "source": "https://brand.autodesk.com",
            "guidelines": "https://brand.autodesk.com/brand-system/logo/"
        },
        {
            "title": "AutoHotkey",
            "hex": "334455",
            "source": "https://www.autohotkey.com"
        },
        {
            "title": "Automattic",
            "hex": "3499CD",
            "source": "https://automattic.com/press/brand-materials/"
        },
        {
            "title": "Autoprefixer",
            "hex": "DD3735",
            "source": "https://github.com/postcss/autoprefixer/blob/1341747bc8142a147342f55eea5ed4286a3ca318/logo.svg"
        },
        {
            "title": "avajs",
            "hex": "4B4B77",
            "source": "https://github.com/avajs/ava/blob/6f8e30c94626238a5b26deadac319089fa43d333/media/logo.svg"
        },
        {
            "title": "Avast",
            "hex": "FF7800",
            "source": "https://www.avast.com",
            "guidelines": "https://press.avast.com/media-materials"
        },
        {
            "title": "Awesome Lists",
            "hex": "FC60A8",
            "source": "https://github.com/sindresorhus/awesome/tree/52b6dbacde01c2595f2133a5378cb8d2f89906fa/media"
        },
        {
            "title": "awesomeWM",
            "hex": "535D6C",
            "source": "https://awesomewm.org"
        },
        {
            "title": "AWS Amplify",
            "hex": "FF9900",
            "source": "https://aws.amazon.com/architecture/icons/",
            "guidelines": "https://aws.amazon.com/architecture/icons/"
        },
        {
            "title": "AWS Fargate",
            "hex": "FF9900",
            "source": "https://aws.amazon.com/architecture/icons/",
            "guidelines": "https://aws.amazon.com/architecture/icons/"
        },
        {
            "title": "AWS Lambda",
            "hex": "FF9900",
            "source": "https://aws.amazon.com/architecture/icons/",
            "guidelines": "https://aws.amazon.com/architecture/icons/"
        },
        {
            "title": "Axios",
            "hex": "5A29E4",
            "source": "https://github.com/axios/axios-docs/blob/ba35d67160f94419c1b0292831cd1a4b378adb42/assets/logo.svg"
        },
        {
            "title": "Azure Artifacts",
            "hex": "CB2E6D",
            "source": "https://azure.microsoft.com/en-us/services/devops/artifacts/"
        },
        {
            "title": "Azure Data Explorer",
            "hex": "0078D4",
            "source": "https://azure.microsoft.com/en-us/pricing/details/data-explorer/"
        },
        {
            "title": "Azure DevOps",
            "hex": "0078D7",
            "source": "https://azure.microsoft.com/products/devops/"
        },
        {
            "title": "Azure Functions",
            "hex": "0062AD",
            "source": "https://azure.microsoft.com/en-us/services/functions"
        },
        {
            "title": "Azure Pipelines",
            "hex": "2560E0",
            "source": "https://github.com/vscode-icons/vscode-icons/blob/dc7872262c9b059c574bd16fc4cfedbb6bdf156e/icons/file_type_azurepipelines.svg"
        },
        {
            "title": "B&R Automation",
            "hex": "FF8800",
            "source": "https://www.br-automation.com"
        },
        {
            "title": "Babel",
            "hex": "F9DC3E",
            "source": "https://github.com/babel/website/blob/93330158b6ecca1ab88d3be8dbf661f5c2da6c76/website/static/img/babel-black.svg"
        },
        {
            "title": "Babylon.js",
            "hex": "BB464B",
            "source": "https://github.com/BabylonJS/Brand-Toolkit/blob/8583d4d9bf252a233fa480fa02ac6f367d5207a1/babylon_logo/monochrome/babylon_logo_monochrome_dark.svg"
        },
        {
            "title": "Backblaze",
            "hex": "E21E29",
            "source": "https://www.backblaze.com/company/news.html",
            "guidelines": "https://www.backblaze.com/company/news.html"
        },
        {
            "title": "Backbone.js",
            "hex": "0071B5",
            "source": "https://upload.wikimedia.org/wikipedia/commons/2/20/Backbone.js_logo.svg",
            "license": {
                "type": "MIT",
                "url": "https://github.com/jashkenas/backbone/blob/master/LICENSE"
            }
        },
        {
            "title": "Backendless",
            "hex": "FFFFFF",
            "source": "https://backendless.com"
        },
        {
            "title": "Backstage",
            "hex": "9BF0E1",
            "source": "https://github.com/backstage/backstage/blob/862f2517188849dd7467d059edeb8692e6933c35/microsite/static/logo_assets/svg/Icon_Teal.svg",
            "guidelines": "https://backstage.io/logo_assets/Backstage_Identity_Assets_Overview.pdf"
        },
        {
            "title": "Badgr",
            "hex": "282C4C",
            "source": "https://info.badgr.com"
        },
        {
            "title": "Badoo",
            "hex": "783BF9",
            "source": "https://badoo.com/team/press/"
        },
        {
            "title": "Baidu",
            "hex": "2932E1",
            "source": "https://www.baidu.com"
        },
        {
            "title": "Bamboo",
            "hex": "0052CC",
            "source": "https://www.atlassian.design/guidelines/marketing/resources/logo-files"
        },
        {
            "title": "Bandcamp",
            "hex": "408294",
            "source": "https://bandcamp.com/buttons"
        },
        {
            "title": "BandLab",
            "hex": "F12C18",
            "source": "https://blog.bandlab.com/press/"
        },
        {
            "title": "Bandsintown",
            "hex": "00CEC8",
            "source": "https://corp.bandsintown.com/media-library"
        },
        {
            "title": "Bank of America",
            "hex": "012169",
            "source": "https://www.bankofamerica.com"
        },
        {
            "title": "Barclays",
            "hex": "00AEEF",
            "source": "https://home.barclays"
        },
        {
            "title": "Baremetrics",
            "hex": "6078FF",
            "source": "https://baremetrics.com"
        },
        {
            "title": "Basecamp",
            "hex": "1D2D35",
            "source": "https://basecamp.com/about/press"
        },
        {
            "title": "Bastyon",
            "hex": "00A4FF",
            "source": "https://github.com/pocketnetteam/pocketnet.gui/blob/978201dca0d63bc87c4c66513a67f085f2f51d83/img/logo.svg",
            "aliases": {
                "aka": [
                    "pocketnet"
                ]
            }
        },
        {
            "title": "Bata",
            "hex": "DD282E",
            "source": "https://www.bata.com"
        },
        {
            "title": "Bath ASU",
            "hex": "00A3E0",
            "source": "https://bathasu.com/press/"
        },
        {
            "title": "Battle.net",
            "hex": "148EFF",
            "source": "https://eu.shop.battle.net/en-gb"
        },
        {
            "title": "BBC",
            "hex": "000000",
            "source": "https://commons.wikimedia.org/wiki/File:BBC.svg",
            "guidelines": "https://www.bbc.co.uk/branding/logo-use"
        },
        {
            "title": "BBC iPlayer",
            "hex": "F54997",
            "source": "https://www.bbc.co.uk/iplayer"
        },
        {
            "title": "Beatport",
            "hex": "01FF95",
            "source": "https://brand.beatport.com",
            "guidelines": "https://support.beatport.com/hc/en-us/articles/200353255-Beatport-Logos-and-Images"
        },
        {
            "title": "Beats",
            "hex": "005571",
            "source": "https://www.elastic.co/brand"
        },
        {
            "title": "Beats by Dre",
            "hex": "E01F3D",
            "source": "https://www.beatsbydre.com"
        },
        {
            "title": "Behance",
            "hex": "1769FF",
            "source": "https://www.behance.net/dev/api/brand"
        },
        {
            "title": "Beijing Subway",
            "hex": "004A9D",
            "source": "https://zh.wikipedia.org/wiki/File:Beijing_Subway_Logo.svg"
        },
        {
            "title": "BEM",
            "hex": "000000",
            "source": "https://en.bem.info"
        },
        {
            "title": "Bentley",
            "hex": "333333",
            "source": "https://en.wikipedia.org/wiki/File:Bentley_logo_2.svg"
        },
        {
            "title": "Bento",
            "hex": "768CFF",
            "source": "https://bento.me"
        },
        {
            "title": "Betfair",
            "hex": "FFB80B",
            "source": "https://partnerships.betfair.com"
        },
        {
            "title": "Big Cartel",
            "hex": "222222",
            "source": "https://www.bigcartel.com"
        },
        {
            "title": "bigbasket",
            "hex": "A5CD39",
            "source": "https://www.bigbasket.com"
        },
        {
            "title": "BigBlueButton",
            "hex": "283274",
            "source": "https://github.com/bigbluebutton/bbb-app-rooms/blob/0fcf9636a3ba683296326f46354265917c4f0ea4/app/assets/images/icon.svg",
            "guidelines": "https://bigbluebutton.org/trademark/"
        },
        {
            "title": "BigCommerce",
            "hex": "121118",
            "source": "https://www.bigcommerce.co.uk/press/media-kit/"
        },
        {
            "title": "Bilibili",
            "hex": "00A1D6",
            "source": "https://www.bilibili.com"
        },
        {
            "title": "Billboard",
            "hex": "000000",
            "source": "https://www.billboard.com"
        },
        {
            "title": "BIM",
            "hex": "EB1928",
            "source": "https://upload.wikimedia.org/wikipedia/commons/2/2d/Bim_%28company%29_logo.svg"
        },
        {
            "title": "Binance",
            "hex": "F0B90B",
            "source": "https://binance.com"
        },
        {
            "title": "Bio Link",
            "hex": "000000",
            "source": "https://bio.link"
        },
        {
            "title": "Bit",
            "hex": "73398D",
            "source": "https://bit.dev"
        },
        {
            "title": "Bitbucket",
            "hex": "0052CC",
            "source": "https://www.atlassian.com/company/news/press-kit"
        },
        {
            "title": "Bitcoin",
            "hex": "F7931A",
            "source": "https://bitcoin.org/en"
        },
        {
            "title": "Bitcoin Cash",
            "hex": "0AC18E",
            "source": "https://www.bitcoincash.org/graphics/"
        },
        {
            "title": "Bitcoin SV",
            "hex": "EAB300",
            "source": "https://bitcoinsv.com"
        },
        {
            "title": "Bitdefender",
            "hex": "ED1C24",
            "source": "https://www.bitdefender.com/funzone/logos.html"
        },
        {
            "title": "Bitly",
            "hex": "EE6123",
            "source": "https://bitly.com/pages/press"
        },
        {
            "title": "Bitrise",
            "hex": "683D87",
            "source": "https://www.bitrise.io/presskit"
        },
        {
            "title": "Bitwarden",
            "hex": "175DDC",
            "source": "https://github.com/bitwarden/brand/blob/6182cd64321d810c6f6255db08c2a17804d2b724/icons/icon.svg"
        },
        {
            "title": "Bitwig",
            "hex": "FF5A00",
            "source": "https://www.bitwig.com"
        },
        {
            "title": "Blackberry",
            "hex": "000000",
            "source": "https://www.blackberry.com"
        },
        {
            "title": "Blazemeter",
            "hex": "CA2133",
            "source": "https://www.blazemeter.com"
        },
        {
            "title": "Blazor",
            "hex": "512BD4",
            "source": "https://dotnet.microsoft.com/apps/aspnet/web-apps/blazor"
        },
        {
            "title": "Blender",
            "hex": "F5792A",
            "source": "https://www.blender.org/about/logo/"
        },
        {
            "title": "Blockchain.com",
            "hex": "121D33",
            "source": "https://www.blockchain.com",
            "guidelines": "https://www.blockchain.com/en/press"
        },
        {
            "title": "Blogger",
            "hex": "FF5722",
            "source": "https://www.blogger.com"
        },
        {
            "title": "Bloglovin",
            "hex": "000000",
            "source": "https://www.bloglovin.com/widgets"
        },
        {
            "title": "Blueprint",
            "hex": "137CBD",
            "source": "https://blueprintjs.com"
        },
        {
            "title": "Bluetooth",
            "hex": "0082FC",
            "source": "https://www.bluetooth.com/develop-with-bluetooth/marketing-branding/"
        },
        {
            "title": "BMC Software",
            "hex": "FE5000",
            "source": "https://www.bmc.com"
        },
        {
            "title": "BMW",
            "hex": "0066B1",
            "source": "https://www.bmw.de"
        },
        {
            "title": "BoardGameGeek",
            "hex": "FF5100",
            "source": "https://boardgamegeek.com"
        },
        {
            "title": "Boehringer Ingelheim",
            "hex": "003366",
            "source": "https://cd.boehringer-ingelheim.com"
        },
        {
            "title": "Boeing",
            "hex": "1D439C",
            "source": "https://commons.wikimedia.org/wiki/File:Boeing_full_logo.svg"
        },
        {
            "title": "Bookalope",
            "hex": "DC2829",
            "source": "https://bookalope.net"
        },
        {
            "title": "BookBub",
            "hex": "F44336",
            "source": "https://insights.bookbub.com/bookbub-follow-bookmark-buttons-for-authors-websites/"
        },
        {
            "title": "Bookmeter",
            "hex": "64BC4B",
            "source": "https://bookmeter.com"
        },
        {
            "title": "BookMyShow",
            "hex": "C4242B",
            "source": "https://in.bookmyshow.com"
        },
        {
            "title": "BookStack",
            "hex": "0288D1",
            "source": "https://www.bookstackapp.com"
        },
        {
            "title": "Boost",
            "hex": "F7901E",
            "source": "https://www.boostmobile.com"
        },
        {
            "title": "Boots",
            "hex": "05054B",
            "source": "https://www.boots-uk.com/css/images/Boots_logo.svg"
        },
        {
            "title": "Bootstrap",
            "hex": "7952B3",
            "source": "https://getbootstrap.com/about"
        },
        {
            "title": "BorgBackup",
            "hex": "00DD00",
            "source": "https://www.borgbackup.org"
        },
        {
            "title": "Bosch",
            "hex": "EA0016",
            "source": "https://www.bosch.de"
        },
        {
            "title": "Bose",
            "hex": "000000",
            "source": "https://developer.bose.com/sites/default/files/Bose%20AR%20Design%20Guidelines%20v1.0.pdf"
        },
        {
            "title": "Botble CMS",
            "hex": "205081",
            "source": "https://botble.com"
        },
        {
            "title": "boulanger",
            "hex": "FD5300",
            "source": "https://www.boulanger.com"
        },
        {
            "title": "Bower",
            "hex": "EF5734",
            "source": "https://bower.io/docs/about/#brand"
        },
        {
            "title": "Box",
            "hex": "0061D5",
            "source": "https://www.box.com/en-gb/about-us/press"
        },
        {
            "title": "Boxy SVG",
            "hex": "3584E3",
            "source": "https://boxy-svg.com/ideas/7/redesign-the-app-icon#comment-1875"
        },
        {
            "title": "Brandfolder",
            "hex": "40D1F5",
            "source": "https://brandfolder.com/brandfolder"
        },
        {
            "title": "Brave",
            "hex": "FB542B",
            "source": "https://brave.com/brave-branding-assets/"
        },
        {
            "title": "Breaker",
            "hex": "003DAD",
            "source": "https://www.breaker.audio/i/brand"
        },
        {
            "title": "British Airways",
            "hex": "2E5C99",
            "source": "https://www.britishairways.com/travel/home/public/en_ie/"
        },
        {
            "title": "Broadcom",
            "hex": "CC092F",
            "source": "https://en.wikipedia.org/wiki/Broadcom_Inc"
        },
        {
            "title": "BT",
            "hex": "6400AA",
            "source": "https://www.bt.com"
        },
        {
            "title": "Buddy",
            "hex": "1A86FD",
            "source": "https://buddy.works/about"
        },
        {
            "title": "Budibase",
            "hex": "000000",
            "source": "https://github.com/Budibase/budibase/blob/6137ffd9a278ecb3e4dbb42af804c9652741699e/packages/builder/assets/bb-emblem.svg"
        },
        {
            "title": "Buefy",
            "hex": "7957D5",
            "source": "https://github.com/buefy/buefy/blob/a9a724efca0b531e6a64ab734889b00bf4507a9d/static/img/icons/safari-pinned-tab.svg"
        },
        {
            "title": "Buffer",
            "hex": "231F20",
            "source": "https://buffer.com/press"
        },
        {
            "title": "Bugatti",
            "hex": "BE0030",
            "source": "https://www.bugatti.com"
        },
        {
            "title": "Bugcrowd",
            "hex": "F26822",
            "source": "https://www.bugcrowd.com/about/press-kit/"
        },
        {
            "title": "Bugsnag",
            "hex": "4949E4",
            "source": "https://www.bugsnag.com/newsroom"
        },
        {
            "title": "Buildkite",
            "hex": "14CC80",
            "source": "https://buildkite.com/brand-assets"
        },
        {
            "title": "Bukalapak",
            "hex": "E31E52",
            "source": "https://assets.bukalapak.com/sigil/bukalapak-logo-icon.svg",
            "guidelines": "https://brand.bukalapak.design/brand-elements#logo-overview"
        },
        {
            "title": "Bulma",
            "hex": "00D1B2",
            "source": "https://github.com/jgthms/bulma/tree/b0ed28b0e63fdfe54ef802ad155c889241fb6ae1"
        },
        {
            "title": "Bun",
            "hex": "000000",
            "source": "https://bun.sh"
        },
        {
            "title": "bunq",
            "hex": "3394D7",
            "source": "https://www.bunq.com/press/"
        },
        {
            "title": "Burger King",
            "hex": "D62300",
            "source": "https://www.bk.com",
            "guidelines": "https://www.bk.com/trademarks"
        },
        {
            "title": "Burton",
            "hex": "000000",
            "source": "https://brand.burton.com/logo/",
            "guidelines": "https://brand.burton.com/logo/"
        },
        {
            "title": "Buy Me A Coffee",
            "hex": "FFDD00",
            "source": "https://www.buymeacoffee.com/brand"
        },
        {
            "title": "BuzzFeed",
            "hex": "EE3322",
            "source": "https://www.buzzfeed.com/press/assets"
        },
        {
            "title": "BVG",
            "hex": "F0D722",
            "source": "https://www.bvg.de",
            "aliases": {
                "aka": [
                    "Berliner Verkehrsbetriebe"
                ]
            }
        },
        {
            "title": "Byju's",
            "hex": "813588",
            "source": "https://byjus.com/byjus-the-learning-app/"
        },
        {
            "title": "byte",
            "hex": "551DEF",
            "source": "https://byte.co/byte"
        },
        {
            "title": "ByteDance",
            "hex": "3C8CFF",
            "source": "https://www.bytedance.com"
        },
        {
            "title": "C",
            "hex": "A8B9CC",
            "source": "https://commons.wikimedia.org/wiki/File:The_C_Programming_Language_logo.svg"
        },
        {
            "title": "C Sharp",
            "hex": "239120",
            "source": "https://upload.wikimedia.org/wikipedia/commons/0/0d/C_Sharp_wordmark.svg"
        },
        {
            "title": "C++",
            "hex": "00599C",
            "source": "https://github.com/isocpp/logos/tree/64ef037049f87ac74875dbe72695e59118b52186"
        },
        {
            "title": "Cachet",
            "hex": "7ED321",
            "source": "https://cachethq.io/press"
        },
        {
            "title": "Cadillac",
            "hex": "000000",
            "source": "https://www.cadillac.com",
            "guidelines": "https://www.gm.com/copyright-trademark"
        },
        {
            "title": "CafePress",
            "hex": "58A616",
            "source": "https://en.wikipedia.org/wiki/CafePress#/media/File:CafePress_logo.svg"
        },
        {
            "title": "Caffeine",
            "hex": "0000FF",
            "source": "https://www.caffeine.tv",
            "guidelines": "https://www.caffeine.tv/newsroom.html"
        },
        {
            "title": "Cairo Graphics",
            "hex": "F39914",
            "source": "https://github.com/freedesktop/cairo/blob/44f808fce9f437e14f2b0ef4e1583def8ab578ae/doc/tutorial/slides/cairo-title.svg"
        },
        {
            "title": "Cairo Metro",
            "hex": "C10C0C",
            "source": "https://en.wikipedia.org/wiki/File:Cairo_metro_logo2012.svg"
        },
        {
            "title": "CakePHP",
            "hex": "D33C43",
            "source": "https://cakephp.org/logos"
        },
        {
            "title": "Campaign Monitor",
            "hex": "111324",
            "source": "https://www.campaignmonitor.com/company/brand/"
        },
        {
            "title": "Canonical",
            "hex": "77216F",
            "source": "https://design.ubuntu.com/downloads/",
            "guidelines": "https://design.ubuntu.com/brand/canonical-logo/",
            "license": {
                "type": "CC-BY-SA-3.0"
            }
        },
        {
            "title": "Canva",
            "hex": "00C4CC",
            "source": "https://www.canva.com"
        },
        {
            "title": "Capacitor",
            "hex": "119EFF",
            "source": "https://github.com/ionic-team/ionicons-site/blob/b0c97018d737b763301154231b34e1b882c0c84d/docs/ionicons/svg/logo-capacitor.svg"
        },
        {
            "title": "Car Throttle",
            "hex": "FF9C42",
            "source": "https://www.carthrottle.com"
        },
        {
            "title": "Cardano",
            "hex": "0133AD",
            "source": "https://cardano.org/brand-assets/"
        },
        {
            "title": "Carrefour",
            "hex": "004E9F",
            "source": "https://upload.wikimedia.org/wikipedia/commons/5/5b/Carrefour_logo.svg"
        },
        {
            "title": "Carto",
            "hex": "EB1510",
            "source": "https://carto.com/brand/"
        },
        {
            "title": "Cash App",
            "hex": "00C244",
            "source": "https://cash.app/press"
        },
        {
            "title": "Castbox",
            "hex": "F55B23",
            "source": "https://castbox.fm/newsroom/"
        },
        {
            "title": "Castorama",
            "hex": "0078D7",
            "source": "https://www.castorama.fr"
        },
        {
            "title": "Castro",
            "hex": "00B265",
            "source": "https://supertop.co/castro/press/"
        },
        {
            "title": "Caterpillar",
            "hex": "FFCD11",
            "source": "https://commons.wikimedia.org/wiki/File:Caterpillar_logo.svg"
        },
        {
            "title": "CBS",
            "hex": "033963",
            "source": "https://www.cbs.com"
        },
        {
            "title": "CD Projekt",
            "hex": "DC0D15",
            "source": "https://www.cdprojekt.com/en/media/logotypes/"
        },
        {
            "title": "Celery",
            "hex": "37814A",
            "source": "https://github.com/celery/celery/blob/4d77ddddb10797011dc10dd2e4e1e7a7467b8431/docs/images/favicon.ico"
        },
        {
            "title": "CentOS",
            "hex": "262577",
            "source": "https://wiki.centos.org/ArtWork/Brand/Logo"
        },
        {
            "title": "Ceph",
            "hex": "EF5C55",
            "source": "https://github.com/ceph/ceph/blob/b106a03dcddaee80493825e85bc5e399ab4d8746/src/pybind/mgr/dashboard/frontend/src/assets/Ceph_Logo.svg"
        },
        {
            "title": "Cesium",
            "hex": "6CADDF",
            "source": "https://cesium.com/press/"
        },
        {
            "title": "Chai",
            "hex": "A30701",
            "source": "https://github.com/simple-icons/simple-icons/issues/4983#issuecomment-796736373"
        },
        {
            "title": "Chainguard",
            "hex": "4445E7",
            "source": "https://www.chainguard.dev"
        },
        {
            "title": "Chainlink",
            "hex": "375BD2",
            "source": "https://chain.link/brand-assets"
        },
        {
            "title": "Chakra UI",
            "hex": "319795",
            "source": "https://github.com/chakra-ui/chakra-ui/blob/327e1624d22936abb43068e1f57054e43c9c6819/logo/logomark-colored.svg"
        },
        {
            "title": "Chart.js",
            "hex": "FF6384",
            "source": "https://www.chartjs.org"
        },
        {
            "title": "ChartMogul",
            "hex": "13324B",
            "source": "https://chartmogul.com/company/"
        },
        {
            "title": "Chase",
            "hex": "117ACA",
            "source": "https://commons.wikimedia.org/wiki/File:Chase_logo_2007.svg"
        },
        {
            "title": "ChatBot",
            "hex": "0066FF",
            "source": "https://chatbot.design",
            "guidelines": "https://chatbot.design"
        },
        {
            "title": "CheckiO",
            "hex": "008DB6",
            "source": "https://py.checkio.org/blog/"
        },
        {
            "title": "Checkmarx",
            "hex": "54B848",
            "source": "https://www.checkmarx.com/resources/datasheets/"
        },
        {
            "title": "Chef",
            "hex": "F09820",
            "source": "https://www.chef.io"
        },
        {
            "title": "Chemex",
            "hex": "4D2B1A",
            "source": "https://vtlogo.com/chemex-coffeemaker-vector-logo-svg/"
        },
        {
            "title": "Chevrolet",
            "hex": "CD9834",
            "source": "https://www.chevrolet.com/content/dam/chevrolet/na/us/english/index/shopping-tools/download-catalog/02-pdf/2019-chevrolet-corvette-catalog.pdf"
        },
        {
            "title": "China Eastern Airlines",
            "hex": "1A2477",
            "source": "https://uk.ceair.com/newCMS/uk/en/content/en_Footer/Support/201904/t20190404_5763.html"
        },
        {
            "title": "China Southern Airlines",
            "hex": "008BCB",
            "source": "https://www.csair.com/en/about/investor/yejibaogao/2020/"
        },
        {
            "title": "Chocolatey",
            "hex": "80B5E3",
            "source": "https://chocolatey.org/media-kit"
        },
        {
            "title": "Chromecast",
            "hex": "999999",
            "source": "https://www.google.com/intl/en_us/chromecast/built-in/",
            "aliases": {
                "aka": [
                    "Google Cast"
                ]
            }
        },
        {
            "title": "Chrysler",
            "hex": "000000",
            "source": "https://www.stellantis.com/en/brands/chrysler"
        },
        {
            "title": "Chupa Chups",
            "hex": "CF103E",
            "source": "https://www.chupachups.co.uk"
        },
        {
            "title": "Cilium",
            "hex": "F8C517",
            "source": "https://github.com/cilium/cilium/blob/774a91f0e7497d9c9085234005ec81f1065c3783/Documentation/images/logo-solo.svg"
        },
        {
            "title": "Cinema 4D",
            "hex": "011A6A",
            "source": "https://www.maxon.net/en/about-maxon/branding"
        },
        {
            "title": "Circle",
            "hex": "8669AE",
            "source": "https://www.circle.com"
        },
        {
            "title": "CircleCI",
            "hex": "343434",
            "source": "https://circleci.com/press"
        },
        {
            "title": "CircuitVerse",
            "hex": "42B883",
            "source": "https://circuitverse.org"
        },
        {
            "title": "Cirrus CI",
            "hex": "4051B5",
            "source": "https://cirrus-ci.org"
        },
        {
            "title": "Cisco",
            "hex": "1BA0D7",
            "source": "https://www.cisco.com"
        },
        {
            "title": "Citrix",
            "hex": "452170",
            "source": "https://brand.citrix.com"
        },
        {
            "title": "Citroën",
            "hex": "6E6E6E",
            "source": "https://citroen.pcaci.co.uk/logo.php"
        },
        {
            "title": "CiviCRM",
            "hex": "81C459",
            "source": "https://civicrm.org/trademark"
        },
        {
            "title": "Civo",
            "hex": "239DFF",
            "source": "https://www.civo.com/brand-assets",
            "guidelines": "https://www.civo.com/brand-assets"
        },
        {
            "title": "CKEditor 4",
            "hex": "0287D0",
            "source": "https://github.com/ckeditor/ckeditor4/blob/7d8305ce4d12683853a563b9d6ea54e0d4686a2f/samples/img/logo.svg"
        },
        {
            "title": "Claris",
            "hex": "000000",
            "source": "https://www.claris.com"
        },
        {
            "title": "ClickHouse",
            "hex": "FFCC01",
            "source": "https://github.com/ClickHouse/ClickHouse/blob/12bd453a43819176d25ecf247033f6cb1af54beb/website/images/logo-clickhouse.svg"
        },
        {
            "title": "ClickUp",
            "hex": "7B68EE",
            "source": "https://clickup.com/brand"
        },
        {
            "title": "CLion",
            "hex": "000000",
            "source": "https://www.jetbrains.com/company/brand/logos/",
            "guidelines": "https://www.jetbrains.com/company/brand/"
        },
        {
            "title": "Cliqz",
            "hex": "00AEF0",
            "source": "https://cliqz.com/design"
        },
        {
            "title": "Clockify",
            "hex": "03A9F4",
            "source": "https://clockify.me/brand-assets"
        },
        {
            "title": "Clojure",
            "hex": "5881D8",
            "source": "https://commons.wikimedia.org/wiki/File:Clojure_logo.svg"
        },
        {
            "title": "Cloud 66",
            "hex": "3C72B9",
            "source": "https://www.cloud66.com"
        },
        {
            "title": "Cloud Foundry",
            "hex": "0C9ED5",
            "source": "https://www.cloudfoundry.org",
            "guidelines": "https://www.cloudfoundry.org/logo/"
        },
        {
            "title": "CloudBees",
            "hex": "1997B5",
            "source": "https://www.cloudbees.com"
        },
        {
            "title": "CloudCannon",
            "hex": "407AFC",
            "source": "https://cloudcannon.com"
        },
        {
            "title": "Cloudera",
            "hex": "F96702",
            "source": "https://www.cloudera.com"
        },
        {
            "title": "Cloudflare",
            "hex": "F38020",
            "source": "https://www.cloudflare.com/logo/",
            "guidelines": "https://www.cloudflare.com/trademark/"
        },
        {
            "title": "Cloudflare Pages",
            "hex": "F38020",
            "source": "https://pages.cloudflare.com",
            "guidelines": "https://www.cloudflare.com/trademark/"
        },
        {
            "title": "Cloudsmith",
            "hex": "2A6FE1",
            "source": "https://cloudsmith.com/company/brand/",
            "guidelines": "https://cloudsmith.com/company/brand/"
        },
        {
            "title": "Cloudways",
            "hex": "2C39BD",
            "source": "https://www.cloudways.com/en/media-kit.php"
        },
        {
            "title": "Clubhouse",
            "hex": "6515DD",
            "source": "https://brand.clubhouse.io",
            "guidelines": "https://brand.clubhouse.io"
        },
        {
            "title": "Clyp",
            "hex": "3CBDB1",
            "source": "https://clyp.it"
        },
        {
            "title": "CMake",
            "hex": "064F8C",
            "source": "https://www.kitware.com/platforms/"
        },
        {
            "title": "CNCF",
            "hex": "231F20",
            "source": "https://github.com/cncf/artwork/blob/d2ed716cc0769e6c65d2e58f9a503fca02b60a56/examples/other.md#cncf-logos",
            "guidelines": "https://www.cncf.io/brand-guidelines/"
        },
        {
            "title": "CNN",
            "hex": "CC0000",
            "source": "https://edition.cnn.com"
        },
        {
            "title": "Co-op",
            "hex": "00B1E7",
            "source": "https://www.co-operative.coop/media/assets"
        },
        {
            "title": "Coca Cola",
            "hex": "D00013",
            "source": "https://upload.wikimedia.org/wikipedia/commons/c/ce/Coca-Cola_logo.svg"
        },
        {
            "title": "Cockpit",
            "hex": "0066CC",
            "source": "https://github.com/cockpit-project/cockpit-project.github.io/blob/b851b3477d90017961ac9b252401c9a6cb6239f1/images/site/cockpit-logo.svg"
        },
        {
            "title": "Cockroach Labs",
            "hex": "6933FF",
            "source": "https://www.cockroachlabs.com"
        },
        {
            "title": "CocoaPods",
            "hex": "EE3322",
            "source": "https://github.com/CocoaPods/shared_resources/tree/3125baf19976bd240c86459645f45b68d2facd10",
            "license": {
                "type": "CC-BY-NC-4.0"
            }
        },
        {
            "title": "Cocos",
            "hex": "55C2E1",
            "source": "https://www.cocos.com/en/"
        },
        {
            "title": "Coda",
            "hex": "F46A54",
            "source": "https://coda.io"
        },
        {
            "title": "Codacy",
            "hex": "222F29",
            "source": "https://www.codacy.com/blog/"
        },
        {
            "title": "Code Climate",
            "hex": "000000",
            "source": "https://codeclimate.com/github/codeclimate/python-test-reporter/badges/"
        },
        {
            "title": "Code Review",
            "hex": "485A62",
            "source": "https://codereview.stackexchange.com",
            "guidelines": "https://stackoverflow.com/legal/trademark-guidance"
        },
        {
            "title": "Codeberg",
            "hex": "2185D0",
            "source": "https://codeberg.org"
        },
        {
            "title": "Codecademy",
            "hex": "1F4056",
            "source": "https://www.codecademy.com"
        },
        {
            "title": "CodeceptJS",
            "hex": "F6E05E",
            "source": "https://github.com/codeceptjs/codeceptjs.github.io/blob/c7917445b9a70a9daacf20986c403c3299f5c960/favicon/safari-pinned-tab.svg"
        },
        {
            "title": "CodeChef",
            "hex": "5B4638",
            "source": "https://www.codechef.com"
        },
        {
            "title": "Codecov",
            "hex": "F01F7A",
            "source": "https://codecov.io"
        },
        {
            "title": "CodeFactor",
            "hex": "F44A6A",
            "source": "https://www.codefactor.io"
        },
        {
            "title": "Codeforces",
            "hex": "1F8ACB",
            "source": "https://codeforces.com"
        },
        {
            "title": "CodeIgniter",
            "hex": "EF4223",
            "source": "https://www.codeigniter.com/help/legal"
        },
        {
            "title": "Codemagic",
            "hex": "F45E3F",
            "source": "https://codemagic.io"
        },
        {
            "title": "CodeMirror",
            "hex": "D30707",
            "source": "https://github.com/codemirror/CodeMirror/blob/6e7aa65a8bfb64837ae9d082b674b2f5ee056d2c/doc/logo.svg"
        },
        {
            "title": "CodeNewbie",
            "hex": "9013FE",
            "source": "https://community.codenewbie.org"
        },
        {
            "title": "CodePen",
            "hex": "000000",
            "source": "https://blog.codepen.io/documentation/brand-assets/logos/"
        },
        {
            "title": "CodeProject",
            "hex": "FF9900",
            "source": "https://www.codeproject.com"
        },
        {
            "title": "CodersRank",
            "hex": "67A4AC",
            "source": "https://codersrank.io"
        },
        {
            "title": "Coderwall",
            "hex": "3E8DCC",
            "source": "https://github.com/twolfson/coderwall-svg/tree/e87fb90eab5e401210a174f9418b5af0a246758e"
        },
        {
            "title": "CodeSandbox",
            "hex": "151515",
            "source": "https://codesandbox.io/CodeSandbox-Press-Kit.zip"
        },
        {
            "title": "Codeship",
            "hex": "004466",
            "source": "https://app.codeship.com"
        },
        {
            "title": "Codewars",
            "hex": "B1361E",
            "source": "https://github.com/codewars/branding/tree/1ff0d44db52ac4a5e3a1c43277dc35f228eb6983"
        },
        {
            "title": "Coding Ninjas",
            "hex": "DD6620",
            "source": "https://www.codingninjas.com/press-release"
        },
        {
            "title": "CodinGame",
            "hex": "F2BB13",
            "source": "https://www.codingame.com/work/press/press-kit/"
        },
        {
            "title": "Codio",
            "hex": "4574E0",
            "source": "https://codio.com"
        },
        {
            "title": "CoffeeScript",
            "hex": "2F2625",
            "source": "https://coffeescript.org"
        },
        {
            "title": "Cognizant",
            "hex": "1A4CA1",
            "source": "https://www.cognizant.com"
        },
        {
            "title": "Coil",
            "hex": "000000",
            "source": "https://coil.com/press/brand-guidelines",
            "guidelines": "https://coil.com/press/brand-guidelines"
        },
        {
            "title": "Coinbase",
            "hex": "0052FF",
            "source": "https://www.coinbase.com/press"
        },
        {
            "title": "CoinMarketCap",
            "hex": "17181B",
            "source": "https://www.coinmarketcap.com"
        },
        {
            "title": "Commerzbank",
            "hex": "FFCC33",
            "source": "https://commons.wikimedia.org/wiki/Category:Commerzbank_logos"
        },
        {
            "title": "commitlint",
            "hex": "000000",
            "source": "https://github.com/conventional-changelog/commitlint/blob/0b177635472214faac5a5800ced970bf4d2e6012/docs/assets/icon.svg"
        },
        {
            "title": "Commodore",
            "hex": "1E2A4E",
            "source": "https://commodore.inc"
        },
        {
            "title": "Common Workflow Language",
            "hex": "B5314C",
            "source": "https://github.com/common-workflow-language/logo/blob/54b1624bc88df6730fa7b6c928a05fc9c939e47e/CWL-Logo-nofonts.svg"
        },
        {
            "title": "Compiler Explorer",
            "hex": "67C52A",
            "source": "https://github.com/compiler-explorer/infra/blob/8d362efe7ddc24e6a625f7db671d0a6e7600e3c9/logo/icon/CompilerExplorer%20Logo%20Icon%20SVG.svg"
        },
        {
            "title": "Composer",
            "hex": "885630",
            "source": "https://getcomposer.org"
        },
        {
            "title": "Comsol",
            "hex": "368CCB",
            "source": "https://cdn.comsol.com/company/comsol-brand-guide-November2019.pdf"
        },
        {
            "title": "Conan",
            "hex": "6699CB",
            "source": "https://conan.io"
        },
        {
            "title": "Concourse",
            "hex": "3398DC",
            "source": "https://concourse-ci.org"
        },
        {
            "title": "Conda-Forge",
            "hex": "000000",
            "source": "https://github.com/conda-forge/conda-forge.github.io/tree/0fc7dac2b989f3601dcc1be8a9f92c5b617c291e"
        },
        {
            "title": "Conekta",
            "hex": "0A1837",
            "source": "https://www.conekta.com"
        },
        {
            "title": "Confluence",
            "hex": "172B4D",
            "source": "https://www.atlassian.com/company/news/press-kit"
        },
        {
            "title": "Construct 3",
            "hex": "00FFDA",
            "source": "https://www.construct.net",
            "guidelines": "https://www.construct.net"
        },
        {
            "title": "Consul",
            "hex": "F24C53",
            "source": "https://www.hashicorp.com/brand",
            "guidelines": "https://www.hashicorp.com/brand"
        },
        {
            "title": "Contactless Payment",
            "hex": "000000",
            "source": "https://en.wikipedia.org/wiki/Contactless_payment"
        },
        {
            "title": "containerd",
            "hex": "575757",
            "source": "https://cncf-branding.netlify.app/projects/containerd/"
        },
        {
            "title": "Contao",
            "hex": "F47C00",
            "source": "https://contao.org",
            "guidelines": "https://contao.org/en/media"
        },
        {
            "title": "Contentful",
            "hex": "2478CC",
            "source": "https://press.contentful.com/media_kits"
        },
        {
            "title": "Conventional Commits",
            "hex": "FE5196",
            "source": "https://www.conventionalcommits.org",
            "license": {
                "type": "MIT"
            }
        },
        {
            "title": "Convertio",
            "hex": "FF3333",
            "source": "https://convertio.co"
        },
        {
            "title": "Cookiecutter",
            "hex": "D4AA00",
            "source": "https://github.com/cookiecutter/cookiecutter/blob/52dd18513bbab7f0fbfcb2938c9644d9092247cf/logo/cookiecutter-logo.svg"
        },
        {
            "title": "Cora",
            "hex": "E61845",
            "source": "https://www.cora.fr"
        },
        {
            "title": "Corona Engine",
            "hex": "F96F29",
            "source": "https://coronalabs.com",
            "guidelines": "https://coronalabs.com/presskit.pdf"
        },
        {
            "title": "Corona Renderer",
            "hex": "E6502A",
            "source": "https://corona-renderer.com/about"
        },
        {
            "title": "Corsair",
            "hex": "000000",
            "source": "https://www.corsair.com",
            "guidelines": "https://www.corsair.com/press"
        },
        {
            "title": "Couchbase",
            "hex": "EA2328",
            "source": "https://www.couchbase.com"
        },
        {
            "title": "Counter-Strike",
            "hex": "000000",
            "source": "https://en.wikipedia.org/wiki/File:CS-GO_Logo.svg"
        },
        {
            "title": "CountingWorks PRO",
            "hex": "2E3084",
            "source": "https://www.countingworks.com/blog"
        },
        {
            "title": "Coursera",
            "hex": "0056D2",
            "source": "https://about.coursera.org/press"
        },
        {
            "title": "Coveralls",
            "hex": "3F5767",
            "source": "https://coveralls.io"
        },
        {
            "title": "cPanel",
            "hex": "FF6C2C",
            "source": "https://cpanel.net/company/cpanel-brand-guide/"
        },
        {
            "title": "Craft CMS",
            "hex": "E5422B",
            "source": "https://craftcms.com/brand-resources"
        },
        {
            "title": "CrateDB",
            "hex": "009DC7",
            "source": "https://github.com/crate/crate-docs-theme/blob/cbd734b3617489ca937f35e30f37f3f6c1870e1f/src/crate/theme/rtd/crate/static/images/crate-logo.svg"
        },
        {
            "title": "Crayon",
            "hex": "FF6A4C",
            "source": "https://www.crayon.com"
        },
        {
            "title": "Create React App",
            "hex": "09D3AC",
            "source": "https://github.com/facebook/create-react-app/blob/9d0369b1fe3260e620b08effcf85f1edefc5d1ea/docusaurus/website/static/img/logo.svg"
        },
        {
            "title": "Creative Commons",
            "hex": "EF9421",
            "source": "https://creativecommons.org"
        },
        {
            "title": "Creative Technology",
            "hex": "000000",
            "source": "https://creative.com"
        },
        {
            "title": "Credly",
            "hex": "FF6B00",
            "source": "https://cdn.credly.com/assets/structure/logo-78b59f8114817c758ca965ed8f1a58a76a39b6fd70d031f771a9bbc581fcde65.svg"
        },
        {
            "title": "Crehana",
            "hex": "4B22F4",
            "source": "https://www.crehana.com"
        },
        {
            "title": "Critical Role",
            "hex": "000000",
            "source": "https://critrole.com"
        },
        {
            "title": "Crowdin",
            "hex": "2E3340",
            "source": "https://support.crowdin.com/using-logo/"
        },
        {
            "title": "Crowdsource",
            "hex": "4285F4",
            "source": "https://crowdsource.google.com/about/"
        },
        {
            "title": "Crunchbase",
            "hex": "0288D1",
            "source": "https://www.crunchbase.com/home"
        },
        {
            "title": "Crunchyroll",
            "hex": "F47521",
            "source": "https://www.crunchyroll.com"
        },
        {
            "title": "CRYENGINE",
            "hex": "000000",
            "source": "https://www.cryengine.com/brand"
        },
        {
            "title": "Crystal",
            "hex": "000000",
            "source": "https://crystal-lang.org/media/"
        },
        {
            "title": "CSS Modules",
            "hex": "000000",
            "source": "https://github.com/css-modules/logos/blob/32e4717062e4328ed861fa92d5d9cfd47859362f/css-modules-logo.svg"
        },
        {
            "title": "CSS Wizardry",
            "hex": "F43059",
            "source": "https://csswizardry.com"
        },
        {
            "title": "CSS3",
            "hex": "1572B6",
            "source": "https://www.w3.org/html/logo/"
        },
        {
            "title": "CTS",
            "hex": "E53236",
            "source": "https://commons.wikimedia.org/wiki/File:Logo_Compagnie_des_transports_strasbourgeois.svg",
            "aliases": {
                "aka": [
                    "Compagnie des Transports Strasbourgeois"
                ]
            }
        },
        {
            "title": "Cucumber",
            "hex": "23D96C",
            "source": "https://cucumber.io"
        },
        {
            "title": "Cultura",
            "hex": "1D2C54",
            "source": "https://www.cultura.com"
        },
        {
            "title": "curl",
            "hex": "073551",
            "source": "https://curl.haxx.se/logo/"
        },
        {
            "title": "CurseForge",
            "hex": "6441A4",
            "source": "https://www.curseforge.com"
        },
        {
            "title": "Cycling '74",
            "hex": "111111",
            "source": "https://cycling74.com"
        },
        {
            "title": "Cypress",
            "hex": "17202C",
            "source": "https://cypress.io"
        },
        {
            "title": "Cytoscape.js",
            "hex": "F7DF1E",
            "source": "https://github.com/cytoscape/cytoscape.js/blob/97c27700feefe2f7b79fca248763049e9a0b38c6/documentation/img/cytoscape-logo.svg"
        },
        {
            "title": "D",
            "hex": "B03931",
            "source": "https://github.com/dlang/dlang.org/blob/6d0e2e5f6a8249031cfd010e389b99ff014cd320/images/dlogo.svg"
        },
        {
            "title": "D-EDGE",
            "hex": "432975",
            "source": "https://github.com/d-edge/JoinUs/blob/4d8b5cf7145db26649fe9f1587194e44dbbe3565/d-edge.svg"
        },
        {
            "title": "D-Wave Systems",
            "hex": "008CD7",
            "source": "https://www.dwavesys.com"
        },
        {
            "title": "D3.js",
            "hex": "F9A03C",
            "source": "https://github.com/d3/d3-logo/tree/6d9c471aa852033501d00ca63fe73d9f8be82d1d"
        },
        {
            "title": "Dacia",
            "hex": "122AFF",
            "source": "https://www.dacia.ro"
        },
        {
            "title": "DAF",
            "hex": "00529B",
            "source": "https://www.daf.com/en"
        },
        {
            "title": "Dailymotion",
            "hex": "0D0D0D",
            "source": "https://about.dailymotion.com/en/press/"
        },
        {
            "title": "Daimler",
            "hex": "E6E6E6",
            "source": "https://designnavigator.daimler.com/Daimler_Corporate_Logotype_Black_DTP",
            "guidelines": "https://designnavigator.daimler.com/Daimler_Corporate_Logotype"
        },
        {
            "title": "DaisyUI",
            "hex": "5A0EF8",
            "source": "https://raw.githubusercontent.com/saadeghi/files/main/daisyui/logo-4.svg"
        },
        {
            "title": "Dapr",
            "hex": "0D2192",
            "source": "https://raw.githubusercontent.com/dapr/dapr/18575823c74318c811d6cd6f57ffac76d5debe93/img/dapr_logo.svg"
        },
        {
            "title": "Dark Reader",
            "hex": "141E24",
            "source": "https://github.com/simple-icons/simple-icons/pull/3348#issuecomment-667090608"
        },
        {
            "title": "Dart",
            "hex": "0175C2",
            "source": "https://github.com/dart-lang/site-shared/tree/18458ff440afd3d06f04e5cb871c4c5eda29c9d5/src/_assets/image/dart/logo"
        },
        {
            "title": "Darty",
            "hex": "EB1B23",
            "source": "https://www.darty.com"
        },
        {
            "title": "Das Erste",
            "hex": "001A4B",
            "source": "https://en.wikipedia.org/wiki/Das_Erste"
        },
        {
            "title": "Dash",
            "hex": "008DE4",
            "source": "https://www.dash.org/brand-assets/",
            "guidelines": "https://www.dash.org/brand-guidelines/"
        },
        {
            "title": "Dashlane",
            "hex": "0E353D",
            "source": "https://brandfolder.com/dashlane/brandkitpartners"
        },
        {
            "title": "Dask",
            "hex": "FDA061",
            "source": "https://github.com/dask/dask/blob/fc911b6d481e602f7549eecb180c3f7622260001/docs/source/images/dask_icon.svg"
        },
        {
            "title": "Dassault Systèmes",
            "hex": "005386",
            "source": "https://www.3ds.com"
        },
        {
            "title": "data.ai",
            "hex": "000000",
            "source": "https://www.data.ai/en/about/press/"
        },
        {
            "title": "Databricks",
            "hex": "FF3621",
            "source": "https://www.databricks.com",
            "guidelines": "https://brand.databricks.com/Styleguide/Guide/"
        },
        {
            "title": "DataCamp",
            "hex": "03EF62",
            "source": "https://www.datacamp.com"
        },
        {
            "title": "Datadog",
            "hex": "632CA6",
            "source": "https://www.datadoghq.com/about/resources",
            "guidelines": "https://www.datadoghq.com/about/resources/"
        },
        {
            "title": "DataGrip",
            "hex": "000000",
            "source": "https://www.jetbrains.com/company/brand/logos/",
            "guidelines": "https://www.jetbrains.com/company/brand/"
        },
        {
            "title": "Dataiku",
            "hex": "2AB1AC",
            "source": "https://www.dataiku.com/company/media-kit/"
        },
        {
            "title": "DataStax",
            "hex": "3A3A42",
            "source": "https://www.datastax.com/brand-resources",
            "guidelines": "https://www.datastax.com/brand-resources"
        },
        {
            "title": "Dataverse",
            "hex": "088142",
            "source": "https://docs.microsoft.com/en-us/power-platform/guidance/icons",
            "guidelines": "https://docs.microsoft.com/en-us/power-platform/guidance/icons",
            "license": {
                "type": "custom",
                "url": "https://docs.microsoft.com/en-us/power-platform/guidance/icons"
            }
        },
        {
            "title": "DatoCMS",
            "hex": "FF7751",
            "source": "https://www.datocms.com/company/brand-assets",
            "guidelines": "https://www.datocms.com/company/brand-assets"
        },
        {
            "title": "Datto",
            "hex": "199ED9",
            "source": "https://www.datto.com/brand/logos",
            "guidelines": "https://www.datto.com/brand"
        },
        {
            "title": "DAZN",
            "hex": "F8F8F5",
            "source": "https://media.dazn.com/en/assets/"
        },
        {
            "title": "dblp",
            "hex": "004F9F",
            "source": "https://dblp.org"
        },
        {
            "title": "dbt",
            "hex": "FF694B",
            "source": "https://github.com/fishtown-analytics/dbt-styleguide/blob/a2895e005457eda531880dfde62f31959d42f18b/_includes/icons/logo.svg"
        },
        {
            "title": "DC Entertainment",
            "hex": "0078F0",
            "source": "https://www.readdc.com"
        },
        {
            "title": "De'Longhi",
            "hex": "072240",
            "source": "https://www.delonghi.com"
        },
        {
            "title": "Debian",
            "hex": "A81D33",
            "source": "https://www.debian.org/logos",
            "guidelines": "https://www.debian.org/logos/",
            "license": {
                "type": "CC-BY-SA-3.0"
            }
        },
        {
            "title": "deepin",
            "hex": "007CFF",
            "source": "https://commons.wikimedia.org/wiki/File:Deepin_logo.svg"
        },
        {
            "title": "Deepnote",
            "hex": "3793EF",
            "source": "https://deepnote.com"
        },
        {
            "title": "Deezer",
            "hex": "FEAA2D",
            "source": "https://deezerbrand.com",
            "guidelines": "https://deezerbrand.com"
        },
        {
            "title": "del.icio.us",
            "slug": "delicious",
            "hex": "0000FF",
            "source": "https://del.icio.us",
            "aliases": {
                "aka": [
                    "Delicious"
                ]
            }
        },
        {
            "title": "Deliveroo",
            "hex": "00CCBC",
            "source": "https://deliveroo.com"
        },
        {
            "title": "Dell",
            "hex": "007DB8",
            "source": "https://www.dell.com",
            "guidelines": "https://brand.delltechnologies.com/logos/"
        },
        {
            "title": "Delphi",
            "hex": "EE1F35",
            "source": "https://www.embarcadero.com/news/logo"
        },
        {
            "title": "Delta",
            "hex": "003366",
            "source": "https://news.delta.com/delta-air-lines-logos-brand-guidelines"
        },
        {
            "title": "Deno",
            "hex": "000000",
            "source": "https://github.com/denoland/dotland/blob/f1ba74327b401b47de678f30d768ff9bf54494b6/public/logo.svg",
            "license": {
                "type": "MIT"
            }
        },
        {
            "title": "Dependabot",
            "hex": "025E8C",
            "source": "https://dependabot.com"
        },
        {
            "title": "Der Spiegel",
            "hex": "E64415",
            "source": "https://www.spiegel.de"
        },
        {
            "title": "Designer News",
            "hex": "2D72D9",
            "source": "https://www.designernews.co"
        },
        {
            "title": "Deutsche Bahn",
            "hex": "F01414",
            "source": "https://www.bahn.de"
        },
        {
            "title": "Deutsche Bank",
            "hex": "0018A8",
            "source": "https://www.db.com"
        },
        {
            "title": "dev.to",
            "hex": "0A0A0A",
            "source": "https://dev.to"
        },
        {
            "title": "DevExpress",
            "hex": "FF7200",
            "source": "https://www.devexpress.com/aboutus/"
        },
        {
            "title": "DeviantArt",
            "hex": "05CC47",
            "source": "https://help.deviantart.com/21"
        },
        {
            "title": "Devpost",
            "hex": "003E54",
            "source": "https://github.com/challengepost/supportcenter/blob/e40066cde2ed25dc14c0541edb746ff8c6933114/images/devpost-icon-rgb.svg"
        },
        {
            "title": "devRant",
            "hex": "F99A66",
            "source": "https://devrant.com"
        },
        {
            "title": "Dgraph",
            "hex": "E50695",
            "source": "https://dgraph.io"
        },
        {
            "title": "DHL",
            "hex": "FFCC00",
            "source": "https://www.dpdhl-brands.com/dhl/en/guides/design-basics/logo-and-claim.html",
            "guidelines": "https://www.dpdhl-brands.com/dhl/en/guides/design-basics/logo-and-claim.html"
        },
        {
            "title": "diagrams.net",
            "hex": "F08705",
            "source": "https://github.com/jgraph/drawio/blob/4743eba8d5eaa497dc003df7bf7295b695c59bea/src/main/webapp/images/drawlogo.svg",
            "aliases": {
                "aka": [
                    "draw.io"
                ]
            }
        },
        {
            "title": "Dialogflow",
            "hex": "FF9800",
            "source": "https://dialogflow.cloud.google.com"
        },
        {
            "title": "Diaspora",
            "hex": "000000",
            "source": "https://wiki.diasporafoundation.org/Branding"
        },
        {
            "title": "Digg",
            "hex": "000000",
            "source": "https://digg.com"
        },
        {
            "title": "Digi-Key Electronics",
            "hex": "CC0000",
            "source": "https://www.digikey.com"
        },
        {
            "title": "DigitalOcean",
            "hex": "0080FF",
            "source": "https://www.digitalocean.com/press/",
            "guidelines": "https://www.digitalocean.com/press/"
        },
        {
            "title": "Dior",
            "hex": "000000",
            "source": "https://www.dior.com"
        },
        {
            "title": "Directus",
            "hex": "263238",
            "source": "https://directus.io"
        },
        {
            "title": "Discogs",
            "hex": "333333",
            "source": "https://www.discogs.com/brand"
        },
        {
            "title": "Discord",
            "hex": "5865F2",
            "source": "https://discord.com/branding",
            "guidelines": "https://discord.com/branding"
        },
        {
            "title": "Discourse",
            "hex": "000000",
            "source": "https://www.discourse.org"
        },
        {
            "title": "Discover",
            "hex": "FF6000",
            "source": "https://www.discovernetwork.com/en-us/business-resources/free-signage-logos"
        },
        {
            "title": "Disqus",
            "hex": "2E9FFF",
            "source": "https://disqus.com/brand"
        },
        {
            "title": "Disroot",
            "hex": "50162D",
            "source": "https://disroot.org/en"
        },
        {
            "title": "Django",
            "hex": "092E20",
            "source": "https://www.djangoproject.com/community/logos/"
        },
        {
            "title": "Dlib",
            "hex": "008000",
            "source": "https://github.com/davisking/dlib/blob/8a2c7442074339ac9ffceff6ef5a49e0114222b9/docs/docs/dlib-logo-and-icons.svg"
        },
        {
            "title": "DLNA",
            "hex": "48A842",
            "source": "https://upload.wikimedia.org/wikipedia/de/e/eb/Digital_Living_Network_Alliance_logo.svg"
        },
        {
            "title": "dm",
            "hex": "002878",
            "source": "https://www.dm.de"
        },
        {
            "title": "Docker",
            "hex": "2496ED",
            "source": "https://www.docker.com/company/newsroom/media-resources"
        },
        {
            "title": "Docs.rs",
            "hex": "000000",
            "source": "https://docs.rs"
        },
        {
            "title": "DocuSign",
            "hex": "FFCC22",
            "source": "https://www.docusign.com/sites/all/themes/custom/docusign/favicons/mstile-310x310.png"
        },
        {
            "title": "Dogecoin",
            "hex": "C2A633",
            "source": "https://cryptologos.cc/dogecoin"
        },
        {
            "title": "DOI",
            "hex": "FAB70C",
            "source": "https://www.doi.org/images/logos/header_logo_cropped.svg",
            "guidelines": "https://www.doi.org/resources/130718-trademark-policy.pdf"
        },
        {
            "title": "Dolby",
            "hex": "000000",
            "source": "https://www.dolby.com/us/en/about/brand-identity.html"
        },
        {
            "title": "DoorDash",
            "hex": "FF3008",
            "source": "https://www.doordash.com/about/"
        },
        {
            "title": "Douban",
            "hex": "2D963D",
            "source": "https://www.douban.com/about",
            "license": {
                "type": "custom",
                "url": "https://www.douban.com/about/legal#info_data"
            }
        },
        {
            "title": "Douban Read",
            "hex": "389EAC",
            "source": "https://read.douban.com",
            "license": {
                "type": "custom",
                "url": "https://www.douban.com/about/legal#info_data"
            }
        },
        {
            "title": "Dovecot",
            "hex": "54BCAB",
            "source": "https://commons.wikimedia.org/wiki/File:Dovecot_logo.svg"
        },
        {
            "title": "DPD",
            "hex": "DC0032",
            "source": "https://www.dpd.com"
        },
        {
            "title": "Dragonframe",
            "hex": "D4911E",
            "source": "https://dragonframe.com"
        },
        {
            "title": "Draugiem.lv",
            "hex": "FF6600",
            "source": "https://www.frype.com/applications/dev/docs/logos/"
        },
        {
            "title": "Dribbble",
            "hex": "EA4C89",
            "source": "https://dribbble.com/branding"
        },
        {
            "title": "Drone",
            "hex": "212121",
            "source": "https://github.com/drone/brand/tree/f3ba7a1ad3c35abfe9571ea9c3ea93dff9912955"
        },
        {
            "title": "Drooble",
            "hex": "19C4BE",
            "source": "https://blog.drooble.com/press/"
        },
        {
            "title": "Dropbox",
            "hex": "0061FF",
            "source": "https://www.dropbox.com/branding"
        },
        {
            "title": "Drupal",
            "hex": "0678BE",
            "source": "https://www.drupal.org/about/media-kit/logos"
        },
        {
            "title": "DS Automobiles",
            "hex": "1D1717",
            "source": "https://www.stellantis.com/en/brands/ds"
        },
        {
            "title": "DTube",
            "hex": "F01A30",
            "source": "https://about.d.tube/mediakit.html"
        },
        {
            "title": "Ducati",
            "hex": "CC0000",
            "source": "https://brandlogos.net/ducati-logo-vector-svg-92931.html"
        },
        {
            "title": "DuckDB",
            "hex": "FFF000",
            "source": "https://duckdb.org"
        },
        {
            "title": "DuckDuckGo",
            "hex": "DE5833",
            "source": "https://duckduckgo.com"
        },
        {
            "title": "Dungeons & Dragons",
            "hex": "ED1C24",
            "source": "https://dnd.wizards.com/articles/features/basicrules",
            "guidelines": "https://dnd.wizards.com/articles/features/fan-site-kit",
            "aliases": {
                "aka": [
                    "D&D"
                ]
            }
        },
        {
            "title": "Dunked",
            "hex": "2DA9D7",
            "source": "https://dunked.com"
        },
        {
            "title": "Duolingo",
            "hex": "58CC02",
            "source": "https://www.duolingo.com"
        },
        {
            "title": "DVC",
            "aliases": {
                "aka": [
                    "Data Version Control"
                ]
            },
            "hex": "13ADC7",
            "source": "https://iterative.ai/brand/",
            "guidelines": "https://iterative.ai/brand/"
        },
        {
            "title": "dwm",
            "hex": "1177AA",
            "source": "https://dwm.suckless.org"
        },
        {
            "title": "Dynamics 365",
            "hex": "0B53CE",
            "source": "https://docs.microsoft.com/en-us/dynamics365/get-started/icons",
            "guidelines": "https://docs.microsoft.com/en-us/dynamics365/get-started/icons",
            "license": {
                "type": "custom",
                "url": "https://docs.microsoft.com/en-us/dynamics365/get-started/icons"
            }
        },
        {
            "title": "Dynatrace",
            "hex": "1496FF",
            "source": "https://www.dynatrace.com/company/press-kit/"
        },
        {
            "title": "E.Leclerc",
            "hex": "0066CC",
            "source": "https://www.e.leclerc/assets/images/sue-logo.svg"
        },
        {
            "title": "E3",
            "hex": "E73D2F",
            "source": "https://commons.wikimedia.org/wiki/File:E3_Logo.svg",
            "aliases": {
                "aka": [
                    "Electronic Entertainment Expo"
                ]
            }
        },
        {
            "title": "EA",
            "hex": "000000",
            "source": "https://www.ea.com"
        },
        {
            "title": "Eagle",
            "hex": "0072EF",
            "source": "https://en.eagle.cool"
        },
        {
            "title": "easyJet",
            "hex": "FF6600",
            "source": "https://www.easyjet.com"
        },
        {
            "title": "eBay",
            "hex": "E53238",
            "source": "https://go.developer.ebay.com/logos"
        },
        {
            "title": "EBOX",
            "hex": "BE2323",
            "source": "https://www.ebox.ca"
        },
        {
            "title": "Eclipse Adoptium",
            "hex": "FF1464",
            "source": "https://www.eclipse.org/org/artwork/",
            "guidelines": "https://www.eclipse.org/legal/logo_guidelines.php"
        },
        {
            "title": "Eclipse Che",
            "hex": "525C86",
            "source": "https://www.eclipse.org/che/"
        },
        {
            "title": "Eclipse IDE",
            "hex": "2C2255",
            "source": "https://www.eclipse.org/artwork/"
        },
        {
            "title": "Eclipse Jetty",
            "hex": "FC390E",
            "source": "https://github.com/eclipse/jetty.project/blob/dab26c601d08d350cd830c1007bb196c5196f0f6/logos/jetty-avatar.svg"
        },
        {
            "title": "Eclipse Mosquitto",
            "hex": "3C5280",
            "source": "https://github.com/eclipse/mosquitto/blob/75fc908bba90d4bd06e85efc1c4ed77952ec842c/logo/mosquitto-logo-only.svg"
        },
        {
            "title": "Eclipse Vert.x",
            "hex": "782A90",
            "source": "https://github.com/vert-x3/.github/blob/1ad6612d87f35665e50a00fc32eb9c542556385d/workflow-templates/vertx-favicon.svg"
        },
        {
            "title": "EDEKA",
            "hex": "1B66B3",
            "source": "https://www.edeka.de"
        },
        {
            "title": "EditorConfig",
            "hex": "FEFEFE",
            "source": "https://editorconfig.org"
        },
        {
            "title": "edX",
            "hex": "02262B",
            "source": "https://www.edx.org"
        },
        {
            "title": "egghead",
            "hex": "FCFBFA",
            "source": "https://egghead.io"
        },
        {
            "title": "Egnyte",
            "hex": "00968F",
            "source": "https://www.egnyte.com/presskit.html"
        },
        {
            "title": "Eight Sleep",
            "hex": "262729",
            "source": "https://www.eightsleep.com/press/"
        },
        {
            "title": "El Jueves",
            "hex": "BE312E",
            "source": "https://www.eljueves.es"
        },
        {
            "title": "Elastic",
            "hex": "005571",
            "source": "https://www.elastic.co/brand"
        },
        {
            "title": "Elastic Cloud",
            "hex": "005571",
            "source": "https://www.elastic.co/brand"
        },
        {
            "title": "Elastic Stack",
            "hex": "005571",
            "source": "https://www.elastic.co/brand"
        },
        {
            "title": "Elasticsearch",
            "hex": "005571",
            "source": "https://www.elastic.co/brand"
        },
        {
            "title": "Electron",
            "hex": "47848F",
            "source": "https://www.electronjs.org"
        },
        {
            "title": "Electron Fiddle",
            "hex": "E79537",
            "source": "https://github.com/electron/fiddle/blob/19360ade76354240630e5660469b082128e1e57e/assets/icons/fiddle.svg"
        },
        {
            "title": "electron-builder",
            "hex": "FFFFFF",
            "source": "https://www.electron.build"
        },
        {
            "title": "Element",
            "hex": "0DBD8B",
            "source": "https://element.io"
        },
        {
            "title": "elementary",
            "hex": "64BAFF",
            "source": "https://elementary.io/brand"
        },
        {
            "title": "Elementor",
            "hex": "92003B",
            "source": "https://elementor.com/logos/",
            "guidelines": "https://elementor.com/logos/"
        },
        {
            "title": "Eleventy",
            "hex": "000000",
            "source": "https://www.11ty.io"
        },
        {
            "title": "Elgato",
            "hex": "101010",
            "source": "https://www.elgato.com/en/media-room"
        },
        {
            "title": "Elixir",
            "hex": "4B275F",
            "source": "https://github.com/elixir-lang/elixir-lang.github.com/tree/031746384ee23b9be19298c92a9699c56cc05845/images/logo"
        },
        {
            "title": "Ello",
            "hex": "000000",
            "source": "https://ello.co"
        },
        {
            "title": "Elm",
            "hex": "1293D8",
            "source": "https://github.com/elm/foundation.elm-lang.org/blob/2d097b317d8af2aaeab49284830260a32d817305/assets/elm_logo.svg"
        },
        {
            "title": "Elsevier",
            "hex": "FF6C00",
            "source": "https://www.elsevier.com"
        },
        {
            "title": "Embarcadero",
            "hex": "ED1F35",
            "source": "https://www.embarcadero.com/news/logo"
        },
        {
            "title": "Ember.js",
            "hex": "E04E39",
            "source": "https://emberjs.com/logos/",
            "guidelines": "https://emberjs.com/logos/"
        },
        {
            "title": "Emby",
            "hex": "52B54B",
            "source": "https://emby.media"
        },
        {
            "title": "Emirates",
            "hex": "D71921",
            "source": "https://www.emirates.com/ie/english/"
        },
        {
            "title": "Emlakjet",
            "hex": "0AE524",
            "source": "https://www.emlakjet.com/kurumsal-materyaller/"
        },
        {
            "title": "Empire Kred",
            "hex": "72BE50",
            "source": "https://www.empire.kred"
        },
        {
            "title": "Engadget",
            "hex": "000000",
            "source": "https://www.engadget.com",
            "guidelines": "https://o.aolcdn.com/engadget/brand-kit/eng-logo-guidelines.pdf"
        },
        {
            "title": "Enpass",
            "hex": "0D47A1",
            "source": "https://www.enpass.io/press/"
        },
        {
            "title": "EnterpriseDB",
            "hex": "FF3E00",
            "source": "https://www.enterprisedb.com"
        },
        {
            "title": "Envato",
            "hex": "81B441",
            "source": "https://envato.com"
        },
        {
            "title": "Envoy Proxy",
            "hex": "AC6199",
            "source": "https://d33wubrfki0l68.cloudfront.net/6f16455dae972425b77c7e31642269b375ec250e/3bd11/img/envoy-logo.svg"
        },
        {
            "title": "EPEL",
            "hex": "FC0000",
            "source": "https://fedoraproject.org/wiki/EPEL"
        },
        {
            "title": "Epic Games",
            "hex": "313131",
            "source": "https://dev.epicgames.com/docs/services/en-US/EpicAccountServices/DesignGuidelines/index.html#epicgamesbrandguidelines",
            "guidelines": "https://dev.epicgames.com/docs/services/en-US/EpicAccountServices/DesignGuidelines/index.html#epicgamesbrandguidelines"
        },
        {
            "title": "Epson",
            "hex": "003399",
            "source": "https://global.epson.com/IR/library/"
        },
        {
            "title": "Equinix Metal",
            "hex": "ED2224",
            "source": "https://metal.equinix.com"
        },
        {
            "title": "Erlang",
            "hex": "A90533",
            "source": "https://github.com/erlang/erlide_eclipse/blob/99d1d61fde8e32ef1630ca0e1b05a6822b3d6489/meta/media/erlang-logo.svg"
        },
        {
            "title": "esbuild",
            "hex": "FFCF00",
            "source": "https://github.com/evanw/esbuild/blob/ac542f913908d7326b65eb2e01f0559ed135a40e/images/logo.svg"
        },
        {
            "title": "ESEA",
            "hex": "0E9648",
            "source": "https://play.esea.net"
        },
        {
            "title": "ESLGaming",
            "hex": "FFFF09",
            "source": "https://brand.eslgaming.com",
            "guidelines": "https://brand.eslgaming.com"
        },
        {
            "title": "ESLint",
            "hex": "4B32C3",
            "source": "https://eslint.org"
        },
        {
            "title": "ESPHome",
            "hex": "000000",
            "source": "https://esphome.io"
        },
        {
            "title": "Espressif",
            "hex": "E7352C",
            "source": "https://www.espressif.com"
        },
        {
            "title": "ESRI",
            "hex": "000000",
            "source": "https://www.esri.com/en-us/arcgis/products/arcgis-pro/overview"
        },
        {
            "title": "etcd",
            "hex": "419EDA",
            "source": "https://cncf-branding.netlify.app/projects/etcd/"
        },
        {
            "title": "Ethereum",
            "hex": "3C3C3D",
            "source": "https://ethereum.org/en/assets/"
        },
        {
            "title": "Ethiopian Airlines",
            "hex": "648B1A",
            "source": "https://corporate.ethiopianairlines.com/media/Ethiopian-Factsheet"
        },
        {
            "title": "Etihad Airways",
            "hex": "BD8B13",
            "source": "https://www.etihad.com/en-ie/manage/duty-free"
        },
        {
            "title": "Etsy",
            "hex": "F16521",
            "source": "https://www.etsy.com/uk/press"
        },
        {
            "title": "Event Store",
            "hex": "5AB552",
            "source": "https://github.com/EventStore/Brand/tree/319d6f8dadc2881062917ea5a6dafa675775ea85"
        },
        {
            "title": "Eventbrite",
            "hex": "F05537",
            "source": "https://www.eventbrite.com/signin/"
        },
        {
            "title": "Evernote",
            "hex": "00A82D",
            "source": "https://evernote.com/about-us",
            "guidelines": "https://evernote.com/about-us"
        },
        {
            "title": "Exercism",
            "hex": "009CAB",
            "source": "https://github.com/exercism/website-icons/blob/2ad12baa465acfaa74efc5da27a6a12f8b05e3d0/exercism/logo-icon.svg",
            "license": {
                "type": "CC-BY-3.0"
            }
        },
        {
            "title": "Exordo",
            "hex": "DAA449",
            "source": "https://www.exordo.com"
        },
        {
            "title": "Exoscale",
            "hex": "DA291C",
            "source": "https://www.exoscale.com/press/",
            "guidelines": "https://www.exoscale.com/press/"
        },
        {
            "title": "Expensify",
            "hex": "0185FF",
            "source": "https://use.expensify.com/press-kit",
            "guidelines": "https://use.expensify.com/press-kit"
        },
        {
            "title": "Experts Exchange",
            "hex": "00AAE7",
            "source": "https://www.experts-exchange.com"
        },
        {
            "title": "Expo",
            "hex": "000020",
            "source": "https://expo.io/brand/"
        },
        {
            "title": "Express",
            "hex": "000000",
            "source": "https://github.com/openjs-foundation/artwork/blob/ac43961d1157f973c54f210cf5e0c9c45e3d3f10/projects/express/express-icon-black.svg"
        },
        {
            "title": "ExpressVPN",
            "hex": "DA3940",
            "source": "https://www.expressvpn.com/press",
            "guidelines": "https://www.expressvpn.com/press"
        },
        {
            "title": "EyeEm",
            "hex": "000000",
            "source": "https://www.eyeem.com"
        },
        {
            "title": "F-Droid",
            "hex": "1976D2",
            "source": "https://f-droid.org"
        },
        {
            "title": "F-Secure",
            "hex": "00BAFF",
            "source": "https://vip.f-secure.com/en/marketing/logos"
        },
        {
            "title": "F1",
            "hex": "E10600",
            "source": "https://www.formula1.com"
        },
        {
            "title": "F5",
            "hex": "E4002B",
            "source": "https://www.f5.com/company/news/press-kit"
        },
        {
            "title": "Facebook",
            "hex": "1877F2",
            "source": "https://en.facebookbrand.com"
        },
        {
            "title": "Facebook Gaming",
            "hex": "005FED",
            "source": "https://www.facebook.com/fbgaminghome/"
        },
        {
            "title": "Facebook Live",
            "hex": "ED4242",
            "source": "https://en.facebookbrand.com"
        },
        {
            "title": "FACEIT",
            "hex": "FF5500",
            "source": "https://corporate.faceit.com/branding/"
        },
        {
            "title": "Facepunch",
            "hex": "EC1C24",
            "source": "https://facepunch.com/img/brand/default-light.svg"
        },
        {
            "title": "Falcon",
            "hex": "F0AD4E",
            "source": "https://falconframework.org"
        },
        {
            "title": "FamPay",
            "hex": "FFAD00",
            "source": "https://fampay.in"
        },
        {
            "title": "Fandango",
            "hex": "FF7300",
            "source": "https://www.fandango.com"
        },
        {
            "title": "Fandom",
            "hex": "FA005A",
            "source": "https://fandomdesignsystem.com"
        },
        {
            "title": "Fanfou",
            "hex": "00CCFF",
            "source": "https://fanfou.com"
        },
        {
            "title": "Fantom",
            "hex": "0928FF",
            "source": "https://fantom.foundation"
        },
        {
            "title": "FARFETCH",
            "hex": "000000",
            "source": "https://www.farfetch.com"
        },
        {
            "title": "FastAPI",
            "hex": "009688",
            "source": "https://github.com/tiangolo/fastapi/blob/6205935323ded4767438ee81623892621b353415/docs/en/docs/img/icon-white.svg"
        },
        {
            "title": "Fastify",
            "hex": "000000",
            "source": "https://github.com/fastify/graphics/blob/91e8a3d4754807de3b69440f66c72a737a5fde94/fastify-1000px-square-02.svg"
        },
        {
            "title": "Fastlane",
            "hex": "00F200",
            "source": "https://github.com/fastlane/fastlane.tools/blob/19ff41a6c0f27510a7a7879e6944809d40ab382e/assets/img/logo-mobile.svg"
        },
        {
            "title": "Fastly",
            "hex": "FF282D",
            "source": "https://assets.fastly.com/style-guide/docs/"
        },
        {
            "title": "Fathom",
            "hex": "9187FF",
            "source": "https://usefathom.com/brand"
        },
        {
            "title": "Fauna",
            "hex": "3A1AB6",
            "source": "https://fauna.com"
        },
        {
            "title": "Favro",
            "hex": "512DA8",
            "source": "https://favro.com/login"
        },
        {
            "title": "FeatHub",
            "hex": "9B9B9B",
            "source": "https://feathub.com"
        },
        {
            "title": "FedEx",
            "hex": "4D148C",
            "source": "https://newsroom.fedex.com"
        },
        {
            "title": "Fedora",
            "hex": "51A2DA",
            "source": "https://docs.fedoraproject.org/en-US/project/brand/",
            "guidelines": "https://fedoraproject.org/wiki/Legal:Trademark_guidelines",
            "license": {
                "type": "custom",
                "url": "https://docs.fedoraproject.org/en-US/project/brand/"
            }
        },
        {
            "title": "Feedly",
            "hex": "2BB24C",
            "source": "https://blog.feedly.com"
        },
        {
            "title": "Ferrari",
            "hex": "D40000",
            "source": "https://www.ferrari.com"
        },
        {
            "title": "Ferrari N.V.",
            "slug": "ferrarinv",
            "hex": "EB2E2C",
            "source": "https://corporate.ferrari.com"
        },
        {
            "title": "FFmpeg",
            "hex": "007808",
            "source": "https://commons.wikimedia.org/wiki/File:FFmpeg_Logo_new.svg"
        },
        {
            "title": "Fi",
            "hex": "00B899",
            "source": "https://fi.money",
            "aliases": {
                "aka": [
                    "Fi.Money",
                    "epiFi"
                ]
            }
        },
        {
            "title": "Fiat",
            "hex": "941711",
            "source": "https://www.fcaci.com/x/FIATv15"
        },
        {
            "title": "Fido Alliance",
            "hex": "FFBF3B",
            "source": "https://fidoalliance.org/overview/legal/logo-usage/",
            "guidelines": "https://fidoalliance.org/overview/legal/fido-trademark-and-service-mark-usage-agreement-for-websites/"
        },
        {
            "title": "FIFA",
            "hex": "326295",
            "source": "https://en.wikipedia.org/wiki/FIFA"
        },
        {
            "title": "Fig",
            "hex": "000000",
            "source": "https://fig.io/icons/fig.svg"
        },
        {
            "title": "Figma",
            "hex": "F24E1E",
            "source": "https://www.figma.com/using-the-figma-brand/",
            "guidelines": "https://www.figma.com/using-the-figma-brand/"
        },
        {
            "title": "figshare",
            "hex": "556472",
            "source": "https://en.wikipedia.org/wiki/Figshare"
        },
        {
            "title": "Fila",
            "hex": "03234C",
            "source": "https://en.wikipedia.org/wiki/Fila_(company)"
        },
        {
            "title": "Files",
            "hex": "4285F4",
            "source": "https://files.google.com"
        },
        {
            "title": "FileZilla",
            "hex": "BF0000",
            "source": "https://commons.wikimedia.org/wiki/File:FileZilla_logo.svg"
        },
        {
            "title": "Fing",
            "hex": "009AEE",
            "source": "https://www.fing.com"
        },
        {
            "title": "Firebase",
            "hex": "FFCA28",
            "source": "https://firebase.google.com/brand-guidelines/",
            "guidelines": "https://firebase.google.com/brand-guidelines/"
        },
        {
            "title": "Firefox",
            "hex": "FF7139",
            "source": "https://mozilla.design/firefox/logos-usage/",
            "guidelines": "https://mozilla.design/firefox/logos-usage/"
        },
        {
            "title": "Firefox Browser",
            "hex": "FF7139",
            "source": "https://mozilla.design/firefox/logos-usage/"
        },
        {
            "title": "Fireship",
            "hex": "EB844E",
            "source": "https://github.com/fireship-io/fireship.io/blob/987da97305a5968b99347aa748f928a4667336f8/hugo/layouts/partials/svg/logo.svg"
        },
        {
            "title": "Firewalla",
            "hex": "C8332D",
            "source": "https://github.com/firewalla/firewalla/blob/97f7463fe07b85b979a8f0738fdf14c1af0249a8/extension/diag/static/firewalla.svg"
        },
        {
            "title": "FIRST",
            "hex": "0066B3",
            "source": "https://www.firstinspires.org/brand"
        },
        {
            "title": "Fitbit",
            "hex": "00B0B9",
            "source": "https://www.fitbit.com/uk/home"
        },
        {
            "title": "FITE",
            "hex": "CA0404",
            "source": "https://www.fite.tv"
        },
        {
            "title": "FiveM",
            "hex": "F40552",
            "source": "https://fivem.net"
        },
        {
            "title": "Fiverr",
            "hex": "1DBF73",
            "source": "https://www.fiverr.com/press-kit"
        },
        {
            "title": "Flask",
            "hex": "000000",
            "source": "https://github.com/pallets/flask/blob/e6e75e55470a0682ee8370e6d68062e515a248b9/artwork/logo-full.svg",
            "license": {
                "type": "custom",
                "url": "https://github.com/pallets/flask/blob/master/artwork/LICENSE.rst"
            }
        },
        {
            "title": "Flat",
            "hex": "3481FE",
            "source": "https://github.com/netless-io/flat/blob/525b2247f36e96ae2f9e6a39b4fe0967152305f2/desktop/renderer-app/src/assets/image/logo.svg"
        },
        {
            "title": "Flathub",
            "hex": "000000",
            "source": "https://flathub.org"
        },
        {
            "title": "Flatpak",
            "hex": "4A90D9",
            "source": "https://flatpak.org/press",
            "guidelines": "https://flatpak.org/press"
        },
        {
            "title": "Flattr",
            "hex": "000000",
            "source": "https://flattr.com"
        },
        {
            "title": "Flickr",
            "hex": "0063DC",
            "source": "https://www.flickr.com"
        },
        {
            "title": "Flipboard",
            "hex": "E12828",
            "source": "https://about.flipboard.com/brand-guidelines"
        },
        {
            "title": "Flipkart",
            "hex": "2874F0",
            "source": "https://www.flipkart.com"
        },
        {
            "title": "Floatplane",
            "hex": "00AEEF",
            "source": "https://www.floatplane.com"
        },
        {
            "title": "Flood",
            "hex": "4285F4",
            "source": "https://flood.io"
        },
        {
            "title": "Fluent Bit",
            "hex": "49BDA5",
            "source": "https://github.com/fluent/fluent-bit/blob/cdb35721d06242d66a729656282831ccd1589ca2/snap/fluent-bit.svg"
        },
        {
            "title": "Fluentd",
            "hex": "0E83C8",
            "source": "https://docs.fluentd.org/quickstart/logo",
            "license": {
                "type": "Apache-2.0"
            }
        },
        {
            "title": "Flutter",
            "hex": "02569B",
            "source": "https://flutter.dev/brand",
            "guidelines": "https://flutter.dev/brand"
        },
        {
            "title": "Fluxus",
            "hex": "FFFFFF",
            "source": "https://github.com/YieldingFluxus/fluxuswebsite/blob/651d798b8753786dcc51644c3b048a4f399db166/public/icon-svg.svg"
        },
        {
            "title": "Flyway",
            "hex": "CC0200",
            "source": "https://github.com/flyway/flywaydb.org/blob/8a7923cb9ead016442d4c5caf2e8ba5a9bfad5cf/assets/logo/flyway-logo.png"
        },
        {
            "title": "FMOD",
            "hex": "000000",
            "source": "https://www.fmod.com/attribution",
            "guidelines": "https://www.fmod.com/attribution"
        },
        {
            "title": "Fnac",
            "hex": "E1A925",
            "source": "https://www.fnac.com"
        },
        {
            "title": "Folium",
            "hex": "77B829",
            "source": "https://python-visualization.github.io/folium/"
        },
        {
            "title": "Fonoma",
            "hex": "02B78F",
            "source": "https://en.fonoma.com"
        },
        {
            "title": "Font Awesome",
            "hex": "528DD7",
            "source": "https://fontawesome.com/v5.15/icons/font-awesome-flag"
        },
        {
            "title": "FontBase",
            "hex": "3D03A7",
            "source": "https://fontba.se"
        },
        {
            "title": "FontForge",
            "hex": "F2712B",
            "source": "https://fontforge.org"
        },
        {
            "title": "foodpanda",
            "hex": "D70F64",
            "source": "https://www.foodpanda.com"
        },
        {
            "title": "Ford",
            "hex": "00274E",
            "source": "https://secure.ford.com/brochures/"
        },
        {
            "title": "Forestry",
            "hex": "343A40",
            "source": "https://forestry.io"
        },
        {
            "title": "Forgejo",
            "hex": "FB923C",
            "source": "https://codeberg.org/forgejo/meta/raw/branch/readme/branding/logo/forgejo-monochrome.svg",
            "guidelines": "https://codeberg.org/forgejo/meta/src/branch/readme/branding/README.md#logo",
            "license": {
                "type": "CC-BY-SA-4.0",
                "url": "https://codeberg.org/forgejo/meta/src/branch/readme/branding/logo/forgejo-logo-license-exemption.txt"
            }
        },
        {
            "title": "Formstack",
            "hex": "21B573",
            "source": "https://www.formstack.com/brand/guidelines"
        },
        {
            "title": "Fortinet",
            "hex": "EE3124",
            "source": "https://www.fortinet.com"
        },
        {
            "title": "Fortran",
            "hex": "734F96",
            "source": "https://github.com/fortran-lang/fortran-lang.org/blob/5469465d08d3fcbf16d048e651ca5c9ba050839c/assets/img/fortran-logo.svg"
        },
        {
            "title": "Fossa",
            "hex": "289E6D",
            "source": "https://fossa.com/press/"
        },
        {
            "title": "Fossil SCM",
            "hex": "548294",
            "source": "https://fossil-scm.org"
        },
        {
            "title": "Foursquare",
            "hex": "3333FF",
            "source": "https://foursquare.com/brand/",
            "guidelines": "https://foursquare.com/brand/"
        },
        {
            "title": "Foursquare City Guide",
            "hex": "F94877",
            "source": "https://foursquare.com/about/logos"
        },
        {
            "title": "FOX",
            "hex": "000000",
            "source": "https://www.fox.com"
        },
        {
            "title": "Foxtel",
            "hex": "EB5205",
            "source": "https://www.foxtel.com.au"
        },
        {
            "title": "Fozzy",
            "hex": "F15B29",
            "source": "https://fozzy.com/partners.shtml?tab=materials"
        },
        {
            "title": "Framer",
            "hex": "0055FF",
            "source": "https://framer.com"
        },
        {
            "title": "Framework7",
            "hex": "EE350F",
            "source": "https://github.com/framework7io/framework7-website/blob/2a1e32290c795c2070ffc7019ba7276614e00de0/public/i/logo.svg"
        },
        {
            "title": "Franprix",
            "hex": "EC6237",
            "source": "https://www.franprix.fr"
        },
        {
            "title": "Fraunhofer-Gesellschaft",
            "hex": "179C7D",
            "source": "https://www.fraunhofer.de"
        },
        {
            "title": "FreeBSD",
            "hex": "AB2B28",
            "source": "https://www.freebsdfoundation.org/about/project/"
        },
        {
            "title": "freeCodeCamp",
            "hex": "0A0A23",
            "source": "https://design-style-guide.freecodecamp.org",
            "guidelines": "https://design-style-guide.freecodecamp.org",
            "license": {
                "type": "CC-BY-SA-4.0",
                "url": "https://github.com/freeCodeCamp/design-style-guide/blob/cc950c311c61574b6ecbd9e724b6631026e14bfa/LICENSE"
            }
        },
        {
            "title": "freedesktop.org",
            "hex": "3B80AE",
            "source": "https://commons.wikimedia.org/wiki/File:Freedesktop-logo.svg"
        },
        {
            "title": "Freelancer",
            "hex": "29B2FE",
            "source": "https://www.freelancer.com"
        },
        {
            "title": "FreeNAS",
            "hex": "343434",
            "source": "https://github.com/freenas/webui/blob/fd668f4c5920fe864fd98fa98e20fd333336c609/src/assets/images/logo.svg"
        },
        {
            "title": "Freepik",
            "hex": "1273EB",
            "source": "https://commons.wikimedia.org/wiki/File:Freepik.svg"
        },
        {
            "title": "Frontend Mentor",
            "hex": "3F54A3",
            "source": "https://www.frontendmentor.io"
        },
        {
            "title": "Frontify",
            "hex": "2D3232",
            "source": "https://brand.frontify.com/d/7WQZazaZFkMz/brand-guidelines-1#/visual/logo"
        },
        {
            "title": "Fuga Cloud",
            "hex": "242F4B",
            "source": "https://fuga.cloud",
            "guidelines": "https://fuga.cloud/media/"
        },
        {
            "title": "Fujifilm",
            "hex": "ED1A3A",
            "source": "https://upload.wikimedia.org/wikipedia/commons/a/a1/Fujifilm_logo.svg"
        },
        {
            "title": "Fujitsu",
            "hex": "FF0000",
            "source": "https://www.fujitsu.com/global/about/brandmanagement/logo/"
        },
        {
            "title": "Funimation",
            "hex": "5B0BB5",
            "source": "https://www.funimation.com",
            "guidelines": "https://brandpad.io/funimationstyleguide"
        },
        {
            "title": "Fur Affinity",
            "hex": "36566F",
            "source": "https://www.furaffinity.net"
        },
        {
            "title": "Furry Network",
            "hex": "2E75B4",
            "source": "https://furrynetwork.com"
        },
        {
            "title": "FutureLearn",
            "hex": "DE00A5",
            "source": "https://www.futurelearn.com"
        },
        {
            "title": "G2",
            "hex": "FF492C",
            "source": "https://www.g2.com",
            "guidelines": "https://company.g2.com/brand-resources"
        },
        {
            "title": "G2A",
            "hex": "F05F00",
            "source": "https://www.g2a.co/documents/",
            "guidelines": "https://www.g2a.co/documents/"
        },
        {
            "title": "Game & Watch",
            "hex": "000000",
            "source": "https://upload.wikimedia.org/wikipedia/commons/4/41/Game_and_watch_logo.svg"
        },
        {
            "title": "Game Developer",
            "hex": "E60012",
            "source": "https://www.gamedeveloper.com",
            "aliases": {
                "aka": [
                    "Gamasutra"
                ]
            }
        },
        {
            "title": "Game Jolt",
            "hex": "CCFF00",
            "source": "https://gamejolt.com/about",
            "guidelines": "https://gamejolt.com/about"
        },
        {
            "title": "Garmin",
            "hex": "000000",
            "source": "https://creative.garmin.com/styleguide/logo/",
            "guidelines": "https://creative.garmin.com/styleguide/brand/"
        },
        {
            "title": "Gatling",
            "hex": "FF9E2A",
            "source": "https://gatling.io"
        },
        {
            "title": "Gatsby",
            "hex": "663399",
            "source": "https://www.gatsbyjs.com/guidelines/logo",
            "guidelines": "https://www.gatsbyjs.com/guidelines/logo"
        },
        {
            "title": "GDAL",
            "hex": "5CAE58",
            "source": "https://www.osgeo.org/projects/gdal/"
        },
        {
            "title": "Géant",
            "hex": "DD1F26",
            "source": "https://www.geantcasino.fr"
        },
        {
            "title": "GeeksforGeeks",
            "hex": "2F8D46",
            "source": "https://www.geeksforgeeks.org"
        },
        {
            "title": "General Electric",
            "hex": "0870D8",
            "source": "https://www.ge.com/brand/"
        },
        {
            "title": "General Motors",
            "hex": "0170CE",
            "source": "https://www.gm.com"
        },
        {
            "title": "Genius",
            "hex": "FFFF64",
            "source": "https://genius.com"
        },
        {
            "title": "Gentoo",
            "hex": "54487A",
            "source": "https://wiki.gentoo.org/wiki/Project:Artwork/Artwork#Variations_of_the_.22g.22_logo",
            "guidelines": "https://www.gentoo.org/inside-gentoo/foundation/name-logo-guidelines.html",
            "license": {
                "type": "CC-BY-SA-2.5"
            }
        },
        {
            "title": "Geocaching",
            "hex": "00874D",
            "source": "https://www.geocaching.com/about/logousage.aspx",
            "guidelines": "https://www.geocaching.com/about/logousage.aspx"
        },
        {
            "title": "Gerrit",
            "hex": "EEEEEE",
            "source": "https://gerrit-review.googlesource.com/c/75842/"
        },
        {
            "title": "Ghost",
            "hex": "15171A",
            "source": "https://github.com/TryGhost/Admin/blob/e3e1fa3353767c3729b1658ad42cc35f883470c5/public/assets/icons/icon.svg",
            "guidelines": "https://ghost.org/docs/logos/"
        },
        {
            "title": "Ghostery",
            "hex": "00AEF0",
            "source": "https://www.ghostery.com",
            "guidelines": "https://www.ghostery.com/press/"
        },
        {
            "title": "GIMP",
            "hex": "5C5543",
            "source": "https://www.gimp.org/about/linking.html#wilber-the-gimp-mascot",
            "license": {
                "type": "CC-BY-SA-3.0"
            }
        },
        {
            "title": "GIPHY",
            "hex": "FF6666",
            "source": "https://support.giphy.com/hc/en-us/articles/360022283772-GIPHY-Brand-Guidelines",
            "guidelines": "https://support.giphy.com/hc/en-us/articles/360022283772-GIPHY-Brand-Guidelines"
        },
        {
            "title": "Git",
            "hex": "F05032",
            "source": "https://git-scm.com/downloads/logos",
            "license": {
                "type": "CC-BY-3.0"
            }
        },
        {
            "title": "Git Extensions",
            "hex": "212121",
            "source": "https://github.com/gitextensions/gitextensions/blob/273a0f6fd3e07858f837cdc19d50827871e32319/Logo/Artwork/git-extensions-logo.svg"
        },
        {
            "title": "Git LFS",
            "hex": "F64935",
            "source": "https://git-lfs.github.com"
        },
        {
            "title": "GitBook",
            "hex": "3884FF",
            "source": "https://github.com/GitbookIO/styleguide/blob/c958388dab901defa3e22978ca01272295627e05/icons/Logo.svg"
        },
        {
            "title": "Gitea",
            "hex": "609926",
            "source": "https://github.com/go-gitea/gitea/blob/e0c753e770a64cda5e3900aa1da3d7e1f3263c9a/assets/logo.svg"
        },
        {
            "title": "Gitee",
            "hex": "C71D23",
            "source": "https://gitee.com/about_us"
        },
        {
            "title": "GitHub",
            "hex": "181717",
            "source": "https://github.com/logos",
            "guidelines": "https://github.com/logos"
        },
        {
            "title": "GitHub Actions",
            "hex": "2088FF",
            "source": "https://github.com/features/actions"
        },
        {
            "title": "GitHub Pages",
            "hex": "222222",
            "source": "https://pages.github.com"
        },
        {
            "title": "GitHub Sponsors",
            "hex": "EA4AAA",
            "source": "https://github.com/sponsors"
        },
        {
            "title": "gitignore.io",
            "hex": "204ECF",
            "source": "https://docs.gitignore.io/design/logo"
        },
        {
            "title": "GitKraken",
            "hex": "179287",
            "source": "https://www.gitkraken.com"
        },
        {
            "title": "GitLab",
            "hex": "FC6D26",
            "source": "https://about.gitlab.com/press/press-kit/",
            "guidelines": "https://about.gitlab.com/handbook/marketing/corporate-marketing/brand-activation/trademark-guidelines/"
        },
        {
            "title": "Gitpod",
            "hex": "FFAE33",
            "source": "https://www.gitpod.io"
        },
        {
            "title": "Gitter",
            "hex": "ED1965",
            "source": "https://gitter.im"
        },
        {
            "title": "Glassdoor",
            "hex": "0CAA41",
            "source": "https://www.glassdoor.com/about-us/press/media-assets/",
            "guidelines": "https://www.glassdoor.com/about-us/press/media-assets/"
        },
        {
            "title": "Glitch",
            "hex": "3333FF",
            "source": "https://glitch.com/about/press/"
        },
        {
            "title": "Globus",
            "hex": "CA6201",
            "source": "https://www.globus.de"
        },
        {
            "title": "Gmail",
            "hex": "EA4335",
            "source": "https://fonts.gstatic.com/s/i/productlogos/gmail_2020q4/v8/192px.svg"
        },
        {
            "title": "GNOME",
            "hex": "4A86CF",
            "source": "https://wiki.gnome.org/Engagement/BrandGuidelines",
            "guidelines": "https://gitlab.gnome.org/Teams/Design/brand/-/blob/master/brand-book.pdf"
        },
        {
            "title": "GNOME Terminal",
            "hex": "241F31",
            "source": "https://gitlab.gnome.org/GNOME/gnome-terminal/-/blob/9c32e039bfb7902c136dc7aed3308e027325776c/data/icons/hicolor_apps_scalable_org.gnome.Terminal.svg",
            "guidelines": "https://gitlab.gnome.org/Teams/Design/brand/-/blob/master/brand-book.pdf"
        },
        {
            "title": "GNU",
            "hex": "A42E2B",
            "source": "https://gnu.org",
            "license": {
                "type": "CC-BY-SA-2.0"
            }
        },
        {
            "title": "GNU Bash",
            "hex": "4EAA25",
            "source": "https://github.com/odb/official-bash-logo/tree/61eff022f2dad3c7468f5deb4f06652d15f2c143",
            "guidelines": "https://github.com/odb/official-bash-logo",
            "license": {
                "type": "MIT"
            }
        },
        {
            "title": "GNU Emacs",
            "hex": "7F5AB6",
            "source": "https://git.savannah.gnu.org/cgit/emacs.git/tree/etc/images/icons/hicolor/scalable/apps/emacs.svg",
            "license": {
                "type": "GPL-2.0-or-later"
            }
        },
        {
            "title": "GNU IceCat",
            "hex": "002F5B",
            "source": "https://git.savannah.gnu.org/cgit/gnuzilla.git/plain/artwork/simple.svg"
        },
        {
            "title": "GNU Privacy Guard",
            "hex": "0093DD",
            "source": "https://git.gnupg.org/cgi-bin/gitweb.cgi?p=gnupg.git;a=tree;f=artwork/icons",
            "license": {
                "type": "GPL-3.0-or-later"
            }
        },
        {
            "title": "GNU social",
            "hex": "A22430",
            "source": "https://www.gnu.org/graphics/social.html",
            "license": {
                "type": "CC0-1.0"
            }
        },
        {
            "title": "Go",
            "hex": "00ADD8",
            "source": "https://blog.golang.org/go-brand",
            "guidelines": "https://blog.golang.org/go-brand"
        },
        {
            "title": "GoCD",
            "hex": "94399E",
            "source": "https://www.gocd.org",
            "guidelines": "https://www.gocd.org"
        },
        {
            "title": "GoDaddy",
            "hex": "1BDBDB",
            "source": "https://godaddy.design/the-go/",
            "guidelines": "https://godaddy.design/the-go/"
        },
        {
            "title": "Godot Engine",
            "hex": "478CBF",
            "source": "https://godotengine.org/press",
            "guidelines": "https://godotengine.org/press",
            "license": {
                "type": "CC-BY-4.0"
            }
        },
        {
            "title": "GoFundMe",
            "hex": "00B964",
            "source": "https://www.gofundme.com"
        },
        {
            "title": "GOG.com",
            "hex": "86328A",
            "source": "https://www.cdprojekt.com/en/media/logotypes/"
        },
        {
            "title": "GoLand",
            "hex": "000000",
            "source": "https://www.jetbrains.com/company/brand/#logos-and-icons-jetbrains-logos",
            "guidelines": "https://www.jetbrains.com/company/brand/#brand-guidelines"
        },
        {
            "title": "GoldenLine",
            "hex": "FFE005",
            "source": "https://www.goldenline.pl"
        },
        {
            "title": "Goodreads",
            "hex": "372213",
            "source": "https://www.goodreads.com/about/press"
        },
        {
            "title": "Google",
            "hex": "4285F4",
            "source": "https://partnermarketinghub.withgoogle.com",
            "guidelines": "https://about.google/brand-resource-center/brand-elements/"
        },
        {
            "title": "Google AdMob",
            "hex": "EA4335",
            "source": "https://commons.wikimedia.org/wiki/File:Google_AdMob_logo.svg"
        },
        {
            "title": "Google Ads",
            "hex": "4285F4",
            "source": "https://ads.google.com/home/"
        },
        {
            "title": "Google AdSense",
            "hex": "4285F4",
            "source": "https://www.google.com/adsense/"
        },
        {
            "title": "Google Analytics",
            "hex": "E37400",
            "source": "https://marketingplatform.google.com/intl/en_uk/about/analytics/"
        },
        {
            "title": "Google Apps Script",
            "hex": "4285F4",
            "source": "https://github.com/simple-icons/simple-icons/issues/3556#issuecomment-800482267"
        },
        {
            "title": "Google Assistant",
            "hex": "4285F4",
            "source": "https://assistant.google.com"
        },
        {
            "title": "Google Calendar",
            "hex": "4285F4",
            "source": "https://fonts.gstatic.com/s/i/productlogos/calendar_2020q4/v8/192px.svg"
        },
        {
            "title": "Google Cardboard",
            "hex": "FF7143",
            "source": "https://arvr.google.com/cardboard/images/header/vr-home.svg"
        },
        {
            "title": "Google Chat",
            "hex": "00AC47",
            "source": "https://chat.google.com"
        },
        {
            "title": "Google Chrome",
            "hex": "4285F4",
            "source": "https://www.google.com/chrome/"
        },
        {
            "title": "Google Classroom",
            "hex": "0F9D58",
            "source": "https://classroom.google.com"
        },
        {
            "title": "Google Cloud",
            "hex": "4285F4",
            "source": "https://cloud.google.com"
        },
        {
            "title": "Google Colab",
            "hex": "F9AB00",
            "source": "https://colab.research.google.com"
        },
        {
            "title": "Google Domains",
            "hex": "4285F4",
            "source": "https://domains.google"
        },
        {
            "title": "Google Drive",
            "hex": "4285F4",
            "source": "https://developers.google.com/drive/web/branding"
        },
        {
            "title": "Google Earth",
            "hex": "4285F4",
            "source": "https://earth.google.com/web/"
        },
        {
            "title": "Google Fit",
            "hex": "4285F4",
            "source": "https://partnermarketinghub.withgoogle.com/brands/google-fit/"
        },
        {
            "title": "Google Fonts",
            "hex": "4285F4",
            "source": "https://fonts.google.com"
        },
        {
            "title": "Google Hangouts",
            "hex": "0C9D58",
            "source": "https://upload.wikimedia.org/wikipedia/commons/e/ee/Hangouts_icon.svg"
        },
        {
            "title": "Google Home",
            "hex": "4285F4",
            "source": "https://home.google.com/welcome/"
        },
        {
            "title": "Google Keep",
            "hex": "FFBB00",
            "source": "https://about.google/brand-resource-center/logos-list/"
        },
        {
            "title": "Google Lens",
            "hex": "4285F4",
            "source": "https://lens.google.com"
        },
        {
            "title": "Google Maps",
            "hex": "4285F4",
            "source": "https://upload.wikimedia.org/wikipedia/commons/a/a9/Google_Maps_icon.svg"
        },
        {
            "title": "Google Marketing Platform",
            "hex": "4285F4",
            "source": "https://about.google/brand-resource-center/logos-list/"
        },
        {
            "title": "Google Meet",
            "hex": "00897B",
            "source": "https://about.google/brand-resource-center/logos-list/"
        },
        {
            "title": "Google Messages",
            "hex": "1A73E8",
            "source": "https://messages.google.com"
        },
        {
            "title": "Google My Business",
            "hex": "4285F4",
            "source": "https://business.google.com"
        },
        {
            "title": "Google Nearby",
            "hex": "4285F4",
            "source": "https://developers.google.com/nearby/developer-guidelines"
        },
        {
            "title": "Google News",
            "hex": "174EA6",
            "source": "https://partnermarketinghub.withgoogle.com/brands/google-news/",
            "guidelines": "https://partnermarketinghub.withgoogle.com/brands/google-news/legal-and-trademarks/legal-requirements/"
        },
        {
            "title": "Google Optimize",
            "hex": "B366F6",
            "source": "https://marketingplatform.google.com/about/optimize/"
        },
        {
            "title": "Google Pay",
            "hex": "4285F4",
            "source": "https://pay.google.com/intl/en_us/about/"
        },
        {
            "title": "Google Photos",
            "hex": "4285F4",
            "source": "https://partnermarketinghub.withgoogle.com/brands/google-photos/visual-identity/visual-identity/icon/",
            "guidelines": "https://partnermarketinghub.withgoogle.com/brands/google-photos/visual-identity/visual-identity/icon/"
        },
        {
            "title": "Google Play",
            "hex": "414141",
            "source": "https://partnermarketinghub.withgoogle.com/brands/google-play/visual-identity/primary-logos/",
            "guidelines": "https://partnermarketinghub.withgoogle.com/brands/google-play/visual-identity/primary-logos/"
        },
        {
            "title": "Google Podcasts",
            "hex": "4285F4",
            "source": "https://developers.google.com/search/docs/data-types/podcast"
        },
        {
            "title": "Google Scholar",
            "hex": "4285F4",
            "source": "https://commons.wikimedia.org/wiki/File:Google_Scholar_logo.svg"
        },
        {
            "title": "Google Search Console",
            "hex": "458CF5",
            "source": "https://search.google.com/search-console"
        },
        {
            "title": "Google Sheets",
            "hex": "34A853",
            "source": "https://sheets.google.com"
        },
        {
            "title": "Google Street View",
            "hex": "FEC111",
            "source": "https://developers.google.com/streetview/ready/branding",
            "guidelines": "https://developers.google.com/streetview/ready/branding"
        },
        {
            "title": "Google Tag Manager",
            "hex": "246FDB",
            "source": "https://tagmanager.google.com/#/home"
        },
        {
            "title": "Google Translate",
            "hex": "4285F4",
            "source": "https://commons.wikimedia.org/wiki/File:Google_Translate_logo.svg"
        },
        {
            "title": "GoToMeeting",
            "hex": "F68D2E",
            "source": "https://www.gotomeeting.com",
            "aliases": {
                "dup": [
                    {
                        "title": "GoToWebinar",
                        "hex": "00C0F3",
                        "source": "https://www.gotomeeting.com/en-ie/webinar"
                    }
                ]
            }
        },
        {
            "title": "Grab",
            "hex": "00B14F",
            "source": "https://en.wikipedia.org/wiki/File:Grab_(application)_logo.svg"
        },
        {
            "title": "Gradle",
            "hex": "02303A",
            "source": "https://gradle.com/brand",
            "guidelines": "https://gradle.com/brand"
        },
        {
            "title": "Grafana",
            "hex": "F46800",
            "source": "https://grafana.com"
        },
        {
            "title": "Grammarly",
            "hex": "15C39A",
            "source": "https://www.grammarly.com/media-assets"
        },
        {
            "title": "Grand Frais",
            "hex": "ED2D2F",
            "source": "https://www.grandfrais.com"
        },
        {
            "title": "GraphQL",
            "hex": "E10098",
            "source": "https://graphql.org/brand",
            "guidelines": "https://graphql.org/brand"
        },
        {
            "title": "Grav",
            "hex": "221E1F",
            "source": "https://getgrav.org/media"
        },
        {
            "title": "Gravatar",
            "hex": "1E8CBE",
            "source": "https://automattic.com/press/brand-materials/"
        },
        {
            "title": "Graylog",
            "hex": "FF3633",
            "source": "https://www.graylog.org"
        },
        {
            "title": "Greenhouse",
            "hex": "24A47F",
            "source": "https://brand.greenhouse.io/brand-portal/p/6",
            "guidelines": "https://brand.greenhouse.io/brand-portal/p/5"
        },
        {
            "title": "GreenSock",
            "hex": "88CE02",
            "source": "https://greensock.com"
        },
        {
            "title": "Grid.ai",
            "hex": "78FF96",
            "source": "https://github.com/gridai/logos/blob/1e12c83b77abdc22a41566cab232f4db40223895/GridAI-icons/icon-white-48.svg"
        },
        {
            "title": "Gridsome",
            "hex": "00A672",
            "source": "https://gridsome.org/logo/"
        },
        {
            "title": "GroupMe",
            "hex": "00AFF0",
            "source": "https://groupme.com"
        },
        {
            "title": "Groupon",
            "hex": "53A318",
            "source": "https://about.groupon.com/press/",
            "guidelines": "https://about.groupon.com/press/"
        },
        {
            "title": "Grubhub",
            "hex": "F63440",
            "source": "https://www.grubhub.com"
        },
        {
            "title": "Grunt",
            "hex": "FAA918",
            "source": "https://github.com/gruntjs/gruntjs.com/blob/70f43898d9ce8e6cc862ad72bf8a7aee5ca199a9/src/media/grunt-logo-no-wordmark.svg",
            "guidelines": "https://github.com/gruntjs/grunt-docs/blob/main/Grunt-Brand-Guide.md"
        },
        {
            "title": "GSK",
            "hex": "F36633",
            "source": "https://www.gskbrandhub.com",
            "aliases": {
                "aka": [
                    "GlaxoSmithKline"
                ]
            }
        },
        {
            "title": "GTK",
            "hex": "7FE719",
            "source": "https://commons.wikimedia.org/wiki/File:GTK_logo.svg",
            "guidelines": "https://foundation.gnome.org/logo-and-trademarks/"
        },
        {
            "title": "Guangzhou Metro",
            "hex": "C51935",
            "source": "https://commons.wikimedia.org/wiki/File:Guangzhou_Metro_logo.svg"
        },
        {
            "title": "Guilded",
            "hex": "F5C400",
            "source": "https://www.guilded.gg/brand",
            "guidelines": "https://www.guilded.gg/brand"
        },
        {
            "title": "gulp",
            "hex": "CF4647",
            "source": "https://github.com/gulpjs/artwork/blob/4e14158817ac88e9a5c02b3b307e6f630fe222fb/gulp-white-text.svg",
            "guidelines": "https://github.com/gulpjs/artwork",
            "license": {
                "type": "CC0-1.0"
            }
        },
        {
            "title": "Gumroad",
            "hex": "36A9AE",
            "source": "https://gumroad.com/press"
        },
        {
            "title": "Gumtree",
            "hex": "72EF36",
            "source": "https://www.gumtree.com"
        },
        {
            "title": "Gunicorn",
            "hex": "499848",
            "source": "https://github.com/benoitc/gunicorn/blob/ff58e0c6da83d5520916bc4cc109a529258d76e1/docs/logo/gunicorn.svg"
        },
        {
            "title": "Gurobi",
            "hex": "EE3524",
            "source": "https://cdn.gurobi.com/wp-content/uploads/2021/02/Gurobi-Optimization_Corporate-Brochure.pdf"
        },
        {
            "title": "Gutenberg",
            "hex": "000000",
            "source": "https://github.com/WordPress/gutenberg/blob/7829913ae117dfb561d14c600eea7b281afd6556/docs/final-g-wapuu-black.svg"
        },
        {
            "title": "Habr",
            "hex": "65A3BE",
            "source": "https://kiosk.habr.com"
        },
        {
            "title": "Hack Club",
            "hex": "EC3750",
            "source": "https://hackclub.com/brand"
        },
        {
            "title": "Hack The Box",
            "hex": "9FEF00",
            "source": "https://www.hackthebox.eu/docs/Hack_The_Box_Brand_Assets_Guide.pdf",
            "guidelines": "https://www.hackthebox.eu/docs/Hack_The_Box_Brand_Assets_Guide.pdf"
        },
        {
            "title": "Hackaday",
            "hex": "1A1A1A",
            "source": "https://hackaday.com"
        },
        {
            "title": "Hacker Noon",
            "hex": "00FE00",
            "source": "https://sponsor.hackernoon.com/#brandasauthor"
        },
        {
            "title": "HackerEarth",
            "hex": "2C3454",
            "source": "https://www.hackerearth.com/logo/"
        },
        {
            "title": "HackerOne",
            "hex": "494649",
            "source": "https://www.hackerone.com/branding"
        },
        {
            "title": "HackerRank",
            "hex": "00EA64",
            "source": "https://www.hackerrank.com/about-us/"
        },
        {
            "title": "Hackster",
            "hex": "2E9FE6",
            "source": "https://www.hackster.io/branding#logos",
            "guidelines": "https://www.hackster.io/branding"
        },
        {
            "title": "Handlebars.js",
            "hex": "000000",
            "source": "https://raw.githubusercontent.com/handlebars-lang/docs/master/src/.vuepress/public/icons/handlebarsjs-icon.svg"
        },
        {
            "title": "Handshake",
            "hex": "FF2F1C",
            "source": "https://joinhandshake.com/career-centers/marketing-toolkit/",
            "guidelines": "https://joinhandshake.com/career-centers/marketing-toolkit/"
        },
        {
            "title": "Handshake",
            "slug": "handshake_protocol",
            "hex": "000000",
            "source": "https://handshake.org"
        },
        {
            "title": "HappyCow",
            "hex": "7C4EC4",
            "source": "https://www.happycow.net/press-kits"
        },
        {
            "title": "Harbor",
            "hex": "60B932",
            "source": "https://branding.cncf.io/projects/harbor/"
        },
        {
            "title": "HarmonyOS",
            "hex": "000000",
            "source": "https://www.harmonyos.com",
            "aliases": {
                "aka": [
                    "HMOS"
                ]
            }
        },
        {
            "title": "Hashnode",
            "hex": "2962FF",
            "source": "https://hashnode.com/media"
        },
        {
            "title": "Haskell",
            "hex": "5D4F85",
            "source": "https://wiki.haskell.org/Thompson-Wheeler_logo"
        },
        {
            "title": "Hasura",
            "hex": "1EB4D4",
            "source": "https://github.com/hasura/graphql-engine/blob/5850423aa60594c06320c3ef600117c31963e910/assets/brand/hasura_icon_blue.svg"
        },
        {
            "title": "Hatena Bookmark",
            "hex": "00A4DE",
            "source": "https://hatenacorp.jp/press/resource"
        },
        {
            "title": "haveibeenpwned",
            "hex": "2A6379",
            "source": "https://haveibeenpwned.com"
        },
        {
            "title": "Haxe",
            "hex": "EA8220",
            "source": "https://haxe.org/foundation/branding.html",
            "guidelines": "https://haxe.org/foundation/branding.html"
        },
        {
            "title": "HBO",
            "hex": "000000",
            "source": "https://www.hbo.com"
        },
        {
            "title": "HCL",
            "hex": "006BB6",
            "source": "https://www.hcl.com/brand-guidelines",
            "guidelines": "https://www.hcl.com/brand-guidelines"
        },
        {
            "title": "Headless UI",
            "hex": "66E3FF",
            "source": "https://headlessui.dev"
        },
        {
            "title": "Headspace",
            "hex": "F47D31",
            "source": "https://www.headspace.com/press-and-media"
        },
        {
            "title": "Hedera",
            "hex": "222222",
            "source": "https://hederabrandcentral.frontify.com/d/Tmocz52AXpLj/brand-assets#/brand-assets/brand-identity/our-hbar-logomark",
            "guidelines": "https://hederabrandcentral.frontify.com/d/Tmocz52AXpLj/brand-assets#/brand-assets/brand-identity"
        },
        {
            "title": "HelloFresh",
            "hex": "99CC33",
            "source": "https://www.hellofresh.com/landing/student"
        },
        {
            "title": "Helly Hansen",
            "hex": "DA2128",
            "source": "https://www.hellyhansen.com"
        },
        {
            "title": "Helm",
            "hex": "0F1689",
            "source": "https://helm.sh"
        },
        {
            "title": "Help Scout",
            "hex": "1292EE",
            "source": "https://www.helpscout.com"
        },
        {
            "title": "HelpDesk",
            "hex": "2FC774",
            "source": "https://helpdesk.design",
            "guidelines": "https://helpdesk.design"
        },
        {
            "title": "HERE",
            "hex": "00AFAA",
            "source": "https://www.here.com/company/media-assets"
        },
        {
            "title": "Heroku",
            "hex": "430098",
            "source": "https://brand.heroku.com",
            "guidelines": "https://brand.heroku.com"
        },
        {
            "title": "Hetzner",
            "hex": "D50C2D",
            "source": "https://www.hetzner.com"
        },
        {
            "title": "Hexo",
            "hex": "0E83CD",
            "source": "https://hexo.io"
        },
        {
            "title": "HEY",
            "hex": "5522FA",
            "source": "https://hey.com"
        },
        {
            "title": "Hi Bob",
            "hex": "E42C51",
            "source": "https://www.hibob.com",
            "aliases": {
                "aka": [
                    "Bob"
                ]
            }
        },
        {
            "title": "Hibernate",
            "hex": "59666C",
            "source": "https://hibernate.org"
        },
        {
            "title": "Hilton",
            "hex": "124D97",
            "source": "https://newsroom.hilton.com/hhr/page/logos"
        },
        {
            "title": "Hitachi",
            "hex": "E60027",
            "source": "https://commons.wikimedia.org/wiki/File:Hitachi_inspire_the_next-Logo.svg"
        },
        {
            "title": "Hive",
            "hex": "FF7A00",
            "source": "https://www.hivehome.com"
        },
        {
            "title": "Hive",
            "slug": "hive_blockchain",
            "hex": "E31337",
            "source": "https://hive.io/brand/"
        },
        {
            "title": "Home Assistant",
            "hex": "41BDF5",
            "source": "https://github.com/home-assistant/assets/blob/1e19f0dca208f0876b274c68345fcf989de7377a/logo/logo-small.png",
            "license": {
                "type": "CC-BY-NC-SA-4.0"
            }
        },
        {
            "title": "Home Assistant Community Store",
            "hex": "41BDF5",
            "source": "https://hacs.xyz"
        },
        {
            "title": "HomeAdvisor",
            "hex": "F68315",
            "source": "https://www.homeadvisor.com"
        },
        {
            "title": "Homebrew",
            "hex": "FBB040",
            "source": "https://github.com/Homebrew/brew.sh/blob/2e576aaca83e62dda41a188597bb4bd20e75e385/assets/img/homebrew.svg"
        },
        {
            "title": "Homebridge",
            "hex": "491F59",
            "source": "https://github.com/homebridge/branding/blob/6ef3a1685e79f79a2ecdcc83824e53775ec0475d/logos/homebridge-silhouette-round-black.svg"
        },
        {
            "title": "homify",
            "hex": "7DCDA3",
            "source": "https://www.homify.com"
        },
        {
            "title": "Honda",
            "hex": "E40521",
            "source": "https://www.honda.ie"
        },
        {
            "title": "Honey",
            "hex": "FF6801",
            "source": "https://www.joinhoney.com"
        },
        {
            "title": "Hootsuite",
            "hex": "143059",
            "source": "https://hootsuite.widencollective.com/portals/bafpk5oo/MediaKitAssets/c/b9e3a7bb-aca7-48d7-90ed-cff5898aafd0",
            "guidelines": "https://hootsuite.widencollective.com/portals/bafpk5oo/MediaKitAssets"
        },
        {
            "title": "Hoppscotch",
            "hex": "31C48D",
            "source": "https://github.com/hoppscotch/hoppscotch/blob/77862cdf9bd902a4ea64bd8b2301ed2206820649/static/images/ufo_logo.svg"
        },
        {
            "title": "Hotels.com",
            "hex": "D32F2F",
            "source": "https://en.wikipedia.org/wiki/File:Hotels.com_logo.svg"
        },
        {
            "title": "Hotjar",
            "hex": "FD3A5C",
            "source": "https://www.hotjar.com"
        },
        {
            "title": "Houdini",
            "hex": "FF4713",
            "source": "https://www.sidefx.com/products/houdini/"
        },
        {
            "title": "Houzz",
            "hex": "4DBC15",
            "source": "https://www.houzz.com/logoGuidelines",
            "guidelines": "https://www.houzz.com/logoGuidelines"
        },
        {
            "title": "HP",
            "hex": "0096D6",
            "source": "https://brandcentral.ext.hp.com/login"
        },
        {
            "title": "HTML Academy",
            "hex": "302683",
            "source": "https://htmlacademy.ru"
        },
        {
            "title": "HTML5",
            "hex": "E34F26",
            "source": "https://www.w3.org/html/logo/"
        },
        {
            "title": "HTTPie",
            "hex": "73DC8C",
            "source": "https://github.com/httpie/httpie/blob/d262181bede5241a6b692c3245a77e2eb02bc262/docs/httpie-logo.svg"
        },
        {
            "title": "Huawei",
            "hex": "FF0000",
            "source": "https://e.huawei.com/ph/material/partner/0a72728b864949c48b22106454352483",
            "guidelines": "https://e.huawei.com/ph/material/partner/0a72728b864949c48b22106454352483"
        },
        {
            "title": "HubSpot",
            "hex": "FF7A59",
            "source": "https://www.hubspot.com/style-guide",
            "guidelines": "https://www.hubspot.com/style-guide"
        },
        {
            "title": "Hugo",
            "hex": "FF4088",
            "source": "https://gohugo.io"
        },
        {
            "title": "Hulu",
            "hex": "1CE783",
            "source": "https://thisis.hulu.com",
            "guidelines": "https://thisis.hulu.com"
        },
        {
            "title": "Humble Bundle",
            "hex": "CC2929",
            "source": "https://support.humblebundle.com/hc/en-us/articles/202742060-Bundle-Logos"
        },
        {
            "title": "Hungry Jack's",
            "hex": "D0021B",
            "source": "https://www.hungryjacks.com.au"
        },
        {
            "title": "Hurriyetemlak",
            "hex": "E02826",
            "source": "https://ilan.hurriyetemlak.com/emlak-ilani-yayinlama-kurallari"
        },
        {
            "title": "Husqvarna",
            "hex": "273A60",
            "source": "https://www.husqvarna.com/uk/catalogues/"
        },
        {
            "title": "Hyper",
            "hex": "000000",
            "source": "https://hyper.is"
        },
        {
            "title": "Hyperledger",
            "hex": "2F3134",
            "source": "https://www.hyperledger.org"
        },
        {
            "title": "Hypothesis",
            "hex": "BD1C2B",
            "source": "https://web.hypothes.is/brand/"
        },
        {
            "title": "Hyundai",
            "hex": "002C5F",
            "source": "https://en.wikipedia.org/wiki/File:Hyundai_Motor_Company_logo.svg",
            "guidelines": "https://www.hyundai.pl/fileadmin/user_upload/media/logo/201607_HYU_Guideline_ENG_small.pdf"
        },
        {
            "title": "i18next",
            "hex": "26A69A",
            "source": "https://github.com/i18next/i18next-gitbook/blob/32efcfd9c59ae55cc63a60e633dbc1651c7950ad/assets/img/logo.svg"
        },
        {
            "title": "Iata",
            "hex": "004E81",
            "source": "https://upload.wikimedia.org/wikipedia/commons/f/f7/IATAlogo.svg"
        },
        {
            "title": "iBeacon",
            "hex": "3D7EBB",
            "source": "https://developer.apple.com/ibeacon/"
        },
        {
            "title": "IBM",
            "hex": "052FAD",
            "source": "https://www.ibm.com/design/language/ibm-logos/8-bar/",
            "guidelines": "https://www.ibm.com/design/language/ibm-logos/8-bar/"
        },
        {
            "title": "IBM Cloud",
            "hex": "1261FE",
            "source": "https://www.ibm.com/brand/systems/cloud/brand/logo"
        },
        {
            "title": "IBM Watson",
            "hex": "BE95FF",
            "source": "https://www.ibm.com/brand/systems/watson/brand/"
        },
        {
            "title": "Iced",
            "hex": "3645FF",
            "source": "https://iced.rs"
        },
        {
            "title": "Iceland",
            "hex": "CC092F",
            "source": "https://www.iceland.co.uk"
        },
        {
            "title": "Icinga",
            "hex": "06062C",
            "source": "https://github.com/Icinga/icingaweb2/blob/293021b2000e9d459387153ca5690f97e0184aaa/public/img/icinga-logo-compact.svg"
        },
        {
            "title": "iCloud",
            "hex": "3693F3",
            "source": "https://commons.wikimedia.org/wiki/File:ICloud_logo.svg"
        },
        {
            "title": "IcoMoon",
            "hex": "825794",
            "source": "https://icomoon.io"
        },
        {
            "title": "ICON",
            "hex": "31B8BB",
            "source": "https://icon.foundation/contents/resrce/media"
        },
        {
            "title": "Iconfinder",
            "hex": "1A1B1F",
            "source": "https://www.iconfinder.com/p/about"
        },
        {
            "title": "Iconify",
            "hex": "1769AA",
            "source": "https://iconify.design"
        },
        {
            "title": "IconJar",
            "hex": "16A5F3",
            "source": "https://geticonjar.com"
        },
        {
            "title": "Icons8",
            "hex": "1FB141",
            "source": "https://icons8.com"
        },
        {
            "title": "ICQ",
            "hex": "24FF00",
            "source": "https://commons.wikimedia.org/wiki/File:ICQNewlogo.svg"
        },
        {
            "title": "IEEE",
            "hex": "00629B",
            "source": "https://brand-experience.ieee.org/templates-tools-resources/resources/master-brand-and-logos/",
            "guidelines": "https://brand-experience.ieee.org/guidelines/brand-identity/"
        },
        {
            "title": "iFixit",
            "hex": "0071CE",
            "source": "https://www.ifixit.com",
            "guidelines": "https://www.ifixit.com/Info/Media"
        },
        {
            "title": "iFood",
            "hex": "EA1D2C",
            "source": "https://ifood.com.br"
        },
        {
            "title": "IFTTT",
            "hex": "000000",
            "source": "https://ifttt.com/discover/brand-guidelines",
            "guidelines": "https://ifttt.com/discover/brand-guidelines"
        },
        {
            "title": "iHeartRadio",
            "hex": "C6002B",
            "source": "https://brand.iheart.com/logo",
            "guidelines": "https://brand.iheart.com/logo"
        },
        {
            "title": "IKEA",
            "hex": "0058A3",
            "source": "https://www.ikea.com"
        },
        {
            "title": "Île-de-France Mobilités",
            "hex": "67B4E7",
            "source": "https://www.iledefrance-mobilites.fr"
        },
        {
            "title": "ImageJ",
            "hex": "00D8E0",
            "source": "https://github.com/imagej/imagej/blob/0667395bcac20e5d7a371ac9f468522c74367d59/logo/inkscape_image_logo_src.svg"
        },
        {
            "title": "IMDb",
            "hex": "F5C518",
            "source": "https://brand.imdb.com/imdb",
            "guidelines": "https://brand.imdb.com/imdb"
        },
        {
            "title": "Imgur",
            "hex": "1BB76E",
            "source": "https://imgurinc.com/press",
            "guidelines": "https://help.imgur.com/hc/en-us/articles/202062878-Trademark-Use-Policy"
        },
        {
            "title": "Immer",
            "hex": "00E7C3",
            "source": "https://github.com/immerjs/immer/blob/7a5382899bc8b0bf5e21972a1c7db63f53e1d697/website/static/img/immer-logo.svg"
        },
        {
            "title": "Immich",
            "hex": "4250AF",
            "source": "https://github.com/immich-app/immich/blob/bba4c4418279b7dc87e0f4a0b346a4e81057a631/design/immich-logo.svg"
        },
        {
            "title": "Imou",
            "hex": "E89313",
            "source": "https://www.imoulife.com/support/download/userManual"
        },
        {
            "title": "Indeed",
            "hex": "003A9B",
            "source": "https://indeed.design/resources"
        },
        {
            "title": "Infiniti",
            "hex": "000000",
            "source": "https://www.infinitiusa.com"
        },
        {
            "title": "InfluxDB",
            "hex": "22ADF6",
            "source": "https://influxdata.github.io/branding/logo/downloads/",
            "guidelines": "https://influxdata.github.io/branding/logo/usage/"
        },
        {
            "title": "Informatica",
            "hex": "FF4D00",
            "source": "https://www.informatica.com"
        },
        {
            "title": "Infosys",
            "hex": "007CC3",
            "source": "https://www.infosys.com/newsroom/journalist-resources/infosyslogo.html"
        },
        {
            "title": "Infracost",
            "hex": "DB44B8",
            "source": "https://www.infracost.io/img/logo.svg"
        },
        {
            "title": "Ingress",
            "hex": "783CBD",
            "source": "https://ingress.com/assets/fonts/ingress_icons.woff"
        },
        {
            "title": "Inkdrop",
            "hex": "7A78D7",
            "source": "https://site-cdn.inkdrop.app/site/icons/inkdrop-icon.svg"
        },
        {
            "title": "Inkscape",
            "hex": "000000",
            "source": "https://inkscape.org/gallery/=inkscape-branding/inkscape-brand-assets/",
            "license": {
                "type": "CC-BY-SA-3.0"
            }
        },
        {
            "title": "Insomnia",
            "hex": "4000BF",
            "source": "https://insomnia.rest"
        },
        {
            "title": "Instacart",
            "hex": "43B02A",
            "source": "https://www.instacart.com/press"
        },
        {
            "title": "Instagram",
            "hex": "E4405F",
            "source": "https://en.facebookbrand.com/instagram/",
            "guidelines": "https://en.facebookbrand.com/instagram/"
        },
        {
            "title": "Instapaper",
            "hex": "1F1F1F",
            "source": "https://www.instapaper.com"
        },
        {
            "title": "Instatus",
            "hex": "4EE3C2",
            "source": "https://www.instatus.com"
        },
        {
            "title": "Instructables",
            "hex": "FABF15",
            "source": "https://www.instructables.com/community/Official-Instructables-Logos-1/"
        },
        {
            "title": "Instructure",
            "hex": "2A7BA0",
            "source": "https://www.instructure.com/about/brand-guide/download-logos",
            "guidelines": "https://www.instructure.com/canvas/resources/noram-guides/instructure-brand-guide-2022"
        },
        {
            "title": "Integromat",
            "hex": "2F8CBB",
            "source": "https://www.integromat.com"
        },
        {
            "title": "Intel",
            "hex": "0071C5",
            "source": "https://www.intel.com/content/www/us/en/newsroom/resources/press-kits-intel-overview.html"
        },
        {
            "title": "IntelliJ IDEA",
            "hex": "000000",
            "source": "https://www.jetbrains.com/idea/",
            "guidelines": "https://www.jetbrains.com/company/brand/"
        },
        {
            "title": "Interaction Design Foundation",
            "hex": "2B2B2B",
            "source": "https://www.interaction-design.org"
        },
        {
            "title": "InteractJS",
            "hex": "2599ED",
            "source": "https://github.com/taye/interact.js/blob/603c34d4b34dece8a260381e2e5991b810d6d739/img/ijs-icon.svg"
        },
        {
            "title": "Intercom",
            "hex": "6AFDEF",
            "source": "https://www.intercom.com/press",
            "guidelines": "https://www.intercom.com/press"
        },
        {
            "title": "Intermarche",
            "hex": "E2001A",
            "source": "https://www.intermarche.com"
        },
        {
            "title": "Internet Archive",
            "hex": "666666",
            "source": "https://archive.org"
        },
        {
            "title": "Internet Explorer",
            "hex": "0076D6",
            "source": "https://compass-ssl.microsoft.com/assets/c8/67/c867db4c-f328-45b8-817c-33834c70aae6.svg?n=IE.svg"
        },
        {
            "title": "Intigriti",
            "hex": "161A36",
            "source": "https://www.intigriti.com"
        },
        {
            "title": "InVision",
            "hex": "FF3366",
            "source": "https://www.invisionapp.com/news",
            "guidelines": "https://in.invisionapp.com/boards/FH3LW3S7XSD/"
        },
        {
            "title": "Invoice Ninja",
            "hex": "000000",
            "source": "https://github.com/invoiceninja/invoiceninja/blob/2bdb26dd06123a0426cc7a8da77fc8fce7e5a222/public/images/round_logo.png"
        },
        {
            "title": "ioBroker",
            "hex": "3399CC",
            "source": "https://github.com/ioBroker/awesome-iobroker/blob/6ba42e9fcda7c88356e2f8c98f435ce7b02d4e37/images/awesome-iobroker.svg"
        },
        {
            "title": "Ionic",
            "hex": "3880FF",
            "source": "https://ionicframework.com/press"
        },
        {
            "title": "Ionos",
            "hex": "003D8F",
            "source": "https://www.ionos.de"
        },
        {
            "title": "iOS",
            "hex": "000000",
            "source": "https://en.wikipedia.org/wiki/IOS"
        },
        {
            "title": "IOTA",
            "hex": "131F37",
            "source": "https://www.iota.org/connect/brand",
            "guidelines": "https://www.iota.org/connect/brand",
            "license": {
                "type": "CC-BY-SA-4.0"
            }
        },
        {
            "title": "IPFS",
            "hex": "65C2CB",
            "source": "https://github.com/ipfs-inactive/logo/tree/73169b495332415b174ac2f37ec27c4b2ee8da83",
            "license": {
                "type": "CC-BY-SA-3.0"
            }
        },
        {
            "title": "Issuu",
            "hex": "F36D5D",
            "source": "https://issuu.com/press",
            "guidelines": "https://issuu.com/press"
        },
        {
            "title": "Istio",
            "hex": "466BB0",
            "source": "https://github.com/istio/istio/blob/5a047251817eb2523af297607b7614120812e47a/logo/istio-bluelogo-whitebackground-unframed.svg"
        },
        {
            "title": "Itch.io",
            "hex": "FA5C5C",
            "source": "https://itch.io/press-kit",
            "guidelines": "https://itch.io/press-kit"
        },
        {
            "title": "iTerm2",
            "hex": "000000",
            "source": "https://github.com/gnachman/iTerm2/blob/6a857f3f5872eb1465ddc0dd83412015991e79ae/images/AppIcon/iTermIcon.sketch"
        },
        {
            "title": "iTunes",
            "hex": "FB5BC5",
            "source": "https://upload.wikimedia.org/wikipedia/commons/d/df/ITunes_logo.svg"
        },
        {
            "title": "ITVx",
            "hex": "DEEB52",
            "source": "https://www.itvmedia.co.uk"
        },
        {
            "title": "IVECO",
            "hex": "004994",
            "source": "https://www.iveco.com/germany/Pages/Home-page.aspx"
        },
        {
            "title": "Jabber",
            "hex": "CC0000",
            "source": "https://commons.wikimedia.org/wiki/File:Jabber-bulb.svg",
            "guidelines": "https://www.jabber.org/faq.html#logo",
            "license": {
                "type": "CC-BY-2.5"
            }
        },
        {
            "title": "Jaguar",
            "hex": "FFFFFF",
            "source": "https://media.jaguar.com/en/press-kit"
        },
        {
            "title": "Jamboard",
            "hex": "F37C20",
            "source": "https://cdn2.hubspot.net/hubfs/159104/ECS/Jamboard/Approved%20Jamboard%20Brand%20Book.pdf",
            "guidelines": "https://cdn2.hubspot.net/hubfs/159104/ECS/Jamboard/Approved%20Jamboard%20Brand%20Book.pdf"
        },
        {
            "title": "Jameson",
            "hex": "004027",
            "source": "https://www.jamesonwhiskey.com"
        },
        {
            "title": "Jamstack",
            "hex": "F0047F",
            "source": "https://github.com/jamstack/jamstack.org/tree/9e761f6b77ad11e8dc6d3a953e61e53f1d99a1e6/src/site/img/logo"
        },
        {
            "title": "Jasmine",
            "hex": "8A4182",
            "source": "https://github.com/jasmine/jasmine/blob/8991b1bba39b5b7e89fc5eeb07ae271a684cb1a4/images/jasmine-horizontal.svg"
        },
        {
            "title": "JavaScript",
            "hex": "F7DF1E",
            "source": "https://github.com/voodootikigod/logo.js/tree/1544bdeed6d618a6cfe4f0650d04ab8d9cfa76d9",
            "license": {
                "type": "MIT"
            }
        },
        {
            "title": "JBL",
            "hex": "FF3300",
            "source": "https://www.jbl.com"
        },
        {
            "title": "JCB",
            "hex": "0B4EA2",
            "source": "https://www.global.jcb/en/about-us/brand-concept/"
        },
        {
            "title": "Jeep",
            "hex": "000000",
            "source": "https://www.fcaci.com/x/JEEPv15",
            "guidelines": "https://www.fcaci.com/x/JEEPv15"
        },
        {
            "title": "Jekyll",
            "hex": "CC0000",
            "source": "https://github.com/jekyll/brand/blob/8302ad3ecf045054a095020729a8d2cc7005faf8/jekyll-logo-black.svg",
            "guidelines": "https://github.com/jekyll/brand",
            "license": {
                "type": "CC-BY-4.0"
            }
        },
        {
            "title": "Jellyfin",
            "hex": "00A4DC",
            "source": "https://jellyfin.org/docs/general/contributing/branding.html",
            "guidelines": "https://jellyfin.org/docs/general/contributing/branding.html"
        },
        {
            "title": "Jenkins",
            "hex": "D24939",
            "source": "https://get.jenkins.io/art/",
            "guidelines": "https://www.jenkins.io/press/",
            "license": {
                "type": "CC-BY-SA-3.0"
            }
        },
        {
            "title": "Jenkins X",
            "hex": "73C3D5",
            "source": "https://github.com/cdfoundation/artwork/tree/358a7db882463b68f59ae9bc669b8f97c4539ffd"
        },
        {
            "title": "Jest",
            "hex": "C21325",
            "source": "https://jestjs.io"
        },
        {
            "title": "JET",
            "hex": "FBBA00",
            "source": "https://de.wikipedia.org/wiki/Datei:JET.svg"
        },
        {
            "title": "JetBrains",
            "hex": "000000",
            "source": "https://www.jetbrains.com/company/brand/logos/",
            "guidelines": "https://www.jetbrains.com/company/brand/"
        },
        {
            "title": "Jetpack Compose",
            "hex": "4285F4",
            "source": "https://developer.android.com/jetpack/compose/"
        },
        {
            "title": "JFrog",
            "hex": "41BF47",
            "source": "https://jfrog.com/brand-guidelines/",
            "guidelines": "https://jfrog.com/brand-guidelines/"
        },
        {
            "title": "JFrog Bintray",
            "hex": "43A047",
            "source": "https://bintray.com"
        },
        {
            "title": "Jinja",
            "hex": "B41717",
            "source": "https://github.com/pallets/jinja/blob/1c240154865a7b6034033027e3c2ca8a2fa53fc2/artwork/jinjalogo.svg"
        },
        {
            "title": "Jira",
            "hex": "0052CC",
            "source": "https://atlassian.design/resources/logo-library",
            "guidelines": "https://atlassian.design/foundations/logos/"
        },
        {
            "title": "Jira Software",
            "hex": "0052CC",
            "source": "https://www.atlassian.com/company/news/press-kit",
            "guidelines": "https://atlassian.design/foundations/logos/"
        },
        {
            "title": "Jitsi",
            "hex": "97979A",
            "source": "https://github.com/jitsi/jitsi-meet/blob/f8a41aea9c32796646c0fea11064775a4e5c3523/images/watermark.svg"
        },
        {
            "title": "John Deere",
            "hex": "367C2B",
            "source": "https://en.wikipedia.org/wiki/File:John_Deere_logo.svg",
            "guidelines": "https://johndeere.widencollective.com/portals/arrshkzc/MyPortalFeb23,2021"
        },
        {
            "title": "Joomla",
            "hex": "5091CD",
            "source": "https://docs.joomla.org/Joomla:Brand_Identity_Elements/Official_Logo",
            "guidelines": "https://docs.joomla.org/Joomla:Brand_Identity_Elements"
        },
        {
            "title": "Joplin",
            "hex": "1071D3",
            "source": "https://github.com/laurent22/joplin/blob/45e35576bd8b1bb0ffe958309cc1ab3736cc266b/Assets/JoplinLetter.svg"
        },
        {
            "title": "Jordan",
            "hex": "000000",
            "source": "https://www.nike.com/jordan"
        },
        {
            "title": "JPEG",
            "hex": "8A8A8A",
            "source": "https://jpeg.org/contact.html",
            "license": {
                "type": "CC-BY-ND-4.0"
            }
        },
        {
            "title": "jQuery",
            "hex": "0769AD",
            "source": "https://brand.jquery.org/logos/",
            "guidelines": "https://brand.jquery.org/logos/"
        },
        {
            "title": "JR Group",
            "hex": "000000",
            "source": "https://www.jrhokkaido.co.jp"
        },
        {
            "title": "jsDelivr",
            "hex": "E84D3D",
            "source": "https://github.com/jsdelivr/www.jsdelivr.com/blob/eff02f3a8879cf7c7296840584e1293fe04e3a76/src/public/img/logo_horizontal.svg"
        },
        {
            "title": "JSFiddle",
            "hex": "0084FF",
            "source": "https://jsfiddle.net"
        },
        {
            "title": "JSON",
            "hex": "000000",
            "source": "https://commons.wikimedia.org/wiki/File:JSON_vector_logo.svg"
        },
        {
            "title": "JSON Web Tokens",
            "hex": "000000",
            "source": "https://jwt.io"
        },
        {
            "title": "JSS",
            "hex": "F7DF1E",
            "source": "https://cssinjs.org"
        },
        {
            "title": "JUKE",
            "hex": "6CD74A",
            "source": "https://juke.nl"
        },
        {
            "title": "Julia",
            "hex": "9558B2",
            "source": "https://github.com/JuliaLang/julia-logo-graphics/blob/b5551ca7946b4a25746c045c15fbb8806610f8d0/images/julia-dots.svg"
        },
        {
            "title": "Juniper Networks",
            "hex": "84B135",
            "source": "https://www.juniper.net/us/en/company/press-center/images/image-library/logos/",
            "guidelines": "https://www.juniper.net/us/en/company/press-center/images/image-library/logos/"
        },
        {
            "title": "JUnit5",
            "hex": "25A162",
            "source": "https://raw.githubusercontent.com/junit-team/junit5/86465f4f491219ad0c0cf9c64eddca7b0edeb86f/assets/img/junit5-logo.svg"
        },
        {
            "title": "Jupyter",
            "hex": "F37626",
            "source": "https://github.com/jupyter/design/blob/80716ee75dd7b2a6ec6abcd89922d020483589b1/logos/Logo%20Mark/logomark-whitebody-whitemoons/logomark-whitebody-whitemoons.svg",
            "guidelines": "https://github.com/jupyter/design"
        },
        {
            "title": "Just Eat",
            "hex": "F36D00",
            "source": "https://www.justeattakeaway.com/media/media-kit/"
        },
        {
            "title": "JustGiving",
            "hex": "AD29B6",
            "source": "https://justgiving.com"
        },
        {
            "title": "K3s",
            "hex": "FFC61C",
            "source": "https://k3s.io"
        },
        {
            "title": "k6",
            "hex": "7D64FF",
            "source": "https://commons.wikimedia.org/wiki/File:K6-logo.svg",
            "aliases": {
                "aka": [
                    "Grafana k6"
                ]
            }
        },
        {
            "title": "Kaggle",
            "hex": "20BEFF",
            "source": "https://www.kaggle.com/brand-guidelines",
            "guidelines": "https://www.kaggle.com/brand-guidelines"
        },
        {
            "title": "Kahoot!",
            "hex": "46178F",
            "source": "https://kahoot.com/library/kahoot-logo/",
            "guidelines": "https://kahoot.com/library/kahoot-logo/"
        },
        {
            "title": "KaiOS",
            "hex": "6F02B5",
            "source": "https://www.kaiostech.com/company/press-room"
        },
        {
            "title": "Kakao",
            "hex": "FFCD00",
            "source": "https://www.kakaocorp.com/kakao/introduce/ci"
        },
        {
            "title": "KakaoTalk",
            "hex": "FFCD00",
            "source": "https://commons.wikimedia.org/wiki/File:KakaoTalk_logo.svg"
        },
        {
            "title": "Kali Linux",
            "hex": "557C94",
            "source": "https://www.kali.org/docs/policy/trademark/",
            "guidelines": "https://www.kali.org/docs/policy/trademark/"
        },
        {
            "title": "Kaniko",
            "hex": "FFA600",
            "source": "https://github.com/GoogleContainerTools/kaniko/blob/cf5ca26aa4e2f7bf0de56efdf3b4e86b0ff74ed0/logo/Kaniko-Logo-Monochrome.svg"
        },
        {
            "title": "Karlsruher Verkehrsverbund",
            "hex": "9B2321",
            "source": "https://commons.wikimedia.org/wiki/File:KVV_2010.svg"
        },
        {
            "title": "Kasa Smart",
            "hex": "4ACBD6",
            "source": "https://www.tp-link.com/us/support/download/hs200/"
        },
        {
            "title": "KashFlow",
            "hex": "E5426E",
            "source": "https://www.kashflow.com"
        },
        {
            "title": "Kaspersky",
            "hex": "006D5C",
            "source": "https://www.kaspersky.com"
        },
        {
            "title": "Katacoda",
            "hex": "F48220",
            "source": "https://katacoda.com/press-kit"
        },
        {
            "title": "Katana",
            "hex": "000000",
            "source": "https://www.foundry.com/products/katana"
        },
        {
            "title": "Kaufland",
            "hex": "E10915",
            "source": "https://www.kaufland.com/etc.clientlibs/kaufland/clientlibs/clientlib-klsite/resources/frontend/img/kl-logo-small-e825b661c5.svg"
        },
        {
            "title": "KDE",
            "hex": "1D99F3",
            "source": "https://kde.org/stuff/clipart/"
        },
        {
            "title": "Kdenlive",
            "hex": "527EB2",
            "source": "https://kdenlive.org/en/logo/",
            "guidelines": "https://kdenlive.org/en/logo/"
        },
        {
            "title": "Keep a Changelog",
            "hex": "E05735",
            "source": "https://keepachangelog.com"
        },
        {
            "title": "KeePassXC",
            "hex": "6CAC4D",
            "source": "https://github.com/keepassxreboot/keepassxc/tree/3fdafc6d25e85050976e0cc645db579086db3f45"
        },
        {
            "title": "Kentico",
            "hex": "F05A22",
            "source": "https://www.kentico.com"
        },
        {
            "title": "Keras",
            "hex": "D00000",
            "source": "https://keras.io"
        },
        {
            "title": "Keybase",
            "hex": "33A0FF",
            "source": "https://github.com/keybase/client/tree/a144e0ce38ee9e495cc5acbcd4ef859f5534d820/media/logos"
        },
        {
            "title": "KeyCDN",
            "hex": "047AED",
            "source": "https://www.keycdn.com/logos"
        },
        {
            "title": "Keystone",
            "hex": "166BFF",
            "source": "https://keystonejs.com"
        },
        {
            "title": "KFC",
            "hex": "F40027",
            "source": "https://global.kfc.com/asset-library/",
            "aliases": {
                "aka": [
                    "Kentucky Fried Chicken"
                ]
            }
        },
        {
            "title": "Khan Academy",
            "hex": "14BF96",
            "source": "https://khanacademy.zendesk.com/hc/en-us/articles/202483630-Press-room",
            "guidelines": "https://support.khanacademy.org/hc/en-us/articles/202263034-Trademark-and-Brand-Usage-Policy"
        },
        {
            "title": "Khronos Group",
            "hex": "CC3333",
            "source": "https://www.khronos.org/legal/trademarks/",
            "guidelines": "https://www.khronos.org/legal/trademarks/"
        },
        {
            "title": "Kia",
            "hex": "05141F",
            "source": "https://www.kia.com"
        },
        {
            "title": "Kibana",
            "hex": "005571",
            "source": "https://www.elastic.co/brand"
        },
        {
            "title": "KiCad",
            "hex": "314CB0",
            "source": "https://www.kicad.org/about/kicad/",
            "license": {
                "type": "GPL-3.0-or-later"
            }
        },
        {
            "title": "Kickstarter",
            "hex": "05CE78",
            "source": "https://www.kickstarter.com/help/brand_assets"
        },
        {
            "title": "Kik",
            "hex": "82BC23",
            "source": "https://www.kik.com/news/"
        },
        {
            "title": "Kingston Technology",
            "aliases": {
                "aka": [
                    "Kingston"
                ]
            },
            "hex": "000000",
            "source": "https://www.kingston.com"
        },
        {
            "title": "KinoPoisk",
            "hex": "FF6600",
            "source": "https://www.kinopoisk.ru",
            "aliases": {
                "loc": {
                    "ru-RU": "КиноПоиск"
                }
            }
        },
        {
            "title": "Kinsta",
            "hex": "5333ED",
            "source": "https://kinsta.com/press"
        },
        {
            "title": "Kirby",
            "hex": "000000",
            "source": "https://getkirby.com/press"
        },
        {
            "title": "Kitsu",
            "hex": "FD755C",
            "source": "https://kitsu.io"
        },
        {
            "title": "Klarna",
            "hex": "FFB3C7",
            "source": "https://klarna.design"
        },
        {
            "title": "KLM",
            "hex": "00A1DE",
            "source": "https://www.klm.com"
        },
        {
            "title": "Klook",
            "hex": "FF5722",
            "source": "https://www.klook.com/en-GB/newsroom/"
        },
        {
            "title": "Knative",
            "hex": "0865AD",
            "source": "https://github.com/knative/community/blob/fb49068c9b7619685248247d29e48eb3d96f3ac2/icons/logo.svg",
            "guidelines": "https://github.com/knative/community/blob/main/BRANDING.MD"
        },
        {
            "title": "KnowledgeBase",
            "hex": "9146FF",
            "source": "https://www.knowledgebase.com/design",
            "guidelines": "https://www.knowledgebase.com/design"
        },
        {
            "title": "Known",
            "hex": "333333",
            "source": "https://github.com/idno/known/tree/22c4935b57a61d94d2508651128b4f828f864989/gfx/logos"
        },
        {
            "title": "Ko-fi",
            "hex": "FF5E5B",
            "source": "https://more.ko-fi.com/brand-assets",
            "guidelines": "https://more.ko-fi.com/brand-assets"
        },
        {
            "title": "Koa",
            "hex": "33333D",
            "source": "https://koajs.com"
        },
        {
            "title": "Koc",
            "hex": "F9423A",
            "source": "https://www.koc.com.tr/en"
        },
        {
            "title": "Kodi",
            "hex": "17B2E7",
            "source": "https://kodi.tv"
        },
        {
            "title": "Kofax",
            "hex": "00558C",
            "source": "https://www.kofax.com"
        },
        {
            "title": "Komoot",
            "hex": "6AA127",
            "source": "https://newsroom.komoot.com/media_kits/219423/",
            "guidelines": "https://newsroom.komoot.com/media_kits/219423/"
        },
        {
            "title": "Konami",
            "hex": "B60014",
            "source": "https://commons.wikimedia.org/wiki/File:Konami_4th_logo_2.svg"
        },
        {
            "title": "Kong",
            "hex": "003459",
            "source": "https://konghq.com/brand-assets/",
            "guidelines": "https://konghq.com/brand/"
        },
        {
            "title": "Kongregate",
            "hex": "990000",
            "source": "https://www.kongregate.com/pages/logos-and-branding"
        },
        {
            "title": "Konva",
            "hex": "0D83CD",
            "source": "https://github.com/konvajs/konvajs.github.io/blob/2cfe67461dfe32076ba56c88a75fe8e99d068130/icon.png"
        },
        {
            "title": "Kotlin",
            "hex": "7F52FF",
            "source": "https://www.jetbrains.com/company/brand/logos/",
            "guidelines": "https://www.jetbrains.com/company/brand/"
        },
        {
            "title": "Koyeb",
            "hex": "121212",
            "source": "https://www.koyeb.com"
        },
        {
            "title": "Krita",
            "hex": "3BABFF",
            "source": "https://krita.org/en/about/press/"
        },
        {
            "title": "KTM",
            "hex": "FF6600",
            "source": "https://ktm.com"
        },
        {
            "title": "Kuaishou",
            "hex": "FF4906",
            "source": "https://www.kuaishou.com/official/material-lib",
            "guidelines": "https://www.kuaishou.com/official/material-lib"
        },
        {
            "title": "Kubernetes",
            "hex": "326CE5",
            "source": "https://github.com/kubernetes/kubernetes/tree/cac53883f4714452f3084a22e4be20d042a9df33/logo"
        },
        {
            "title": "Kubuntu",
            "hex": "0079C1",
            "source": "https://kubuntu.org"
        },
        {
            "title": "Kuma",
            "hex": "290B53",
            "source": "https://cncf-branding.netlify.app/projects/kuma/"
        },
        {
            "title": "Kuula",
            "hex": "4092B4",
            "source": "https://kuula.co"
        },
        {
            "title": "Kyocera",
            "hex": "DF0522",
            "source": "https://uk.kyocera.com"
        },
        {
            "title": "LabVIEW",
            "hex": "FFDB00",
            "source": "https://forums.ni.com/t5/NI-Partner-Network/New-Partner-Co-Marketing-Style-Guide/ba-p/3786987",
            "guidelines": "https://forums.ni.com/t5/NI-Partner-Network/New-Partner-Co-Marketing-Style-Guide/ba-p/3786987"
        },
        {
            "title": "Lada",
            "hex": "ED6B21",
            "source": "https://www.lada.ru/priora/sedan/accessories.html"
        },
        {
            "title": "Lamborghini",
            "hex": "DDB320",
            "source": "https://en.wikipedia.org/wiki/File:Lamborghini_Logo.svg"
        },
        {
            "title": "Land Rover",
            "hex": "005A2B",
            "source": "https://media.landrover.com/en/press-kit"
        },
        {
            "title": "Lapce",
            "hex": "3B82F6",
            "source": "https://github.com/lapce/lapce/blob/95c4cf2d87083e348c0b621d0be0ea17f79ed703/extra/images/logo.svg"
        },
        {
            "title": "Laragon",
            "hex": "0E83CD",
            "source": "https://laragon.org"
        },
        {
            "title": "Laravel",
            "hex": "FF2D20",
            "source": "https://github.com/laravel/art/tree/5a8325b064634b900f25dbb6f1cafd888b2d2211"
        },
        {
            "title": "Laravel Horizon",
            "hex": "405263",
            "source": "https://github.com/laravel/horizon/blob/79ed572422d0ff789e9673a6dd9579026f14233a/public/img/horizon.svg"
        },
        {
            "title": "Laravel Nova",
            "hex": "252D37",
            "source": "https://nova.laravel.com"
        },
        {
            "title": "Last.fm",
            "hex": "D51007",
            "source": "https://commons.wikimedia.org/wiki/File:Lastfm_logo.svg"
        },
        {
            "title": "LastPass",
            "hex": "D32D27",
            "source": "https://lastpass.com/press-room/",
            "guidelines": "https://lastpass.com/press-room/"
        },
        {
            "title": "LaTeX",
            "hex": "008080",
            "source": "https://github.com/latex3/branding/tree/9def6b5f6075567d62b67424e11dbe6d4d5245b4"
        },
        {
            "title": "Launchpad",
            "hex": "F8C300",
            "source": "https://help.launchpad.net/logo/submissions",
            "guidelines": "https://help.launchpad.net/Legal",
            "license": {
                "type": "CC-BY-ND-2.0"
            }
        },
        {
            "title": "Lazarus",
            "hex": "000000",
            "source": "https://sourceforge.net/projects/lazarus/"
        },
        {
            "title": "LBRY",
            "hex": "2F9176",
            "source": "https://lbry.com/press-kit",
            "guidelines": "https://lbry.com/faq/acceptable-use-policy"
        },
        {
            "title": "Leader Price",
            "hex": "E50005",
            "source": "https://www.leaderprice.fr"
        },
        {
            "title": "Leaflet",
            "hex": "199900",
            "source": "https://github.com/Leaflet/Leaflet/blob/d843c3b88486713827d7e860b58bdba75bfbd5a2/src/images/logo.svg"
        },
        {
            "title": "Leanpub",
            "hex": "FFFFFF",
            "source": "https://leanpub.com/press",
            "guidelines": "https://leanpub.com/press"
        },
        {
            "title": "LeetCode",
            "hex": "FFA116",
            "source": "https://leetcode.com/store"
        },
        {
            "title": "Legacy Games",
            "hex": "144B9E",
            "source": "https://legacygames.com"
        },
        {
            "title": "Lemmy",
            "hex": "FFFFFF",
            "source": "https://join-lemmy.org"
        },
        {
            "title": "Lenovo",
            "hex": "E2231A",
            "source": "https://news.lenovo.com/press-kits/"
        },
        {
            "title": "Lens",
            "hex": "3D90CE",
            "source": "https://github.com/lensapp/lens/blob/3cc12d9599b655a366e7a34c356d2a84654b2466/docs/img/lens-logo-icon.svg"
        },
        {
            "title": "Leptos",
            "hex": "EF3939",
            "source": "https://github.com/leptos-rs/leptos/blob/6fac92cb6298f1bfa72464de47e33e47b5e5857d/logos/Simple_Icon.svg"
        },
        {
            "title": "Lerna",
            "hex": "9333EA",
            "source": "https://github.com/lerna/logo/blob/fb18db535d71aacc6ffb0f6b75a0c3bd9e353543/lerna.svg"
        },
        {
            "title": "Leroy Merlin",
            "hex": "78BE20",
            "source": "https://www.leroymerlin.fr"
        },
        {
            "title": "Less",
            "hex": "1D365D",
            "source": "https://github.com/less/logo/blob/c9c10c328cfc00071e92443934b35e389310abf8/less_logo.ai"
        },
        {
            "title": "Let's Encrypt",
            "hex": "003A70",
            "source": "https://letsencrypt.org/trademarks/",
            "guidelines": "https://letsencrypt.org/trademarks/",
            "license": {
                "type": "CC-BY-NC-4.0"
            }
        },
        {
            "title": "Letterboxd",
            "hex": "00D735",
            "source": "https://letterboxd.com/about/logos/"
        },
        {
            "title": "levels.fyi",
            "hex": "788B95",
            "source": "https://www.levels.fyi/press/"
        },
        {
            "title": "LG",
            "hex": "A50034",
            "source": "https://en.wikipedia.org/wiki/LG_Corporation",
            "guidelines": "https://www.lg.com/global/about-lg-brand-identity"
        },
        {
            "title": "LGTM",
            "hex": "FFFFFF",
            "source": "https://lgtm.com"
        },
        {
            "title": "Liberapay",
            "hex": "F6C915",
            "source": "https://en.liberapay.com/about/logos",
            "guidelines": "https://en.liberapay.com/about/logos",
            "license": {
                "type": "CC0-1.0"
            }
        },
        {
            "title": "Libraries.io",
            "hex": "337AB7",
            "source": "https://github.com/librariesio/libraries.io/blob/9ab0f659bb7fe137c15cf676612b6811f501a0bd/public/safari-pinned-tab.svg"
        },
        {
            "title": "LibraryThing",
            "hex": "251A15",
            "source": "https://twitter.com/LibraryThing/status/1054466649271656448"
        },
        {
            "title": "LibreOffice",
            "hex": "18A303",
            "source": "https://wiki.documentfoundation.org/Marketing/Branding",
            "guidelines": "https://wiki.documentfoundation.org/Marketing/Branding"
        },
        {
            "title": "libuv",
            "hex": "403C3D",
            "source": "https://github.com/libuv/libuv/blob/e4087dedf837f415056a45a838f639a3d9dc3ced/img/logos.svg"
        },
        {
            "title": "Lichess",
            "hex": "000000",
            "source": "https://lichess.org/about"
        },
        {
            "title": "Lidl",
            "hex": "0050AA",
            "source": "https://www.lidl.de"
        },
        {
            "title": "LIFX",
            "hex": "000000",
            "source": "https://www.lifx.com/pages/press-enquiries",
            "guidelines": "https://www.dropbox.com/sh/i9khucz3ucy0q5v/AACrbtcpEIS0PdP84RdkhoAFa/Guides"
        },
        {
            "title": "Lighthouse",
            "hex": "F44B21",
            "source": "https://github.com/GoogleChrome/lighthouse/blob/80d2e6c1948f232ec4f1bdeabc8bc632fc5d0bfd/assets/lh_favicon.svg"
        },
        {
            "title": "Lightning",
            "hex": "792EE5",
            "source": "https://github.com/Lightning-AI/lightning/blob/a584196abf820179adb0758ef67ddae91c44e7bc/docs/source/_static/images/icon.svg"
        },
        {
            "title": "LINE",
            "hex": "00C300",
            "source": "https://line.me/en/logo",
            "guidelines": "https://line.me/en/logo"
        },
        {
            "title": "LineageOS",
            "hex": "167C80",
            "source": "https://www.lineageos.org",
            "guidelines": "https://docs.google.com/presentation/d/1VmxFrVqkjtNMjZbAcrC4egp8C_So7gjJR3KuxdJfJDo/edit?usp=sharing"
        },
        {
            "title": "Linear",
            "hex": "5E6AD2",
            "source": "https://linear.app"
        },
        {
            "title": "LinkedIn",
            "hex": "0A66C2",
            "source": "https://brand.linkedin.com",
            "guidelines": "https://brand.linkedin.com/policies"
        },
        {
            "title": "Linkerd",
            "hex": "2BEDA7",
            "source": "https://cncf-branding.netlify.app/projects/linkerd/"
        },
        {
            "title": "Linkfire",
            "hex": "FF3850",
            "source": "https://www.linkfire.com"
        },
        {
            "title": "Linktree",
            "hex": "43E55E",
            "source": "https://linktr.ee"
        },
        {
            "title": "Linux",
            "hex": "FCC624",
            "source": "https://www.linuxfoundation.org/the-linux-mark/"
        },
        {
            "title": "Linux Containers",
            "hex": "333333",
            "source": "https://github.com/lxc/linuxcontainers.org/blob/29d3299ddf8718099b6de1464570fbbadbaabecb/static/img/containers.svg"
        },
        {
            "title": "Linux Foundation",
            "hex": "003366",
            "source": "https://www.linuxfoundation.org/en/about/brand/",
            "guidelines": "https://www.linuxfoundation.org/en/about/brand/"
        },
        {
            "title": "Linux Mint",
            "hex": "87CF3E",
            "source": "https://commons.wikimedia.org/wiki/File:Linux_Mint_logo_without_wordmark.svg"
        },
        {
            "title": "Lion Air",
            "hex": "ED3237",
            "source": "https://lionairthai.com/en/"
        },
        {
            "title": "Liquibase",
            "hex": "2962FF",
            "source": "https://www.liquibase.com/brand",
            "guidelines": "https://www.liquibase.com/brand"
        },
        {
            "title": "Lit",
            "hex": "324FFF",
            "source": "https://github.com/lit/lit.dev/blob/5e59bdb00b7a261d6fdcd6a4ae529e17f6146ed3/packages/lit-dev-content/site/images/flame-favicon.svg"
        },
        {
            "title": "Litecoin",
            "hex": "A6A9AA",
            "source": "https://litecoin-foundation.org/litecoin-branding-guidelines/",
            "guidelines": "https://litecoin-foundation.org/litecoin-branding-guidelines/"
        },
        {
            "title": "LITIENGINE",
            "hex": "00A5BC",
            "source": "https://litiengine.com"
        },
        {
            "title": "LiveChat",
            "hex": "FF5100",
            "source": "https://livechat.design",
            "guidelines": "https://livechat.design"
        },
        {
            "title": "LiveJournal",
            "hex": "00B0EA",
            "source": "https://www.livejournal.com"
        },
        {
            "title": "Livewire",
            "hex": "4E56A6",
            "source": "https://laravel-livewire.com"
        },
        {
            "title": "LLVM",
            "hex": "262D3A",
            "source": "https://llvm.org/Logo.html"
        },
        {
            "title": "LMMS",
            "hex": "10B146",
            "source": "https://lmms.io/branding"
        },
        {
            "title": "Lodash",
            "hex": "3492FF",
            "source": "https://github.com/lodash/lodash.com/blob/c8d41c62b446f08905fd94802db4da8da05d3e92/assets/img/lodash.svg"
        },
        {
            "title": "Logitech",
            "hex": "00B8FC",
            "source": "https://www.logitech.com/en-us/pr/library"
        },
        {
            "title": "LogMeIn",
            "hex": "45B6F2",
            "source": "https://www.logmein.com/legal/trademark",
            "guidelines": "https://www.logmein.com/legal/trademark"
        },
        {
            "title": "Logseq",
            "hex": "85C8C8",
            "source": "https://github.com/logseq/logseq/blob/c4d15ec8487c9fb6b6f41780fc1abddab89491e4/resources/icon.png"
        },
        {
            "title": "Logstash",
            "hex": "005571",
            "source": "https://www.elastic.co/brand",
            "guidelines": "https://www.elastic.co/brand"
        },
        {
            "title": "Looker",
            "hex": "4285F4",
            "source": "https://looker.com"
        },
        {
            "title": "Loom",
            "hex": "625DF5",
            "source": "https://www.loom.com/press"
        },
        {
            "title": "Loop",
            "hex": "F29400",
            "source": "https://loop.frontiersin.org"
        },
        {
            "title": "LoopBack",
            "hex": "3F5DFF",
            "source": "https://loopback.io/resources"
        },
        {
            "title": "Lospec",
            "hex": "EAEAEA",
            "source": "https://lospec.com/brand",
            "guidelines": "https://lospec.com/brand"
        },
        {
            "title": "LOT Polish Airlines",
            "hex": "11397E",
            "source": "https://www.lot.com/us/en/kaleidoscope-inflight-magazine"
        },
        {
            "title": "Lua",
            "hex": "2C2D72",
            "source": "https://www.lua.org/images/",
            "guidelines": "https://www.lua.org/images/"
        },
        {
            "title": "Lubuntu",
            "hex": "0068C8",
            "source": "https://lubuntu.net"
        },
        {
            "title": "Ludwig",
            "hex": "FFFFFF",
            "source": "https://github.com/ludwig-ai/ludwig-docs/blob/8d8abb2117a93af2622a6545943c773b27153e1b/docs/images/ludwig_icon.svg"
        },
        {
            "title": "Lufthansa",
            "hex": "05164D",
            "source": "https://www.lufthansa.com"
        },
        {
            "title": "Lumen",
            "hex": "E74430",
            "source": "https://lumen.laravel.com"
        },
        {
            "title": "Lunacy",
            "hex": "179DE3",
            "source": "https://icons8.com/lunacy"
        },
        {
            "title": "Lydia",
            "hex": "0180FF",
            "source": "https://lydia-app.com/en/info/press.html",
            "guidelines": "https://lydia-app.com/en/info/press.html"
        },
        {
            "title": "Lyft",
            "hex": "FF00BF",
            "source": "https://www.lyft.com/press"
        },
        {
            "title": "MAAS",
            "hex": "E95420",
            "source": "https://design.ubuntu.com/downloads/",
            "license": {
                "type": "CC-BY-SA-3.0"
            }
        },
        {
            "title": "macOS",
            "hex": "000000",
            "source": "https://commons.wikimedia.org/wiki/File:MacOS_wordmark_(2017).svg"
        },
        {
            "title": "MacPaw",
            "hex": "000000",
            "source": "https://macpaw.com"
        },
        {
            "title": "Macy's",
            "hex": "E21A2C",
            "source": "https://www.macysinc.com/news-media/media-assets"
        },
        {
            "title": "Magasins U",
            "hex": "E71B34",
            "source": "https://www.magasins-u.com"
        },
        {
            "title": "Magento",
            "hex": "EE672F",
            "source": "https://magento.com"
        },
        {
            "title": "Magisk",
            "hex": "00AF9C",
            "source": "https://github.com/topjohnwu/Magisk/blob/23ad611566b557f26d268920692b25aa89fc0070/app/src/main/res/drawable/ic_magisk.xml"
        },
        {
            "title": "mail.com",
            "hex": "004788",
            "source": "https://www.mail.com",
            "guidelines": "https://www.mail.com/company/terms/"
        },
        {
            "title": "Mail.Ru",
            "hex": "005FF9",
            "source": "https://my.mail.ru"
        },
        {
            "title": "MailChimp",
            "hex": "FFE01B",
            "source": "https://mailchimp.com/about/brand-assets",
            "guidelines": "https://mailchimp.com/about/brand-assets"
        },
        {
            "title": "Mailgun",
            "hex": "F06B66",
            "source": "https://mailgun.com"
        },
        {
            "title": "Major League Hacking",
            "hex": "265A8F",
            "source": "https://mlh.io/brand-guidelines",
            "guidelines": "https://mlh.io/brand-guidelines"
        },
        {
            "title": "MakerBot",
            "hex": "FF1E0D",
            "source": "https://www.makerbot.com/makerbot-press-assets"
        },
        {
            "title": "MAMP",
            "hex": "02749C",
            "source": "https://www.mamp.info/en/mamp/mac/"
        },
        {
            "title": "MAN",
            "hex": "E40045",
            "source": "https://www.corporate.man.eu"
        },
        {
            "title": "ManageIQ",
            "hex": "EF2929",
            "source": "https://www.manageiq.org/logo/"
        },
        {
            "title": "Manjaro",
            "hex": "35BF5C",
            "source": "https://manjaro.org"
        },
        {
            "title": "Mapbox",
            "hex": "000000",
            "source": "https://www.mapbox.com/about/press/brand-guidelines",
            "guidelines": "https://www.mapbox.com/about/press/brand-guidelines"
        },
        {
            "title": "MapLibre",
            "hex": "396CB2",
            "source": "https://github.com/maplibre/maplibre-gl-js-docs/blob/e916a4cdd671890126f88b26b2b16c04220dc4b0/docs/pages/assets/favicon/maplibregl-favicon.svg"
        },
        {
            "title": "MariaDB",
            "hex": "003545",
            "source": "https://mariadb.com/about-us/logos/",
            "guidelines": "https://mariadb.com/about-us/logos/"
        },
        {
            "title": "MariaDB Foundation",
            "hex": "1F305F",
            "source": "https://mariadb.org"
        },
        {
            "title": "Markdown",
            "hex": "000000",
            "source": "https://github.com/dcurtis/markdown-mark/tree/360a3657fef7f6ad0b303296a95ad52985caa0d3",
            "guidelines": "https://github.com/dcurtis/markdown-mark",
            "license": {
                "type": "CC0-1.0"
            }
        },
        {
            "title": "Marketo",
            "hex": "5C4C9F",
            "source": "https://www.marketo.com"
        },
        {
            "title": "Marko",
            "hex": "2596BE",
            "source": "https://github.com/marko-js/website/blob/c03b8229e8fe8e01fde6c0772bc1cb0ceae9be05/src/logos/marko.svg"
        },
        {
            "title": "Marriott",
            "hex": "A70023",
            "source": "https://marriott-hotels.marriott.com"
        },
        {
            "title": "Maserati",
            "hex": "0C2340",
            "source": "https://www.stellantis.com/en/brands/maserati"
        },
        {
            "title": "MasterCard",
            "hex": "EB001B",
            "source": "https://brand.mastercard.com/brandcenter/mastercard-brand-mark/downloads.html",
            "guidelines": "https://brand.mastercard.com/brandcenter/mastercard-brand-mark.html"
        },
        {
            "title": "mastercomfig",
            "hex": "009688",
            "source": "https://github.com/mastercomfig/mastercomfig.github.io/blob/d910ce7e868a6ef32106e36996c3473d78da2ce3/img/mastercomfig_logo.svg"
        },
        {
            "title": "Mastodon",
            "hex": "6364FF",
            "source": "https://github.com/mastodon/mastodon/blob/7ccf7a73f1c47a8c03712c39f7c591e837cf6d08/app/javascript/images/logo-symbol-icon.svg"
        },
        {
            "title": "Material Design",
            "hex": "757575",
            "source": "https://material.io/design/"
        },
        {
            "title": "Material Design Icons",
            "hex": "2196F3",
            "source": "https://materialdesignicons.com/icon/vector-square",
            "license": {
                "type": "Apache-2.0"
            }
        },
        {
            "title": "Matomo",
            "hex": "3152A0",
            "source": "https://matomo.org/media/"
        },
        {
            "title": "Matrix",
            "hex": "000000",
            "source": "https://matrix.org"
        },
        {
            "title": "Matter.js",
            "hex": "4B5562",
            "source": "https://brm.io/matter-js"
        },
        {
            "title": "Mattermost",
            "hex": "0058CC",
            "source": "https://www.mattermost.org/brand-guidelines/",
            "guidelines": "https://www.mattermost.org/brand-guidelines/"
        },
        {
            "title": "Matternet",
            "hex": "261C29",
            "source": "https://mttr.net"
        },
        {
            "title": "Max",
            "hex": "525252",
            "source": "https://cycling74.com"
        },
        {
            "title": "Max-Planck-Gesellschaft",
            "hex": "006C66",
            "source": "https://www.mpg.de"
        },
        {
            "title": "Maytag",
            "hex": "002E5F",
            "source": "https://www.maytagcommerciallaundry.com/mclstorefront/c/-/p/MYR40PD"
        },
        {
            "title": "Mazda",
            "hex": "101010",
            "source": "https://www.mazda.com/en/about/profile/library/"
        },
        {
            "title": "McAfee",
            "hex": "C01818",
            "source": "https://www.mcafee.com/enterprise/en-us/about/newsroom/product-images.html"
        },
        {
            "title": "McDonald's",
            "hex": "FBC817",
            "source": "https://www.mcdonalds.com/gb/en-gb/newsroom.html"
        },
        {
            "title": "McLaren",
            "hex": "FF0000",
            "source": "https://cars.mclaren.com"
        },
        {
            "title": "mdBook",
            "hex": "000000",
            "source": "https://github.com/rust-lang/mdBook/blob/cdfa5ad9909e2cba8390688f3f0686fb70cb4bef/src/theme/favicon.svg"
        },
        {
            "title": "MDN Web Docs",
            "hex": "000000",
            "source": "https://github.com/mdn/yari/blob/77e6cda02f7013219e9da27a00b9424085e60fdb/client/src/assets/mdn-logo.svg"
        },
        {
            "title": "MDX",
            "hex": "1B1F24",
            "source": "https://github.com/mdx-js/mdx/blob/b8a76c95deb14f7297bafdac1aa3eddd2b0fbb8f/docs/_static/icon.svg"
        },
        {
            "title": "MediaFire",
            "hex": "1299F3",
            "source": "https://www.mediafire.com/developers/brand_assets/mediafire_brand_assets/",
            "guidelines": "https://www.mediafire.com/developers/brand_assets/mediafire_brand_assets/"
        },
        {
            "title": "MediaMarkt",
            "hex": "DF0000",
            "source": "https://www.mediamarkt.de"
        },
        {
            "title": "MediaTek",
            "hex": "EC9430",
            "source": "https://corp.mediatek.com/news-events/press-library"
        },
        {
            "title": "MediaTemple",
            "hex": "000000",
            "source": "https://mediatemple.net"
        },
        {
            "title": "Medium",
            "hex": "000000",
            "source": "https://medium.design/logos-and-brand-guidelines-f1a01a733592",
            "guidelines": "https://medium.design/logos-and-brand-guidelines-f1a01a733592"
        },
        {
            "title": "Meetup",
            "hex": "ED1C40",
            "source": "https://www.meetup.com/media/"
        },
        {
            "title": "MEGA",
            "hex": "D9272E",
            "source": "https://mega.io/corporate"
        },
        {
            "title": "Mendeley",
            "hex": "9D1620",
            "source": "https://www.mendeley.com"
        },
        {
            "title": "Mercado Pago",
            "hex": "00B1EA",
            "source": "https://www.mercadopago.com"
        },
        {
            "title": "Mercedes",
            "hex": "242424",
            "source": "https://www.mercedes-benz.com"
        },
        {
            "title": "Merck",
            "hex": "007A73",
            "source": "https://www.merck.com"
        },
        {
            "title": "Mercurial",
            "hex": "999999",
            "source": "https://www.mercurial-scm.org/hg-logo/",
            "guidelines": "https://www.mercurial-scm.org/hg-logo/",
            "license": {
                "type": "GPL-2.0-or-later"
            }
        },
        {
            "title": "Messenger",
            "hex": "00B2FF",
            "source": "https://en.facebookbrand.com/facebookapp/assets/messenger/",
            "guidelines": "https://en.facebookbrand.com/facebookapp/assets/messenger/"
        },
        {
            "title": "Meta",
            "hex": "0467DF",
            "source": "https://www.meta.com",
            "guidelines": "https://www.facebook.com/brand/resources/meta/company-brand"
        },
        {
            "title": "Metabase",
            "hex": "509EE3",
            "source": "https://www.metabase.com"
        },
        {
            "title": "MetaFilter",
            "hex": "065A8F",
            "source": "https://www.metafilter.com/apple-touch-icon.png"
        },
        {
            "title": "Meteor",
            "hex": "DE4F4F",
            "source": "https://logo.meteorapp.com"
        },
        {
            "title": "Metro",
            "hex": "EF4242",
            "source": "https://facebook.github.io/metro/"
        },
        {
            "title": "Metro de la Ciudad de México",
            "hex": "F77E1C",
            "source": "https://es.wikipedia.org/wiki/Archivo:Metro_de_la_Ciudad_de_M%C3%A9xico_(logo)_version_2019.svg"
        },
        {
            "title": "Metro de Madrid",
            "hex": "255E9C",
            "source": "https://commons.wikimedia.org/wiki/File:MetroMadridLogo.svg"
        },
        {
            "title": "Métro de Paris",
            "hex": "003E95",
            "source": "https://www.ratp.fr"
        },
        {
            "title": "MeWe",
            "hex": "17377F",
            "source": "https://mewe.com"
        },
        {
            "title": "MG",
            "aliases": {
                "aka": [
                    "Morris Garages"
                ]
            },
            "hex": "FF0000",
            "source": "https://www.mg.co.uk/themes/custom/mg/assets/images/svg/mg-logo-desktop.svg",
            "guidelines": "https://www.mg.co.uk/terms-and-conditions"
        },
        {
            "title": "micro:bit",
            "hex": "00ED00",
            "source": "https://microbit.org"
        },
        {
            "title": "Micro.blog",
            "hex": "FF8800",
            "source": "https://help.micro.blog"
        },
        {
            "title": "Microgenetics",
            "hex": "FF0000",
            "source": "https://microgenetics.co.uk"
        },
        {
            "title": "MicroPython",
            "hex": "2B2728",
            "source": "https://commons.wikimedia.org/wiki/File:MicroPython_new_logo.svg"
        },
        {
            "title": "Microsoft",
            "hex": "5E5E5E",
            "source": "https://developer.microsoft.com"
        },
        {
            "title": "Microsoft Academic",
            "hex": "2D9FD9",
            "source": "https://academic.microsoft.com"
        },
        {
            "title": "Microsoft Access",
            "hex": "A4373A",
            "source": "https://developer.microsoft.com/en-us/fluentui#/styles/web/colors/products"
        },
        {
            "title": "Microsoft Azure",
            "hex": "0078D4",
            "source": "https://github.com/microsoft/vscode-azureresourcegroups/blob/0a06362e82170fd7f8dc2496286825b1a69cc42b/resources/azure.svg"
        },
        {
            "title": "Microsoft Bing",
            "hex": "258FFA",
            "source": "https://www.bing.com/covid/"
        },
        {
            "title": "Microsoft Edge",
            "hex": "0078D7",
            "source": "https://support.microsoft.com/en-us/help/17171/microsoft-edge-get-to-know"
        },
        {
            "title": "Microsoft Excel",
            "hex": "217346",
            "source": "https://developer.microsoft.com/en-us/fluentui#/styles/web/colors/products"
        },
        {
            "title": "Microsoft Exchange",
            "hex": "0078D4",
            "source": "https://developer.microsoft.com/en-us/fluentui#/styles/web/colors/products"
        },
        {
            "title": "Microsoft Office",
            "hex": "D83B01",
            "source": "https://developer.microsoft.com/en-us/microsoft-365"
        },
        {
            "title": "Microsoft OneDrive",
            "hex": "0078D4",
            "source": "https://developer.microsoft.com/en-us/fluentui#/styles/web/colors/products"
        },
        {
            "title": "Microsoft OneNote",
            "hex": "7719AA",
            "source": "https://developer.microsoft.com/en-us/fluentui#/styles/web/colors/products"
        },
        {
            "title": "Microsoft Outlook",
            "hex": "0078D4",
            "source": "https://developer.microsoft.com/en-us/outlook/docs"
        },
        {
            "title": "Microsoft PowerPoint",
            "hex": "B7472A",
            "source": "https://developer.microsoft.com/en-us/fluentui#/styles/web/colors/products"
        },
        {
            "title": "Microsoft SharePoint",
            "hex": "0078D4",
            "source": "https://developer.microsoft.com/en-us/fluentui#/styles/web/colors/products"
        },
        {
            "title": "Microsoft SQL Server",
            "hex": "CC2927",
            "source": "https://de.wikipedia.org/wiki/Datei:Microsoft_SQL_Server_Logo.svg"
        },
        {
            "title": "Microsoft Teams",
            "hex": "6264A7",
            "source": "https://developer.microsoft.com/en-us/fluentui#/styles/web/colors/products"
        },
        {
            "title": "Microsoft Translator",
            "hex": "057B00",
            "source": "https://translator.microsoft.com"
        },
        {
            "title": "Microsoft Visio",
            "hex": "3955A3",
            "source": "https://developer.microsoft.com/en-us/fluentui#/styles/web/colors/products"
        },
        {
            "title": "Microsoft Word",
            "hex": "2B579A",
            "source": "https://developer.microsoft.com/en-us/fluentui#/styles/web/colors/products"
        },
        {
            "title": "MicroStrategy",
            "hex": "D9232E",
            "source": "https://www.microstrategy.com/en/company/press-kit",
            "guidelines": "https://www.microstrategy.com/en/company/press-kit"
        },
        {
            "title": "MIDI",
            "hex": "000000",
            "source": "https://en.wikipedia.org/wiki/MIDI"
        },
        {
            "title": "Minds",
            "hex": "FED12F",
            "source": "https://www.minds.com/branding",
            "license": {
                "type": "CC-BY-SA-4.0"
            }
        },
        {
            "title": "Minecraft",
            "hex": "62B47A",
            "source": "https://education.minecraft.net/press/"
        },
        {
            "title": "Minetest",
            "hex": "53AC56",
            "source": "https://www.minetest.net"
        },
        {
            "title": "Mini",
            "hex": "000000",
            "source": "https://mini.co.uk"
        },
        {
            "title": "Minutemailer",
            "hex": "30B980",
            "source": "https://minutemailer.com"
        },
        {
            "title": "Miro",
            "hex": "050038",
            "source": "https://miro.com"
        },
        {
            "title": "Misskey",
            "hex": "A1CA03",
            "source": "https://misskey-hub.net/appendix/assets.html",
            "license": {
                "type": "CC-BY-NC-SA-4.0"
            }
        },
        {
            "title": "Mitsubishi",
            "hex": "E60012",
            "source": "https://www.mitsubishi.com"
        },
        {
            "title": "Mix",
            "hex": "FF8126",
            "source": "https://mix.com"
        },
        {
            "title": "Mixcloud",
            "hex": "5000FF",
            "source": "https://www.mixcloud.com/about",
            "guidelines": "https://www.mixcloud.com/about"
        },
        {
            "title": "MLB",
            "hex": "041E42",
            "source": "https://www.mlb.com",
            "aliases": {
                "aka": [
                    "Major League Baseball"
                ]
            }
        },
        {
            "title": "MLflow",
            "hex": "0194E2",
            "source": "https://github.com/mlflow/mlflow/blob/855881f93703b15ffe643003fb4d7c84f0ec2502/assets/icon.svg"
        },
        {
            "title": "MobX",
            "hex": "FF9955",
            "source": "https://github.com/mobxjs/mobx/blob/248e25e37af31c2e71ff452bc662a85816fa40d8/docs/assets/mobservable.svg"
        },
        {
            "title": "MobX-State-Tree",
            "hex": "FF7102",
            "source": "https://github.com/mobxjs/mobx-state-tree/blob/666dabd60a7fb87faf83d177c14f516481b5f141/website/static/img/mobx-state-tree-logo.svg"
        },
        {
            "title": "Mocha",
            "hex": "8D6748",
            "source": "https://mochajs.org"
        },
        {
            "title": "Modin",
            "hex": "001729",
            "source": "https://modin.org"
        },
        {
            "title": "Modrinth",
            "hex": "00AF5C",
            "source": "https://github.com/modrinth/art/blob/d5ab4f965b0b4cea7201967483885ecd8d04a562/Branding/Favicon/favicon.svg"
        },
        {
            "title": "MODX",
            "hex": "102C53",
            "source": "https://docs.modx.com"
        },
        {
            "title": "Mojang Studios",
            "hex": "EF323D",
            "source": "https://www.minecraft.net"
        },
        {
            "title": "Moleculer",
            "hex": "3CAFCE",
            "source": "https://moleculer.services"
        },
        {
            "title": "Momenteo",
            "hex": "5A6AB1",
            "source": "https://www.momenteo.com/media"
        },
        {
            "title": "Monero",
            "hex": "FF6600",
            "source": "https://www.getmonero.org/press-kit/"
        },
        {
            "title": "MoneyGram",
            "hex": "FF6600",
            "source": "https://moneygram.com"
        },
        {
            "title": "MongoDB",
            "hex": "47A248",
            "source": "https://www.mongodb.com/pressroom"
        },
        {
            "title": "Mongoose",
            "hex": "880000",
            "source": "https://github.com/Automattic/mongoose/blob/7971a4dbd55888f0b005e65b06024109af8352f7/docs/images/mongoose.svg"
        },
        {
            "title": "Monica",
            "hex": "2C2B29",
            "source": "https://github.com/monicahq/monica/blob/d7886cc6fd11388a95b7504e1a5363ecc7ad9a59/public/img/monica.svg"
        },
        {
            "title": "monkey tie",
            "hex": "1A52C2",
            "source": "https://www.monkey-tie.com"
        },
        {
            "title": "Monkeytype",
            "hex": "E2B714",
            "source": "https://github.com/monkeytypegame/monkeytype/blob/20a08d27ead851bbfd5ac557b4ea444ea8bddd79/frontend/static/html/top.html",
            "license": {
                "type": "GPL-3.0-only",
                "url": "https://github.com/monkeytypegame/monkeytype/blob/20a08d27ead851bbfd5ac557b4ea444ea8bddd79/LICENSE"
            }
        },
        {
            "title": "MonoGame",
            "hex": "E73C00",
            "source": "https://www.monogame.net"
        },
        {
            "title": "Monoprix",
            "hex": "FB1911",
            "source": "https://www.monoprix.fr"
        },
        {
            "title": "Monster",
            "hex": "6D4C9F",
            "source": "https://www.monster.com/press/"
        },
        {
            "title": "Monzo",
            "hex": "14233C",
            "source": "https://monzo.com/press/"
        },
        {
            "title": "Moo",
            "hex": "00945E",
            "source": "https://www.moo.com/uk/about/press"
        },
        {
            "title": "Moonrepo",
            "hex": "6F53F3",
            "source": "https://moonrepo.dev"
        },
        {
            "title": "Morrisons",
            "hex": "007531",
            "source": "https://groceries.morrisons.com"
        },
        {
            "title": "Moscow Metro",
            "hex": "D9232E",
            "source": "https://mosmetro.ru"
        },
        {
            "title": "Motorola",
            "hex": "E1140A",
            "source": "https://motorola-global-portal-de.custhelp.com"
        },
        {
            "title": "Mozilla",
            "hex": "000000",
            "source": "https://mozilla.design/mozilla/",
            "guidelines": "https://mozilla.design/mozilla/"
        },
        {
            "title": "MQTT",
            "hex": "660066",
            "source": "https://mqtt.org"
        },
        {
            "title": "MSI",
            "aliases": {
                "aka": [
                    "Micro-Star International"
                ]
            },
            "hex": "FF0000",
            "source": "https://www.msi.com/page/brochure"
        },
        {
            "title": "MSI Business",
            "hex": "9A8555",
            "source": "https://www.msi.com/Business-Productivity"
        },
        {
            "title": "MTA",
            "hex": "0039A6",
            "source": "https://mta.info"
        },
        {
            "title": "MTR",
            "hex": "AC2E45",
            "source": "https://commons.wikimedia.org/wiki/File:MTR_(logo_with_text).svg"
        },
        {
            "title": "MUBI",
            "hex": "000000",
            "source": "https://mubi.com"
        },
        {
            "title": "MUI",
            "aliases": {
                "aka": [
                    "Material-UI"
                ]
            },
            "hex": "007FFF",
            "source": "https://github.com/mui-org/material-ui/blob/353cecb5391571163eb6bd8cbf36d2dd299aaf56/docs/src/icons/SvgMuiLogo.tsx"
        },
        {
            "title": "Mulesoft",
            "hex": "00A0DF",
            "source": "https://www.mulesoft.com/brand",
            "guidelines": "https://www.mulesoft.com/brand"
        },
        {
            "title": "Müller",
            "hex": "F46519",
            "source": "https://www.mueller.de"
        },
        {
            "title": "Multisim",
            "hex": "57B685",
            "source": "https://www.multisim.com",
            "guidelines": "https://www.ni.com/en-us/about-ni/legal.html"
        },
        {
            "title": "Mumble",
            "hex": "FFFFFF",
            "source": "https://github.com/mumble-voip/mumble/blob/d40a19eb88cda61084da245a1b6cb8f32ef1b6e4/icons/mumble_small.svg",
            "guidelines": "https://github.com/mumble-voip/mumble/blob/d40a19eb88cda61084da245a1b6cb8f32ef1b6e4/LICENSE"
        },
        {
            "title": "MuseScore",
            "hex": "1A70B8",
            "source": "https://musescore.org/en/about/logos-and-graphics"
        },
        {
            "title": "MusicBrainz",
            "hex": "BA478F",
            "source": "https://metabrainz.org/projects"
        },
        {
            "title": "MX Linux",
            "hex": "000000",
            "source": "https://mxlinux.org/art/",
            "license": {
                "type": "GPL-3.0-only"
            }
        },
        {
            "title": "MyAnimeList",
            "hex": "2E51A2",
            "source": "https://myanimelist.net/forum/?topicid=1575618"
        },
        {
            "title": "MYOB",
            "hex": "6100A5",
            "source": "https://myob-identikit.frontify.com/d/JK2D4WFOdAwV/for-developers"
        },
        {
            "title": "Myspace",
            "hex": "030303",
            "source": "https://myspace.com"
        },
        {
            "title": "MySQL",
            "hex": "4479A1",
            "source": "https://www.mysql.com/about/legal/logos.html",
            "guidelines": "https://www.mysql.com/about/legal/logos.html"
        },
        {
            "title": "N26",
            "hex": "48AC98",
            "source": "https://n26.com"
        },
        {
            "title": "Namebase",
            "hex": "0068FF",
            "source": "https://www.namebase.io"
        },
        {
            "title": "Namecheap",
            "hex": "DE3723",
            "source": "https://www.namecheap.com"
        },
        {
            "title": "Nano",
            "hex": "4A90E2",
            "source": "https://nano.org/resources",
            "guidelines": "https://nano.org/resources"
        },
        {
            "title": "NASA",
            "hex": "E03C31",
            "source": "https://commons.wikimedia.org/wiki/File:NASA_Worm_logo.svg",
            "guidelines": "https://www.nasa.gov/multimedia/guidelines/index.html"
        },
        {
            "title": "National Grid",
            "hex": "00148C",
            "source": "https://www.nationalgrid.com"
        },
        {
            "title": "NativeScript",
            "hex": "65ADF1",
            "source": "https://docs.nativescript.org"
        },
        {
            "title": "Naver",
            "hex": "03C75A",
            "source": "https://developers.naver.com/docs/login/bi/bi.md",
            "guidelines": "https://developers.naver.com/docs/login/bi/bi.md",
            "aliases": {
                "loc": {
                    "ko-KR": "네이버",
                    "ja-JP": "ネイバー"
                }
            }
        },
        {
            "title": "NBA",
            "hex": "253B73",
            "source": "https://nba.com"
        },
        {
            "title": "NBB",
            "hex": "FF7100",
            "source": "https://presse.notebooksbilliger.de/presskits/style-guide"
        },
        {
            "title": "NDR",
            "hex": "0C1754",
            "source": "https://www.ndr.de"
        },
        {
            "title": "NEC",
            "hex": "1414A0",
            "source": "https://commons.wikimedia.org/wiki/File:NEC_logo.svg"
        },
        {
            "title": "Neo4j",
            "hex": "4581C3",
            "source": "https://neo4j.com/brand/#logo",
            "guidelines": "https://neo4j.com/brand/#logo"
        },
        {
            "title": "Neovim",
            "hex": "57A143",
            "source": "https://neovim.io",
            "license": {
                "type": "CC-BY-SA-3.0"
            }
        },
        {
            "title": "NestJS",
            "hex": "E0234E",
            "source": "https://nestjs.com"
        },
        {
            "title": "NetApp",
            "hex": "0067C5",
            "source": "https://www.netapp.com",
            "guidelines": "https://www.netapp.com/company/legal/trademark-guidelines/"
        },
        {
            "title": "NetBSD",
            "hex": "FF6600",
            "source": "https://www.netbsd.org",
            "guidelines": "https://www.netbsd.org/about/disclaimer.html"
        },
        {
            "title": "Netflix",
            "hex": "E50914",
            "source": "https://brand.netflix.com/en/assets/brand-symbol",
            "guidelines": "https://brand.netflix.com/en/assets/brand-symbol"
        },
        {
            "title": "Netlify",
            "hex": "00C7B7",
            "source": "https://www.netlify.com/press/",
            "guidelines": "https://www.netlify.com/press/",
            "aliases": {
                "dup": [
                    {
                        "title": "Netlify CMS",
                        "hex": "C9FA4B",
                        "source": "https://www.netlifycms.org"
                    }
                ]
            }
        },
        {
            "title": "Nette",
            "hex": "3484D2",
            "source": "https://nette.org/en/logo",
            "guidelines": "https://nette.org/en/logo"
        },
        {
            "title": "Netto",
            "hex": "FFE500",
            "source": "https://www.netto-online.de/INTERSHOP/static/WFS/Plus-NettoDE-Site/-/-/de_DE/css/images/netto-logo.svg"
        },
        {
            "title": "Neutralinojs",
            "hex": "F89901",
            "source": "https://github.com/neutralinojs/design-guide/blob/52a7232598ff22cddd810a3079e09a2cc2892609/logo/neutralinojs_logo_vector.svg"
        },
        {
            "title": "New Balance",
            "hex": "CF0A2C",
            "source": "https://www.newbalance.com"
        },
        {
            "title": "New Japan Pro-Wrestling",
            "hex": "FF160B",
            "source": "https://en.wikipedia.org/wiki/File:NJPW_World_Logo.svg",
            "aliases": {
                "aka": [
                    "NJPW"
                ],
                "dup": [
                    {
                        "title": "NJPW World",
                        "hex": "B79C65",
                        "source": "https://njpwworld.com"
                    }
                ],
                "loc": {
                    "ja-JP": "新日本プロレスリング"
                }
            }
        },
        {
            "title": "New Relic",
            "hex": "008C99",
            "source": "https://newrelic.com/about/media-assets",
            "guidelines": "https://newrelic.com/about/media-assets#guidelines"
        },
        {
            "title": "New York Times",
            "hex": "000000",
            "source": "https://www.nytimes.com"
        },
        {
            "title": "Next.js",
            "hex": "000000",
            "source": "https://nextjs.org"
        },
        {
            "title": "NextBillion.ai",
            "hex": "8D5A9E",
            "source": "https://nextbillion.ai"
        },
        {
            "title": "Nextcloud",
            "hex": "0082C9",
            "source": "https://nextcloud.com/press/",
            "guidelines": "https://nextcloud.com/trademarks/"
        },
        {
            "title": "Nextdoor",
            "hex": "8ED500",
            "source": "https://about.nextdoor.com/us-media/"
        },
        {
            "title": "NFC",
            "hex": "002E5F",
            "source": "https://nfc-forum.org/our-work/nfc-branding/n-mark/guidelines-and-brand-assets/",
            "guidelines": "https://nfc-forum.org/our-work/nfc-branding/n-mark/guidelines-and-brand-assets/"
        },
        {
            "title": "NGINX",
            "hex": "009639",
            "source": "https://www.nginx.com/press/",
            "guidelines": "https://www.nginx.com/press/"
        },
        {
            "title": "Nginx Proxy Manager",
            "hex": "F15833",
            "source": "https://github.com/NginxProxyManager/nginx-proxy-manager/blob/2a06384a4aa597777931d38cef49cf89540392e6/docs/.vuepress/public/logo.svg"
        },
        {
            "title": "ngrok",
            "hex": "1F1E37",
            "source": "https://ngrok.com"
        },
        {
            "title": "niconico",
            "hex": "231815",
            "source": "https://www.nicovideo.jp"
        },
        {
            "title": "Nike",
            "hex": "111111",
            "source": "https://www.nike.com"
        },
        {
            "title": "Nim",
            "hex": "FFE953",
            "source": "https://nim-lang.org"
        },
        {
            "title": "Nintendo",
            "hex": "8F8F8F",
            "source": "https://en.wikipedia.org/wiki/Nintendo#/media/File:Nintendo.svg"
        },
        {
            "title": "Nintendo 3DS",
            "hex": "D12228",
            "source": "https://www.nintendo.de"
        },
        {
            "title": "Nintendo GameCube",
            "hex": "6A5FBB",
            "source": "https://www.nintendo.com/consumer/systems/nintendogamecube/index.jsp"
        },
        {
            "title": "Nintendo Network",
            "hex": "FF7D00",
            "source": "https://id.nintendo.net/login"
        },
        {
            "title": "Nintendo Switch",
            "hex": "E60012",
            "source": "https://www.nintendo.com/switch/"
        },
        {
            "title": "Nissan",
            "hex": "C3002F",
            "source": "https://www.nissan.ie"
        },
        {
            "title": "NixOS",
            "hex": "5277C3",
            "source": "https://github.com/NixOS/nixos-homepage/tree/58cfdb770aba28b73446a1b3ee65a5cec4f0d44f/logo"
        },
        {
            "title": "Node-RED",
            "hex": "8F0000",
            "source": "https://nodered.org/about/resources/"
        },
        {
            "title": "Node.js",
            "hex": "339933",
            "source": "https://nodejs.org/en/about/resources/",
            "guidelines": "https://nodejs.org/en/about/resources/"
        },
        {
            "title": "Nodemon",
            "hex": "76D04B",
            "source": "https://nodemon.io"
        },
        {
            "title": "Nokia",
            "hex": "124191",
            "source": "https://www.nokia.com"
        },
        {
            "title": "Norco",
            "hex": "00FF00",
            "source": "https://www.norco.com"
        },
        {
            "title": "NordVPN",
            "hex": "4687FF",
            "source": "https://nordvpn.com/press-area/",
            "guidelines": "https://nordvpn.com/press-area/"
        },
        {
            "title": "Normalize.css",
            "hex": "E3695F",
            "source": "https://github.com/necolas/normalize.css/blob/3a60304f90870c6087d226f53e02a7523c907a35/logo.svg"
        },
        {
            "title": "Norwegian",
            "hex": "D81939",
            "source": "https://www.norwegian.com/ie/travel-info/on-board/in-flight-entertainment/magazine/"
        },
        {
            "title": "Notepad++",
            "hex": "90E59A",
            "source": "https://github.com/notepad-plus-plus/notepad-plus-plus/blob/1f2c63cce173e3e1dc5922637c81a851693e2856/PowerEditor/misc/chameleon/chameleon-pencil.eps"
        },
        {
            "title": "Notion",
            "hex": "000000",
            "source": "https://www.notion.so"
        },
        {
            "title": "Notist",
            "hex": "333333",
            "source": "https://noti.st"
        },
        {
            "title": "Noun Project",
            "hex": "000000",
            "source": "https://www.lingoapp.com/6/s/oJkq3W/?v=3"
        },
        {
            "title": "Novu",
            "hex": "000000",
            "source": "https://handbook.novu.co/logos-assets"
        },
        {
            "title": "NOW",
            "hex": "001211",
            "source": "https://www.nowtv.com"
        },
        {
            "title": "npm",
            "hex": "CB3837",
            "source": "https://www.npmjs.com",
            "guidelines": "https://www.npmjs.com/policies/trademark"
        },
        {
            "title": "Nrwl",
            "hex": "96D7E8",
            "source": "https://nrwl.io/assets/nrwl-logo-white.svg"
        },
        {
            "title": "Nubank",
            "hex": "820AD1",
            "source": "https://nubank.com.br/en/press/"
        },
        {
            "title": "Nucleo",
            "hex": "252B2D",
            "source": "https://nucleoapp.com"
        },
        {
            "title": "NuGet",
            "hex": "004880",
            "source": "https://github.com/NuGet/Media/blob/89f7c87245e52e8ce91d94c0a47f44c6576e3a0d/Images/MainLogo/Vector/nuget.svg"
        },
        {
            "title": "Nuke",
            "hex": "000000",
            "source": "https://www.foundry.com/products/nuke"
        },
        {
            "title": "Numba",
            "hex": "00A3E0",
            "source": "https://github.com/numba/numba/blob/0db8a2bcd0f53c0d0ad8a798432fb3f37f14af27/docs/_static/numba-blue-icon-rgb.svg"
        },
        {
            "title": "NumPy",
            "hex": "013243",
            "source": "https://numpy.org/press-kit/",
            "guidelines": "https://github.com/numpy/numpy/blob/main/branding/logo/logoguidelines.md"
        },
        {
            "title": "Nunjucks",
            "hex": "1C4913",
            "source": "https://github.com/mozilla/nunjucks/blob/fd500902d7c88672470c87170796de52fc0f791a/docs/img/favicon.png"
        },
        {
            "title": "Nutanix",
            "hex": "024DA1",
            "source": "https://www.nutanix.com/content/dam/nutanix/en/cmn/documents/nutanix-brandbook.pdf"
        },
        {
            "title": "Nuxt.js",
            "hex": "00DC82",
            "source": "https://nuxt.com/design-kit",
            "guidelines": "https://nuxt.com/design-kit"
        },
        {
            "title": "NVIDIA",
            "hex": "76B900",
            "source": "https://www.nvidia.com/etc/designs/nvidiaGDC/clientlibs_base/images/NVIDIA-Logo.svg"
        },
        {
            "title": "Nx",
            "hex": "143055",
            "source": "https://nx.dev"
        },
        {
            "title": "NXP",
            "hex": "000000",
            "source": "https://www.nxp.com/company/about-nxp/newsroom:NEWSROOM",
            "guidelines": "https://www.nxp.com/company/about-nxp/newsroom:NEWSROOM"
        },
        {
            "title": "NZXT",
            "hex": "000000",
            "source": "https://nzxt.com",
            "guidelines": "https://nzxt.com/about/brand-guidelines"
        },
        {
            "title": "O'Reilly",
            "hex": "D3002D",
            "source": "https://www.oreilly.com/about/logos/",
            "guidelines": "https://www.oreilly.com/about/logos/"
        },
        {
            "title": "OBS Studio",
            "hex": "302E31",
            "source": "https://upload.wikimedia.org/wikipedia/commons/7/78/OBS.svg"
        },
        {
            "title": "Observable",
            "hex": "353E58",
            "source": "https://observablehq.com"
        },
        {
            "title": "Obsidian",
            "hex": "483699",
            "source": "https://obsidian.md"
        },
        {
            "title": "OCaml",
            "hex": "EC6813",
            "source": "https://ocaml.org/img/OCaml_Sticker.svg",
            "guidelines": "https://ocaml.org/docs/logos.html",
            "license": {
                "type": "Unlicense"
            }
        },
        {
            "title": "Octane Render",
            "hex": "000000",
            "source": "https://render.otoy.com/forum/viewtopic.php?f=9&t=359",
            "aliases": {
                "aka": [
                    "otoy"
                ]
            }
        },
        {
            "title": "Octave",
            "hex": "0790C0",
            "source": "https://www.gnu.org/software/octave/"
        },
        {
            "title": "OctoPrint",
            "hex": "13C100",
            "source": "https://github.com/OctoPrint/OctoPrint/blob/53b9b6185781c07e8c4744a6e28462e96448f249/src/octoprint/static/img/mask.svg"
        },
        {
            "title": "Octopus Deploy",
            "hex": "2F93E0",
            "source": "https://octopus.com/company/brand",
            "guidelines": "https://octopus.com/company/brand"
        },
        {
            "title": "Oculus",
            "hex": "1C1E20",
            "source": "https://en.facebookbrand.com/oculus/assets/oculus?audience=oculus-landing",
            "guidelines": "https://en.facebookbrand.com/oculus/"
        },
        {
            "title": "Odnoklassniki",
            "hex": "EE8208",
            "source": "https://insideok.ru/brandbook"
        },
        {
            "title": "Odysee",
            "hex": "EF1970",
            "source": "https://odysee.com/@OdyseeHelp:b/odyseepresskit:b"
        },
        {
            "title": "Oh Dear",
            "hex": "FFFFFF",
            "source": "https://ohdear.app/logos"
        },
        {
            "title": "okcupid",
            "hex": "0500BE",
            "source": "https://okcupid.com/press"
        },
        {
            "title": "Okta",
            "hex": "007DC1",
            "source": "https://www.okta.com/press-room/media-assets/",
            "guidelines": "https://www.okta.com/terms-of-use-for-okta-content/"
        },
        {
            "title": "OnePlus",
            "hex": "F5010C",
            "source": "https://www.oneplus.com/ca_en/brand/asset"
        },
        {
            "title": "OnlyFans",
            "hex": "00AFF0",
            "source": "https://onlyfans.com/brand",
            "guidelines": "https://onlyfans.com/brand"
        },
        {
            "title": "ONLYOFFICE",
            "hex": "444444",
            "source": "https://www.onlyoffice.com/en/press-downloads.aspx"
        },
        {
            "title": "ONNX",
            "hex": "005CED",
            "source": "https://github.com/onnx/onnx.github.io/blob/382e7036b616ce1555499ac41730245a2478513c/images/ONNX-ICON.svg"
        },
        {
            "title": "OnStar",
            "hex": "003D7D",
            "source": "https://www.onstar.com"
        },
        {
            "title": "Opel",
            "hex": "F7FF14",
            "source": "https://www.stellantis.com/en/brands/opel"
        },
        {
            "title": "Open Access",
            "hex": "F68212",
            "source": "https://commons.wikimedia.org/wiki/File:Open_Access_logo_PLoS_white.svg"
        },
        {
            "title": "Open Badges",
            "hex": "073B5A",
            "source": "https://backpack.openbadges.org"
        },
        {
            "title": "Open Bug Bounty",
            "hex": "F67909",
            "source": "https://www.openbugbounty.org"
        },
        {
            "title": "Open Collective",
            "hex": "7FADF2",
            "source": "https://docs.opencollective.com/help/about#media-logo"
        },
        {
            "title": "Open Containers Initiative",
            "hex": "262261",
            "source": "https://github.com/opencontainers/artwork/tree/d8ccfe94471a0236b1d4a3f0f90862c4fe5486ce/oci/icon"
        },
        {
            "title": "Open Source Initiative",
            "hex": "3DA639",
            "source": "https://opensource.org/logo-usage-guidelines",
            "guidelines": "https://opensource.org/logo-usage-guidelines"
        },
        {
            "title": "OpenAI",
            "hex": "412991",
            "source": "https://openai.com"
        },
        {
            "title": "OpenAI Gym",
            "hex": "0081A5",
            "source": "https://gym.openai.com"
        },
        {
            "title": "OpenAPI Initiative",
            "hex": "6BA539",
            "source": "https://www.openapis.org/faq/style-guide",
            "guidelines": "https://www.openapis.org/faq/style-guide"
        },
        {
            "title": "OpenBSD",
            "hex": "F2CA30",
            "source": "https://en.wikipedia.org/wiki/OpenBSD"
        },
        {
            "title": "OpenCV",
            "hex": "5C3EE8",
            "source": "https://opencv.org/resources/media-kit/",
            "guidelines": "https://opencv.org/resources/media-kit/"
        },
        {
            "title": "OpenFaaS",
            "hex": "3B5EE9",
            "source": "https://docs.openfaas.com"
        },
        {
            "title": "OpenGL",
            "hex": "5586A4",
            "source": "https://www.khronos.org/legal/trademarks/"
        },
        {
            "title": "OpenID",
            "hex": "F78C40",
            "source": "https://openid.net/add-openid/logos/"
        },
        {
            "title": "OpenJDK",
            "hex": "FFFFFF",
            "source": "https://hg.openjdk.java.net/duke/duke/file/ca00f100dafc/vector/Agent.svg#l1"
        },
        {
            "title": "Openlayers",
            "hex": "1F6B75",
            "source": "https://github.com/openlayers/openlayers.github.io/blob/5b93e18b8d302eb49a812fb96abb529895ceb7a2/assets/logo.svg"
        },
        {
            "title": "OpenMined",
            "hex": "ED986C",
            "source": "https://www.openmined.org",
            "guidelines": "https://www.openmined.org"
        },
        {
            "title": "OpenNebula",
            "hex": "0097C2",
            "source": "https://opennebula.io/docs/"
        },
        {
            "title": "OpenProject",
            "hex": "0770B8",
            "source": "https://www.openproject.org/press/"
        },
        {
            "title": "OpenSea",
            "hex": "2081E2",
            "source": "https://docs.opensea.io"
        },
        {
            "title": "OpenSearch",
            "hex": "005EB8",
            "source": "https://opensearch.org/brand.html",
            "guidelines": "https://opensearch.org/brand.html"
        },
        {
            "title": "OpenSSL",
            "hex": "721412",
            "source": "https://www.openssl.org"
        },
        {
            "title": "OpenStack",
            "hex": "ED1944",
            "source": "https://www.openstack.org/brand/openstack-logo/",
            "guidelines": "https://www.openstack.org/brand/openstack-logo/"
        },
        {
            "title": "OpenStreetMap",
            "hex": "7EBC6F",
            "source": "https://www.openstreetmap.org",
            "guidelines": "https://wiki.osmfoundation.org/wiki/Trademark_Policy"
        },
        {
            "title": "openSUSE",
            "hex": "73BA25",
            "source": "https://github.com/openSUSE/artwork/blob/33e94aa76837c09f03d1712705949b71a246a53b/logos/buttons/button-colour.svg",
            "guidelines": "https://en.opensuse.org/Portal:Artwork"
        },
        {
            "title": "OpenTelemetry",
            "hex": "000000",
            "source": "https://cncf-branding.netlify.app/projects/opentelemetry/",
            "guidelines": "https://cncf-branding.netlify.app/projects/opentelemetry/",
            "license": {
                "type": "CC-BY-4.0",
                "url": "https://www.linuxfoundation.org/trademark-usage/"
            },
            "aliases": {
                "aka": [
                    "OTel"
                ]
            }
        },
        {
            "title": "Openverse",
            "hex": "FFE033",
            "source": "https://github.com/WordPress/openverse/blob/5db2545d6b73ec4aa5e908822683ee9d18af301d/brand/icon.svg",
            "guidelines": "https://www.figma.com/file/GIIQ4sDbaToCfFQyKMvzr8/Openverse-Design-Library?node-id=312%3A487"
        },
        {
            "title": "OpenVPN",
            "hex": "EA7E20",
            "source": "https://openvpn.net/wp-content/themes/openvpn/assets/images/logo.svg",
            "guidelines": "https://openvpn.net/terms/"
        },
        {
            "title": "OpenWrt",
            "hex": "00B5E2",
            "source": "https://openwrt.org/docs/guide-graphic-designer/openwrt-logo",
            "guidelines": "https://openwrt.org/docs/guide-graphic-designer/openwrt-logo"
        },
        {
            "title": "OpenZeppelin",
            "hex": "4E5EE4",
            "source": "https://openzeppelin.com"
        },
        {
            "title": "OpenZFS",
            "hex": "2A667F",
            "source": "https://commons.wikimedia.org/wiki/File:OpenZFS_logo.svg"
        },
        {
            "title": "Opera",
            "hex": "FF1B2D",
            "source": "https://brand.opera.com/1472-2/opera-logos/",
            "guidelines": "https://brand.opera.com"
        },
        {
            "title": "OPNSense",
            "hex": "D94F00",
            "source": "https://opnsense.org/about/legal-notices/",
            "guidelines": "https://opnsense.org/about/legal-notices/"
        },
        {
            "title": "Opsgenie",
            "hex": "172B4D",
            "source": "https://www.atlassian.com/company/news/press-kit"
        },
        {
            "title": "OpsLevel",
            "hex": "1890FF",
            "source": "https://www.opslevel.com"
        },
        {
            "title": "Oracle",
            "hex": "F80000",
            "source": "https://www.oracle.com/opn/index.html",
            "guidelines": "https://www.oracle.com/legal/logos.html"
        },
        {
            "title": "ORCID",
            "hex": "A6CE39",
            "source": "https://orcid.figshare.com/articles/figure/ORCID_iD_icon_graphics/5008697",
            "guidelines": "https://info.orcid.org/brand-guidelines/"
        },
        {
            "title": "Org",
            "hex": "77AA99",
            "source": "https://orgmode.org"
        },
        {
            "title": "Origin",
            "hex": "F56C2D",
            "source": "https://www.origin.com/gbr/en-us/store"
        },
        {
            "title": "Osano",
            "hex": "7764FA",
            "source": "https://www.osano.com/company/assets"
        },
        {
            "title": "OSGeo",
            "hex": "5CAE58",
            "source": "https://www.osgeo.org"
        },
        {
            "title": "Oshkosh",
            "hex": "E6830F",
            "source": "https://oshkoshdefense.com/media/photos/",
            "license": {
                "type": "CC-BY-SA-4.0"
            }
        },
        {
            "title": "OSMC",
            "hex": "17394A",
            "source": "https://github.com/osmc/website/tree/e7d0d8002660c979ae5119e28d1c69c893ac9f76/content/themes/osmc/assets/img/logo"
        },
        {
            "title": "osu!",
            "hex": "FF66AA",
            "source": "https://osu.ppy.sh/wiki/vi/Brand_identity_guidelines",
            "guidelines": "https://osu.ppy.sh/wiki/vi/Brand_identity_guidelines"
        },
        {
            "title": "Otto",
            "hex": "D4021D",
            "source": "https://www.ottogroup.com/en/presse/material.php"
        },
        {
            "title": "Overcast",
            "hex": "FC7E0F",
            "source": "https://overcast.fm"
        },
        {
            "title": "Overleaf",
            "hex": "47A141",
            "source": "https://www.overleaf.com/for/press/media-resources"
        },
        {
            "title": "OVH",
            "hex": "123F6D",
            "source": "https://www.ovh.com/ca/en/newsroom/"
        },
        {
            "title": "OWASP",
            "hex": "000000",
            "source": "https://github.com/OWASP/www-event-2020-07-virtual/blob/eefbef6c1afdd1dee2af11e7f44ad005b25ad48c/assets/images/logo.svg"
        },
        {
            "title": "Oxygen",
            "hex": "3A209E",
            "source": "https://oxygenbuilder.com",
            "guidelines": "https://oxygenbuilder.com/trademark-policy/"
        },
        {
            "title": "OYO",
            "hex": "EE2E24",
            "source": "https://www.oyorooms.com"
        },
        {
            "title": "p5.js",
            "hex": "ED225D",
            "source": "https://p5js.org"
        },
        {
            "title": "Packagist",
            "hex": "F28D1A",
            "source": "https://github.com/composer/packagist/issues/1147#issuecomment-747951608",
            "license": {
                "type": "MIT"
            }
        },
        {
            "title": "Packer",
            "hex": "02A8EF",
            "source": "https://www.hashicorp.com/brand",
            "guidelines": "https://www.hashicorp.com/brand"
        },
        {
            "title": "PaddlePaddle",
            "hex": "0062B0",
            "source": "https://www.paddlepaddle.org.cn/en"
        },
        {
            "title": "Paddy Power",
            "hex": "004833",
            "source": "https://www.paddypower.com"
        },
        {
            "title": "Pagekit",
            "hex": "212121",
            "source": "https://pagekit.com/logo-guide",
            "guidelines": "https://pagekit.com/logo-guide"
        },
        {
            "title": "PagerDuty",
            "hex": "06AC38",
            "source": "https://www.pagerduty.com/brand/",
            "guidelines": "https://www.pagerduty.com/brand/"
        },
        {
            "title": "PageSpeed Insights",
            "hex": "4285F4",
            "source": "https://developers.google.com/web/fundamentals/performance/speed-tools/"
        },
        {
            "title": "PagSeguro",
            "hex": "FFC801",
            "source": "https://pagseguro.uol.com.br"
        },
        {
            "title": "Palantir",
            "hex": "101113",
            "source": "https://github.com/palantir/conjure/blob/1b0d450dc52c4822b4c9d1da8c61ad7f78855fe5/docs/media/palantir-logo.svg"
        },
        {
            "title": "Palo Alto Software",
            "hex": "83DA77",
            "source": "https://www.paloalto.com"
        },
        {
            "title": "pandas",
            "hex": "150458",
            "source": "https://pandas.pydata.org/about/citing.html",
            "guidelines": "https://pandas.pydata.org/about/citing.html"
        },
        {
            "title": "Pandora",
            "hex": "224099",
            "source": "https://www.pandoraforbrands.com"
        },
        {
            "title": "Pantheon",
            "hex": "FFDC28",
            "source": "https://projects.invisionapp.com/boards/8UOJQWW2J3G5#/1145336",
            "guidelines": "https://projects.invisionapp.com/boards/8UOJQWW2J3G5#/1145336"
        },
        {
            "title": "Paperspace",
            "hex": "000000",
            "source": "https://docs.paperspace.com/img/ps-logo-light.svg"
        },
        {
            "title": "Parity Substrate",
            "hex": "282828",
            "source": "https://substrate.dev"
        },
        {
            "title": "Parse.ly",
            "hex": "5BA745",
            "source": "https://www.parse.ly/press-kit",
            "guidelines": "https://www.parse.ly/press-kit"
        },
        {
            "title": "Passport",
            "hex": "34E27A",
            "source": "https://www.passportjs.org"
        },
        {
            "title": "Pastebin",
            "hex": "02456C",
            "source": "https://pastebin.com"
        },
        {
            "title": "Patreon",
            "hex": "FF424D",
            "source": "https://www.patreon.com/brand/downloads",
            "guidelines": "https://www.patreon.com/brand/downloads"
        },
        {
            "title": "Payload CMS",
            "hex": "000000",
            "source": "https://payloadcms.com"
        },
        {
            "title": "Payoneer",
            "hex": "FF4800",
            "source": "https://www.payoneer.com"
        },
        {
            "title": "PayPal",
            "hex": "00457C",
            "source": "https://www.paypal.com"
        },
        {
            "title": "Paytm",
            "hex": "20336B",
            "source": "https://paytm.com"
        },
        {
            "title": "PCGamingWiki",
            "hex": "556DB3",
            "source": "https://www.pcgamingwiki.com/wiki/Home"
        },
        {
            "title": "Peak Design",
            "hex": "1C1B1C",
            "source": "https://www.peakdesign.com"
        },
        {
            "title": "PeerTube",
            "hex": "F1680D",
            "source": "https://joinpeertube.org"
        },
        {
            "title": "Pegasus Airlines",
            "hex": "FDC43E",
            "source": "https://www.flypgs.com/en/about-pegasus/flypgscom-magazine"
        },
        {
            "title": "Pelican",
            "hex": "14A0C4",
            "source": "https://blog.getpelican.com/pages/gratitude.html",
            "license": {
                "type": "CC-BY-4.0"
            }
        },
        {
            "title": "Peloton",
            "hex": "181A1D",
            "source": "https://press.onepeloton.com/#logos"
        },
        {
            "title": "Penny",
            "hex": "CD1414",
            "source": "https://www.penny.de"
        },
        {
            "title": "Penpot",
            "hex": "000000",
            "source": "https://penpot.app"
        },
        {
            "title": "Pepsi",
            "hex": "2151A1",
            "source": "https://gillettepepsicola.com/promotions-media/media-kit/",
            "guidelines": "https://gillettepepsicola.com/promotions-media/media-kit/"
        },
        {
            "title": "Percy",
            "hex": "9E66BF",
            "source": "https://percy.io"
        },
        {
            "title": "Perforce",
            "hex": "404040",
            "source": "https://www.perforce.com"
        },
        {
            "title": "Perl",
            "hex": "39457E",
            "source": "https://github.com/tpf/marketing-materials/blob/6765c6fd71bc5b123d6c1a77b86e08cdd6376078/images/onion-logo/tpf-logo-onion.svg"
        },
        {
            "title": "Persistent",
            "hex": "FD5F07",
            "source": "https://www.persistent.com/company-overview/branding-guidelines/#nav-persistent-logo",
            "guidelines": "https://www.persistent.com/company-overview/branding-guidelines/#nav-persistent-logo"
        },
        {
            "title": "Personio",
            "hex": "FFFFFF",
            "source": "https://www.personio.com"
        },
        {
            "title": "Pets at Home",
            "hex": "4BA840",
            "source": "https://petsathome.com"
        },
        {
            "title": "Peugeot",
            "hex": "000000",
            "source": "https://www.peugeot.co.uk"
        },
        {
            "title": "Pexels",
            "hex": "05A081",
            "source": "https://www.pexels.com"
        },
        {
            "title": "pfSense",
            "hex": "212121",
            "source": "https://www.pfsense.org"
        },
        {
            "title": "Phabricator",
            "hex": "4A5F88",
            "source": "https://github.com/phacility/phabricator/blob/0a3093ef9c1898913196564435346e4daa9d2538/webroot/rsrc/image/logo/light-eye.png",
            "guidelines": "https://phacility.com/trademarks/"
        },
        {
            "title": "Philips Hue",
            "hex": "0065D3",
            "source": "https://www.philips-hue.com/en-us/support/faq"
        },
        {
            "title": "PhonePe",
            "hex": "5F259F",
            "source": "https://www.phonepe.com/press/"
        },
        {
            "title": "Photobucket",
            "hex": "0672CB",
            "source": "https://photobucket.com"
        },
        {
            "title": "Photocrowd",
            "hex": "3DAD4B",
            "source": "https://www.photocrowd.com"
        },
        {
            "title": "Photopea",
            "hex": "18A497",
            "source": "https://github.com/photopea/photopea/blob/d5c532e8ad8ece246e2ea8646aac7df768407c64/logo.svg"
        },
        {
            "title": "PHP",
            "hex": "777BB4",
            "source": "https://php.net/download-logos.php",
            "license": {
                "type": "CC-BY-SA-4.0"
            }
        },
        {
            "title": "phpMyAdmin",
            "hex": "6C78AF",
            "source": "https://github.com/phpmyadmin/data/blob/b7d3bdb9bb973beff4726541b87d3a4c8a950b4b/brand/phpMyAdmin-Logo-Symbol.svg"
        },
        {
            "title": "PhpStorm",
            "hex": "000000",
            "source": "https://www.jetbrains.com/company/brand/logos/",
            "guidelines": "https://www.jetbrains.com/company/brand/"
        },
        {
            "title": "Pi-hole",
            "hex": "96060C",
            "source": "https://docs.pi-hole.net",
            "guidelines": "https://pi-hole.net/trademark-rules-and-brand-guidelines/"
        },
        {
            "title": "Picard Surgelés",
            "hex": "2D4999",
            "source": "https://www.picard.fr"
        },
        {
            "title": "Picarto.TV",
            "hex": "1DA456",
            "source": "https://picarto.tv/site/press"
        },
        {
            "title": "Picnic",
            "hex": "E1171E",
            "source": "https://picnic.app/nl/feestdagen/"
        },
        {
            "title": "PicPay",
            "hex": "21C25E",
            "source": "https://www.picpay.com/site/sobre-nos"
        },
        {
            "title": "Pimcore",
            "hex": "6428B4",
            "source": "https://pimcore.com/en/media-kit",
            "guidelines": "https://pimcore.com/en/media-kit"
        },
        {
            "title": "Pinboard",
            "hex": "0000FF",
            "source": "https://commons.wikimedia.org/wiki/File:Feedbin-Icon-share-pinboard.svg"
        },
        {
            "title": "Pingdom",
            "hex": "FFF000",
            "source": "https://www.pingdom.com/resources/brand-assets/",
            "guidelines": "https://www.pingdom.com/resources/brand-assets/"
        },
        {
            "title": "Pinterest",
            "hex": "BD081C",
            "source": "https://business.pinterest.com/en/brand-guidelines",
            "guidelines": "https://business.pinterest.com/en/brand-guidelines"
        },
        {
            "title": "Pioneer DJ",
            "hex": "1A1928",
            "source": "https://www.pioneerdj.com"
        },
        {
            "title": "Pivotal Tracker",
            "hex": "517A9E",
            "source": "https://www.pivotaltracker.com/branding-guidelines",
            "guidelines": "https://www.pivotaltracker.com/branding-guidelines"
        },
        {
            "title": "Piwigo",
            "hex": "FF7700",
            "source": "https://github.com/Piwigo/piwigodotorg/blob/6edb840c16257314caec770a9a51f67ef81836e4/images/piwigo.org.svg"
        },
        {
            "title": "Pix",
            "hex": "77B6A8",
            "source": "https://www.bcb.gov.br/estabilidadefinanceira/pix",
            "guidelines": "https://www.bcb.gov.br/content/estabilidadefinanceira/pix/Regulamento_Pix/I_manual_uso_marca_pix.pdf"
        },
        {
            "title": "Pixabay",
            "hex": "2EC66D",
            "source": "https://pixabay.com/service/about/"
        },
        {
            "title": "pixiv",
            "hex": "0096FA",
            "source": "https://policies.pixiv.net/en.html#brand",
            "guidelines": "https://policies.pixiv.net/en.html#brand"
        },
        {
            "title": "pkgsrc",
            "hex": "FF6600",
            "source": "https://pkgsrc.org"
        },
        {
            "title": "Planet",
            "hex": "009DB1",
            "source": "https://www.planet.com/explorer/"
        },
        {
            "title": "PlanetScale",
            "hex": "000000",
            "source": "https://planetscale.com"
        },
        {
            "title": "PlanGrid",
            "hex": "0085DE",
            "source": "https://app.plangrid.com"
        },
        {
            "title": "Platform.sh",
            "hex": "1A182A",
            "source": "https://platform.sh/logos/"
        },
        {
            "title": "Platzi",
            "hex": "98CA3F",
            "source": "https://github.com/PlatziDev/oss/blob/932bd83d43e061e1c38fbc116db31aa6d0145be6/static/logo.svg"
        },
        {
            "title": "Plausible Analytics",
            "hex": "5850EC",
            "source": "https://github.com/plausible/docs/blob/be5c935484e075f1e0caf3c9b3351ddd62348139/static/img/logo.svg"
        },
        {
            "title": "PlayCanvas",
            "hex": "E05F2C",
            "source": "https://playcanvas.com"
        },
        {
            "title": "Player FM",
            "hex": "C8122A",
            "source": "https://player.fm"
        },
        {
            "title": "Player.me",
            "hex": "C0379A",
            "source": "https://player.me/p/about-us"
        },
        {
            "title": "PlayStation",
            "hex": "003791",
            "source": "https://www.playstation.com/en-us/"
        },
        {
            "title": "PlayStation 2",
            "hex": "003791",
            "source": "https://commons.wikimedia.org/wiki/File:PlayStation_2_logo.svg"
        },
        {
            "title": "PlayStation 3",
            "hex": "003791",
            "source": "https://commons.wikimedia.org/wiki/File:PlayStation_3_Logo_neu.svg#/media/File:PS3.svg"
        },
        {
            "title": "PlayStation 4",
            "hex": "003791",
            "source": "https://commons.wikimedia.org/wiki/File:PlayStation_4_logo_and_wordmark.svg"
        },
        {
            "title": "PlayStation 5",
            "hex": "003791",
            "source": "https://www.playstation.com/en-us/ps5/"
        },
        {
            "title": "PlayStation Vita",
            "hex": "003791",
            "source": "https://commons.wikimedia.org/wiki/File:PlayStation_Vita_logo.svg"
        },
        {
            "title": "Playwright",
            "hex": "2EAD33",
            "source": "https://github.com/microsoft/playwright.dev/blob/768c59464e5b3270db26fa6a839d022a7e0dd064/static/img/playwright-logo.svg"
        },
        {
            "title": "Pleroma",
            "hex": "FBA457",
            "source": "https://pleroma.social"
        },
        {
            "title": "Plesk",
            "hex": "52BBE6",
            "source": "https://www.plesk.com/brand/",
            "guidelines": "https://www.plesk.com/brand/"
        },
        {
            "title": "Plex",
            "hex": "EBAF00",
            "source": "https://brand.plex.tv",
            "guidelines": "https://brand.plex.tv"
        },
        {
            "title": "Plotly",
            "hex": "3F4F75",
            "source": "https://plotly.com"
        },
        {
            "title": "Pluralsight",
            "hex": "F15B2A",
            "source": "https://www.pluralsight.com/newsroom/brand-assets"
        },
        {
            "title": "Plurk",
            "hex": "FF574D",
            "source": "https://www.plurk.com/brandInfo",
            "guidelines": "https://www.plurk.com/brandInfo"
        },
        {
            "title": "Plus Codes",
            "hex": "4285F4",
            "source": "https://maps.google.com/pluscodes/"
        },
        {
            "title": "PM2",
            "hex": "2B037A",
            "source": "https://pm2.keymetrics.io"
        },
        {
            "title": "pnpm",
            "hex": "F69220",
            "source": "https://pnpm.io/logos"
        },
        {
            "title": "Pocket",
            "hex": "EF3F56",
            "source": "https://blog.getpocket.com/press/"
        },
        {
            "title": "Pocket Casts",
            "hex": "F43E37",
            "source": "https://blog.pocketcasts.com/press/"
        },
        {
            "title": "PocketBase",
            "hex": "B8DBE4",
            "source": "https://github.com/pocketbase/pocketbase/blob/4b64e0910b7dc527ff3de8cdacec074e40449e2e/ui/dist/images/logo.svg"
        },
        {
            "title": "Podcast Addict",
            "hex": "F4842D",
            "source": "https://podcastaddict.com"
        },
        {
            "title": "Podman",
            "hex": "892CA0",
            "source": "https://podman.io"
        },
        {
            "title": "Poe",
            "hex": "5D5CDE",
            "source": "https://poe.com"
        },
        {
            "title": "Poetry",
            "hex": "60A5FA",
            "source": "https://python-poetry.org"
        },
        {
            "title": "Pointy",
            "hex": "009DE0",
            "source": "https://www.pointy.com/ie/vend"
        },
        {
            "title": "Pokémon",
            "hex": "FFCB05",
            "source": "https://commons.wikimedia.org/wiki/File:International_Pok%C3%A9mon_logo.svg"
        },
        {
            "title": "Polars",
            "hex": "CD792C",
            "source": "https://pola.rs"
        },
        {
            "title": "Polkadot",
            "hex": "E6007A",
            "source": "https://polkadot.network/brand-assets/",
            "guidelines": "https://polkadot.network/brand-assets/"
        },
        {
            "title": "Poly",
            "hex": "EB3C00",
            "source": "https://www.poly.com"
        },
        {
            "title": "Polymer Project",
            "hex": "FF4470",
            "source": "https://github.com/Polymer/polymer-project.org/blob/3d3e967446858b49a7796676714865ac9b2a5275/app/images/logos/p-logo.svg"
        },
        {
            "title": "Polywork",
            "hex": "543DE0",
            "source": "https://www.polywork.com"
        },
        {
            "title": "Pop!_OS",
            "hex": "48B9C7",
            "source": "https://pop.system76.com"
        },
        {
            "title": "Porsche",
            "hex": "B12B28",
            "source": "https://www.porsche.com"
        },
        {
            "title": "Portainer",
            "hex": "13BEF9",
            "source": "https://www.portainer.io"
        },
        {
            "title": "PostCSS",
            "hex": "DD3A0A",
            "source": "https://postcss.org"
        },
        {
            "title": "PostgreSQL",
            "hex": "4169E1",
            "source": "https://wiki.postgresql.org/wiki/Logo",
            "guidelines": "https://www.postgresql.org/about/policies/trademarks/"
        },
        {
            "title": "Postman",
            "hex": "FF6C37",
            "source": "https://www.getpostman.com/resources/media-assets/"
        },
        {
            "title": "Postmates",
            "hex": "FFDF18",
            "source": "https://postmates.com/press-and-media"
        },
        {
            "title": "Power Apps",
            "hex": "742774",
            "source": "https://docs.microsoft.com/en-us/power-platform/guidance/icons",
            "guidelines": "https://docs.microsoft.com/en-us/power-platform/guidance/icons",
            "license": {
                "type": "custom",
                "url": "https://docs.microsoft.com/en-us/power-platform/guidance/icons"
            }
        },
        {
            "title": "Power Automate",
            "hex": "0066FF",
            "source": "https://docs.microsoft.com/en-us/power-platform/guidance/icons",
            "guidelines": "https://docs.microsoft.com/en-us/power-platform/guidance/icons",
            "aliases": {
                "aka": [
                    "Microsoft Flow"
                ]
            },
            "license": {
                "type": "custom",
                "url": "https://docs.microsoft.com/en-us/power-platform/guidance/icons"
            }
        },
        {
            "title": "Power BI",
            "hex": "F2C811",
            "source": "https://docs.microsoft.com/en-us/power-platform/guidance/icons",
            "guidelines": "https://docs.microsoft.com/en-us/power-platform/guidance/icons",
            "license": {
                "type": "custom",
                "url": "https://docs.microsoft.com/en-us/power-platform/guidance/icons"
            }
        },
        {
            "title": "Power Fx",
            "hex": "7F2157",
            "source": "https://docs.microsoft.com/en-us/power-platform/guidance/icons",
            "guidelines": "https://docs.microsoft.com/en-us/power-platform/guidance/icons",
            "license": {
                "type": "custom",
                "url": "https://docs.microsoft.com/en-us/power-platform/guidance/icons"
            }
        },
        {
            "title": "Power Pages",
            "hex": "A493E7",
            "source": "https://docs.microsoft.com/en-us/power-platform/guidance/icons",
            "guidelines": "https://docs.microsoft.com/en-us/power-platform/guidance/icons",
            "aliases": {
                "aka": [
                    "Power Apps Portals"
                ]
            },
            "license": {
                "type": "custom",
                "url": "https://docs.microsoft.com/en-us/power-platform/guidance/icons"
            }
        },
        {
            "title": "Power Virtual Agents",
            "hex": "0B556A",
            "source": "https://docs.microsoft.com/en-us/power-platform/guidance/icons",
            "guidelines": "https://docs.microsoft.com/en-us/power-platform/guidance/icons",
            "license": {
                "type": "custom",
                "url": "https://docs.microsoft.com/en-us/power-platform/guidance/icons"
            }
        },
        {
            "title": "POWERS",
            "hex": "E74536",
            "source": "https://www.powerswhiskey.com"
        },
        {
            "title": "PowerShell",
            "hex": "5391FE",
            "source": "https://github.com/PowerShell/PowerShell/tree/11d7587f9b934cf27013d318886f97fb95c811cf"
        },
        {
            "title": "pr.co",
            "hex": "0080FF",
            "source": "https://news.pr.co/media_kits"
        },
        {
            "title": "pre-commit",
            "hex": "FAB040",
            "source": "https://github.com/pre-commit/pre-commit.com/blob/f263cdbcf46f97e1bd6229f2ab6d27bf8290ca88/logo.svg"
        },
        {
            "title": "Preact",
            "hex": "673AB8",
            "source": "https://preactjs.com"
        },
        {
            "title": "Prefect",
            "hex": "024DFD",
            "source": "https://www.prefect.io/newsroom/logos/"
        },
        {
            "title": "Premier League",
            "hex": "360D3A",
            "source": "https://www.premierleague.com"
        },
        {
            "title": "PrestaShop",
            "hex": "DF0067",
            "source": "https://www.prestashop.com/en/media-kit"
        },
        {
            "title": "Presto",
            "hex": "5890FF",
            "source": "https://github.com/prestodb/presto/blob/414ab2a6bbdcca6479c2615b048920adac34dd20/presto-docs/src/main/resources/logo/web/fb/dark-blue/Presto_FB_Lockups_DARKBLUE_BG-14.svg"
        },
        {
            "title": "Prettier",
            "hex": "F7B93E",
            "source": "https://github.com/prettier/prettier-logo/blob/06997b307e0608ebee2044dafa0b9429d6b5a103/images/prettier-icon-clean-centred.svg"
        },
        {
            "title": "Prevention",
            "hex": "44C1C5",
            "source": "https://prevention.com"
        },
        {
            "title": "Prezi",
            "hex": "3181FF",
            "source": "https://prezi.com/press/kit/"
        },
        {
            "title": "Prime",
            "hex": "00A8E1",
            "source": "https://www.amazon.com/b?node=17277626011",
            "guidelines": "https://www.amazon.com/b?node=17277626011"
        },
        {
            "title": "Prime Video",
            "hex": "1F2E3E",
            "source": "https://videodirect.amazon.com/home/help?topicId=GT7W7GJBTDJW6Z8W#G8T2JFQZXPMHJLRZ",
            "guidelines": "https://videodirect.amazon.com/home/help?topicId=GT7W7GJBTDJW6Z8W#G8T2JFQZXPMHJLRZ"
        },
        {
            "title": "Printables",
            "hex": "FA6831",
            "source": "https://printables.com"
        },
        {
            "title": "Prisma",
            "hex": "2D3748",
            "source": "https://github.com/prisma/presskit/tree/4bcb64181f266723439d955d60afa1c55fefa715"
        },
        {
            "title": "Prismic",
            "hex": "5163BA",
            "source": "https://prismic.io"
        },
        {
            "title": "Private Internet Access",
            "hex": "4BB749",
            "source": "https://www.privateinternetaccess.com/pages/press"
        },
        {
            "title": "Pro Tools",
            "hex": "7ACB10",
            "source": "https://cdn-www.avid.com/Content/fonts/avidmoon.ttf"
        },
        {
            "title": "Probot",
            "hex": "00B0D8",
            "source": "https://github.com/probot/probot/blob/5d29945dd2116618d63aba9d7a4460b940a85f5d/static/robot.svg"
        },
        {
            "title": "Processing Foundation",
            "hex": "006699",
            "source": "https://processingfoundation.org"
        },
        {
            "title": "ProcessWire",
            "hex": "2480E6",
            "source": "https://processwire.com"
        },
        {
            "title": "Product Hunt",
            "hex": "DA552F",
            "source": "https://www.producthunt.com/branding",
            "guidelines": "https://www.producthunt.com/branding"
        },
        {
            "title": "Progate",
            "hex": "380953",
            "source": "https://progate.com"
        },
        {
            "title": "Progress",
            "hex": "5CE500",
            "source": "https://www.progress.com",
            "guidelines": "https://www.progress.com/legal/trademarks/trademarks-use-policy"
        },
        {
            "title": "Prometheus",
            "hex": "E6522C",
            "source": "https://prometheus.io"
        },
        {
            "title": "ProSieben",
            "hex": "E6000F",
            "source": "https://www.prosieben.de"
        },
        {
            "title": "Proto.io",
            "hex": "34A7C1",
            "source": "https://proto.io/en/presskit"
        },
        {
            "title": "protocols.io",
            "hex": "4D9FE7",
            "source": "https://www.protocols.io/brand",
            "guidelines": "https://www.protocols.io/brand"
        },
        {
<<<<<<< HEAD
            "title": "Proton Mail",
            "hex": "A692FF",
=======
            "title": "Proton",
            "hex": "6D4AFF",
            "source": "https://proton.me/media/kit"
        },
        {
            "title": "Proton Drive",
            "hex": "EF548C",
>>>>>>> 92773ddc
            "source": "https://proton.me/media/kit"
        },
        {
            "title": "ProtonDB",
            "hex": "F50057",
            "source": "https://www.protondb.com"
        },
        {
            "title": "ProtonVPN",
            "hex": "56B366",
            "source": "https://protonvpn.com/press"
        },
        {
            "title": "Protractor",
            "hex": "ED163A",
            "source": "https://github.com/angular/protractor/blob/4bc80d1a459542d883ea9200e4e1f48d265d0fda/logo.svg"
        },
        {
            "title": "Proxmox",
            "hex": "E57000",
            "source": "https://www.proxmox.com/en/news/media-kit",
            "guidelines": "https://www.proxmox.com/en/news/media-kit"
        },
        {
            "title": "PUBG",
            "hex": "FEAB02",
            "source": "https://www.pubgmobile.com/en/event/brandassets/"
        },
        {
            "title": "Publons",
            "hex": "336699",
            "source": "https://publons.com/about/the-publons-logo",
            "guidelines": "https://publons.com/about/the-publons-logo"
        },
        {
            "title": "PubMed",
            "hex": "326599",
            "source": "https://pubmed.ncbi.nlm.nih.gov"
        },
        {
            "title": "Pug",
            "hex": "A86454",
            "source": "https://github.com/pugjs/pug-logo/blob/61429fc45b5a411b83bdb5c99a61084d3054d1e6/SVG/pug-final-logo_-mono-64.svg"
        },
        {
            "title": "Pulumi",
            "hex": "8A3391",
            "source": "https://www.pulumi.com",
            "guidelines": "https://www.pulumi.com/brand/"
        },
        {
            "title": "Puma",
            "hex": "242B2F",
            "source": "https://us.puma.com"
        },
        {
            "title": "Puppet",
            "hex": "FFAE1A",
            "source": "https://puppet.com/company/press-room/"
        },
        {
            "title": "Puppeteer",
            "hex": "40B5A4",
            "source": "https://pptr.dev"
        },
        {
            "title": "PureScript",
            "hex": "14161A",
            "source": "https://github.com/purescript/logo/tree/1e7a57affdaeaf88ff594c08bd2b5a78fe2ed13c",
            "license": {
                "type": "CC-BY-4.0"
            }
        },
        {
            "title": "PurgeCSS",
            "hex": "14161A",
            "source": "https://github.com/FullHuman/purgecss/blob/4e2bf58e218119cc9faf9faa615d62a059bf9d9a/docs/.vuepress/public/safari-pinned-tab.svg"
        },
        {
            "title": "Purism",
            "hex": "2D2D2D",
            "source": "https://puri.sm/pr/images/"
        },
        {
            "title": "Pusher",
            "hex": "300D4F",
            "source": "https://pusher.com"
        },
        {
            "title": "PWA",
            "hex": "5A0FC8",
            "source": "https://github.com/webmaxru/progressive-web-apps-logo/blob/77744cd5c0a4d484bb3d082c6ac458c44202da03/pwalogo-white.svg",
            "guidelines": "https://github.com/webmaxru/progressive-web-apps-logo#readme",
            "aliases": {
                "aka": [
                    "Progressive Web Application"
                ]
            }
        },
        {
            "title": "PyCharm",
            "hex": "000000",
            "source": "https://www.jetbrains.com/company/brand/logos/",
            "guidelines": "https://www.jetbrains.com/company/brand/"
        },
        {
            "title": "PyG",
            "hex": "3C2179",
            "source": "https://github.com/pyg-team/pyg_sphinx_theme/blob/4f696513b4b4adf2ba3874574a10a8e8718672fe/pyg_sphinx_theme/static/img/pyg_logo.svg",
            "aliases": {
                "aka": [
                    "PyTorch Geometric"
                ]
            }
        },
        {
            "title": "PyPI",
            "hex": "3775A9",
            "source": "https://pypi.org"
        },
        {
            "title": "PyPy",
            "hex": "193440",
            "source": "https://www.pypy.org/images/pypy-logo.svg"
        },
        {
            "title": "PyScaffold",
            "hex": "005CA0",
            "source": "https://github.com/pyscaffold/pyscaffold/blob/3f72bf7894fc73b34af06a90bb5d43aae410ce5d/docs/gfx/logo.svg"
        },
        {
            "title": "PySyft",
            "hex": "F1BF7A",
            "source": "https://github.com/OpenMined/openmined-website/blob/db5c223657c8c49ab1ee8db2841fe802f73af31c/src/containers/app/components/repo-icon/assets/syft.svg"
        },
        {
            "title": "Pytest",
            "hex": "0A9EDC",
            "source": "https://github.com/pytest-dev/design/blob/081f06cd2d6cd742e68f593560a2e8c1802feb7c/pytest_logo/pytest_logo.svg"
        },
        {
            "title": "Python",
            "hex": "3776AB",
            "source": "https://www.python.org/community/logos/",
            "guidelines": "https://www.python.org/community/logos/"
        },
        {
            "title": "PyTorch",
            "hex": "EE4C2C",
            "source": "https://github.com/pytorch/pytorch.github.io/blob/8f083bd12192ca12d5e1c1f3d236f4831d823d8f/assets/images/logo.svg",
            "guidelines": "https://github.com/pytorch/pytorch.github.io/blob/381117ec296f002b2de475402ef29cca6c55e209/assets/brand-guidelines/PyTorch-Brand-Guidelines.pdf"
        },
        {
            "title": "PyUp",
            "hex": "9F55FF",
            "source": "https://pyup.io"
        },
        {
            "title": "Qantas",
            "hex": "E40000",
            "source": "https://freight.qantas.com"
        },
        {
            "title": "Qatar Airways",
            "hex": "5C0D34",
            "source": "https://www.qatarairways.com/en/press-kit.html"
        },
        {
            "title": "QEMU",
            "hex": "FF6600",
            "source": "https://wiki.qemu.org/Logo"
        },
        {
            "title": "Qgis",
            "hex": "589632",
            "source": "https://www.qgis.org/en/site/getinvolved/styleguide.html",
            "guidelines": "https://www.qgis.org/en/site/getinvolved/styleguide.html"
        },
        {
            "title": "Qi",
            "hex": "000000",
            "source": "https://www.wirelesspowerconsortium.com/knowledge-base/retail/qi-logo-guidelines-and-artwork.html",
            "guidelines": "https://www.wirelesspowerconsortium.com/knowledge-base/retail/qi-logo-guidelines-and-artwork.html"
        },
        {
            "title": "Qiita",
            "hex": "55C500",
            "source": "https://help.qiita.com/ja/articles/others-brand-guideline",
            "guidelines": "https://help.qiita.com/ja/articles/others-brand-guideline"
        },
        {
            "title": "Qiskit",
            "hex": "6929C4",
            "source": "https://qiskit.org"
        },
        {
            "title": "QIWI",
            "hex": "FF8C00",
            "source": "https://qiwi.com"
        },
        {
            "title": "QMK",
            "hex": "333333",
            "source": "https://github.com/qmk/qmk.fm/blob/d6f7b646aa03f2941bb3977ba13a07ca351f20ae/assets/images/badge-dark.svg"
        },
        {
            "title": "Qt",
            "hex": "41CD52",
            "source": "https://qt-brandbook.webflow.io/design",
            "guidelines": "https://qt-brandbook.webflow.io/design"
        },
        {
            "title": "Qualcomm",
            "hex": "3253DC",
            "source": "https://www.qualcomm.com"
        },
        {
            "title": "Qualtrics",
            "hex": "00B4EF",
            "source": "https://www.qualtrics.com/brand-book/",
            "guidelines": "https://www.qualtrics.com/brand-book/"
        },
        {
            "title": "Qualys",
            "hex": "ED2E26",
            "source": "https://www.qualys.com",
            "guidelines": "https://www.qualys.com/docs/qualys-logo-guidelines.pdf"
        },
        {
            "title": "Quantcast",
            "hex": "000000",
            "source": "https://www.quantcast.com"
        },
        {
            "title": "QuantConnect",
            "hex": "F5AE29",
            "source": "https://www.quantconnect.com/docs/home/home"
        },
        {
            "title": "Quarkus",
            "hex": "4695EB",
            "source": "https://design.jboss.org/quarkus/"
        },
        {
            "title": "Quasar",
            "hex": "1976D2",
            "source": "https://github.com/quasarframework/quasar-art/blob/cbbbb4b0b7ec7181dfc2d1b29a1ce025e71575bc/src/quasar-logo.svg",
            "license": {
                "type": "CC-BY-4.0"
            }
        },
        {
            "title": "Qubes OS",
            "hex": "3874D8",
            "source": "https://github.com/QubesOS/qubes-attachment/blob/ed7e552eb8a5fca4e099361d137793d3551b3968/icons/qubes-logo-home.svg"
        },
        {
            "title": "Quest",
            "hex": "FB4F14",
            "source": "https://brand.quest.com",
            "guidelines": "https://brand.quest.com"
        },
        {
            "title": "QuickBooks",
            "hex": "2CA01C",
            "source": "https://designsystem.quickbooks.com/visual-assets/logos/",
            "guidelines": "https://designsystem.quickbooks.com/visual-assets/logos/"
        },
        {
            "title": "QuickLook",
            "hex": "22A2E3",
            "source": "https://github.com/QL-Win/QuickLook/tree/f726841d99bbceafd5399e5777b4dba302bf1e51"
        },
        {
            "title": "QuickTime",
            "hex": "1C69F0",
            "source": "https://support.apple.com/quicktime"
        },
        {
            "title": "Quip",
            "hex": "F27557",
            "source": "https://quip.com"
        },
        {
            "title": "Quora",
            "hex": "B92B27",
            "source": "https://www.quora.com"
        },
        {
            "title": "Qwiklabs",
            "hex": "F5CD0E",
            "source": "https://www.qwiklabs.com"
        },
        {
            "title": "Qzone",
            "hex": "FECE00",
            "source": "https://qzone.qq.com"
        },
        {
            "title": "R",
            "hex": "276DC3",
            "source": "https://www.r-project.org/logo/",
            "license": {
                "type": "CC-BY-SA-4.0"
            }
        },
        {
            "title": "R3",
            "hex": "EC1D24",
            "source": "https://www.r3.com",
            "guidelines": "https://www.r3.com/contact-press-media/"
        },
        {
            "title": "RabbitMQ",
            "hex": "FF6600",
            "source": "https://www.rabbitmq.com",
            "guidelines": "https://www.rabbitmq.com/trademark-guidelines.html"
        },
        {
            "title": "Racket",
            "hex": "9F1D20",
            "source": "https://racket-lang.org"
        },
        {
            "title": "Radar",
            "hex": "007AFF",
            "source": "https://radar.io"
        },
        {
            "title": "RadioPublic",
            "hex": "CE262F",
            "source": "https://help.radiopublic.com/hc/en-us/articles/360002546754-RadioPublic-logos"
        },
        {
            "title": "Railway",
            "hex": "0B0D0E",
            "source": "https://railway.app"
        },
        {
            "title": "Rainmeter",
            "hex": "19519B",
            "source": "https://github.com/rainmeter/rainmeter-www/blob/867fd905fda8d1b1083730adcb7f49f1775cb5b0/source/img/logo_blue.ai"
        },
        {
            "title": "Rakuten",
            "hex": "BF0000",
            "source": "https://global.rakuten.com/corp/assets/img/site-icons/rakuten-black.svg",
            "guidelines": "https://global.rakuten.com/corp/news/media/"
        },
        {
            "title": "Ram",
            "hex": "000000",
            "source": "https://www.fcaci.com/x/RAMv15",
            "guidelines": "https://www.fcaci.com/x/RAMv15"
        },
        {
            "title": "Rancher",
            "hex": "0075A8",
            "source": "https://rancher.com/brand-guidelines/",
            "guidelines": "https://rancher.com/brand-guidelines/"
        },
        {
            "title": "Rarible",
            "hex": "FEDA03",
            "source": "https://rarible.com"
        },
        {
            "title": "Rasa",
            "hex": "5A17EE",
            "source": "https://rasa.com"
        },
        {
            "title": "Raspberry Pi",
            "hex": "A22846",
            "source": "https://www.raspberrypi.org/trademark-rules",
            "guidelines": "https://www.raspberrypi.org/trademark-rules"
        },
        {
            "title": "Ravelry",
            "hex": "EE6E62",
            "source": "https://www.ravelry.com/help/logos",
            "guidelines": "https://www.ravelry.com/help/logos"
        },
        {
            "title": "Ray",
            "hex": "028CF0",
            "source": "https://github.com/ray-project/ray/blob/6522935291caa120e83697c6c9b3a450617c9283/dashboard/client/src/logo.svg"
        },
        {
            "title": "Razer",
            "hex": "00FF00",
            "source": "https://press.razer.com"
        },
        {
            "title": "Razorpay",
            "hex": "0C2451",
            "source": "https://razorpay.com/newsroom/brand-assets/",
            "guidelines": "https://razorpay.com/newsroom/brand-assets/"
        },
        {
            "title": "React",
            "hex": "61DAFB",
            "source": "https://github.com/facebook/create-react-app/blob/282c03f9525fdf8061ffa1ec50dce89296d916bd/test/fixtures/relative-paths/src/logo.svg",
            "aliases": {
                "dup": [
                    {
                        "title": "React Native",
                        "source": "https://reactnative.dev"
                    }
                ]
            }
        },
        {
            "title": "React Hook Form",
            "hex": "EC5990",
            "source": "https://github.com/react-hook-form/documentation/blob/d049ffe923336ce7a5bf58990c54c07f39ab2429/src/images/Logo.svg"
        },
        {
            "title": "React Query",
            "hex": "FF4154",
            "source": "https://github.com/tannerlinsley/react-query/blob/9b5d18cd47a4c1454d6c8dd0f38280641c1dd5dd/docs/src/images/emblem-light.svg"
        },
        {
            "title": "React Router",
            "hex": "CA4245",
            "source": "https://github.com/ReactTraining/react-router/blob/c94bcd8cef0c811f80b02777ec26fee3618f8e86/website/static/safari-pinned-tab.svg"
        },
        {
            "title": "React Table",
            "hex": "FF4154",
            "source": "https://github.com/tannerlinsley/react-table/blob/8c77b4ad97353a0b1f0746be5b919868862a9dcc/docs/src/images/emblem-light.svg"
        },
        {
            "title": "ReactiveX",
            "hex": "B7178C",
            "source": "https://github.com/ReactiveX/rxjs/blob/ee6ababb9fa75f068ac2122e956ff4e449604c59/resources/CI-CD/logo/svg/RxJs_Logo_Black.svg",
            "aliases": {
                "dup": [
                    {
                        "title": "RxJS",
                        "hex": "D81B60"
                    }
                ]
            }
        },
        {
            "title": "ReactOS",
            "hex": "0088CC",
            "source": "https://github.com/reactos/press-media/tree/48089e09e0c7e828f1eb81e5ea0d8da85ec41dc3"
        },
        {
            "title": "Read the Docs",
            "hex": "8CA1AF",
            "source": "https://github.com/readthedocs/readthedocs.org/blob/2dc9706c4fe7fa6d4410ed0e5aedca8d4796fe0f/media/readthedocsbranding.ai"
        },
        {
            "title": "read.cv",
            "hex": "111111",
            "source": "https://read.cv/support/vcY96F2GqbvLOdKkWl0I"
        },
        {
            "title": "ReadMe",
            "hex": "018EF5",
            "source": "https://readme.com"
        },
        {
            "title": "Realm",
            "hex": "39477F",
            "source": "https://realm.io"
        },
        {
            "title": "Reason",
            "hex": "DD4B39",
            "source": "https://reasonml.github.io/img/reason.svg"
        },
        {
            "title": "Reason Studios",
            "hex": "FFFFFF",
            "source": "https://www.reasonstudios.com/press",
            "guidelines": "https://www.reasonstudios.com/press"
        },
        {
            "title": "Red",
            "hex": "B32629",
            "source": "https://www.red-lang.org"
        },
        {
            "title": "Red Hat",
            "hex": "EE0000",
            "source": "https://www.redhat.com/en/about/brand/new-brand/details"
        },
        {
            "title": "Red Hat Open Shift",
            "hex": "EE0000",
            "source": "https://www.openshift.com"
        },
        {
            "title": "Redbubble",
            "hex": "E41321",
            "source": "https://www.redbubble.com/explore/client/4196122a442ab3f429ec802f71717465.svg"
        },
        {
            "title": "Reddit",
            "hex": "FF4500",
            "source": "https://www.redditinc.com/brand",
            "guidelines": "https://www.redditinc.com/brand"
        },
        {
            "title": "Redis",
            "hex": "DC382D",
            "source": "https://www.redislabs.com/brand-guidelines/",
            "guidelines": "https://www.redislabs.com/brand-guidelines/"
        },
        {
            "title": "Redmine",
            "hex": "B32024",
            "source": "https://www.redmine.org/projects/redmine/wiki/logo",
            "license": {
                "type": "CC-BY-SA-2.5",
                "url": "https://github.com/edavis10/redmine_logo/blob/2afe855c4e9cd955b648972d09cc20d76dabbf4c/COPYRIGHT"
            }
        },
        {
            "title": "Redox",
            "hex": "000000",
            "source": "https://github.com/redox-os/assets/blob/4935a777cd7aa44323d3c263b1e0bb4ae864a027/logos/redox/vectorized_logo.svg"
        },
        {
            "title": "Redux",
            "hex": "764ABC",
            "source": "https://github.com/reduxjs/redux/tree/8ad084251a5b3e4617157fc52795b6284e68bc1e/logo"
        },
        {
            "title": "Redux-Saga",
            "hex": "999999",
            "source": "https://github.com/redux-saga/redux-saga/blob/9d2164946f402e594a0dfe453c6d20fb6f14858f/logo/3840/Redux-Saga-Logo.png"
        },
        {
            "title": "RedwoodJS",
            "hex": "BF4722",
            "source": "https://redwoodjs.com/logos/",
            "guidelines": "https://redwoodjs.com/logos/"
        },
        {
            "title": "Reebok",
            "hex": "E41D1B",
            "source": "https://www.reebok.com/us"
        },
        {
            "title": "Relay",
            "hex": "F26B00",
            "source": "https://relay.dev"
        },
        {
            "title": "Reliance Industries Limited",
            "hex": "D1AB66",
            "source": "https://www.ril.com/getattachment/7c210e67-5b0e-4965-b1a2-2ee83e19cee9/Morgan-Stanley-Eighteenth-Annual-India-Summit,-31.aspx"
        },
        {
            "title": "Remix",
            "hex": "000000",
            "source": "https://drive.google.com/drive/u/0/folders/1pbHnJqg8Y1ATs0Oi8gARH7wccJGv4I2c"
        },
        {
            "title": "Ren'Py",
            "hex": "FF7F7F",
            "source": "https://renpy.org"
        },
        {
            "title": "Renault",
            "hex": "FFCC33",
            "source": "https://en.media.groupe.renault.com/news/renault-news-march-2021-5f28-989c5.html"
        },
        {
            "title": "Render",
            "hex": "46E3B7",
            "source": "https://render.com"
        },
        {
            "title": "RenovateBot",
            "hex": "1A1F6C",
            "source": "https://avatars1.githubusercontent.com/u/38656520"
        },
        {
            "title": "Renren",
            "hex": "217DC6",
            "source": "https://seeklogo.com/vector-logo/184137/renren-inc"
        },
        {
            "title": "Replit",
            "hex": "F26207",
            "source": "https://repl.it"
        },
        {
            "title": "Republic of Gamers",
            "aliases": {
                "aka": [
                    "ASUS ROG",
                    "ROG"
                ]
            },
            "hex": "FF0029",
            "source": "https://rog.asus.com"
        },
        {
            "title": "ReScript",
            "hex": "E6484F",
            "source": "https://rescript-lang.org/brand"
        },
        {
            "title": "RescueTime",
            "hex": "161A3B",
            "source": "https://www.rescuetime.com/press"
        },
        {
            "title": "ResearchGate",
            "hex": "00CCBB",
            "source": "https://c5.rgstatic.net/m/428059296771819/images/favicon/favicon.svg"
        },
        {
            "title": "ReSharper",
            "hex": "000000",
            "source": "https://www.jetbrains.com/company/brand/logos/",
            "guidelines": "https://www.jetbrains.com/company/brand/"
        },
        {
            "title": "Resurrection Remix OS",
            "hex": "000000",
            "source": "https://avatars.githubusercontent.com/u/4931972"
        },
        {
            "title": "RetroArch",
            "hex": "000000",
            "source": "https://github.com/libretro/RetroArch/blob/b01aabf7d1f025999ad0f7812e6e6816d011e631/media/retroarch.svg"
        },
        {
            "title": "RetroPie",
            "hex": "CC0000",
            "source": "https://github.com/RetroPie/RetroPie-Docs/blob/c4e882bd2c9d740c591ff346e07a4a4cb536ca93/images/logo.svg"
        },
        {
            "title": "reveal.js",
            "hex": "F2E142",
            "source": "https://revealjs.com"
        },
        {
            "title": "ReverbNation",
            "hex": "E43526",
            "source": "https://www.reverbnation.com"
        },
        {
            "title": "Revolt.chat",
            "hex": "FF4655",
            "source": "https://app.revolt.chat/assets/badges/revolt_r.svg",
            "aliases": {
                "aka": [
                    "revolt"
                ]
            }
        },
        {
            "title": "Revolut",
            "hex": "0075EB",
            "source": "https://www.revolut.com"
        },
        {
            "title": "Revue",
            "hex": "E15718",
            "source": "https://www.getrevue.co"
        },
        {
            "title": "REWE",
            "hex": "CC071E",
            "source": "https://www.rewe.de"
        },
        {
            "title": "Rezgo",
            "hex": "F76C00",
            "source": "https://www.rezgo.com"
        },
        {
            "title": "Rhinoceros",
            "hex": "801010",
            "source": "https://github.com/mcneel/compute.rhino3d/blob/2204d998ff0397a1c6a18dd2312a96508ad48bdb/README.md"
        },
        {
            "title": "Rider",
            "hex": "000000",
            "source": "https://www.jetbrains.com/company/brand/logos/",
            "guidelines": "https://www.jetbrains.com/company/brand/"
        },
        {
            "title": "Rimac Automobili",
            "hex": "0A222E",
            "source": "https://www.rimac-automobili.com/media/",
            "guidelines": "https://www.rimac-automobili.com/media/"
        },
        {
            "title": "Ring",
            "hex": "1C9AD6",
            "source": "https://store.ring.com/press"
        },
        {
            "title": "Riot Games",
            "hex": "D32936",
            "source": "https://www.riotgames.com/en/press"
        },
        {
            "title": "Ripple",
            "hex": "0085C0",
            "source": "https://www.ripple.com/media-kit/",
            "guidelines": "https://brand.ripple.com/article/brand-policy"
        },
        {
            "title": "Riseup",
            "hex": "FF0000",
            "source": "https://riseup.net/en/about-us/images"
        },
        {
            "title": "Roam Research",
            "hex": "343A40",
            "source": "https://roamresearch.com/#/app/help/page/Vu1MmjinS"
        },
        {
            "title": "Roblox",
            "hex": "000000",
            "source": "https://blog.roblox.com/wp-content/themes/roblox/img/Roblox_Logo_White.svg",
            "guidelines": "https://en.help.roblox.com/hc/en-us/articles/115001708126-Roblox-Name-and-Logo-Community-Usage-Guidelines"
        },
        {
            "title": "Roblox Studio",
            "hex": "00A2FF",
            "source": "https://create.roblox.com/assets/common/studio_white.svg"
        },
        {
            "title": "Robot Framework",
            "hex": "000000",
            "source": "https://github.com/robotframework/visual-identity/tree/fadf8cda9f79ea31987a214f0047cca9626327b7",
            "guidelines": "https://github.com/robotframework/visual-identity/blob/master/robot-framework-brand-guidelines.pdf",
            "license": {
                "type": "CC-BY-NC-SA-4.0"
            }
        },
        {
            "title": "Rocket.Chat",
            "hex": "F5455C",
            "source": "https://rocket.chat/press",
            "guidelines": "https://docs.rocket.chat/guides/brand-and-visual-guidelines/logo"
        },
        {
            "title": "RocksDB",
            "hex": "2A2A2A",
            "source": "https://github.com/facebook/rocksdb/blob/9ed96703d11a1cf4af0e1c1db0e4a6057a8e5d42/docs/static/logo.svg",
            "license": {
                "type": "CC-BY-4.0"
            }
        },
        {
            "title": "Rocky Linux",
            "hex": "10B981",
            "source": "https://github.com/rocky-linux/branding/blob/94e97dd30b87d909cc4f6a6838a2926f77f9ac47/logo/src/icon-black.svg",
            "license": {
                "type": "CC-BY-SA-4.0"
            }
        },
        {
            "title": "Roku",
            "hex": "662D91",
            "source": "https://www.roku.com",
            "guidelines": "https://docs.roku.com/published/trademarkguidelines/en/ca"
        },
        {
            "title": "Rolls-Royce",
            "hex": "281432",
            "source": "https://www.rolls-roycemotorcars.com"
        },
        {
            "title": "rollup.js",
            "hex": "EC4A3F",
            "source": "https://rollupjs.org"
        },
        {
            "title": "Rome",
            "hex": "27272A",
            "source": "https://github.com/rome/tools/blob/261c3f3bdc21439777f78b6551f707cce0c8d04a/assets/SVG/logomark_black.svg",
            "guidelines": "https://github.com/rome/tools/tree/main/assets",
            "license": {
                "type": "CC-BY-NC-SA-4.0"
            }
        },
        {
            "title": "Roots",
            "hex": "525DDC",
            "source": "https://roots.io/about/brand/",
            "guidelines": "https://roots.io/about/brand/"
        },
        {
            "title": "Roots Bedrock",
            "hex": "525DDC",
            "source": "https://roots.io/about/brand/"
        },
        {
            "title": "Roots Sage",
            "hex": "525DDC",
            "source": "https://roots.io/about/brand/"
        },
        {
            "title": "ROS",
            "hex": "22314E",
            "source": "https://www.ros.org/press-kit/",
            "guidelines": "https://www.ros.org/press-kit/"
        },
        {
            "title": "Rossmann",
            "hex": "C3002D",
            "source": "https://www.rossmann.de"
        },
        {
            "title": "Rotary International",
            "hex": "F7A81B",
            "source": "https://www.rotary.org/en",
            "guidelines": "https://my.rotary.org/en/rotary-identity-guidelines"
        },
        {
            "title": "Rotten Tomatoes",
            "hex": "FA320A",
            "source": "https://commons.wikimedia.org/wiki/File:Rottentomatoesalternativelogo.svg"
        },
        {
            "title": "Roundcube",
            "hex": "37BEFF",
            "source": "https://roundcube.net"
        },
        {
            "title": "RSocket",
            "hex": "EF0092",
            "source": "https://rsocket.io/img/r-socket-pink.svg"
        },
        {
            "title": "RSS",
            "hex": "FFA500",
            "source": "https://en.wikipedia.org/wiki/Feed_icon"
        },
        {
            "title": "RStudio",
            "hex": "75AADB",
            "source": "https://www.rstudio.com/about/logos/",
            "guidelines": "https://www.rstudio.com/about/logos/"
        },
        {
            "title": "RTÉ",
            "hex": "00A7B3",
            "source": "https://www.rte.ie/archives/"
        },
        {
            "title": "RTL",
            "hex": "E9113B",
            "source": "https://commons.wikimedia.org/wiki/File:RTL_Cornerlogo.svg"
        },
        {
            "title": "RTLZWEI",
            "hex": "00BCF6",
            "source": "https://www.rtl2.de"
        },
        {
            "title": "RuboCop",
            "hex": "000000",
            "source": "https://github.com/rubocop-semver/rubocop-ruby2_0/blob/5302f93058f7b739a73a7a6c11c566a2b196b96e/docs/images/logo/rubocop-light.svg",
            "license": {
                "type": "CC-BY-NC-4.0"
            }
        },
        {
            "title": "Ruby",
            "hex": "CC342D",
            "source": "https://www.ruby-lang.org/en/about/logo/",
            "license": {
                "type": "CC-BY-SA-2.5"
            }
        },
        {
            "title": "Ruby on Rails",
            "hex": "CC0000",
            "source": "https://rubyonrails.org",
            "guidelines": "https://rubyonrails.org/trademarks/"
        },
        {
            "title": "Ruby Sinatra",
            "hex": "000000",
            "source": "https://github.com/sinatra/resources/tree/64c22f9b4bf2e52b5c0c875ba16671f295689efb/logo"
        },
        {
            "title": "RubyGems",
            "hex": "E9573F",
            "source": "https://rubygems.org/pages/about"
        },
        {
            "title": "Ruff",
            "hex": "FCC21B",
            "source": "https://github.com/charliermarsh/ruff/blob/e04ef423344837c916e75a7b09ea674711a104e0/assets/badge/v1.json"
        },
        {
            "title": "Runkeeper",
            "hex": "001E62",
            "source": "https://runkeeper.com/cms/press-kit",
            "guidelines": "https://runkeeper.com/cms/press-kit"
        },
        {
            "title": "RunKit",
            "hex": "491757",
            "source": "https://www.npmjs.com/package/@runkit/brand"
        },
        {
            "title": "Rust",
            "hex": "000000",
            "source": "https://www.rust-lang.org",
            "guidelines": "https://www.rust-lang.org/policies/media-guide",
            "license": {
                "type": "CC-BY-SA-4.0"
            }
        },
        {
            "title": "RxDB",
            "hex": "8D1F89",
            "source": "https://github.com/pubkey/rxdb/blob/0c554dbcf7a4e6c48cd581ec1e3b130a4b5ab7d6/docs/files/logo/logo.svg"
        },
        {
            "title": "Ryanair",
            "hex": "073590",
            "source": "https://corporate.ryanair.com/media-centre/stock-images-gallery/#album-container-3"
        },
        {
            "title": "S7 Airlines",
            "hex": "C4D600",
            "source": "https://www.s7.ru/en/info/s7-airlines/brand/",
            "guidelines": "https://www.s7.ru/en/info/s7-airlines/brand/"
        },
        {
            "title": "Sabanci",
            "hex": "004B93",
            "source": "https://www.sabanci.com/en"
        },
        {
            "title": "Safari",
            "hex": "000000",
            "source": "https://images.techhive.com/images/article/2014/11/safari-favorites-100530680-large.jpg"
        },
        {
            "title": "Sahibinden",
            "hex": "FFE800",
            "source": "https://www.sahibinden.com/favicon.ico"
        },
        {
            "title": "Sailfish OS",
            "hex": "053766",
            "source": "https://sailfishos.org"
        },
        {
            "title": "Salesforce",
            "hex": "00A1E0",
            "source": "https://brand.salesforce.com/content/logo-guidelines",
            "guidelines": "https://brand.salesforce.com/content/logo-guidelines"
        },
        {
            "title": "Salt Project",
            "hex": "57BCAD",
            "source": "https://saltproject.io",
            "guidelines": "https://gitlab.com/saltstack/open/salt-branding-guide/-/blob/37bbc3a8577be2f44895310c092439472491a8f4/README.md",
            "license": {
                "type": "Apache-2.0"
            }
        },
        {
            "title": "Samsung",
            "hex": "1428A0",
            "source": "https://www.samsung.com/us/about-us/brand-identity/logo/",
            "guidelines": "https://www.samsung.com/us/about-us/brand-identity/logo/"
        },
        {
            "title": "Samsung Pay",
            "hex": "1428A0",
            "source": "https://pay.samsung.com/developers/resource/brand",
            "guidelines": "https://pay.samsung.com/developers/resource/brand"
        },
        {
            "title": "San Francisco Municipal Railway",
            "hex": "BA0C2F",
            "source": "https://www.actransit.org/wp-content/uploads/HSP_CC-sched.pdf"
        },
        {
            "title": "SanDisk",
            "hex": "ED1C24",
            "source": "https://kb.sandisk.com"
        },
        {
            "title": "São Paulo Metro",
            "hex": "004382",
            "source": "https://upload.wikimedia.org/wikipedia/commons/d/da/Sao_Paulo_Metro_Logo.svg"
        },
        {
            "title": "SAP",
            "hex": "0FAAFF",
            "source": "https://www.sap.com"
        },
        {
            "title": "Sass",
            "hex": "CC6699",
            "source": "https://sass-lang.com/styleguide/brand",
            "guidelines": "https://sass-lang.com/styleguide/brand",
            "license": {
                "type": "CC-BY-NC-SA-3.0"
            }
        },
        {
            "title": "Sat.1",
            "slug": "sat1",
            "hex": "047DA3",
            "source": "https://www.prosiebensat1.com/presse/downloads/logos"
        },
        {
            "title": "Saturn",
            "hex": "EB680B",
            "source": "https://www.saturn.de"
        },
        {
            "title": "Sauce Labs",
            "hex": "E2231A",
            "source": "https://saucelabs.com"
        },
        {
            "title": "Scala",
            "hex": "DC322F",
            "source": "https://www.scala-lang.org"
        },
        {
            "title": "Scaleway",
            "hex": "4F0599",
            "source": "https://www.scaleway.com/en/design-resources/",
            "guidelines": "https://www.scaleway.com/en/design-resources/"
        },
        {
            "title": "Scania",
            "hex": "041E42",
            "source": "https://digitaldesign.scania.com/resources/brand/logotype",
            "guidelines": "https://digitaldesign.scania.com/resources/brand/logotype"
        },
        {
            "title": "Schneider Electric",
            "hex": "3DCD58",
            "source": "https://www.se.com/us/en/assets/739/media/202250/SE_logo-LIO-white_header.svg"
        },
        {
            "title": "scikit-learn",
            "hex": "F7931E",
            "source": "https://github.com/scikit-learn/scikit-learn/blob/c5ef2e985c13119001aa697e446ebb3dbcb326e5/doc/logos/scikit-learn-logo.svg"
        },
        {
            "title": "SciPy",
            "hex": "8CAAE6",
            "source": "https://github.com/scikit-image/skimage-branding/blob/eafb65cbc3a700e3d9c8ba2ba15788fcc8703984/logo/scipy.svg"
        },
        {
            "title": "Scopus",
            "hex": "E9711C",
            "source": "https://www.scopus.com"
        },
        {
            "title": "SCP Foundation",
            "hex": "FFFFFF",
            "source": "https://scp-wiki.wikidot.com"
        },
        {
            "title": "Scratch",
            "hex": "4D97FF",
            "source": "https://github.com/LLK/scratch-link/blob/027e3754ba6db976495e905023d5ac5e730dccfc/Assets/Windows/SVG/Windows%20Tray%20400x400.svg"
        },
        {
            "title": "Screencastify",
            "hex": "FF8282",
            "source": "https://www.screencastify.com"
        },
        {
            "title": "Scribd",
            "hex": "1E7B85",
            "source": "https://scribdbrand.frontify.com/d/eqGJ2WET8x3A/scribd-brand-style-guide#/other/media-press-kit/download-horizontal-vertical-logos-for-small-applications",
            "guidelines": "https://scribdbrand.frontify.com/d/eqGJ2WET8x3A/scribd-brand-style-guide#/basics/logo-usage-guidelines-1576192924"
        },
        {
            "title": "Scrimba",
            "hex": "2B283A",
            "source": "https://scrimba.com"
        },
        {
            "title": "ScrollReveal",
            "hex": "FFCB36",
            "source": "https://scrollrevealjs.org"
        },
        {
            "title": "Scrum Alliance",
            "hex": "009FDA",
            "source": "https://www.scrumalliance.org/ScrumRedesignDEVSite/media/ScrumAllianceMedia/Files%20and%20PDFs/Infographics/S_BrandGuidelines_2018_rev.pdf",
            "guidelines": "https://www.scrumalliance.org/ScrumRedesignDEVSite/media/ScrumAllianceMedia/Files%20and%20PDFs/Infographics/S_BrandGuidelines_2018_rev.pdf"
        },
        {
            "title": "Scrutinizer CI",
            "hex": "8A9296",
            "source": "https://scrutinizer-ci.com"
        },
        {
            "title": "Seagate",
            "hex": "6EBE49",
            "source": "https://branding.seagate.com/productpage/3fc51aba-c35a-4eff-a833-a258b0440bd2"
        },
        {
            "title": "SEAT",
            "hex": "33302E",
            "source": "https://www.seat.es"
        },
        {
            "title": "SecurityScorecard",
            "hex": "7033FD",
            "source": "https://securityscorecard.com"
        },
        {
            "title": "Sefaria",
            "hex": "212E50",
            "source": "https://github.com/Sefaria/Sefaria-Project/blob/c141b2b3491660ed563df9f4b1a2e4c071e88688/static/img/logo/samekh.svg"
        },
        {
            "title": "Sega",
            "hex": "0089CF",
            "source": "https://en.wikipedia.org/wiki/Sega#/media/File:Sega_logo.svg"
        },
        {
            "title": "Selenium",
            "hex": "43B02A",
            "source": "https://github.com/SeleniumHQ/heroku-selenium/blob/2f66891ba030d3aa1f36ab1748c52ba4fb4e057d/selenium-green.svg"
        },
        {
            "title": "Sellfy",
            "hex": "21B352",
            "source": "https://sellfy.com/about/"
        },
        {
            "title": "Semantic Scholar",
            "hex": "1857B6",
            "source": "https://www.semanticscholar.org/about"
        },
        {
            "title": "Semantic UI React",
            "hex": "35BDB2",
            "source": "https://react.semantic-ui.com"
        },
        {
            "title": "Semantic Web",
            "hex": "005A9C",
            "source": "https://www.w3.org/2007/10/sw-logos.html"
        },
        {
            "title": "semantic-release",
            "hex": "494949",
            "source": "https://github.com/semantic-release/semantic-release/blob/85bc213f04445a9bb8f19e5d45d6ecd7acccf841/media/semantic-release-logo.svg"
        },
        {
            "title": "Semaphore CI",
            "hex": "19A974",
            "source": "https://semaphoreci.com"
        },
        {
            "title": "SemVer",
            "hex": "3F4551",
            "source": "https://github.com/semver/semver.org/blob/b6983849e38911195a24357809187c2f50af0d40/assets/500x500(light).jpg"
        },
        {
            "title": "Sencha",
            "hex": "86BC40",
            "source": "https://design.sencha.com",
            "guidelines": "https://design.sencha.com/productlogo.html"
        },
        {
            "title": "Sendinblue",
            "hex": "0092FF",
            "source": "https://get.sendinblue.com/assets/logos/"
        },
        {
            "title": "Sennheiser",
            "hex": "000000",
            "source": "https://sennheiser.com"
        },
        {
            "title": "Sensu",
            "hex": "89C967",
            "source": "https://github.com/sensu/web/blob/c823738c11e576d6b2e5d4ca2d216dbd472c0b11/src/assets/logo/graphic/green.svg"
        },
        {
            "title": "Sentry",
            "hex": "362D59",
            "source": "https://sentry.io/branding/"
        },
        {
            "title": "SEPA",
            "hex": "2350A9",
            "source": "https://www.europeanpaymentscouncil.eu/document-library/other/sepa-logo-vector-format",
            "guidelines": "https://www.europeanpaymentscouncil.eu/document-library/other/sepa-logo-visual-identity-guidelines"
        },
        {
            "title": "Sequelize",
            "hex": "52B0E7",
            "source": "https://github.com/sequelize/website/blob/e6a482fa58a839b15ace80e3c8901ed2887be45e/static/img/logo-simple.svg"
        },
        {
            "title": "Server Fault",
            "hex": "E7282D",
            "source": "https://stackoverflow.com/company/logos",
            "guidelines": "https://stackoverflow.com/legal/trademark-guidance"
        },
        {
            "title": "Serverless",
            "hex": "FD5750",
            "source": "https://serverless.com"
        },
        {
            "title": "Sessionize",
            "hex": "1AB394",
            "source": "https://sessionize.com/brand"
        },
        {
            "title": "Setapp",
            "hex": "E6C3A5",
            "source": "https://setapp.com"
        },
        {
            "title": "SFML",
            "hex": "8CC445",
            "source": "https://www.sfml-dev.org/download/goodies/"
        },
        {
            "title": "Shadow",
            "hex": "0A0C0D",
            "source": "https://shadow.tech"
        },
        {
            "title": "Shanghai Metro",
            "hex": "EC1C24",
            "source": "https://en.wikipedia.org/wiki/File:Shanghai_Metro_Full_Logo.svg"
        },
        {
            "title": "sharp",
            "hex": "99CC00",
            "source": "https://github.com/lovell/sharp/blob/315f519e1dd9adca0678e94a5ed0492cb5e0aae4/docs/image/sharp-logo-mono.svg"
        },
        {
            "title": "Shazam",
            "hex": "0088FF",
            "source": "https://www.shazam.com"
        },
        {
            "title": "Shell",
            "hex": "FFD500",
            "source": "https://en.wikipedia.org/wiki/File:Shell_logo.svg"
        },
        {
            "title": "Shelly",
            "hex": "4495D1",
            "source": "https://shelly.cloud"
        },
        {
            "title": "Shenzhen Metro",
            "hex": "009943",
            "source": "https://en.wikipedia.org/wiki/File:Shenzhen_Metro_Corporation_logo_full.svg"
        },
        {
            "title": "Shields.io",
            "hex": "000000",
            "source": "https://shields.io"
        },
        {
            "title": "Shikimori",
            "hex": "343434",
            "source": "https://shikimori.one"
        },
        {
            "title": "Shopee",
            "hex": "EE4D2D",
            "source": "https://shopee.com"
        },
        {
            "title": "Shopify",
            "hex": "7AB55C",
            "source": "https://www.shopify.com/brand-assets",
            "guidelines": "https://www.shopify.com/brand-assets"
        },
        {
            "title": "Shopware",
            "hex": "189EFF",
            "source": "https://www.shopware.com/en/press/press-material/"
        },
        {
            "title": "Shotcut",
            "hex": "115C77",
            "source": "https://shotcut.com/media/"
        },
        {
            "title": "Showpad",
            "hex": "2D2E83",
            "source": "https://www.showpad.com"
        },
        {
            "title": "Showtime",
            "hex": "B10000",
            "source": "https://commons.wikimedia.org/wiki/File:Showtime.svg"
        },
        {
            "title": "Shutterstock",
            "hex": "EE2B24",
            "source": "https://www.shutterstock.com/press/media",
            "guidelines": "https://www.shutterstock.com/press/media"
        },
        {
            "title": "Siemens",
            "hex": "009999",
            "source": "https://siemens.com"
        },
        {
            "title": "Signal",
            "hex": "3A76F0",
            "source": "https://github.com/signalapp/Signal-Desktop/blob/9db8765b6cf270195e45a7f251374d4e53d54c95/images/signal-logo.svg"
        },
        {
            "title": "Similarweb",
            "hex": "092540",
            "source": "https://www.similarweb.com"
        },
        {
            "title": "Simkl",
            "hex": "000000",
            "source": "https://simkl.com"
        },
        {
            "title": "Simple Analytics",
            "hex": "FF4F64",
            "source": "https://simpleanalytics.com",
            "guidelines": "https://simpleanalytics.com/press"
        },
        {
            "title": "Simple Icons",
            "hex": "111111",
            "source": "https://simpleicons.org",
            "license": {
                "type": "CC0-1.0"
            }
        },
        {
            "title": "Simplenote",
            "hex": "3361CC",
            "source": "https://en.wikipedia.org/wiki/File:Simplenote_logo.svg"
        },
        {
            "title": "Sina Weibo",
            "hex": "E6162D",
            "source": "https://en.wikipedia.org/wiki/Sina_Weibo"
        },
        {
            "title": "SingleStore",
            "hex": "AA00FF",
            "source": "https://www.singlestore.com/brand/"
        },
        {
            "title": "SitePoint",
            "hex": "258AAF",
            "source": "https://www.sitepoint.com"
        },
        {
            "title": "Sketch",
            "hex": "F7B500",
            "source": "https://www.sketch.com/about-us/#press",
            "guidelines": "https://www.sketch.com/about-us/#press"
        },
        {
            "title": "Sketchfab",
            "hex": "1CAAD9",
            "source": "https://sketchfab.com/press"
        },
        {
            "title": "SketchUp",
            "hex": "005F9E",
            "source": "https://www.sketchup.com/themes/sketchup_www_terra/images/SketchUp-Horizontal-RGB.svg"
        },
        {
            "title": "Skillshare",
            "hex": "00FF84",
            "source": "https://www.skillshare.com"
        },
        {
            "title": "ŠKODA",
            "hex": "4BA82E",
            "source": "https://en.wikipedia.org/wiki/File:Skoda_Auto_logo_(2011).svg"
        },
        {
            "title": "Sky",
            "hex": "0072C9",
            "source": "https://www.skysports.com"
        },
        {
            "title": "Skynet",
            "hex": "00C65E",
            "source": "https://support.siasky.net/key-concepts/skynet-brand-guidelines",
            "guidelines": "https://support.siasky.net/key-concepts/skynet-brand-guidelines"
        },
        {
            "title": "Skypack",
            "hex": "3167FF",
            "source": "https://skypack.dev"
        },
        {
            "title": "Skype",
            "hex": "00AFF0",
            "source": "https://blogs.skype.com/?attachment_id=56273"
        },
        {
            "title": "Skype for Business",
            "hex": "00AFF0",
            "source": "https://en.wikipedia.org/wiki/Skype_for_Business_Server"
        },
        {
            "title": "Skyrock",
            "hex": "009AFF",
            "source": "https://www.svgrepo.com/svg/54507/skyrock-logo"
        },
        {
            "title": "Slack",
            "hex": "4A154B",
            "source": "https://slack.com/brand-guidelines",
            "guidelines": "https://slack.com/brand-guidelines"
        },
        {
            "title": "Slackware",
            "hex": "000000",
            "source": "https://en.wikipedia.org/wiki/Slackware"
        },
        {
            "title": "Slashdot",
            "hex": "026664",
            "source": "https://commons.wikimedia.org/wiki/File:Slashdot_wordmark_and_logo.svg"
        },
        {
            "title": "SlickPic",
            "hex": "FF880F",
            "source": "https://www.slickpic.com"
        },
        {
            "title": "Slides",
            "hex": "E4637C",
            "source": "https://slides.com/about"
        },
        {
            "title": "SlideShare",
            "hex": "008ED2",
            "source": "https://www.slideshare.net/ss/creators/"
        },
        {
            "title": "smart",
            "hex": "FABC0C",
            "source": "https://www.smart.com/gb/en/models/eq-fortwo-coupe"
        },
        {
            "title": "SmartThings",
            "hex": "15BFFF",
            "source": "https://www.smartthings.com/press-kit",
            "guidelines": "https://www.smartthings.com/press-kit"
        },
        {
            "title": "smash.gg",
            "hex": "CB333B",
            "source": "https://help.smash.gg/en/articles/1716774-smash-gg-brand-guidelines",
            "guidelines": "https://help.smash.gg/en/articles/1716774-smash-gg-brand-guidelines"
        },
        {
            "title": "Smashing Magazine",
            "hex": "E85C33",
            "source": "https://www.smashingmagazine.com"
        },
        {
            "title": "SMRT",
            "hex": "EE2E24",
            "source": "https://commons.wikimedia.org/wiki/File:SMRT_Corporation.svg"
        },
        {
            "title": "SmugMug",
            "hex": "6DB944",
            "source": "https://help.smugmug.com/using-smugmug's-logo-HJulJePkEBf"
        },
        {
            "title": "Snapchat",
            "hex": "FFFC00",
            "source": "https://www.snapchat.com/brand-guidelines",
            "guidelines": "https://www.snapchat.com/brand-guidelines"
        },
        {
            "title": "Snapcraft",
            "hex": "82BEA0",
            "source": "https://github.com/snapcore/snap-store-badges/tree/eda2cb0495ef7f4d479e231079967c9d27f2bc70",
            "license": {
                "type": "CC-BY-ND-2.0"
            }
        },
        {
            "title": "SNCF",
            "hex": "CA0939",
            "source": "https://www.sncf.com",
            "guidelines": "https://www.sncf.com/fr/groupe/marques/sncf/identite"
        },
        {
            "title": "Snowflake",
            "hex": "29B5E8",
            "source": "https://www.snowflake.com/brand-guidelines/",
            "guidelines": "https://www.snowflake.com/brand-guidelines/"
        },
        {
            "title": "Snowpack",
            "hex": "2E5E82",
            "source": "https://www.snowpack.dev"
        },
        {
            "title": "Snyk",
            "hex": "4C4A73",
            "source": "https://snyk.io/press-kit"
        },
        {
            "title": "Social Blade",
            "hex": "B3382C",
            "source": "https://socialblade.com/info/media"
        },
        {
            "title": "Society6",
            "hex": "000000",
            "source": "https://blog.society6.com/app/themes/society6/dist/images/mark.svg"
        },
        {
            "title": "Socket.io",
            "hex": "010101",
            "source": "https://socket.io"
        },
        {
            "title": "Sogou",
            "hex": "FB6022",
            "source": "https://www.sogou.com"
        },
        {
            "title": "Solid",
            "hex": "2C4F7C",
            "source": "https://www.solidjs.com/media"
        },
        {
            "title": "Solidity",
            "hex": "363636",
            "source": "https://docs.soliditylang.org/en/v0.8.6/brand-guide.html",
            "guidelines": "https://docs.soliditylang.org/en/v0.8.6/brand-guide.html",
            "license": {
                "type": "CC-BY-4.0"
            }
        },
        {
            "title": "Sololearn",
            "hex": "149EF2",
            "source": "https://www.sololearn.com",
            "aliases": {
                "aka": [
                    "SoloLearn"
                ]
            }
        },
        {
            "title": "Solus",
            "hex": "5294E2",
            "source": "https://getsol.us/branding/"
        },
        {
            "title": "Sonar",
            "hex": "FD3456",
            "source": "https://www.sonarsource.com"
        },
        {
            "title": "SonarCloud",
            "hex": "F3702A",
            "source": "https://sonarcloud.io/about"
        },
        {
            "title": "SonarLint",
            "hex": "CB2029",
            "source": "https://www.sonarlint.org/logos/",
            "guidelines": "https://www.sonarlint.org/logos/"
        },
        {
            "title": "SonarQube",
            "hex": "4E9BCD",
            "source": "https://www.sonarqube.org/logos/",
            "guidelines": "https://www.sonarqube.org/logos/"
        },
        {
            "title": "SonarSource",
            "hex": "CB3032",
            "source": "https://www.sonarsource.com/logos/",
            "guidelines": "https://www.sonarsource.com/logos/"
        },
        {
            "title": "Songkick",
            "hex": "F80046",
            "source": "https://www.songkick.com/style-guide/design",
            "guidelines": "https://www.songkick.com/style-guide/design"
        },
        {
            "title": "Songoda",
            "hex": "FC494A",
            "source": "https://songoda.com/branding",
            "guidelines": "https://songoda.com/branding"
        },
        {
            "title": "SonicWall",
            "hex": "FF791A",
            "source": "https://brandfolder.com/sonicwall/sonicwall-external"
        },
        {
            "title": "Sonos",
            "hex": "000000",
            "source": "https://www.sonos.com/en-gb/home"
        },
        {
            "title": "Sony",
            "hex": "FFFFFF",
            "source": "https://www.sony.com"
        },
        {
            "title": "Soundcharts",
            "hex": "0C1528",
            "source": "https://soundcharts.com/img/soundcharts-logo.svg"
        },
        {
            "title": "SoundCloud",
            "hex": "FF3300",
            "source": "https://soundcloud.com/press"
        },
        {
            "title": "Source Engine",
            "hex": "F79A10",
            "source": "https://developer.valvesoftware.com/favicon.ico"
        },
        {
            "title": "SourceForge",
            "hex": "FF6600",
            "source": "https://sourceforge.net"
        },
        {
            "title": "Sourcegraph",
            "hex": "00CBEC",
            "source": "https://about.sourcegraph.com/handbook/marketing/brand/brand_guidelines",
            "guidelines": "https://about.sourcegraph.com/handbook/marketing/brand/brand_guidelines"
        },
        {
            "title": "SourceHut",
            "hex": "000000",
            "source": "https://sourcehut.org/logo/",
            "guidelines": "https://sourcehut.org/logo/",
            "license": {
                "type": "CC0-1.0",
                "url": "https://sourcehut.org/logo/"
            }
        },
        {
            "title": "Sourcetree",
            "hex": "0052CC",
            "source": "https://atlassian.design/resources/logo-library",
            "guidelines": "https://atlassian.design/foundations/logos/"
        },
        {
            "title": "Southwest Airlines",
            "hex": "304CB2",
            "source": "https://www.southwest.com"
        },
        {
            "title": "Spacemacs",
            "hex": "9266CC",
            "source": "https://spacemacs.org",
            "license": {
                "type": "CC-BY-SA-4.0"
            }
        },
        {
            "title": "SpaceX",
            "hex": "000000",
            "source": "https://www.spacex.com"
        },
        {
            "title": "spaCy",
            "hex": "09A3D5",
            "source": "https://github.com/explosion/spaCy/blob/c17980e535a8009b14ee4d1f818db207d9c07e55/website/src/images/logo.svg"
        },
        {
            "title": "Spark AR",
            "hex": "FF5C83",
            "source": "https://sparkar.facebook.com"
        },
        {
            "title": "Sparkasse",
            "hex": "FF0000",
            "source": "https://www.sparkasse.de",
            "guidelines": "https://www.sparkasse.de/nutzungshinweise.html"
        },
        {
            "title": "SparkFun",
            "hex": "E53525",
            "source": "https://www.sparkfun.com/brand_assets",
            "guidelines": "https://www.sparkfun.com/brand_assets"
        },
        {
            "title": "SparkPost",
            "hex": "FA6423",
            "source": "https://www.sparkpost.com/press-kit/",
            "guidelines": "https://www.sparkpost.com/press-kit/"
        },
        {
            "title": "SPDX",
            "hex": "4398CC",
            "source": "https://spdx.org/Resources"
        },
        {
            "title": "Speaker Deck",
            "hex": "009287",
            "source": "https://speakerdeck.com"
        },
        {
            "title": "Spectrum",
            "hex": "7B16FF",
            "source": "https://spectrum.chat"
        },
        {
            "title": "Speedtest",
            "hex": "141526",
            "source": "https://www.speedtest.net"
        },
        {
            "title": "Spinnaker",
            "hex": "139BB4",
            "source": "https://github.com/spinnaker/spinnaker.github.io/tree/0cdd37af7541293a810494a1bb4d7df9ef553d60/assets/images"
        },
        {
            "title": "Spinrilla",
            "hex": "460856",
            "source": "https://spinrilla.com"
        },
        {
            "title": "Splunk",
            "hex": "000000",
            "source": "https://www.splunk.com"
        },
        {
            "title": "Spond",
            "hex": "EE4353",
            "source": "https://spond.com"
        },
        {
            "title": "Spotify",
            "hex": "1DB954",
            "source": "https://developer.spotify.com/documentation/general/design-and-branding/#using-our-logo",
            "guidelines": "https://developer.spotify.com/documentation/general/design-and-branding/#using-our-logo"
        },
        {
            "title": "Spotlight",
            "hex": "352A71",
            "source": "https://www.spotlight.com"
        },
        {
            "title": "Spreadshirt",
            "hex": "00B2A5",
            "source": "https://www.spreadshirt.ie",
            "aliases": {
                "dup": [
                    {
                        "title": "Spreadshop",
                        "hex": "FF9343",
                        "source": "https://www.spreadshop.com"
                    }
                ]
            }
        },
        {
            "title": "Spreaker",
            "hex": "F5C300",
            "source": "https://www.spreaker.com"
        },
        {
            "title": "Spring",
            "hex": "6DB33F",
            "source": "https://spring.io/trademarks"
        },
        {
            "title": "Spring",
            "slug": "spring_creators",
            "hex": "000000",
            "source": "https://www.spri.ng"
        },
        {
            "title": "Spring Boot",
            "hex": "6DB33F",
            "source": "https://spring.io/projects"
        },
        {
            "title": "Spring Security",
            "hex": "6DB33F",
            "source": "https://spring.io/projects"
        },
        {
            "title": "Spyder IDE",
            "hex": "FF0000",
            "source": "https://www.spyder-ide.org"
        },
        {
            "title": "SQLite",
            "hex": "003B57",
            "source": "https://github.com/sqlite/sqlite/blob/43e862723ec680542ca6f608f9963c0993dd7324/art/sqlite370.eps"
        },
        {
            "title": "Square",
            "hex": "3E4348",
            "source": "https://squareup.com"
        },
        {
            "title": "Square Enix",
            "hex": "ED1C24",
            "source": "https://www.square-enix.com"
        },
        {
            "title": "Squarespace",
            "hex": "000000",
            "source": "https://www.squarespace.com/logo-guidelines",
            "guidelines": "https://www.squarespace.com/brand-guidelines"
        },
        {
            "title": "SSRN",
            "hex": "154881",
            "source": "https://www.ssrn.com"
        },
        {
            "title": "Stack Exchange",
            "hex": "1E5397",
            "source": "https://stackoverflow.com/company/logos",
            "guidelines": "https://stackoverflow.com/legal/trademark-guidance"
        },
        {
            "title": "Stack Overflow",
            "hex": "F58025",
            "source": "https://stackoverflow.design/brand/logo/",
            "guidelines": "https://stackoverflow.com/legal/trademark-guidance"
        },
        {
            "title": "Stackbit",
            "hex": "207BEA",
            "source": "https://www.stackbit.com/branding-guidelines/",
            "guidelines": "https://www.stackbit.com/branding-guidelines/"
        },
        {
            "title": "StackBlitz",
            "hex": "1269D3",
            "source": "https://stackblitz.com"
        },
        {
            "title": "StackEdit",
            "hex": "606060",
            "source": "https://github.com/benweet/stackedit/blob/46383b5b6a54b65b8720d786ed0a0518b9ad652d/src/assets/iconStackedit.svg"
        },
        {
            "title": "StackHawk",
            "hex": "00CBC6",
            "source": "https://www.stackhawk.com/press/"
        },
        {
            "title": "StackPath",
            "hex": "000000",
            "source": "https://www.stackpath.com/company/logo-and-branding/",
            "guidelines": "https://www.stackpath.com/company/logo-and-branding/"
        },
        {
            "title": "StackShare",
            "hex": "0690FA",
            "source": "https://stackshare.io/branding"
        },
        {
            "title": "Stadia",
            "hex": "CD2640",
            "source": "https://stadia.google.com/home"
        },
        {
            "title": "Staffbase",
            "hex": "00A4FD",
            "source": "https://staffbase.com/en/about/press-assets/"
        },
        {
            "title": "StandardJS",
            "hex": "F3DF49",
            "source": "https://github.com/standard/standard/blob/6516bf87f127b7968c34cac0100d48d6c455a891/sticker.svg"
        },
        {
            "title": "Star Trek",
            "hex": "FFE200",
            "source": "https://intl.startrek.com"
        },
        {
            "title": "Starbucks",
            "hex": "006241",
            "source": "https://starbucks.com",
            "guidelines": "https://creative.starbucks.com"
        },
        {
            "title": "Stardock",
            "hex": "004B8D",
            "source": "https://www.stardock.com/press/stardock%20branding/"
        },
        {
            "title": "Starling Bank",
            "hex": "6935D3",
            "source": "https://www.starlingbank.com/media/",
            "guidelines": "https://www.starlingbank.com/docs/brand/starling-bank-brand-guidelines.pdf"
        },
        {
            "title": "Starship",
            "hex": "DD0B78",
            "source": "https://starship.rs"
        },
        {
            "title": "STARZ",
            "hex": "000000",
            "source": "https://www.starz.com/guides/starzlibrary/"
        },
        {
            "title": "Statamic",
            "hex": "FF269E",
            "source": "https://statamic.com/branding",
            "guidelines": "https://statamic.com/branding"
        },
        {
            "title": "Statuspage",
            "hex": "172B4D",
            "source": "https://www.atlassian.com/company/news/press-kit"
        },
        {
            "title": "Statuspal",
            "hex": "4934BF",
            "source": "https://statuspal.io"
        },
        {
            "title": "Steam",
            "hex": "000000",
            "source": "https://partner.steamgames.com/doc/marketing/branding",
            "guidelines": "https://partner.steamgames.com/doc/marketing/branding"
        },
        {
            "title": "Steam Deck",
            "hex": "1A9FFF",
            "source": "https://partner.steamgames.com/doc/marketing/branding",
            "guidelines": "https://partner.steamgames.com/doc/marketing/branding"
        },
        {
            "title": "SteamDB",
            "hex": "000000",
            "source": "https://steamdb.info"
        },
        {
            "title": "Steamworks",
            "hex": "1E1E1E",
            "source": "https://partner.steamgames.com"
        },
        {
            "title": "Steelseries",
            "hex": "FF5200",
            "source": "https://techblog.steelseries.com/ux-guide/index.html"
        },
        {
            "title": "Steem",
            "hex": "171FC9",
            "source": "https://steem.com/brand/"
        },
        {
            "title": "Steemit",
            "hex": "06D6A9",
            "source": "https://steemit.com"
        },
        {
            "title": "Steinberg",
            "hex": "C90827",
            "source": "https://new.steinberg.net/press/"
        },
        {
            "title": "Stellar",
            "hex": "7D00FF",
            "source": "https://www.stellar.org/press"
        },
        {
            "title": "Stencyl",
            "hex": "8E1C04",
            "source": "https://www.stencyl.com/about/press/"
        },
        {
            "title": "Stimulus",
            "hex": "77E8B9",
            "source": "https://stimulus.hotwire.dev"
        },
        {
            "title": "Stitcher",
            "hex": "000000",
            "source": "https://partners.stitcher.com"
        },
        {
            "title": "STMicroelectronics",
            "hex": "03234B",
            "source": "https://www.st.com"
        },
        {
            "title": "StopStalk",
            "hex": "536DFE",
            "source": "https://github.com/stopstalk/media-resources/blob/265b728c26ba597b957e72134a3b49a10dc0c91d/stopstalk-small-black.svg",
            "license": {
                "type": "MIT"
            }
        },
        {
            "title": "Storyblok",
            "hex": "09B3AF",
            "source": "https://www.storyblok.com/press",
            "guidelines": "https://www.storyblok.com/press"
        },
        {
            "title": "Storybook",
            "hex": "FF4785",
            "source": "https://github.com/storybookjs/brand/tree/6f4d67f65f8275c53c310a73a8da6c6e96c8488c",
            "license": {
                "type": "MIT"
            }
        },
        {
            "title": "Strapi",
            "hex": "2F2E8B",
            "source": "https://strapi.io/newsroom"
        },
        {
            "title": "Strava",
            "hex": "FC4C02",
            "source": "https://itunes.apple.com/us/app/strava-running-and-cycling-gps/id426826309"
        },
        {
            "title": "Streamlit",
            "hex": "FF4B4B",
            "source": "https://www.streamlit.io/brand",
            "guidelines": "https://www.streamlit.io/brand"
        },
        {
            "title": "Stripe",
            "hex": "008CDD",
            "source": "https://stripe.com/about/resources"
        },
        {
            "title": "strongSwan",
            "hex": "E00033",
            "source": "https://www.strongswan.org/images/"
        },
        {
            "title": "StubHub",
            "hex": "003168",
            "source": "https://www.stubhub.com"
        },
        {
            "title": "styled-components",
            "hex": "DB7093",
            "source": "https://www.styled-components.com"
        },
        {
            "title": "stylelint",
            "hex": "263238",
            "source": "https://github.com/stylelint/stylelint/blob/1f7bbb2d189b3e27b42de25f2948e3e5eec1b759/identity/stylelint-icon-black.svg"
        },
        {
            "title": "StyleShare",
            "hex": "212121",
            "source": "https://www.stylesha.re"
        },
        {
            "title": "Stylus",
            "hex": "333333",
            "source": "https://github.com/stylus/stylus-lang.com/blob/c833bf697e39e1174c7c6e679e0e5a23d0baeb90/img/stylus-logo.svg"
        },
        {
            "title": "Subaru",
            "hex": "013C74",
            "source": "https://commons.wikimedia.org/wiki/File:Subaru_logo.svg"
        },
        {
            "title": "Sublime Text",
            "hex": "FF9800",
            "source": "https://www.sublimetext.com"
        },
        {
            "title": "Substack",
            "hex": "FF6719",
            "source": "https://on.substack.com"
        },
        {
            "title": "Subversion",
            "hex": "809CC9",
            "source": "https://subversion.apache.org/logo"
        },
        {
            "title": "suckless",
            "hex": "1177AA",
            "source": "https://suckless.org"
        },
        {
            "title": "Sumo Logic",
            "hex": "000099",
            "source": "https://sites.google.com/sumologic.com/sumo-logic-brand/home",
            "guidelines": "https://sites.google.com/sumologic.com/sumo-logic-brand/home"
        },
        {
            "title": "Supabase",
            "hex": "3FCF8E",
            "source": "https://github.com/supabase/supabase/blob/4031a7549f5d46da7bc79c01d56be4177dc7c114/packages/common/assets/images/supabase-logo-wordmark--light.svg"
        },
        {
            "title": "Super User",
            "hex": "38A1CE",
            "source": "https://stackoverflow.design/brand/logo/",
            "guidelines": "https://stackoverflow.com/legal/trademark-guidance"
        },
        {
            "title": "Supercrease",
            "hex": "000000",
            "source": "https://supercrease.com/wp-content/themes/super-crease/assets/svgs/super-crease.svg"
        },
        {
            "title": "Supermicro",
            "hex": "151F6D",
            "source": "https://www.supermicro.com/manuals/supermicro_logo_guidelines.pdf"
        },
        {
            "title": "SurrealDB",
            "hex": "FF00A0",
            "source": "https://surrealdb.com/media"
        },
        {
            "title": "SurveyMonkey",
            "hex": "00BF6F",
            "source": "https://www.surveymonkey.com/mp/brandassets/",
            "guidelines": "https://www.surveymonkey.com/mp/brandassets/"
        },
        {
            "title": "SUSE",
            "hex": "0C322C",
            "source": "https://brand.suse.com",
            "guidelines": "https://brand.suse.com"
        },
        {
            "title": "Suzuki",
            "hex": "E30613",
            "source": "https://www.suzuki.ie"
        },
        {
            "title": "Svelte",
            "hex": "FF3E00",
            "source": "https://github.com/sveltejs/branding/blob/c4dfca6743572087a6aef0e109ffe3d95596e86a/svelte-logo.svg",
            "aliases": {
                "dup": [
                    {
                        "title": "Sapper",
                        "hex": "159497",
                        "source": "https://sapper.svelte.dev"
                    }
                ]
            }
        },
        {
            "title": "SVG",
            "hex": "FFB13B",
            "source": "https://www.w3.org/2009/08/svg-logos.html",
            "guidelines": "https://www.w3.org/2009/08/svg-logos.html",
            "license": {
                "type": "CC-BY-SA-4.0"
            }
        },
        {
            "title": "SVGO",
            "hex": "3E7FC1",
            "source": "https://github.com/svg/svgo/blob/93a5db197ca32990131bf41becf2e002bb0841bf/logo/isotype.svg"
        },
        {
            "title": "Swagger",
            "hex": "85EA2D",
            "source": "https://swagger.io/swagger/media/assets/images/swagger_logo.svg"
        },
        {
            "title": "Swarm",
            "hex": "FFA633",
            "source": "https://foursquare.com/about/logos"
        },
        {
            "title": "SWC",
            "hex": "FFFFFF",
            "source": "https://github.com/swc-project/logo/blob/f26cac1b4a490e3bdf128d3b084bb57f4fab1aac/svg/swc_black.svg"
        },
        {
            "title": "Swift",
            "hex": "F05138",
            "source": "https://developer.apple.com/swift/resources/",
            "guidelines": "https://developer.apple.com/swift/resources/"
        },
        {
            "title": "Swiggy",
            "hex": "FC8019",
            "source": "https://www.swiggy.com"
        },
        {
            "title": "Swiper",
            "hex": "6332F6",
            "source": "https://swiperjs.com"
        },
        {
            "title": "Symantec",
            "hex": "FDB511",
            "source": "https://commons.wikimedia.org/wiki/File:Symantec_logo10.svg"
        },
        {
            "title": "Symbolab",
            "hex": "DB3F59",
            "source": "https://www.symbolab.com"
        },
        {
            "title": "Symfony",
            "hex": "000000",
            "source": "https://symfony.com/logo",
            "guidelines": "https://symfony.com/trademark"
        },
        {
            "title": "Symphony",
            "hex": "0098FF",
            "source": "https://symphony.com"
        },
        {
            "title": "SymPy",
            "hex": "3B5526",
            "source": "https://github.com/sympy/sympy.github.com/blob/e606a6dc2ee90b1ddaa9c36be6c92392ab300f72/media/sympy-notailtext.svg"
        },
        {
            "title": "Synology",
            "hex": "B5B5B6",
            "source": "https://www.synology.com/en-global/company/branding",
            "guidelines": "https://www.synology.com/en-global/company/branding"
        },
        {
            "title": "System76",
            "hex": "585048",
            "source": "https://github.com/system76/brand/blob/7a31740b54f929b62a165baa61dfb0b5164261e8/System76%20branding/system76-logo_secondary.svg"
        },
        {
            "title": "T-Mobile",
            "hex": "E20074",
            "source": "https://tmap.t-mobile.com/portals/pro74u7a/EXTBrandPortal",
            "guidelines": "https://tmap.t-mobile.com/portals/pro74u7a/EXTBrandPortal"
        },
        {
            "title": "Tableau",
            "hex": "E97627",
            "source": "https://www.tableau.com/about/media-download-center"
        },
        {
            "title": "TableCheck",
            "hex": "7935D2",
            "source": "https://www.tablecheck.com/join"
        },
        {
            "title": "Taco Bell",
            "hex": "38096C",
            "source": "https://www.tacobell.com"
        },
        {
            "title": "tado°",
            "hex": "FFA900",
            "source": "https://www.tado.com/gb-en/press-assets"
        },
        {
            "title": "Taichi Graphics",
            "hex": "000000",
            "source": "https://taichi.graphics"
        },
        {
            "title": "Taichi Lang",
            "hex": "000000",
            "source": "https://docs.taichi-lang.org/blog"
        },
        {
            "title": "Tails",
            "hex": "56347C",
            "source": "https://tails.boum.org/contribute/how/promote/material/logo/"
        },
        {
            "title": "Tailwind CSS",
            "hex": "06B6D4",
            "source": "https://tailwindcss.com/brand",
            "guidelines": "https://tailwindcss.com/brand"
        },
        {
            "title": "Talend",
            "hex": "FF6D70",
            "source": "https://www.talend.com/blog/"
        },
        {
            "title": "Talenthouse",
            "hex": "FFFFFF",
            "source": "https://www.talenthouse.com"
        },
        {
            "title": "Tamiya",
            "hex": "000000",
            "source": "https://commons.wikimedia.org/wiki/File:TAMIYA_Logo.svg"
        },
        {
            "title": "Tampermonkey",
            "hex": "00485B",
            "source": "https://commons.wikimedia.org/wiki/File:Tampermonkey_logo.svg"
        },
        {
            "title": "Taobao",
            "hex": "E94F20",
            "source": "https://www.alibabagroup.com/en/ir/reports"
        },
        {
            "title": "Tapas",
            "hex": "FFCE00",
            "source": "https://tapas.io/site/about#media"
        },
        {
            "title": "Target",
            "hex": "CC0000",
            "source": "https://www.target.com"
        },
        {
            "title": "Task",
            "hex": "29BEB0",
            "source": "https://github.com/go-task/task/blob/367c0b38a6787bebf6ee5af864be1574ad40b24a/docs/Logo_mono.svg"
        },
        {
            "title": "Tasmota",
            "hex": "1FA3EC",
            "source": "https://tasmota.github.io/docs/"
        },
        {
            "title": "Tata",
            "hex": "486AAE",
            "source": "https://www.tatasteel.com/media/media-kit/logos-usage-guidelines/",
            "guidelines": "https://www.tatasteel.com/media/media-kit/logos-usage-guidelines/"
        },
        {
            "title": "Tauri",
            "hex": "FFC131",
            "source": "https://github.com/tauri-apps/tauri/blob/093f85dc2b90a6dd0f48d941f6e88daec311250a/app-icon.png",
            "license": {
                "type": "CC-BY-NC-ND-4.0",
                "url": "https://github.com/tauri-apps/tauri"
            }
        },
        {
            "title": "TaxBuzz",
            "hex": "ED8B0B",
            "source": "https://www.taxbuzz.com"
        },
        {
            "title": "TeamCity",
            "hex": "000000",
            "source": "https://www.jetbrains.com/company/brand/logos/",
            "guidelines": "https://www.jetbrains.com/company/brand/"
        },
        {
            "title": "TeamSpeak",
            "hex": "2580C3",
            "source": "https://www.teamspeak.com/en/more/media-pack/"
        },
        {
            "title": "TeamViewer",
            "hex": "004680",
            "source": "https://www.teamviewer.com/en-us/"
        },
        {
            "title": "TED",
            "hex": "E62B1E",
            "source": "https://www.ted.com/participate/organize-a-local-tedx-event/tedx-organizer-guide/branding-promotions/logo-and-design/your-tedx-logo"
        },
        {
            "title": "Teespring",
            "hex": "ED2761",
            "source": "https://teespring.com"
        },
        {
            "title": "Tekton",
            "hex": "FD495C",
            "source": "https://github.com/cdfoundation/artwork/blob/3e748ca9cf9c3136a4a571f7655271b568c16a64/tekton/icon/black/tekton-icon-black.svg",
            "guidelines": "https://github.com/cdfoundation/artwork/blob/main/tekton/tekton_brand_guide.pdf"
        },
        {
            "title": "TELE5",
            "hex": "C2AD6F",
            "source": "https://www.tele5.de"
        },
        {
            "title": "Telegram",
            "hex": "26A5E4",
            "source": "https://telegram.org"
        },
        {
            "title": "Telegraph",
            "hex": "FAFAFA",
            "source": "https://telegra.ph"
        },
        {
            "title": "Temporal",
            "hex": "000000",
            "source": "https://github.com/temporalio/temporaldotio/blob/b6b5f3ed1fda818d5d6c07e27ec15d51a61f2267/public/images/icons/temporal-no-text.svg"
        },
        {
            "title": "Tencent QQ",
            "hex": "EB1923",
            "source": "https://en.wikipedia.org/wiki/File:Tencent_QQ.svg#/media/File:Tencent_QQ.svg"
        },
        {
            "title": "TensorFlow",
            "hex": "FF6F00",
            "source": "https://www.tensorflow.org/extras/tensorflow_brand_guidelines.pdf"
        },
        {
            "title": "Teradata",
            "hex": "F37440",
            "source": "https://github.com/Teradata/teradata.github.io/tree/0b5124f0c652d7ba006a487c8b4b21bd61150ab2"
        },
        {
            "title": "teratail",
            "hex": "F4C51C",
            "source": "https://teratail.com"
        },
        {
            "title": "Terraform",
            "hex": "7B42BC",
            "source": "https://www.hashicorp.com/brand",
            "guidelines": "https://www.hashicorp.com/brand"
        },
        {
            "title": "Tesco",
            "hex": "00539F",
            "source": "https://www.tesco.com"
        },
        {
            "title": "Tesla",
            "hex": "CC0000",
            "source": "https://www.tesla.com/tesla-gallery"
        },
        {
            "title": "TestCafe",
            "hex": "36B6E5",
            "source": "https://github.com/DevExpress/testcafe/blob/dd174b6682b5f2675ac90e305d3d893c36a1d814/media/logos/svg/TestCafe-logo-600.svg"
        },
        {
            "title": "Testin",
            "hex": "007DD7",
            "source": "https://www.testin.cn"
        },
        {
            "title": "Testing Library",
            "hex": "E33332",
            "source": "https://testing-library.com"
        },
        {
            "title": "Tether",
            "hex": "50AF95",
            "aliases": {
                "aka": [
                    "USDt"
                ]
            },
            "source": "https://tether.to/branding/",
            "guidelines": "https://tether.to/branding/"
        },
        {
            "title": "Textpattern",
            "hex": "FFDA44",
            "source": "https://textpattern.com"
        },
        {
            "title": "TGA",
            "hex": "0014FF",
            "source": "https://thegameawards.com/about",
            "aliases": {
                "aka": [
                    "The Game Awards"
                ]
            }
        },
        {
            "title": "The Algorithms",
            "hex": "00BCB4",
            "source": "https://github.com/TheAlgorithms/website/blob/f4e439578c88fed3b21c70898605238602975d2d/public/logo_t.svg"
        },
        {
            "title": "The Conversation",
            "hex": "D8352A",
            "source": "https://theconversation.com/republishing-guidelines"
        },
        {
            "title": "The Irish Times",
            "hex": "000000",
            "source": "https://www.irishtimes.com"
        },
        {
            "title": "The Mighty",
            "hex": "D0072A",
            "source": "https://themighty.com"
        },
        {
            "title": "The Models Resource",
            "hex": "3A75BD",
            "source": "https://www.models-resource.com"
        },
        {
            "title": "The Movie Database",
            "aliases": {
                "aka": [
                    "TMDB"
                ]
            },
            "hex": "01B4E4",
            "source": "https://www.themoviedb.org/about/logos-attribution"
        },
        {
            "title": "The North Face",
            "hex": "000000",
            "source": "https://www.thenorthface.com"
        },
        {
            "title": "The Register",
            "hex": "FF0000",
            "source": "https://www.theregister.co.uk"
        },
        {
            "title": "The Sounds Resource",
            "hex": "39BE6B",
            "source": "https://www.sounds-resource.com"
        },
        {
            "title": "The Spriters Resource",
            "hex": "BE3939",
            "source": "https://www.spriters-resource.com"
        },
        {
            "title": "The Washington Post",
            "hex": "231F20",
            "source": "https://www.washingtonpost.com/brand-studio/archive/"
        },
        {
            "title": "Thingiverse",
            "hex": "248BFB",
            "source": "https://www.thingiverse.com"
        },
        {
            "title": "ThinkPad",
            "hex": "EE2624",
            "source": "https://www.lenovo.com/us/en/thinkpad"
        },
        {
            "title": "Threadless",
            "hex": "0099FF",
            "source": "https://www.threadless.com/about-us/"
        },
        {
            "title": "Three.js",
            "hex": "000000",
            "source": "https://github.com/mrdoob/three.js/blob/a567b810cfcb7f6a03e4faea99f03c53081da477/files/icon.svg"
        },
        {
            "title": "Threema",
            "hex": "3FE669",
            "source": "https://threema.ch/en/press"
        },
        {
            "title": "Thumbtack",
            "hex": "009FD9",
            "source": "https://www.thumbtack.com/press/media-resources/"
        },
        {
            "title": "Thunderbird",
            "hex": "0A84FF",
            "source": "https://github.com/thundernest/thunderbird-website/blob/d7446f3eee14b38f02ee60da7d4b4fb8c9ef20e3/media/svg/logo.svg"
        },
        {
            "title": "Thymeleaf",
            "hex": "005F0F",
            "source": "https://github.com/thymeleaf/thymeleaf-org/blob/0427d4d4c6f08d3a1fbed3bc90ceeebcf094b532/artwork/thymeleaf%202016/thymeleaf.svg"
        },
        {
            "title": "Ticketmaster",
            "hex": "026CDF",
            "source": "https://design.ticketmaster.com/brand/overview/"
        },
        {
            "title": "Tidal",
            "hex": "000000",
            "source": "https://tidal.com"
        },
        {
            "title": "Tide",
            "hex": "4050FB",
            "source": "https://www.tide.co/newsroom/"
        },
        {
            "title": "Tidyverse",
            "hex": "1A162D",
            "source": "https://github.com/rstudio/hex-stickers/blob/69528093ef59f541e5a4798dbcb00e60267e8870/SVG/tidyverse.svg"
        },
        {
            "title": "TietoEVRY",
            "hex": "063752",
            "source": "https://www.tietoevry.com/en/about-us/our-company/"
        },
        {
            "title": "TikTok",
            "hex": "000000",
            "source": "https://tiktok.com"
        },
        {
            "title": "Tile",
            "hex": "000000",
            "source": "https://www.thetileapp.com"
        },
        {
            "title": "Timescale",
            "hex": "FDB515",
            "source": "https://www.timescale.com"
        },
        {
            "title": "Tinder",
            "hex": "FF6B6B",
            "source": "https://www.gotinder.com/press"
        },
        {
            "title": "TinyLetter",
            "hex": "ED1C24",
            "source": "https://tinyletter.com/site/press/"
        },
        {
            "title": "Tistory",
            "hex": "000000",
            "source": "https://tistory.com",
            "aliases": {
                "loc": {
                    "ko-KR": "티스토리"
                }
            }
        },
        {
            "title": "tmux",
            "hex": "1BB91F",
            "source": "https://github.com/tmux/tmux/tree/f04cc3997629823f0e304d4e4184e2ec93c703f0/logo"
        },
        {
            "title": "TNT",
            "hex": "FF6600",
            "source": "https://commons.wikimedia.org/wiki/File:TNT_Express_Logo.svg"
        },
        {
            "title": "Todoist",
            "hex": "E44332",
            "source": "https://doist.com/press/"
        },
        {
            "title": "Toggl",
            "hex": "E01B22",
            "source": "https://toggl.com/media-toolkit"
        },
        {
            "title": "Tokyo Metro",
            "hex": "149DD3",
            "source": "https://en.wikipedia.org/wiki/File:TokyoMetro.svg"
        },
        {
            "title": "TOML",
            "hex": "9C4121",
            "source": "https://github.com/toml-lang/toml/blob/625f62b55c5acdfb9924c78e1d0bf4cf0be23d91/logos/toml.svg"
        },
        {
            "title": "Tomorrowland",
            "hex": "000000",
            "source": "https://global.tomorrowland.com"
        },
        {
            "title": "Topcoder",
            "hex": "29A7DF",
            "source": "https://www.topcoder.com/thrive/articles/How%20to%20use%20the%20Topcoder%20GUI%20KIT",
            "guidelines": "https://www.topcoder.com/thrive/articles/How%20to%20use%20the%20Topcoder%20GUI%20KIT"
        },
        {
            "title": "Toptal",
            "hex": "3863A0",
            "source": "https://www.toptal.com/branding"
        },
        {
            "title": "Tor Browser",
            "hex": "7D4698",
            "source": "https://styleguide.torproject.org/brand-assets/"
        },
        {
            "title": "Tor Project",
            "hex": "7E4798",
            "source": "https://styleguide.torproject.org/brand-assets/"
        },
        {
            "title": "Toshiba",
            "hex": "FF0000",
            "source": "https://commons.wikimedia.org/wiki/File:Toshiba_logo.svg"
        },
        {
            "title": "Toyota",
            "hex": "EB0A1E",
            "source": "https://www.toyota.com/brandguidelines/logo/",
            "guidelines": "https://www.toyota.com/brandguidelines/"
        },
        {
            "title": "TP-Link",
            "hex": "4ACBD6",
            "source": "https://www.tp-link.com"
        },
        {
            "title": "tqdm",
            "hex": "FFC107",
            "source": "https://github.com/tqdm/img/blob/0dd23d9336af67976f88f9988ea660cde78c54d4/logo.svg"
        },
        {
            "title": "Traefik Mesh",
            "hex": "9D0FB0",
            "source": "https://github.com/traefik/mesh/blob/ef03c40b78c08931d47fdad0be10d1986f4e21bc/docs/content/assets/img/traefik-mesh-logo.svg"
        },
        {
            "title": "Traefik Proxy",
            "hex": "24A1C1",
            "source": "https://traefik.io/traefik/"
        },
        {
            "title": "Trailforks",
            "hex": "FFCD00",
            "source": "https://www.trailforks.com/about/graphics/",
            "guidelines": "https://www.trailforks.com/about/graphics/"
        },
        {
            "title": "TrainerRoad",
            "hex": "DA291C",
            "source": "https://www.trainerroad.com/press/",
            "guidelines": "https://www.trainerroad.com/press/"
        },
        {
            "title": "Trakt",
            "hex": "ED1C24",
            "source": "https://trakt.tv"
        },
        {
            "title": "Transport for Ireland",
            "hex": "00B274",
            "source": "https://www.transportforireland.ie"
        },
        {
            "title": "Transport for London",
            "hex": "113B92",
            "source": "https://tfl.gov.uk"
        },
        {
            "title": "Travis CI",
            "hex": "3EAAAF",
            "source": "https://travis-ci.com/logo"
        },
        {
            "title": "Treehouse",
            "hex": "5FCF80",
            "source": "https://teamtreehouse.com/about"
        },
        {
            "title": "Trello",
            "hex": "0052CC",
            "source": "https://atlassian.design/resources/logo-library",
            "guidelines": "https://atlassian.design/foundations/logos/"
        },
        {
            "title": "Trend Micro",
            "hex": "D71921",
            "source": "https://www.trendmicro.com"
        },
        {
            "title": "Treyarch",
            "hex": "000000",
            "source": "https://upload.wikimedia.org/wikipedia/en/7/7a/Treyarch_logo.svg"
        },
        {
            "title": "Triller",
            "hex": "FF0089",
            "source": "https://triller.co/static/media/illustrations/logo-full-white.svg"
        },
        {
            "title": "Trino",
            "hex": "DD00A1",
            "source": "https://github.com/trinodb/docs.trino.io/blob/653a46f6bdc64b5f67302dc9ab8a0c432ca25e70/352/_static/trino.svg"
        },
        {
            "title": "Trip.com",
            "hex": "287DFA",
            "source": "https://careers.trip.com"
        },
        {
            "title": "Tripadvisor",
            "hex": "34E0A1",
            "source": "https://tripadvisor.mediaroom.com/logo-guidelines"
        },
        {
            "title": "Trivy",
            "hex": "1904DA",
            "source": "https://www.aquasec.com/brand/",
            "guidelines": "https://www.aquasec.com/brand/"
        },
        {
            "title": "Trove",
            "hex": "2D004B",
            "source": "https://trove.nla.gov.au/about/who-we-are/our-logo",
            "guidelines": "https://trove.nla.gov.au/about/who-we-are/trove-brand-guidelines"
        },
        {
            "title": "tRPC",
            "hex": "2596BE",
            "source": "https://github.com/trpc/trpc/blob/e0df4a2d5b498dd953a65901e04915c6e3f7ecc5/www/static/img/logo-no-text.svg"
        },
        {
            "title": "TrueNAS",
            "hex": "0095D5",
            "source": "https://www.truenas.com"
        },
        {
            "title": "trulia",
            "hex": "0A0B09",
            "source": "https://www.trulia.com/newsroom/media/brand-logos/",
            "guidelines": "https://www.trulia.com/newsroom/media/brand-logos/"
        },
        {
            "title": "Trusted Shops",
            "hex": "FFDC0F",
            "source": "https://brand.trustedshops.com/d/dorIFVeUmcN9/corporate-design"
        },
        {
            "title": "Trustpilot",
            "hex": "00B67A",
            "source": "https://support.trustpilot.com/hc/en-us/articles/206289947-Trustpilot-Brand-Assets-Style-Guide"
        },
        {
            "title": "Try It Online",
            "hex": "303030",
            "source": "https://tio.run"
        },
        {
            "title": "TryHackMe",
            "hex": "212C42",
            "source": "https://tryhackme.com/about"
        },
        {
            "title": "ts-node",
            "hex": "3178C6",
            "source": "https://typestrong.org/ts-node/"
        },
        {
            "title": "Tubi",
            "hex": "000000",
            "source": "https://corporate.tubitv.com/press-releases/"
        },
        {
            "title": "TUI",
            "hex": "D40E14",
            "source": "https://www.design.tui/brand/logos/",
            "guidelines": "https://www.design.tui/brand/"
        },
        {
            "title": "Tumblr",
            "hex": "36465D",
            "source": "https://www.tumblr.com/logo"
        },
        {
            "title": "TuneIn",
            "hex": "14D8CC",
            "source": "https://cms.tunein.com/press/"
        },
        {
            "title": "Turborepo",
            "hex": "EF4444",
            "source": "https://github.com/vercel/turborepo/blob/7312e316629a2138f895a90c9704045891be817b/docs/public/logo-light.svg"
        },
        {
            "title": "TurboSquid",
            "hex": "FF8135",
            "source": "https://www.brand.turbosquid.com/turbosquidicons",
            "guidelines": "https://www.brand.turbosquid.com"
        },
        {
            "title": "Turkish Airlines",
            "hex": "C70A0C",
            "source": "https://www.turkishairlines.com/tr-int/basin-odasi/logo-arsivi/index.html"
        },
        {
            "title": "Tutanota",
            "hex": "840010",
            "source": "https://github.com/tutao/tutanota/blob/8ff5f0e7d78834ac8fcb0f2357c394b757ea4793/resources/images/logo-solo-red.svg"
        },
        {
            "title": "TV Time",
            "hex": "FFD400",
            "source": "https://www.tvtime.com"
        },
        {
            "title": "Twilio",
            "hex": "F22F46",
            "source": "https://www.twilio.com/company/brand"
        },
        {
            "title": "Twitch",
            "hex": "9146FF",
            "source": "https://brand.twitch.tv"
        },
        {
            "title": "Twitter",
            "hex": "1DA1F2",
            "source": "https://brand.twitter.com"
        },
        {
            "title": "Twoo",
            "hex": "FF7102",
            "source": "https://www.twoo.com/about/press"
        },
        {
            "title": "Typeform",
            "hex": "262627",
            "source": "https://www.typeform.com"
        },
        {
            "title": "TypeScript",
            "hex": "3178C6",
            "source": "https://www.typescriptlang.org/branding",
            "guidelines": "https://www.typescriptlang.org/branding"
        },
        {
            "title": "TYPO3",
            "hex": "FF8700",
            "source": "https://typo3.com/fileadmin/assets/typo3logos/typo3_bullet_01.svg"
        },
        {
            "title": "Uber",
            "hex": "000000",
            "source": "https://www.uber.com/media/"
        },
        {
            "title": "Uber Eats",
            "hex": "06C167",
            "source": "https://www.ubereats.com"
        },
        {
            "title": "Ubiquiti",
            "hex": "0559C9",
            "source": "https://www.ui.com/marketing/#logos"
        },
        {
            "title": "Ubisoft",
            "hex": "000000",
            "source": "https://www.ubisoft.com/en-US/company/overview.aspx"
        },
        {
            "title": "uBlock Origin",
            "hex": "800000",
            "source": "https://github.com/gorhill/uBlock/blob/59aa235952a9289cfe72e4fb9f8a7d8f4c80be9a/src/img/ublock.svg"
        },
        {
            "title": "Ubuntu",
            "hex": "E95420",
            "source": "https://design.ubuntu.com/downloads/",
            "guidelines": "https://design.ubuntu.com/brand/ubuntu-logo/"
        },
        {
            "title": "Udacity",
            "hex": "02B3E4",
            "source": "https://www.udacity.com"
        },
        {
            "title": "Udemy",
            "hex": "A435F0",
            "source": "https://www.udemy.com/ourbrand/"
        },
        {
            "title": "UFC",
            "hex": "D20A0A",
            "source": "https://www.ufc.com"
        },
        {
            "title": "UIkit",
            "hex": "2396F3",
            "source": "https://getuikit.com"
        },
        {
            "title": "Ulule",
            "hex": "18A5D6",
            "source": "https://ulule.frontify.com/d/EX3dK8qsXgqh/branding-guidelines"
        },
        {
            "title": "Umbraco",
            "hex": "3544B1",
            "source": "https://umbraco.com"
        },
        {
            "title": "Unacademy",
            "hex": "08BD80",
            "source": "https://unacademy.com"
        },
        {
            "title": "Under Armour",
            "hex": "1D1D1D",
            "source": "https://www.underarmour.com/en-us/"
        },
        {
            "title": "Underscore.js",
            "hex": "0371B5",
            "source": "https://github.com/jashkenas/underscore/blob/f098f61ff84931dea69c276b3674a62b6ae4def7/docs/images/underscore.png"
        },
        {
            "title": "Undertale",
            "hex": "E71D29",
            "source": "https://undertale.com"
        },
        {
            "title": "Unicode",
            "hex": "5455FE",
            "source": "https://en.wikipedia.org/wiki/Unicode"
        },
        {
            "title": "Unilever",
            "hex": "1F36C7",
            "source": "https://www.unilever.co.uk/about/who-we-are/our-logo/"
        },
        {
            "title": "United Airlines",
            "hex": "002244",
            "source": "https://en.wikipedia.org/wiki/File:United_Airlines_Logo.svg"
        },
        {
            "title": "Unity",
            "hex": "FFFFFF",
            "source": "https://brand.unity.com",
            "guidelines": "https://brand.unity.com"
        },
        {
            "title": "Unlicense",
            "hex": "808080",
            "source": "https://commons.wikimedia.org/wiki/File:PD-icon.svg"
        },
        {
            "title": "UnoCSS",
            "hex": "333333",
            "source": "https://github.com/unocss/unocss/blob/fc2ed5bb6019b45565ff5293d4b650522f1b79b4/playground/public/icon.svg"
        },
        {
            "title": "Unraid",
            "hex": "F15A2C",
            "source": "https://unraid.net"
        },
        {
            "title": "Unreal Engine",
            "hex": "0E1128",
            "source": "https://www.unrealengine.com/en-US/branding",
            "guidelines": "https://www.unrealengine.com/en-US/branding"
        },
        {
            "title": "Unsplash",
            "hex": "000000",
            "source": "https://unsplash.com"
        },
        {
            "title": "Untangle",
            "hex": "68BD49",
            "source": "https://www.untangle.com/company-overview/",
            "guidelines": "https://www.untangle.com/company-overview/"
        },
        {
            "title": "Untappd",
            "hex": "FFC000",
            "source": "https://untappd.com"
        },
        {
            "title": "UpCloud",
            "hex": "7B00FF",
            "source": "https://upcloud.com/brand-assets/",
            "guidelines": "https://upcloud.com/brand-assets/"
        },
        {
            "title": "UpLabs",
            "hex": "3930D8",
            "source": "https://www.uplabs.com"
        },
        {
            "title": "Uploaded",
            "hex": "0E70CB",
            "source": "https://www.uploaded.net"
        },
        {
            "title": "UPS",
            "hex": "150400",
            "source": "https://www.ups.com"
        },
        {
            "title": "Upstash",
            "hex": "00E9A3",
            "source": "https://upstash.com"
        },
        {
            "title": "Uptime Kuma",
            "hex": "5CDD8B",
            "source": "https://uptime.kuma.pet"
        },
        {
            "title": "Uptobox",
            "hex": "5CE1E6",
            "source": "https://uptoboxpremium.org"
        },
        {
            "title": "Upwork",
            "hex": "6FDA44",
            "source": "https://www.upwork.com/press/"
        },
        {
            "title": "USPS",
            "hex": "333366",
            "source": "https://www.usps.com"
        },
        {
            "title": "V",
            "hex": "5D87BF",
            "source": "https://github.com/vlang/v-logo/tree/62dd9fe256f64190b53a306310c4a4cc27398d0f",
            "license": {
                "type": "MIT"
            }
        },
        {
            "title": "V2EX",
            "hex": "1F1F1F",
            "source": "https://www.v2ex.com"
        },
        {
            "title": "V8",
            "hex": "4B8BF5",
            "source": "https://v8.dev/logo"
        },
        {
            "title": "Vaadin",
            "hex": "00B4F0",
            "source": "https://vaadin.com/trademark",
            "guidelines": "https://vaadin.com/trademark"
        },
        {
            "title": "Vagrant",
            "hex": "1868F2",
            "source": "https://www.hashicorp.com/brand",
            "guidelines": "https://www.hashicorp.com/brand"
        },
        {
            "title": "Vala",
            "hex": "7239B3",
            "source": "https://commons.wikimedia.org/wiki/File:Vala_Logo.svg",
            "license": {
                "type": "MIT",
                "url": "https://commons.wikimedia.org/wiki/File:Vala_Logo.svg"
            }
        },
        {
            "title": "Valorant",
            "hex": "FA4454",
            "source": "https://commons.wikimedia.org/wiki/File:Valorant_logo_-_black_color_version.svg"
        },
        {
            "title": "Valve",
            "hex": "F74843",
            "source": "https://www.valvesoftware.com"
        },
        {
            "title": "Vapor",
            "hex": "0D0D0D",
            "source": "https://vapor.codes"
        },
        {
            "title": "Vault",
            "hex": "000000",
            "source": "https://www.hashicorp.com/brand",
            "guidelines": "https://www.hashicorp.com/brand"
        },
        {
            "title": "Vauxhall",
            "hex": "EB001E",
            "source": "https://www.stellantis.com/en/brands/vauxhall"
        },
        {
            "title": "vBulletin",
            "hex": "184D66",
            "source": "https://commons.wikimedia.org/wiki/File:VBulletin.svg"
        },
        {
            "title": "Vector Logo Zone",
            "hex": "184D66",
            "source": "https://www.vectorlogo.zone"
        },
        {
            "title": "Vectorworks",
            "hex": "000000",
            "source": "https://www.vectorworks.net/en-US"
        },
        {
            "title": "Veeam",
            "hex": "00B336",
            "source": "https://www.veeam.com/newsroom/veeam-graphics.html"
        },
        {
            "title": "Veepee",
            "hex": "EC008C",
            "source": "https://www.veepee.fr"
        },
        {
            "title": "Velog",
            "hex": "20C997",
            "source": "https://github.com/velopert/velog-client/blob/8fbbb371f4b4525b6747e54d0c608900ea8bf03e/src/static/svg/velog-icon.svg"
        },
        {
            "title": "Venmo",
            "hex": "3D95CE",
            "source": "https://venmo.com/about/brand/"
        },
        {
            "title": "Vercel",
            "hex": "000000",
            "source": "https://vercel.com/design"
        },
        {
            "title": "Verdaccio",
            "hex": "4B5E40",
            "source": "https://verdaccio.org/docs/en/logo"
        },
        {
            "title": "Veritas",
            "hex": "B1181E",
            "source": "https://my.veritas.com/cs/groups/partner/documents/styleguide/mdaw/mdq5/~edisp/tus3cpeapp3855186572.pdf"
        },
        {
            "title": "Verizon",
            "hex": "CD040B",
            "source": "https://www.verizondigitalmedia.com/about/logo-usage/"
        },
        {
            "title": "VEXXHOST",
            "hex": "2A1659",
            "source": "https://vexxhost.com"
        },
        {
            "title": "vFairs",
            "hex": "EF4678",
            "source": "https://www.vfairs.com"
        },
        {
            "title": "Viadeo",
            "hex": "F07355",
            "source": "https://viadeo.journaldunet.com"
        },
        {
            "title": "Viber",
            "hex": "7360F2",
            "source": "https://www.viber.com/brand-center/"
        },
        {
            "title": "Vim",
            "hex": "019733",
            "source": "https://commons.wikimedia.org/wiki/File:Vimlogo.svg"
        },
        {
            "title": "Vimeo",
            "hex": "1AB7EA",
            "source": "https://vimeo.com/about/brand_guidelines"
        },
        {
            "title": "Vimeo Livestream",
            "hex": "0A0A20",
            "source": "https://livestream.com"
        },
        {
            "title": "Virgin",
            "aliases": {
                "aka": [
                    "Virgin Group"
                ]
            },
            "hex": "E10A0A",
            "source": "https://www.virgin.com/img/virgin-logo-square.svg"
        },
        {
            "title": "Virgin Media",
            "hex": "ED1A37",
            "source": "https://en.wikipedia.org/wiki/Virgin_Media#/media/File:Virgin_Media.svg"
        },
        {
            "title": "VirtualBox",
            "hex": "183A61",
            "source": "https://commons.wikimedia.org/wiki/File:Virtualbox_logo.png"
        },
        {
            "title": "VirusTotal",
            "hex": "394EFF",
            "source": "https://www.virustotal.com"
        },
        {
            "title": "Visa",
            "hex": "1A1F71",
            "source": "https://merchantsignageeu.visa.com/product.asp?dptID=696"
        },
        {
            "title": "Visual Studio",
            "hex": "5C2D91",
            "source": "https://visualstudio.microsoft.com"
        },
        {
            "title": "Visual Studio Code",
            "hex": "007ACC",
            "source": "https://commons.wikimedia.org/wiki/File:Visual_Studio_Code_1.35_icon.svg"
        },
        {
            "title": "Vite",
            "hex": "646CFF",
            "source": "https://vitejs.dev"
        },
        {
            "title": "Vitess",
            "hex": "F16728",
            "source": "https://cncf-branding.netlify.app/projects/vitess/"
        },
        {
            "title": "Vitest",
            "hex": "6E9F18",
            "source": "https://vitest.dev"
        },
        {
            "title": "Vivaldi",
            "hex": "EF3939",
            "source": "https://vivaldi.com/press/"
        },
        {
            "title": "Vivino",
            "hex": "AA1329",
            "source": "https://www.vivino.com/press"
        },
        {
            "title": "VK",
            "hex": "0077FF",
            "source": "https://vk.com/brand",
            "guidelines": "https://vk.com/brand"
        },
        {
            "title": "VLC media player",
            "hex": "FF8800",
            "source": "https://git.videolan.org/?p=vlc.git;a=tree;f=extras/package/macosx/asset_sources"
        },
        {
            "title": "VMware",
            "hex": "607078",
            "source": "https://myvmware.workspaceair.com"
        },
        {
            "title": "Vodafone",
            "hex": "E60000",
            "source": "https://web.vodafone.com.eg"
        },
        {
            "title": "VoIP.ms",
            "hex": "E1382D",
            "source": "https://voip.ms"
        },
        {
            "title": "Volkswagen",
            "hex": "151F5D",
            "source": "https://www.volkswagen.ie"
        },
        {
            "title": "Volvo",
            "hex": "003057",
            "source": "https://www.media.volvocars.com/global/en-gb/logos"
        },
        {
            "title": "Vonage",
            "hex": "FFFFFF",
            "source": "https://www.vonage.com"
        },
        {
            "title": "Vowpal Wabbit",
            "hex": "FF81F9",
            "source": "https://github.com/VowpalWabbit/vowpal_wabbit/blob/1da1aa4bb4f2dfb5e1a6083c14b429b30eba372d/logo_assets/vowpal-wabbits-icon.svg"
        },
        {
            "title": "VOX",
            "hex": "DA074A",
            "source": "https://commons.wikimedia.org/wiki/File:VOX_Logo_2013.svg"
        },
        {
            "title": "VSCO",
            "hex": "000000",
            "source": "https://vscopress.co/media-kit"
        },
        {
            "title": "VSCodium",
            "hex": "2F80ED",
            "source": "https://vscodium.com"
        },
        {
            "title": "VTEX",
            "hex": "ED125F",
            "source": "https://vtex.com"
        },
        {
            "title": "Vue.js",
            "hex": "4FC08D",
            "source": "https://github.com/vuejs/art/tree/d840546f0779f0639ba3fe1cb78e7b04d8127eab",
            "guidelines": "https://github.com/vuejs/art/blob/master/README.md",
            "license": {
                "type": "CC-BY-NC-SA-4.0"
            }
        },
        {
            "title": "Vuetify",
            "hex": "1867C0",
            "source": "https://vuetifyjs.com"
        },
        {
            "title": "Vulkan",
            "hex": "AC162C",
            "source": "https://www.khronos.org/legal/trademarks/"
        },
        {
            "title": "Vultr",
            "hex": "007BFC",
            "source": "https://www.vultr.com/company/brand-assets/"
        },
        {
            "title": "W3C",
            "hex": "005A9C",
            "source": "https://www.w3.org/Consortium/Legal/logo-usage-20000308",
            "license": {
                "type": "custom",
                "url": "https://www.w3.org/Consortium/Legal/2002/trademark-license-20021231"
            }
        },
        {
            "title": "Wacom",
            "hex": "000000",
            "source": "https://support.wacom.com/hc/en-us"
        },
        {
            "title": "Wagtail",
            "hex": "43B1B0",
            "source": "https://github.com/wagtail/wagtail/blob/e3e46e23b780aa2b1b521de081cb81872f77466d/wagtail/admin/static_src/wagtailadmin/images/wagtail-logo.svg"
        },
        {
            "title": "Wails",
            "hex": "DF0000",
            "source": "https://wails.io"
        },
        {
            "title": "WakaTime",
            "hex": "000000",
            "source": "https://wakatime.com/legal/logos-and-trademark-usage",
            "guidelines": "https://wakatime.com/legal/logos-and-trademark-usage"
        },
        {
            "title": "WALKMAN",
            "hex": "000000",
            "source": "https://en.wikipedia.org/wiki/File:Walkman_logo.svg"
        },
        {
            "title": "Wallabag",
            "hex": "3F6184",
            "source": "https://github.com/wallabag/logo/blob/f670395da2d85c3bbcb8dcfa8d2a339d8af5abb0/_default/icon/svg/logo-icon-black-no-bg.svg"
        },
        {
            "title": "Walmart",
            "hex": "0071CE",
            "source": "https://corporate.walmart.com",
            "guidelines": "https://one.walmart.com/content/people-experience/associate-brand-center.html"
        },
        {
            "title": "Wantedly",
            "hex": "21BDDB",
            "source": "https://wantedlyinc.com/ja/brand_assets",
            "guidelines": "https://wantedlyinc.com/ja/brand_assets"
        },
        {
            "title": "Wappalyzer",
            "hex": "32067C",
            "source": "https://www.wappalyzer.com"
        },
        {
            "title": "Warner Bros.",
            "slug": "warnerbros",
            "hex": "004DB4",
            "source": "https://www.warnerbros.com"
        },
        {
            "title": "Warp",
            "hex": "01A4FF",
            "source": "https://warp.dev"
        },
        {
            "title": "wasmCloud",
            "hex": "00BC8E",
            "source": "https://github.com/wasmCloud/branding/tree/0827503c63f55471a0c709e97d609f56d716be40",
            "guidelines": "https://github.com/wasmCloud/branding/"
        },
        {
            "title": "Wasmer",
            "hex": "4946DD",
            "source": "https://github.com/wasmerio/wasmer.io/blob/0d425f5b4ace56496e75278e304f54492c46adde/public/images/icon.svg"
        },
        {
            "title": "Wattpad",
            "hex": "FF500A",
            "source": "https://company.wattpad.com/brandguideline",
            "guidelines": "https://company.wattpad.com/brandguideline"
        },
        {
            "title": "Wayland",
            "hex": "FFBC00",
            "source": "https://gitlab.freedesktop.org/wayland/weston/-/blob/77ede00a938b8137bd638ce67b6f58cb52b1d1b0/data/wayland.svg",
            "license": {
                "type": "MIT"
            }
        },
        {
            "title": "Waze",
            "hex": "33CCFF",
            "source": "https://www.waze.com"
        },
        {
            "title": "Wear OS",
            "hex": "4285F4",
            "source": "https://partnermarketinghub.withgoogle.com/#/brands/"
        },
        {
            "title": "Weasyl",
            "hex": "990000",
            "source": "https://www.weasyl.com"
        },
        {
            "title": "Web3.js",
            "hex": "F16822",
            "source": "https://github.com/ChainSafe/web3.js/blob/fdbda4958cbdbaebe8ed5ea59183582b07fac254/assets/logo/web3js.svg"
        },
        {
            "title": "WebAssembly",
            "hex": "654FF0",
            "source": "https://webassembly.org"
        },
        {
            "title": "WebAuthn",
            "hex": "3423A6",
            "source": "https://github.com/webauthn-open-source/webauthn-logos/tree/b21be672811eb4a5caadaba41044970cae299a55",
            "guidelines": "https://github.com/webauthn-open-source/webauthn-logos"
        },
        {
            "title": "webcomponents.org",
            "hex": "29ABE2",
            "source": "https://www.webcomponents.org"
        },
        {
            "title": "WebdriverIO",
            "hex": "EA5906",
            "source": "https://webdriver.io/docs/api/"
        },
        {
            "title": "Webflow",
            "hex": "4353FF",
            "source": "https://webflow.com"
        },
        {
            "title": "WebGL",
            "hex": "990000",
            "source": "https://www.khronos.org/legal/trademarks/",
            "guidelines": "https://www.khronos.org/legal/trademarks/"
        },
        {
            "title": "webhint",
            "hex": "4700A3",
            "source": "https://github.com/webhintio/webhint.io/blob/5c9f10a33a6d68e1f0d2b1eff0829685b9123433/src/webhint-theme/source/images/webhint-logo.svg"
        },
        {
            "title": "Weblate",
            "hex": "2ECCAA",
            "source": "https://github.com/WeblateOrg/graphics/blob/669e4f910abd9ec36fda172d2ea6f2f424a32ace/logo/weblate-black.svg",
            "license": {
                "type": "GPL-3.0-only"
            }
        },
        {
            "title": "Webmin",
            "hex": "7DA0D0",
            "source": "https://github.com/webmin/webmin/blob/84d2d3d17f638a43939220f78b83bfefbae37f76/images/webmin-blue.svg"
        },
        {
            "title": "WebMoney",
            "hex": "036CB5",
            "source": "https://www.webmoney.ru/rus/developers/logos.shtml"
        },
        {
            "title": "Webpack",
            "hex": "8DD6F9",
            "source": "https://webpack.js.org/branding/"
        },
        {
            "title": "WebRTC",
            "hex": "333333",
            "source": "https://webrtc.org"
        },
        {
            "title": "WebStorm",
            "hex": "000000",
            "source": "https://www.jetbrains.com/company/brand/logos/",
            "guidelines": "https://www.jetbrains.com/company/brand/"
        },
        {
            "title": "WEBTOON",
            "hex": "00D564",
            "source": "https://webtoons.com"
        },
        {
            "title": "WeChat",
            "hex": "07C160",
            "source": "https://wechat.design/standard/download/brand",
            "guidelines": "https://wechat.design/standard/download/brand"
        },
        {
            "title": "WeGame",
            "hex": "FAAB00",
            "source": "https://www.wegame.com.cn"
        },
        {
            "title": "Weights & Biases",
            "hex": "FFBE00",
            "source": "https://wandb.ai"
        },
        {
            "title": "Welcome to the Jungle",
            "aliases": {
                "aka": [
                    "WTTJ"
                ]
            },
            "hex": "FFCD00",
            "source": "https://www.welcometothejungle.com"
        },
        {
            "title": "WEMO",
            "hex": "72D44C",
            "source": "https://commons.wikimedia.org/wiki/File:WeMoApp.svg"
        },
        {
            "title": "Western Digital",
            "aliases": {
                "aka": [
                    "WD"
                ]
            },
            "hex": "000000",
            "source": "https://www.westerndigital.com"
        },
        {
            "title": "WeTransfer",
            "hex": "409FFF",
            "source": "https://wetransfer.com"
        },
        {
            "title": "WhatsApp",
            "hex": "25D366",
            "source": "https://www.facebook.com/brand/resources/whatsapp/whatsapp-brand",
            "guidelines": "https://www.facebook.com/brand/resources/whatsapp/whatsapp-brand"
        },
        {
            "title": "When I Work",
            "hex": "51A33D",
            "source": "https://wheniwork.com"
        },
        {
            "title": "WhiteSource",
            "hex": "161D4E",
            "source": "https://www.whitesourcesoftware.com/whitesource-media-kit/"
        },
        {
            "title": "Wii",
            "hex": "8B8B8B",
            "source": "https://commons.wikimedia.org/wiki/File:Wii.svg"
        },
        {
            "title": "Wii U",
            "hex": "8B8B8B",
            "source": "https://commons.wikipedia.org/wiki/File:WiiU.svg"
        },
        {
            "title": "Wiki.js",
            "hex": "1976D2",
            "source": "https://cdn.js.wiki/images/wikijs-butterfly-mono.svg"
        },
        {
            "title": "Wikidata",
            "hex": "006699",
            "source": "https://commons.wikimedia.org/wiki/File:Wikidata-logo-en.svg"
        },
        {
            "title": "Wikimedia Commons",
            "hex": "006699",
            "source": "https://commons.wikimedia.org/wiki/File:Commons-logo.svg"
        },
        {
            "title": "Wikipedia",
            "hex": "000000",
            "source": "https://commons.wikimedia.org/wiki/File:Wikipedia-logo-v2.svg"
        },
        {
            "title": "Wikiquote",
            "hex": "006699",
            "source": "https://commons.wikimedia.org/wiki/File:Wikiquote-logo.svg"
        },
        {
            "title": "Wikivoyage",
            "hex": "006699",
            "source": "https://commons.wikimedia.org/wiki/File:Wikivoyage-Logo-v3-en.svg"
        },
        {
            "title": "Winamp",
            "hex": "F93821",
            "source": "https://www.winamp.com"
        },
        {
            "title": "Windi CSS",
            "hex": "48B0F1",
            "source": "https://github.com/windicss/docs/blob/d7a01df515c4fa30dbb33ede7c46392e21fbf2cb/public/assets/logo.svg"
        },
        {
            "title": "Windows",
            "hex": "0078D6",
            "source": "https://commons.wikimedia.org/wiki/File:Windows_10_Logo.svg"
        },
        {
            "title": "Windows 11",
            "hex": "0078D4",
            "source": "https://commons.wikimedia.org/wiki/File:Windows_logo_-_2021_(Black).svg",
            "guidelines": "https://query.prod.cms.rt.microsoft.com/cms/api/am/binary/RE1voQq"
        },
        {
            "title": "Windows 95",
            "hex": "008080",
            "source": "https://en.wikipedia.org/wiki/Windows_95"
        },
        {
            "title": "Windows Terminal",
            "hex": "4D4D4D",
            "source": "https://github.com/microsoft/terminal/blob/a90289548f8548bf5c370a4b141b4b815c22616b/res/terminal/Terminal_HC.svg"
        },
        {
            "title": "Windows XP",
            "hex": "003399",
            "source": "https://commons.wikimedia.org/wiki/File:Windows_logo_-_2002%E2%80%932012_(Multicolored).svg"
        },
        {
            "title": "Winmate",
            "hex": "C11920",
            "source": "https://www.winmate.com/NewsAndEvents/Publications"
        },
        {
            "title": "Wipro",
            "hex": "341C53",
            "source": "https://www.wipro.com/content/dam/nexus/en/service-lines/applications/latest-thinking/state-of-cybersecurity-report-2019.pdf"
        },
        {
            "title": "Wire",
            "hex": "000000",
            "source": "https://brand.wire.com",
            "guidelines": "https://brand.wire.com"
        },
        {
            "title": "WireGuard",
            "hex": "88171A",
            "source": "https://www.wireguard.com"
        },
        {
            "title": "Wireshark",
            "hex": "1679A7",
            "source": "https://gitlab.com/wanduow/wireshark/-/blob/cd5539b0f76975474869984a9d2f0fce29d5c21e/image/wsicon.svg"
        },
        {
            "title": "Wise",
            "hex": "9FE870",
            "source": "https://wise.design/foundations/logo",
            "guidelines": "https://wise.design/foundations/logo"
        },
        {
            "title": "Wish",
            "hex": "2FB7EC",
            "source": "https://wish.com"
        },
        {
            "title": "Wistia",
            "hex": "54BBFF",
            "source": "https://wistia.com/about/assets",
            "guidelines": "https://wistia.com/about/assets"
        },
        {
            "title": "Wix",
            "hex": "0C6EFC",
            "source": "https://www.wix.com/about/design-assets"
        },
        {
            "title": "Wizz Air",
            "hex": "C6007E",
            "source": "https://wizzair.com/en-gb/information-and-services/about-us/press-office/logos"
        },
        {
            "title": "Wolfram",
            "hex": "DD1100",
            "source": "https://company.wolfram.com/press-center/wolfram-corporate/"
        },
        {
            "title": "Wolfram Language",
            "hex": "DD1100",
            "source": "https://company.wolfram.com/press-center/language/"
        },
        {
            "title": "Wolfram Mathematica",
            "hex": "DD1100",
            "source": "https://company.wolfram.com/press-center/mathematica/"
        },
        {
            "title": "Woo",
            "hex": "96588A",
            "source": "https://woocommerce.com/style-guide/",
            "guidelines": "https://woocommerce.com/trademark-guidelines/"
        },
        {
            "title": "WooCommerce",
            "hex": "96588A",
            "source": "https://woocommerce.com/style-guide/",
            "guidelines": "https://woocommerce.com/trademark-guidelines/"
        },
        {
            "title": "WordPress",
            "hex": "21759B",
            "source": "https://wordpress.org/about/logos"
        },
        {
            "title": "Workplace",
            "hex": "4326C4",
            "source": "https://en.facebookbrand.com",
            "guidelines": "https://en.facebookbrand.com"
        },
        {
            "title": "World Health Organization",
            "hex": "0093D5",
            "source": "https://www.who.int"
        },
        {
            "title": "WP Engine",
            "hex": "0ECAD4",
            "source": "https://wpengine.com/brand-assets/"
        },
        {
            "title": "WP Rocket",
            "hex": "F56640",
            "source": "https://wp-rocket.me"
        },
        {
            "title": "WPExplorer",
            "hex": "2563EB",
            "source": "https://wpexplorer.com"
        },
        {
            "title": "write.as",
            "hex": "5BC4EE",
            "source": "https://write.as/brand",
            "guidelines": "https://write.as/brand"
        },
        {
            "title": "WWE",
            "hex": "000000",
            "source": "https://commons.wikimedia.org/wiki/File:WWE_Network_logo.svg"
        },
        {
            "title": "Wwise",
            "hex": "00549F",
            "source": "https://www.audiokinetic.com/resources/credits/",
            "guidelines": "https://www.audiokinetic.com/resources/credits/"
        },
        {
            "title": "X.Org",
            "hex": "F28834",
            "source": "https://upload.wikimedia.org/wikipedia/commons/9/90/X.Org_Logo.svg"
        },
        {
            "title": "Xamarin",
            "hex": "3498DB",
            "source": "https://github.com/dotnet-foundation/swag/tree/0d21c59a604f348f509d772c12a99b888ed9f21f/xamarin"
        },
        {
            "title": "XAML",
            "hex": "0C54C2",
            "source": "https://github.com/microsoft/microsoft-ui-xaml/issues/1185#issuecomment-529731046"
        },
        {
            "title": "XAMPP",
            "hex": "FB7A24",
            "source": "https://www.apachefriends.org/en/"
        },
        {
            "title": "Xbox",
            "hex": "107C10",
            "source": "https://www.xbox.com/en-US/consoles"
        },
        {
            "title": "Xcode",
            "hex": "147EFB",
            "source": "https://developer.apple.com/develop/"
        },
        {
            "title": "XDA Developers",
            "hex": "EA7100",
            "source": "https://www.xda-developers.com"
        },
        {
            "title": "Xero",
            "hex": "13B5EA",
            "source": "https://www.xero.com/uk/about/media/downloads"
        },
        {
            "title": "XFCE",
            "hex": "2284F2",
            "source": "https://www.xfce.org/download#artwork"
        },
        {
            "title": "Xiaomi",
            "hex": "FF6900",
            "source": "https://www.mi.com/global"
        },
        {
            "title": "Xilinx",
            "hex": "E01F27",
            "source": "https://www.xilinx.com"
        },
        {
            "title": "Xing",
            "hex": "006567",
            "source": "https://dev.xing.com/logo_rules"
        },
        {
            "title": "XMPP",
            "hex": "002B5C",
            "source": "https://github.com/xsf/xmpp.org/tree/00c49187e353c1a156c95562dafaf129e688fbad/content/icons"
        },
        {
            "title": "XO",
            "hex": "5ED9C7",
            "source": "https://github.com/xojs/xo/tree/f9c7db99255d009b3c81535ced021c3f6ade57b4"
        },
        {
            "title": "XRP",
            "hex": "25A768",
            "source": "https://xrpl.org"
        },
        {
            "title": "XSplit",
            "hex": "0095DE",
            "source": "https://www.xsplit.com/presskit"
        },
        {
            "title": "XState",
            "hex": "2C3E50",
            "source": "https://github.com/davidkpiano/xstate/blob/544df7f00e2ef49603b5e5ff2f0d183ff6bd5e7c/docs/.vuepress/public/logo.svg"
        },
        {
            "title": "Y Combinator",
            "hex": "F0652F",
            "source": "https://www.ycombinator.com/press/"
        },
        {
            "title": "Yahoo!",
            "hex": "6001D2",
            "source": "https://yahoo.com"
        },
        {
            "title": "Yale",
            "hex": "FFD900",
            "source": "https://yalehome.com"
        },
        {
            "title": "Yamaha Corporation",
            "hex": "4B1E78",
            "source": "https://www.yamaha.com/en/"
        },
        {
            "title": "Yamaha Motor Corporation",
            "hex": "E60012",
            "source": "https://en.wikipedia.org/wiki/Yamaha_Motor_Company"
        },
        {
            "title": "YAML",
            "hex": "CB171E",
            "source": "https://commons.wikimedia.org/wiki/File:Official_YAML_Logo.svg"
        },
        {
            "title": "Yammer",
            "hex": "106EBE",
            "source": "https://developer.microsoft.com/en-us/fluentui#/styles/web/colors/products"
        },
        {
            "title": "Yarn",
            "hex": "2C8EBB",
            "source": "https://github.com/yarnpkg/assets/tree/76d30ca2aebed5b73ea8131d972218fb860bd32d"
        },
        {
            "title": "Yelp",
            "hex": "D32323",
            "source": "https://www.yelp.com/styleguide/icons"
        },
        {
            "title": "Yoast",
            "hex": "A4286A",
            "source": "https://yoast.com/media/logo/"
        },
        {
            "title": "YOLO",
            "hex": "00FFFF",
            "source": "https://pjreddie.com/darknet/yolo/"
        },
        {
            "title": "YourTravel.TV",
            "hex": "F79025",
            "source": "https://yourtravel.tv"
        },
        {
            "title": "YouTube",
            "hex": "FF0000",
            "source": "https://www.youtube.com/howyoutubeworks/resources/brand-resources/#logos-icons-and-colors",
            "guidelines": "https://www.youtube.com/howyoutubeworks/resources/brand-resources/#logos-icons-and-colors"
        },
        {
            "title": "YouTube Gaming",
            "hex": "FF0000",
            "source": "https://gaming.youtube.com"
        },
        {
            "title": "YouTube Music",
            "hex": "FF0000",
            "source": "https://partnermarketinghub.withgoogle.com/#/brands/"
        },
        {
            "title": "YouTube Studio",
            "hex": "FF0000",
            "source": "https://www.youtube.com"
        },
        {
            "title": "YouTube TV",
            "hex": "FF0000",
            "source": "https://partnermarketinghub.withgoogle.com/#/brands/"
        },
        {
            "title": "Yubico",
            "hex": "84BD00",
            "source": "https://www.yubico.com/wp-content/themes/coronado/img/icon.svg"
        },
        {
            "title": "Z-Wave",
            "hex": "1B365D",
            "source": "https://www.z-wave.com"
        },
        {
            "title": "Żabka",
            "hex": "006420",
            "source": "https://www.zabka.pl"
        },
        {
            "title": "Zalando",
            "hex": "FF6900",
            "source": "https://www.zalando.co.uk"
        },
        {
            "title": "Zalo",
            "hex": "0068FF",
            "source": "https://zalo.me"
        },
        {
            "title": "Zapier",
            "hex": "FF4A00",
            "source": "https://zapier.com/about/brand"
        },
        {
            "title": "Zara",
            "hex": "000000",
            "source": "https://www.zara.com"
        },
        {
            "title": "Zazzle",
            "hex": "212121",
            "source": "https://www.zazzle.com/logo",
            "guidelines": "https://www.zazzle.com/logo"
        },
        {
            "title": "Zcash",
            "aliases": {
                "aka": [
                    "ZEC"
                ]
            },
            "hex": "F4B728",
            "source": "https://z.cash/press/",
            "guidelines": "https://www.zfnd.org/about/trademark-policy/"
        },
        {
            "title": "ZDF",
            "hex": "FA7D19",
            "source": "https://www.zdf.de"
        },
        {
            "title": "Zebra Technologies",
            "hex": "000000",
            "source": "https://www.zebra.com"
        },
        {
            "title": "Zelle",
            "hex": "6D1ED4",
            "source": "https://www.zellepay.com"
        },
        {
            "title": "Zend",
            "hex": "0679EA",
            "source": "https://www.zend.com"
        },
        {
            "title": "Zend Framework",
            "hex": "68B604",
            "source": "https://framework.zend.com"
        },
        {
            "title": "Zendesk",
            "hex": "03363D",
            "source": "https://brandland.zendesk.com"
        },
        {
            "title": "Zenn",
            "hex": "3EA8FF",
            "source": "https://zenn.dev/mediakit"
        },
        {
            "title": "Zenodo",
            "hex": "1682D4",
            "source": "https://about.zenodo.org",
            "guidelines": "https://about.zenodo.org"
        },
        {
            "title": "Zerodha",
            "hex": "387ED1",
            "source": "https://zerodha.com"
        },
        {
            "title": "ZeroMQ",
            "hex": "DF0000",
            "source": "https://github.com/zeromq/zeromq.org/blob/00f635314a0b0b801d411c7efef314dfd9625404/static/safari-pinned-tab.svg"
        },
        {
            "title": "Zerply",
            "hex": "7BBB6E",
            "source": "https://zerply.com/about/resources"
        },
        {
            "title": "Zettlr",
            "hex": "1CB27E",
            "source": "https://www.zettlr.com",
            "guidelines": "https://www.zettlr.com/press"
        },
        {
            "title": "Zhihu",
            "hex": "0084FF",
            "source": "https://www.zhihu.com"
        },
        {
            "title": "Zig",
            "hex": "F7A41D",
            "source": "https://github.com/ziglang/logo/tree/608770bf7303613c18a8c3faf284516fa31072f0",
            "license": {
                "type": "CC-BY-SA-4.0"
            }
        },
        {
            "title": "Zigbee",
            "hex": "EB0443",
            "source": "https://zigbeealliance.org/solution/zigbee/"
        },
        {
            "title": "Zilch",
            "hex": "00D287",
            "source": "https://www.zilch.com"
        },
        {
            "title": "Zillow",
            "hex": "006AFF",
            "source": "https://www.zillow.com"
        },
        {
            "title": "ZincSearch",
            "hex": "5BA37F",
            "source": "https://zincsearch.com"
        },
        {
            "title": "Zingat",
            "hex": "009CFB",
            "source": "https://www.zingat.com/kurumsal-logolar"
        },
        {
            "title": "Zoho",
            "hex": "C8202B",
            "source": "https://www.zoho.com/branding/"
        },
        {
            "title": "Zoiper",
            "hex": "F47920",
            "source": "https://www.zoiper.com/en/products"
        },
        {
            "title": "Zomato",
            "hex": "E23744",
            "source": "https://www.zomato.com/business/apps"
        },
        {
            "title": "Zoom",
            "hex": "2D8CFF",
            "source": "https://zoom.us/brandguidelines"
        },
        {
            "title": "Zorin",
            "hex": "0CC1F3",
            "source": "https://zorinos.com/press/"
        },
        {
            "title": "Zotero",
            "hex": "CC2936",
            "source": "https://www.zotero.org/support/brand"
        },
        {
            "title": "Zulip",
            "hex": "FFFFFF",
            "source": "https://github.com/zulip/zulip/blob/df9e40491dc77b658d943cff36a816d46e32ce1b/static/images/logo/zulip-org-logo.svg"
        },
        {
            "title": "Zyte",
            "hex": "B02CCE",
            "source": "https://www.zyte.com"
        }
    ]
}<|MERGE_RESOLUTION|>--- conflicted
+++ resolved
@@ -9340,10 +9340,6 @@
             "guidelines": "https://www.protocols.io/brand"
         },
         {
-<<<<<<< HEAD
-            "title": "Proton Mail",
-            "hex": "A692FF",
-=======
             "title": "Proton",
             "hex": "6D4AFF",
             "source": "https://proton.me/media/kit"
@@ -9351,7 +9347,11 @@
         {
             "title": "Proton Drive",
             "hex": "EF548C",
->>>>>>> 92773ddc
+            "source": "https://proton.me/media/kit"
+        },
+        {
+            "title": "Proton Mail",
+            "hex": "A692FF",
             "source": "https://proton.me/media/kit"
         },
         {
