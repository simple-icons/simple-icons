--- conflicted
+++ resolved
@@ -2481,20 +2481,14 @@
             "source": "https://github.com/gruntjs/gruntjs.com/tree/master/src/media"
         },
         {
-<<<<<<< HEAD
+            "title": "Guangzhou Metro",
+            "hex": "C51935",
+            "source": "https://commons.wikimedia.org/wiki/File:Guangzhou_Metro_logo.svg"
+        },
+        {
             "title": "gulp",
             "hex": "CF4647",
             "source": "https://gulpjs.com/"
-=======
-            "title": "Guangzhou Metro",
-            "hex": "C51935",
-            "source": "https://commons.wikimedia.org/wiki/File:Guangzhou_Metro_logo.svg"
-        },
-        {
-            "title": "Gulp",
-            "hex": "DA4648",
-            "source": "https://github.com/gulpjs/artwork/blob/master/gulp.svg"
->>>>>>> a835c687
         },
         {
             "title": "Gumroad",
