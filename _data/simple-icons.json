--- conflicted
+++ resolved
@@ -141,15 +141,14 @@
             "source": "https://www.adobe.com/products/xd.html"
         },
         {
-<<<<<<< HEAD
             "title": "Affinity Designer",
             "hex": "1B72BE",
             "source": "https://affinity.serif.com/en-gb/designer/"
-=======
+        },
+        {
             "title": "Aiqfome",
             "hex": "7A1FA2",
             "source": "https://aiqfome.com"
->>>>>>> afe98c6f
         },
         {
             "title": "Airbnb",
