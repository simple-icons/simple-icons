--- conflicted
+++ resolved
@@ -1971,15 +1971,14 @@
             "source": "https://search.google.com/search-console"
         },
         {
-<<<<<<< HEAD
             "title": "Google Street View",
             "hex": "FFC20B",
             "source": "https://es.wikipedia.org/wiki/Google_Street_View"
-=======
+        },
+        {
             "title": "Google Translate",
             "hex": "4285F4",
             "source": "https://en.wikipedia.org/wiki/Google_Translate"
->>>>>>> 99da13c3
         },
         {
             "title": "GOV.UK",
