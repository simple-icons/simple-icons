{
    "icons": [
        {
            "title": ".NET",
            "hex": "5C2D91",
            "source": "https://docs.microsoft.com/en-us/dotnet/images/hub/net.svg"
        },
        {
            "title": "1001Tracklists",
            "hex": "40AEF0",
            "source": "https://www.1001tracklists.com/"
        },
        {
            "title": "1Password",
            "hex": "0094F5",
            "source": "https://1password.com/press/"
        },
        {
            "title": "42",
            "hex": "000000",
            "source": "https://www.42.fr/"
        },
        {
            "title": "4D",
            "hex": "004088",
            "source": "https://www.4d.com/"
        },
        {
            "title": "500px",
            "hex": "0099E5",
            "source": "https://about.500px.com/press"
        },
        {
            "title": "A-Frame",
            "hex": "EF2D5E",
            "source": "https://aframe.io/docs/"
        },
        {
            "title": "ABB RobotStudio",
            "hex": "FF9E0F",
            "source": "https://new.abb.com/products/robotics/en/robotstudio/downloads"
        },
        {
            "title": "Ableton Live",
            "hex": "000000",
            "source": "https://www.ableton.com/en/legal/branding-trademark-guidelines/"
        },
        {
            "title": "About.me",
            "hex": "00A98F",
            "source": "https://about.me/assets"
        },
        {
            "title": "Abstract",
            "hex": "191A1B",
            "source": "https://www.abstract.com/about/"
        },
        {
            "title": "Academia",
            "hex": "41454A",
            "source": "https://www.academia.edu/"
        },
        {
            "title": "Accusoft",
            "hex": "A9225C",
            "source": "https://company-39138.frontify.com/d/7EKFm12NQSa8/accusoft-corporation-style-guide#/style-guide/logo"
        },
        {
            "title": "ACM",
            "hex": "0085CA",
            "source": "http://identitystandards.acm.org/"
        },
        {
            "title": "ActiGraph",
            "hex": "0B2C4A",
            "source": "http://www.actigraphcorp.com/"
        },
        {
            "title": "Activision",
            "hex": "000000",
            "source": "https://www.activision.com/"
        },
        {
            "title": "AdBlock",
            "hex": "F40D12",
            "source": "https://getadblock.com/"
        },
        {
            "title": "Adblock Plus",
            "hex": "C70D2C",
            "source": "https://adblockplus.org/"
        },
        {
            "title": "AddThis",
            "hex": "FF6550",
            "source": "http://www.addthis.com/"
        },
        {
            "title": "AdGuard",
            "hex": "66B574",
            "source": "https://adguard.com/en/contribute.html"
        },
        {
            "title": "Adobe",
            "hex": "FF0000",
            "source": "https://www.adobe.com/"
        },
        {
            "title": "Adobe Acrobat Reader",
            "hex": "EC1C24",
            "source": "https://acrobat.adobe.com/"
        },
        {
            "title": "Adobe After Effects",
            "hex": "9999FF",
            "source": "https://www.adobe.com/products/aftereffects.html"
        },
        {
            "title": "Adobe Audition",
            "hex": "9999FF",
            "source": "https://www.adobe.com/creativecloud/video.html"
        },
        {
            "title": "Adobe Creative Cloud",
            "hex": "DA1F26",
            "source": "https://www.adobe.com/creativecloud/plans.html"
        },
        {
            "title": "Adobe Dreamweaver",
            "hex": "FF61F6",
            "source": "https://www.adobe.com/products/dreamweaver.html"
        },
        {
            "title": "Adobe Fonts",
            "hex": "323232",
            "source": "https://www.adobe.com/creativecloud/services.html"
        },
        {
            "title": "Adobe Illustrator",
            "hex": "FF9A00",
            "source": "https://www.adobe.com/products/illustrator.html"
        },
        {
            "title": "Adobe InDesign",
            "hex": "EE3D8F",
            "source": "https://www.adobe.com/products/indesign.html"
        },
        {
            "title": "Adobe Lightroom CC",
            "hex": "31A8FF",
            "source": "https://www.adobe.com/products/photoshop-lightroom.html"
        },
        {
            "title": "Adobe Lightroom Classic",
            "hex": "31A8FF",
            "source": "https://www.adobe.com/products/photoshop-lightroom-classic.html"
        },
        {
            "title": "Adobe PhoneGap",
            "hex": "27A1C5",
            "source": "https://phonegap.com/about/logos/"
        },
        {
            "title": "Adobe Photoshop",
            "hex": "31A8FF",
            "source": "https://www.adobe.com/products/photoshop.html"
        },
        {
            "title": "Adobe Premiere Pro",
            "hex": "EA77FF",
            "source": "https://www.adobe.com/ie/products/premiere.html"
        },
        {
            "title": "Adobe XD",
            "hex": "FF26BE",
            "source": "https://www.adobe.com/products/xd.html"
        },
        {
            "title": "AdonisJS",
            "hex": "220052",
            "source": "https://adonisjs.com/"
        },
        {
            "title": "Aer Lingus",
            "hex": "006272",
            "source": "https://www.aerlingus.com/"
        },
        {
            "title": "Affinity",
            "hex": "222324",
            "source": "https://affinity.serif.com/"
        },
        {
            "title": "Affinity Designer",
            "hex": "1B72BE",
            "source": "https://affinity.serif.com/en-gb/designer/"
        },
        {
            "title": "Affinity Photo",
            "hex": "7E4DD2",
            "source": "https://affinity.serif.com/en-gb/photo/"
        },
        {
            "title": "Affinity Publisher",
            "hex": "C9284D",
            "source": "https://affinity.serif.com/en-gb/publisher/"
        },
        {
            "title": "Aiqfome",
            "hex": "7A1FA2",
            "source": "https://aiqfome.com"
        },
        {
            "title": "Air Canada",
            "hex": "F01428",
            "source": "https://www.aircanada.com/"
        },
        {
            "title": "Air France",
            "hex": "002157",
            "source": "https://www.airfrance.fr/"
        },
        {
            "title": "Airbnb",
            "hex": "FF5A5F",
            "source": "https://www.airbnb.com"
        },
        {
            "title": "Airbus",
            "hex": "00205B",
            "source": "https://brand.airbus.com/brand-elements/logo.html"
        },
        {
            "title": "Aircall",
            "hex": "00B388",
            "source": "https://aircall.io/"
        },
        {
            "title": "AirPlay Audio",
            "hex": "000000",
            "source": "https://developer.apple.com/design/human-interface-guidelines/airplay/overview/icons/"
        },
        {
            "title": "AirPlay Video",
            "hex": "000000",
            "source": "https://developer.apple.com/design/human-interface-guidelines/airplay/overview/icons/"
        },
        {
            "title": "Airtable",
            "hex": "18BFFF",
            "source": "https://airtable.com/press"
        },
        {
            "title": "Alfa Romeo",
            "hex": "981E32",
            "source": "http://www.fcaci.com/x/Alfa"
        },
        {
            "title": "Algolia",
            "hex": "5468FF",
            "source": "https://www.algolia.com/press/?section=brand-guidelines"
        },
        {
            "title": "Alipay",
            "hex": "00A1E9",
            "source": "https://gw.alipayobjects.com/os/rmsportal/trUJZfSrlnRCcFgfZGjD.ai"
        },
        {
            "title": "AlliedModders",
            "hex": "1578D3",
            "source": "https://forums.alliedmods.net/index.php"
        },
        {
            "title": "AlloCiné",
            "hex": "FECC00",
            "source": "http://www.allocine.fr/favicon.ico"
        },
        {
            "title": "Alpine Linux",
            "hex": "0D597F",
            "source": "https://alpinelinux.org/"
        },
        {
            "title": "Altium Designer",
            "hex": "A5915F",
            "source": "https://www.altium.com/altium-designer/"
        },
        {
            "title": "Amazon",
            "hex": "FF9900",
            "source": "https://worldvectorlogo.com/logo/amazon-icon"
        },
        {
            "title": "Amazon Alexa",
            "hex": "00CAFF",
            "source": "https://developer.amazon.com/docs/alexa-voice-service/logo-and-brand.html"
        },
        {
            "title": "Amazon AWS",
            "hex": "232F3E",
            "source": "https://upload.wikimedia.org/wikipedia/commons/9/93/Amazon_Web_Services_Logo.svg"
        },
        {
            "title": "Amazon Fire TV",
            "hex": "FC4C02",
            "source": "https://www.amazon.com/gp/help/customer/display.html?nodeId=201348270"
        },
        {
            "title": "Amazon Lumberyard",
            "hex": "67459B",
            "source": "https://github.com/aws/lumberyard"
        },
        {
            "title": "Amazon Prime",
            "hex": "00A8E1",
            "source": "https://www.amazon.com/b?node=17277626011"
        },
        {
            "title": "AMD",
            "hex": "ED1C24",
            "source": "https://subscriptions.amd.com/greatpower/img/amd-logo-black.svg"
        },
        {
            "title": "American Airlines",
            "hex": "0078D2",
            "source": "https://en.wikipedia.org/wiki/File:American_Airlines_logo_2013.svg"
        },
        {
            "title": "American Express",
            "hex": "2E77BC",
            "source": "https://commons.wikimedia.org/wiki/File:American_Express_logo.svg"
        },
        {
            "title": "Anaconda",
            "hex": "42B029",
            "source": "https://www.anaconda.com/media-kit/"
        },
        {
            "title": "Analogue",
            "hex": "1A1A1A",
            "source": "https://www.analogue.co/"
        },
        {
            "title": "Anchor",
            "hex": "8940FA",
            "source": "https://anchor.fm/"
        },
        {
            "title": "Andela",
            "hex": "3359DF",
            "source": "https://andela.com/press/"
        },
        {
            "title": "Android",
            "hex": "3DDC84",
            "source": "https://developer.android.com/distribute/marketing-tools/brand-guidelines"
        },
        {
            "title": "Android Auto",
            "hex": "4285F4",
            "source": "https://partnermarketinghub.withgoogle.com/#/brands/"
        },
        {
            "title": "Android Studio",
            "hex": "3DDC84",
            "source": "https://en.wikipedia.org/wiki/Android_Studio"
        },
        {
            "title": "AngelList",
            "hex": "000000",
            "source": "https://angel.co/logo"
        },
        {
            "title": "Angular",
            "hex": "DD0031",
            "source": "https://angular.io/assets/images/logos/angular/angular_solidBlack.svg"
        },
        {
            "title": "Angular Universal",
            "hex": "00ACC1",
            "source": "https://angular.io/presskit"
        },
        {
            "title": "AngularJS",
            "hex": "E23237",
            "source": "https://angularjs.org/"
        },
        {
            "title": "Ansible",
            "hex": "EE0000",
            "source": "https://www.ansible.com/logos"
        },
        {
            "title": "Ansys",
            "hex": "FFB71B",
            "source": "https://www.ansys.com/about-ansys/brand"
        },
        {
            "title": "Ant Design",
            "hex": "0170FE",
            "source": "https://ant.design/components/icon/"
        },
        {
            "title": "Antena 3",
            "hex": "FF7328",
            "source": "https://www.antena3.com/"
        },
        {
            "title": "Apache",
            "hex": "D22128",
            "source": "https://www.apache.org/foundation/press/kit/"
        },
        {
            "title": "Apache Airflow",
            "hex": "007A88",
            "source": "https://github.com/apache/airflow/tree/master/docs/img/logos"
        },
        {
            "title": "Apache Ant",
            "hex": "A81C7D",
            "source": "https://commons.wikimedia.org/wiki/File:Apache-Ant-logo.svg"
        },
        {
            "title": "Apache Cassandra",
            "hex": "1287B1",
            "source": "https://upload.wikimedia.org/wikipedia/commons/5/5e/Cassandra_logo.svg"
        },
        {
            "title": "Apache CloudStack",
            "hex": "2AA5DC",
            "source": "http://cloudstack.apache.org/trademark-guidelines.html"
        },
        {
            "title": "Apache Cordova",
            "hex": "E8E8E8",
            "source": "https://cordova.apache.org/artwork/"
        },
        {
            "title": "Apache Druid",
            "hex": "29F1FB",
            "source": "https://apache.org/logos/"
        },
        {
            "title": "Apache ECharts",
            "hex": "AA344D",
            "source": "https://apache.org/logos/"
        },
        {
            "title": "Apache Flink",
            "hex": "E6526F",
            "source": "https://flink.apache.org/material.html"
        },
        {
            "title": "Apache Kafka",
            "hex": "000000",
            "source": "https://commons.wikimedia.org/wiki/File:Apache_kafka.svg"
        },
        {
            "title": "Apache Maven",
            "hex": "C71A36",
            "source": "https://en.wikipedia.org/wiki/Apache_Maven"
        },
        {
            "title": "Apache NetBeans IDE",
            "hex": "1B6AC6",
            "source": "https://netbeans.apache.org/images/"
        },
        {
            "title": "Apache OpenOffice",
            "hex": "0E85CD",
            "source": "https://www.openoffice.org/marketing/art/galleries/logos/index.html"
        },
        {
            "title": "Apache Pulsar",
            "hex": "188FFF",
            "source": "https://apache.org/logos/"
        },
        {
            "title": "Apache RocketMQ",
            "hex": "D77310",
            "source": "https://rocketmq.apache.org/"
        },
        {
            "title": "Apache Solr",
            "hex": "D9411E",
            "source": "https://lucene.apache.org/solr/"
        },
        {
            "title": "Apache Spark",
            "hex": "E25A1C",
            "source": "https://spark.apache.org/images/"
        },
        {
            "title": "Apollo GraphQL",
            "hex": "311C87",
            "source": "https://github.com/apollographql/space-kit/blob/9a42083746a49c9a734563f427c13233e42adcc9/logos/mark.svg"
        },
        {
            "title": "App Store",
            "hex": "0D96F6",
            "source": "https://developer.apple.com/app-store/"
        },
        {
            "title": "Apple",
            "hex": "999999",
            "source": "https://worldvectorlogo.com/logo/apple"
        },
        {
            "title": "Apple Music",
            "hex": "000000",
            "source": "https://www.apple.com/itunes/marketing-on-music/identity-guidelines.html#apple-music-icon"
        },
        {
            "title": "Apple Pay",
            "hex": "000000",
            "source": "https://developer.apple.com/apple-pay/marketing/"
        },
        {
            "title": "Apple Podcasts",
            "hex": "9933CC",
            "source": "https://www.apple.com/itunes/marketing-on-podcasts/identity-guidelines.html#apple-podcasts-icon"
        },
        {
            "title": "Apple TV",
            "hex": "000000",
            "source": "https://commons.wikimedia.org/wiki/File:AppleTV.svg"
        },
        {
            "title": "AppSignal",
            "hex": "21375A",
            "source": "https://appsignal.com/"
        },
        {
            "title": "AppVeyor",
            "hex": "00B3E0",
            "source": "https://commons.wikimedia.org/wiki/File:Appveyor_logo.svg"
        },
        {
            "title": "ARAL",
            "hex": "0063CB",
            "source": "https://upload.wikimedia.org/wikipedia/commons/6/60/Aral_Logo.svg"
        },
        {
            "title": "Arch Linux",
            "hex": "1793D1",
            "source": "https://www.archlinux.org/art/"
        },
        {
            "title": "ARCHICAD",
            "hex": "313D6B",
            "source": "https://www.graphisoft.com/archicad/"
        },
        {
            "title": "Archive of Our Own",
            "hex": "990000",
            "source": "https://archiveofourown.org/"
        },
        {
            "title": "Ardour",
            "hex": "C61C3E",
            "source": "https://github.com/Ardour/ardour/tree/master/tools/misc_resources/"
        },
        {
            "title": "Arduino",
            "hex": "00979D",
            "source": "https://cdn.arduino.cc/projecthub/img/Arduino-logo.svg"
        },
        {
            "title": "ArtStation",
            "hex": "13AFF0",
            "source": "https://www.artstation.com/about/logo"
        },
        {
            "title": "arXiv",
            "hex": "B31B1B",
            "source": "https://static.arxiv.org/static/base/0.15.2/images/arxiv-logo-web.svg"
        },
        {
            "title": "Asana",
            "hex": "273347",
            "source": "https://asana.com/styles"
        },
        {
            "title": "Asciidoctor",
            "hex": "E40046",
            "source": "https://github.com/asciidoctor/brand"
        },
        {
            "title": "asciinema",
            "hex": "D40000",
            "source": "https://github.com/asciinema/asciinema-logo"
        },
        {
            "title": "Aseprite",
            "hex": "7D929E",
            "source": "https://www.aseprite.org/"
        },
        {
            "title": "ASKfm",
            "hex": "DB3552",
            "source": "https://ask.fm/"
        },
        {
            "title": "ASUS",
            "hex": "000000",
            "source": "https://www.asus.com/"
        },
        {
            "title": "AT&T",
            "hex": "00A8E0",
            "source": "https://commons.wikimedia.org/wiki/File:AT%26T_logo_2016.svg"
        },
        {
            "title": "Atari",
            "hex": "E4202E",
            "source": "https://atarivcs.com/"
        },
        {
            "title": "Atlassian",
            "hex": "0052CC",
            "source": "https://atlassian.design/guidelines/brand/logos-1"
        },
        {
            "title": "Atom",
            "hex": "66595C",
            "source": "https://commons.wikimedia.org/wiki/File:Atom_editor_logo.svg"
        },
        {
            "title": "Audacity",
            "hex": "0000CC",
            "source": "https://github.com/audacity/audacity/blob/c818449c69193f5311b430fbf600d8d6cbe49047/images/audacity.svg"
        },
        {
            "title": "Audi",
            "hex": "BB0A30",
            "source": "https://www.audi.com/ci/en/intro/basics/rings.html"
        },
        {
            "title": "Audible",
            "hex": "F8991C",
            "source": "https://commons.wikimedia.org/wiki/File:Audible_logo.svg"
        },
        {
            "title": "Audio-Technica",
            "hex": "000000",
            "source": "https://wikipedia.org/wiki/File:Audio-technica.svg"
        },
        {
            "title": "Audioboom",
            "hex": "007CE2",
            "source": "https://audioboom.com/about/brand-guidelines"
        },
        {
            "title": "Audiomack",
            "hex": "FFA200",
            "source": "https://styleguide.audiomack.com/"
        },
        {
            "title": "Aurelia",
            "hex": "ED2B88",
            "source": "https://aurelia.io/"
        },
        {
            "title": "Auth0",
            "hex": "EB5424",
            "source": "https://styleguide.auth0.com"
        },
        {
            "title": "Authy",
            "hex": "EC1C24",
            "source": "https://authy.com/"
        },
        {
            "title": "Autodesk",
            "hex": "0696D7",
            "source": "https://www.autodesk.com"
        },
        {
            "title": "Automatic",
            "hex": "7D8084",
            "source": "https://www.automatic.com/press"
        },
        {
            "title": "Autotask",
            "hex": "E51937",
            "source": "https://www.autotask.com/branding"
        },
        {
            "title": "Aventrix",
            "hex": "0099DD",
            "source": "https://www.aventrix.com/press"
        },
        {
            "title": "Awesome Lists",
            "hex": "FC60A8",
            "source": "https://github.com/sindresorhus/awesome/tree/master/media"
        },
        {
            "title": "awesomeWM",
            "hex": "535D6C",
            "source": "https://awesomewm.org/"
        },
        {
            "title": "Azure Artifacts",
            "hex": "CB2E6D",
            "source": "https://azure.microsoft.com/en-us/services/devops/artifacts/"
        },
        {
            "title": "Azure DevOps",
            "hex": "0078D7",
            "source": "http://azure.com/devops"
        },
        {
            "title": "Azure Functions",
            "hex": "0062AD",
            "source": "https://azure.microsoft.com/en-us/services/functions"
        },
        {
            "title": "Azure Pipelines",
            "hex": "2560E0",
            "source": "https://github.com/vscode-icons/vscode-icons/pull/1741"
        },
        {
            "title": "Babel",
            "hex": "F9DC3E",
            "source": "https://github.com/babel/website/blob/93330158b6ecca1ab88d3be8dbf661f5c2da6c76/website/static/img/babel-black.svg"
        },
        {
            "title": "Badgr",
            "hex": "282C4C",
            "source": "https://info.badgr.com/"
        },
        {
            "title": "Badoo",
            "hex": "783BF9",
            "source": "https://badoo.com/team/press/"
        },
        {
            "title": "Baidu",
            "hex": "2319DC",
            "source": "https://en.wikipedia.org/wiki/File:Baidu.svg"
        },
        {
            "title": "Bamboo",
            "hex": "0052CC",
            "source": "https://www.atlassian.design/guidelines/marketing/resources/logo-files"
        },
        {
            "title": "Bancontact",
            "hex": "005498",
            "source": "https://www.bancontact.com/en/promotion-material/guidelines-logo"
        },
        {
            "title": "Bandcamp",
            "hex": "408294",
            "source": "https://bandcamp.com/buttons"
        },
        {
            "title": "BandLab",
            "hex": "DC3710",
            "source": "https://blog.bandlab.com/press/"
        },
        {
            "title": "Bandsintown",
            "hex": "00CEC8",
            "source": "https://corp.bandsintown.com/media-library"
        },
        {
            "title": "Basecamp",
            "hex": "1D2D35",
            "source": "https://basecamp.com/about/press"
        },
        {
            "title": "Bath ASU",
            "hex": "00A3E0",
            "source": "https://bathasu.com/press/"
        },
        {
            "title": "Battle.net",
            "hex": "00AEFF",
            "source": "https://www.blizzard.com/en-gb/"
        },
        {
            "title": "BBC iPlayer",
            "hex": "F54997",
            "source": "https://www.bbc.co.uk/iplayer"
        },
        {
            "title": "Beatport",
            "hex": "A8E00F",
            "source": "https://support.beatport.com/hc/en-us/articles/200353255-Beatport-Logos-and-Images"
        },
        {
            "title": "Beats",
            "hex": "005571",
            "source": "https://www.elastic.co/brand"
        },
        {
            "title": "Beats by Dre",
            "hex": "E01F3D",
            "source": "https://www.beatsbydre.com/"
        },
        {
            "title": "Behance",
            "hex": "1769FF",
            "source": "https://www.behance.net/dev/api/brand"
        },
        {
            "title": "Beijing Subway",
            "hex": "004A9D",
            "source": "https://commons.wikimedia.org/wiki/File:Beijing_Subway_logo.svg"
        },
        {
            "title": "Bentley",
            "hex": "333333",
            "source": "https://en.wikipedia.org/wiki/File:Bentley_logo.svg"
        },
        {
            "title": "Big Cartel",
            "hex": "222222",
            "source": "https://www.bigcartel.com"
        },
        {
            "title": "Bilibili",
            "hex": "00A1D6",
            "source": "https://www.bilibili.com/"
        },
        {
            "title": "Bing",
            "hex": "008373",
            "source": "https://commons.wikimedia.org/wiki/File:Bing_logo_(2016).svg"
        },
        {
            "title": "Bit",
            "hex": "73398D",
            "source": "https://bit.dev"
        },
        {
            "title": "Bitbucket",
            "hex": "0052CC",
            "source": "https://www.atlassian.com/company/news/press-kit"
        },
        {
            "title": "Bitcoin",
            "hex": "F7931A",
            "source": "https://bitcoin.org/en"
        },
        {
            "title": "Bitdefender",
            "hex": "ED1C24",
            "source": "https://www.bitdefender.com/funzone/logos.html"
        },
        {
            "title": "Bitly",
            "hex": "EE6123",
            "source": "https://bitly.com/pages/press"
        },
        {
            "title": "Bitrise",
            "hex": "683D87",
            "source": "https://www.bitrise.io/presskit"
        },
        {
            "title": "Bitwarden",
            "hex": "175DDC",
            "source": "https://github.com/bitwarden/brand/blob/6182cd64321d810c6f6255db08c2a17804d2b724/icons/icon.svg"
        },
        {
            "title": "Blackberry",
            "hex": "000000",
            "source": "https://www.blackberry.com/"
        },
        {
            "title": "Blender",
            "hex": "F5792A",
            "source": "https://www.blender.org/about/logo/"
        },
        {
            "title": "Blogger",
            "hex": "FF5722",
            "source": "https://www.blogger.com"
        },
        {
            "title": "Bloglovin",
            "hex": "000000",
            "source": "https://www.bloglovin.com/widgets"
        },
        {
            "title": "Bluetooth",
            "hex": "0082FC",
            "source": "https://www.bluetooth.com/develop-with-bluetooth/marketing-branding/"
        },
        {
            "title": "BMC Software",
            "hex": "FE5000",
            "source": "https://www.bmc.com/"
        },
        {
            "title": "BMW",
            "hex": "0066B1",
            "source": "https://www.bmw.de/"
        },
        {
            "title": "Boeing",
            "hex": "1D439C",
            "source": "https://upload.wikimedia.org/wikipedia/commons/4/4f/Boeing_full_logo.svg"
        },
        {
            "title": "Boost",
            "hex": "F69220",
            "source": "https://www.boostmobile.com/"
        },
        {
            "title": "Bootstrap",
            "hex": "563D7C",
            "source": "http://getbootstrap.com/about"
        },
        {
            "title": "Bosch",
            "hex": "EA0016",
            "source": "https://www.bosch.de/"
        },
        {
            "title": "Bose",
            "hex": "000000",
            "source": "https://developer.bose.com/sites/default/files/Bose%20AR%20Design%20Guidelines%20v1.0.pdf"
        },
        {
            "title": "Bower",
            "hex": "EF5734",
            "source": "https://bower.io/docs/about/#brand"
        },
        {
            "title": "Box",
            "hex": "0061D5",
            "source": "https://www.box.com/en-gb/about-us/press"
        },
        {
            "title": "Brand.ai",
            "hex": "0AA0FF",
            "source": "https://brand.ai/brand-ai/style"
        },
        {
            "title": "Brandfolder",
            "hex": "40D1F5",
            "source": "https://brandfolder.com/brandfolder"
        },
        {
            "title": "Brave",
            "hex": "FB542B",
            "source": "https://brave.com/brave-branding-assets/"
        },
        {
            "title": "Breaker",
            "hex": "003DAD",
            "source": "https://www.breaker.audio/i/brand"
        },
        {
            "title": "Broadcom",
            "hex": "CC092F",
            "source": "https://en.wikipedia.org/wiki/Broadcom_Inc"
        },
        {
            "title": "BT",
            "hex": "6400AA",
            "source": "https://www.bt.com/"
        },
        {
            "title": "Buddy",
            "hex": "1A86FD",
            "source": "https://buddy.works/about"
        },
        {
            "title": "Buefy",
            "hex": "7957D5",
            "source": "https://github.com/buefy/buefy/blob/a9a724efca0b531e6a64ab734889b00bf4507a9d/static/img/icons/safari-pinned-tab.svg"
        },
        {
            "title": "Buffer",
            "hex": "168EEA",
            "source": "https://buffer.com/press"
        },
        {
            "title": "Bugatti",
            "hex": "BE0030",
            "source": "https://www.bugatti.com/"
        },
        {
            "title": "Bugsnag",
            "hex": "4949E4",
            "source": "https://www.bugsnag.com/newsroom"
        },
        {
            "title": "Buildkite",
            "hex": "14CC80",
            "source": "https://buildkite.com/brand-assets"
        },
        {
            "title": "Bulma",
            "hex": "00D1B2",
            "source": "https://github.com/jgthms/bulma/"
        },
        {
            "title": "Buy Me A Coffee",
            "hex": "FF813F",
            "source": "https://www.buymeacoffee.com/brand"
        },
        {
            "title": "BuzzFeed",
            "hex": "EE3322",
            "source": "http://www.buzzfeed.com/press/downloads"
        },
        {
            "title": "byte",
            "hex": "551DEF",
            "source": "https://byte.co/byte"
        },
        {
            "title": "C",
            "hex": "A8B9CC",
            "source": "https://commons.wikimedia.org/wiki/File:The_C_Programming_Language_logo.svg"
        },
        {
            "title": "C Sharp",
            "hex": "239120",
            "source": "https://upload.wikimedia.org/wikipedia/commons/0/0d/C_Sharp_wordmark.svg"
        },
        {
            "title": "C++",
            "hex": "00599C",
            "source": "https://github.com/isocpp/logos"
        },
        {
            "title": "Cairo Metro",
            "hex": "C10C0C",
            "source": "https://en.wikipedia.org/wiki/File:Cairo_metro_logo2012.svg"
        },
        {
            "title": "CakePHP",
            "hex": "D33C43",
            "source": "https://cakephp.org/logos"
        },
        {
            "title": "Campaign Monitor",
            "hex": "111324",
            "source": "https://www.campaignmonitor.com/company/brand/"
        },
        {
            "title": "Canonical",
            "hex": "77216F",
            "source": "https://design.ubuntu.com/downloads/"
        },
        {
            "title": "Canva",
            "hex": "00C4CC",
            "source": "https://www.canva.com/"
        },
        {
            "title": "Car Throttle",
            "hex": "FF9C42",
            "source": "https://www.carthrottle.com/"
        },
        {
            "title": "Carto",
            "hex": "EB1510",
            "source": "https://carto.com/brand/"
        },
        {
            "title": "Cash App",
            "hex": "00C244",
            "source": "https://cash.app/press"
        },
        {
            "title": "Castbox",
            "hex": "F55B23",
            "source": "https://castbox.fm/newsroom/"
        },
        {
            "title": "Castorama",
            "hex": "0078D7",
            "source": "https://www.castorama.fr/"
        },
        {
            "title": "Castro",
            "hex": "00B265",
            "source": "http://supertop.co/castro/press/"
        },
        {
            "title": "Caterpillar",
            "hex": "FFCD11",
            "source": "https://commons.wikimedia.org/wiki/File:Caterpillar_logo.svg"
        },
        {
            "title": "CD Projekt",
            "hex": "DC0D15",
            "source": "https://www.cdprojekt.com/en/media/logotypes/"
        },
        {
            "title": "Celery",
            "hex": "37814A",
            "source": "http://www.celeryproject.org/"
        },
        {
            "title": "CentOS",
            "hex": "262577",
            "source": "https://wiki.centos.org/ArtWork/Brand/Logo"
        },
        {
            "title": "Cesium",
            "hex": "6CADDF",
            "source": "https://cesium.com/press/"
        },
        {
            "title": "CEVO",
            "hex": "1EABE2",
            "source": "https://cevo.com/"
        },
        {
            "title": "ChartMogul",
            "hex": "13324B",
            "source": "https://chartmogul.com/company/"
        },
        {
            "title": "Chase",
            "hex": "117ACA",
            "source": "https://commons.wikimedia.org/wiki/File:Chase_logo_2007.svg"
        },
        {
            "title": "Checkmarx",
            "hex": "54B848",
            "source": "https://www.checkmarx.com/resources/datasheets/"
        },
        {
            "title": "Chef",
            "hex": "F09820",
            "source": "https://www.chef.io/"
        },
        {
            "title": "Chocolatey",
            "hex": "80B5E3",
            "source": "https://chocolatey.org/media-kit"
        },
        {
            "title": "Chupa Chups",
            "hex": "CF103E",
            "source": "https://www.chupachups.co.uk/"
        },
        {
            "title": "Cinema 4D",
            "hex": "011A6A",
            "source": "https://www.maxon.net/de/header-meta-navigation/ueber-maxon/pressematerial/"
        },
        {
            "title": "Circle",
            "hex": "8669AE",
            "source": "https://www.circle.com/"
        },
        {
            "title": "CircleCI",
            "hex": "343434",
            "source": "https://circleci.com/press"
        },
        {
            "title": "Cirrus CI",
            "hex": "212121",
            "source": "https://cirrus-ci.org"
        },
        {
            "title": "Cisco",
            "hex": "1BA0D7",
            "source": "https://www.cisco.com/"
        },
        {
            "title": "Citrix",
            "hex": "000000",
            "source": "https://www.citrix.com/news/media-resources.html"
        },
        {
            "title": "Citroën",
            "hex": "6E6E6E",
            "source": "https://citroen.pcaci.co.uk/logo.php"
        },
        {
            "title": "CiviCRM",
            "hex": "81C459",
            "source": "https://civicrm.org/trademark"
        },
        {
            "title": "Claris",
            "hex": "000000",
            "source": "https://www.claris.com/"
        },
        {
            "title": "ClickUp",
            "hex": "7B68EE",
            "source": "https://clickup.com/brand"
        },
        {
            "title": "Cliqz",
            "hex": "00AEF0",
            "source": "https://cliqz.com/design"
        },
        {
            "title": "Clockify",
            "hex": "03A9F4",
            "source": "https://clockify.me/"
        },
        {
            "title": "Clojure",
            "hex": "5881D8",
            "source": "https://commons.wikimedia.org/wiki/File:Clojure_logo.svg"
        },
        {
            "title": "Cloud 66",
            "hex": "3C72B9",
            "source": "https://www.cloud66.com/"
        },
        {
            "title": "CloudBees",
            "hex": "1997B5",
            "source": "https://www.cloudbees.com/"
        },
        {
            "title": "CloudCannon",
            "hex": "407AFC",
            "source": "https://cloudcannon.com/"
        },
        {
            "title": "Cloudflare",
            "hex": "F38020",
            "source": "https://www.cloudflare.com/logo/"
        },
        {
            "title": "Cloudsmith",
            "hex": "187EB6",
            "source": "https://cloudsmith.io/branding/"
        },
        {
            "title": "Clubhouse",
            "hex": "6515DD",
            "source": "https://brand.clubhouse.io/"
        },
        {
            "title": "Clyp",
            "hex": "3CBDB1",
            "source": "https://clyp.it/"
        },
        {
            "title": "CMake",
            "hex": "064F8C",
            "source": "https://www.kitware.com/platforms/"
        },
        {
            "title": "CNN",
            "hex": "CC0000",
            "source": "https://edition.cnn.com/"
        },
        {
            "title": "Co-op",
            "hex": "00B1E7",
            "source": "http://www.co-operative.coop/corporate/press/logos/"
        },
        {
            "title": "CocoaPods",
            "hex": "EE3322",
            "source": "https://github.com/CocoaPods/shared_resources"
        },
        {
            "title": "Coda",
            "hex": "F46A54",
            "source": "https://coda.io/"
        },
        {
            "title": "Codacy",
            "hex": "222F29",
            "source": "https://www.codacy.com/blog/"
        },
        {
            "title": "Code Climate",
            "hex": "000000",
            "source": "https://codeclimate.com/"
        },
        {
            "title": "Codecademy",
            "hex": "1F4056",
            "source": "https://www.codecademy.com/"
        },
        {
            "title": "CodeChef",
            "hex": "5B4638",
            "source": "https://www.codechef.com/"
        },
        {
            "title": "Codecov",
            "hex": "F01F7A",
            "source": "https://codecov.io/"
        },
        {
            "title": "CodeFactor",
            "hex": "F44A6A",
            "source": "https://www.codefactor.io/"
        },
        {
            "title": "Codeforces",
            "hex": "1F8ACB",
            "source": "http://codeforces.com/"
        },
        {
            "title": "CodeIgniter",
            "hex": "EE4623",
            "source": "https://www.codeigniter.com/help/legal"
        },
        {
            "title": "CodePen",
            "hex": "000000",
            "source": "https://blog.codepen.io/documentation/brand-assets/logos/"
        },
        {
            "title": "CodersRank",
            "hex": "67A4AC",
            "source": "https://codersrank.io"
        },
        {
            "title": "Coderwall",
            "hex": "3E8DCC",
            "source": "https://github.com/twolfson/coderwall-svg"
        },
        {
            "title": "CodeSandbox",
            "hex": "000000",
            "source": "https://codesandbox.io"
        },
        {
            "title": "Codeship",
            "hex": "3C4858",
            "source": "https://app.codeship.com/"
        },
        {
            "title": "Codewars",
            "hex": "AD2C27",
            "source": "https://www.codewars.com"
        },
        {
            "title": "Codio",
            "hex": "4574E0",
            "source": "https://codio.com"
        },
        {
            "title": "CoffeeScript",
            "hex": "2F2625",
            "source": "https://coffeescript.org/"
        },
        {
            "title": "Coinbase",
            "hex": "0667D0",
            "source": "https://www.coinbase.com/press"
        },
        {
            "title": "Common Workflow Language",
            "hex": "B5314C",
            "source": "https://github.com/common-workflow-language/logo/blob/master/CWL-Logo-nofonts.svg"
        },
        {
            "title": "Composer",
            "hex": "885630",
            "source": "https://getcomposer.org/"
        },
        {
            "title": "ComproPago",
            "hex": "00AAEF",
            "source": "https://compropago.com"
        },
        {
            "title": "Concourse",
            "hex": "3398DC",
            "source": "https://concourse-ci.org/"
        },
        {
            "title": "Conda-Forge",
            "hex": "000000",
            "source": "https://github.com/conda-forge/conda-forge.github.io/"
        },
        {
            "title": "Conekta",
            "hex": "414959",
            "source": "https://www.conekta.io"
        },
        {
            "title": "Confluence",
            "hex": "172B4D",
            "source": "https://www.atlassian.com/company/news/press-kit"
        },
        {
            "title": "Consul",
            "hex": "CA2171",
            "source": "https://www.hashicorp.com/brand"
        },
        {
            "title": "Contactless Payment",
            "hex": "000000",
            "source": "https://en.wikipedia.org/wiki/Contactless_payment"
        },
        {
            "title": "Convertio",
            "hex": "FF3333",
            "source": "https://convertio.co/"
        },
        {
            "title": "Corona Engine",
            "hex": "F96F29",
            "source": "https://coronalabs.com/"
        },
        {
            "title": "Corona Renderer",
            "hex": "E6502A",
            "source": "https://corona-renderer.com/about"
        },
        {
            "title": "Counter-Strike",
            "hex": "000000",
            "source": "https://en.wikipedia.org/wiki/File:CS-GO_Logo.svg"
        },
        {
            "title": "Coursera",
            "hex": "2A73CC",
            "source": "https://about.coursera.org/press"
        },
        {
            "title": "Coveralls",
            "hex": "3F5767",
            "source": "https://coveralls.io/"
        },
        {
            "title": "cPanel",
            "hex": "FF6C2C",
            "source": "https://cpanel.net/company/cpanel-brand-guide/"
        },
        {
            "title": "Craft CMS",
            "hex": "E5422B",
            "source": "https://craftcms.com/brand-resources"
        },
        {
            "title": "Creative Commons",
            "hex": "EF9421",
            "source": "https://creativecommons.org/"
        },
        {
            "title": "Crehana",
            "hex": "4B22F4",
            "source": "https://www.crehana.com/"
        },
        {
            "title": "Crowdin",
            "hex": "2E3340",
            "source": "https://support.crowdin.com/using-logo/"
        },
        {
            "title": "Crunchbase",
            "hex": "0288D1",
            "source": "https://www.crunchbase.com/home"
        },
        {
            "title": "Crunchyroll",
            "hex": "F47521",
            "source": "https://www.crunchyroll.com"
        },
        {
            "title": "CRYENGINE",
            "hex": "000000",
            "source": "https://www.cryengine.com/brand"
        },
        {
            "title": "CSS Wizardry",
            "hex": "F43059",
            "source": "http://csswizardry.com"
        },
        {
            "title": "CSS3",
            "hex": "1572B6",
            "source": "http://www.w3.org/html/logo/"
        },
        {
            "title": "curl",
            "hex": "073551",
            "source": "https://curl.haxx.se/logo/"
        },
        {
            "title": "CurseForge",
            "hex": "6441A4",
            "source": "https://www.curseforge.com/"
        },
        {
            "title": "Cypress",
            "hex": "17202C",
            "source": "https://cypress.io"
        },
        {
            "title": "D3.js",
            "hex": "F9A03C",
            "source": "https://github.com/d3/d3-logo"
        },
        {
            "title": "DAF",
            "hex": "00529B",
            "source": "https://www.daf.com/en"
        },
        {
            "title": "Dailymotion",
            "hex": "0066DC",
            "source": "http://press.dailymotion.com/?page_id=346"
        },
        {
            "title": "Dark Reader",
            "hex": "141E24",
            "source": "https://github.com/simple-icons/simple-icons/pull/3348"
        },
        {
            "title": "Dart",
            "hex": "0175C2",
            "source": "https://github.com/dart-lang/site-shared/tree/master/src/_assets/image/dart/logo"
        },
        {
            "title": "Das Erste",
            "hex": "001A4B",
            "source": "https://en.wikipedia.org/wiki/Das_Erste"
        },
        {
            "title": "Dash",
            "hex": "008DE4",
            "source": "https://www.dash.org/brand-assets/"
        },
        {
            "title": "Dashlane",
            "hex": "007C97",
            "source": "https://www.dashlane.com/"
        },
        {
            "title": "Dassault Systèmes",
            "hex": "005386",
            "source": "https://www.3ds.com/statics/menu/2/assets/img/logo/3ds-dark.svg"
        },
        {
            "title": "DataCamp",
            "hex": "33AACC",
            "source": "https://www.datacamp.com/"
        },
        {
            "title": "Datadog",
            "hex": "632CA6",
            "source": "https://www.datadoghq.com/"
        },
        {
            "title": "DAZN",
            "hex": "F8F8F5",
            "source": "https://media.dazn.com/en/assets/"
        },
        {
            "title": "dblp",
            "hex": "004F9F",
            "source": "https://dblp.org/"
        },
        {
            "title": "DC Entertainment",
            "hex": "0078F0",
            "source": "https://www.readdc.com/"
        },
        {
            "title": "Debian",
            "hex": "A81D33",
            "source": "https://www.debian.org/logos"
        },
        {
            "title": "deepin",
            "hex": "007CFF",
            "source": "https://commons.wikimedia.org/wiki/File:Deepin_logo.svg"
        },
        {
            "title": "Deezer",
            "hex": "FEAA2D",
            "source": "https://deezerbrand.com/"
        },
        {
            "title": "Delicious",
            "hex": "3399FF",
            "source": "https://en.wikipedia.org/wiki/Delicious_(website)"
        },
        {
            "title": "Deliveroo",
            "hex": "00CCBC",
            "source": "https://www.deliveroo.design/"
        },
        {
            "title": "Dell",
            "hex": "007DB8",
            "source": "https://datasecurity.dell.com/wp-content/themes/dell/images/logo-dell.svg"
        },
        {
            "title": "Deno",
            "hex": "000000",
            "source": "https://github.com/denoland/deno/tree/1cc02a5d9d867f1a239ee4b69f587d8afac07b02/website/images"
        },
        {
            "title": "Dependabot",
            "hex": "025E8C",
            "source": "https://dependabot.com/dependabot-logo-symbol-square-mono.svg"
        },
        {
            "title": "Der Spiegel",
            "hex": "E64415",
            "source": "https://www.spiegel.de/"
        },
        {
            "title": "Designer News",
            "hex": "2D72D9",
            "source": "https://www.designernews.co"
        },
        {
            "title": "dev.to",
            "hex": "0A0A0A",
            "source": "https://dev.to/"
        },
        {
            "title": "DeviantArt",
            "hex": "05CC47",
            "source": "http://help.deviantart.com/21"
        },
        {
            "title": "devRant",
            "hex": "F99A66",
            "source": "https://devrant.com"
        },
        {
            "title": "DHL",
            "hex": "FFCC00",
            "source": "https://www.dpdhl-brands.com/dhl/en/guides/design-basics/logo-and-claim.html"
        },
        {
            "title": "Diaspora",
            "hex": "000000",
            "source": "https://wiki.diasporafoundation.org/Branding"
        },
        {
            "title": "Digg",
            "hex": "000000",
            "source": "https://en.wikipedia.org/wiki/Digg"
        },
        {
            "title": "DigitalOcean",
            "hex": "0080FF",
            "source": "https://www.digitalocean.com/company/logos-and-badges/"
        },
        {
            "title": "Dior",
            "hex": "000000",
            "source": "https://commons.wikimedia.org/wiki/File:Dior_Logo.svg"
        },
        {
            "title": "Directus",
            "hex": "263238",
            "source": "https://directus.io/resources.html"
        },
        {
            "title": "Discogs",
            "hex": "333333",
            "source": "https://www.discogs.com/brand"
        },
        {
            "title": "Discord",
            "hex": "7289DA",
            "source": "https://discordapp.com/branding"
        },
        {
            "title": "Discourse",
            "hex": "000000",
            "source": "https://www.discourse.org/"
        },
        {
            "title": "Discover",
            "hex": "FF6000",
            "source": "https://www.discovernetwork.com/en-us/business-resources/free-signage-logos"
        },
        {
            "title": "Disqus",
            "hex": "2E9FFF",
            "source": "https://disqus.com/brand"
        },
        {
            "title": "Disroot",
            "hex": "50162D",
            "source": "https://git.fosscommunity.in/disroot/assests/blob/master/d.svg"
        },
        {
            "title": "Django",
            "hex": "092E20",
            "source": "https://www.djangoproject.com/community/logos/"
        },
        {
            "title": "DLNA",
            "hex": "48A842",
            "source": "https://upload.wikimedia.org/wikipedia/de/e/eb/Digital_Living_Network_Alliance_logo.svg"
        },
        {
            "title": "Docker",
            "hex": "2496ED",
            "source": "https://www.docker.com/company/newsroom/media-resources"
        },
        {
            "title": "DocuSign",
            "hex": "FFCC22",
            "source": "https://github.com/simple-icons/simple-icons/issues/1098"
        },
        {
            "title": "Dolby",
            "hex": "000000",
            "source": "https://www.dolby.com/us/en/about/brand-identity.html"
        },
        {
            "title": "Douban",
            "hex": "007722",
            "source": "https://zh.wikipedia.org/wiki/Douban"
        },
        {
            "title": "Draugiem.lv",
            "hex": "FF6600",
            "source": "https://www.frype.com/applications/dev/docs/logos/"
        },
        {
            "title": "Dribbble",
            "hex": "EA4C89",
            "source": "https://dribbble.com/branding"
        },
        {
            "title": "Drone",
            "hex": "212121",
            "source": "https://github.com/drone/brand"
        },
        {
            "title": "Drooble",
            "hex": "19C4BE",
            "source": "https://blog.drooble.com/press/"
        },
        {
            "title": "Dropbox",
            "hex": "0061FF",
            "source": "https://www.dropbox.com/branding"
        },
        {
            "title": "Drupal",
            "hex": "0678BE",
            "source": "https://www.drupal.org/drupalorg/style-guide/colors"
        },
        {
            "title": "DS Automobiles",
            "hex": "1D1717",
            "source": "https://en.wikipedia.org/wiki/File:DS_Automobiles_logo.svg"
        },
        {
            "title": "DTube",
            "hex": "FF0000",
            "source": "https://about.d.tube/mediakit.html"
        },
        {
            "title": "DuckDuckGo",
            "hex": "DE5833",
            "source": "https://duckduckgo.com/"
        },
        {
            "title": "Dunked",
            "hex": "2DA9D7",
            "source": "https://dunked.com/"
        },
        {
            "title": "Duolingo",
            "hex": "58CC02",
            "source": "https://www.duolingo.com/"
        },
        {
            "title": "Dynamics 365",
            "hex": "002050",
            "source": "http://thepartnerchannel.com/wp-content/uploads/Dynamics365_styleguide_092816.pdf"
        },
        {
            "title": "Dynatrace",
            "hex": "1496FF",
            "source": "https://www.dynatrace.com/company/press-kit/"
        },
        {
            "title": "EA",
            "hex": "000000",
            "source": "https://www.ea.com"
        },
        {
            "title": "easyJet",
            "hex": "FF6600",
            "source": "https://www.easyjet.com"
        },
        {
            "title": "eBay",
            "hex": "E53238",
            "source": "https://go.developer.ebay.com/logos"
        },
        {
            "title": "Eclipse IDE",
            "hex": "2C2255",
            "source": "https://www.eclipse.org/artwork/"
        },
        {
            "title": "Eclipse Mosquitto",
            "hex": "3C5280",
            "source": "https://github.com/eclipse/mosquitto/blob/75fc908bba90d4bd06e85efc1c4ed77952ec842c/logo/mosquitto-logo-only.svg"
        },
        {
            "title": "Egnyte",
            "hex": "00968F",
            "source": "https://www.egnyte.com/presskit.html"
        },
        {
            "title": "Elastic",
            "hex": "005571",
            "source": "https://www.elastic.co/brand"
        },
        {
            "title": "Elastic Cloud",
            "hex": "005571",
            "source": "https://www.elastic.co/brand"
        },
        {
            "title": "Elastic Stack",
            "hex": "005571",
            "source": "https://www.elastic.co/brand"
        },
        {
            "title": "Elasticsearch",
            "hex": "005571",
            "source": "https://www.elastic.co/brand"
        },
        {
            "title": "Electron",
            "hex": "47848F",
            "source": "https://electronjs.org/images/electron-logo.svg"
        },
        {
            "title": "elementary",
            "hex": "64BAFF",
            "source": "https://elementary.io/brand"
        },
        {
            "title": "Eleventy",
            "hex": "000000",
            "source": "https://www.11ty.io"
        },
        {
            "title": "Elixir",
            "hex": "4B275F",
            "source": "https://github.com/elixir-lang/elixir-lang.github.com/tree/master/images/logo"
        },
        {
            "title": "Ello",
            "hex": "000000",
            "source": "https://ello.co"
        },
        {
            "title": "Elm",
            "hex": "1293D8",
            "source": "https://github.com/elm/foundation.elm-lang.org/blob/2d097b317d8af2aaeab49284830260a32d817305/assets/elm_logo.svg"
        },
        {
            "title": "Elsevier",
            "hex": "FF6C00",
            "source": "https://www.elsevier.com"
        },
        {
            "title": "Embarcadero",
            "hex": "ED1F35",
            "source": "https://www.embarcadero.com/news/logo"
        },
        {
            "title": "Ember.js",
            "hex": "E04E39",
            "source": "https://emberjs.com/logos/"
        },
        {
            "title": "Emby",
            "hex": "52B54B",
            "source": "https://emby.media/"
        },
        {
            "title": "Emlakjet",
            "hex": "0AE524",
            "source": "https://www.emlakjet.com/kurumsal-materyaller/"
        },
        {
            "title": "Empire Kred",
            "hex": "72BE50",
            "source": "http://www.empire.kred"
        },
        {
            "title": "Envato",
            "hex": "81B441",
            "source": "https://envato.com/"
        },
        {
            "title": "EPEL",
            "hex": "FC0000",
            "source": "https://fedoraproject.org/wiki/EPEL"
        },
        {
            "title": "Epic Games",
            "hex": "313131",
            "source": "https://www.epicgames.com/"
        },
        {
            "title": "Epson",
            "hex": "003399",
            "source": "https://global.epson.com/IR/library/"
        },
        {
            "title": "Erlang",
            "hex": "A90533",
            "source": "https://github.com/erlang/erlide_eclipse/blob/99d1d61fde8e32ef1630ca0e1b05a6822b3d6489/meta/media/erlang-logo.svg"
        },
        {
            "title": "ESEA",
            "hex": "0E9648",
            "source": "https://play.esea.net/"
        },
        {
            "title": "ESLGaming",
            "hex": "FFFF09",
            "source": "https://brand.eslgaming.com/"
        },
        {
            "title": "ESLint",
            "hex": "4B32C3",
            "source": "https://eslint.org/img/logo.svg"
        },
        {
            "title": "Ethereum",
            "hex": "3C3C3D",
            "source": "https://www.ethereum.org/images/logos/Ethereum_Visual_Identity_1.0.0.pdf"
        },
        {
            "title": "Etsy",
            "hex": "F16521",
            "source": "https://www.etsy.com/uk/press"
        },
        {
            "title": "Event Store",
            "hex": "5AB552",
            "source": "https://github.com/eventstore/brand"
        },
        {
            "title": "Eventbrite",
            "hex": "F05537",
            "source": "https://www.eventbrite.com/signin/"
        },
        {
            "title": "Evernote",
            "hex": "00A82D",
            "source": "https://evernote.com/press"
        },
        {
            "title": "Everplaces",
            "hex": "FA4B32",
            "source": "https://everplaces.com"
        },
        {
            "title": "EVRY",
            "hex": "063A54",
            "source": "https://www.evry.com/en/"
        },
        {
            "title": "Exercism",
            "hex": "009CAB",
            "source": "https://github.com/exercism/website-icons/blob/master/exercism/logo-icon.svg"
        },
        {
            "title": "Experts Exchange",
            "hex": "00AAE7",
            "source": "https://www.experts-exchange.com/"
        },
        {
            "title": "Expo",
            "hex": "000020",
            "source": "http://expo.io/brand/"
        },
        {
            "title": "EyeEm",
            "hex": "000000",
            "source": "https://www.eyeem.com/"
        },
        {
            "title": "F-Droid",
            "hex": "1976D2",
            "source": "https://f-droid.org/"
        },
        {
            "title": "F-Secure",
            "hex": "00BAFF",
            "source": "https://vip.f-secure.com/en/marketing/logos"
        },
        {
            "title": "Facebook",
            "hex": "1877F2",
            "source": "https://en.facebookbrand.com/"
        },
        {
            "title": "Facebook Gaming",
            "hex": "005FED",
            "source": "https://www.facebook.com/fbgaminghome/"
        },
        {
            "title": "Facebook Live",
            "hex": "ED4242",
            "source": "https://en.facebookbrand.com/"
        },
        {
            "title": "FACEIT",
            "hex": "FF5500",
            "source": "https://corporate.faceit.com/branding/"
        },
        {
            "title": "Fandango",
            "hex": "FF7300",
            "source": "https://www.fandango.com"
        },
        {
            "title": "Fandom",
            "hex": "00D6D6",
            "source": "https://fandomdesignsystem.com/"
        },
        {
            "title": "Farfetch",
            "hex": "000000",
            "source": "https://www.farfetch.com/"
        },
        {
            "title": "Fastify",
            "hex": "000000",
            "source": "https://github.com/fastify/graphics/blob/91e8a3d4754807de3b69440f66c72a737a5fde94/fastify-1000px-square-02.svg"
        },
        {
            "title": "Fastly",
            "hex": "FF282D",
            "source": "https://assets.fastly.com/style-guide/docs/"
        },
        {
            "title": "Favro",
            "hex": "512DA8",
            "source": "https://favro.com/login"
        },
        {
            "title": "FeatHub",
            "hex": "9B9B9B",
            "source": "http://feathub.com/"
        },
        {
            "title": "Fedora",
            "hex": "294172",
            "source": "https://fedoraproject.org/wiki/Logo/UsageGuidelines"
        },
        {
            "title": "FedRAMP",
            "hex": "112E51",
            "source": "https://www.fedramp.gov/assets/resources/documents/FedRAMP_Branding_Guidance.pdf"
        },
        {
            "title": "Feedly",
            "hex": "2BB24C",
            "source": "https://blog.feedly.com/wp-content/themes/feedly-2017-v1.19.3/assets/images/logos/logo.svg"
        },
        {
            "title": "Ferrari",
            "hex": "D40000",
            "source": "https://www.ferrari.com/"
        },
        {
            "title": "Ferrari N.V.",
            "hex": "EB2E2C",
            "source": "https://corporate.ferrari.com/"
        },
        {
            "title": "Fiat",
            "hex": "AD0C33",
            "source": "https://en.wikipedia.org/wiki/File:Fiat_Logo.svg"
        },
        {
            "title": "Fido Alliance",
            "hex": "FFBF3B",
            "source": "https://fidoalliance.org/overview/legal/logo-usage/"
        },
        {
            "title": "FIFA",
            "hex": "326295",
            "source": "https://en.wikipedia.org/wiki/FIFA"
        },
        {
            "title": "Figma",
            "hex": "F24E1E",
            "source": "https://figma.com/"
        },
        {
            "title": "figshare",
            "hex": "556472",
            "source": "https://en.wikipedia.org/wiki/Figshare"
        },
        {
            "title": "Fila",
            "hex": "03234C",
            "source": "https://en.wikipedia.org/wiki/Fila_(company)"
        },
        {
            "title": "FileZilla",
            "hex": "BF0000",
            "source": "https://upload.wikimedia.org/wikipedia/commons/0/01/FileZilla_logo.svg"
        },
        {
            "title": "Firebase",
            "hex": "FFCA28",
            "source": "https://firebase.google.com/brand-guidelines/"
        },
        {
            "title": "Firefox",
            "hex": "FF7139",
            "source": "https://mozilla.design/firefox/logos-usage/"
        },
        {
            "title": "Firefox Browser",
            "hex": "FF7139",
            "source": "https://mozilla.design/firefox/logos-usage/"
        },
        {
            "title": "FIRST",
            "hex": "0066B3",
            "source": "https://www.firstinspires.org/brand"
        },
        {
            "title": "Fitbit",
            "hex": "00B0B9",
            "source": "http://www.fitbit.com/uk/home"
        },
        {
            "title": "FITE",
            "hex": "CA0404",
            "source": "https://www.fite.tv/"
        },
        {
            "title": "Fiverr",
            "hex": "1DBF73",
            "source": "https://www.fiverr.com/press-kit"
        },
        {
            "title": "Flask",
            "hex": "000000",
            "source": "http://flask.pocoo.org/community/logos/"
        },
        {
            "title": "Flathub",
            "hex": "4A86CF",
            "source": "https://flathub.org/"
        },
        {
            "title": "Flattr",
            "hex": "000000",
            "source": "https://flattr.com/"
        },
        {
            "title": "Flickr",
            "hex": "0063DC",
            "source": "https://worldvectorlogo.com/logo/flickr-1"
        },
        {
            "title": "Flipboard",
            "hex": "E12828",
            "source": "https://about.flipboard.com/brand-guidelines"
        },
        {
            "title": "Floatplane",
            "hex": "00AEEF",
            "source": "https://www.floatplane.com/"
        },
        {
            "title": "Flood",
            "hex": "4285F4",
            "source": "https://flood.io/"
        },
        {
            "title": "Fluentd",
            "hex": "0E83C8",
            "source": "https://docs.fluentd.org/quickstart/logo"
        },
        {
            "title": "Flutter",
            "hex": "02569B",
            "source": "https://flutter.dev/brand"
        },
        {
            "title": "Fnac",
            "hex": "E1A925",
            "source": "http://www.fnac.com/"
        },
        {
            "title": "Font Awesome",
            "hex": "339AF0",
            "source": "https://fontawesome.com/icons/font-awesome"
        },
        {
            "title": "Ford",
            "hex": "003478",
            "source": "https://www.ford.com/"
        },
        {
            "title": "Formstack",
            "hex": "21B573",
            "source": "https://www.formstack.com/brand/guidelines"
        },
        {
            "title": "Fortinet",
            "hex": "EE3124",
            "source": "http://www.fortinet.com/"
        },
        {
            "title": "Fossa",
            "hex": "90A1B8",
            "source": "https://fossa.com/press/"
        },
        {
            "title": "Fossil SCM",
            "hex": "548294",
            "source": "https://fossil-scm.org/"
        },
        {
            "title": "Foursquare",
            "hex": "F94877",
            "source": "https://foursquare.com/about/logos"
        },
        {
            "title": "Framer",
            "hex": "0055FF",
            "source": "https://framer.com"
        },
        {
            "title": "FreeBSD",
            "hex": "AB2B28",
            "source": "https://www.freebsdfoundation.org/about/project/"
        },
        {
            "title": "freeCodeCamp",
            "hex": "0A0A23",
            "source": "https://design-style-guide.freecodecamp.org/"
        },
        {
            "title": "freedesktop.org",
            "hex": "3B80AE",
            "source": "https://commons.wikimedia.org/wiki/File:Freedesktop-logo.svg"
        },
        {
            "title": "Freelancer",
            "hex": "29B2FE",
            "source": "https://www.freelancer.com/"
        },
        {
            "title": "Fujifilm",
            "hex": "ED1A3A",
            "source": "https://upload.wikimedia.org/wikipedia/commons/a/a1/Fujifilm_logo.svg"
        },
        {
            "title": "Fujitsu",
            "hex": "FF0000",
            "source": "https://www.fujitsu.com/global/about/brandmanagement/logo/"
        },
        {
            "title": "Fur Affinity",
            "hex": "36566F",
            "source": "https://www.furaffinity.net/"
        },
        {
            "title": "Furry Network",
            "hex": "2E75B4",
            "source": "https://furrynetwork.com"
        },
        {
            "title": "G2A",
            "hex": "F05F00",
            "source": "https://www.g2a.co/contact/brand_guidelines/"
        },
        {
            "title": "Garmin",
            "hex": "007CC3",
            "source": "https://developer.garmin.com/resources/brand-guidelines/"
        },
        {
            "title": "Gatling",
            "hex": "FF9E2A",
            "source": "https://gatling.io/"
        },
        {
            "title": "Gatsby",
            "hex": "663399",
            "source": "https://www.gatsbyjs.org/"
        },
        {
            "title": "Gauges",
            "hex": "2FA66A",
            "source": "http://get.gaug.es/"
        },
        {
            "title": "GeeksforGeeks",
            "hex": "0F9D58",
            "source": "https://www.geeksforgeeks.org/"
        },
        {
            "title": "General Motors",
            "hex": "22559E",
            "source": "https://commons.wikimedia.org/wiki/File:General_Motors_logo.svg"
        },
        {
            "title": "Genius",
            "hex": "FFFF64",
            "source": "https://upload.wikimedia.org/wikipedia/en/a/ad/Genius_website_logo.svg"
        },
        {
            "title": "Gentoo",
            "hex": "54487A",
            "source": "https://wiki.gentoo.org/wiki/Project:Artwork/Artwork#Variations_of_the_.22g.22_logo"
        },
        {
            "title": "Geocaching",
            "hex": "00874D",
            "source": "https://www.geocaching.com/about/logousage.aspx"
        },
        {
            "title": "Gerrit",
            "hex": "EEEEEE",
            "source": "https://gerrit-review.googlesource.com/c/75842/"
        },
        {
            "title": "Ghost",
            "hex": "738A94",
            "source": "https://ghost.org/design"
        },
        {
            "title": "Ghostery",
            "hex": "00BAF2",
            "source": "https://www.ghostery.com/"
        },
        {
            "title": "GIMP",
            "hex": "5C5543",
            "source": "https://www.gimp.org/about/linking.html#wilber-the-gimp-mascot"
        },
        {
            "title": "GIPHY",
            "hex": "FF6666",
            "source": "https://support.giphy.com/hc/en-us/articles/360022283772-GIPHY-Brand-Guidelines"
        },
        {
            "title": "Git",
            "hex": "F05032",
            "source": "http://git-scm.com/downloads/logos"
        },
        {
            "title": "Gitea",
            "hex": "609926",
            "source": "https://github.com/go-gitea/gitea/tree/master/assets"
        },
        {
            "title": "GitHub",
            "hex": "181717",
            "source": "https://github.com/logos"
        },
        {
            "title": "GitHub Actions",
            "hex": "2088FF",
            "source": "https://github.com/features/actions"
        },
        {
            "title": "GitKraken",
            "hex": "179287",
            "source": "https://www.gitkraken.com/"
        },
        {
            "title": "GitLab",
            "hex": "FCA121",
            "source": "https://about.gitlab.com/press/press-kit/"
        },
        {
            "title": "Gitpod",
            "hex": "1AA6E4",
            "source": "https://www.gitpod.io/"
        },
        {
            "title": "Gitter",
            "hex": "ED1965",
            "source": "https://gitter.im/"
        },
        {
            "title": "Glassdoor",
            "hex": "0CAA41",
            "source": "https://www.glassdoor.com/press/images/"
        },
        {
            "title": "Glitch",
            "hex": "3333FF",
            "source": "https://glitch.com/about/press/"
        },
        {
            "title": "Gmail",
            "hex": "D14836",
            "source": "https://material.io/guidelines/resources/sticker-sheets-icons.html#sticker-sheets-icons-components"
        },
        {
            "title": "GNOME",
            "hex": "4A86CF",
            "source": "https://wiki.gnome.org/Engagement/BrandGuidelines"
        },
        {
            "title": "GNU",
            "hex": "A42E2B",
            "source": "https://gnu.org"
        },
        {
            "title": "GNU Bash",
            "hex": "4EAA25",
            "source": "https://github.com/odb/official-bash-logo"
        },
        {
            "title": "GNU Emacs",
            "hex": "7F5AB6",
            "source": "https://git.savannah.gnu.org/cgit/emacs.git/tree/etc/images/icons/hicolor/scalable/apps/emacs.svg"
        },
        {
            "title": "GNU IceCat",
            "hex": "002F5B",
            "source": "https://git.savannah.gnu.org/cgit/gnuzilla.git/plain/artwork/simple.svg"
        },
        {
            "title": "GNU Privacy Guard",
            "hex": "0093DD",
            "source": "https://git.gnupg.org/cgi-bin/gitweb.cgi?p=gnupg.git;a=tree;f=artwork/icons"
        },
        {
            "title": "GNU social",
            "hex": "A22430",
            "source": "https://www.gnu.org/graphics/social.html"
        },
        {
            "title": "Go",
            "hex": "00ADD8",
            "source": "https://blog.golang.org/go-brand"
        },
        {
            "title": "Godot Engine",
            "hex": "478CBF",
            "source": "https://godotengine.org/themes/godotengine/assets/download/godot_logo.svg"
        },
        {
            "title": "GoFundMe",
            "hex": "00B964",
            "source": "https://www.gofundme.com/"
        },
        {
            "title": "GOG.com",
            "hex": "86328A",
            "source": "https://www.cdprojekt.com/en/media/logotypes/"
        },
        {
            "title": "GoldenLine",
            "hex": "F1B92B",
            "source": "http://www.goldenline.pl"
        },
        {
            "title": "Goodreads",
            "hex": "663300",
            "source": "https://www.goodreads.com/about/press"
        },
        {
            "title": "Google",
            "hex": "4285F4",
            "source": "https://developers.google.com/+/branding-guidelines?hl=en"
        },
        {
            "title": "Google Ads",
            "hex": "4285F4",
            "source": "https://designguidelines.withgoogle.com/ads-branding/google-ads/logos.html#logos-brand-logo-lockups"
        },
        {
            "title": "Google AdSense",
            "hex": "4285F4",
            "source": "https://commons.wikimedia.org/wiki/File:AdSense_Logo.svg"
        },
        {
            "title": "Google Analytics",
            "hex": "E37400",
            "source": "https://analytics.google.com"
        },
        {
            "title": "Google Assistant",
            "hex": "4285F4",
            "source": "https://assistant.google.com/"
        },
        {
            "title": "Google Calendar",
            "hex": "4285F4",
            "source": "https://commons.wikimedia.org/wiki/File:Google_Calendar_icon.svg"
        },
        {
            "title": "Google Cardboard",
            "hex": "FF7143",
            "source": "https://arvr.google.com/cardboard/"
        },
        {
            "title": "Google Cast",
            "hex": "1BB6F6",
            "source": "https://partnermarketinghub.withgoogle.com/#/brands"
        },
        {
            "title": "Google Chrome",
            "hex": "4285F4",
            "source": "https://blog.google/press/?product_tag=chrome"
        },
        {
            "title": "Google Classroom",
            "hex": "4285F4",
            "source": "https://classroom.google.com/"
        },
        {
            "title": "Google Cloud",
            "hex": "4285F4",
            "source": "https://cloud.google.com/"
        },
        {
            "title": "Google Drive",
            "hex": "4285F4",
            "source": "https://developers.google.com/drive/web/branding"
        },
        {
            "title": "Google Earth",
            "hex": "4285F4",
            "source": "https://earth.google.com/web/"
        },
        {
            "title": "Google Fit",
            "hex": "4285F4",
            "source": "https://partnermarketinghub.withgoogle.com/#/brands/"
        },
        {
            "title": "Google Hangouts",
            "hex": "0C9D58",
            "source": "https://material.google.com/resources/sticker-sheets-icons.html#sticker-sheets-icons-components"
        },
        {
            "title": "Google Hangouts Chat",
            "hex": "00897B",
            "source": "https://chat.google.com/error/noaccess"
        },
        {
            "title": "Google Hangouts Meet",
            "hex": "00897B",
            "source": "https://meet.google.com/"
        },
        {
            "title": "Google Keep",
            "hex": "FFBB00",
            "source": "https://play.google.com/store/apps/details?id=com.google.android.keep"
        },
        {
            "title": "Google Lens",
            "hex": "4285F4",
            "source": "https://partnermarketinghub.withgoogle.com/#/brands/"
        },
        {
            "title": "Google Maps",
            "hex": "4285F4",
            "source": "https://upload.wikimedia.org/wikipedia/commons/a/a9/Google_Maps_icon.svg"
        },
        {
            "title": "Google Messages",
            "hex": "1A73E8",
            "source": "https://messages.google.com/"
        },
        {
            "title": "Google My Business",
            "hex": "4285F4",
            "source": "https://business.google.com/"
        },
        {
            "title": "Google Nearby",
            "hex": "4285F4",
            "source": "https://developers.google.com/nearby/developer-guidelines"
        },
        {
            "title": "Google News",
            "hex": "174EA6",
            "source": "https://partnermarketinghub.withgoogle.com/#/brands/"
        },
        {
            "title": "Google Pay",
            "hex": "4285F4",
            "source": "https://partnermarketinghub.withgoogle.com/#/brands/"
        },
        {
            "title": "Google Play",
            "hex": "414141",
            "source": "https://partnermarketinghub.withgoogle.com/#/brands/"
        },
        {
            "title": "Google Podcasts",
            "hex": "4285F4",
            "source": "https://developers.google.com/search/docs/data-types/podcast"
        },
        {
            "title": "Google Scholar",
            "hex": "4285F4",
            "source": "https://commons.wikimedia.org/wiki/File:Google_Scholar_logo.svg"
        },
        {
            "title": "Google Search Console",
            "hex": "458CF5",
            "source": "https://search.google.com/search-console"
        },
        {
            "title": "Google Sheets",
            "hex": "0F9D58",
            "source": "http://sheets.google.com/"
        },
        {
            "title": "Google Street View",
            "hex": "FEC111",
            "source": "https://developers.google.com/streetview/ready/branding"
        },
        {
            "title": "Google Tag Manager",
            "hex": "246FDB",
            "source": "https://tagmanager.google.com/#/home"
        },
        {
            "title": "Google Translate",
            "hex": "4285F4",
            "source": "https://en.wikipedia.org/wiki/Google_Translate"
        },
        {
            "title": "GOV.UK",
            "hex": "005EA5",
            "source": "https://github.com/alphagov/design-assets/tree/master/Icons"
        },
        {
            "title": "Gradle",
            "hex": "02303A",
            "source": "https://gradle.com/brand"
        },
        {
            "title": "Grafana",
            "hex": "F46800",
            "source": "https://grafana.com/"
        },
        {
            "title": "Graphcool",
            "hex": "27AE60",
            "source": "https://www.graph.cool"
        },
        {
            "title": "GraphQL",
            "hex": "E10098",
            "source": "http://graphql.org/"
        },
        {
            "title": "Grav",
            "hex": "221E1F",
            "source": "http://getgrav.org/media"
        },
        {
            "title": "Gravatar",
            "hex": "1E8CBE",
            "source": "https://automattic.com/press"
        },
        {
            "title": "GreenSock",
            "hex": "88CE02",
            "source": "https://greensock.com/"
        },
        {
            "title": "Gridsome",
            "hex": "00A672",
            "source": "https://gridsome.org/logos/only-logo.svg"
        },
        {
            "title": "Groovy",
            "hex": "4298B8",
            "source": "https://groovy-lang.org/"
        },
        {
            "title": "Groupon",
            "hex": "53A318",
            "source": "https://brandplaybook.groupon.com/guidelines/logo/"
        },
        {
            "title": "Grunt",
            "hex": "FBA919",
            "source": "https://github.com/gruntjs/gruntjs.com/tree/master/src/media"
        },
        {
            "title": "Guangzhou Metro",
            "hex": "C51935",
            "source": "https://commons.wikimedia.org/wiki/File:Guangzhou_Metro_logo.svg"
        },
        {
            "title": "gulp",
            "hex": "CF4647",
            "source": "https://gulpjs.com/"
        },
        {
            "title": "Gumroad",
            "hex": "36A9AE",
            "source": "https://gumroad.com/press"
        },
        {
            "title": "Gumtree",
            "hex": "72EF36",
            "source": "https://www.gumtree.com"
        },
        {
            "title": "Gutenberg",
            "hex": "000000",
            "source": "https://github.com/WordPress/gutenberg/blob/master/docs/final-g-wapuu-black.svg"
        },
        {
            "title": "Habr",
            "hex": "77A2B6",
            "source": "https://habr.com/"
        },
        {
            "title": "Hack Club",
            "hex": "EC3750",
            "source": "https://hackclub.com/brand"
        },
        {
            "title": "Hackaday",
            "hex": "1A1A1A",
            "source": "https://hackaday.com/"
        },
        {
            "title": "HackerEarth",
            "hex": "323754",
            "source": "https://www.hackerearth.com/logo/"
        },
        {
            "title": "HackerOne",
            "hex": "494649",
            "source": "https://www.hackerone.com/branding"
        },
        {
            "title": "HackerRank",
            "hex": "2EC866",
            "source": "https://www.hackerrank.com/"
        },
        {
            "title": "HackHands",
            "hex": "00ACBD",
            "source": "https://hackhands.com/"
        },
        {
            "title": "Hackster",
            "hex": "1BACF7",
            "source": "https://drive.google.com/file/d/0B3aqzR8LzoqdT1p4ZUlWVnJ1elk/view?usp=sharing"
        },
        {
            "title": "HappyCow",
            "hex": "7C4EC4",
            "source": "https://www.happycow.net/press-kits"
        },
        {
            "title": "Harbor",
            "hex": "4A00D8",
            "source": "https://github.com/goharbor/harbor/blob/13686cbe83d22259216da7658612e86201070e94/src/portal/src/images/harbor-logo.svg"
        },
        {
            "title": "Hashnode",
            "hex": "2962FF",
            "source": "https://hashnode.com/media"
        },
        {
            "title": "Haskell",
            "hex": "5D4F85",
            "source": "https://commons.wikimedia.org/wiki/File:Haskell-Logo.svg"
        },
        {
            "title": "Hatena Bookmark",
            "hex": "00A4DE",
            "source": "http://hatenacorp.jp/press/resource"
        },
        {
            "title": "haveibeenpwned",
            "hex": "2A6379",
            "source": "https://haveibeenpwned.com/"
        },
        {
            "title": "Haxe",
            "hex": "EA8220",
            "source": "https://haxe.org/foundation/branding.html"
        },
        {
            "title": "HBO",
            "hex": "000000",
            "source": "https://www.hbo.com/"
        },
        {
            "title": "HCL",
            "hex": "006BB6",
            "source": "https://www.hcl.com/brand-guidelines"
        },
        {
            "title": "HelloFresh",
            "hex": "91C11E",
            "source": "https://www.hellofresh.com/landing/student"
        },
        {
            "title": "Helly Hansen",
            "hex": "DA2128",
            "source": "https://www.hellyhansen.com/"
        },
        {
            "title": "Helm",
            "hex": "277A9F",
            "source": "https://helm.sh"
        },
        {
            "title": "HERE",
            "hex": "48DAD0",
            "source": "https://www.here.com"
        },
        {
            "title": "Heroku",
            "hex": "430098",
            "source": "https://www.heroku.com"
        },
        {
            "title": "Hexo",
            "hex": "0E83CD",
            "source": "https://hexo.io/"
        },
        {
            "title": "HEY",
            "hex": "5522FA",
            "source": "https://hey.com/"
        },
        {
            "title": "Highly",
            "hex": "FF3C00",
            "source": "https://highly.co/"
        },
        {
            "title": "Hilton",
            "hex": "124D97",
            "source": "https://www.hilton.com/en/"
        },
        {
            "title": "HipChat",
            "hex": "0052CC",
            "source": "https://www.atlassian.com/company/news/press-kit"
        },
        {
            "title": "Hitachi",
            "hex": "E60027",
            "source": "https://commons.wikimedia.org/wiki/File:Hitachi_inspire_the_next-Logo.svg"
        },
        {
            "title": "Hive",
            "hex": "FF7A00",
            "source": "https://www.hivehome.com/"
        },
        {
            "title": "HockeyApp",
            "hex": "009EE1",
            "source": "https://hockeyapp.net/brand-guidelines/"
        },
        {
            "title": "Home Assistant",
            "hex": "41BDF5",
            "source": "https://github.com/home-assistant/home-assistant-assets"
        },
        {
            "title": "HomeAdvisor",
            "hex": "F68315",
            "source": "https://www.abouthomeadvisor.com/media-room/press-resources/"
        },
        {
            "title": "Homebrew",
            "hex": "FBB040",
            "source": "https://github.com/Homebrew/brew.sh/blob/2e576aaca83e62dda41a188597bb4bd20e75e385/assets/img/homebrew.svg"
        },
        {
            "title": "homify",
            "hex": "7DCDA3",
            "source": "http://lsg.homify.com/"
        },
        {
            "title": "Honda",
            "hex": "E40521",
            "source": "https://www.honda.ie/"
        },
        {
            "title": "Hootsuite",
            "hex": "000000",
            "source": "https://hootsuite.com/en-gb/about/media-kit"
        },
        {
            "title": "Hotels.com",
            "hex": "D32F2F",
            "source": "https://en.wikipedia.org/wiki/File:Hotels.com_logo.svg"
        },
        {
            "title": "Houdini",
            "hex": "FF4713",
            "source": "https://www.sidefx.com/products/houdini/"
        },
        {
            "title": "Houzz",
            "hex": "4DBC15",
            "source": "https://www.houzz.com/logoGuidelines"
        },
        {
            "title": "HP",
            "hex": "0096D6",
            "source": "https://commons.wikimedia.org/wiki/File:HP_New_Logo_2D.svg"
        },
        {
            "title": "HTML Academy",
            "hex": "302683",
            "source": "https://htmlacademy.ru/"
        },
        {
            "title": "HTML5",
            "hex": "E34F26",
            "source": "http://www.w3.org/html/logo/"
        },
        {
            "title": "Huawei",
            "hex": "FF0000",
            "source": "https://en.wikipedia.org/wiki/File:Huawei.svg"
        },
        {
            "title": "HubSpot",
            "hex": "FF7A59",
            "source": "https://www.hubspot.com/style-guide"
        },
        {
            "title": "Hugo",
            "hex": "FF4088",
            "source": "https://gohugo.io/"
        },
        {
            "title": "Hulu",
            "hex": "3DBB3D",
            "source": "https://www.hulu.com/press/brand-assets/"
        },
        {
            "title": "Humble Bundle",
            "hex": "CC2929",
            "source": "https://support.humblebundle.com/hc/en-us/articles/202742060-Bundle-Logos"
        },
        {
            "title": "Hurriyetemlak",
            "hex": "E02826",
            "source": "https://ilan.hurriyetemlak.com/emlak-ilani-yayinlama-kurallari"
        },
        {
            "title": "Husqvarna",
            "hex": "273A60",
            "source": "https://www.husqvarna.com/uk/catalogues/"
        },
        {
            "title": "Hypothesis",
            "hex": "BD1C2B",
            "source": "https://web.hypothes.is/"
        },
        {
            "title": "Hyundai",
            "hex": "002C5F",
            "source": "https://en.wikipedia.org/wiki/File:Hyundai_Motor_Company_logo.svg"
        },
        {
            "title": "Iata",
            "hex": "004E81",
            "source": "https://upload.wikimedia.org/wikipedia/commons/f/f7/IATAlogo.svg"
        },
        {
            "title": "iBeacon",
            "hex": "3D7EBB",
            "source": "https://developer.apple.com/ibeacon/"
        },
        {
            "title": "IBM",
            "hex": "054ADA",
            "source": "https://www.ibm.com/design/language/elements/logos/8-bar/"
        },
        {
            "title": "iCloud",
            "hex": "3693F3",
            "source": "https://www.icloud.com/"
        },
        {
            "title": "IcoMoon",
            "hex": "825794",
            "source": "https://icomoon.io/"
        },
        {
            "title": "ICON",
            "hex": "31B8BB",
            "source": "https://icon.foundation/"
        },
        {
            "title": "Iconfinder",
            "hex": "1A1B1F",
            "source": "https://www.iconfinder.com/p/about"
        },
        {
            "title": "Iconify",
            "hex": "1769AA",
            "source": "https://iconify.design/"
        },
        {
            "title": "IconJar",
            "hex": "16A5F3",
            "source": "https://geticonjar.com/press-kit/"
        },
        {
            "title": "ICQ",
            "hex": "7EBD00",
            "source": "https://en.wikipedia.org/wiki/File:ICQ.svg"
        },
        {
            "title": "iDEAL",
            "hex": "CC0066",
            "source": "https://www.ideal.nl/cms/files/Manual_iDEAL_logo.pdf"
        },
        {
            "title": "iFixit",
            "hex": "0071CE",
            "source": "https://www.ifixit.com/"
        },
        {
            "title": "iFood",
            "hex": "EA1D2C",
            "source": "https://ifood.com.br/"
        },
        {
            "title": "IFTTT",
            "hex": "000000",
            "source": "https://ifttt.com/discover/brand-guidelines"
        },
        {
            "title": "iHeartRadio",
            "hex": "C6002B",
            "source": "https://brand.iheart.com/logo"
        },
        {
            "title": "IMDb",
            "hex": "E6B91E",
            "source": "http://www.imdb.com/pressroom/brand_guidelines"
        },
        {
            "title": "Imgur",
            "hex": "1BB76E",
            "source": "https://s.imgur.com/images/favicon-152.png"
        },
        {
            "title": "Indeed",
            "hex": "2164F3",
            "source": "https://www.indeed.com"
        },
        {
            "title": "InfluxDB",
            "hex": "22ADF6",
            "source": "https://www.influxdata.com/"
        },
        {
            "title": "Inkscape",
            "hex": "000000",
            "source": "https://commons.wikimedia.org/wiki/File:Inkscape_Logo.svg"
        },
        {
            "title": "Insomnia",
            "hex": "5849BE",
            "source": "https://insomnia.rest/"
        },
        {
            "title": "Instacart",
            "hex": "43B02A",
            "source": "https://www.instacart.com/press"
        },
        {
            "title": "Instagram",
            "hex": "E4405F",
            "source": "https://www.instagram-brand.com"
        },
        {
            "title": "Instapaper",
            "hex": "1F1F1F",
            "source": "https://www.instapaper.com/"
        },
        {
            "title": "Instructables",
            "hex": "FABF15",
            "source": "https://www.instructables.com/community/Official-Instructables-Logos-1/"
        },
        {
            "title": "Intel",
            "hex": "0071C5",
            "source": "https://www.intel.com"
        },
        {
            "title": "IntelliJ IDEA",
            "hex": "000000",
            "source": "https://www.jetbrains.com/idea/"
        },
        {
            "title": "Intercom",
            "hex": "6AFDEF",
            "source": "https://www.intercom.com/press"
        },
        {
            "title": "Internet Archive",
            "hex": "000000",
            "source": "https://openlibrary.org/static/images/ia-logo.svg"
        },
        {
            "title": "Internet Explorer",
            "hex": "0076D6",
            "source": "https://compass-ssl.microsoft.com/assets/c8/67/c867db4c-f328-45b8-817c-33834c70aae6.svg?n=IE.svg"
        },
        {
            "title": "InVision",
            "hex": "FF3366",
            "source": "https://projects.invisionapp.com/boards/BX4P1DY5H46R"
        },
        {
            "title": "Invoice Ninja",
            "hex": "000000",
            "source": "https://github.com/invoiceninja/invoiceninja"
        },
        {
            "title": "ioBroker",
            "hex": "3399CC",
            "source": "https://github.com/ioBroker/awesome-iobroker/blob/master/images/"
        },
        {
            "title": "Ionic",
            "hex": "3880FF",
            "source": "https://ionicframework.com/press"
        },
        {
            "title": "iOS",
            "hex": "000000",
            "source": "https://en.wikipedia.org/wiki/IOS"
        },
        {
            "title": "IPFS",
            "hex": "65C2CB",
            "source": "https://github.com/ipfs/logo"
        },
        {
            "title": "Issuu",
            "hex": "F36D5D",
            "source": "https://issuu.com/press"
        },
        {
            "title": "Itch.io",
            "hex": "FA5C5C",
            "source": "https://itch.io/press-kit"
        },
        {
            "title": "iTunes",
            "hex": "FB5BC5",
            "source": "https://upload.wikimedia.org/wikipedia/commons/d/df/ITunes_logo.svg"
        },
        {
            "title": "IVECO",
            "hex": "004994",
            "source": "https://www.iveco.com/germany/Pages/Home-page.aspx"
        },
        {
            "title": "Jabber",
            "hex": "CC0000",
            "source": "https://commons.wikimedia.org/wiki/File:Jabber-bulb.svg"
        },
        {
            "title": "Jamboard",
            "hex": "F37C20",
            "source": "https://cdn2.hubspot.net/hubfs/159104/ECS/Jamboard/Approved%20Jamboard%20Brand%20Book.pdf"
        },
        {
            "title": "Jameson",
            "hex": "004027",
            "source": "https://www.jamesonwhiskey.com/"
        },
        {
            "title": "Jasmine",
            "hex": "8A4182",
            "source": "https://github.com/jasmine/jasmine/blob/8991b1bba39b5b7e89fc5eeb07ae271a684cb1a4/images/jasmine-horizontal.svg"
        },
        {
            "title": "Java",
            "hex": "007396",
            "source": "https://www.oracle.com/legal/logos.html"
        },
        {
            "title": "JavaScript",
            "hex": "F7DF1E",
            "source": "https://github.com/voodootikigod/logo.js"
        },
        {
            "title": "JBL",
            "hex": "FF3300",
            "source": "https://www.jbl.com/"
        },
        {
            "title": "JCB",
            "hex": "0B4EA2",
            "source": "https://www.global.jcb/en/about-us/brand-concept/"
        },
        {
            "title": "Jeep",
            "hex": "000000",
            "source": "http://www.fcaci.com/v15-images/jeep/Jeep-Brand-Mark-Guidelines-Rev10.15.pdf"
        },
        {
            "title": "Jekyll",
            "hex": "CC0000",
            "source": "https://github.com/jekyll/brand"
        },
        {
            "title": "Jenkins",
            "hex": "D24939",
            "source": "https://wiki.jenkins-ci.org/display/JENKINS/Logo"
        },
        {
            "title": "Jenkins X",
            "hex": "73C3D5",
            "source": "https://github.com/cdfoundation/artwork"
        },
        {
            "title": "Jest",
            "hex": "C21325",
            "source": "https://jestjs.io/"
        },
        {
            "title": "JET",
            "hex": "FBBA00",
            "source": "https://de.wikipedia.org/wiki/Datei:JET.svg"
        },
        {
            "title": "JetBrains",
            "hex": "000000",
            "source": "https://www.jetbrains.com/company/brand/"
        },
        {
            "title": "JFrog",
            "hex": "41BF47",
            "source": "https://jfrog.com/brand-guidelines/"
        },
        {
            "title": "JFrog Bintray",
            "hex": "43A047",
            "source": "https://bintray.com/"
        },
        {
            "title": "Jinja",
            "hex": "B41717",
            "source": "https://github.com/pallets/jinja/"
        },
        {
            "title": "Jira",
            "hex": "0052CC",
            "source": "https://atlassian.design/guidelines/marketing/resources/logo-files"
        },
        {
            "title": "Jira Software",
            "hex": "0052CC",
            "source": "https://www.atlassian.com/company/news/press-kit"
        },
        {
            "title": "John Deere",
            "hex": "367C2B",
            "source": "https://en.wikipedia.org/wiki/File:John_Deere_logo.svg"
        },
        {
            "title": "Joomla",
            "hex": "5091CD",
            "source": "https://docs.joomla.org/Joomla:Brand_Identity_Elements"
        },
        {
            "title": "JPEG",
            "hex": "8A8A8A",
            "source": "https://jpeg.org/contact.html"
        },
        {
            "title": "jQuery",
            "hex": "0769AD",
            "source": "https://brand.jquery.org/logos/"
        },
        {
            "title": "JR Group",
            "hex": "000000",
            "source": "https://www.jrhokkaido.co.jp/"
        },
        {
            "title": "jsDelivr",
            "hex": "E84D3D",
            "source": "https://github.com/jsdelivr/www.jsdelivr.com/blob/eff02f3a8879cf7c7296840584e1293fe04e3a76/src/public/img/logo_horizontal.svg"
        },
        {
            "title": "JSFiddle",
            "hex": "0084FF",
            "source": "https://jsfiddle.net/"
        },
        {
            "title": "JSON",
            "hex": "000000",
            "source": "https://commons.wikimedia.org/wiki/File:JSON_vector_logo.svg"
        },
        {
            "title": "JSON Web Tokens",
            "hex": "000000",
            "source": "https://jwt.io/"
        },
        {
            "title": "Julia",
            "hex": "9558B2",
            "source": "https://github.com/JuliaLang/julia-logo-graphics/blob/b5551ca7946b4a25746c045c15fbb8806610f8d0/images/julia-dots.svg"
        },
        {
            "title": "Jupyter",
            "hex": "F37626",
            "source": "https://github.com/jupyter/design"
        },
        {
            "title": "Just Eat",
            "hex": "F36D00",
            "source": "https://www.just-eat.ie/"
        },
        {
            "title": "JustGiving",
            "hex": "AD29B6",
            "source": "https://justgiving.com"
        },
        {
            "title": "Kaggle",
            "hex": "20BEFF",
            "source": "https://www.kaggle.com/contact"
        },
        {
            "title": "KaiOS",
            "hex": "6F02B5",
            "source": "https://www.dropbox.com/sh/2qihtgrzllws8ki/AABmo9X1KMT6lHnvh4Em7dpWa?dl=0"
        },
        {
            "title": "Karlsruher Verkehrsverbund",
            "hex": "9B2321",
            "source": "https://commons.wikimedia.org/wiki/File:KVV_2010.svg"
        },
        {
            "title": "Kaspersky",
            "hex": "009982",
            "source": "https://www.kaspersky.com"
        },
        {
            "title": "Katana",
            "hex": "000000",
            "source": "https://www.foundry.com/products/katana"
        },
        {
            "title": "KDE",
            "hex": "1D99F3",
            "source": "https://kde.org/stuff/clipart.php"
        },
        {
            "title": "KeePassXC",
            "hex": "6CAC4D",
            "source": "https://github.com/keepassxreboot/keepassxc/"
        },
        {
            "title": "Kentico",
            "hex": "F05A22",
            "source": "https://brand.kentico.com"
        },
        {
            "title": "Keras",
            "hex": "D00000",
            "source": "https://keras.io/"
        },
        {
            "title": "Keybase",
            "hex": "33A0FF",
            "source": "https://github.com/keybase/client/tree/master/media/logos"
        },
        {
            "title": "KeyCDN",
            "hex": "3686BE",
            "source": "https://www.keycdn.com/logos"
        },
        {
            "title": "Khan Academy",
            "hex": "14BF96",
            "source": "https://khanacademy.zendesk.com/hc/en-us/articles/202483630-Press-room"
        },
        {
            "title": "Khronos Group",
            "hex": "CC3333",
            "source": "https://www.khronos.org/legal/trademarks/"
        },
        {
            "title": "Kia",
            "hex": "BB162B",
            "source": "https://www.kia.com/ie/brochure/"
        },
        {
            "title": "Kibana",
            "hex": "005571",
            "source": "https://www.elastic.co/brand"
        },
        {
            "title": "Kickstarter",
            "hex": "05CE78",
            "source": "https://www.kickstarter.com/help/brand_assets"
        },
        {
            "title": "Kik",
            "hex": "82BC23",
            "source": "http://www.kik.com/press"
        },
        {
            "title": "Kirby",
            "hex": "000000",
            "source": "https://getkirby.com/press"
        },
        {
            "title": "KLM",
            "hex": "00A1DE",
            "source": "https://www.klm.com"
        },
        {
            "title": "Klout",
            "hex": "E44600",
            "source": "https://klout.com/s/developers/styleguide"
        },
        {
            "title": "Known",
            "hex": "333333",
            "source": "https://withknown.com/img/logo_k.png"
        },
        {
            "title": "Ko-fi",
            "hex": "F16061",
            "source": "https://ko-fi.com/home/about"
        },
        {
            "title": "Kodi",
            "hex": "17B2E7",
            "source": "https://kodi.tv/"
        },
        {
            "title": "Koding",
            "hex": "00B057",
            "source": "https://koding.com/About"
        },
        {
            "title": "Kofax",
            "hex": "00558C",
            "source": "https://www.kofax.com/styleguide/logos"
        },
        {
            "title": "Komoot",
            "hex": "6AA127",
            "source": "http://newsroom.komoot.com/media_kits/219423/"
        },
        {
            "title": "Kotlin",
            "hex": "0095D5",
            "source": "https://resources.jetbrains.com/storage/products/kotlin/docs/kotlin_logos.zip"
        },
        {
            "title": "Krita",
            "hex": "3BABFF",
            "source": "https://krita.org/en/about/press/"
        },
        {
            "title": "KTM",
            "hex": "FF6600",
            "source": "https://ktm.com"
        },
        {
            "title": "Kubernetes",
            "hex": "326CE5",
            "source": "https://github.com/kubernetes/kubernetes/tree/master/logo"
        },
        {
            "title": "Kyocera",
            "hex": "ED1C24",
            "source": "https://en.wikipedia.org/wiki/Kyocera"
        },
        {
            "title": "LabVIEW",
            "hex": "FFDB00",
            "source": "http://download.ni.com/evaluation/2018_Partner_Cobranding_Style_Guide.pdf"
        },
        {
            "title": "Lamborghini",
            "hex": "DDB320",
            "source": "https://en.wikipedia.org/wiki/File:Lamborghini_Logo.svg"
        },
        {
            "title": "Land Rover",
            "hex": "005A2B",
            "source": "https://www.landrover.com.au/download-a-brochure/index.html"
        },
        {
            "title": "Laravel",
            "hex": "FF2D20",
            "source": "https://github.com/laravel/art"
        },
        {
            "title": "Laravel Horizon",
            "hex": "405263",
            "source": "https://horizon.laravel.com/"
        },
        {
            "title": "Laravel Nova",
            "hex": "252D37",
            "source": "https://nova.laravel.com/"
        },
        {
            "title": "Last.fm",
            "hex": "D51007",
            "source": "http://www.last.fm/about/resources"
        },
        {
            "title": "LastPass",
            "hex": "D32D27",
            "source": "https://lastpass.com/press-room/"
        },
        {
            "title": "LaTeX",
            "hex": "008080",
            "source": "https://github.com/latex3/branding"
        },
        {
            "title": "Launchpad",
            "hex": "F8C300",
            "source": "https://help.launchpad.net/logo/submissions"
        },
        {
            "title": "LBRY",
            "hex": "2F9176",
            "source": "https://lbry.com/press-kit"
        },
        {
            "title": "Leaflet",
            "hex": "199900",
            "source": "https://github.com/Leaflet/Leaflet/blob/d843c3b88486713827d7e860b58bdba75bfbd5a2/src/images/logo.svg"
        },
        {
            "title": "Leanpub",
            "hex": "FFFFFF",
            "source": "https://leanpub.com/press"
        },
        {
            "title": "LeetCode",
            "hex": "F89F1B",
            "source": "https://leetcode.com"
        },
        {
            "title": "Lenovo",
            "hex": "E2231A",
            "source": "https://www.lenovopartnernetwork.com/us/branding/"
        },
        {
            "title": "Let’s Encrypt",
            "hex": "003A70",
            "source": "https://letsencrypt.org/trademarks/"
        },
        {
            "title": "Letterboxd",
            "hex": "00D735",
            "source": "https://letterboxd.com/about/logos/"
        },
        {
            "title": "LG",
            "hex": "A50034",
            "source": "https://en.wikipedia.org/wiki/LG_Corporation"
        },
        {
            "title": "LGTM",
            "hex": "FFFFFF",
            "source": "https://lgtm.com/"
        },
        {
            "title": "Liberapay",
            "hex": "F6C915",
            "source": "https://liberapay.com/assets/liberapay/icon-v2_yellow-r.svg"
        },
        {
            "title": "LibraryThing",
            "hex": "251A15",
            "source": "https://twitter.com/LibraryThing/status/1054466649271656448"
        },
        {
            "title": "LibreOffice",
            "hex": "18A303",
            "source": "https://wiki.documentfoundation.org/Marketing/Branding"
        },
        {
            "title": "libuv",
            "hex": "403C3D",
            "source": "https://github.com/libuv/libuv/blob/e4087dedf837f415056a45a838f639a3d9dc3ced/img/logos.svg"
        },
        {
            "title": "Lighthouse",
            "hex": "F44B21",
            "source": "https://github.com/GoogleChrome/lighthouse/blob/80d2e6c1948f232ec4f1bdeabc8bc632fc5d0bfd/assets/lh_favicon.svg"
        },
        {
            "title": "LINE",
            "hex": "00C300",
            "source": "http://line.me/en/logo"
        },
        {
            "title": "LINE WEBTOON",
            "hex": "00D564",
            "source": "http://webtoons.com/"
        },
        {
            "title": "LineageOS",
            "hex": "167C80",
            "source": "https://www.lineageos.org/"
        },
        {
            "title": "LinkedIn",
            "hex": "0077B5",
            "source": "https://brand.linkedin.com"
        },
        {
            "title": "Linode",
            "hex": "00A95C",
            "source": "https://www.linode.com/company/press/"
        },
        {
            "title": "Linux",
            "hex": "FCC624",
            "source": "http://www.linuxfoundation.org/about/about-linux"
        },
        {
            "title": "Linux Foundation",
            "hex": "009BEE",
            "source": "http://www.linuxfoundation.org/about/about-linux"
        },
        {
            "title": "Linux Mint",
            "hex": "87CF3E",
            "source": "https://commons.wikimedia.org/wiki/File:Linux_Mint_logo_without_wordmark.svg"
        },
        {
            "title": "Litecoin",
            "hex": "A6A9AA",
            "source": "https://litecoin-foundation.org/wp-content/uploads/2019/01/LC18-007-Brand-guidelines.pdf"
        },
        {
            "title": "LiveJournal",
            "hex": "00B0EA",
            "source": "http://www.livejournal.com"
        },
        {
            "title": "Livestream",
            "hex": "CF202E",
            "source": "https://livestream.com/press"
        },
        {
            "title": "LLVM",
            "hex": "262D3A",
            "source": "https://llvm.org/Logo.html"
        },
        {
            "title": "LMMS",
            "hex": "10B146",
            "source": "https://lmms.io/branding"
        },
        {
            "title": "Logitech",
            "hex": "00B8FC",
            "source": "https://www.logitech.com/"
        },
        {
            "title": "LogMeIn",
            "hex": "45B6F2",
            "source": "https://www.logmein.com/"
        },
        {
            "title": "Logstash",
            "hex": "005571",
            "source": "https://www.elastic.co/brand"
        },
        {
            "title": "Loom",
            "hex": "FD5E60",
            "source": "https://www.loom.com/press"
        },
        {
            "title": "Loop",
            "hex": "F29400",
            "source": "https://loop.frontiersin.org/"
        },
        {
            "title": "Lospec",
            "hex": "EAEAEA",
            "source": "https://lospec.com/brand"
        },
        {
            "title": "Lua",
            "hex": "2C2D72",
            "source": "https://www.lua.org/docs.html"
        },
        {
            "title": "Lubuntu",
            "hex": "0068C8",
            "source": "https://lubuntu.net/"
        },
        {
            "title": "Lufthansa",
            "hex": "05164D",
            "source": "https://www.lufthansa.com/"
        },
        {
            "title": "Lumen",
            "hex": "E74430",
            "source": "https://lumen.laravel.com/"
        },
        {
            "title": "Lyft",
            "hex": "FF00BF",
            "source": "https://www.lyft.com/press"
        },
        {
            "title": "MAAS",
            "hex": "E95420",
            "source": "https://design.ubuntu.com/downloads/"
        },
        {
            "title": "Macy’s",
            "hex": "E21A2C",
            "source": "http://www.macysinc.com/press-room/logo-photo-gallery/logos-macys-inc/default.aspx"
        },
        {
            "title": "Magento",
            "hex": "EE672F",
            "source": "http://magento.com"
        },
        {
            "title": "Magisk",
            "hex": "00AF9C",
            "source": "https://github.com/topjohnwu/Magisk/blob/master/app/src/main/res/drawable/ic_magisk.xml"
        },
        {
            "title": "Mail.Ru",
            "hex": "168DE2",
            "source": "https://corp.mail.ru/en/press/identity/"
        },
        {
            "title": "MailChimp",
            "hex": "FFE01B",
            "source": "http://mailchimp.com/about/brand-assets"
        },
        {
            "title": "MakerBot",
            "hex": "FF1E0D",
            "source": "http://www.makerbot.com/makerbot-press-assets"
        },
        {
            "title": "MAN",
            "hex": "E40045",
            "source": "https://www.corporate.man.eu/"
        },
        {
            "title": "ManageIQ",
            "hex": "EF2929",
            "source": "https://www.manageiq.org/logo/"
        },
        {
            "title": "Manjaro",
            "hex": "35BF5C",
            "source": "https://commons.wikimedia.org/wiki/File:Manjaro-logo.svg"
        },
        {
            "title": "Mapbox",
            "hex": "000000",
            "source": "https://www.mapbox.com/about/press/brand-guidelines"
        },
        {
            "title": "MariaDB",
            "hex": "003545",
            "source": "https://mariadb.com/"
        },
        {
            "title": "MariaDB Foundation",
            "hex": "1F305F",
            "source": "https://mariadb.org/"
        },
        {
            "title": "Markdown",
            "hex": "000000",
            "source": "https://github.com/dcurtis/markdown-mark"
        },
        {
            "title": "Marketo",
            "hex": "5C4C9F",
            "source": "https://www.marketo.com/"
        },
        {
            "title": "Marriott",
            "hex": "A70023",
            "source": "https://marriott-hotels.marriott.com/"
        },
        {
            "title": "Maserati",
            "hex": "0C2340",
            "source": "https://www.maserati.com/international/"
        },
        {
            "title": "MasterCard",
            "hex": "EB001B",
            "source": "https://brand.mastercard.com/brandcenter/mastercard-brand-mark/downloads.html"
        },
        {
            "title": "Mastodon",
            "hex": "3088D4",
            "source": "https://source.joinmastodon.org/mastodon/joinmastodon/blob/master/public/press-kit.zip"
        },
        {
            "title": "Material Design",
            "hex": "757575",
            "source": "https://material.io/design/"
        },
        {
            "title": "Material Design Icons",
            "hex": "2196F3",
            "source": "https://materialdesignicons.com/icon/vector-square"
        },
        {
            "title": "Material-UI",
            "hex": "0081CB",
            "source": "https://material-ui.com/"
        },
        {
            "title": "Mathworks",
            "hex": "0076A8",
            "source": "https://www.mathworks.com/brand/visual-design/mathworks-logo.html"
        },
        {
            "title": "Matrix",
            "hex": "000000",
            "source": "https://matrix.org"
        },
        {
            "title": "Mattermost",
            "hex": "0072C6",
            "source": "https://www.mattermost.org/brand-guidelines/"
        },
        {
            "title": "Matternet",
            "hex": "261C29",
            "source": "http://mttr.net"
        },
        {
            "title": "Maytag",
            "hex": "002E5F",
            "source": "https://www.maytagcommerciallaundry.com/mclstorefront/c/-/p/MYR40PD"
        },
        {
            "title": "Mazda",
            "hex": "101010",
            "source": "https://www.mazda.com/en/about/profile/library/"
        },
        {
            "title": "McAfee",
            "hex": "C01818",
            "source": "https://www.mcafee.com/"
        },
        {
            "title": "McDonald's",
            "hex": "FBC817",
            "source": "https://www.mcdonalds.com/gb/en-gb/newsroom.html"
        },
        {
            "title": "MDN Web Docs",
            "hex": "000000",
            "source": "https://developer.mozilla.org/"
        },
        {
            "title": "MediaFire",
            "hex": "1299F3",
            "source": "https://www.mediafire.com/press/"
        },
        {
            "title": "MediaTemple",
            "hex": "000000",
            "source": "https://mediatemple.net/company/about-us"
        },
        {
            "title": "Medium",
            "hex": "12100E",
            "source": "https://medium.design/logos-and-brand-guidelines-f1a01a733592"
        },
        {
            "title": "Meetup",
            "hex": "ED1C40",
            "source": "https://www.meetup.com/media/"
        },
        {
            "title": "MEGA",
            "hex": "D9272E",
            "source": "https://en.wikipedia.org/wiki/File:01_mega_logo.svg"
        },
        {
            "title": "Mendeley",
            "hex": "9D1620",
            "source": "https://www.mendeley.com/"
        },
        {
            "title": "Mercedes",
            "hex": "242424",
            "source": "https://www.mercedes-benz.com/"
        },
        {
            "title": "Messenger",
            "hex": "00B2FF",
            "source": "https://en.facebookbrand.com/assets/messenger/"
        },
        {
            "title": "Meteor",
            "hex": "DE4F4F",
            "source": "http://logo.meteorapp.com/"
        },
        {
            "title": "Metro de la Ciudad de México",
            "hex": "F77E1C",
            "source": "https://es.wikipedia.org/wiki/Archivo:Metro_de_la_Ciudad_de_M%C3%A9xico_(logo)_version_2019.svg"
        },
        {
            "title": "Metro de Madrid",
            "hex": "255E9C",
            "source": "https://commons.wikimedia.org/wiki/File:MetroMadridLogo.svg"
        },
        {
            "title": "Métro de Paris",
            "hex": "003E95",
            "source": "https://www.ratp.fr/"
        },
        {
            "title": "micro:bit",
            "hex": "00ED00",
            "source": "https://microbit.org/"
        },
        {
            "title": "Micro.blog",
            "hex": "FD8308",
            "source": "https://twitter.com/BradEllis/status/943956921886715904"
        },
        {
            "title": "Microgenetics",
            "hex": "FF0000",
            "source": "http://microgenetics.co.uk/"
        },
        {
            "title": "Microsoft",
            "hex": "666666",
            "source": "https://ratnacahayarina.files.wordpress.com/2014/03/microsoft.pdf"
        },
        {
            "title": "Microsoft Academic",
            "hex": "2D9FD9",
            "source": "https://academic.microsoft.com/"
        },
        {
            "title": "Microsoft Access",
            "hex": "A4373A",
            "source": "https://developer.microsoft.com/en-us/fabric#/styles/web/colors/products"
        },
        {
            "title": "Microsoft Azure",
            "hex": "0089D6",
            "source": "https://upload.wikimedia.org/wikipedia/commons/a/a8/Microsoft_Azure_Logo.svg"
        },
        {
            "title": "Microsoft Edge",
            "hex": "0078D7",
            "source": "https://support.microsoft.com/en-us/help/17171/microsoft-edge-get-to-know"
        },
        {
            "title": "Microsoft Excel",
            "hex": "217346",
            "source": "https://developer.microsoft.com/en-us/fabric#/styles/web/colors/products"
        },
        {
            "title": "Microsoft Exchange",
            "hex": "0078D4",
            "source": "https://developer.microsoft.com/en-us/fabric#/styles/web/"
        },
        {
            "title": "Microsoft Office",
            "hex": "D83B01",
            "source": "https://developer.microsoft.com/en-us/microsoft-365"
        },
        {
            "title": "Microsoft OneDrive",
            "hex": "0078D4",
            "source": "https://developer.microsoft.com/en-us/fabric#/styles/web/colors/products"
        },
        {
            "title": "Microsoft OneNote",
            "hex": "7719AA",
            "source": "https://developer.microsoft.com/en-us/fabric#/styles/web/colors/products"
        },
        {
            "title": "Microsoft Outlook",
            "hex": "0078D4",
            "source": "https://developer.microsoft.com/en-us/outlook/docs"
        },
        {
            "title": "Microsoft PowerPoint",
            "hex": "B7472A",
            "source": "https://developer.microsoft.com/en-us/fabric#/styles/web/colors/products"
        },
        {
            "title": "Microsoft SharePoint",
            "hex": "0078D4",
            "source": "https://developer.microsoft.com/en-us/fabric#/styles/web/colors/products"
        },
        {
            "title": "Microsoft SQL Server",
            "hex": "CC2927",
            "source": "https://de.wikipedia.org/wiki/Microsoft_SQL_Server"
        },
        {
            "title": "Microsoft Teams",
            "hex": "6264A7",
            "source": "https://developer.microsoft.com/en-us/fabric#/styles/web/colors/products"
        },
        {
            "title": "Microsoft Visio",
            "hex": "3955A3",
            "source": "https://developer.microsoft.com/en-us/fabric#/styles/web/colors/products"
        },
        {
            "title": "Microsoft Word",
            "hex": "2B579A",
            "source": "https://developer.microsoft.com/en-us/fabric#/styles/web/colors/products"
        },
        {
            "title": "MicroStrategy",
            "hex": "D9232E",
            "source": "https://www.microstrategy.com/us/company/press-kit"
        },
        {
            "title": "MIDI",
            "hex": "000000",
            "source": "https://en.wikipedia.org/wiki/MIDI"
        },
        {
            "title": "Minds",
            "hex": "FED12F",
            "source": "https://www.minds.com/"
        },
        {
            "title": "Minecraft",
            "hex": "62B47A",
            "source": "https://education.minecraft.net/press/"
        },
        {
            "title": "Minetest",
            "hex": "53AC56",
            "source": "https://www.minetest.net/"
        },
        {
            "title": "Mini",
            "hex": "000000",
            "source": "https://mini.co.uk"
        },
        {
            "title": "Minutemailer",
            "hex": "3ABFE6",
            "source": "https://minutemailer.com/press"
        },
        {
            "title": "Mitsubishi",
            "hex": "E60012",
            "source": "https://www.mitsubishi.com/"
        },
        {
            "title": "Mix",
            "hex": "FF8126",
            "source": "https://mix.com"
        },
        {
            "title": "Mixcloud",
            "hex": "314359",
            "source": "https://www.mixcloud.com/branding"
        },
        {
            "title": "Mixer",
            "hex": "002050",
            "source": "https://github.com/mixer/branding-kit/"
        },
        {
            "title": "Mocha",
            "hex": "8D6748",
            "source": "https://mochajs.org/"
        },
        {
            "title": "Mojang Studios",
            "hex": "DB1F29",
            "source": "https://www.minecraft.net/en-us/article/meet-mojang-studios"
        },
        {
            "title": "Moleculer",
            "hex": "3CAFCE",
            "source": "https://moleculer.services/"
        },
        {
            "title": "Monero",
            "hex": "FF6600",
            "source": "https://getmonero.org"
        },
        {
            "title": "MongoDB",
            "hex": "47A248",
            "source": "https://www.mongodb.com/pressroom"
        },
        {
            "title": "Monkey tie",
            "hex": "FFC619",
            "source": "https://www.monkey-tie.com/presse"
        },
        {
            "title": "Monogram",
            "hex": "FDB22A",
            "source": "http://monogram.me"
        },
        {
            "title": "Monster",
            "hex": "6E46AE",
            "source": "https://www.monster.com/"
        },
        {
            "title": "Monzo",
            "hex": "14233C",
            "source": "https://monzo.com/press/"
        },
        {
            "title": "Moo",
            "hex": "00945E",
            "source": "https://www.moo.com/uk/about/press.html"
        },
        {
            "title": "Moscow Metro",
            "hex": "D9232E",
            "source": "https://mosmetro.ru/"
        },
        {
            "title": "Mozilla",
            "hex": "000000",
            "source": "https://mozilla.ninja/our-logo"
        },
        {
            "title": "MTA",
            "hex": "0039A6",
            "source": "https://mta.info/"
        },
        {
            "title": "MTR",
            "hex": "AC2E45",
            "source": "https://commons.wikimedia.org/wiki/File:MTR_(logo_with_text).svg"
        },
        {
            "title": "MuseScore",
            "hex": "1A70B8",
            "source": "https://musescore.org/en/about/logos-and-graphics"
        },
        {
            "title": "MusicBrainz",
            "hex": "BA478F",
            "source": "https://metabrainz.org/projects"
        },
        {
            "title": "MX Linux",
            "hex": "000000",
            "source": "https://mxlinux.org/art/"
        },
        {
            "title": "Myspace",
            "hex": "030303",
            "source": "https://myspace.com/pressroom/assetslogos"
        },
        {
            "title": "MySQL",
            "hex": "4479A1",
            "source": "https://www.mysql.com/about/legal/logos.html"
        },
        {
            "title": "N26",
            "hex": "48AC98",
            "source": "https://n26.com/"
        },
        {
            "title": "NativeScript",
            "hex": "3655FF",
            "source": "https://docs.nativescript.org/"
        },
        {
            "title": "NBB",
            "hex": "FF7100",
            "source": "https://presse.notebooksbilliger.de/presskits/style-guide"
        },
        {
            "title": "NDR",
            "hex": "0C1754",
            "source": "https://www.ndr.de/"
        },
        {
            "title": "NEC",
            "hex": "1414A0",
            "source": "https://commons.wikimedia.org/wiki/File:NEC_logo.svg"
        },
        {
            "title": "Neo4j",
            "hex": "008CC1",
            "source": "https://neo4j.com/style-guide/"
        },
        {
            "title": "Neovim",
            "hex": "57A143",
            "source": "https://github.com/neovim/neovim.github.io/tree/master/logos"
        },
        {
            "title": "NestJS",
            "hex": "E0234E",
            "source": "https://nestjs.com/"
        },
        {
            "title": "NetApp",
            "hex": "0067C5",
            "source": "http://www.netapp.com/"
        },
        {
            "title": "Netflix",
            "hex": "E50914",
            "source": "https://commons.wikimedia.org/wiki/File:Netflix_2014_logo.svg"
        },
        {
            "title": "Netlify",
            "hex": "00C7B7",
            "source": "https://www.netlify.com/press/"
        },
        {
            "title": "New Relic",
            "hex": "008C99",
            "source": "https://newrelic.com/about/media-assets"
        },
        {
            "title": "New York Times",
            "hex": "000000",
            "source": "https://www.nytimes.com/"
        },
        {
            "title": "Next.js",
            "hex": "000000",
            "source": "https://nextjs.org/"
        },
        {
            "title": "Nextcloud",
            "hex": "0082C9",
            "source": "https://nextcloud.com/press/"
        },
        {
            "title": "Nextdoor",
            "hex": "00B246",
            "source": "https://nextdoor.com/newsroom/"
        },
        {
            "title": "NFC",
            "hex": "002E5F",
            "source": "https://nfc-forum.org/our-work/nfc-branding/n-mark/guidelines-and-brand-assets/"
        },
        {
            "title": "NGINX",
            "hex": "269539",
            "source": "https://www.nginx.com/"
        },
        {
            "title": "niconico",
            "hex": "231815",
            "source": "https://www.nicovideo.jp/"
        },
        {
            "title": "Nim",
            "hex": "FFE953",
            "source": "https://nim-lang.org"
        },
        {
            "title": "Nintendo",
            "hex": "8F8F8F",
            "source": "https://en.wikipedia.org/wiki/Nintendo#/media/File:Nintendo.svg"
        },
        {
            "title": "Nintendo 3DS",
            "hex": "D12228",
            "source": "https://www.nintendo.de/"
        },
        {
            "title": "Nintendo GameCube",
            "hex": "6A5FBB",
            "source": "https://www.nintendo.com/consumer/systems/nintendogamecube/index.jsp"
        },
        {
            "title": "Nintendo Network",
            "hex": "FF7D00",
            "source": "https://accounts.nintendo.com/login"
        },
        {
            "title": "Nintendo Switch",
            "hex": "E60012",
            "source": "http://www.nintendo.co.uk/"
        },
        {
            "title": "Nissan",
            "hex": "C3002F",
            "source": "https://www.nissan.ie/"
        },
        {
            "title": "NixOS",
            "hex": "5277C3",
            "source": "https://github.com/NixOS/nixos-homepage/tree/master/logo"
        },
        {
            "title": "Node-RED",
            "hex": "8F0000",
            "source": "https://nodered.org/about/resources/"
        },
        {
            "title": "Node.js",
            "hex": "339933",
            "source": "https://nodejs.org/en/about/resources/"
        },
        {
            "title": "Nodemon",
            "hex": "76D04B",
            "source": "https://nodemon.io/"
        },
        {
            "title": "Nokia",
            "hex": "124191",
            "source": "https://www.nokia.com/"
        },
        {
            "title": "Notepad++",
            "hex": "90E59A",
            "source": "https://github.com/notepad-plus-plus/notepad-plus-plus/tree/master/PowerEditor/misc/chameleon"
        },
        {
            "title": "Notion",
            "hex": "000000",
            "source": "https://www.notion.so/"
        },
        {
            "title": "Notist",
            "hex": "333333",
            "source": "https://noti.st/"
        },
        {
            "title": "NPM",
            "hex": "CB3837",
            "source": "https://github.com/npm/logos"
        },
        {
            "title": "Nucleo",
            "hex": "111111",
            "source": "https://nucleoapp.com/"
        },
        {
            "title": "NuGet",
            "hex": "004880",
            "source": "https://github.com/NuGet/Media"
        },
        {
            "title": "Nuke",
            "hex": "000000",
            "source": "https://www.foundry.com/products/nuke"
        },
        {
            "title": "NumPy",
            "hex": "013243",
            "source": "https://numpy.org"
        },
        {
            "title": "Nutanix",
            "hex": "024DA1",
            "source": "https://www.nutanix.com/content/dam/nutanix/en/cmn/documents/nutanix-brandbook.pdf"
        },
        {
            "title": "Nuxt.js",
            "hex": "00C58E",
            "source": "https://nuxtjs.org/"
        },
        {
            "title": "NVIDIA",
            "hex": "76B900",
            "source": "https://www.nvidia.com/etc/designs/nvidiaGDC/clientlibs_base/images/NVIDIA-Logo.svg"
        },
        {
            "title": "OBS Studio",
            "hex": "302E31",
            "source": "https://upload.wikimedia.org/wikipedia/commons/7/78/OBS.svg"
        },
        {
            "title": "OCaml",
            "hex": "EC6813",
            "source": "http://ocaml.org/img/OCaml_Sticker.svg"
        },
        {
            "title": "Octave",
            "hex": "0790C0",
            "source": "https://www.gnu.org/software/octave/"
        },
        {
            "title": "Octopus Deploy",
            "hex": "2F93E0",
            "source": "https://octopus.com/company/brand"
        },
        {
            "title": "Oculus",
            "hex": "1C1E20",
            "source": "https://www.oculus.com/en-us/press-kit"
        },
        {
            "title": "Odnoklassniki",
            "hex": "EE8208",
            "source": "https://insideok.ru/brandbook"
        },
        {
            "title": "OnePlus",
            "hex": "F5010C",
            "source": "https://en.wikipedia.org/wiki/OnePlus#/media/File:OP_LU_Reg_1L_RGB_red_copy-01.svg"
        },
        {
            "title": "OnStar",
            "hex": "003D7D",
            "source": "https://www.onstar.com/"
        },
        {
            "title": "Opel",
            "hex": "F7D900",
            "source": "https://de.wikipedia.org/wiki/Opel"
        },
        {
            "title": "Open Access",
            "hex": "F68212",
            "source": "https://commons.wikimedia.org/wiki/File:Open_Access_logo_PLoS_white.svg"
        },
        {
            "title": "Open Badges",
            "hex": "073B5A",
            "source": "https://backpack.openbadges.org/"
        },
        {
            "title": "Open Collective",
            "hex": "7FADF2",
            "source": "https://docs.opencollective.com/help/about#media-logo"
        },
        {
            "title": "Open Containers Initiative",
            "hex": "262261",
            "source": "https://github.com/opencontainers/artwork/tree/master/oci/icon"
        },
        {
            "title": "Open Source Initiative",
            "hex": "3DA639",
            "source": "https://opensource.org/logo-usage-guidelines"
        },
        {
            "title": "OpenAI",
            "hex": "412991",
            "source": "https://openai.com/"
        },
        {
            "title": "OpenAI Gym",
            "hex": "0081A5",
            "source": "https://gym.openai.com/"
        },
        {
            "title": "OpenAPI Initiative",
            "hex": "6BA539",
            "source": "https://www.openapis.org/faq/style-guide"
        },
        {
            "title": "OpenBSD",
            "hex": "F2CA30",
            "source": "https://en.wikipedia.org/wiki/OpenBSD"
        },
        {
            "title": "OpenGL",
            "hex": "5586A4",
            "source": "https://www.khronos.org/legal/trademarks/"
        },
        {
            "title": "OpenID",
            "hex": "F78C40",
            "source": "https://openid.net/add-openid/logos/"
        },
        {
            "title": "Openlayers",
            "hex": "1F6B75",
            "source": "https://github.com/openlayers/openlayers.github.io/blob/5b93e18b8d302eb49a812fb96abb529895ceb7a2/assets/logo.svg"
        },
        {
            "title": "OpenSSL",
            "hex": "721412",
            "source": "https://www.openssl.org/"
        },
        {
            "title": "OpenStack",
            "hex": "ED1944",
            "source": "https://www.openstack.org/brand/openstack-logo/"
        },
        {
            "title": "OpenStreetMap",
            "hex": "7EBC6F",
            "source": "https://www.openstreetmap.org"
        },
        {
            "title": "openSUSE",
            "hex": "73BA25",
            "source": "https://en.opensuse.org/Portal:Artwork"
        },
        {
            "title": "OpenVPN",
            "hex": "EA7E20",
            "source": "https://openvpn.net/wp-content/themes/openvpn/assets/images/logo.svg"
        },
        {
            "title": "Opera",
            "hex": "FF1B2D",
            "source": "https://github.com/operasoftware/logo"
        },
        {
            "title": "Opsgenie",
            "hex": "172B4D",
            "source": "https://www.atlassian.com/company/news/press-kit"
        },
        {
            "title": "OpsLevel",
            "hex": "1890FF",
            "source": "https://www.opslevel.com/"
        },
        {
            "title": "Oracle",
            "hex": "F80000",
            "source": "https://www.oracle.com/webfolder/s/brand/identity/index.html"
        },
        {
            "title": "ORCID",
            "hex": "A6CE39",
            "source": "https://orcid.org/trademark-and-id-display-guidelines"
        },
        {
            "title": "Origin",
            "hex": "F56C2D",
            "source": "https://www.origin.com/gbr/en-us/store"
        },
        {
            "title": "Osano",
            "hex": "7764FA",
            "source": "https://www.osano.com/"
        },
        {
            "title": "Oshkosh",
            "hex": "E6830F",
            "source": "https://oshkoshdefense.com/media/photos/"
        },
        {
            "title": "OSMC",
            "hex": "17394A",
            "source": "https://github.com/osmc/osmc/tree/master/assets"
        },
        {
            "title": "Overcast",
            "hex": "FC7E0F",
            "source": "https://overcast.fm"
        },
        {
            "title": "Overleaf",
            "hex": "47A141",
            "source": "https://www.overleaf.com/for/press/media-resources"
        },
        {
            "title": "OVH",
            "hex": "123F6D",
            "source": "https://www.ovh.com/fr/news/logo-ovh.xml"
        },
        {
            "title": "Pagekit",
            "hex": "212121",
            "source": "https://pagekit.com/logo-guide"
        },
        {
            "title": "PagerDuty",
            "hex": "06AC38",
            "source": "https://www.pagerduty.com/brand/"
        },
        {
            "title": "PagSeguro",
            "hex": "FFC801",
            "source": "https://pagseguro.uol.com.br/"
        },
        {
            "title": "Palantir",
            "hex": "101113",
            "source": "https://github.com/palantir/conjure/blob/master/docs/media/palantir-logo.svg"
        },
        {
            "title": "Palo Alto Software",
            "hex": "83DA77",
            "source": "https://press.paloalto.com/logos"
        },
        {
            "title": "pandas",
            "hex": "150458",
            "source": "https://pandas.pydata.org/about/citing.html"
        },
        {
            "title": "Pandora",
            "hex": "224099",
            "source": "https://www.pandoraforbrands.com/"
        },
        {
            "title": "Pantheon",
            "hex": "EFD01B",
            "source": "https://projects.invisionapp.com/boards/8UOJQWW2J3G5#/1145336"
        },
        {
            "title": "Parity Substrate",
            "hex": "282828",
            "source": "http://substrate.dev/"
        },
        {
            "title": "Parse.ly",
            "hex": "5BA745",
            "source": "https://www.parse.ly/"
        },
        {
            "title": "Pastebin",
            "hex": "02456C",
            "source": "https://pastebin.com/"
        },
        {
            "title": "Patreon",
            "hex": "F96854",
            "source": "https://www.patreon.com/brand/downloads"
        },
        {
            "title": "Payoneer",
            "hex": "FF4800",
            "source": "https://www.payoneer.com/"
        },
        {
            "title": "PayPal",
            "hex": "00457C",
            "source": "https://www.paypal-marketing.com/html/partner/na/portal-v2/pdf/PP_Masterbrandguidelines_v21_mm.pdf"
        },
        {
            "title": "PeerTube",
            "hex": "F1680D",
            "source": "https://github.com/Chocobozzz/PeerTube/tree/develop/client/src/assets/images"
        },
        {
            "title": "Pelican",
            "hex": "14A0C4",
            "source": "https://blog.getpelican.com/pages/gratitude.html"
        },
        {
            "title": "Pepsi",
            "hex": "2151A1",
            "source": "https://commons.wikimedia.org/wiki/File:Pepsi_logo_new.svg"
        },
        {
            "title": "Periscope",
            "hex": "40A4C4",
            "source": "https://www.periscope.tv/press"
        },
        {
            "title": "Perl",
            "hex": "39457E",
            "source": "https://github.com/tpf/marketing-materials/blob/6765c6fd71bc5b123d6c1a77b86e08cdd6376078/images/onion-logo/tpf-logo-onion.svg"
        },
        {
            "title": "Peugeot",
            "hex": "002355",
            "source": "https://www.groupe-psa.com/en/brands-and-services/peugeot/"
        },
        {
            "title": "Pexels",
            "hex": "05A081",
            "source": "https://www.pexels.com/"
        },
        {
            "title": "Phabricator",
            "hex": "4A5F88",
            "source": "https://phacility.com/trademarks/"
        },
        {
            "title": "Philips Hue",
            "hex": "0065D3",
            "source": "https://www2.meethue.com/en-us/support"
        },
        {
            "title": "Photocrowd",
            "hex": "3DAD4B",
            "source": "https://www.photocrowd.com/"
        },
        {
            "title": "PHP",
            "hex": "777BB4",
            "source": "http://php.net/download-logos.php"
        },
        {
            "title": "Pi-hole",
            "hex": "F60D1A",
            "source": "https://github.com/pi-hole/web/"
        },
        {
            "title": "Picarto.TV",
            "hex": "1DA456",
            "source": "https://picarto.tv/site/press"
        },
        {
            "title": "PicPay",
            "hex": "21C25E",
            "source": "https://www.picpay.com/site/sobre-nos"
        },
        {
            "title": "Pimcore",
            "hex": "6428B4",
            "source": "https://pimcore.com/en/media-kit"
        },
        {
            "title": "Pinboard",
            "hex": "0000FF",
            "source": "https://commons.wikimedia.org/wiki/File:Feedbin-Icon-share-pinboard.svg"
        },
        {
            "title": "Pingdom",
            "hex": "FFF000",
            "source": "https://tools.pingdom.com"
        },
        {
            "title": "Pingup",
            "hex": "00B1AB",
            "source": "http://pingup.com/resources"
        },
        {
            "title": "Pinterest",
            "hex": "BD081C",
            "source": "https://business.pinterest.com/en/brand-guidelines"
        },
        {
            "title": "Pivotal Tracker",
            "hex": "517A9E",
            "source": "https://www.pivotaltracker.com/branding-guidelines"
        },
        {
            "title": "Piwigo",
            "hex": "FF7700",
            "source": "https://github.com/Piwigo/piwigodotorg/blob/6edb840c16257314caec770a9a51f67ef81836e4/images/piwigo.org.svg"
        },
        {
            "title": "Pixabay",
            "hex": "2EC66D",
            "source": "https://pixabay.com/service/about/"
        },
        {
            "title": "pixiv",
            "hex": "0096FA",
            "source": "https://www.pixiv.net/terms/?page=brand"
        },
        {
            "title": "PJSIP",
            "hex": "F86001",
            "source": "https://www.pjsip.org/favicon.ico"
        },
        {
            "title": "Planet",
            "hex": "009DB1",
            "source": "https://www.planet.com/explorer/"
        },
        {
            "title": "PlanGrid",
            "hex": "0085DE",
            "source": "https://plangrid.com/en/"
        },
        {
            "title": "Platzi",
            "hex": "98CA3F",
            "source": "https://github.com/PlatziDev/oss/blob/932bd83d43e061e1c38fbc116db31aa6d0145be6/static/logo.svg"
        },
        {
            "title": "Player FM",
            "hex": "C8122A",
            "source": "https://player.fm/"
        },
        {
            "title": "Player.me",
            "hex": "C0379A",
            "source": "https://player.me/p/about-us"
        },
        {
            "title": "PlayStation",
            "hex": "003791",
            "source": "http://uk.playstation.com/media/DPBjbK0o/CECH-4202_4203%20PS3_QSG_GB_Eastern_3_web_vf1.pdf"
        },
        {
            "title": "PlayStation 2",
            "hex": "003791",
            "source": "https://commons.wikimedia.org/wiki/File:PlayStation_2_logo.svg"
        },
        {
            "title": "PlayStation 3",
            "hex": "003791",
            "source": "https://commons.wikimedia.org/wiki/File:PlayStation_3_Logo_neu.svg#/media/File:PS3.svg"
        },
        {
            "title": "PlayStation 4",
            "hex": "003791",
            "source": "https://commons.wikimedia.org/wiki/File:PlayStation_4_logo_and_wordmark.svg"
        },
        {
            "title": "PlayStation Vita",
            "hex": "003791",
            "source": "https://commons.wikimedia.org/wiki/File:PlayStation_Vita_logo.svg"
        },
        {
            "title": "Pleroma",
            "hex": "FBA457",
            "source": "https://pleroma.social/"
        },
        {
            "title": "Plesk",
            "hex": "52BBE6",
            "source": "https://www.plesk.com/brand/"
        },
        {
            "title": "Plex",
            "hex": "E5A00D",
            "source": "http://brand.plex.tv/d/qxmJ3odkK0fj/plex-style-guide"
        },
        {
            "title": "Pluralsight",
            "hex": "F15B2A",
            "source": "https://www.pluralsight.com/newsroom/brand-assets"
        },
        {
            "title": "Plurk",
            "hex": "FF574D",
            "source": "https://www.plurk.com/brandInfo"
        },
        {
            "title": "Plus Codes",
            "hex": "57C4D2",
            "source": "https://plus.codes/"
        },
        {
            "title": "Pocket",
            "hex": "EF3F56",
            "source": "https://getpocket.com/blog/press/"
        },
        {
            "title": "Pocket Casts",
            "hex": "F43E37",
            "source": "https://blog.pocketcasts.com/press/"
        },
        {
            "title": "Pokémon",
            "hex": "FFCB05",
            "source": "https://commons.wikimedia.org/wiki/File:International_Pok%C3%A9mon_logo.svg"
        },
        {
            "title": "Poly",
            "hex": "EB3C00",
            "source": "https://www.poly.com/"
        },
        {
            "title": "Polymer Project",
            "hex": "FF4470",
            "source": "https://github.com/Polymer/polymer-project.org/tree/master/app/images/logos"
        },
        {
            "title": "Porsche",
            "hex": "B12B28",
            "source": "https://www.porsche.com/"
        },
        {
            "title": "PostCSS",
            "hex": "DD3A0A",
            "source": "https://postcss.org/"
        },
        {
            "title": "PostgreSQL",
            "hex": "336791",
            "source": "https://wiki.postgresql.org/wiki/Logo"
        },
        {
            "title": "Postman",
            "hex": "FF6C37",
            "source": "https://www.getpostman.com/resources/media-assets/"
        },
        {
            "title": "Postwoman",
            "hex": "50FA7B",
            "source": "https://github.com/liyasthomas/postwoman"
        },
        {
            "title": "Power BI",
            "hex": "F2C811",
            "source": "https://powerbi.microsoft.com/en-us/"
        },
        {
            "title": "POWERS",
            "hex": "D21F3C",
            "source": "https://www.powerswhiskey.com/"
        },
        {
            "title": "PowerShell",
            "hex": "5391FE",
            "source": "https://github.com/PowerShell/PowerShell"
        },
        {
            "title": "pr.co",
            "hex": "0080FF",
            "source": "https://www.pr.co/"
        },
        {
            "title": "pre-commit",
            "hex": "FAB040",
            "source": "https://github.com/pre-commit/pre-commit.github.io"
        },
        {
            "title": "PrestaShop",
            "hex": "DF0067",
            "source": "https://www.prestashop.com/en/media-kit"
        },
        {
            "title": "Prettier",
            "hex": "F7B93E",
            "source": "https://github.com/prettier/prettier-logo/tree/master/images"
        },
        {
            "title": "Prezi",
            "hex": "3181FF",
            "source": "https://prezi.com/press/kit/"
        },
        {
            "title": "Prime",
            "hex": "00A8E1",
            "source": "https://www.amazon.com/b?node=17277626011"
        },
        {
            "title": "Prime Video",
            "hex": "1F2E3E",
            "source": "https://m.media-amazon.com/images/G/01/cooper/PV_Branding_Guidelines_Logos_Lock_Ups._CB1539191655_.pdf"
        },
        {
            "title": "Prismic",
            "hex": "484A7A",
            "source": "https://prismic.io/"
        },
        {
            "title": "Probot",
            "hex": "00B0D8",
            "source": "https://github.com/probot/probot"
        },
        {
            "title": "ProcessWire",
            "hex": "EF145F",
            "source": "https://github.com/processwire"
        },
        {
            "title": "Product Hunt",
            "hex": "DA552F",
            "source": "https://www.producthunt.com/branding"
        },
        {
            "title": "Prometheus",
            "hex": "E6522C",
            "source": "https://prometheus.io/"
        },
        {
            "title": "ProSieben",
            "hex": "E6000F",
            "source": "https://www.prosieben.de/"
        },
        {
            "title": "Proto.io",
            "hex": "34A7C1",
            "source": "https://proto.io/en/presskit"
        },
        {
            "title": "protocols.io",
            "hex": "4D9FE7",
            "source": "https://www.protocols.io/brand"
        },
        {
            "title": "ProtonMail",
            "hex": "8B89CC",
            "source": "https://protonmail.com/media-kit"
        },
        {
            "title": "Proxmox",
            "hex": "E57000",
            "source": "https://www.proxmox.com/en/news/media-kit"
        },
        {
            "title": "Publons",
            "hex": "336699",
            "source": "https://publons.com/about/logos"
        },
        {
            "title": "Puppet",
            "hex": "FFAE1A",
            "source": "https://puppet.com/company/press-room/"
        },
        {
            "title": "PureScript",
            "hex": "14161A",
            "source": "https://github.com/purescript/logo"
        },
        {
            "title": "PyCharm",
            "hex": "000000",
            "source": "https://www.jetbrains.com/company/brand/logos/"
        },
        {
            "title": "PyPI",
            "hex": "3775A9",
            "source": "https://pypi.org/"
        },
        {
            "title": "Python",
            "hex": "3776AB",
            "source": "https://www.python.org/community/logos/"
        },
        {
            "title": "PyTorch",
            "hex": "EE4C2C",
            "source": "https://github.com/pytorch/pytorch/tree/master/docs/source/_static/img"
        },
        {
            "title": "PyUp",
            "hex": "9F55FF",
            "source": "https://pyup.io/"
        },
        {
            "title": "Qantas",
            "hex": "E40000",
            "source": "https://freight.qantas.com/"
        },
        {
            "title": "QEMU",
            "hex": "FF6600",
            "source": "https://wiki.qemu.org/Logo"
        },
        {
            "title": "Qgis",
            "hex": "589632",
            "source": "https://www.qgis.org/en/site/getinvolved/styleguide.html"
        },
        {
            "title": "Qi",
            "hex": "000000",
            "source": "https://www.wirelesspowerconsortium.com/knowledge-base/retail/qi-logo-guidelines-and-artwork.html"
        },
        {
            "title": "Qiita",
            "hex": "55C500",
            "source": "https://www.qiita.com"
        },
        {
            "title": "QIWI",
            "hex": "FF8C00",
            "source": "https://qiwi.com/"
        },
        {
            "title": "Qt",
            "hex": "41CD52",
            "source": "https://qt-brandbook.webflow.io/design"
        },
        {
            "title": "Qualcomm",
            "hex": "3253DC",
            "source": "https://www.qualcomm.com"
        },
        {
            "title": "Qualtrics",
            "hex": "00B4EF",
            "source": "https://www.qualtrics.com/brand-book/"
        },
        {
            "title": "Quantcast",
            "hex": "000000",
            "source": "https://www.quantcast.com/user/login"
        },
        {
            "title": "Quantopian",
            "hex": "C51E25",
            "source": "https://www.quantopian.com/about"
        },
        {
            "title": "Quarkus",
            "hex": "4695EB",
            "source": "https://design.jboss.org/quarkus/"
        },
        {
            "title": "Quasar",
            "hex": "1976D2",
            "source": "https://github.com/quasarframework/quasar-art/blob/cbbbb4b0b7ec7181dfc2d1b29a1ce025e71575bc/src/quasar-logo.svg"
        },
        {
            "title": "Quest",
            "hex": "FB4F14",
            "source": "https://www.quest.com/legal/trademark-information.aspx"
        },
        {
            "title": "QuickTime",
            "hex": "1C69F0",
            "source": "https://support.apple.com/quicktime"
        },
        {
            "title": "Quip",
            "hex": "F27557",
            "source": "https://quip.com/"
        },
        {
            "title": "Quora",
            "hex": "B92B27",
            "source": "https://www.quora.com"
        },
        {
            "title": "Qwiklabs",
            "hex": "F5CD0E",
            "source": "https://www.qwiklabs.com"
        },
        {
            "title": "Qzone",
            "hex": "FECE00",
            "source": "https://qzone.qq.com/"
        },
        {
            "title": "R",
            "hex": "276DC3",
            "source": "https://www.r-project.org/logo/"
        },
        {
            "title": "RabbitMQ",
            "hex": "FF6600",
            "source": "https://www.rabbitmq.com/"
        },
        {
            "title": "RadioPublic",
            "hex": "CE262F",
            "source": "https://help.radiopublic.com/hc/en-us/articles/360002546754-RadioPublic-logos"
        },
        {
            "title": "Rancher",
            "hex": "0075A8",
            "source": "https://rancher.com/brand-guidelines/"
        },
        {
            "title": "Raspberry Pi",
            "hex": "C51A4A",
            "source": "https://www.raspberrypi.org/trademark-rules"
        },
        {
            "title": "Razer",
            "hex": "00FF00",
            "source": "https://en.wikipedia.org/wiki/File:Razer_snake_logo.svg"
        },
        {
            "title": "React",
            "hex": "61DAFB",
            "source": "https://facebook.github.io/react/"
        },
        {
            "title": "React Router",
            "hex": "CA4245",
            "source": "https://reacttraining.com/react-router/"
        },
        {
            "title": "ReactiveX",
            "hex": "B7178C",
            "source": "https://github.com/ReactiveX/rxjs/blob/master/resources/CI-CD/logo/svg/RxJs_Logo_Black.svg"
        },
        {
            "title": "ReactOS",
            "hex": "0088CC",
            "source": "https://github.com/reactos/press-media"
        },
        {
            "title": "Read the Docs",
            "hex": "8CA1AF",
            "source": "https://github.com/rtfd/readthedocs.org/blob/master/media/readthedocsbranding.ai"
        },
        {
            "title": "Realm",
            "hex": "39477F",
            "source": "https://realm.io/press"
        },
        {
            "title": "Reason",
            "hex": "DD4B39",
            "source": "https://reasonml.github.io/img/reason.svg"
        },
        {
            "title": "Reason Studios",
            "hex": "FFFFFF",
            "source": "https://www.reasonstudios.com/press"
        },
        {
            "title": "Red Hat",
            "hex": "EE0000",
            "source": "https://www.redhat.com/en/about/brand/new-brand/details"
        },
        {
            "title": "Red Hat Open Shift",
            "hex": "EE0000",
            "source": "https://www.openshift.com/"
        },
        {
            "title": "Redbubble",
            "hex": "E41321",
            "source": "https://www.redbubble.com/explore/client/4196122a442ab3f429ec802f71717465.svg"
        },
        {
            "title": "Reddit",
            "hex": "FF4500",
            "source": "https://www.redditinc.com/brand"
        },
        {
            "title": "Redis",
            "hex": "DC382D",
            "source": "https://www.redislabs.com/brand-guidelines/"
        },
        {
            "title": "Redux",
            "hex": "764ABC",
            "source": "https://github.com/reactjs/redux/tree/master/logo"
        },
        {
            "title": "Ren'Py",
            "hex": "FF7F7F",
            "source": "https://renpy.org"
        },
        {
            "title": "Renault",
            "hex": "FFCC33",
            "source": "https://en.wikipedia.org/wiki/File:Renault_F1_Team_logo_2019.svg"
        },
        {
            "title": "RenovateBot",
            "hex": "1A1F6C",
            "source": "https://avatars1.githubusercontent.com/u/38656520"
        },
        {
            "title": "Renren",
            "hex": "217DC6",
            "source": "https://seeklogo.com/vector-logo/184137/renren-inc"
        },
        {
            "title": "repl.it",
            "hex": "667881",
            "source": "https://repl.it/"
        },
        {
            "title": "ResearchGate",
            "hex": "00CCBB",
            "source": "https://c5.rgstatic.net/m/428059296771819/images/favicon/favicon.svg"
        },
        {
            "title": "RetroArch",
            "hex": "000000",
            "source": "https://github.com/libretro/RetroArch/blob/b01aabf7d1f025999ad0f7812e6e6816d011e631/media/retroarch.svg"
        },
        {
            "title": "RetroPie",
            "hex": "CC0000",
            "source": "https://github.com/RetroPie/RetroPie-Docs/blob/c4e882bd2c9d740c591ff346e07a4a4cb536ca93/images/logo.svg"
        },
        {
            "title": "ReverbNation",
            "hex": "E43526",
            "source": "https://www.reverbnation.com"
        },
        {
<<<<<<< HEAD
            "title": "Revolut",
            "hex": "0075EB",
            "source": "https://www.revolut.com/"
=======
            "title": "REWE",
            "hex": "CC071E",
            "source": "https://www.rewe.de/"
>>>>>>> ed7f2fc6
        },
        {
            "title": "Rhinoceros",
            "hex": "801010",
            "source": "https://www.rhino3d.com/"
        },
        {
            "title": "Riot",
            "hex": "368BD6",
            "source": "https://about.riot.im/"
        },
        {
            "title": "Riot Games",
            "hex": "D32936",
            "source": "https://www.riotgames.com/en/press"
        },
        {
            "title": "Ripple",
            "hex": "0085C0",
            "source": "https://www.ripple.com/media-kit/"
        },
        {
            "title": "Riseup",
            "hex": "5E9EE3",
            "source": "https://riseup.net/en/about-us/images"
        },
        {
            "title": "Roku",
            "hex": "662D91",
            "source": "https://www.roku.com/"
        },
        {
            "title": "rollup.js",
            "hex": "EC4A3F",
            "source": "https://rollupjs.org/"
        },
        {
            "title": "Roots",
            "hex": "525DDC",
            "source": "https://roots.io/about/brand/"
        },
        {
            "title": "Roots Bedrock",
            "hex": "525DDC",
            "source": "https://roots.io/about/brand/"
        },
        {
            "title": "Roots Sage",
            "hex": "525DDC",
            "source": "https://roots.io/about/brand/"
        },
        {
            "title": "Roundcube",
            "hex": "37BEFF",
            "source": "https://roundcube.net/images/roundcube_logo_icon.svg"
        },
        {
            "title": "RSS",
            "hex": "FFA500",
            "source": "https://en.wikipedia.org/wiki/Feed_icon"
        },
        {
            "title": "RStudio",
            "hex": "75AADB",
            "source": "https://www.rstudio.com/about/logos/"
        },
        {
            "title": "RTÉ",
            "hex": "00A7B3",
            "source": "https://www.rte.ie/archives/"
        },
        {
            "title": "RTL",
            "hex": "E9113B",
            "source": "https://commons.wikimedia.org/wiki/File:RTL_Cornerlogo.svg"
        },
        {
            "title": "RTLZWEI",
            "hex": "00BCF6",
            "source": "https://www.rtl2.de/"
        },
        {
            "title": "Ruby",
            "hex": "CC342D",
            "source": "https://www.ruby-lang.org/en/about/logo/"
        },
        {
            "title": "Ruby on Rails",
            "hex": "CC0000",
            "source": "http://rubyonrails.org/images/rails-logo.svg"
        },
        {
            "title": "RubyGems",
            "hex": "E9573F",
            "source": "https://rubygems.org/pages/about"
        },
        {
            "title": "Runkeeper",
            "hex": "2DC9D7",
            "source": "https://runkeeper.com/partnerships"
        },
        {
            "title": "RunKit",
            "hex": "491757",
            "source": "https://www.npmjs.com/package/@runkit/brand"
        },
        {
            "title": "Rust",
            "hex": "000000",
            "source": "https://www.rust-lang.org/"
        },
        {
            "title": "Ryanair",
            "hex": "073590",
            "source": "https://corporate.ryanair.com/media-centre/stock-images-gallery/#album-container-3"
        },
        {
            "title": "Safari",
            "hex": "000000",
            "source": "https://images.techhive.com/images/article/2014/11/safari-favorites-100530680-large.jpg"
        },
        {
            "title": "Sahibinden",
            "hex": "FFE800",
            "source": "https://www.sahibinden.com/favicon.ico"
        },
        {
            "title": "Salesforce",
            "hex": "00A1E0",
            "source": "https://www.salesforce.com/"
        },
        {
            "title": "SaltStack",
            "hex": "00EACE",
            "source": "https://www.saltstack.com/resources/brand/"
        },
        {
            "title": "Samsung",
            "hex": "1428A0",
            "source": "https://www.samsung.com/us"
        },
        {
            "title": "Samsung Pay",
            "hex": "1428A0",
            "source": "https://pay.samsung.com/developers/resource/brand"
        },
        {
            "title": "SAP",
            "hex": "0FAAFF",
            "source": "https://www.sap.com/"
        },
        {
            "title": "Sass",
            "hex": "CC6699",
            "source": "http://sass-lang.com/styleguide/brand"
        },
        {
            "title": "Sat.1",
            "hex": "047DA3",
            "source": "https://www.prosiebensat1.com/presse/downloads/logos"
        },
        {
            "title": "Sauce Labs",
            "hex": "E2231A",
            "source": "https://saucelabs.com/"
        },
        {
            "title": "Scala",
            "hex": "DC322F",
            "source": "https://www.scala-lang.org/"
        },
        {
            "title": "Scaleway",
            "hex": "4F0599",
            "source": "https://www.scaleway.com"
        },
        {
            "title": "Scania",
            "hex": "041E42",
            "source": "https://www.scania.com/"
        },
        {
            "title": "scikit-learn",
            "hex": "F7931E",
            "source": "https://github.com/scikit-learn/scikit-learn/blob/c5ef2e985c13119001aa697e446ebb3dbcb326e5/doc/logos/scikit-learn-logo.svg"
        },
        {
            "title": "Scopus",
            "hex": "E9711C",
            "source": "https://www.scopus.com/"
        },
        {
            "title": "Scratch",
            "hex": "4D97FF",
            "source": "https://github.com/LLK/scratch-link/blob/027e3754ba6db976495e905023d5ac5e730dccfc/Assets/Windows/SVG/Windows%20Tray%20400x400.svg"
        },
        {
            "title": "Scribd",
            "hex": "1A7BBA",
            "source": "https://www.scribd.com"
        },
        {
            "title": "Scrutinizer CI",
            "hex": "8A9296",
            "source": "https://scrutinizer-ci.com"
        },
        {
            "title": "Seagate",
            "hex": "72BE4F",
            "source": "https://www.seagate.com"
        },
        {
            "title": "SEAT",
            "hex": "33302E",
            "source": "https://www.seat.es/"
        },
        {
            "title": "Sega",
            "hex": "0089CF",
            "source": "https://en.wikipedia.org/wiki/Sega#/media/File:Sega_logo.svg"
        },
        {
            "title": "Sellfy",
            "hex": "21B352",
            "source": "https://sellfy.com/about/"
        },
        {
            "title": "Semantic Web",
            "hex": "005A9C",
            "source": "https://www.w3.org/2007/10/sw-logos.html"
        },
        {
            "title": "Semaphore CI",
            "hex": "19A974",
            "source": "https://semaphoreci.com/"
        },
        {
            "title": "Sencha",
            "hex": "86BC40",
            "source": "http://design.sencha.com/"
        },
        {
            "title": "Sennheiser",
            "hex": "000000",
            "source": "https://sennheiser.com"
        },
        {
            "title": "Sensu",
            "hex": "89C967",
            "source": "https://github.com/sensu/sensu-go/blob/master/dashboard/src/assets/logo/graphic/green.svg"
        },
        {
            "title": "Sentry",
            "hex": "FB4226",
            "source": "https://sentry.io/branding/"
        },
        {
            "title": "Server Fault",
            "hex": "E7282D",
            "source": "http://stackoverflow.com/company/logos"
        },
        {
            "title": "Serverless",
            "hex": "FD5750",
            "source": "https://serverless.com/"
        },
        {
            "title": "Shanghai Metro",
            "hex": "EC1C24",
            "source": "https://en.wikipedia.org/wiki/File:Shanghai_Metro_Full_Logo.svg"
        },
        {
            "title": "Shazam",
            "hex": "0088FF",
            "source": "https://brandfolder.com/shazam"
        },
        {
            "title": "Shell",
            "hex": "FFD500",
            "source": "https://en.wikipedia.org/wiki/File:Shell_logo.svg"
        },
        {
            "title": "Shenzhen Metro",
            "hex": "009943",
            "source": "https://en.wikipedia.org/wiki/File:Shenzhen_Metro_Corporation_logo_full.svg"
        },
        {
            "title": "Shikimori",
            "hex": "343434",
            "source": "https://shikimori.one"
        },
        {
            "title": "Shopify",
            "hex": "7AB55C",
            "source": "https://press.shopify.com/brand"
        },
        {
            "title": "Shopware",
            "hex": "189EFF",
            "source": "https://www.shopware.com/en/press/press-material/"
        },
        {
            "title": "Showpad",
            "hex": "2D2E83",
            "source": "https://www.showpad.com/"
        },
        {
            "title": "Shutterstock",
            "hex": "EE2B24",
            "source": "https://www.shutterstock.com/press/media"
        },
        {
            "title": "Siemens",
            "hex": "009999",
            "source": "https://siemens.com/"
        },
        {
            "title": "Signal",
            "hex": "2592E9",
            "source": "https://play.google.com/store/apps/details?id=org.thoughtcrime.securesms"
        },
        {
            "title": "Simple Icons",
            "hex": "111111",
            "source": "https://simpleicons.org/"
        },
        {
            "title": "Sina Weibo",
            "hex": "E6162D",
            "source": "https://en.wikipedia.org/wiki/Sina_Weibo"
        },
        {
            "title": "SitePoint",
            "hex": "258AAF",
            "source": "http://www.sitepoint.com"
        },
        {
            "title": "Sketch",
            "hex": "F7B500",
            "source": "https://www.sketch.com/press/"
        },
        {
            "title": "SketchUp",
            "hex": "F62737",
            "source": "https://commons.wikimedia.org/wiki/File:SketchUp_logo.svg"
        },
        {
            "title": "Skillshare",
            "hex": "17C5CB",
            "source": "https://company-89494.frontify.com/d/Tquwc3XMiaBb/skillshare-style-guide"
        },
        {
            "title": "ŠKODA",
            "hex": "4BA82E",
            "source": "https://en.wikipedia.org/wiki/File:Skoda_Auto_logo_(2011).svg"
        },
        {
            "title": "Sky",
            "hex": "0072C9",
            "source": "https://www.skysports.com/"
        },
        {
            "title": "Skyliner",
            "hex": "2FCEA0",
            "source": "https://www.skyliner.io/help"
        },
        {
            "title": "Skype",
            "hex": "00AFF0",
            "source": "http://blogs.skype.com/?attachment_id=56273"
        },
        {
            "title": "Skype for Business",
            "hex": "00AFF0",
            "source": "https://en.wikipedia.org/wiki/Skype_for_Business_Server"
        },
        {
            "title": "Slack",
            "hex": "4A154B",
            "source": "https://slack.com/brand-guidelines"
        },
        {
            "title": "Slackware",
            "hex": "000000",
            "source": "https://en.wikipedia.org/wiki/Slackware"
        },
        {
            "title": "Slashdot",
            "hex": "026664",
            "source": "https://commons.wikimedia.org/wiki/File:Slashdot_wordmark_and_logo.svg"
        },
        {
            "title": "SlickPic",
            "hex": "FF880F",
            "source": "https://www.slickpic.com/"
        },
        {
            "title": "Slides",
            "hex": "E4637C",
            "source": "https://slides.com/about"
        },
        {
            "title": "SlideShare",
            "hex": "008ED2",
            "source": "https://www.slideshare.net/ss/creators/"
        },
        {
            "title": "smart",
            "hex": "FABC0C",
            "source": "https://www.smart.com/gb/en/models/eq-fortwo-coupe"
        },
        {
            "title": "SmartThings",
            "hex": "15BFFF",
            "source": "https://www.smartthings.com/press-kit"
        },
        {
            "title": "Smashing Magazine",
            "hex": "E85C33",
            "source": "https://www.smashingmagazine.com/"
        },
        {
            "title": "SmugMug",
            "hex": "6DB944",
            "source": "https://help.smugmug.com/using-smugmug's-logo-HJulJePkEBf"
        },
        {
            "title": "Snapchat",
            "hex": "FFFC00",
            "source": "https://www.snapchat.com/brand-guidelines"
        },
        {
            "title": "Snapcraft",
            "hex": "82BEA0",
            "source": "https://github.com/snapcore/snap-store-badges"
        },
        {
            "title": "Snyk",
            "hex": "4C4A73",
            "source": "https://snyk.io/press-kit"
        },
        {
            "title": "Society6",
            "hex": "000000",
            "source": "https://blog.society6.com/app/themes/society6/dist/images/mark.svg"
        },
        {
            "title": "Socket.io",
            "hex": "010101",
            "source": "https://socket.io"
        },
        {
            "title": "Sogou",
            "hex": "FB6022",
            "source": "https://www.sogou.com/"
        },
        {
            "title": "Solus",
            "hex": "5294E2",
            "source": "https://getsol.us/branding/"
        },
        {
            "title": "SonarCloud",
            "hex": "F3702A",
            "source": "https://sonarcloud.io/about"
        },
        {
            "title": "SonarLint",
            "hex": "CC2026",
            "source": "https://github.com/SonarSource/sonarlint-website/"
        },
        {
            "title": "SonarQube",
            "hex": "4E9BCD",
            "source": "https://www.sonarqube.org/logos/"
        },
        {
            "title": "SonarSource",
            "hex": "CB3032",
            "source": "https://www.sonarsource.com/"
        },
        {
            "title": "Songkick",
            "hex": "F80046",
            "source": "http://blog.songkick.com/media-assets"
        },
        {
            "title": "SonicWall",
            "hex": "FF6600",
            "source": "https://brandfolder.com/sonicwall/sonicwall-external"
        },
        {
            "title": "Sonos",
            "hex": "000000",
            "source": "https://www.sonos.com/en-gb/home"
        },
        {
            "title": "SoundCloud",
            "hex": "FF3300",
            "source": "https://soundcloud.com/press"
        },
        {
            "title": "Source Engine",
            "hex": "F79A10",
            "source": "https://developer.valvesoftware.com/favicon.ico"
        },
        {
            "title": "SourceForge",
            "hex": "FF6600",
            "source": "https://sourceforge.net/"
        },
        {
            "title": "Sourcegraph",
            "hex": "00B4F2",
            "source": "https://github.com/sourcegraph/about"
        },
        {
            "title": "Spacemacs",
            "hex": "9266CC",
            "source": "http://spacemacs.org/"
        },
        {
            "title": "SpaceX",
            "hex": "000000",
            "source": "https://www.spacex.com/"
        },
        {
            "title": "SparkFun",
            "hex": "E53525",
            "source": "https://www.sparkfun.com/brand_assets"
        },
        {
            "title": "SparkPost",
            "hex": "FA6423",
            "source": "https://www.sparkpost.com/"
        },
        {
            "title": "SPDX",
            "hex": "4398CC",
            "source": "https://spdx.org/Resources"
        },
        {
            "title": "Speaker Deck",
            "hex": "009287",
            "source": "https://speakerdeck.com/"
        },
        {
            "title": "Spectrum",
            "hex": "7B16FF",
            "source": "https://spectrum.chat"
        },
        {
            "title": "Spinnaker",
            "hex": "139BB4",
            "source": "https://github.com/spinnaker/spinnaker.github.io/tree/master/assets/images"
        },
        {
            "title": "Spinrilla",
            "hex": "460856",
            "source": "https://spinrilla.com"
        },
        {
            "title": "Splunk",
            "hex": "000000",
            "source": "https://www.splunk.com/"
        },
        {
            "title": "Spotify",
            "hex": "1ED760",
            "source": "https://developer.spotify.com/design"
        },
        {
            "title": "Spotlight",
            "hex": "352A71",
            "source": "https://www.spotlight.com/"
        },
        {
            "title": "Spreaker",
            "hex": "F5C300",
            "source": "http://www.spreaker.com/press"
        },
        {
            "title": "Spring",
            "hex": "6DB33F",
            "source": "https://spring.io/trademarks"
        },
        {
            "title": "Sprint",
            "hex": "FFCE0A",
            "source": "https://www.sprint.com/"
        },
        {
            "title": "SQLite",
            "hex": "003B57",
            "source": "https://github.com/sqlite/sqlite/blob/43e862723ec680542ca6f608f9963c0993dd7324/art/sqlite370.eps"
        },
        {
            "title": "Square",
            "hex": "3E4348",
            "source": "https://squareup.com/"
        },
        {
            "title": "Square Enix",
            "hex": "ED1C24",
            "source": "https://www.square-enix.com/"
        },
        {
            "title": "Squarespace",
            "hex": "000000",
            "source": "http://squarespace.com/brand-guidelines"
        },
        {
            "title": "SSRN",
            "hex": "154881",
            "source": "https://www.ssrn.com"
        },
        {
            "title": "Stack Exchange",
            "hex": "1E5397",
            "source": "http://stackoverflow.com/company/logos"
        },
        {
            "title": "Stack Overflow",
            "hex": "FE7A16",
            "source": "http://stackoverflow.com"
        },
        {
            "title": "Stackbit",
            "hex": "3EB0FD",
            "source": "https://www.stackbit.com/"
        },
        {
            "title": "StackPath",
            "hex": "000000",
            "source": "https://www.stackpath.com/company/logo-and-branding/"
        },
        {
            "title": "StackShare",
            "hex": "0690FA",
            "source": "https://stackshare.io/branding"
        },
        {
            "title": "Stadia",
            "hex": "CD2640",
            "source": "https://stadia.dev"
        },
        {
            "title": "Staffbase",
            "hex": "00A4FD",
            "source": "https://staffbase.com/en/about/press-assets/"
        },
        {
            "title": "Starling Bank",
            "hex": "7433FF",
            "source": "https://www.starlingbank.com/media/"
        },
        {
            "title": "Statamic",
            "hex": "1F3641",
            "source": "http://statamic.com/press"
        },
        {
            "title": "Staticman",
            "hex": "000000",
            "source": "https://staticman.net/"
        },
        {
            "title": "Statuspage",
            "hex": "172B4D",
            "source": "https://www.atlassian.com/company/news/press-kit"
        },
        {
            "title": "Steam",
            "hex": "000000",
            "source": "https://partner.steamgames.com/public/marketing/Steam_Guidelines_02102016.pdf"
        },
        {
            "title": "Steamworks",
            "hex": "1E1E1E",
            "source": "https://partner.steamgames.com/"
        },
        {
            "title": "Steem",
            "hex": "4BA2F2",
            "source": "https://steem.io/"
        },
        {
            "title": "Steemit",
            "hex": "06D6A9",
            "source": "https://steemit.com/"
        },
        {
            "title": "Steinberg",
            "hex": "C90827",
            "source": "https://www.steinberg.net/en/company/press.html"
        },
        {
            "title": "Stellar",
            "hex": "7D00FF",
            "source": "https://www.stellar.org/blog/announcing-the-new-stellar-logo"
        },
        {
            "title": "Stencyl",
            "hex": "8E1C04",
            "source": "http://www.stencyl.com/about/press/"
        },
        {
            "title": "Stitcher",
            "hex": "000000",
            "source": "https://www.stitcher.com/"
        },
        {
            "title": "Storify",
            "hex": "3A98D9",
            "source": "https://storify.com"
        },
        {
            "title": "Storybook",
            "hex": "FF4785",
            "source": "https://github.com/storybookjs/brand"
        },
        {
            "title": "Strapi",
            "hex": "2E7EEA",
            "source": "https://strapi.io/"
        },
        {
            "title": "Strava",
            "hex": "FC4C02",
            "source": "https://itunes.apple.com/us/app/strava-running-and-cycling-gps/id426826309"
        },
        {
            "title": "Stripe",
            "hex": "008CDD",
            "source": "https://stripe.com/about/resources"
        },
        {
            "title": "strongSwan",
            "hex": "E00033",
            "source": "https://www.strongswan.org/images/"
        },
        {
            "title": "StubHub",
            "hex": "003168",
            "source": "http://www.stubhub.com"
        },
        {
            "title": "styled-components",
            "hex": "DB7093",
            "source": "https://www.styled-components.com/"
        },
        {
            "title": "StyleShare",
            "hex": "212121",
            "source": "https://www.stylesha.re/"
        },
        {
            "title": "Stylus",
            "hex": "333333",
            "source": "http://stylus-lang.com/img/stylus-logo.svg"
        },
        {
            "title": "Subaru",
            "hex": "013C74",
            "source": "https://commons.wikimedia.org/wiki/File:Subaru_logo.svg"
        },
        {
            "title": "Sublime Text",
            "hex": "FF9800",
            "source": "https://www.sublimetext.com/images/logo.svg"
        },
        {
            "title": "Subversion",
            "hex": "809CC9",
            "source": "http://subversion.apache.org/logo"
        },
        {
            "title": "Super User",
            "hex": "2EACE3",
            "source": "http://stackoverflow.com/company/logos"
        },
        {
            "title": "Suzuki",
            "hex": "E30613",
            "source": "https://www.suzuki.ie/"
        },
        {
            "title": "Svelte",
            "hex": "FF3E00",
            "source": "https://github.com/sveltejs/svelte/tree/master/site/static"
        },
        {
            "title": "SVG",
            "hex": "FFB13B",
            "source": "https://www.w3.org/2009/08/svg-logos.html"
        },
        {
            "title": "SVGO",
            "hex": "14B9FF",
            "source": "https://github.com/svg/svgo"
        },
        {
            "title": "Swagger",
            "hex": "85EA2D",
            "source": "https://swagger.io/swagger/media/assets/images/swagger_logo.svg"
        },
        {
            "title": "Swarm",
            "hex": "FFA633",
            "source": "https://foursquare.com/about/logos"
        },
        {
            "title": "Swift",
            "hex": "FA7343",
            "source": "https://developer.apple.com/develop/"
        },
        {
            "title": "Symantec",
            "hex": "FDB511",
            "source": "https://commons.wikimedia.org/wiki/File:Symantec_logo10.svg"
        },
        {
            "title": "Symfony",
            "hex": "000000",
            "source": "https://symfony.com/logo"
        },
        {
            "title": "Symphony",
            "hex": "0098FF",
            "source": "https://symphony.com/"
        },
        {
            "title": "Synology",
            "hex": "B6B5B6",
            "source": "https://www.synology.com/en-global/company/branding"
        },
        {
            "title": "T-Mobile",
            "hex": "E20074",
            "source": "https://www.t-mobile.com/"
        },
        {
            "title": "Tableau",
            "hex": "E97627",
            "source": "https://www.tableau.com/about/media-download-center"
        },
        {
            "title": "Tails",
            "hex": "56347C",
            "source": "https://tails.boum.org/contribute/how/promote/material/logo/"
        },
        {
            "title": "Tailwind CSS",
            "hex": "38B2AC",
            "source": "https://tailwindcss.com/"
        },
        {
            "title": "Talend",
            "hex": "1675BC",
            "source": "https://www.talend.com/"
        },
        {
            "title": "Tapas",
            "hex": "FFCE00",
            "source": "https://tapas.io/site/about#media"
        },
        {
            "title": "Tata",
            "hex": "486AAE",
            "source": "https://www.tata.com/"
        },
        {
            "title": "TeamSpeak",
            "hex": "2580C3",
            "source": "https://www.teamspeak.com/en/more/media-pack/"
        },
        {
            "title": "TeamViewer",
            "hex": "0E8EE9",
            "source": "https://www.teamviewer.com/resources/images/logos/teamviewer-logo-big.svg"
        },
        {
            "title": "TED",
            "hex": "E62B1E",
            "source": "https://www.ted.com/participate/organize-a-local-tedx-event/tedx-organizer-guide/branding-promotions/logo-and-design/your-tedx-logo"
        },
        {
            "title": "Teespring",
            "hex": "39ACE6",
            "source": "https://teespring.com"
        },
        {
            "title": "TELE5",
            "hex": "C2AD6F",
            "source": "https://www.tele5.de"
        },
        {
            "title": "Telegram",
            "hex": "2CA5E0",
            "source": "https://commons.wikimedia.org/wiki/File:Telegram_alternative_logo.svg"
        },
        {
            "title": "Tencent QQ",
            "hex": "EB1923",
            "source": "https://en.wikipedia.org/wiki/File:Tencent_QQ.svg#/media/File:Tencent_QQ.svg"
        },
        {
            "title": "Tencent Weibo",
            "hex": "20B8E5",
            "source": "http://t.qq.com/"
        },
        {
            "title": "TensorFlow",
            "hex": "FF6F00",
            "source": "https://www.tensorflow.org/extras/tensorflow_brand_guidelines.pdf"
        },
        {
            "title": "Teradata",
            "hex": "F37440",
            "source": "https://github.com/Teradata/teradata.github.io/"
        },
        {
            "title": "Terraform",
            "hex": "623CE4",
            "source": "https://www.hashicorp.com/brand#terraform"
        },
        {
            "title": "Tesla",
            "hex": "CC0000",
            "source": "http://www.teslamotors.com/en_GB/about"
        },
        {
            "title": "The Conversation",
            "hex": "D8352A",
            "source": "https://theconversation.com/republishing-guidelines"
        },
        {
            "title": "The Mighty",
            "hex": "D0072A",
            "source": "https://themighty.com/"
        },
        {
            "title": "The Models Resource",
            "hex": "3A75BD",
            "source": "https://www.models-resource.com/"
        },
        {
            "title": "The Movie Database",
            "hex": "01D277",
            "source": "https://www.themoviedb.org/about/logos-attribution"
        },
        {
            "title": "The Register",
            "hex": "FF0000",
            "source": "https://www.theregister.co.uk/"
        },
        {
            "title": "The Sounds Resource",
            "hex": "39BE6B",
            "source": "https://www.sounds-resource.com/"
        },
        {
            "title": "The Spriters Resource",
            "hex": "BE3939",
            "source": "https://www.spriters-resource.com/"
        },
        {
            "title": "The Washington Post",
            "hex": "231F20",
            "source": "https://www.washingtonpost.com/brand-studio/archive/"
        },
        {
            "title": "Threema",
            "hex": "3FE669",
            "source": "https://threema.ch/en/press"
        },
        {
            "title": "Thunderbird",
            "hex": "0A84FF",
            "source": "https://demo.identihub.co/thunderbird"
        },
        {
            "title": "Tidal",
            "hex": "000000",
            "source": "https://tidal.com"
        },
        {
            "title": "Tide",
            "hex": "4050FB",
            "source": "https://www.tide.co/newsroom/"
        },
        {
            "title": "TikTok",
            "hex": "000000",
            "source": "https://tiktok.com"
        },
        {
            "title": "Timescale",
            "hex": "FDB515",
            "source": "https://www.timescale.com/"
        },
        {
            "title": "Tinder",
            "hex": "FF6B6B",
            "source": "http://www.gotinder.com/press"
        },
        {
            "title": "Todoist",
            "hex": "E44332",
            "source": "https://doist.com/press/"
        },
        {
            "title": "Toggl",
            "hex": "E01B22",
            "source": "https://toggl.com/media-toolkit"
        },
        {
            "title": "Tokyo Metro",
            "hex": "149DD3",
            "source": "https://en.wikipedia.org/wiki/File:TokyoMetro.svg"
        },
        {
            "title": "Tomorrowland",
            "hex": "000000",
            "source": "https://global.tomorrowland.com/"
        },
        {
            "title": "Topcoder",
            "hex": "29A8E0",
            "source": "http://topcoder.com/"
        },
        {
            "title": "Toptal",
            "hex": "3863A0",
            "source": "https://www.toptal.com/branding"
        },
        {
            "title": "Tor",
            "hex": "7E4798",
            "source": "https://github.com/TheTorProject/tor-media/tree/master/Onion%20Icon"
        },
        {
            "title": "Tor Browser",
            "hex": "7D4698",
            "source": "https://styleguide.torproject.org/brand-assets/"
        },
        {
            "title": "Toshiba",
            "hex": "FF0000",
            "source": "https://commons.wikimedia.org/wiki/File:Toshiba_logo.svg"
        },
        {
            "title": "Toyota",
            "hex": "282830",
            "source": "https://www.toyota.ie/world-of-toyota/articles-news-events/2020/new-brand-design.json"
        },
        {
            "title": "TrainerRoad",
            "hex": "E12726",
            "source": "https://www.trainerroad.com/"
        },
        {
            "title": "Trakt",
            "hex": "ED1C24",
            "source": "https://trakt.tv"
        },
        {
            "title": "Transport for Ireland",
            "hex": "113B92",
            "source": "https://tfl.gov.uk/"
        },
        {
            "title": "Transport for London",
            "hex": "00B274",
            "source": "https://www.transportforireland.ie/"
        },
        {
            "title": "Travis CI",
            "hex": "3EAAAF",
            "source": "https://travis-ci.com/logo"
        },
        {
            "title": "Treehouse",
            "hex": "5FCF80",
            "source": "https://teamtreehouse.com/about"
        },
        {
            "title": "Trello",
            "hex": "0079BF",
            "source": "https://trello.com/about/branding"
        },
        {
            "title": "Trend Micro",
            "hex": "D71921",
            "source": "https://www.trendmicro.com/"
        },
        {
            "title": "Tripadvisor",
            "hex": "34E0A1",
            "source": "https://tripadvisor.mediaroom.com/logo-guidelines"
        },
        {
            "title": "Trove",
            "hex": "609540",
            "source": "https://trove.nla.gov.au/"
        },
        {
            "title": "Trulia",
            "hex": "53B50A",
            "source": "http://www.trulia.com"
        },
        {
            "title": "Trusted Shops",
            "hex": "FFDC0F",
            "source": "https://brand.trustedshops.com/d/dorIFVeUmcN9/corporate-design"
        },
        {
            "title": "Trustpilot",
            "hex": "00B67A",
            "source": "https://support.trustpilot.com/hc/en-us/articles/206289947-Trustpilot-Brand-Assets-Style-Guide"
        },
        {
            "title": "Try It Online",
            "hex": "303030",
            "source": "https://tio.run/"
        },
        {
            "title": "TUI",
            "hex": "70CBF4",
            "source": "https://www.tuiholidays.ie/"
        },
        {
            "title": "Tumblr",
            "hex": "36465D",
            "source": "https://www.tumblr.com/logo"
        },
        {
            "title": "TuneIn",
            "hex": "14D8CC",
            "source": "https://cms.tunein.com/press/"
        },
        {
            "title": "TurboSquid",
            "hex": "FF8135",
            "source": "https://www.brand.turbosquid.com/"
        },
        {
            "title": "Turkish Airlines",
            "hex": "C70A0C",
            "source": "https://www.turkishairlines.com/tr-int/basin-odasi/logo-arsivi/index.html"
        },
        {
            "title": "Twilio",
            "hex": "F22F46",
            "source": "https://www.twilio.com/company/brand"
        },
        {
            "title": "Twitch",
            "hex": "9146FF",
            "source": "https://brand.twitch.tv"
        },
        {
            "title": "Twitter",
            "hex": "1DA1F2",
            "source": "https://brand.twitter.com"
        },
        {
            "title": "Twoo",
            "hex": "FF7102",
            "source": "http://www.twoo.com/about/press"
        },
        {
            "title": "TypeScript",
            "hex": "007ACC",
            "source": "https://github.com/remojansen/logo.ts"
        },
        {
            "title": "TYPO3",
            "hex": "FF8700",
            "source": "https://typo3.com/fileadmin/assets/typo3logos/typo3_bullet_01.svg"
        },
        {
            "title": "Uber",
            "hex": "000000",
            "source": "https://www.uber.com/media/"
        },
        {
            "title": "Uber Eats",
            "hex": "5FB709",
            "source": "https://about.ubereats.com/en/logo/"
        },
        {
            "title": "Ubiquiti",
            "hex": "0559C9",
            "source": "https://www.ui.com/marketing/#logos"
        },
        {
            "title": "Ubisoft",
            "hex": "000000",
            "source": "https://www.ubisoft.com/en-US/company/overview.aspx"
        },
        {
            "title": "uBlock Origin",
            "hex": "800000",
            "source": "https://github.com/gorhill/uBlock/blob/master/src/img/ublock.svg"
        },
        {
            "title": "Ubuntu",
            "hex": "E95420",
            "source": "https://design.ubuntu.com/brand/ubuntu-logo/"
        },
        {
            "title": "Udacity",
            "hex": "01B3E3",
            "source": "https://www.udacity.com"
        },
        {
            "title": "Udemy",
            "hex": "EC5252",
            "source": "https://about.udemy.com/newbrand/"
        },
        {
            "title": "UIkit",
            "hex": "2396F3",
            "source": "https://getuikit.com"
        },
        {
            "title": "Ulule",
            "hex": "18A5D6",
            "source": "https://ulule.frontify.com/d/EX3dK8qsXgqh/branding-guidelines"
        },
        {
            "title": "Umbraco",
            "hex": "00BEC1",
            "source": "https://umbraco.com/"
        },
        {
            "title": "Unicode",
            "hex": "5455FE",
            "source": "https://en.wikipedia.org/wiki/Unicode"
        },
        {
            "title": "Unilever",
            "hex": "1F36C7",
            "source": "https://www.hul.co.in/"
        },
        {
            "title": "United Airlines",
            "hex": "002244",
            "source": "https://en.wikipedia.org/wiki/File:United_Airlines_Logo.svg"
        },
        {
            "title": "Unity",
            "hex": "000000",
            "source": "https://unity.com/"
        },
        {
            "title": "Unreal Engine",
            "hex": "313131",
            "source": "https://www.unrealengine.com/en-US/branding"
        },
        {
            "title": "Unsplash",
            "hex": "000000",
            "source": "https://unsplash.com/"
        },
        {
            "title": "Untangle",
            "hex": "68BD49",
            "source": "https://www.untangle.com/company-overview/"
        },
        {
            "title": "Untappd",
            "hex": "FFC000",
            "source": "https://untappd.com/"
        },
        {
            "title": "UpLabs",
            "hex": "3930D8",
            "source": "https://www.uplabs.com/"
        },
        {
            "title": "Uploaded",
            "hex": "0E70CB",
            "source": "https://www.uploaded.net"
        },
        {
            "title": "Upwork",
            "hex": "6FDA44",
            "source": "https://www.upwork.com/press/"
        },
        {
            "title": "V",
            "hex": "5D87BF",
            "source": "https://github.com/vlang/v-logo"
        },
        {
            "title": "V8",
            "hex": "4B8BF5",
            "source": "https://v8.dev/logo"
        },
        {
            "title": "Vagrant",
            "hex": "1563FF",
            "source": "https://www.hashicorp.com/brand#vagrant"
        },
        {
            "title": "Valve",
            "hex": "F74843",
            "source": "https://www.valvesoftware.com/"
        },
        {
            "title": "Vauxhall",
            "hex": "9F363D",
            "source": "https://www.vauxhall.co.uk/microapps/vxr/corsa-vxr/"
        },
        {
            "title": "vBulletin",
            "hex": "184D66",
            "source": "https://commons.wikimedia.org/wiki/File:VBulletin.svg"
        },
        {
            "title": "Veeam",
            "hex": "00B336",
            "source": "https://www.veeam.com/newsroom/veeam-graphics.html"
        },
        {
            "title": "Venmo",
            "hex": "3D95CE",
            "source": "https://venmo.com/about/brand/"
        },
        {
            "title": "Vercel",
            "hex": "000000",
            "source": "https://vercel.com/design"
        },
        {
            "title": "Veritas",
            "hex": "B1181E",
            "source": "https://my.veritas.com/cs/groups/partner/documents/styleguide/mdaw/mdq5/~edisp/tus3cpeapp3855186572.pdf"
        },
        {
            "title": "Verizon",
            "hex": "CD040B",
            "source": "https://www.verizondigitalmedia.com/about/logo-usage/"
        },
        {
            "title": "vFairs",
            "hex": "EF4678",
            "source": "https://www.vfairs.com/"
        },
        {
            "title": "Viadeo",
            "hex": "F88D2D",
            "source": "http://corporate.viadeo.com/en/media/resources"
        },
        {
            "title": "Viber",
            "hex": "665CAC",
            "source": "https://www.viber.com/brand-center/"
        },
        {
            "title": "Vim",
            "hex": "019733",
            "source": "https://commons.wikimedia.org/wiki/File:Vimlogo.svg"
        },
        {
            "title": "Vimeo",
            "hex": "1AB7EA",
            "source": "https://vimeo.com/about/brand_guidelines"
        },
        {
            "title": "Vine",
            "hex": "11B48A",
            "source": "https://vine.co/logo"
        },
        {
            "title": "Virb",
            "hex": "0093DA",
            "source": "http://virb.com/about"
        },
        {
            "title": "VirtualBox",
            "hex": "183A61",
            "source": "https://commons.wikimedia.org/wiki/File:Virtualbox_logo.png"
        },
        {
            "title": "VirusTotal",
            "hex": "394EFF",
            "source": "https://www.virustotal.com/"
        },
        {
            "title": "Visa",
            "hex": "142787",
            "source": "https://commons.wikimedia.org/wiki/File:Visa_2014_logo_detail.svg"
        },
        {
            "title": "Visual Studio",
            "hex": "5C2D91",
            "source": "https://visualstudio.microsoft.com/"
        },
        {
            "title": "Visual Studio Code",
            "hex": "007ACC",
            "source": "https://commons.wikimedia.org/wiki/File:Visual_Studio_Code_1.35_icon.svg"
        },
        {
            "title": "Vivaldi",
            "hex": "EF3939",
            "source": "https://vivaldi.com/press/"
        },
        {
            "title": "Vivino",
            "hex": "AA1329",
            "source": "https://www.vivino.com/press"
        },
        {
            "title": "VK",
            "hex": "4680C2",
            "source": "https://vk.com/brand"
        },
        {
            "title": "VLC media player",
            "hex": "FF8800",
            "source": "http://git.videolan.org/?p=vlc.git;a=tree;f=extras/package/macosx/asset_sources"
        },
        {
            "title": "VMware",
            "hex": "607078",
            "source": "https://myvmware.workspaceair.com/"
        },
        {
            "title": "Vodafone",
            "hex": "E60000",
            "source": "https://web.vodafone.com.eg/"
        },
        {
            "title": "Volkswagen",
            "hex": "151F5D",
            "source": "https://www.volkswagen.ie/"
        },
        {
            "title": "Volvo",
            "hex": "003057",
            "source": "https://www.media.volvocars.com/global/en-gb/logos"
        },
        {
            "title": "VSCO",
            "hex": "000000",
            "source": "https://vsco.co/about/press/vsco-releases-redesigned-mobile-app"
        },
        {
            "title": "Vue.js",
            "hex": "4FC08D",
            "source": "https://github.com/vuejs/art"
        },
        {
            "title": "Vuetify",
            "hex": "1867C0",
            "source": "https://vuetifyjs.com/"
        },
        {
            "title": "Vulkan",
            "hex": "AC162C",
            "source": "https://www.khronos.org/legal/trademarks/"
        },
        {
            "title": "Vultr",
            "hex": "007BFC",
            "source": "https://www.vultr.com/company/brand-assets/"
        },
        {
            "title": "W3C",
            "hex": "005A9C",
            "source": "https://www.w3.org/Consortium/Legal/logo-usage-20000308"
        },
        {
            "title": "WakaTime",
            "hex": "000000",
            "source": "https://wakatime.com/legal/logos-and-trademark-usage"
        },
        {
            "title": "Warner Bros.",
            "hex": "004DB4",
            "source": "https://www.warnerbros.com/"
        },
        {
            "title": "Wattpad",
            "hex": "F68D12",
            "source": "https://www.wattpad.com/press/#assets"
        },
        {
            "title": "Waze",
            "hex": "333665",
            "source": "https://www.waze.com/"
        },
        {
            "title": "Wear OS",
            "hex": "4285F4",
            "source": "https://partnermarketinghub.withgoogle.com/#/brands/"
        },
        {
            "title": "Weasyl",
            "hex": "990000",
            "source": "https://www.weasyl.com/"
        },
        {
            "title": "WebAssembly",
            "hex": "654FF0",
            "source": "https://webassembly.org/"
        },
        {
            "title": "WebAuthn",
            "hex": "3423A6",
            "source": "https://github.com/apowers313/webauthn-logos"
        },
        {
            "title": "webcomponents.org",
            "hex": "29ABE2",
            "source": "https://www.webcomponents.org/"
        },
        {
            "title": "WebGL",
            "hex": "990000",
            "source": "https://www.khronos.org/legal/trademarks/"
        },
        {
            "title": "Webmin",
            "hex": "7DA0D0",
            "source": "https://github.com/webmin/webmin"
        },
        {
            "title": "WebMoney",
            "hex": "036CB5",
            "source": "https://www.webmoney.ru/rus/developers/logos.shtml"
        },
        {
            "title": "Webpack",
            "hex": "8DD6F9",
            "source": "https://webpack.js.org/branding/"
        },
        {
            "title": "WebRTC",
            "hex": "333333",
            "source": "https://webrtc.org/press/"
        },
        {
            "title": "WebStorm",
            "hex": "000000",
            "source": "https://www.jetbrains.com/company/brand/logos/"
        },
        {
            "title": "WeChat",
            "hex": "7BB32E",
            "source": "https://worldvectorlogo.com/logo/wechat-3"
        },
        {
            "title": "WEMO",
            "hex": "72D44C",
            "source": "https://commons.wikimedia.org/wiki/File:WeMoApp.svg"
        },
        {
            "title": "WhatsApp",
            "hex": "25D366",
            "source": "https://www.whatsappbrand.com"
        },
        {
            "title": "When I Work",
            "hex": "51A33D",
            "source": "https://wheniwork.com/"
        },
        {
            "title": "WhiteSource",
            "hex": "161D4E",
            "source": "https://www.whitesourcesoftware.com/whitesource-media-kit/"
        },
        {
            "title": "Wii",
            "hex": "8B8B8B",
            "source": "https://de.wikipedia.org/wiki/Datei:WiiU.svg"
        },
        {
            "title": "Wii U",
            "hex": "8B8B8B",
            "source": "https://de.wikipedia.org/wiki/Datei:WiiU.svg"
        },
        {
            "title": "Wikimedia Commons",
            "hex": "006699",
            "source": "https://commons.wikimedia.org/wiki/File:Commons-logo.svg"
        },
        {
            "title": "Wikipedia",
            "hex": "000000",
            "source": "https://en.wikipedia.org/wiki/Logo_of_Wikipedia"
        },
        {
            "title": "Windows",
            "hex": "0078D6",
            "source": "https://commons.wikimedia.org/wiki/File:Windows_10_Logo.svg"
        },
        {
            "title": "Windows 95",
            "hex": "008080",
            "source": "https://en.wikipedia.org/wiki/Windows_95"
        },
        {
            "title": "Windows XP",
            "hex": "003399",
            "source": "https://commons.wikimedia.org/wiki/File:Windows_logo_-_2002%E2%80%932012_(Multicolored).svg"
        },
        {
            "title": "Wire",
            "hex": "000000",
            "source": "http://brand.wire.com"
        },
        {
            "title": "WireGuard",
            "hex": "88171A",
            "source": "https://www.wireguard.com/img/wireguard.svg"
        },
        {
            "title": "Wish",
            "hex": "2FB7EC",
            "source": "https://wish.com/"
        },
        {
            "title": "Wistia",
            "hex": "54BBFF",
            "source": "https://wistia.com/about/assets"
        },
        {
            "title": "Wix",
            "hex": "0C6EFC",
            "source": "http://www.wix.com/about/design-assets"
        },
        {
            "title": "Wizz Air",
            "hex": "C6007E",
            "source": "https://wizzair.com/en-gb/information-and-services/about-us/press-office/logos"
        },
        {
            "title": "Wolfram",
            "hex": "DD1100",
            "source": "http://company.wolfram.com/press-center/wolfram-corporate/"
        },
        {
            "title": "Wolfram Language",
            "hex": "DD1100",
            "source": "http://company.wolfram.com/press-center/language/"
        },
        {
            "title": "Wolfram Mathematica",
            "hex": "DD1100",
            "source": "http://company.wolfram.com/press-center/mathematica/"
        },
        {
            "title": "Woo",
            "hex": "96588A",
            "source": "https://woocommerce.com/style-guide/"
        },
        {
            "title": "WooCommerce",
            "hex": "96588A",
            "source": "https://woocommerce.com/style-guide/"
        },
        {
            "title": "WordPress",
            "hex": "21759B",
            "source": "https://wordpress.org/about/logos"
        },
        {
            "title": "Workplace",
            "hex": "20252D",
            "source": "https://en.facebookbrand.com/"
        },
        {
            "title": "World Health Organization",
            "hex": "0093D5",
            "source": "https://www.who.int/"
        },
        {
            "title": "WP Engine",
            "hex": "40BAC8",
            "source": "https://wpengine.com/"
        },
        {
            "title": "WP Rocket",
            "hex": "F56640",
            "source": "https://wp-rocket.me/"
        },
        {
            "title": "write.as",
            "hex": "5BC4EE",
            "source": "https://write.as/brand"
        },
        {
            "title": "WWE",
            "hex": "000000",
            "source": "https://commons.wikimedia.org/wiki/File:WWE_Network_logo.svg"
        },
        {
            "title": "X-Pack",
            "hex": "005571",
            "source": "https://www.elastic.co/brand"
        },
        {
            "title": "X.Org",
            "hex": "F28834",
            "source": "https://upload.wikimedia.org/wikipedia/commons/9/90/X.Org_Logo.svg"
        },
        {
            "title": "Xamarin",
            "hex": "3498DB",
            "source": "https://github.com/dotnet/swag/tree/master/xamarin"
        },
        {
            "title": "XAML",
            "hex": "0C54C2",
            "source": "https://github.com/microsoft/microsoft-ui-xaml/issues/1185"
        },
        {
            "title": "XAMPP",
            "hex": "FB7A24",
            "source": "https://www.apachefriends.org/en/"
        },
        {
            "title": "Xbox",
            "hex": "107C10",
            "source": "http://mspartner-public.sharepoint.com/XBOX%20Games/Xbox%20logo's%20+%20Guidelines/Xbox%20Live/Xbox_Live_Guidelines_10-4-13.pdf"
        },
        {
            "title": "Xcode",
            "hex": "1575F9",
            "source": "https://developer.apple.com/develop/"
        },
        {
            "title": "XDA Developers",
            "hex": "F59812",
            "source": "https://www.xda-developers.com/"
        },
        {
            "title": "Xero",
            "hex": "13B5EA",
            "source": "https://www.xero.com/uk/about/media/downloads"
        },
        {
            "title": "XFCE",
            "hex": "2284F2",
            "source": "https://www.xfce.org/download#artwork"
        },
        {
            "title": "Xiaomi",
            "hex": "FA6709",
            "source": "https://www.mi.com/global"
        },
        {
            "title": "Xing",
            "hex": "006567",
            "source": "https://dev.xing.com/logo_rules"
        },
        {
            "title": "XMPP",
            "hex": "002B5C",
            "source": "https://commons.wikimedia.org/wiki/File:XMPP_logo.svg"
        },
        {
            "title": "XRP",
            "hex": "25A768",
            "source": "https://xrpl.org/"
        },
        {
            "title": "XSplit",
            "hex": "0095DE",
            "source": "https://www.xsplit.com/presskit"
        },
        {
            "title": "Y Combinator",
            "hex": "F0652F",
            "source": "https://www.ycombinator.com/press/"
        },
        {
            "title": "Yahoo!",
            "hex": "6001D2",
            "source": "https://yahoo.com/"
        },
        {
            "title": "Yamaha Corporation",
            "hex": "4B1E78",
            "source": "https://www.yamaha.com/en/"
        },
        {
            "title": "Yamaha Motor Corporation",
            "hex": "E60012",
            "source": "https://en.wikipedia.org/wiki/Yamaha_Motor_Company"
        },
        {
            "title": "Yammer",
            "hex": "106EBE",
            "source": "https://developer.microsoft.com/en-us/fabric#/styles/web/colors/products"
        },
        {
            "title": "Yandex",
            "hex": "FF0000",
            "source": "https://yandex.com/company/general_info/logotype_rules"
        },
        {
            "title": "Yarn",
            "hex": "2C8EBB",
            "source": "https://github.com/yarnpkg/assets"
        },
        {
            "title": "Yelp",
            "hex": "D32323",
            "source": "http://www.yelp.com/brand"
        },
        {
            "title": "Yoast",
            "hex": "A4286A",
            "source": "https://yoast.com/media/logo/"
        },
        {
            "title": "YouTube",
            "hex": "FF0000",
            "source": "https://www.youtube.com/yt/about/brand-resources/#logos-icons-colors"
        },
        {
            "title": "YouTube Gaming",
            "hex": "FF0000",
            "source": "https://gaming.youtube.com/"
        },
        {
            "title": "YouTube Music",
            "hex": "FF0000",
            "source": "https://partnermarketinghub.withgoogle.com/#/brands/"
        },
        {
            "title": "YouTube Studio",
            "hex": "FF0000",
            "source": "https://www.youtube.com/"
        },
        {
            "title": "YouTube TV",
            "hex": "FF0000",
            "source": "https://play.google.com/store/apps/details?id=com.google.android.apps.youtube.unplugged"
        },
        {
            "title": "Z-Wave",
            "hex": "1B365D",
            "source": "https://www.z-wave.com/"
        },
        {
            "title": "Zalando",
            "hex": "FF6900",
            "source": "https://www.zalando.co.uk/"
        },
        {
            "title": "Zapier",
            "hex": "FF4A00",
            "source": "https://zapier.com/about/brand"
        },
        {
            "title": "ZDF",
            "hex": "FA7D19",
            "source": "https://www.zdf.de/"
        },
        {
            "title": "Zend",
            "hex": "0679EA",
            "source": "https://www.zend.com/"
        },
        {
            "title": "Zend Framework",
            "hex": "68B604",
            "source": "https://framework.zend.com/"
        },
        {
            "title": "Zendesk",
            "hex": "03363D",
            "source": "https://www.zendesk.com/company/brand-assets/#logo"
        },
        {
            "title": "ZeroMQ",
            "hex": "DF0000",
            "source": "https://github.com/zeromq/zeromq.org/blob/master/static/safari-pinned-tab.svg"
        },
        {
            "title": "Zerply",
            "hex": "9DBC7A",
            "source": "https://zerply.com/about/resources"
        },
        {
            "title": "Zhihu",
            "hex": "0084FF",
            "source": "https://www.zhihu.com/"
        },
        {
            "title": "Zigbee",
            "hex": "EB0443",
            "source": "https://zigbeealliance.org/solution/zigbee/"
        },
        {
            "title": "Zillow",
            "hex": "0074E4",
            "source": "http://zillow.mediaroom.com/logos"
        },
        {
            "title": "Zingat",
            "hex": "009CFB",
            "source": "https://www.zingat.com/kurumsal-logolar"
        },
        {
            "title": "Zoom",
            "hex": "2D8CFF",
            "source": "https://zoom.us/brandguidelines"
        },
        {
            "title": "Zorin",
            "hex": "0CC1F3",
            "source": "https://zorinos.com/press/"
        },
        {
            "title": "Zulip",
            "hex": "52C2AF",
            "source": "https://github.com/zulip/zulip/"
        }
    ]
}<|MERGE_RESOLUTION|>--- conflicted
+++ resolved
@@ -5306,15 +5306,14 @@
             "source": "https://www.reverbnation.com"
         },
         {
-<<<<<<< HEAD
             "title": "Revolut",
             "hex": "0075EB",
             "source": "https://www.revolut.com/"
-=======
+        },
+        {
             "title": "REWE",
             "hex": "CC071E",
             "source": "https://www.rewe.de/"
->>>>>>> ed7f2fc6
         },
         {
             "title": "Rhinoceros",
