--- conflicted
+++ resolved
@@ -7102,15 +7102,14 @@
             "source": "https://www.pypy.org/images/pypy-logo.svg"
         },
         {
-<<<<<<< HEAD
             "title": "PyScaffold",
             "hex": "005CA0",
             "source": "https://github.com/pyscaffold/pyscaffold/blob/3f72bf7894fc73b34af06a90bb5d43aae410ce5d/docs/gfx/logo.svg"
-=======
+        },
+        {
             "title": "Pytest",
             "hex": "0A9EDC",
             "source": "https://github.com/pytest-dev/design/blob/081f06cd2d6cd742e68f593560a2e8c1802feb7c/pytest_logo/pytest_logo.svg"
->>>>>>> 793d2b2b
         },
         {
             "title": "Python",
