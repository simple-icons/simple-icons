{
    "icons": [
        {
            "title": ".NET",
            "hex": "5C2D91",
            "source": "https://docs.microsoft.com/en-us/dotnet/images/hub/net.svg"
        },
        {
            "title": "1001Tracklists",
            "hex": "40AEF0",
            "source": "https://www.1001tracklists.com/"
        },
        {
            "title": "1Password",
            "hex": "0094F5",
            "source": "https://1password.com/press/"
        },
        {
            "title": "42",
            "hex": "000000",
            "source": "https://www.42.fr/"
        },
        {
            "title": "4D",
            "hex": "004088",
            "source": "https://www.4d.com/"
        },
        {
            "title": "500px",
            "hex": "0099E5",
            "source": "https://about.500px.com/press"
        },
        {
            "title": "A-Frame",
            "hex": "EF2D5E",
            "source": "https://aframe.io/docs/"
        },
        {
            "title": "ABB RobotStudio",
            "hex": "FF9E0F",
            "source": "https://new.abb.com/products/robotics/en/robotstudio/downloads"
        },
        {
            "title": "Ableton Live",
            "hex": "000000",
            "source": "https://www.ableton.com/en/legal/branding-trademark-guidelines/"
        },
        {
            "title": "About.me",
            "hex": "00A98F",
            "source": "https://about.me/assets"
        },
        {
            "title": "Abstract",
            "hex": "191A1B",
            "source": "https://www.abstract.com/about/"
        },
        {
            "title": "Academia",
            "hex": "41454A",
            "source": "https://www.academia.edu/"
        },
        {
            "title": "Accusoft",
            "hex": "A9225C",
            "source": "https://company-39138.frontify.com/d/7EKFm12NQSa8/accusoft-corporation-style-guide#/style-guide/logo"
        },
        {
            "title": "ACM",
            "hex": "0085CA",
            "source": "http://identitystandards.acm.org/"
        },
        {
            "title": "ActiGraph",
            "hex": "0B2C4A",
            "source": "http://www.actigraphcorp.com/"
        },
        {
            "title": "Activision",
            "hex": "000000",
            "source": "https://www.activision.com/"
        },
        {
            "title": "AdBlock",
            "hex": "F40D12",
            "source": "https://getadblock.com/"
        },
        {
            "title": "Adblock Plus",
            "hex": "C70D2C",
            "source": "https://adblockplus.org/"
        },
        {
            "title": "AddThis",
            "hex": "FF6550",
            "source": "http://www.addthis.com/"
        },
        {
            "title": "AdGuard",
            "hex": "66B574",
            "source": "https://adguard.com/en/contribute.html"
        },
        {
            "title": "Adobe",
            "hex": "FF0000",
            "source": "https://www.adobe.com/"
        },
        {
            "title": "Adobe Acrobat Reader",
            "hex": "EC1C24",
            "source": "https://acrobat.adobe.com/"
        },
        {
            "title": "Adobe After Effects",
            "hex": "9999FF",
            "source": "https://www.adobe.com/products/aftereffects.html"
        },
        {
            "title": "Adobe Audition",
            "hex": "9999FF",
            "source": "https://www.adobe.com/creativecloud/video.html"
        },
        {
            "title": "Adobe Creative Cloud",
            "hex": "DA1F26",
            "source": "https://www.adobe.com/creativecloud/plans.html"
        },
        {
            "title": "Adobe Dreamweaver",
            "hex": "FF61F6",
            "source": "https://www.adobe.com/products/dreamweaver.html"
        },
        {
            "title": "Adobe Fonts",
            "hex": "323232",
            "source": "https://www.adobe.com/creativecloud/services.html"
        },
        {
            "title": "Adobe Illustrator",
            "hex": "FF9A00",
            "source": "https://www.adobe.com/products/illustrator.html"
        },
        {
            "title": "Adobe InDesign",
            "hex": "EE3D8F",
            "source": "https://www.adobe.com/products/indesign.html"
        },
        {
            "title": "Adobe Lightroom CC",
            "hex": "31A8FF",
            "source": "https://www.adobe.com/products/photoshop-lightroom.html"
        },
        {
            "title": "Adobe Lightroom Classic",
            "hex": "31A8FF",
            "source": "https://www.adobe.com/products/photoshop-lightroom-classic.html"
        },
        {
            "title": "Adobe PhoneGap",
            "hex": "27A1C5",
            "source": "https://phonegap.com/about/logos/"
        },
        {
            "title": "Adobe Photoshop",
            "hex": "31A8FF",
            "source": "https://www.adobe.com/products/photoshop.html"
        },
        {
            "title": "Adobe Premiere Pro",
            "hex": "EA77FF",
            "source": "https://www.adobe.com/ie/products/premiere.html"
        },
        {
            "title": "Adobe XD",
            "hex": "FF26BE",
            "source": "https://www.adobe.com/products/xd.html"
        },
        {
            "title": "AdonisJS",
            "hex": "220052",
            "source": "https://adonisjs.com/"
        },
        {
            "title": "Aer Lingus",
            "hex": "006272",
            "source": "https://www.aerlingus.com/"
        },
        {
            "title": "Affinity",
            "hex": "222324",
            "source": "https://affinity.serif.com/"
        },
        {
            "title": "Affinity Designer",
            "hex": "1B72BE",
            "source": "https://affinity.serif.com/en-gb/designer/"
        },
        {
            "title": "Affinity Photo",
            "hex": "7E4DD2",
            "source": "https://affinity.serif.com/en-gb/photo/"
        },
        {
            "title": "Affinity Publisher",
            "hex": "C9284D",
            "source": "https://affinity.serif.com/en-gb/publisher/"
        },
        {
            "title": "Aiqfome",
            "hex": "7A1FA2",
            "source": "https://aiqfome.com"
        },
        {
            "title": "Air Canada",
            "hex": "F01428",
            "source": "https://www.aircanada.com/"
        },
        {
            "title": "Air France",
            "hex": "002157",
            "source": "https://www.airfrance.fr/"
        },
        {
            "title": "Airbnb",
            "hex": "FF5A5F",
            "source": "https://www.airbnb.com"
        },
        {
            "title": "Airbus",
            "hex": "00205B",
            "source": "https://brand.airbus.com/brand-elements/logo.html"
        },
        {
            "title": "Aircall",
            "hex": "00B388",
            "source": "https://aircall.io/"
        },
        {
            "title": "AirPlay Audio",
            "hex": "000000",
            "source": "https://developer.apple.com/design/human-interface-guidelines/airplay/overview/icons/"
        },
        {
            "title": "AirPlay Video",
            "hex": "000000",
            "source": "https://developer.apple.com/design/human-interface-guidelines/airplay/overview/icons/"
        },
        {
            "title": "Airtable",
            "hex": "18BFFF",
            "source": "https://airtable.com/press"
        },
        {
            "title": "Alfa Romeo",
            "hex": "981E32",
            "source": "http://www.fcaci.com/x/Alfa"
        },
        {
            "title": "Algolia",
            "hex": "5468FF",
            "source": "https://www.algolia.com/press/?section=brand-guidelines"
        },
        {
            "title": "Alipay",
            "hex": "00A1E9",
            "source": "https://gw.alipayobjects.com/os/rmsportal/trUJZfSrlnRCcFgfZGjD.ai"
        },
        {
            "title": "AlliedModders",
            "hex": "1578D3",
            "source": "https://forums.alliedmods.net/index.php"
        },
        {
            "title": "AlloCiné",
            "hex": "FECC00",
            "source": "http://www.allocine.fr/favicon.ico"
        },
        {
            "title": "Alpine Linux",
            "hex": "0D597F",
            "source": "https://alpinelinux.org/"
        },
        {
            "title": "Altium Designer",
            "hex": "A5915F",
            "source": "https://www.altium.com/altium-designer/"
        },
        {
            "title": "Amazon",
            "hex": "FF9900",
            "source": "https://worldvectorlogo.com/logo/amazon-icon"
        },
        {
            "title": "Amazon Alexa",
            "hex": "00CAFF",
            "source": "https://developer.amazon.com/docs/alexa-voice-service/logo-and-brand.html"
        },
        {
            "title": "Amazon AWS",
            "hex": "232F3E",
            "source": "https://upload.wikimedia.org/wikipedia/commons/9/93/Amazon_Web_Services_Logo.svg"
        },
        {
            "title": "Amazon Fire TV",
            "hex": "FC4C02",
            "source": "https://www.amazon.com/gp/help/customer/display.html?nodeId=201348270"
        },
        {
            "title": "Amazon Lumberyard",
            "hex": "67459B",
            "source": "https://github.com/aws/lumberyard"
        },
        {
            "title": "Amazon Prime",
            "hex": "00A8E1",
            "source": "https://www.amazon.com/b?node=17277626011"
        },
        {
            "title": "AMD",
            "hex": "ED1C24",
            "source": "https://subscriptions.amd.com/greatpower/img/amd-logo-black.svg"
        },
        {
            "title": "American Airlines",
            "hex": "0078D2",
            "source": "https://en.wikipedia.org/wiki/File:American_Airlines_logo_2013.svg"
        },
        {
            "title": "American Express",
            "hex": "2E77BC",
            "source": "https://commons.wikimedia.org/wiki/File:American_Express_logo.svg"
        },
        {
            "title": "Anaconda",
            "hex": "42B029",
            "source": "https://www.anaconda.com/media-kit/"
        },
        {
            "title": "Analogue",
            "hex": "1A1A1A",
            "source": "https://www.analogue.co/"
        },
        {
            "title": "Anchor",
            "hex": "8940FA",
            "source": "https://anchor.fm/"
        },
        {
            "title": "Andela",
            "hex": "3359DF",
            "source": "https://andela.com/press/"
        },
        {
            "title": "Android",
            "hex": "3DDC84",
            "source": "https://developer.android.com/distribute/marketing-tools/brand-guidelines"
        },
        {
            "title": "Android Auto",
            "hex": "4285F4",
            "source": "https://partnermarketinghub.withgoogle.com/#/brands/"
        },
        {
            "title": "Android Studio",
            "hex": "3DDC84",
            "source": "https://en.wikipedia.org/wiki/Android_Studio"
        },
        {
            "title": "AngelList",
            "hex": "000000",
            "source": "https://angel.co/logo"
        },
        {
            "title": "Angular",
            "hex": "DD0031",
            "source": "https://angular.io/assets/images/logos/angular/angular_solidBlack.svg"
        },
        {
            "title": "Angular Universal",
            "hex": "00ACC1",
            "source": "https://angular.io/presskit"
        },
        {
            "title": "AngularJS",
            "hex": "E23237",
            "source": "https://angularjs.org/"
        },
        {
            "title": "Ansible",
            "hex": "EE0000",
            "source": "https://www.ansible.com/logos"
        },
        {
            "title": "Ansys",
            "hex": "FFB71B",
            "source": "https://www.ansys.com/about-ansys/brand"
        },
        {
            "title": "Ant Design",
            "hex": "0170FE",
            "source": "https://ant.design/components/icon/"
        },
        {
            "title": "Antena 3",
            "hex": "FF7328",
            "source": "https://www.antena3.com/"
        },
        {
            "title": "Apache",
            "hex": "D22128",
            "source": "https://www.apache.org/foundation/press/kit/"
        },
        {
            "title": "Apache Airflow",
            "hex": "007A88",
            "source": "https://github.com/apache/airflow/tree/master/docs/img/logos"
        },
        {
            "title": "Apache Ant",
            "hex": "A81C7D",
            "source": "https://commons.wikimedia.org/wiki/File:Apache-Ant-logo.svg"
        },
        {
            "title": "Apache Cassandra",
            "hex": "1287B1",
            "source": "https://upload.wikimedia.org/wikipedia/commons/5/5e/Cassandra_logo.svg"
        },
        {
            "title": "Apache CloudStack",
            "hex": "2AA5DC",
            "source": "http://cloudstack.apache.org/trademark-guidelines.html"
        },
        {
            "title": "Apache Cordova",
            "hex": "E8E8E8",
            "source": "https://cordova.apache.org/artwork/"
        },
        {
            "title": "Apache Druid",
            "hex": "29F1FB",
            "source": "https://apache.org/logos/"
        },
        {
            "title": "Apache ECharts",
            "hex": "AA344D",
            "source": "https://apache.org/logos/"
        },
        {
            "title": "Apache Flink",
            "hex": "E6526F",
            "source": "https://flink.apache.org/material.html"
        },
        {
            "title": "Apache Kafka",
            "hex": "000000",
            "source": "https://commons.wikimedia.org/wiki/File:Apache_kafka.svg"
        },
        {
            "title": "Apache Maven",
            "hex": "C71A36",
            "source": "https://en.wikipedia.org/wiki/Apache_Maven"
        },
        {
            "title": "Apache NetBeans IDE",
            "hex": "1B6AC6",
            "source": "https://netbeans.apache.org/images/"
        },
        {
            "title": "Apache OpenOffice",
            "hex": "0E85CD",
            "source": "https://www.openoffice.org/marketing/art/galleries/logos/index.html"
        },
        {
            "title": "Apache Pulsar",
            "hex": "188FFF",
            "source": "https://apache.org/logos/"
        },
        {
            "title": "Apache RocketMQ",
            "hex": "D77310",
            "source": "https://rocketmq.apache.org/"
        },
        {
            "title": "Apache Solr",
            "hex": "D9411E",
            "source": "https://lucene.apache.org/solr/"
        },
        {
            "title": "Apache Spark",
            "hex": "E25A1C",
            "source": "https://spark.apache.org/images/"
        },
        {
            "title": "Apollo GraphQL",
            "hex": "311C87",
            "source": "https://github.com/apollographql/space-kit/blob/9a42083746a49c9a734563f427c13233e42adcc9/logos/mark.svg"
        },
        {
            "title": "App Store",
            "hex": "0D96F6",
            "source": "https://developer.apple.com/app-store/"
        },
        {
            "title": "Apple",
            "hex": "999999",
            "source": "https://worldvectorlogo.com/logo/apple"
        },
        {
            "title": "Apple Music",
            "hex": "000000",
            "source": "https://www.apple.com/itunes/marketing-on-music/identity-guidelines.html#apple-music-icon"
        },
        {
            "title": "Apple Pay",
            "hex": "000000",
            "source": "https://developer.apple.com/apple-pay/marketing/"
        },
        {
            "title": "Apple Podcasts",
            "hex": "9933CC",
            "source": "https://www.apple.com/itunes/marketing-on-podcasts/identity-guidelines.html#apple-podcasts-icon"
        },
        {
            "title": "Apple TV",
            "hex": "000000",
            "source": "https://commons.wikimedia.org/wiki/File:AppleTV.svg"
        },
        {
            "title": "AppSignal",
            "hex": "21375A",
            "source": "https://appsignal.com/"
        },
        {
            "title": "AppVeyor",
            "hex": "00B3E0",
            "source": "https://commons.wikimedia.org/wiki/File:Appveyor_logo.svg"
        },
        {
            "title": "ARAL",
            "hex": "0063CB",
            "source": "https://upload.wikimedia.org/wikipedia/commons/6/60/Aral_Logo.svg"
        },
        {
            "title": "Arch Linux",
            "hex": "1793D1",
            "source": "https://www.archlinux.org/art/"
        },
        {
            "title": "ARCHICAD",
            "hex": "313D6B",
            "source": "https://www.graphisoft.com/archicad/"
        },
        {
            "title": "Archive of Our Own",
            "hex": "990000",
            "source": "https://archiveofourown.org/"
        },
        {
            "title": "Ardour",
            "hex": "C61C3E",
            "source": "https://github.com/Ardour/ardour/tree/master/tools/misc_resources/"
        },
        {
            "title": "Arduino",
            "hex": "00979D",
            "source": "https://cdn.arduino.cc/projecthub/img/Arduino-logo.svg"
        },
        {
            "title": "ArtStation",
            "hex": "13AFF0",
            "source": "https://www.artstation.com/about/logo"
        },
        {
            "title": "arXiv",
            "hex": "B31B1B",
            "source": "https://static.arxiv.org/static/base/0.15.2/images/arxiv-logo-web.svg"
        },
        {
            "title": "Asana",
            "hex": "273347",
            "source": "https://asana.com/styles"
        },
        {
            "title": "Asciidoctor",
            "hex": "E40046",
            "source": "https://github.com/asciidoctor/brand"
        },
        {
            "title": "asciinema",
            "hex": "D40000",
            "source": "https://github.com/asciinema/asciinema-logo"
        },
        {
            "title": "Aseprite",
            "hex": "7D929E",
            "source": "https://www.aseprite.org/"
        },
        {
            "title": "ASKfm",
            "hex": "DB3552",
            "source": "https://ask.fm/"
        },
        {
            "title": "ASUS",
            "hex": "000000",
            "source": "https://www.asus.com/"
        },
        {
            "title": "AT&T",
            "hex": "00A8E0",
            "source": "https://commons.wikimedia.org/wiki/File:AT%26T_logo_2016.svg"
        },
        {
            "title": "Atari",
            "hex": "E4202E",
            "source": "https://atarivcs.com/"
        },
        {
            "title": "Atlassian",
            "hex": "0052CC",
            "source": "https://atlassian.design/guidelines/brand/logos-1"
        },
        {
            "title": "Atom",
            "hex": "66595C",
            "source": "https://commons.wikimedia.org/wiki/File:Atom_editor_logo.svg"
        },
        {
            "title": "Audacity",
            "hex": "0000CC",
            "source": "https://github.com/audacity/audacity/blob/c818449c69193f5311b430fbf600d8d6cbe49047/images/audacity.svg"
        },
        {
            "title": "Audi",
            "hex": "BB0A30",
            "source": "https://www.audi.com/ci/en/intro/basics/rings.html"
        },
        {
            "title": "Audible",
            "hex": "F8991C",
            "source": "https://commons.wikimedia.org/wiki/File:Audible_logo.svg"
        },
        {
            "title": "Audio-Technica",
            "hex": "000000",
            "source": "https://wikipedia.org/wiki/File:Audio-technica.svg"
        },
        {
            "title": "Audioboom",
            "hex": "007CE2",
            "source": "https://audioboom.com/about/brand-guidelines"
        },
        {
            "title": "Audiomack",
            "hex": "FFA200",
            "source": "https://styleguide.audiomack.com/"
        },
        {
            "title": "Aurelia",
            "hex": "ED2B88",
            "source": "https://aurelia.io/"
        },
        {
            "title": "Auth0",
            "hex": "EB5424",
            "source": "https://styleguide.auth0.com"
        },
        {
            "title": "Authy",
            "hex": "EC1C24",
            "source": "https://authy.com/"
        },
        {
            "title": "Autodesk",
            "hex": "0696D7",
            "source": "https://www.autodesk.com"
        },
        {
            "title": "Automatic",
            "hex": "7D8084",
            "source": "https://www.automatic.com/press"
        },
        {
            "title": "Autotask",
            "hex": "E51937",
            "source": "https://www.autotask.com/branding"
        },
        {
            "title": "Aventrix",
            "hex": "0099DD",
            "source": "https://www.aventrix.com/press"
        },
        {
            "title": "Awesome Lists",
            "hex": "FC60A8",
            "source": "https://github.com/sindresorhus/awesome/tree/master/media"
        },
        {
            "title": "awesomeWM",
            "hex": "535D6C",
            "source": "https://awesomewm.org/"
        },
        {
            "title": "Azure Artifacts",
            "hex": "CB2E6D",
            "source": "https://azure.microsoft.com/en-us/services/devops/artifacts/"
        },
        {
            "title": "Azure DevOps",
            "hex": "0078D7",
            "source": "http://azure.com/devops"
        },
        {
            "title": "Azure Functions",
            "hex": "0062AD",
            "source": "https://azure.microsoft.com/en-us/services/functions"
        },
        {
            "title": "Azure Pipelines",
            "hex": "2560E0",
            "source": "https://github.com/vscode-icons/vscode-icons/pull/1741"
        },
        {
            "title": "Babel",
            "hex": "F9DC3E",
            "source": "https://github.com/babel/website/blob/93330158b6ecca1ab88d3be8dbf661f5c2da6c76/website/static/img/babel-black.svg"
        },
        {
            "title": "Badgr",
            "hex": "282C4C",
            "source": "https://info.badgr.com/"
        },
        {
            "title": "Badoo",
            "hex": "783BF9",
            "source": "https://badoo.com/team/press/"
        },
        {
            "title": "Baidu",
            "hex": "2319DC",
            "source": "https://en.wikipedia.org/wiki/File:Baidu.svg"
        },
        {
            "title": "Bamboo",
            "hex": "0052CC",
            "source": "https://www.atlassian.design/guidelines/marketing/resources/logo-files"
        },
        {
            "title": "Bancontact",
            "hex": "005498",
            "source": "https://www.bancontact.com/en/promotion-material/guidelines-logo"
        },
        {
            "title": "Bandcamp",
            "hex": "408294",
            "source": "https://bandcamp.com/buttons"
        },
        {
            "title": "BandLab",
            "hex": "DC3710",
            "source": "https://blog.bandlab.com/press/"
        },
        {
            "title": "Bandsintown",
            "hex": "00CEC8",
            "source": "https://corp.bandsintown.com/media-library"
        },
        {
            "title": "Basecamp",
            "hex": "1D2D35",
            "source": "https://basecamp.com/about/press"
        },
        {
            "title": "Bata",
            "hex": "DD282E",
            "source": "https://www.bata.com/"
        },
        {
            "title": "Bath ASU",
            "hex": "00A3E0",
            "source": "https://bathasu.com/press/"
        },
        {
            "title": "Battle.net",
            "hex": "00AEFF",
            "source": "https://www.blizzard.com/en-gb/"
        },
        {
            "title": "BBC iPlayer",
            "hex": "F54997",
            "source": "https://www.bbc.co.uk/iplayer"
        },
        {
            "title": "Beatport",
            "hex": "A8E00F",
            "source": "https://support.beatport.com/hc/en-us/articles/200353255-Beatport-Logos-and-Images"
        },
        {
            "title": "Beats",
            "hex": "005571",
            "source": "https://www.elastic.co/brand"
        },
        {
            "title": "Beats by Dre",
            "hex": "E01F3D",
            "source": "https://www.beatsbydre.com/"
        },
        {
            "title": "Behance",
            "hex": "1769FF",
            "source": "https://www.behance.net/dev/api/brand"
        },
        {
            "title": "Beijing Subway",
            "hex": "004A9D",
            "source": "https://commons.wikimedia.org/wiki/File:Beijing_Subway_logo.svg"
        },
        {
            "title": "Bentley",
            "hex": "333333",
            "source": "https://en.wikipedia.org/wiki/File:Bentley_logo.svg"
        },
        {
            "title": "Big Cartel",
            "hex": "222222",
            "source": "https://www.bigcartel.com"
        },
        {
            "title": "Bilibili",
            "hex": "00A1D6",
            "source": "https://www.bilibili.com/"
        },
        {
            "title": "Bing",
            "hex": "008373",
            "source": "https://commons.wikimedia.org/wiki/File:Bing_logo_(2016).svg"
        },
        {
            "title": "Bit",
            "hex": "73398D",
            "source": "https://bit.dev"
        },
        {
            "title": "Bitbucket",
            "hex": "0052CC",
            "source": "https://www.atlassian.com/company/news/press-kit"
        },
        {
            "title": "Bitcoin",
            "hex": "F7931A",
            "source": "https://bitcoin.org/en"
        },
        {
            "title": "Bitdefender",
            "hex": "ED1C24",
            "source": "https://www.bitdefender.com/funzone/logos.html"
        },
        {
            "title": "Bitly",
            "hex": "EE6123",
            "source": "https://bitly.com/pages/press"
        },
        {
            "title": "Bitrise",
            "hex": "683D87",
            "source": "https://www.bitrise.io/presskit"
        },
        {
            "title": "Bitwarden",
            "hex": "175DDC",
            "source": "https://github.com/bitwarden/brand/blob/6182cd64321d810c6f6255db08c2a17804d2b724/icons/icon.svg"
        },
        {
            "title": "Blackberry",
            "hex": "000000",
            "source": "https://www.blackberry.com/"
        },
        {
            "title": "Blender",
            "hex": "F5792A",
            "source": "https://www.blender.org/about/logo/"
        },
        {
            "title": "Blogger",
            "hex": "FF5722",
            "source": "https://www.blogger.com"
        },
        {
            "title": "Bloglovin",
            "hex": "000000",
            "source": "https://www.bloglovin.com/widgets"
        },
        {
            "title": "Bluetooth",
            "hex": "0082FC",
            "source": "https://www.bluetooth.com/develop-with-bluetooth/marketing-branding/"
        },
        {
            "title": "BMC Software",
            "hex": "FE5000",
            "source": "https://www.bmc.com/"
        },
        {
            "title": "BMW",
            "hex": "0066B1",
            "source": "https://www.bmw.de/"
        },
        {
            "title": "Boeing",
            "hex": "1D439C",
            "source": "https://upload.wikimedia.org/wikipedia/commons/4/4f/Boeing_full_logo.svg"
        },
        {
            "title": "Boost",
            "hex": "F69220",
            "source": "https://www.boostmobile.com/"
        },
        {
            "title": "Bootstrap",
            "hex": "563D7C",
            "source": "http://getbootstrap.com/about"
        },
        {
            "title": "Bosch",
            "hex": "EA0016",
            "source": "https://www.bosch.de/"
        },
        {
            "title": "Bose",
            "hex": "000000",
            "source": "https://developer.bose.com/sites/default/files/Bose%20AR%20Design%20Guidelines%20v1.0.pdf"
        },
        {
            "title": "Bower",
            "hex": "EF5734",
            "source": "https://bower.io/docs/about/#brand"
        },
        {
            "title": "Box",
            "hex": "0061D5",
            "source": "https://www.box.com/en-gb/about-us/press"
        },
        {
            "title": "Brand.ai",
            "hex": "0AA0FF",
            "source": "https://brand.ai/brand-ai/style"
        },
        {
            "title": "Brandfolder",
            "hex": "40D1F5",
            "source": "https://brandfolder.com/brandfolder"
        },
        {
            "title": "Brave",
            "hex": "FB542B",
            "source": "https://brave.com/brave-branding-assets/"
        },
        {
            "title": "Breaker",
            "hex": "003DAD",
            "source": "https://www.breaker.audio/i/brand"
        },
        {
            "title": "Broadcom",
            "hex": "CC092F",
            "source": "https://en.wikipedia.org/wiki/Broadcom_Inc"
        },
        {
            "title": "BT",
            "hex": "6400AA",
            "source": "https://www.bt.com/"
        },
        {
            "title": "Buddy",
            "hex": "1A86FD",
            "source": "https://buddy.works/about"
        },
        {
            "title": "Buefy",
            "hex": "7957D5",
            "source": "https://github.com/buefy/buefy/blob/a9a724efca0b531e6a64ab734889b00bf4507a9d/static/img/icons/safari-pinned-tab.svg"
        },
        {
            "title": "Buffer",
            "hex": "168EEA",
            "source": "https://buffer.com/press"
        },
        {
            "title": "Bugatti",
            "hex": "BE0030",
            "source": "https://www.bugatti.com/"
        },
        {
            "title": "Bugsnag",
            "hex": "4949E4",
            "source": "https://www.bugsnag.com/newsroom"
        },
        {
            "title": "Buildkite",
            "hex": "14CC80",
            "source": "https://buildkite.com/brand-assets"
        },
        {
            "title": "Bulma",
            "hex": "00D1B2",
            "source": "https://github.com/jgthms/bulma/"
        },
        {
            "title": "Buy Me A Coffee",
            "hex": "FF813F",
            "source": "https://www.buymeacoffee.com/brand"
        },
        {
            "title": "BuzzFeed",
            "hex": "EE3322",
            "source": "http://www.buzzfeed.com/press/downloads"
        },
        {
            "title": "byte",
            "hex": "551DEF",
            "source": "https://byte.co/byte"
        },
        {
            "title": "C",
            "hex": "A8B9CC",
            "source": "https://commons.wikimedia.org/wiki/File:The_C_Programming_Language_logo.svg"
        },
        {
            "title": "C Sharp",
            "hex": "239120",
            "source": "https://upload.wikimedia.org/wikipedia/commons/0/0d/C_Sharp_wordmark.svg"
        },
        {
            "title": "C++",
            "hex": "00599C",
            "source": "https://github.com/isocpp/logos"
        },
        {
            "title": "Cairo Metro",
            "hex": "C10C0C",
            "source": "https://en.wikipedia.org/wiki/File:Cairo_metro_logo2012.svg"
        },
        {
            "title": "CakePHP",
            "hex": "D33C43",
            "source": "https://cakephp.org/logos"
        },
        {
            "title": "Campaign Monitor",
            "hex": "111324",
            "source": "https://www.campaignmonitor.com/company/brand/"
        },
        {
            "title": "Canonical",
            "hex": "77216F",
            "source": "https://design.ubuntu.com/downloads/"
        },
        {
            "title": "Canva",
            "hex": "00C4CC",
            "source": "https://www.canva.com/"
        },
        {
            "title": "Car Throttle",
            "hex": "FF9C42",
            "source": "https://www.carthrottle.com/"
        },
        {
            "title": "Carto",
            "hex": "EB1510",
            "source": "https://carto.com/brand/"
        },
        {
            "title": "Cash App",
            "hex": "00C244",
            "source": "https://cash.app/press"
        },
        {
            "title": "Castbox",
            "hex": "F55B23",
            "source": "https://castbox.fm/newsroom/"
        },
        {
            "title": "Castorama",
            "hex": "0078D7",
            "source": "https://www.castorama.fr/"
        },
        {
            "title": "Castro",
            "hex": "00B265",
            "source": "http://supertop.co/castro/press/"
        },
        {
            "title": "Caterpillar",
            "hex": "FFCD11",
            "source": "https://commons.wikimedia.org/wiki/File:Caterpillar_logo.svg"
        },
        {
            "title": "CD Projekt",
            "hex": "DC0D15",
            "source": "https://www.cdprojekt.com/en/media/logotypes/"
        },
        {
            "title": "Celery",
            "hex": "37814A",
            "source": "http://www.celeryproject.org/"
        },
        {
            "title": "CentOS",
            "hex": "262577",
            "source": "https://wiki.centos.org/ArtWork/Brand/Logo"
        },
        {
            "title": "Cesium",
            "hex": "6CADDF",
            "source": "https://cesium.com/press/"
        },
        {
            "title": "CEVO",
            "hex": "1EABE2",
            "source": "https://cevo.com/"
        },
        {
            "title": "ChartMogul",
            "hex": "13324B",
            "source": "https://chartmogul.com/company/"
        },
        {
            "title": "Chase",
            "hex": "117ACA",
            "source": "https://commons.wikimedia.org/wiki/File:Chase_logo_2007.svg"
        },
        {
            "title": "Checkmarx",
            "hex": "54B848",
            "source": "https://www.checkmarx.com/resources/datasheets/"
        },
        {
            "title": "Chef",
            "hex": "F09820",
            "source": "https://www.chef.io/"
        },
        {
            "title": "Chocolatey",
            "hex": "80B5E3",
            "source": "https://chocolatey.org/media-kit"
        },
        {
            "title": "Chupa Chups",
            "hex": "CF103E",
            "source": "https://www.chupachups.co.uk/"
        },
        {
            "title": "Cinema 4D",
            "hex": "011A6A",
            "source": "https://www.maxon.net/de/header-meta-navigation/ueber-maxon/pressematerial/"
        },
        {
            "title": "Circle",
            "hex": "8669AE",
            "source": "https://www.circle.com/"
        },
        {
            "title": "CircleCI",
            "hex": "343434",
            "source": "https://circleci.com/press"
        },
        {
            "title": "Cirrus CI",
            "hex": "212121",
            "source": "https://cirrus-ci.org"
        },
        {
            "title": "Cisco",
            "hex": "1BA0D7",
            "source": "https://www.cisco.com/"
        },
        {
            "title": "Citrix",
            "hex": "000000",
            "source": "https://www.citrix.com/news/media-resources.html"
        },
        {
            "title": "Citroën",
            "hex": "6E6E6E",
            "source": "https://citroen.pcaci.co.uk/logo.php"
        },
        {
            "title": "CiviCRM",
            "hex": "81C459",
            "source": "https://civicrm.org/trademark"
        },
        {
            "title": "Claris",
            "hex": "000000",
            "source": "https://www.claris.com/"
        },
        {
            "title": "ClickUp",
            "hex": "7B68EE",
            "source": "https://clickup.com/brand"
        },
        {
            "title": "Cliqz",
            "hex": "00AEF0",
            "source": "https://cliqz.com/design"
        },
        {
            "title": "Clockify",
            "hex": "03A9F4",
            "source": "https://clockify.me/"
        },
        {
            "title": "Clojure",
            "hex": "5881D8",
            "source": "https://commons.wikimedia.org/wiki/File:Clojure_logo.svg"
        },
        {
            "title": "Cloud 66",
            "hex": "3C72B9",
            "source": "https://www.cloud66.com/"
        },
        {
            "title": "CloudBees",
            "hex": "1997B5",
            "source": "https://www.cloudbees.com/"
        },
        {
            "title": "CloudCannon",
            "hex": "407AFC",
            "source": "https://cloudcannon.com/"
        },
        {
            "title": "Cloudflare",
            "hex": "F38020",
            "source": "https://www.cloudflare.com/logo/"
        },
        {
            "title": "Cloudsmith",
            "hex": "187EB6",
            "source": "https://cloudsmith.io/branding/"
        },
        {
            "title": "Clubhouse",
            "hex": "6515DD",
            "source": "https://brand.clubhouse.io/"
        },
        {
            "title": "Clyp",
            "hex": "3CBDB1",
            "source": "https://clyp.it/"
        },
        {
            "title": "CMake",
            "hex": "064F8C",
            "source": "https://www.kitware.com/platforms/"
        },
        {
            "title": "CNN",
            "hex": "CC0000",
            "source": "https://edition.cnn.com/"
        },
        {
            "title": "Co-op",
            "hex": "00B1E7",
            "source": "http://www.co-operative.coop/corporate/press/logos/"
        },
        {
            "title": "CocoaPods",
            "hex": "EE3322",
            "source": "https://github.com/CocoaPods/shared_resources"
        },
        {
            "title": "Coda",
            "hex": "F46A54",
            "source": "https://coda.io/"
        },
        {
            "title": "Codacy",
            "hex": "222F29",
            "source": "https://www.codacy.com/blog/"
        },
        {
            "title": "Code Climate",
            "hex": "000000",
            "source": "https://codeclimate.com/"
        },
        {
            "title": "Codecademy",
            "hex": "1F4056",
            "source": "https://www.codecademy.com/"
        },
        {
            "title": "CodeChef",
            "hex": "5B4638",
            "source": "https://www.codechef.com/"
        },
        {
            "title": "Codecov",
            "hex": "F01F7A",
            "source": "https://codecov.io/"
        },
        {
            "title": "CodeFactor",
            "hex": "F44A6A",
            "source": "https://www.codefactor.io/"
        },
        {
            "title": "Codeforces",
            "hex": "1F8ACB",
            "source": "http://codeforces.com/"
        },
        {
            "title": "CodeIgniter",
            "hex": "EE4623",
            "source": "https://www.codeigniter.com/help/legal"
        },
        {
            "title": "CodePen",
            "hex": "000000",
            "source": "https://blog.codepen.io/documentation/brand-assets/logos/"
        },
        {
            "title": "CodersRank",
            "hex": "67A4AC",
            "source": "https://codersrank.io"
        },
        {
            "title": "Coderwall",
            "hex": "3E8DCC",
            "source": "https://github.com/twolfson/coderwall-svg"
        },
        {
            "title": "CodeSandbox",
            "hex": "000000",
            "source": "https://codesandbox.io"
        },
        {
            "title": "Codeship",
            "hex": "3C4858",
            "source": "https://app.codeship.com/"
        },
        {
            "title": "Codewars",
            "hex": "AD2C27",
            "source": "https://www.codewars.com"
        },
        {
            "title": "Codio",
            "hex": "4574E0",
            "source": "https://codio.com"
        },
        {
            "title": "CoffeeScript",
            "hex": "2F2625",
            "source": "https://coffeescript.org/"
        },
        {
            "title": "Coinbase",
            "hex": "0667D0",
            "source": "https://www.coinbase.com/press"
        },
        {
            "title": "Common Workflow Language",
            "hex": "B5314C",
            "source": "https://github.com/common-workflow-language/logo/blob/master/CWL-Logo-nofonts.svg"
        },
        {
            "title": "Composer",
            "hex": "885630",
            "source": "https://getcomposer.org/"
        },
        {
            "title": "ComproPago",
            "hex": "00AAEF",
            "source": "https://compropago.com"
        },
        {
            "title": "Concourse",
            "hex": "3398DC",
            "source": "https://concourse-ci.org/"
        },
        {
            "title": "Conda-Forge",
            "hex": "000000",
            "source": "https://github.com/conda-forge/conda-forge.github.io/"
        },
        {
            "title": "Conekta",
            "hex": "414959",
            "source": "https://www.conekta.io"
        },
        {
            "title": "Confluence",
            "hex": "172B4D",
            "source": "https://www.atlassian.com/company/news/press-kit"
        },
        {
            "title": "Consul",
            "hex": "CA2171",
            "source": "https://www.hashicorp.com/brand"
        },
        {
            "title": "Contactless Payment",
            "hex": "000000",
            "source": "https://en.wikipedia.org/wiki/Contactless_payment"
        },
        {
            "title": "Convertio",
            "hex": "FF3333",
            "source": "https://convertio.co/"
        },
        {
            "title": "Corona Engine",
            "hex": "F96F29",
            "source": "https://coronalabs.com/"
        },
        {
            "title": "Corona Renderer",
            "hex": "E6502A",
            "source": "https://corona-renderer.com/about"
        },
        {
            "title": "Counter-Strike",
            "hex": "000000",
            "source": "https://en.wikipedia.org/wiki/File:CS-GO_Logo.svg"
        },
        {
            "title": "Coursera",
            "hex": "2A73CC",
            "source": "https://about.coursera.org/press"
        },
        {
            "title": "Coveralls",
            "hex": "3F5767",
            "source": "https://coveralls.io/"
        },
        {
            "title": "cPanel",
            "hex": "FF6C2C",
            "source": "https://cpanel.net/company/cpanel-brand-guide/"
        },
        {
            "title": "Craft CMS",
            "hex": "E5422B",
            "source": "https://craftcms.com/brand-resources"
        },
        {
            "title": "Creative Commons",
            "hex": "EF9421",
            "source": "https://creativecommons.org/"
        },
        {
            "title": "Crehana",
            "hex": "4B22F4",
            "source": "https://www.crehana.com/"
        },
        {
            "title": "Crowdin",
            "hex": "2E3340",
            "source": "https://support.crowdin.com/using-logo/"
        },
        {
            "title": "Crunchbase",
            "hex": "0288D1",
            "source": "https://www.crunchbase.com/home"
        },
        {
            "title": "Crunchyroll",
            "hex": "F47521",
            "source": "https://www.crunchyroll.com"
        },
        {
            "title": "CRYENGINE",
            "hex": "000000",
            "source": "https://www.cryengine.com/brand"
        },
        {
            "title": "CSS Wizardry",
            "hex": "F43059",
            "source": "http://csswizardry.com"
        },
        {
            "title": "CSS3",
            "hex": "1572B6",
            "source": "http://www.w3.org/html/logo/"
        },
        {
            "title": "curl",
            "hex": "073551",
            "source": "https://curl.haxx.se/logo/"
        },
        {
            "title": "CurseForge",
            "hex": "6441A4",
            "source": "https://www.curseforge.com/"
        },
        {
            "title": "Cypress",
            "hex": "17202C",
            "source": "https://cypress.io"
        },
        {
            "title": "D3.js",
            "hex": "F9A03C",
            "source": "https://github.com/d3/d3-logo"
        },
        {
            "title": "DAF",
            "hex": "00529B",
            "source": "https://www.daf.com/en"
        },
        {
            "title": "Dailymotion",
            "hex": "0066DC",
            "source": "http://press.dailymotion.com/?page_id=346"
        },
        {
            "title": "Daimler",
            "hex": "E6E6E6",
            "source": "https://designnavigator.daimler.com/Daimler_Corporate_Logotype_Black_DTP"
        },
        {
            "title": "Dark Reader",
            "hex": "141E24",
            "source": "https://github.com/simple-icons/simple-icons/pull/3348"
        },
        {
            "title": "Dart",
            "hex": "0175C2",
            "source": "https://github.com/dart-lang/site-shared/tree/master/src/_assets/image/dart/logo"
        },
        {
            "title": "Das Erste",
            "hex": "001A4B",
            "source": "https://en.wikipedia.org/wiki/Das_Erste"
        },
        {
            "title": "Dash",
            "hex": "008DE4",
            "source": "https://www.dash.org/brand-assets/"
        },
        {
            "title": "Dashlane",
            "hex": "007C97",
            "source": "https://www.dashlane.com/"
        },
        {
            "title": "Dassault Systèmes",
            "hex": "005386",
            "source": "https://www.3ds.com/statics/menu/2/assets/img/logo/3ds-dark.svg"
        },
        {
            "title": "DataCamp",
            "hex": "33AACC",
            "source": "https://www.datacamp.com/"
        },
        {
            "title": "Datadog",
            "hex": "632CA6",
            "source": "https://www.datadoghq.com/"
        },
        {
            "title": "DAZN",
            "hex": "F8F8F5",
            "source": "https://media.dazn.com/en/assets/"
        },
        {
            "title": "dblp",
            "hex": "004F9F",
            "source": "https://dblp.org/"
        },
        {
            "title": "DC Entertainment",
            "hex": "0078F0",
            "source": "https://www.readdc.com/"
        },
        {
            "title": "Debian",
            "hex": "A81D33",
            "source": "https://www.debian.org/logos"
        },
        {
            "title": "deepin",
            "hex": "007CFF",
            "source": "https://commons.wikimedia.org/wiki/File:Deepin_logo.svg"
        },
        {
            "title": "Deezer",
            "hex": "FEAA2D",
            "source": "https://deezerbrand.com/"
        },
        {
            "title": "Delicious",
            "hex": "3399FF",
            "source": "https://en.wikipedia.org/wiki/Delicious_(website)"
        },
        {
            "title": "Deliveroo",
            "hex": "00CCBC",
            "source": "https://www.deliveroo.design/"
        },
        {
            "title": "Dell",
            "hex": "007DB8",
            "source": "https://datasecurity.dell.com/wp-content/themes/dell/images/logo-dell.svg"
        },
        {
            "title": "Deno",
            "hex": "000000",
            "source": "https://github.com/denoland/deno/tree/1cc02a5d9d867f1a239ee4b69f587d8afac07b02/website/images"
        },
        {
            "title": "Dependabot",
            "hex": "025E8C",
            "source": "https://dependabot.com/dependabot-logo-symbol-square-mono.svg"
        },
        {
            "title": "Der Spiegel",
            "hex": "E64415",
            "source": "https://www.spiegel.de/"
        },
        {
            "title": "Designer News",
            "hex": "2D72D9",
            "source": "https://www.designernews.co"
        },
        {
            "title": "dev.to",
            "hex": "0A0A0A",
            "source": "https://dev.to/"
        },
        {
            "title": "DeviantArt",
            "hex": "05CC47",
            "source": "http://help.deviantart.com/21"
        },
        {
            "title": "devRant",
            "hex": "F99A66",
            "source": "https://devrant.com"
        },
        {
            "title": "DHL",
            "hex": "FFCC00",
            "source": "https://www.dpdhl-brands.com/dhl/en/guides/design-basics/logo-and-claim.html"
        },
        {
            "title": "Diaspora",
            "hex": "000000",
            "source": "https://wiki.diasporafoundation.org/Branding"
        },
        {
            "title": "Digg",
            "hex": "000000",
            "source": "https://en.wikipedia.org/wiki/Digg"
        },
        {
            "title": "DigitalOcean",
            "hex": "0080FF",
            "source": "https://www.digitalocean.com/company/logos-and-badges/"
        },
        {
            "title": "Dior",
            "hex": "000000",
            "source": "https://commons.wikimedia.org/wiki/File:Dior_Logo.svg"
        },
        {
            "title": "Directus",
            "hex": "263238",
            "source": "https://directus.io/resources.html"
        },
        {
            "title": "Discogs",
            "hex": "333333",
            "source": "https://www.discogs.com/brand"
        },
        {
            "title": "Discord",
            "hex": "7289DA",
            "source": "https://discordapp.com/branding"
        },
        {
            "title": "Discourse",
            "hex": "000000",
            "source": "https://www.discourse.org/"
        },
        {
            "title": "Discover",
            "hex": "FF6000",
            "source": "https://www.discovernetwork.com/en-us/business-resources/free-signage-logos"
        },
        {
            "title": "Disqus",
            "hex": "2E9FFF",
            "source": "https://disqus.com/brand"
        },
        {
            "title": "Disroot",
            "hex": "50162D",
            "source": "https://git.fosscommunity.in/disroot/assests/blob/master/d.svg"
        },
        {
            "title": "Django",
            "hex": "092E20",
            "source": "https://www.djangoproject.com/community/logos/"
        },
        {
            "title": "DLNA",
            "hex": "48A842",
            "source": "https://upload.wikimedia.org/wikipedia/de/e/eb/Digital_Living_Network_Alliance_logo.svg"
        },
        {
            "title": "Docker",
            "hex": "2496ED",
            "source": "https://www.docker.com/company/newsroom/media-resources"
        },
        {
            "title": "DocuSign",
            "hex": "FFCC22",
            "source": "https://github.com/simple-icons/simple-icons/issues/1098"
        },
        {
            "title": "Dolby",
            "hex": "000000",
            "source": "https://www.dolby.com/us/en/about/brand-identity.html"
        },
        {
            "title": "Douban",
            "hex": "007722",
            "source": "https://zh.wikipedia.org/wiki/Douban"
        },
        {
            "title": "Draugiem.lv",
            "hex": "FF6600",
            "source": "https://www.frype.com/applications/dev/docs/logos/"
        },
        {
            "title": "Dribbble",
            "hex": "EA4C89",
            "source": "https://dribbble.com/branding"
        },
        {
            "title": "Drone",
            "hex": "212121",
            "source": "https://github.com/drone/brand"
        },
        {
            "title": "Drooble",
            "hex": "19C4BE",
            "source": "https://blog.drooble.com/press/"
        },
        {
            "title": "Dropbox",
            "hex": "0061FF",
            "source": "https://www.dropbox.com/branding"
        },
        {
            "title": "Drupal",
            "hex": "0678BE",
            "source": "https://www.drupal.org/drupalorg/style-guide/colors"
        },
        {
            "title": "DS Automobiles",
            "hex": "1D1717",
            "source": "https://en.wikipedia.org/wiki/File:DS_Automobiles_logo.svg"
        },
        {
            "title": "DTube",
            "hex": "FF0000",
            "source": "https://about.d.tube/mediakit.html"
        },
        {
            "title": "DuckDuckGo",
            "hex": "DE5833",
            "source": "https://duckduckgo.com/"
        },
        {
            "title": "Dunked",
            "hex": "2DA9D7",
            "source": "https://dunked.com/"
        },
        {
            "title": "Duolingo",
            "hex": "58CC02",
            "source": "https://www.duolingo.com/"
        },
        {
            "title": "Dynamics 365",
            "hex": "002050",
            "source": "http://thepartnerchannel.com/wp-content/uploads/Dynamics365_styleguide_092816.pdf"
        },
        {
            "title": "Dynatrace",
            "hex": "1496FF",
            "source": "https://www.dynatrace.com/company/press-kit/"
        },
        {
            "title": "EA",
            "hex": "000000",
            "source": "https://www.ea.com"
        },
        {
            "title": "easyJet",
            "hex": "FF6600",
            "source": "https://www.easyjet.com"
        },
        {
            "title": "eBay",
            "hex": "E53238",
            "source": "https://go.developer.ebay.com/logos"
        },
        {
            "title": "Eclipse IDE",
            "hex": "2C2255",
            "source": "https://www.eclipse.org/artwork/"
        },
        {
            "title": "Eclipse Mosquitto",
            "hex": "3C5280",
            "source": "https://github.com/eclipse/mosquitto/blob/75fc908bba90d4bd06e85efc1c4ed77952ec842c/logo/mosquitto-logo-only.svg"
        },
        {
            "title": "Egnyte",
            "hex": "00968F",
            "source": "https://www.egnyte.com/presskit.html"
        },
        {
            "title": "Elastic",
            "hex": "005571",
            "source": "https://www.elastic.co/brand"
        },
        {
            "title": "Elastic Cloud",
            "hex": "005571",
            "source": "https://www.elastic.co/brand"
        },
        {
            "title": "Elastic Stack",
            "hex": "005571",
            "source": "https://www.elastic.co/brand"
        },
        {
            "title": "Elasticsearch",
            "hex": "005571",
            "source": "https://www.elastic.co/brand"
        },
        {
            "title": "Electron",
            "hex": "47848F",
            "source": "https://electronjs.org/images/electron-logo.svg"
        },
        {
            "title": "elementary",
            "hex": "64BAFF",
            "source": "https://elementary.io/brand"
        },
        {
            "title": "Eleventy",
            "hex": "000000",
            "source": "https://www.11ty.io"
        },
        {
            "title": "Elixir",
            "hex": "4B275F",
            "source": "https://github.com/elixir-lang/elixir-lang.github.com/tree/master/images/logo"
        },
        {
            "title": "Ello",
            "hex": "000000",
            "source": "https://ello.co"
        },
        {
            "title": "Elm",
            "hex": "1293D8",
            "source": "https://github.com/elm/foundation.elm-lang.org/blob/2d097b317d8af2aaeab49284830260a32d817305/assets/elm_logo.svg"
        },
        {
            "title": "Elsevier",
            "hex": "FF6C00",
            "source": "https://www.elsevier.com"
        },
        {
            "title": "Embarcadero",
            "hex": "ED1F35",
            "source": "https://www.embarcadero.com/news/logo"
        },
        {
            "title": "Ember.js",
            "hex": "E04E39",
            "source": "https://emberjs.com/logos/"
        },
        {
            "title": "Emby",
            "hex": "52B54B",
            "source": "https://emby.media/"
        },
        {
            "title": "Emlakjet",
            "hex": "0AE524",
            "source": "https://www.emlakjet.com/kurumsal-materyaller/"
        },
        {
            "title": "Empire Kred",
            "hex": "72BE50",
            "source": "http://www.empire.kred"
        },
        {
            "title": "Envato",
            "hex": "81B441",
            "source": "https://envato.com/"
        },
        {
            "title": "EPEL",
            "hex": "FC0000",
            "source": "https://fedoraproject.org/wiki/EPEL"
        },
        {
            "title": "Epic Games",
            "hex": "313131",
            "source": "https://www.epicgames.com/"
        },
        {
            "title": "Epson",
            "hex": "003399",
            "source": "https://global.epson.com/IR/library/"
        },
        {
            "title": "Erlang",
            "hex": "A90533",
            "source": "https://github.com/erlang/erlide_eclipse/blob/99d1d61fde8e32ef1630ca0e1b05a6822b3d6489/meta/media/erlang-logo.svg"
        },
        {
            "title": "ESEA",
            "hex": "0E9648",
            "source": "https://play.esea.net/"
        },
        {
            "title": "ESLGaming",
            "hex": "FFFF09",
            "source": "https://brand.eslgaming.com/"
        },
        {
            "title": "ESLint",
            "hex": "4B32C3",
            "source": "https://eslint.org/img/logo.svg"
        },
        {
            "title": "Ethereum",
            "hex": "3C3C3D",
            "source": "https://www.ethereum.org/images/logos/Ethereum_Visual_Identity_1.0.0.pdf"
        },
        {
            "title": "Etsy",
            "hex": "F16521",
            "source": "https://www.etsy.com/uk/press"
        },
        {
            "title": "Event Store",
            "hex": "5AB552",
            "source": "https://github.com/eventstore/brand"
        },
        {
            "title": "Eventbrite",
            "hex": "F05537",
            "source": "https://www.eventbrite.com/signin/"
        },
        {
            "title": "Evernote",
            "hex": "00A82D",
            "source": "https://evernote.com/press"
        },
        {
            "title": "Everplaces",
            "hex": "FA4B32",
            "source": "https://everplaces.com"
        },
        {
            "title": "EVRY",
            "hex": "063A54",
            "source": "https://www.evry.com/en/"
        },
        {
            "title": "Exercism",
            "hex": "009CAB",
            "source": "https://github.com/exercism/website-icons/blob/master/exercism/logo-icon.svg"
        },
        {
            "title": "Experts Exchange",
            "hex": "00AAE7",
            "source": "https://www.experts-exchange.com/"
        },
        {
            "title": "Expo",
            "hex": "000020",
            "source": "http://expo.io/brand/"
        },
        {
            "title": "EyeEm",
            "hex": "000000",
            "source": "https://www.eyeem.com/"
        },
        {
            "title": "F-Droid",
            "hex": "1976D2",
            "source": "https://f-droid.org/"
        },
        {
            "title": "F-Secure",
            "hex": "00BAFF",
            "source": "https://vip.f-secure.com/en/marketing/logos"
        },
        {
            "title": "Facebook",
            "hex": "1877F2",
            "source": "https://en.facebookbrand.com/"
        },
        {
            "title": "Facebook Gaming",
            "hex": "005FED",
            "source": "https://www.facebook.com/fbgaminghome/"
        },
        {
            "title": "Facebook Live",
            "hex": "ED4242",
            "source": "https://en.facebookbrand.com/"
        },
        {
            "title": "FACEIT",
            "hex": "FF5500",
            "source": "https://corporate.faceit.com/branding/"
        },
        {
            "title": "Fandango",
            "hex": "FF7300",
            "source": "https://www.fandango.com"
        },
        {
            "title": "Fandom",
            "hex": "00D6D6",
            "source": "https://fandomdesignsystem.com/"
        },
        {
            "title": "Farfetch",
            "hex": "000000",
            "source": "https://www.farfetch.com/"
        },
        {
            "title": "Fastify",
            "hex": "000000",
            "source": "https://github.com/fastify/graphics/blob/91e8a3d4754807de3b69440f66c72a737a5fde94/fastify-1000px-square-02.svg"
        },
        {
            "title": "Fastly",
            "hex": "FF282D",
            "source": "https://assets.fastly.com/style-guide/docs/"
        },
        {
            "title": "Favro",
            "hex": "512DA8",
            "source": "https://favro.com/login"
        },
        {
            "title": "FeatHub",
            "hex": "9B9B9B",
            "source": "http://feathub.com/"
        },
        {
            "title": "Fedora",
            "hex": "294172",
            "source": "https://fedoraproject.org/wiki/Logo/UsageGuidelines"
        },
        {
            "title": "FedRAMP",
            "hex": "112E51",
            "source": "https://www.fedramp.gov/assets/resources/documents/FedRAMP_Branding_Guidance.pdf"
        },
        {
            "title": "Feedly",
            "hex": "2BB24C",
            "source": "https://blog.feedly.com/wp-content/themes/feedly-2017-v1.19.3/assets/images/logos/logo.svg"
        },
        {
            "title": "Ferrari",
            "hex": "D40000",
            "source": "https://www.ferrari.com/"
        },
        {
            "title": "Ferrari N.V.",
            "hex": "EB2E2C",
            "source": "https://corporate.ferrari.com/"
        },
        {
            "title": "Fiat",
            "hex": "AD0C33",
            "source": "https://en.wikipedia.org/wiki/File:Fiat_Logo.svg"
        },
        {
            "title": "Fido Alliance",
            "hex": "FFBF3B",
            "source": "https://fidoalliance.org/overview/legal/logo-usage/"
        },
        {
            "title": "FIFA",
            "hex": "326295",
            "source": "https://en.wikipedia.org/wiki/FIFA"
        },
        {
            "title": "Figma",
            "hex": "F24E1E",
            "source": "https://figma.com/"
        },
        {
            "title": "figshare",
            "hex": "556472",
            "source": "https://en.wikipedia.org/wiki/Figshare"
        },
        {
            "title": "Fila",
            "hex": "03234C",
            "source": "https://en.wikipedia.org/wiki/Fila_(company)"
        },
        {
            "title": "FileZilla",
            "hex": "BF0000",
            "source": "https://upload.wikimedia.org/wikipedia/commons/0/01/FileZilla_logo.svg"
        },
        {
            "title": "Firebase",
            "hex": "FFCA28",
            "source": "https://firebase.google.com/brand-guidelines/"
        },
        {
            "title": "Firefox",
            "hex": "FF7139",
            "source": "https://mozilla.design/firefox/logos-usage/"
        },
        {
            "title": "Firefox Browser",
            "hex": "FF7139",
            "source": "https://mozilla.design/firefox/logos-usage/"
        },
        {
            "title": "FIRST",
            "hex": "0066B3",
            "source": "https://www.firstinspires.org/brand"
        },
        {
            "title": "Fitbit",
            "hex": "00B0B9",
            "source": "http://www.fitbit.com/uk/home"
        },
        {
            "title": "FITE",
            "hex": "CA0404",
            "source": "https://www.fite.tv/"
        },
        {
            "title": "Fiverr",
            "hex": "1DBF73",
            "source": "https://www.fiverr.com/press-kit"
        },
        {
            "title": "Flask",
            "hex": "000000",
            "source": "http://flask.pocoo.org/community/logos/"
        },
        {
            "title": "Flathub",
            "hex": "4A86CF",
            "source": "https://flathub.org/"
        },
        {
            "title": "Flattr",
            "hex": "000000",
            "source": "https://flattr.com/"
        },
        {
            "title": "Flickr",
            "hex": "0063DC",
            "source": "https://worldvectorlogo.com/logo/flickr-1"
        },
        {
            "title": "Flipboard",
            "hex": "E12828",
            "source": "https://about.flipboard.com/brand-guidelines"
        },
        {
            "title": "Floatplane",
            "hex": "00AEEF",
            "source": "https://www.floatplane.com/"
        },
        {
            "title": "Flood",
            "hex": "4285F4",
            "source": "https://flood.io/"
        },
        {
            "title": "Fluentd",
            "hex": "0E83C8",
            "source": "https://docs.fluentd.org/quickstart/logo"
        },
        {
            "title": "Flutter",
            "hex": "02569B",
            "source": "https://flutter.dev/brand"
        },
        {
            "title": "Fnac",
            "hex": "E1A925",
            "source": "http://www.fnac.com/"
        },
        {
            "title": "Font Awesome",
            "hex": "339AF0",
            "source": "https://fontawesome.com/icons/font-awesome"
        },
        {
            "title": "Ford",
            "hex": "003478",
            "source": "https://www.ford.com/"
        },
        {
            "title": "Formstack",
            "hex": "21B573",
            "source": "https://www.formstack.com/brand/guidelines"
        },
        {
            "title": "Fortinet",
            "hex": "EE3124",
            "source": "http://www.fortinet.com/"
        },
        {
            "title": "Fossa",
            "hex": "90A1B8",
            "source": "https://fossa.com/press/"
        },
        {
            "title": "Fossil SCM",
            "hex": "548294",
            "source": "https://fossil-scm.org/"
        },
        {
            "title": "Foursquare",
            "hex": "F94877",
            "source": "https://foursquare.com/about/logos"
        },
        {
            "title": "Framer",
            "hex": "0055FF",
            "source": "https://framer.com"
        },
        {
            "title": "FreeBSD",
            "hex": "AB2B28",
            "source": "https://www.freebsdfoundation.org/about/project/"
        },
        {
            "title": "freeCodeCamp",
            "hex": "0A0A23",
            "source": "https://design-style-guide.freecodecamp.org/"
        },
        {
            "title": "freedesktop.org",
            "hex": "3B80AE",
            "source": "https://commons.wikimedia.org/wiki/File:Freedesktop-logo.svg"
        },
        {
            "title": "Freelancer",
            "hex": "29B2FE",
            "source": "https://www.freelancer.com/"
        },
        {
            "title": "Fujifilm",
            "hex": "ED1A3A",
            "source": "https://upload.wikimedia.org/wikipedia/commons/a/a1/Fujifilm_logo.svg"
        },
        {
            "title": "Fujitsu",
            "hex": "FF0000",
            "source": "https://www.fujitsu.com/global/about/brandmanagement/logo/"
        },
        {
            "title": "Fur Affinity",
            "hex": "36566F",
            "source": "https://www.furaffinity.net/"
        },
        {
            "title": "Furry Network",
            "hex": "2E75B4",
            "source": "https://furrynetwork.com"
        },
        {
            "title": "G2A",
            "hex": "F05F00",
            "source": "https://www.g2a.co/contact/brand_guidelines/"
        },
        {
            "title": "Garmin",
            "hex": "007CC3",
            "source": "https://developer.garmin.com/resources/brand-guidelines/"
        },
        {
            "title": "Gatling",
            "hex": "FF9E2A",
            "source": "https://gatling.io/"
        },
        {
            "title": "Gatsby",
            "hex": "663399",
            "source": "https://www.gatsbyjs.org/"
        },
        {
            "title": "Gauges",
            "hex": "2FA66A",
            "source": "http://get.gaug.es/"
        },
        {
            "title": "GeeksforGeeks",
            "hex": "0F9D58",
            "source": "https://www.geeksforgeeks.org/"
        },
        {
            "title": "General Motors",
            "hex": "22559E",
            "source": "https://commons.wikimedia.org/wiki/File:General_Motors_logo.svg"
        },
        {
            "title": "Genius",
            "hex": "FFFF64",
            "source": "https://upload.wikimedia.org/wikipedia/en/a/ad/Genius_website_logo.svg"
        },
        {
            "title": "Gentoo",
            "hex": "54487A",
            "source": "https://wiki.gentoo.org/wiki/Project:Artwork/Artwork#Variations_of_the_.22g.22_logo"
        },
        {
            "title": "Geocaching",
            "hex": "00874D",
            "source": "https://www.geocaching.com/about/logousage.aspx"
        },
        {
            "title": "Gerrit",
            "hex": "EEEEEE",
            "source": "https://gerrit-review.googlesource.com/c/75842/"
        },
        {
            "title": "Ghost",
            "hex": "738A94",
            "source": "https://ghost.org/design"
        },
        {
            "title": "Ghostery",
            "hex": "00BAF2",
            "source": "https://www.ghostery.com/"
        },
        {
            "title": "GIMP",
            "hex": "5C5543",
            "source": "https://www.gimp.org/about/linking.html#wilber-the-gimp-mascot"
        },
        {
            "title": "GIPHY",
            "hex": "FF6666",
            "source": "https://support.giphy.com/hc/en-us/articles/360022283772-GIPHY-Brand-Guidelines"
        },
        {
            "title": "Git",
            "hex": "F05032",
            "source": "http://git-scm.com/downloads/logos"
        },
        {
            "title": "Gitea",
            "hex": "609926",
            "source": "https://github.com/go-gitea/gitea/tree/master/assets"
        },
        {
            "title": "GitHub",
            "hex": "181717",
            "source": "https://github.com/logos"
        },
        {
            "title": "GitHub Actions",
            "hex": "2088FF",
            "source": "https://github.com/features/actions"
        },
        {
            "title": "GitKraken",
            "hex": "179287",
            "source": "https://www.gitkraken.com/"
        },
        {
            "title": "GitLab",
            "hex": "FCA121",
            "source": "https://about.gitlab.com/press/press-kit/"
        },
        {
            "title": "Gitpod",
            "hex": "1AA6E4",
            "source": "https://www.gitpod.io/"
        },
        {
            "title": "Gitter",
            "hex": "ED1965",
            "source": "https://gitter.im/"
        },
        {
            "title": "Glassdoor",
            "hex": "0CAA41",
            "source": "https://www.glassdoor.com/press/images/"
        },
        {
            "title": "Glitch",
            "hex": "3333FF",
            "source": "https://glitch.com/about/press/"
        },
        {
            "title": "Gmail",
            "hex": "D14836",
            "source": "https://material.io/guidelines/resources/sticker-sheets-icons.html#sticker-sheets-icons-components"
        },
        {
            "title": "GNOME",
            "hex": "4A86CF",
            "source": "https://wiki.gnome.org/Engagement/BrandGuidelines"
        },
        {
            "title": "GNU",
            "hex": "A42E2B",
            "source": "https://gnu.org"
        },
        {
            "title": "GNU Bash",
            "hex": "4EAA25",
            "source": "https://github.com/odb/official-bash-logo"
        },
        {
            "title": "GNU Emacs",
            "hex": "7F5AB6",
            "source": "https://git.savannah.gnu.org/cgit/emacs.git/tree/etc/images/icons/hicolor/scalable/apps/emacs.svg"
        },
        {
            "title": "GNU IceCat",
            "hex": "002F5B",
            "source": "https://git.savannah.gnu.org/cgit/gnuzilla.git/plain/artwork/simple.svg"
        },
        {
            "title": "GNU Privacy Guard",
            "hex": "0093DD",
            "source": "https://git.gnupg.org/cgi-bin/gitweb.cgi?p=gnupg.git;a=tree;f=artwork/icons"
        },
        {
            "title": "GNU social",
            "hex": "A22430",
            "source": "https://www.gnu.org/graphics/social.html"
        },
        {
            "title": "Go",
            "hex": "00ADD8",
            "source": "https://blog.golang.org/go-brand"
        },
        {
            "title": "Godot Engine",
            "hex": "478CBF",
            "source": "https://godotengine.org/themes/godotengine/assets/download/godot_logo.svg"
        },
        {
            "title": "GoFundMe",
            "hex": "00B964",
            "source": "https://www.gofundme.com/"
        },
        {
            "title": "GOG.com",
            "hex": "86328A",
            "source": "https://www.cdprojekt.com/en/media/logotypes/"
        },
        {
            "title": "GoldenLine",
            "hex": "F1B92B",
            "source": "http://www.goldenline.pl"
        },
        {
            "title": "Goodreads",
            "hex": "663300",
            "source": "https://www.goodreads.com/about/press"
        },
        {
            "title": "Google",
            "hex": "4285F4",
            "source": "https://developers.google.com/+/branding-guidelines?hl=en"
        },
        {
            "title": "Google Ads",
            "hex": "4285F4",
            "source": "https://designguidelines.withgoogle.com/ads-branding/google-ads/logos.html#logos-brand-logo-lockups"
        },
        {
            "title": "Google AdSense",
            "hex": "4285F4",
            "source": "https://commons.wikimedia.org/wiki/File:AdSense_Logo.svg"
        },
        {
            "title": "Google Analytics",
            "hex": "E37400",
            "source": "https://analytics.google.com"
        },
        {
            "title": "Google Assistant",
            "hex": "4285F4",
            "source": "https://assistant.google.com/"
        },
        {
            "title": "Google Calendar",
            "hex": "4285F4",
            "source": "https://commons.wikimedia.org/wiki/File:Google_Calendar_icon.svg"
        },
        {
            "title": "Google Cardboard",
            "hex": "FF7143",
            "source": "https://arvr.google.com/cardboard/"
        },
        {
            "title": "Google Cast",
            "hex": "1BB6F6",
            "source": "https://partnermarketinghub.withgoogle.com/#/brands"
        },
        {
            "title": "Google Chrome",
            "hex": "4285F4",
            "source": "https://blog.google/press/?product_tag=chrome"
        },
        {
            "title": "Google Classroom",
            "hex": "4285F4",
            "source": "https://classroom.google.com/"
        },
        {
            "title": "Google Cloud",
            "hex": "4285F4",
            "source": "https://cloud.google.com/"
        },
        {
            "title": "Google Drive",
            "hex": "4285F4",
            "source": "https://developers.google.com/drive/web/branding"
        },
        {
            "title": "Google Earth",
            "hex": "4285F4",
            "source": "https://earth.google.com/web/"
        },
        {
            "title": "Google Fit",
            "hex": "4285F4",
            "source": "https://partnermarketinghub.withgoogle.com/#/brands/"
        },
        {
            "title": "Google Hangouts",
            "hex": "0C9D58",
            "source": "https://material.google.com/resources/sticker-sheets-icons.html#sticker-sheets-icons-components"
        },
        {
            "title": "Google Hangouts Chat",
            "hex": "00897B",
            "source": "https://chat.google.com/error/noaccess"
        },
        {
            "title": "Google Hangouts Meet",
            "hex": "00897B",
            "source": "https://meet.google.com/"
        },
        {
            "title": "Google Keep",
            "hex": "FFBB00",
            "source": "https://play.google.com/store/apps/details?id=com.google.android.keep"
        },
        {
            "title": "Google Lens",
            "hex": "4285F4",
            "source": "https://partnermarketinghub.withgoogle.com/#/brands/"
        },
        {
            "title": "Google Maps",
            "hex": "4285F4",
            "source": "https://upload.wikimedia.org/wikipedia/commons/a/a9/Google_Maps_icon.svg"
        },
        {
            "title": "Google Messages",
            "hex": "1A73E8",
            "source": "https://messages.google.com/"
        },
        {
            "title": "Google My Business",
            "hex": "4285F4",
            "source": "https://business.google.com/"
        },
        {
            "title": "Google Nearby",
            "hex": "4285F4",
            "source": "https://developers.google.com/nearby/developer-guidelines"
        },
        {
            "title": "Google News",
            "hex": "174EA6",
            "source": "https://partnermarketinghub.withgoogle.com/#/brands/"
        },
        {
            "title": "Google Pay",
            "hex": "4285F4",
            "source": "https://partnermarketinghub.withgoogle.com/#/brands/"
        },
        {
            "title": "Google Play",
            "hex": "414141",
            "source": "https://partnermarketinghub.withgoogle.com/#/brands/"
        },
        {
            "title": "Google Podcasts",
            "hex": "4285F4",
            "source": "https://developers.google.com/search/docs/data-types/podcast"
        },
        {
            "title": "Google Scholar",
            "hex": "4285F4",
            "source": "https://commons.wikimedia.org/wiki/File:Google_Scholar_logo.svg"
        },
        {
            "title": "Google Search Console",
            "hex": "458CF5",
            "source": "https://search.google.com/search-console"
        },
        {
            "title": "Google Sheets",
            "hex": "0F9D58",
            "source": "http://sheets.google.com/"
        },
        {
            "title": "Google Street View",
            "hex": "FEC111",
            "source": "https://developers.google.com/streetview/ready/branding"
        },
        {
            "title": "Google Tag Manager",
            "hex": "246FDB",
            "source": "https://tagmanager.google.com/#/home"
        },
        {
            "title": "Google Translate",
            "hex": "4285F4",
            "source": "https://en.wikipedia.org/wiki/Google_Translate"
        },
        {
            "title": "GOV.UK",
            "hex": "005EA5",
            "source": "https://github.com/alphagov/design-assets/tree/master/Icons"
        },
        {
            "title": "Gradle",
            "hex": "02303A",
            "source": "https://gradle.com/brand"
        },
        {
            "title": "Grafana",
            "hex": "F46800",
            "source": "https://grafana.com/"
        },
        {
            "title": "Graphcool",
            "hex": "27AE60",
            "source": "https://www.graph.cool"
        },
        {
            "title": "GraphQL",
            "hex": "E10098",
            "source": "http://graphql.org/"
        },
        {
            "title": "Grav",
            "hex": "221E1F",
            "source": "http://getgrav.org/media"
        },
        {
            "title": "Gravatar",
            "hex": "1E8CBE",
            "source": "https://automattic.com/press"
        },
        {
            "title": "GreenSock",
            "hex": "88CE02",
            "source": "https://greensock.com/"
        },
        {
            "title": "Gridsome",
            "hex": "00A672",
            "source": "https://gridsome.org/logos/only-logo.svg"
        },
        {
            "title": "Groovy",
            "hex": "4298B8",
            "source": "https://groovy-lang.org/"
        },
        {
            "title": "Groupon",
            "hex": "53A318",
            "source": "https://brandplaybook.groupon.com/guidelines/logo/"
        },
        {
            "title": "Grunt",
            "hex": "FBA919",
            "source": "https://github.com/gruntjs/gruntjs.com/tree/master/src/media"
        },
        {
            "title": "Guangzhou Metro",
            "hex": "C51935",
            "source": "https://commons.wikimedia.org/wiki/File:Guangzhou_Metro_logo.svg"
        },
        {
            "title": "gulp",
            "hex": "CF4647",
            "source": "https://gulpjs.com/"
        },
        {
            "title": "Gumroad",
            "hex": "36A9AE",
            "source": "https://gumroad.com/press"
        },
        {
            "title": "Gumtree",
            "hex": "72EF36",
            "source": "https://www.gumtree.com"
        },
        {
            "title": "Gutenberg",
            "hex": "000000",
            "source": "https://github.com/WordPress/gutenberg/blob/master/docs/final-g-wapuu-black.svg"
        },
        {
            "title": "Habr",
            "hex": "77A2B6",
            "source": "https://habr.com/"
        },
        {
            "title": "Hack Club",
            "hex": "EC3750",
            "source": "https://hackclub.com/brand"
        },
        {
            "title": "Hackaday",
            "hex": "1A1A1A",
            "source": "https://hackaday.com/"
        },
        {
            "title": "HackerEarth",
            "hex": "323754",
            "source": "https://www.hackerearth.com/logo/"
        },
        {
            "title": "HackerOne",
            "hex": "494649",
            "source": "https://www.hackerone.com/branding"
        },
        {
            "title": "HackerRank",
            "hex": "2EC866",
            "source": "https://www.hackerrank.com/"
        },
        {
            "title": "HackHands",
            "hex": "00ACBD",
            "source": "https://hackhands.com/"
        },
        {
            "title": "Hackster",
            "hex": "1BACF7",
            "source": "https://drive.google.com/file/d/0B3aqzR8LzoqdT1p4ZUlWVnJ1elk/view?usp=sharing"
        },
        {
            "title": "HappyCow",
            "hex": "7C4EC4",
            "source": "https://www.happycow.net/press-kits"
        },
        {
            "title": "Harbor",
            "hex": "4A00D8",
            "source": "https://github.com/goharbor/harbor/blob/13686cbe83d22259216da7658612e86201070e94/src/portal/src/images/harbor-logo.svg"
        },
        {
            "title": "Hashnode",
            "hex": "2962FF",
            "source": "https://hashnode.com/media"
        },
        {
            "title": "Haskell",
            "hex": "5D4F85",
            "source": "https://commons.wikimedia.org/wiki/File:Haskell-Logo.svg"
        },
        {
            "title": "Hatena Bookmark",
            "hex": "00A4DE",
            "source": "http://hatenacorp.jp/press/resource"
        },
        {
            "title": "haveibeenpwned",
            "hex": "2A6379",
            "source": "https://haveibeenpwned.com/"
        },
        {
            "title": "Haxe",
            "hex": "EA8220",
            "source": "https://haxe.org/foundation/branding.html"
        },
        {
            "title": "HBO",
            "hex": "000000",
            "source": "https://www.hbo.com/"
        },
        {
            "title": "HCL",
            "hex": "006BB6",
            "source": "https://www.hcl.com/brand-guidelines"
        },
        {
            "title": "HelloFresh",
            "hex": "91C11E",
            "source": "https://www.hellofresh.com/landing/student"
        },
        {
            "title": "Helly Hansen",
            "hex": "DA2128",
            "source": "https://www.hellyhansen.com/"
        },
        {
            "title": "Helm",
            "hex": "277A9F",
            "source": "https://helm.sh"
        },
        {
            "title": "HERE",
            "hex": "48DAD0",
            "source": "https://www.here.com"
        },
        {
            "title": "Heroku",
            "hex": "430098",
            "source": "https://www.heroku.com"
        },
        {
            "title": "Hexo",
            "hex": "0E83CD",
            "source": "https://hexo.io/"
        },
        {
            "title": "HEY",
            "hex": "5522FA",
            "source": "https://hey.com/"
        },
        {
            "title": "Highly",
            "hex": "FF3C00",
            "source": "https://highly.co/"
        },
        {
            "title": "Hilton",
            "hex": "124D97",
            "source": "https://www.hilton.com/en/"
        },
        {
            "title": "HipChat",
            "hex": "0052CC",
            "source": "https://www.atlassian.com/company/news/press-kit"
        },
        {
            "title": "Hitachi",
            "hex": "E60027",
            "source": "https://commons.wikimedia.org/wiki/File:Hitachi_inspire_the_next-Logo.svg"
        },
        {
            "title": "Hive",
            "hex": "FF7A00",
            "source": "https://www.hivehome.com/"
        },
        {
            "title": "HockeyApp",
            "hex": "009EE1",
            "source": "https://hockeyapp.net/brand-guidelines/"
        },
        {
            "title": "Home Assistant",
            "hex": "41BDF5",
            "source": "https://github.com/home-assistant/home-assistant-assets"
        },
        {
            "title": "HomeAdvisor",
            "hex": "F68315",
            "source": "https://www.abouthomeadvisor.com/media-room/press-resources/"
        },
        {
            "title": "Homebrew",
            "hex": "FBB040",
            "source": "https://github.com/Homebrew/brew.sh/blob/2e576aaca83e62dda41a188597bb4bd20e75e385/assets/img/homebrew.svg"
        },
        {
            "title": "homify",
            "hex": "7DCDA3",
            "source": "http://lsg.homify.com/"
        },
        {
            "title": "Honda",
            "hex": "E40521",
            "source": "https://www.honda.ie/"
        },
        {
            "title": "Hootsuite",
            "hex": "000000",
            "source": "https://hootsuite.com/en-gb/about/media-kit"
        },
        {
            "title": "Hotels.com",
            "hex": "D32F2F",
            "source": "https://en.wikipedia.org/wiki/File:Hotels.com_logo.svg"
        },
        {
            "title": "Houdini",
            "hex": "FF4713",
            "source": "https://www.sidefx.com/products/houdini/"
        },
        {
            "title": "Houzz",
            "hex": "4DBC15",
            "source": "https://www.houzz.com/logoGuidelines"
        },
        {
            "title": "HP",
            "hex": "0096D6",
            "source": "https://commons.wikimedia.org/wiki/File:HP_New_Logo_2D.svg"
        },
        {
            "title": "HTML Academy",
            "hex": "302683",
            "source": "https://htmlacademy.ru/"
        },
        {
            "title": "HTML5",
            "hex": "E34F26",
            "source": "http://www.w3.org/html/logo/"
        },
        {
            "title": "Huawei",
            "hex": "FF0000",
            "source": "https://en.wikipedia.org/wiki/File:Huawei.svg"
        },
        {
            "title": "HubSpot",
            "hex": "FF7A59",
            "source": "https://www.hubspot.com/style-guide"
        },
        {
            "title": "Hugo",
            "hex": "FF4088",
            "source": "https://gohugo.io/"
        },
        {
            "title": "Hulu",
            "hex": "3DBB3D",
            "source": "https://www.hulu.com/press/brand-assets/"
        },
        {
            "title": "Humble Bundle",
            "hex": "CC2929",
            "source": "https://support.humblebundle.com/hc/en-us/articles/202742060-Bundle-Logos"
        },
        {
            "title": "Hurriyetemlak",
            "hex": "E02826",
            "source": "https://ilan.hurriyetemlak.com/emlak-ilani-yayinlama-kurallari"
        },
        {
            "title": "Husqvarna",
            "hex": "273A60",
            "source": "https://www.husqvarna.com/uk/catalogues/"
        },
        {
            "title": "Hypothesis",
            "hex": "BD1C2B",
            "source": "https://web.hypothes.is/"
        },
        {
            "title": "Hyundai",
            "hex": "002C5F",
            "source": "https://en.wikipedia.org/wiki/File:Hyundai_Motor_Company_logo.svg"
        },
        {
            "title": "Iata",
            "hex": "004E81",
            "source": "https://upload.wikimedia.org/wikipedia/commons/f/f7/IATAlogo.svg"
        },
        {
            "title": "iBeacon",
            "hex": "3D7EBB",
            "source": "https://developer.apple.com/ibeacon/"
        },
        {
            "title": "IBM",
            "hex": "054ADA",
            "source": "https://www.ibm.com/design/language/elements/logos/8-bar/"
        },
        {
            "title": "iCloud",
            "hex": "3693F3",
            "source": "https://www.icloud.com/"
        },
        {
            "title": "IcoMoon",
            "hex": "825794",
            "source": "https://icomoon.io/"
        },
        {
            "title": "ICON",
            "hex": "31B8BB",
            "source": "https://icon.foundation/"
        },
        {
            "title": "Iconfinder",
            "hex": "1A1B1F",
            "source": "https://www.iconfinder.com/p/about"
        },
        {
            "title": "Iconify",
            "hex": "1769AA",
            "source": "https://iconify.design/"
        },
        {
            "title": "IconJar",
            "hex": "16A5F3",
            "source": "https://geticonjar.com/press-kit/"
        },
        {
            "title": "ICQ",
            "hex": "7EBD00",
            "source": "https://en.wikipedia.org/wiki/File:ICQ.svg"
        },
        {
            "title": "iDEAL",
            "hex": "CC0066",
            "source": "https://www.ideal.nl/cms/files/Manual_iDEAL_logo.pdf"
        },
        {
            "title": "iFixit",
            "hex": "0071CE",
            "source": "https://www.ifixit.com/"
        },
        {
            "title": "iFood",
            "hex": "EA1D2C",
            "source": "https://ifood.com.br/"
        },
        {
            "title": "IFTTT",
            "hex": "000000",
            "source": "https://ifttt.com/discover/brand-guidelines"
        },
        {
            "title": "iHeartRadio",
            "hex": "C6002B",
            "source": "https://brand.iheart.com/logo"
        },
        {
            "title": "IMDb",
            "hex": "E6B91E",
            "source": "http://www.imdb.com/pressroom/brand_guidelines"
        },
        {
            "title": "Imgur",
            "hex": "1BB76E",
            "source": "https://s.imgur.com/images/favicon-152.png"
        },
        {
            "title": "Indeed",
            "hex": "2164F3",
            "source": "https://www.indeed.com"
        },
        {
            "title": "InfluxDB",
            "hex": "22ADF6",
            "source": "https://www.influxdata.com/"
        },
        {
            "title": "Inkscape",
            "hex": "000000",
            "source": "https://commons.wikimedia.org/wiki/File:Inkscape_Logo.svg"
        },
        {
            "title": "Insomnia",
            "hex": "5849BE",
            "source": "https://insomnia.rest/"
        },
        {
            "title": "Instacart",
            "hex": "43B02A",
            "source": "https://www.instacart.com/press"
        },
        {
            "title": "Instagram",
            "hex": "E4405F",
            "source": "https://www.instagram-brand.com"
        },
        {
            "title": "Instapaper",
            "hex": "1F1F1F",
            "source": "https://www.instapaper.com/"
        },
        {
            "title": "Instructables",
            "hex": "FABF15",
            "source": "https://www.instructables.com/community/Official-Instructables-Logos-1/"
        },
        {
            "title": "Intel",
            "hex": "0071C5",
            "source": "https://www.intel.com"
        },
        {
            "title": "IntelliJ IDEA",
            "hex": "000000",
            "source": "https://www.jetbrains.com/idea/"
        },
        {
            "title": "Intercom",
            "hex": "6AFDEF",
            "source": "https://www.intercom.com/press"
        },
        {
            "title": "Internet Archive",
            "hex": "000000",
            "source": "https://openlibrary.org/static/images/ia-logo.svg"
        },
        {
            "title": "Internet Explorer",
            "hex": "0076D6",
            "source": "https://compass-ssl.microsoft.com/assets/c8/67/c867db4c-f328-45b8-817c-33834c70aae6.svg?n=IE.svg"
        },
        {
            "title": "InVision",
            "hex": "FF3366",
            "source": "https://projects.invisionapp.com/boards/BX4P1DY5H46R"
        },
        {
            "title": "Invoice Ninja",
            "hex": "000000",
            "source": "https://github.com/invoiceninja/invoiceninja"
        },
        {
            "title": "ioBroker",
            "hex": "3399CC",
            "source": "https://github.com/ioBroker/awesome-iobroker/blob/master/images/"
        },
        {
            "title": "Ionic",
            "hex": "3880FF",
            "source": "https://ionicframework.com/press"
        },
        {
            "title": "iOS",
            "hex": "000000",
            "source": "https://en.wikipedia.org/wiki/IOS"
        },
        {
            "title": "IPFS",
            "hex": "65C2CB",
            "source": "https://github.com/ipfs/logo"
        },
        {
            "title": "Issuu",
            "hex": "F36D5D",
            "source": "https://issuu.com/press"
        },
        {
            "title": "Itch.io",
            "hex": "FA5C5C",
            "source": "https://itch.io/press-kit"
        },
        {
            "title": "iTunes",
            "hex": "FB5BC5",
            "source": "https://upload.wikimedia.org/wikipedia/commons/d/df/ITunes_logo.svg"
        },
        {
            "title": "IVECO",
            "hex": "004994",
            "source": "https://www.iveco.com/germany/Pages/Home-page.aspx"
        },
        {
            "title": "Jabber",
            "hex": "CC0000",
            "source": "https://commons.wikimedia.org/wiki/File:Jabber-bulb.svg"
        },
        {
            "title": "Jamboard",
            "hex": "F37C20",
            "source": "https://cdn2.hubspot.net/hubfs/159104/ECS/Jamboard/Approved%20Jamboard%20Brand%20Book.pdf"
        },
        {
            "title": "Jameson",
            "hex": "004027",
            "source": "https://www.jamesonwhiskey.com/"
        },
        {
            "title": "Jasmine",
            "hex": "8A4182",
            "source": "https://github.com/jasmine/jasmine/blob/8991b1bba39b5b7e89fc5eeb07ae271a684cb1a4/images/jasmine-horizontal.svg"
        },
        {
            "title": "Java",
            "hex": "007396",
            "source": "https://www.oracle.com/legal/logos.html"
        },
        {
            "title": "JavaScript",
            "hex": "F7DF1E",
            "source": "https://github.com/voodootikigod/logo.js"
        },
        {
            "title": "JBL",
            "hex": "FF3300",
            "source": "https://www.jbl.com/"
        },
        {
            "title": "JCB",
            "hex": "0B4EA2",
            "source": "https://www.global.jcb/en/about-us/brand-concept/"
        },
        {
            "title": "Jeep",
            "hex": "000000",
            "source": "http://www.fcaci.com/v15-images/jeep/Jeep-Brand-Mark-Guidelines-Rev10.15.pdf"
        },
        {
            "title": "Jekyll",
            "hex": "CC0000",
            "source": "https://github.com/jekyll/brand"
        },
        {
            "title": "Jenkins",
            "hex": "D24939",
            "source": "https://wiki.jenkins-ci.org/display/JENKINS/Logo"
        },
        {
            "title": "Jenkins X",
            "hex": "73C3D5",
            "source": "https://github.com/cdfoundation/artwork"
        },
        {
            "title": "Jest",
            "hex": "C21325",
            "source": "https://jestjs.io/"
        },
        {
            "title": "JET",
            "hex": "FBBA00",
            "source": "https://de.wikipedia.org/wiki/Datei:JET.svg"
        },
        {
            "title": "JetBrains",
            "hex": "000000",
            "source": "https://www.jetbrains.com/company/brand/"
        },
        {
            "title": "JFrog",
            "hex": "41BF47",
            "source": "https://jfrog.com/brand-guidelines/"
        },
        {
            "title": "JFrog Bintray",
            "hex": "43A047",
            "source": "https://bintray.com/"
        },
        {
            "title": "Jinja",
            "hex": "B41717",
            "source": "https://github.com/pallets/jinja/"
        },
        {
            "title": "Jira",
            "hex": "0052CC",
            "source": "https://atlassian.design/guidelines/marketing/resources/logo-files"
        },
        {
            "title": "Jira Software",
            "hex": "0052CC",
            "source": "https://www.atlassian.com/company/news/press-kit"
        },
        {
            "title": "John Deere",
            "hex": "367C2B",
            "source": "https://en.wikipedia.org/wiki/File:John_Deere_logo.svg"
        },
        {
            "title": "Joomla",
            "hex": "5091CD",
            "source": "https://docs.joomla.org/Joomla:Brand_Identity_Elements"
        },
        {
            "title": "JPEG",
            "hex": "8A8A8A",
            "source": "https://jpeg.org/contact.html"
        },
        {
            "title": "jQuery",
            "hex": "0769AD",
            "source": "https://brand.jquery.org/logos/"
        },
        {
            "title": "JR Group",
            "hex": "000000",
            "source": "https://www.jrhokkaido.co.jp/"
        },
        {
            "title": "jsDelivr",
            "hex": "E84D3D",
            "source": "https://github.com/jsdelivr/www.jsdelivr.com/blob/eff02f3a8879cf7c7296840584e1293fe04e3a76/src/public/img/logo_horizontal.svg"
        },
        {
            "title": "JSFiddle",
            "hex": "0084FF",
            "source": "https://jsfiddle.net/"
        },
        {
            "title": "JSON",
            "hex": "000000",
            "source": "https://commons.wikimedia.org/wiki/File:JSON_vector_logo.svg"
        },
        {
            "title": "JSON Web Tokens",
            "hex": "000000",
            "source": "https://jwt.io/"
        },
        {
            "title": "Julia",
            "hex": "9558B2",
            "source": "https://github.com/JuliaLang/julia-logo-graphics/blob/b5551ca7946b4a25746c045c15fbb8806610f8d0/images/julia-dots.svg"
        },
        {
            "title": "Jupyter",
            "hex": "F37626",
            "source": "https://github.com/jupyter/design"
        },
        {
            "title": "Just Eat",
            "hex": "F36D00",
            "source": "https://www.just-eat.ie/"
        },
        {
            "title": "JustGiving",
            "hex": "AD29B6",
            "source": "https://justgiving.com"
        },
        {
            "title": "Kaggle",
            "hex": "20BEFF",
            "source": "https://www.kaggle.com/contact"
        },
        {
            "title": "KaiOS",
            "hex": "6F02B5",
            "source": "https://www.dropbox.com/sh/2qihtgrzllws8ki/AABmo9X1KMT6lHnvh4Em7dpWa?dl=0"
        },
        {
            "title": "Karlsruher Verkehrsverbund",
            "hex": "9B2321",
            "source": "https://commons.wikimedia.org/wiki/File:KVV_2010.svg"
        },
        {
            "title": "Kaspersky",
            "hex": "009982",
            "source": "https://www.kaspersky.com"
        },
        {
            "title": "Katana",
            "hex": "000000",
            "source": "https://www.foundry.com/products/katana"
        },
        {
            "title": "KDE",
            "hex": "1D99F3",
            "source": "https://kde.org/stuff/clipart.php"
        },
        {
            "title": "KeePassXC",
            "hex": "6CAC4D",
            "source": "https://github.com/keepassxreboot/keepassxc/"
        },
        {
            "title": "Kentico",
            "hex": "F05A22",
            "source": "https://brand.kentico.com"
        },
        {
            "title": "Keras",
            "hex": "D00000",
            "source": "https://keras.io/"
        },
        {
            "title": "Keybase",
            "hex": "33A0FF",
            "source": "https://github.com/keybase/client/tree/master/media/logos"
        },
        {
            "title": "KeyCDN",
            "hex": "3686BE",
            "source": "https://www.keycdn.com/logos"
        },
        {
            "title": "Khan Academy",
            "hex": "14BF96",
            "source": "https://khanacademy.zendesk.com/hc/en-us/articles/202483630-Press-room"
        },
        {
            "title": "Khronos Group",
            "hex": "CC3333",
            "source": "https://www.khronos.org/legal/trademarks/"
        },
        {
            "title": "Kia",
            "hex": "BB162B",
            "source": "https://www.kia.com/ie/brochure/"
        },
        {
            "title": "Kibana",
            "hex": "005571",
            "source": "https://www.elastic.co/brand"
        },
        {
            "title": "Kickstarter",
            "hex": "05CE78",
            "source": "https://www.kickstarter.com/help/brand_assets"
        },
        {
            "title": "Kik",
            "hex": "82BC23",
            "source": "http://www.kik.com/press"
        },
        {
            "title": "Kirby",
            "hex": "000000",
            "source": "https://getkirby.com/press"
        },
        {
            "title": "KLM",
            "hex": "00A1DE",
            "source": "https://www.klm.com"
        },
        {
            "title": "Klout",
            "hex": "E44600",
            "source": "https://klout.com/s/developers/styleguide"
        },
        {
            "title": "Known",
            "hex": "333333",
            "source": "https://withknown.com/img/logo_k.png"
        },
        {
            "title": "Ko-fi",
            "hex": "F16061",
            "source": "https://ko-fi.com/home/about"
        },
        {
            "title": "Kodi",
            "hex": "17B2E7",
            "source": "https://kodi.tv/"
        },
        {
            "title": "Koding",
            "hex": "00B057",
            "source": "https://koding.com/About"
        },
        {
            "title": "Kofax",
            "hex": "00558C",
            "source": "https://www.kofax.com/styleguide/logos"
        },
        {
            "title": "Komoot",
            "hex": "6AA127",
            "source": "http://newsroom.komoot.com/media_kits/219423/"
        },
        {
            "title": "Kotlin",
            "hex": "0095D5",
            "source": "https://resources.jetbrains.com/storage/products/kotlin/docs/kotlin_logos.zip"
        },
        {
            "title": "Krita",
            "hex": "3BABFF",
            "source": "https://krita.org/en/about/press/"
        },
        {
            "title": "KTM",
            "hex": "FF6600",
            "source": "https://ktm.com"
        },
        {
            "title": "Kubernetes",
            "hex": "326CE5",
            "source": "https://github.com/kubernetes/kubernetes/tree/master/logo"
        },
        {
            "title": "Kyocera",
            "hex": "ED1C24",
            "source": "https://en.wikipedia.org/wiki/Kyocera"
        },
        {
            "title": "LabVIEW",
            "hex": "FFDB00",
            "source": "http://download.ni.com/evaluation/2018_Partner_Cobranding_Style_Guide.pdf"
        },
        {
            "title": "Lamborghini",
            "hex": "DDB320",
            "source": "https://en.wikipedia.org/wiki/File:Lamborghini_Logo.svg"
        },
        {
            "title": "Land Rover",
            "hex": "005A2B",
            "source": "https://www.landrover.com.au/download-a-brochure/index.html"
        },
        {
            "title": "Laravel",
            "hex": "FF2D20",
            "source": "https://github.com/laravel/art"
        },
        {
            "title": "Laravel Horizon",
            "hex": "405263",
            "source": "https://horizon.laravel.com/"
        },
        {
            "title": "Laravel Nova",
            "hex": "252D37",
            "source": "https://nova.laravel.com/"
        },
        {
            "title": "Last.fm",
            "hex": "D51007",
            "source": "http://www.last.fm/about/resources"
        },
        {
            "title": "LastPass",
            "hex": "D32D27",
            "source": "https://lastpass.com/press-room/"
        },
        {
            "title": "LaTeX",
            "hex": "008080",
            "source": "https://github.com/latex3/branding"
        },
        {
            "title": "Launchpad",
            "hex": "F8C300",
            "source": "https://help.launchpad.net/logo/submissions"
        },
        {
            "title": "LBRY",
            "hex": "2F9176",
            "source": "https://lbry.com/press-kit"
        },
        {
            "title": "Leaflet",
            "hex": "199900",
            "source": "https://github.com/Leaflet/Leaflet/blob/d843c3b88486713827d7e860b58bdba75bfbd5a2/src/images/logo.svg"
        },
        {
            "title": "Leanpub",
            "hex": "FFFFFF",
            "source": "https://leanpub.com/press"
        },
        {
            "title": "LeetCode",
            "hex": "F89F1B",
            "source": "https://leetcode.com"
        },
        {
            "title": "Lenovo",
            "hex": "E2231A",
            "source": "https://www.lenovopartnernetwork.com/us/branding/"
        },
        {
            "title": "Let’s Encrypt",
            "hex": "003A70",
            "source": "https://letsencrypt.org/trademarks/"
        },
        {
            "title": "Letterboxd",
            "hex": "00D735",
            "source": "https://letterboxd.com/about/logos/"
        },
        {
            "title": "LG",
            "hex": "A50034",
            "source": "https://en.wikipedia.org/wiki/LG_Corporation"
        },
        {
            "title": "LGTM",
            "hex": "FFFFFF",
            "source": "https://lgtm.com/"
        },
        {
            "title": "Liberapay",
            "hex": "F6C915",
            "source": "https://liberapay.com/assets/liberapay/icon-v2_yellow-r.svg"
        },
        {
            "title": "LibraryThing",
            "hex": "251A15",
            "source": "https://twitter.com/LibraryThing/status/1054466649271656448"
        },
        {
            "title": "LibreOffice",
            "hex": "18A303",
            "source": "https://wiki.documentfoundation.org/Marketing/Branding"
        },
        {
            "title": "libuv",
            "hex": "403C3D",
            "source": "https://github.com/libuv/libuv/blob/e4087dedf837f415056a45a838f639a3d9dc3ced/img/logos.svg"
        },
        {
            "title": "Lighthouse",
            "hex": "F44B21",
            "source": "https://github.com/GoogleChrome/lighthouse/blob/80d2e6c1948f232ec4f1bdeabc8bc632fc5d0bfd/assets/lh_favicon.svg"
        },
        {
            "title": "LINE",
            "hex": "00C300",
            "source": "http://line.me/en/logo"
        },
        {
            "title": "LINE WEBTOON",
            "hex": "00D564",
            "source": "http://webtoons.com/"
        },
        {
            "title": "LineageOS",
            "hex": "167C80",
            "source": "https://www.lineageos.org/"
        },
        {
            "title": "LinkedIn",
            "hex": "0077B5",
            "source": "https://brand.linkedin.com"
        },
        {
            "title": "Linode",
            "hex": "00A95C",
            "source": "https://www.linode.com/company/press/"
        },
        {
            "title": "Linux",
            "hex": "FCC624",
            "source": "http://www.linuxfoundation.org/about/about-linux"
        },
        {
            "title": "Linux Foundation",
            "hex": "009BEE",
            "source": "http://www.linuxfoundation.org/about/about-linux"
        },
        {
            "title": "Linux Mint",
            "hex": "87CF3E",
            "source": "https://commons.wikimedia.org/wiki/File:Linux_Mint_logo_without_wordmark.svg"
        },
        {
            "title": "Litecoin",
            "hex": "A6A9AA",
            "source": "https://litecoin-foundation.org/wp-content/uploads/2019/01/LC18-007-Brand-guidelines.pdf"
        },
        {
            "title": "LiveJournal",
            "hex": "00B0EA",
            "source": "http://www.livejournal.com"
        },
        {
            "title": "Livestream",
            "hex": "CF202E",
            "source": "https://livestream.com/press"
        },
        {
            "title": "LLVM",
            "hex": "262D3A",
            "source": "https://llvm.org/Logo.html"
        },
        {
            "title": "LMMS",
            "hex": "10B146",
            "source": "https://lmms.io/branding"
        },
        {
            "title": "Logitech",
            "hex": "00B8FC",
            "source": "https://www.logitech.com/"
        },
        {
            "title": "LogMeIn",
            "hex": "45B6F2",
            "source": "https://www.logmein.com/"
        },
        {
            "title": "Logstash",
            "hex": "005571",
            "source": "https://www.elastic.co/brand"
        },
        {
            "title": "Loom",
            "hex": "FD5E60",
            "source": "https://www.loom.com/press"
        },
        {
            "title": "Loop",
            "hex": "F29400",
            "source": "https://loop.frontiersin.org/"
        },
        {
            "title": "Lospec",
            "hex": "EAEAEA",
            "source": "https://lospec.com/brand"
        },
        {
            "title": "Lua",
            "hex": "2C2D72",
            "source": "https://www.lua.org/docs.html"
        },
        {
            "title": "Lubuntu",
            "hex": "0068C8",
            "source": "https://lubuntu.net/"
        },
        {
            "title": "Lufthansa",
            "hex": "05164D",
            "source": "https://www.lufthansa.com/"
        },
        {
            "title": "Lumen",
            "hex": "E74430",
            "source": "https://lumen.laravel.com/"
        },
        {
            "title": "Lyft",
            "hex": "FF00BF",
            "source": "https://www.lyft.com/press"
        },
        {
            "title": "MAAS",
            "hex": "E95420",
            "source": "https://design.ubuntu.com/downloads/"
        },
        {
            "title": "Macy’s",
            "hex": "E21A2C",
            "source": "http://www.macysinc.com/press-room/logo-photo-gallery/logos-macys-inc/default.aspx"
        },
        {
            "title": "Magento",
            "hex": "EE672F",
            "source": "http://magento.com"
        },
        {
            "title": "Magisk",
            "hex": "00AF9C",
            "source": "https://github.com/topjohnwu/Magisk/blob/master/app/src/main/res/drawable/ic_magisk.xml"
        },
        {
            "title": "Mail.Ru",
            "hex": "168DE2",
            "source": "https://corp.mail.ru/en/press/identity/"
        },
        {
            "title": "MailChimp",
            "hex": "FFE01B",
            "source": "http://mailchimp.com/about/brand-assets"
        },
        {
            "title": "MakerBot",
            "hex": "FF1E0D",
            "source": "http://www.makerbot.com/makerbot-press-assets"
        },
        {
            "title": "MAN",
            "hex": "E40045",
            "source": "https://www.corporate.man.eu/"
        },
        {
            "title": "ManageIQ",
            "hex": "EF2929",
            "source": "https://www.manageiq.org/logo/"
        },
        {
            "title": "Manjaro",
            "hex": "35BF5C",
            "source": "https://commons.wikimedia.org/wiki/File:Manjaro-logo.svg"
        },
        {
            "title": "Mapbox",
            "hex": "000000",
            "source": "https://www.mapbox.com/about/press/brand-guidelines"
        },
        {
            "title": "MariaDB",
            "hex": "003545",
            "source": "https://mariadb.com/"
        },
        {
            "title": "MariaDB Foundation",
            "hex": "1F305F",
            "source": "https://mariadb.org/"
        },
        {
            "title": "Markdown",
            "hex": "000000",
            "source": "https://github.com/dcurtis/markdown-mark"
        },
        {
            "title": "Marketo",
            "hex": "5C4C9F",
            "source": "https://www.marketo.com/"
        },
        {
            "title": "Marriott",
            "hex": "A70023",
            "source": "https://marriott-hotels.marriott.com/"
        },
        {
            "title": "Maserati",
            "hex": "0C2340",
            "source": "https://www.maserati.com/international/"
        },
        {
            "title": "MasterCard",
            "hex": "EB001B",
            "source": "https://brand.mastercard.com/brandcenter/mastercard-brand-mark/downloads.html"
        },
        {
            "title": "Mastodon",
            "hex": "3088D4",
            "source": "https://source.joinmastodon.org/mastodon/joinmastodon/blob/master/public/press-kit.zip"
        },
        {
            "title": "Material Design",
            "hex": "757575",
            "source": "https://material.io/design/"
        },
        {
            "title": "Material Design Icons",
            "hex": "2196F3",
            "source": "https://materialdesignicons.com/icon/vector-square"
        },
        {
            "title": "Material-UI",
            "hex": "0081CB",
            "source": "https://material-ui.com/"
        },
        {
            "title": "Mathworks",
            "hex": "0076A8",
            "source": "https://www.mathworks.com/brand/visual-design/mathworks-logo.html"
        },
        {
            "title": "Matrix",
            "hex": "000000",
            "source": "https://matrix.org"
        },
        {
            "title": "Mattermost",
            "hex": "0072C6",
            "source": "https://www.mattermost.org/brand-guidelines/"
        },
        {
            "title": "Matternet",
            "hex": "261C29",
            "source": "http://mttr.net"
        },
        {
            "title": "Maytag",
            "hex": "002E5F",
            "source": "https://www.maytagcommerciallaundry.com/mclstorefront/c/-/p/MYR40PD"
        },
        {
            "title": "Mazda",
            "hex": "101010",
            "source": "https://www.mazda.com/en/about/profile/library/"
        },
        {
            "title": "McAfee",
            "hex": "C01818",
            "source": "https://www.mcafee.com/"
        },
        {
            "title": "McDonald's",
            "hex": "FBC817",
            "source": "https://www.mcdonalds.com/gb/en-gb/newsroom.html"
        },
        {
            "title": "MDN Web Docs",
            "hex": "000000",
            "source": "https://developer.mozilla.org/"
        },
        {
            "title": "MediaFire",
            "hex": "1299F3",
            "source": "https://www.mediafire.com/press/"
        },
        {
            "title": "MediaTemple",
            "hex": "000000",
            "source": "https://mediatemple.net/company/about-us"
        },
        {
            "title": "Medium",
            "hex": "12100E",
            "source": "https://medium.design/logos-and-brand-guidelines-f1a01a733592"
        },
        {
            "title": "Meetup",
            "hex": "ED1C40",
            "source": "https://www.meetup.com/media/"
        },
        {
            "title": "MEGA",
            "hex": "D9272E",
            "source": "https://en.wikipedia.org/wiki/File:01_mega_logo.svg"
        },
        {
            "title": "Mendeley",
            "hex": "9D1620",
            "source": "https://www.mendeley.com/"
        },
        {
            "title": "Mercedes",
            "hex": "242424",
            "source": "https://www.mercedes-benz.com/"
        },
        {
            "title": "Messenger",
            "hex": "00B2FF",
            "source": "https://en.facebookbrand.com/assets/messenger/"
        },
        {
            "title": "Meteor",
            "hex": "DE4F4F",
            "source": "http://logo.meteorapp.com/"
        },
        {
            "title": "Metro de la Ciudad de México",
            "hex": "F77E1C",
            "source": "https://es.wikipedia.org/wiki/Archivo:Metro_de_la_Ciudad_de_M%C3%A9xico_(logo)_version_2019.svg"
        },
        {
            "title": "Metro de Madrid",
            "hex": "255E9C",
            "source": "https://commons.wikimedia.org/wiki/File:MetroMadridLogo.svg"
        },
        {
            "title": "Métro de Paris",
            "hex": "003E95",
            "source": "https://www.ratp.fr/"
        },
        {
            "title": "micro:bit",
            "hex": "00ED00",
            "source": "https://microbit.org/"
        },
        {
            "title": "Micro.blog",
            "hex": "FD8308",
            "source": "https://twitter.com/BradEllis/status/943956921886715904"
        },
        {
            "title": "Microgenetics",
            "hex": "FF0000",
            "source": "http://microgenetics.co.uk/"
        },
        {
            "title": "Microsoft",
            "hex": "666666",
            "source": "https://ratnacahayarina.files.wordpress.com/2014/03/microsoft.pdf"
        },
        {
            "title": "Microsoft Academic",
            "hex": "2D9FD9",
            "source": "https://academic.microsoft.com/"
        },
        {
            "title": "Microsoft Access",
            "hex": "A4373A",
            "source": "https://developer.microsoft.com/en-us/fabric#/styles/web/colors/products"
        },
        {
            "title": "Microsoft Azure",
            "hex": "0089D6",
            "source": "https://upload.wikimedia.org/wikipedia/commons/a/a8/Microsoft_Azure_Logo.svg"
        },
        {
            "title": "Microsoft Edge",
            "hex": "0078D7",
            "source": "https://support.microsoft.com/en-us/help/17171/microsoft-edge-get-to-know"
        },
        {
            "title": "Microsoft Excel",
            "hex": "217346",
            "source": "https://developer.microsoft.com/en-us/fabric#/styles/web/colors/products"
        },
        {
            "title": "Microsoft Exchange",
            "hex": "0078D4",
            "source": "https://developer.microsoft.com/en-us/fabric#/styles/web/"
        },
        {
            "title": "Microsoft Office",
            "hex": "D83B01",
            "source": "https://developer.microsoft.com/en-us/microsoft-365"
        },
        {
            "title": "Microsoft OneDrive",
            "hex": "0078D4",
            "source": "https://developer.microsoft.com/en-us/fabric#/styles/web/colors/products"
        },
        {
            "title": "Microsoft OneNote",
            "hex": "7719AA",
            "source": "https://developer.microsoft.com/en-us/fabric#/styles/web/colors/products"
        },
        {
            "title": "Microsoft Outlook",
            "hex": "0078D4",
            "source": "https://developer.microsoft.com/en-us/outlook/docs"
        },
        {
            "title": "Microsoft PowerPoint",
            "hex": "B7472A",
            "source": "https://developer.microsoft.com/en-us/fabric#/styles/web/colors/products"
        },
        {
            "title": "Microsoft SharePoint",
            "hex": "0078D4",
            "source": "https://developer.microsoft.com/en-us/fabric#/styles/web/colors/products"
        },
        {
            "title": "Microsoft SQL Server",
            "hex": "CC2927",
            "source": "https://de.wikipedia.org/wiki/Microsoft_SQL_Server"
        },
        {
            "title": "Microsoft Teams",
            "hex": "6264A7",
            "source": "https://developer.microsoft.com/en-us/fabric#/styles/web/colors/products"
        },
        {
            "title": "Microsoft Visio",
            "hex": "3955A3",
            "source": "https://developer.microsoft.com/en-us/fabric#/styles/web/colors/products"
        },
        {
            "title": "Microsoft Word",
            "hex": "2B579A",
            "source": "https://developer.microsoft.com/en-us/fabric#/styles/web/colors/products"
        },
        {
            "title": "MicroStrategy",
            "hex": "D9232E",
            "source": "https://www.microstrategy.com/us/company/press-kit"
        },
        {
            "title": "MIDI",
            "hex": "000000",
            "source": "https://en.wikipedia.org/wiki/MIDI"
        },
        {
            "title": "Minds",
            "hex": "FED12F",
            "source": "https://www.minds.com/"
        },
        {
            "title": "Minecraft",
            "hex": "62B47A",
            "source": "https://education.minecraft.net/press/"
        },
        {
            "title": "Minetest",
            "hex": "53AC56",
            "source": "https://www.minetest.net/"
        },
        {
            "title": "Mini",
            "hex": "000000",
            "source": "https://mini.co.uk"
        },
        {
            "title": "Minutemailer",
            "hex": "3ABFE6",
            "source": "https://minutemailer.com/press"
        },
        {
            "title": "Mitsubishi",
            "hex": "E60012",
            "source": "https://www.mitsubishi.com/"
        },
        {
            "title": "Mix",
            "hex": "FF8126",
            "source": "https://mix.com"
        },
        {
            "title": "Mixcloud",
            "hex": "314359",
            "source": "https://www.mixcloud.com/branding"
        },
        {
            "title": "Mixer",
            "hex": "002050",
            "source": "https://github.com/mixer/branding-kit/"
        },
        {
            "title": "Mocha",
            "hex": "8D6748",
            "source": "https://mochajs.org/"
        },
        {
            "title": "Mojang Studios",
            "hex": "DB1F29",
            "source": "https://www.minecraft.net/en-us/article/meet-mojang-studios"
        },
        {
            "title": "Moleculer",
            "hex": "3CAFCE",
            "source": "https://moleculer.services/"
        },
        {
            "title": "Monero",
            "hex": "FF6600",
            "source": "https://getmonero.org"
        },
        {
            "title": "MongoDB",
            "hex": "47A248",
            "source": "https://www.mongodb.com/pressroom"
        },
        {
            "title": "Monkey tie",
            "hex": "FFC619",
            "source": "https://www.monkey-tie.com/presse"
        },
        {
            "title": "Monogram",
            "hex": "FDB22A",
            "source": "http://monogram.me"
        },
        {
            "title": "Monster",
            "hex": "6E46AE",
            "source": "https://www.monster.com/"
        },
        {
            "title": "Monzo",
            "hex": "14233C",
            "source": "https://monzo.com/press/"
        },
        {
            "title": "Moo",
            "hex": "00945E",
            "source": "https://www.moo.com/uk/about/press.html"
        },
        {
            "title": "Moscow Metro",
            "hex": "D9232E",
            "source": "https://mosmetro.ru/"
        },
        {
            "title": "Mozilla",
            "hex": "000000",
            "source": "https://mozilla.ninja/our-logo"
        },
        {
            "title": "MTA",
            "hex": "0039A6",
            "source": "https://mta.info/"
        },
        {
            "title": "MTR",
            "hex": "AC2E45",
            "source": "https://commons.wikimedia.org/wiki/File:MTR_(logo_with_text).svg"
        },
        {
            "title": "MuseScore",
            "hex": "1A70B8",
            "source": "https://musescore.org/en/about/logos-and-graphics"
        },
        {
            "title": "MusicBrainz",
            "hex": "BA478F",
            "source": "https://metabrainz.org/projects"
        },
        {
            "title": "MX Linux",
            "hex": "000000",
            "source": "https://mxlinux.org/art/"
        },
        {
            "title": "Myspace",
            "hex": "030303",
            "source": "https://myspace.com/pressroom/assetslogos"
        },
        {
            "title": "MySQL",
            "hex": "4479A1",
            "source": "https://www.mysql.com/about/legal/logos.html"
        },
        {
            "title": "N26",
            "hex": "48AC98",
            "source": "https://n26.com/"
        },
        {
            "title": "NativeScript",
            "hex": "3655FF",
            "source": "https://docs.nativescript.org/"
        },
        {
            "title": "NBB",
            "hex": "FF7100",
            "source": "https://presse.notebooksbilliger.de/presskits/style-guide"
        },
        {
            "title": "NDR",
            "hex": "0C1754",
            "source": "https://www.ndr.de/"
        },
        {
            "title": "NEC",
            "hex": "1414A0",
            "source": "https://commons.wikimedia.org/wiki/File:NEC_logo.svg"
        },
        {
            "title": "Neo4j",
            "hex": "008CC1",
            "source": "https://neo4j.com/style-guide/"
        },
        {
            "title": "Neovim",
            "hex": "57A143",
            "source": "https://github.com/neovim/neovim.github.io/tree/master/logos"
        },
        {
            "title": "NestJS",
            "hex": "E0234E",
            "source": "https://nestjs.com/"
        },
        {
            "title": "NetApp",
            "hex": "0067C5",
            "source": "http://www.netapp.com/"
        },
        {
            "title": "Netflix",
            "hex": "E50914",
            "source": "https://commons.wikimedia.org/wiki/File:Netflix_2014_logo.svg"
        },
        {
            "title": "Netlify",
            "hex": "00C7B7",
            "source": "https://www.netlify.com/press/"
        },
        {
            "title": "New Relic",
            "hex": "008C99",
            "source": "https://newrelic.com/about/media-assets"
        },
        {
            "title": "New York Times",
            "hex": "000000",
            "source": "https://www.nytimes.com/"
        },
        {
            "title": "Next.js",
            "hex": "000000",
            "source": "https://nextjs.org/"
        },
        {
            "title": "Nextcloud",
            "hex": "0082C9",
            "source": "https://nextcloud.com/press/"
        },
        {
            "title": "Nextdoor",
            "hex": "00B246",
            "source": "https://nextdoor.com/newsroom/"
        },
        {
            "title": "NFC",
            "hex": "002E5F",
            "source": "https://nfc-forum.org/our-work/nfc-branding/n-mark/guidelines-and-brand-assets/"
        },
        {
            "title": "NGINX",
            "hex": "269539",
            "source": "https://www.nginx.com/"
        },
        {
            "title": "niconico",
            "hex": "231815",
            "source": "https://www.nicovideo.jp/"
        },
        {
            "title": "Nim",
            "hex": "FFE953",
            "source": "https://nim-lang.org"
        },
        {
            "title": "Nintendo",
            "hex": "8F8F8F",
            "source": "https://en.wikipedia.org/wiki/Nintendo#/media/File:Nintendo.svg"
        },
        {
            "title": "Nintendo 3DS",
            "hex": "D12228",
            "source": "https://www.nintendo.de/"
        },
        {
            "title": "Nintendo GameCube",
            "hex": "6A5FBB",
            "source": "https://www.nintendo.com/consumer/systems/nintendogamecube/index.jsp"
        },
        {
            "title": "Nintendo Network",
            "hex": "FF7D00",
            "source": "https://accounts.nintendo.com/login"
        },
        {
            "title": "Nintendo Switch",
            "hex": "E60012",
            "source": "http://www.nintendo.co.uk/"
        },
        {
            "title": "Nissan",
            "hex": "C3002F",
            "source": "https://www.nissan.ie/"
        },
        {
            "title": "NixOS",
            "hex": "5277C3",
            "source": "https://github.com/NixOS/nixos-homepage/tree/master/logo"
        },
        {
            "title": "Node-RED",
            "hex": "8F0000",
            "source": "https://nodered.org/about/resources/"
        },
        {
            "title": "Node.js",
            "hex": "339933",
            "source": "https://nodejs.org/en/about/resources/"
        },
        {
            "title": "Nodemon",
            "hex": "76D04B",
            "source": "https://nodemon.io/"
        },
        {
            "title": "Nokia",
            "hex": "124191",
            "source": "https://www.nokia.com/"
        },
        {
            "title": "Notepad++",
            "hex": "90E59A",
            "source": "https://github.com/notepad-plus-plus/notepad-plus-plus/tree/master/PowerEditor/misc/chameleon"
        },
        {
            "title": "Notion",
            "hex": "000000",
            "source": "https://www.notion.so/"
        },
        {
            "title": "Notist",
            "hex": "333333",
            "source": "https://noti.st/"
        },
        {
            "title": "NPM",
            "hex": "CB3837",
            "source": "https://github.com/npm/logos"
        },
        {
            "title": "Nucleo",
            "hex": "111111",
            "source": "https://nucleoapp.com/"
        },
        {
            "title": "NuGet",
            "hex": "004880",
            "source": "https://github.com/NuGet/Media"
        },
        {
            "title": "Nuke",
            "hex": "000000",
            "source": "https://www.foundry.com/products/nuke"
        },
        {
            "title": "NumPy",
            "hex": "013243",
            "source": "https://numpy.org"
        },
        {
            "title": "Nutanix",
            "hex": "024DA1",
            "source": "https://www.nutanix.com/content/dam/nutanix/en/cmn/documents/nutanix-brandbook.pdf"
        },
        {
            "title": "Nuxt.js",
            "hex": "00C58E",
            "source": "https://nuxtjs.org/"
        },
        {
            "title": "NVIDIA",
            "hex": "76B900",
            "source": "https://www.nvidia.com/etc/designs/nvidiaGDC/clientlibs_base/images/NVIDIA-Logo.svg"
        },
        {
            "title": "OBS Studio",
            "hex": "302E31",
            "source": "https://upload.wikimedia.org/wikipedia/commons/7/78/OBS.svg"
        },
        {
            "title": "OCaml",
            "hex": "EC6813",
            "source": "http://ocaml.org/img/OCaml_Sticker.svg"
        },
        {
            "title": "Octave",
            "hex": "0790C0",
            "source": "https://www.gnu.org/software/octave/"
        },
        {
            "title": "Octopus Deploy",
            "hex": "2F93E0",
            "source": "https://octopus.com/company/brand"
        },
        {
            "title": "Oculus",
            "hex": "1C1E20",
            "source": "https://www.oculus.com/en-us/press-kit"
        },
        {
            "title": "Odnoklassniki",
            "hex": "EE8208",
            "source": "https://insideok.ru/brandbook"
        },
        {
            "title": "OnePlus",
            "hex": "F5010C",
            "source": "https://en.wikipedia.org/wiki/OnePlus#/media/File:OP_LU_Reg_1L_RGB_red_copy-01.svg"
        },
        {
            "title": "OnStar",
            "hex": "003D7D",
            "source": "https://www.onstar.com/"
        },
        {
            "title": "Opel",
            "hex": "F7D900",
            "source": "https://de.wikipedia.org/wiki/Opel"
        },
        {
            "title": "Open Access",
            "hex": "F68212",
            "source": "https://commons.wikimedia.org/wiki/File:Open_Access_logo_PLoS_white.svg"
        },
        {
            "title": "Open Badges",
            "hex": "073B5A",
            "source": "https://backpack.openbadges.org/"
        },
        {
            "title": "Open Collective",
            "hex": "7FADF2",
            "source": "https://docs.opencollective.com/help/about#media-logo"
        },
        {
            "title": "Open Containers Initiative",
            "hex": "262261",
            "source": "https://github.com/opencontainers/artwork/tree/master/oci/icon"
        },
        {
            "title": "Open Source Initiative",
            "hex": "3DA639",
            "source": "https://opensource.org/logo-usage-guidelines"
        },
        {
            "title": "OpenAI",
            "hex": "412991",
            "source": "https://openai.com/"
        },
        {
            "title": "OpenAI Gym",
            "hex": "0081A5",
            "source": "https://gym.openai.com/"
        },
        {
            "title": "OpenAPI Initiative",
            "hex": "6BA539",
            "source": "https://www.openapis.org/faq/style-guide"
        },
        {
            "title": "OpenBSD",
            "hex": "F2CA30",
            "source": "https://en.wikipedia.org/wiki/OpenBSD"
        },
        {
            "title": "OpenGL",
            "hex": "5586A4",
            "source": "https://www.khronos.org/legal/trademarks/"
        },
        {
            "title": "OpenID",
            "hex": "F78C40",
            "source": "https://openid.net/add-openid/logos/"
        },
        {
            "title": "Openlayers",
            "hex": "1F6B75",
            "source": "https://github.com/openlayers/openlayers.github.io/blob/5b93e18b8d302eb49a812fb96abb529895ceb7a2/assets/logo.svg"
        },
        {
            "title": "OpenSSL",
            "hex": "721412",
            "source": "https://www.openssl.org/"
        },
        {
            "title": "OpenStack",
            "hex": "ED1944",
            "source": "https://www.openstack.org/brand/openstack-logo/"
        },
        {
            "title": "OpenStreetMap",
            "hex": "7EBC6F",
            "source": "https://www.openstreetmap.org"
        },
        {
            "title": "openSUSE",
            "hex": "73BA25",
            "source": "https://en.opensuse.org/Portal:Artwork"
        },
        {
            "title": "OpenVPN",
            "hex": "EA7E20",
            "source": "https://openvpn.net/wp-content/themes/openvpn/assets/images/logo.svg"
        },
        {
            "title": "Opera",
            "hex": "FF1B2D",
            "source": "https://github.com/operasoftware/logo"
        },
        {
            "title": "Opsgenie",
            "hex": "172B4D",
            "source": "https://www.atlassian.com/company/news/press-kit"
        },
        {
            "title": "OpsLevel",
            "hex": "1890FF",
            "source": "https://www.opslevel.com/"
        },
        {
            "title": "Oracle",
            "hex": "F80000",
            "source": "https://www.oracle.com/webfolder/s/brand/identity/index.html"
        },
        {
            "title": "ORCID",
            "hex": "A6CE39",
            "source": "https://orcid.org/trademark-and-id-display-guidelines"
        },
        {
            "title": "Origin",
            "hex": "F56C2D",
            "source": "https://www.origin.com/gbr/en-us/store"
        },
        {
            "title": "Osano",
            "hex": "7764FA",
            "source": "https://www.osano.com/"
        },
        {
            "title": "Oshkosh",
            "hex": "E6830F",
            "source": "https://oshkoshdefense.com/media/photos/"
        },
        {
            "title": "OSMC",
            "hex": "17394A",
            "source": "https://github.com/osmc/osmc/tree/master/assets"
        },
        {
            "title": "Overcast",
            "hex": "FC7E0F",
            "source": "https://overcast.fm"
        },
        {
            "title": "Overleaf",
            "hex": "47A141",
            "source": "https://www.overleaf.com/for/press/media-resources"
        },
        {
            "title": "OVH",
            "hex": "123F6D",
            "source": "https://www.ovh.com/fr/news/logo-ovh.xml"
        },
        {
            "title": "Pagekit",
            "hex": "212121",
            "source": "https://pagekit.com/logo-guide"
        },
        {
            "title": "PagerDuty",
            "hex": "06AC38",
            "source": "https://www.pagerduty.com/brand/"
        },
        {
            "title": "PagSeguro",
            "hex": "FFC801",
            "source": "https://pagseguro.uol.com.br/"
        },
        {
            "title": "Palantir",
            "hex": "101113",
            "source": "https://github.com/palantir/conjure/blob/master/docs/media/palantir-logo.svg"
        },
        {
            "title": "Palo Alto Software",
            "hex": "83DA77",
            "source": "https://press.paloalto.com/logos"
        },
        {
            "title": "pandas",
            "hex": "150458",
            "source": "https://pandas.pydata.org/about/citing.html"
        },
        {
            "title": "Pandora",
            "hex": "224099",
            "source": "https://www.pandoraforbrands.com/"
        },
        {
            "title": "Pantheon",
            "hex": "EFD01B",
            "source": "https://projects.invisionapp.com/boards/8UOJQWW2J3G5#/1145336"
        },
        {
            "title": "Parity Substrate",
            "hex": "282828",
            "source": "http://substrate.dev/"
        },
        {
            "title": "Parse.ly",
            "hex": "5BA745",
            "source": "https://www.parse.ly/"
        },
        {
            "title": "Pastebin",
            "hex": "02456C",
            "source": "https://pastebin.com/"
        },
        {
            "title": "Patreon",
            "hex": "F96854",
            "source": "https://www.patreon.com/brand/downloads"
        },
        {
            "title": "Payoneer",
            "hex": "FF4800",
            "source": "https://www.payoneer.com/"
        },
        {
            "title": "PayPal",
            "hex": "00457C",
            "source": "https://www.paypal-marketing.com/html/partner/na/portal-v2/pdf/PP_Masterbrandguidelines_v21_mm.pdf"
        },
        {
            "title": "PeerTube",
            "hex": "F1680D",
            "source": "https://github.com/Chocobozzz/PeerTube/tree/develop/client/src/assets/images"
        },
        {
            "title": "Pelican",
            "hex": "14A0C4",
            "source": "https://blog.getpelican.com/pages/gratitude.html"
        },
        {
            "title": "Pepsi",
            "hex": "2151A1",
            "source": "https://commons.wikimedia.org/wiki/File:Pepsi_logo_new.svg"
        },
        {
            "title": "Periscope",
            "hex": "40A4C4",
            "source": "https://www.periscope.tv/press"
        },
        {
            "title": "Perl",
            "hex": "39457E",
            "source": "https://github.com/tpf/marketing-materials/blob/6765c6fd71bc5b123d6c1a77b86e08cdd6376078/images/onion-logo/tpf-logo-onion.svg"
        },
        {
            "title": "Peugeot",
            "hex": "002355",
            "source": "https://www.groupe-psa.com/en/brands-and-services/peugeot/"
        },
        {
            "title": "Pexels",
            "hex": "05A081",
            "source": "https://www.pexels.com/"
        },
        {
            "title": "Phabricator",
            "hex": "4A5F88",
            "source": "https://phacility.com/trademarks/"
        },
        {
            "title": "Philips Hue",
            "hex": "0065D3",
            "source": "https://www2.meethue.com/en-us/support"
        },
        {
            "title": "Photocrowd",
            "hex": "3DAD4B",
            "source": "https://www.photocrowd.com/"
        },
        {
            "title": "PHP",
            "hex": "777BB4",
            "source": "http://php.net/download-logos.php"
        },
        {
            "title": "Pi-hole",
            "hex": "F60D1A",
            "source": "https://github.com/pi-hole/web/"
        },
        {
            "title": "Picarto.TV",
            "hex": "1DA456",
            "source": "https://picarto.tv/site/press"
        },
        {
            "title": "PicPay",
            "hex": "21C25E",
            "source": "https://www.picpay.com/site/sobre-nos"
        },
        {
            "title": "Pimcore",
            "hex": "6428B4",
            "source": "https://pimcore.com/en/media-kit"
        },
        {
            "title": "Pinboard",
            "hex": "0000FF",
            "source": "https://commons.wikimedia.org/wiki/File:Feedbin-Icon-share-pinboard.svg"
        },
        {
            "title": "Pingdom",
            "hex": "FFF000",
            "source": "https://tools.pingdom.com"
        },
        {
            "title": "Pingup",
            "hex": "00B1AB",
            "source": "http://pingup.com/resources"
        },
        {
            "title": "Pinterest",
            "hex": "BD081C",
            "source": "https://business.pinterest.com/en/brand-guidelines"
        },
        {
            "title": "Pivotal Tracker",
            "hex": "517A9E",
            "source": "https://www.pivotaltracker.com/branding-guidelines"
        },
        {
            "title": "Piwigo",
            "hex": "FF7700",
            "source": "https://github.com/Piwigo/piwigodotorg/blob/6edb840c16257314caec770a9a51f67ef81836e4/images/piwigo.org.svg"
        },
        {
            "title": "Pixabay",
            "hex": "2EC66D",
            "source": "https://pixabay.com/service/about/"
        },
        {
            "title": "pixiv",
            "hex": "0096FA",
            "source": "https://www.pixiv.net/terms/?page=brand"
        },
        {
            "title": "PJSIP",
            "hex": "F86001",
            "source": "https://www.pjsip.org/favicon.ico"
        },
        {
            "title": "Planet",
            "hex": "009DB1",
            "source": "https://www.planet.com/explorer/"
        },
        {
            "title": "PlanGrid",
            "hex": "0085DE",
            "source": "https://plangrid.com/en/"
        },
        {
            "title": "Platzi",
            "hex": "98CA3F",
            "source": "https://github.com/PlatziDev/oss/blob/932bd83d43e061e1c38fbc116db31aa6d0145be6/static/logo.svg"
        },
        {
            "title": "Player FM",
            "hex": "C8122A",
            "source": "https://player.fm/"
        },
        {
            "title": "Player.me",
            "hex": "C0379A",
            "source": "https://player.me/p/about-us"
        },
        {
            "title": "PlayStation",
            "hex": "003791",
            "source": "http://uk.playstation.com/media/DPBjbK0o/CECH-4202_4203%20PS3_QSG_GB_Eastern_3_web_vf1.pdf"
        },
        {
            "title": "PlayStation 2",
            "hex": "003791",
            "source": "https://commons.wikimedia.org/wiki/File:PlayStation_2_logo.svg"
        },
        {
            "title": "PlayStation 3",
            "hex": "003791",
            "source": "https://commons.wikimedia.org/wiki/File:PlayStation_3_Logo_neu.svg#/media/File:PS3.svg"
        },
        {
            "title": "PlayStation 4",
            "hex": "003791",
            "source": "https://commons.wikimedia.org/wiki/File:PlayStation_4_logo_and_wordmark.svg"
        },
        {
            "title": "PlayStation Vita",
            "hex": "003791",
            "source": "https://commons.wikimedia.org/wiki/File:PlayStation_Vita_logo.svg"
        },
        {
            "title": "Pleroma",
            "hex": "FBA457",
            "source": "https://pleroma.social/"
        },
        {
            "title": "Plesk",
            "hex": "52BBE6",
            "source": "https://www.plesk.com/brand/"
        },
        {
            "title": "Plex",
            "hex": "E5A00D",
            "source": "http://brand.plex.tv/d/qxmJ3odkK0fj/plex-style-guide"
        },
        {
            "title": "Pluralsight",
            "hex": "F15B2A",
            "source": "https://www.pluralsight.com/newsroom/brand-assets"
        },
        {
            "title": "Plurk",
            "hex": "FF574D",
            "source": "https://www.plurk.com/brandInfo"
        },
        {
            "title": "Plus Codes",
            "hex": "57C4D2",
            "source": "https://plus.codes/"
        },
        {
            "title": "Pocket",
            "hex": "EF3F56",
            "source": "https://getpocket.com/blog/press/"
        },
        {
            "title": "Pocket Casts",
            "hex": "F43E37",
            "source": "https://blog.pocketcasts.com/press/"
        },
        {
            "title": "Pokémon",
            "hex": "FFCB05",
            "source": "https://commons.wikimedia.org/wiki/File:International_Pok%C3%A9mon_logo.svg"
        },
        {
            "title": "Poly",
            "hex": "EB3C00",
            "source": "https://www.poly.com/"
        },
        {
            "title": "Polymer Project",
            "hex": "FF4470",
            "source": "https://github.com/Polymer/polymer-project.org/tree/master/app/images/logos"
        },
        {
            "title": "Porsche",
            "hex": "B12B28",
            "source": "https://www.porsche.com/"
        },
        {
            "title": "PostCSS",
            "hex": "DD3A0A",
            "source": "https://postcss.org/"
        },
        {
            "title": "PostgreSQL",
            "hex": "336791",
            "source": "https://wiki.postgresql.org/wiki/Logo"
        },
        {
            "title": "Postman",
            "hex": "FF6C37",
            "source": "https://www.getpostman.com/resources/media-assets/"
        },
        {
            "title": "Postwoman",
            "hex": "50FA7B",
            "source": "https://github.com/liyasthomas/postwoman"
        },
        {
            "title": "Power BI",
            "hex": "F2C811",
            "source": "https://powerbi.microsoft.com/en-us/"
        },
        {
            "title": "POWERS",
            "hex": "D21F3C",
            "source": "https://www.powerswhiskey.com/"
        },
        {
            "title": "PowerShell",
            "hex": "5391FE",
            "source": "https://github.com/PowerShell/PowerShell"
        },
        {
            "title": "pr.co",
            "hex": "0080FF",
            "source": "https://www.pr.co/"
        },
        {
            "title": "pre-commit",
            "hex": "FAB040",
            "source": "https://github.com/pre-commit/pre-commit.github.io"
        },
        {
            "title": "PrestaShop",
            "hex": "DF0067",
            "source": "https://www.prestashop.com/en/media-kit"
        },
        {
            "title": "Prettier",
            "hex": "F7B93E",
            "source": "https://github.com/prettier/prettier-logo/tree/master/images"
        },
        {
            "title": "Prezi",
            "hex": "3181FF",
            "source": "https://prezi.com/press/kit/"
        },
        {
            "title": "Prime",
            "hex": "00A8E1",
            "source": "https://www.amazon.com/b?node=17277626011"
        },
        {
            "title": "Prime Video",
            "hex": "1F2E3E",
            "source": "https://m.media-amazon.com/images/G/01/cooper/PV_Branding_Guidelines_Logos_Lock_Ups._CB1539191655_.pdf"
        },
        {
            "title": "Prismic",
            "hex": "484A7A",
            "source": "https://prismic.io/"
        },
        {
            "title": "Probot",
            "hex": "00B0D8",
            "source": "https://github.com/probot/probot"
        },
        {
            "title": "ProcessWire",
            "hex": "EF145F",
            "source": "https://github.com/processwire"
        },
        {
            "title": "Product Hunt",
            "hex": "DA552F",
            "source": "https://www.producthunt.com/branding"
        },
        {
            "title": "Prometheus",
            "hex": "E6522C",
            "source": "https://prometheus.io/"
        },
        {
            "title": "ProSieben",
            "hex": "E6000F",
            "source": "https://www.prosieben.de/"
        },
        {
            "title": "Proto.io",
            "hex": "34A7C1",
            "source": "https://proto.io/en/presskit"
        },
        {
            "title": "protocols.io",
            "hex": "4D9FE7",
            "source": "https://www.protocols.io/brand"
        },
        {
            "title": "ProtonMail",
            "hex": "8B89CC",
            "source": "https://protonmail.com/media-kit"
        },
        {
            "title": "Proxmox",
            "hex": "E57000",
            "source": "https://www.proxmox.com/en/news/media-kit"
        },
        {
            "title": "Publons",
            "hex": "336699",
            "source": "https://publons.com/about/logos"
        },
        {
            "title": "Puppet",
            "hex": "FFAE1A",
            "source": "https://puppet.com/company/press-room/"
        },
        {
            "title": "PureScript",
            "hex": "14161A",
            "source": "https://github.com/purescript/logo"
        },
        {
            "title": "PyCharm",
            "hex": "000000",
            "source": "https://www.jetbrains.com/company/brand/logos/"
        },
        {
            "title": "PyPI",
            "hex": "3775A9",
            "source": "https://pypi.org/"
        },
        {
            "title": "Python",
            "hex": "3776AB",
            "source": "https://www.python.org/community/logos/"
        },
        {
            "title": "PyTorch",
            "hex": "EE4C2C",
            "source": "https://github.com/pytorch/pytorch/tree/master/docs/source/_static/img"
        },
        {
            "title": "PyUp",
            "hex": "9F55FF",
            "source": "https://pyup.io/"
        },
        {
            "title": "Qantas",
            "hex": "E40000",
            "source": "https://freight.qantas.com/"
        },
        {
            "title": "QEMU",
            "hex": "FF6600",
            "source": "https://wiki.qemu.org/Logo"
        },
        {
            "title": "Qgis",
            "hex": "589632",
            "source": "https://www.qgis.org/en/site/getinvolved/styleguide.html"
        },
        {
            "title": "Qi",
            "hex": "000000",
            "source": "https://www.wirelesspowerconsortium.com/knowledge-base/retail/qi-logo-guidelines-and-artwork.html"
        },
        {
            "title": "Qiita",
            "hex": "55C500",
            "source": "https://www.qiita.com"
        },
        {
            "title": "QIWI",
            "hex": "FF8C00",
            "source": "https://qiwi.com/"
        },
        {
            "title": "Qt",
            "hex": "41CD52",
            "source": "https://qt-brandbook.webflow.io/design"
        },
        {
            "title": "Qualcomm",
            "hex": "3253DC",
            "source": "https://www.qualcomm.com"
        },
        {
            "title": "Qualtrics",
            "hex": "00B4EF",
            "source": "https://www.qualtrics.com/brand-book/"
        },
        {
            "title": "Quantcast",
            "hex": "000000",
            "source": "https://www.quantcast.com/user/login"
        },
        {
            "title": "Quantopian",
            "hex": "C51E25",
            "source": "https://www.quantopian.com/about"
        },
        {
            "title": "Quarkus",
            "hex": "4695EB",
            "source": "https://design.jboss.org/quarkus/"
        },
        {
            "title": "Quasar",
            "hex": "1976D2",
            "source": "https://github.com/quasarframework/quasar-art/blob/cbbbb4b0b7ec7181dfc2d1b29a1ce025e71575bc/src/quasar-logo.svg"
        },
        {
            "title": "Quest",
            "hex": "FB4F14",
            "source": "https://www.quest.com/legal/trademark-information.aspx"
        },
        {
            "title": "QuickTime",
            "hex": "1C69F0",
            "source": "https://support.apple.com/quicktime"
        },
        {
            "title": "Quip",
            "hex": "F27557",
            "source": "https://quip.com/"
        },
        {
            "title": "Quora",
            "hex": "B92B27",
            "source": "https://www.quora.com"
        },
        {
            "title": "Qwiklabs",
            "hex": "F5CD0E",
            "source": "https://www.qwiklabs.com"
        },
        {
            "title": "Qzone",
            "hex": "FECE00",
            "source": "https://qzone.qq.com/"
        },
        {
            "title": "R",
            "hex": "276DC3",
            "source": "https://www.r-project.org/logo/"
        },
        {
            "title": "RabbitMQ",
            "hex": "FF6600",
            "source": "https://www.rabbitmq.com/"
        },
        {
            "title": "RadioPublic",
            "hex": "CE262F",
            "source": "https://help.radiopublic.com/hc/en-us/articles/360002546754-RadioPublic-logos"
        },
        {
            "title": "Rancher",
            "hex": "0075A8",
            "source": "https://rancher.com/brand-guidelines/"
        },
        {
            "title": "Raspberry Pi",
            "hex": "C51A4A",
            "source": "https://www.raspberrypi.org/trademark-rules"
        },
        {
            "title": "Razer",
            "hex": "00FF00",
            "source": "https://en.wikipedia.org/wiki/File:Razer_snake_logo.svg"
        },
        {
            "title": "React",
            "hex": "61DAFB",
            "source": "https://facebook.github.io/react/"
        },
        {
            "title": "React Router",
            "hex": "CA4245",
            "source": "https://reacttraining.com/react-router/"
        },
        {
            "title": "ReactiveX",
            "hex": "B7178C",
            "source": "https://github.com/ReactiveX/rxjs/blob/master/resources/CI-CD/logo/svg/RxJs_Logo_Black.svg"
        },
        {
            "title": "ReactOS",
            "hex": "0088CC",
            "source": "https://github.com/reactos/press-media"
        },
        {
            "title": "Read the Docs",
            "hex": "8CA1AF",
            "source": "https://github.com/rtfd/readthedocs.org/blob/master/media/readthedocsbranding.ai"
        },
        {
            "title": "Realm",
            "hex": "39477F",
            "source": "https://realm.io/press"
        },
        {
            "title": "Reason",
            "hex": "DD4B39",
            "source": "https://reasonml.github.io/img/reason.svg"
        },
        {
            "title": "Reason Studios",
            "hex": "FFFFFF",
            "source": "https://www.reasonstudios.com/press"
        },
        {
            "title": "Red Hat",
            "hex": "EE0000",
            "source": "https://www.redhat.com/en/about/brand/new-brand/details"
        },
        {
            "title": "Red Hat Open Shift",
            "hex": "EE0000",
            "source": "https://www.openshift.com/"
        },
        {
            "title": "Redbubble",
            "hex": "E41321",
            "source": "https://www.redbubble.com/explore/client/4196122a442ab3f429ec802f71717465.svg"
        },
        {
            "title": "Reddit",
            "hex": "FF4500",
            "source": "https://www.redditinc.com/brand"
        },
        {
            "title": "Redis",
            "hex": "DC382D",
            "source": "https://www.redislabs.com/brand-guidelines/"
        },
        {
            "title": "Redux",
            "hex": "764ABC",
            "source": "https://github.com/reactjs/redux/tree/master/logo"
        },
        {
            "title": "Ren'Py",
            "hex": "FF7F7F",
            "source": "https://renpy.org"
        },
        {
            "title": "Renault",
            "hex": "FFCC33",
            "source": "https://en.wikipedia.org/wiki/File:Renault_F1_Team_logo_2019.svg"
        },
        {
            "title": "RenovateBot",
            "hex": "1A1F6C",
            "source": "https://avatars1.githubusercontent.com/u/38656520"
        },
        {
            "title": "Renren",
            "hex": "217DC6",
            "source": "https://seeklogo.com/vector-logo/184137/renren-inc"
        },
        {
            "title": "repl.it",
            "hex": "667881",
            "source": "https://repl.it/"
        },
        {
            "title": "ResearchGate",
            "hex": "00CCBB",
            "source": "https://c5.rgstatic.net/m/428059296771819/images/favicon/favicon.svg"
        },
        {
            "title": "RetroArch",
            "hex": "000000",
            "source": "https://github.com/libretro/RetroArch/blob/b01aabf7d1f025999ad0f7812e6e6816d011e631/media/retroarch.svg"
        },
        {
            "title": "RetroPie",
            "hex": "CC0000",
            "source": "https://github.com/RetroPie/RetroPie-Docs/blob/c4e882bd2c9d740c591ff346e07a4a4cb536ca93/images/logo.svg"
        },
        {
            "title": "ReverbNation",
            "hex": "E43526",
            "source": "https://www.reverbnation.com"
        },
        {
            "title": "Revolut",
            "hex": "0075EB",
            "source": "https://www.revolut.com/"
        },
        {
            "title": "REWE",
            "hex": "CC071E",
            "source": "https://www.rewe.de/"
        },
        {
            "title": "Rhinoceros",
            "hex": "801010",
            "source": "https://www.rhino3d.com/"
        },
        {
            "title": "Riot",
            "hex": "368BD6",
            "source": "https://about.riot.im/"
        },
        {
            "title": "Riot Games",
            "hex": "D32936",
            "source": "https://www.riotgames.com/en/press"
        },
        {
            "title": "Ripple",
            "hex": "0085C0",
            "source": "https://www.ripple.com/media-kit/"
        },
        {
            "title": "Riseup",
            "hex": "5E9EE3",
            "source": "https://riseup.net/en/about-us/images"
        },
        {
            "title": "Roku",
            "hex": "662D91",
            "source": "https://www.roku.com/"
        },
        {
            "title": "rollup.js",
            "hex": "EC4A3F",
            "source": "https://rollupjs.org/"
        },
        {
            "title": "Roots",
            "hex": "525DDC",
            "source": "https://roots.io/about/brand/"
        },
        {
            "title": "Roots Bedrock",
            "hex": "525DDC",
            "source": "https://roots.io/about/brand/"
        },
        {
            "title": "Roots Sage",
            "hex": "525DDC",
            "source": "https://roots.io/about/brand/"
        },
        {
            "title": "Roundcube",
            "hex": "37BEFF",
            "source": "https://roundcube.net/images/roundcube_logo_icon.svg"
        },
        {
            "title": "RSS",
            "hex": "FFA500",
            "source": "https://en.wikipedia.org/wiki/Feed_icon"
        },
        {
            "title": "RStudio",
            "hex": "75AADB",
            "source": "https://www.rstudio.com/about/logos/"
        },
        {
            "title": "RTÉ",
            "hex": "00A7B3",
            "source": "https://www.rte.ie/archives/"
        },
        {
            "title": "RTL",
            "hex": "E9113B",
            "source": "https://commons.wikimedia.org/wiki/File:RTL_Cornerlogo.svg"
        },
        {
            "title": "RTLZWEI",
            "hex": "00BCF6",
            "source": "https://www.rtl2.de/"
        },
        {
            "title": "Ruby",
            "hex": "CC342D",
            "source": "https://www.ruby-lang.org/en/about/logo/"
        },
        {
            "title": "Ruby on Rails",
            "hex": "CC0000",
            "source": "http://rubyonrails.org/images/rails-logo.svg"
        },
        {
            "title": "RubyGems",
            "hex": "E9573F",
            "source": "https://rubygems.org/pages/about"
        },
        {
            "title": "Runkeeper",
            "hex": "2DC9D7",
            "source": "https://runkeeper.com/partnerships"
        },
        {
            "title": "RunKit",
            "hex": "491757",
            "source": "https://www.npmjs.com/package/@runkit/brand"
        },
        {
            "title": "Rust",
            "hex": "000000",
            "source": "https://www.rust-lang.org/"
        },
        {
            "title": "Ryanair",
            "hex": "073590",
            "source": "https://corporate.ryanair.com/media-centre/stock-images-gallery/#album-container-3"
        },
        {
            "title": "Safari",
            "hex": "000000",
            "source": "https://images.techhive.com/images/article/2014/11/safari-favorites-100530680-large.jpg"
        },
        {
            "title": "Sahibinden",
            "hex": "FFE800",
            "source": "https://www.sahibinden.com/favicon.ico"
        },
        {
            "title": "Salesforce",
            "hex": "00A1E0",
            "source": "https://www.salesforce.com/"
        },
        {
            "title": "SaltStack",
            "hex": "00EACE",
            "source": "https://www.saltstack.com/resources/brand/"
        },
        {
            "title": "Samsung",
            "hex": "1428A0",
            "source": "https://www.samsung.com/us"
        },
        {
            "title": "Samsung Pay",
            "hex": "1428A0",
            "source": "https://pay.samsung.com/developers/resource/brand"
        },
        {
            "title": "San Francisco Municipal Railway",
            "hex": "BA0C2F",
            "source": "http://www.actransit.org/wp-content/uploads/HSP_CC-sched.pdf"
        },
        {
            "title": "SAP",
            "hex": "0FAAFF",
            "source": "https://www.sap.com/"
        },
        {
            "title": "Sass",
            "hex": "CC6699",
            "source": "http://sass-lang.com/styleguide/brand"
        },
        {
            "title": "Sat.1",
            "hex": "047DA3",
            "source": "https://www.prosiebensat1.com/presse/downloads/logos"
        },
        {
            "title": "Sauce Labs",
            "hex": "E2231A",
            "source": "https://saucelabs.com/"
        },
        {
            "title": "Scala",
            "hex": "DC322F",
            "source": "https://www.scala-lang.org/"
        },
        {
            "title": "Scaleway",
            "hex": "4F0599",
            "source": "https://www.scaleway.com"
        },
        {
            "title": "Scania",
            "hex": "041E42",
            "source": "https://www.scania.com/"
        },
        {
            "title": "scikit-learn",
            "hex": "F7931E",
            "source": "https://github.com/scikit-learn/scikit-learn/blob/c5ef2e985c13119001aa697e446ebb3dbcb326e5/doc/logos/scikit-learn-logo.svg"
        },
        {
            "title": "Scopus",
            "hex": "E9711C",
            "source": "https://www.scopus.com/"
        },
        {
            "title": "Scratch",
            "hex": "4D97FF",
            "source": "https://github.com/LLK/scratch-link/blob/027e3754ba6db976495e905023d5ac5e730dccfc/Assets/Windows/SVG/Windows%20Tray%20400x400.svg"
        },
        {
            "title": "Scribd",
            "hex": "1A7BBA",
            "source": "https://www.scribd.com"
        },
        {
            "title": "Scrutinizer CI",
            "hex": "8A9296",
            "source": "https://scrutinizer-ci.com"
        },
        {
            "title": "Seagate",
            "hex": "72BE4F",
            "source": "https://www.seagate.com"
        },
        {
            "title": "SEAT",
            "hex": "33302E",
            "source": "https://www.seat.es/"
        },
        {
            "title": "Sega",
            "hex": "0089CF",
            "source": "https://en.wikipedia.org/wiki/Sega#/media/File:Sega_logo.svg"
        },
        {
            "title": "Sellfy",
            "hex": "21B352",
            "source": "https://sellfy.com/about/"
        },
        {
            "title": "Semantic Web",
            "hex": "005A9C",
            "source": "https://www.w3.org/2007/10/sw-logos.html"
        },
        {
            "title": "Semaphore CI",
            "hex": "19A974",
            "source": "https://semaphoreci.com/"
        },
        {
            "title": "Sencha",
            "hex": "86BC40",
            "source": "http://design.sencha.com/"
        },
        {
            "title": "Sennheiser",
            "hex": "000000",
            "source": "https://sennheiser.com"
        },
        {
            "title": "Sensu",
            "hex": "89C967",
            "source": "https://github.com/sensu/sensu-go/blob/master/dashboard/src/assets/logo/graphic/green.svg"
        },
        {
            "title": "Sentry",
            "hex": "FB4226",
            "source": "https://sentry.io/branding/"
        },
        {
            "title": "Server Fault",
            "hex": "E7282D",
            "source": "http://stackoverflow.com/company/logos"
        },
        {
            "title": "Serverless",
            "hex": "FD5750",
            "source": "https://serverless.com/"
        },
        {
            "title": "Shanghai Metro",
            "hex": "EC1C24",
            "source": "https://en.wikipedia.org/wiki/File:Shanghai_Metro_Full_Logo.svg"
        },
        {
            "title": "Shazam",
            "hex": "0088FF",
            "source": "https://brandfolder.com/shazam"
        },
        {
            "title": "Shell",
            "hex": "FFD500",
            "source": "https://en.wikipedia.org/wiki/File:Shell_logo.svg"
        },
        {
            "title": "Shenzhen Metro",
            "hex": "009943",
            "source": "https://en.wikipedia.org/wiki/File:Shenzhen_Metro_Corporation_logo_full.svg"
        },
        {
            "title": "Shikimori",
            "hex": "343434",
            "source": "https://shikimori.one"
        },
        {
            "title": "Shopify",
            "hex": "7AB55C",
            "source": "https://press.shopify.com/brand"
        },
        {
            "title": "Shopware",
            "hex": "189EFF",
            "source": "https://www.shopware.com/en/press/press-material/"
        },
        {
            "title": "Showpad",
            "hex": "2D2E83",
            "source": "https://www.showpad.com/"
        },
        {
            "title": "Shutterstock",
            "hex": "EE2B24",
            "source": "https://www.shutterstock.com/press/media"
        },
        {
            "title": "Siemens",
            "hex": "009999",
            "source": "https://siemens.com/"
        },
        {
            "title": "Signal",
            "hex": "2592E9",
            "source": "https://play.google.com/store/apps/details?id=org.thoughtcrime.securesms"
        },
        {
            "title": "Simple Icons",
            "hex": "111111",
            "source": "https://simpleicons.org/"
        },
        {
            "title": "Sina Weibo",
            "hex": "E6162D",
            "source": "https://en.wikipedia.org/wiki/Sina_Weibo"
        },
        {
            "title": "SitePoint",
            "hex": "258AAF",
            "source": "http://www.sitepoint.com"
        },
        {
            "title": "Sketch",
            "hex": "F7B500",
            "source": "https://www.sketch.com/press/"
        },
        {
            "title": "SketchUp",
            "hex": "F62737",
            "source": "https://commons.wikimedia.org/wiki/File:SketchUp_logo.svg"
        },
        {
            "title": "Skillshare",
            "hex": "17C5CB",
            "source": "https://company-89494.frontify.com/d/Tquwc3XMiaBb/skillshare-style-guide"
        },
        {
            "title": "ŠKODA",
            "hex": "4BA82E",
            "source": "https://en.wikipedia.org/wiki/File:Skoda_Auto_logo_(2011).svg"
        },
        {
            "title": "Sky",
            "hex": "0072C9",
            "source": "https://www.skysports.com/"
        },
        {
            "title": "Skyliner",
            "hex": "2FCEA0",
            "source": "https://www.skyliner.io/help"
        },
        {
            "title": "Skype",
            "hex": "00AFF0",
            "source": "http://blogs.skype.com/?attachment_id=56273"
        },
        {
            "title": "Skype for Business",
            "hex": "00AFF0",
            "source": "https://en.wikipedia.org/wiki/Skype_for_Business_Server"
        },
        {
            "title": "Slack",
            "hex": "4A154B",
            "source": "https://slack.com/brand-guidelines"
        },
        {
            "title": "Slackware",
            "hex": "000000",
            "source": "https://en.wikipedia.org/wiki/Slackware"
        },
        {
            "title": "Slashdot",
            "hex": "026664",
            "source": "https://commons.wikimedia.org/wiki/File:Slashdot_wordmark_and_logo.svg"
        },
        {
            "title": "SlickPic",
            "hex": "FF880F",
            "source": "https://www.slickpic.com/"
        },
        {
            "title": "Slides",
            "hex": "E4637C",
            "source": "https://slides.com/about"
        },
        {
            "title": "SlideShare",
            "hex": "008ED2",
            "source": "https://www.slideshare.net/ss/creators/"
        },
        {
            "title": "smart",
            "hex": "FABC0C",
            "source": "https://www.smart.com/gb/en/models/eq-fortwo-coupe"
        },
        {
            "title": "SmartThings",
            "hex": "15BFFF",
            "source": "https://www.smartthings.com/press-kit"
        },
        {
            "title": "Smashing Magazine",
            "hex": "E85C33",
            "source": "https://www.smashingmagazine.com/"
        },
        {
            "title": "SmugMug",
            "hex": "6DB944",
            "source": "https://help.smugmug.com/using-smugmug's-logo-HJulJePkEBf"
        },
        {
            "title": "Snapchat",
            "hex": "FFFC00",
            "source": "https://www.snapchat.com/brand-guidelines"
        },
        {
            "title": "Snapcraft",
            "hex": "82BEA0",
            "source": "https://github.com/snapcore/snap-store-badges"
        },
        {
            "title": "Snyk",
            "hex": "4C4A73",
            "source": "https://snyk.io/press-kit"
        },
        {
            "title": "Society6",
            "hex": "000000",
            "source": "https://blog.society6.com/app/themes/society6/dist/images/mark.svg"
        },
        {
            "title": "Socket.io",
            "hex": "010101",
            "source": "https://socket.io"
        },
        {
            "title": "Sogou",
            "hex": "FB6022",
            "source": "https://www.sogou.com/"
        },
        {
            "title": "Solus",
            "hex": "5294E2",
            "source": "https://getsol.us/branding/"
        },
        {
            "title": "SonarCloud",
            "hex": "F3702A",
            "source": "https://sonarcloud.io/about"
        },
        {
            "title": "SonarLint",
            "hex": "CC2026",
            "source": "https://github.com/SonarSource/sonarlint-website/"
        },
        {
            "title": "SonarQube",
            "hex": "4E9BCD",
            "source": "https://www.sonarqube.org/logos/"
        },
        {
            "title": "SonarSource",
            "hex": "CB3032",
            "source": "https://www.sonarsource.com/"
        },
        {
            "title": "Songkick",
            "hex": "F80046",
            "source": "http://blog.songkick.com/media-assets"
        },
        {
            "title": "SonicWall",
            "hex": "FF6600",
            "source": "https://brandfolder.com/sonicwall/sonicwall-external"
        },
        {
            "title": "Sonos",
            "hex": "000000",
            "source": "https://www.sonos.com/en-gb/home"
        },
        {
            "title": "SoundCloud",
            "hex": "FF3300",
            "source": "https://soundcloud.com/press"
        },
        {
            "title": "Source Engine",
            "hex": "F79A10",
            "source": "https://developer.valvesoftware.com/favicon.ico"
        },
        {
            "title": "SourceForge",
            "hex": "FF6600",
            "source": "https://sourceforge.net/"
        },
        {
            "title": "Sourcegraph",
            "hex": "00B4F2",
            "source": "https://github.com/sourcegraph/about"
        },
        {
            "title": "Spacemacs",
            "hex": "9266CC",
            "source": "http://spacemacs.org/"
        },
        {
            "title": "SpaceX",
            "hex": "000000",
            "source": "https://www.spacex.com/"
        },
        {
            "title": "SparkFun",
            "hex": "E53525",
            "source": "https://www.sparkfun.com/brand_assets"
        },
        {
            "title": "SparkPost",
            "hex": "FA6423",
            "source": "https://www.sparkpost.com/"
        },
        {
            "title": "SPDX",
            "hex": "4398CC",
            "source": "https://spdx.org/Resources"
        },
        {
            "title": "Speaker Deck",
            "hex": "009287",
            "source": "https://speakerdeck.com/"
        },
        {
            "title": "Spectrum",
            "hex": "7B16FF",
            "source": "https://spectrum.chat"
        },
        {
            "title": "Spinnaker",
            "hex": "139BB4",
            "source": "https://github.com/spinnaker/spinnaker.github.io/tree/master/assets/images"
        },
        {
            "title": "Spinrilla",
            "hex": "460856",
            "source": "https://spinrilla.com"
        },
        {
            "title": "Splunk",
            "hex": "000000",
            "source": "https://www.splunk.com/"
        },
        {
            "title": "Spotify",
            "hex": "1ED760",
            "source": "https://developer.spotify.com/design"
        },
        {
            "title": "Spotlight",
            "hex": "352A71",
            "source": "https://www.spotlight.com/"
        },
        {
            "title": "Spreaker",
            "hex": "F5C300",
            "source": "http://www.spreaker.com/press"
        },
        {
            "title": "Spring",
            "hex": "6DB33F",
            "source": "https://spring.io/trademarks"
        },
        {
            "title": "Sprint",
            "hex": "FFCE0A",
            "source": "https://www.sprint.com/"
        },
        {
            "title": "SQLite",
            "hex": "003B57",
            "source": "https://github.com/sqlite/sqlite/blob/43e862723ec680542ca6f608f9963c0993dd7324/art/sqlite370.eps"
        },
        {
            "title": "Square",
            "hex": "3E4348",
            "source": "https://squareup.com/"
        },
        {
            "title": "Square Enix",
            "hex": "ED1C24",
            "source": "https://www.square-enix.com/"
        },
        {
            "title": "Squarespace",
            "hex": "000000",
            "source": "http://squarespace.com/brand-guidelines"
        },
        {
            "title": "SSRN",
            "hex": "154881",
            "source": "https://www.ssrn.com"
        },
        {
            "title": "Stack Exchange",
            "hex": "1E5397",
            "source": "http://stackoverflow.com/company/logos"
        },
        {
            "title": "Stack Overflow",
            "hex": "FE7A16",
            "source": "http://stackoverflow.com"
        },
        {
            "title": "Stackbit",
            "hex": "3EB0FD",
            "source": "https://www.stackbit.com/"
        },
        {
            "title": "StackPath",
            "hex": "000000",
            "source": "https://www.stackpath.com/company/logo-and-branding/"
        },
        {
            "title": "StackShare",
            "hex": "0690FA",
            "source": "https://stackshare.io/branding"
        },
        {
            "title": "Stadia",
            "hex": "CD2640",
            "source": "https://stadia.dev"
        },
        {
            "title": "Staffbase",
            "hex": "00A4FD",
            "source": "https://staffbase.com/en/about/press-assets/"
        },
        {
            "title": "Starling Bank",
            "hex": "7433FF",
            "source": "https://www.starlingbank.com/media/"
        },
        {
            "title": "Statamic",
            "hex": "1F3641",
            "source": "http://statamic.com/press"
        },
        {
            "title": "Staticman",
            "hex": "000000",
            "source": "https://staticman.net/"
        },
        {
            "title": "Statuspage",
            "hex": "172B4D",
            "source": "https://www.atlassian.com/company/news/press-kit"
        },
        {
            "title": "Steam",
            "hex": "000000",
            "source": "https://partner.steamgames.com/public/marketing/Steam_Guidelines_02102016.pdf"
        },
        {
            "title": "Steamworks",
            "hex": "1E1E1E",
            "source": "https://partner.steamgames.com/"
        },
        {
            "title": "Steem",
            "hex": "4BA2F2",
            "source": "https://steem.io/"
        },
        {
            "title": "Steemit",
            "hex": "06D6A9",
            "source": "https://steemit.com/"
        },
        {
            "title": "Steinberg",
            "hex": "C90827",
            "source": "https://www.steinberg.net/en/company/press.html"
        },
        {
            "title": "Stellar",
            "hex": "7D00FF",
            "source": "https://www.stellar.org/blog/announcing-the-new-stellar-logo"
        },
        {
            "title": "Stencyl",
            "hex": "8E1C04",
            "source": "http://www.stencyl.com/about/press/"
        },
        {
            "title": "Stitcher",
            "hex": "000000",
            "source": "https://www.stitcher.com/"
        },
        {
            "title": "Storify",
            "hex": "3A98D9",
            "source": "https://storify.com"
        },
        {
            "title": "Storybook",
            "hex": "FF4785",
            "source": "https://github.com/storybookjs/brand"
        },
        {
            "title": "Strapi",
            "hex": "2E7EEA",
            "source": "https://strapi.io/"
        },
        {
            "title": "Strava",
            "hex": "FC4C02",
            "source": "https://itunes.apple.com/us/app/strava-running-and-cycling-gps/id426826309"
        },
        {
            "title": "Stripe",
            "hex": "008CDD",
            "source": "https://stripe.com/about/resources"
        },
        {
            "title": "strongSwan",
            "hex": "E00033",
            "source": "https://www.strongswan.org/images/"
        },
        {
            "title": "StubHub",
            "hex": "003168",
            "source": "http://www.stubhub.com"
        },
        {
            "title": "styled-components",
            "hex": "DB7093",
            "source": "https://www.styled-components.com/"
        },
        {
            "title": "StyleShare",
            "hex": "212121",
            "source": "https://www.stylesha.re/"
        },
        {
            "title": "Stylus",
            "hex": "333333",
            "source": "http://stylus-lang.com/img/stylus-logo.svg"
        },
        {
            "title": "Subaru",
            "hex": "013C74",
            "source": "https://commons.wikimedia.org/wiki/File:Subaru_logo.svg"
        },
        {
            "title": "Sublime Text",
            "hex": "FF9800",
            "source": "https://www.sublimetext.com/images/logo.svg"
        },
        {
            "title": "Subversion",
            "hex": "809CC9",
            "source": "http://subversion.apache.org/logo"
        },
        {
            "title": "Super User",
            "hex": "2EACE3",
            "source": "http://stackoverflow.com/company/logos"
        },
        {
            "title": "Suzuki",
            "hex": "E30613",
            "source": "https://www.suzuki.ie/"
        },
        {
            "title": "Svelte",
            "hex": "FF3E00",
            "source": "https://github.com/sveltejs/svelte/tree/master/site/static"
        },
        {
            "title": "SVG",
            "hex": "FFB13B",
            "source": "https://www.w3.org/2009/08/svg-logos.html"
        },
        {
            "title": "SVGO",
            "hex": "14B9FF",
            "source": "https://github.com/svg/svgo"
        },
        {
            "title": "Swagger",
            "hex": "85EA2D",
            "source": "https://swagger.io/swagger/media/assets/images/swagger_logo.svg"
        },
        {
            "title": "Swarm",
            "hex": "FFA633",
            "source": "https://foursquare.com/about/logos"
        },
        {
            "title": "Swift",
            "hex": "FA7343",
            "source": "https://developer.apple.com/develop/"
        },
        {
            "title": "Symantec",
            "hex": "FDB511",
            "source": "https://commons.wikimedia.org/wiki/File:Symantec_logo10.svg"
        },
        {
            "title": "Symfony",
            "hex": "000000",
            "source": "https://symfony.com/logo"
        },
        {
            "title": "Symphony",
            "hex": "0098FF",
            "source": "https://symphony.com/"
        },
        {
            "title": "Synology",
            "hex": "B6B5B6",
            "source": "https://www.synology.com/en-global/company/branding"
        },
        {
            "title": "T-Mobile",
            "hex": "E20074",
            "source": "https://www.t-mobile.com/"
        },
        {
            "title": "Tableau",
            "hex": "E97627",
            "source": "https://www.tableau.com/about/media-download-center"
        },
        {
            "title": "Tails",
            "hex": "56347C",
            "source": "https://tails.boum.org/contribute/how/promote/material/logo/"
        },
        {
            "title": "Tailwind CSS",
            "hex": "38B2AC",
            "source": "https://tailwindcss.com/"
        },
        {
            "title": "Talend",
            "hex": "1675BC",
            "source": "https://www.talend.com/"
        },
        {
            "title": "Tapas",
            "hex": "FFCE00",
            "source": "https://tapas.io/site/about#media"
        },
        {
            "title": "Tata",
            "hex": "486AAE",
            "source": "https://www.tata.com/"
        },
        {
            "title": "TeamSpeak",
            "hex": "2580C3",
            "source": "https://www.teamspeak.com/en/more/media-pack/"
        },
        {
            "title": "TeamViewer",
            "hex": "0E8EE9",
            "source": "https://www.teamviewer.com/resources/images/logos/teamviewer-logo-big.svg"
        },
        {
            "title": "TED",
            "hex": "E62B1E",
            "source": "https://www.ted.com/participate/organize-a-local-tedx-event/tedx-organizer-guide/branding-promotions/logo-and-design/your-tedx-logo"
        },
        {
            "title": "Teespring",
            "hex": "39ACE6",
            "source": "https://teespring.com"
        },
        {
            "title": "TELE5",
            "hex": "C2AD6F",
            "source": "https://www.tele5.de"
        },
        {
            "title": "Telegram",
            "hex": "2CA5E0",
            "source": "https://commons.wikimedia.org/wiki/File:Telegram_alternative_logo.svg"
        },
        {
            "title": "Tencent QQ",
            "hex": "EB1923",
            "source": "https://en.wikipedia.org/wiki/File:Tencent_QQ.svg#/media/File:Tencent_QQ.svg"
        },
        {
            "title": "Tencent Weibo",
            "hex": "20B8E5",
            "source": "http://t.qq.com/"
        },
        {
            "title": "TensorFlow",
            "hex": "FF6F00",
            "source": "https://www.tensorflow.org/extras/tensorflow_brand_guidelines.pdf"
        },
        {
            "title": "Teradata",
            "hex": "F37440",
            "source": "https://github.com/Teradata/teradata.github.io/"
        },
        {
            "title": "Terraform",
            "hex": "623CE4",
            "source": "https://www.hashicorp.com/brand#terraform"
        },
        {
            "title": "Tesla",
            "hex": "CC0000",
            "source": "http://www.teslamotors.com/en_GB/about"
        },
        {
            "title": "The Conversation",
            "hex": "D8352A",
            "source": "https://theconversation.com/republishing-guidelines"
        },
        {
            "title": "The Mighty",
            "hex": "D0072A",
            "source": "https://themighty.com/"
        },
        {
            "title": "The Models Resource",
            "hex": "3A75BD",
            "source": "https://www.models-resource.com/"
        },
        {
            "title": "The Movie Database",
            "hex": "01D277",
            "source": "https://www.themoviedb.org/about/logos-attribution"
        },
        {
            "title": "The Register",
            "hex": "FF0000",
            "source": "https://www.theregister.co.uk/"
        },
        {
            "title": "The Sounds Resource",
            "hex": "39BE6B",
            "source": "https://www.sounds-resource.com/"
        },
        {
            "title": "The Spriters Resource",
            "hex": "BE3939",
            "source": "https://www.spriters-resource.com/"
        },
        {
            "title": "The Washington Post",
            "hex": "231F20",
            "source": "https://www.washingtonpost.com/brand-studio/archive/"
        },
        {
            "title": "Threema",
            "hex": "3FE669",
            "source": "https://threema.ch/en/press"
        },
        {
            "title": "Thumbtack",
            "hex": "009FD9",
            "source": "https://www.thumbtack.com/press/media-resources/"
        },
        {
            "title": "Thunderbird",
            "hex": "0A84FF",
            "source": "https://demo.identihub.co/thunderbird"
        },
        {
            "title": "Tidal",
            "hex": "000000",
            "source": "https://tidal.com"
        },
        {
            "title": "Tide",
            "hex": "4050FB",
            "source": "https://www.tide.co/newsroom/"
        },
        {
            "title": "TikTok",
            "hex": "000000",
            "source": "https://tiktok.com"
        },
        {
            "title": "Timescale",
            "hex": "FDB515",
            "source": "https://www.timescale.com/"
        },
        {
            "title": "Tinder",
            "hex": "FF6B6B",
            "source": "http://www.gotinder.com/press"
        },
        {
            "title": "Todoist",
            "hex": "E44332",
            "source": "https://doist.com/press/"
        },
        {
            "title": "Toggl",
            "hex": "E01B22",
            "source": "https://toggl.com/media-toolkit"
        },
        {
            "title": "Tokyo Metro",
            "hex": "149DD3",
            "source": "https://en.wikipedia.org/wiki/File:TokyoMetro.svg"
        },
        {
            "title": "Tomorrowland",
            "hex": "000000",
            "source": "https://global.tomorrowland.com/"
        },
        {
            "title": "Topcoder",
            "hex": "29A8E0",
            "source": "http://topcoder.com/"
        },
        {
            "title": "Toptal",
            "hex": "3863A0",
            "source": "https://www.toptal.com/branding"
        },
        {
            "title": "Tor",
            "hex": "7E4798",
            "source": "https://github.com/TheTorProject/tor-media/tree/master/Onion%20Icon"
        },
        {
            "title": "Tor Browser",
            "hex": "7D4698",
            "source": "https://styleguide.torproject.org/brand-assets/"
        },
        {
            "title": "Toshiba",
            "hex": "FF0000",
            "source": "https://commons.wikimedia.org/wiki/File:Toshiba_logo.svg"
        },
        {
            "title": "Toyota",
            "hex": "282830",
            "source": "https://www.toyota.ie/world-of-toyota/articles-news-events/2020/new-brand-design.json"
        },
        {
            "title": "TrainerRoad",
            "hex": "E12726",
            "source": "https://www.trainerroad.com/"
        },
        {
            "title": "Trakt",
            "hex": "ED1C24",
            "source": "https://trakt.tv"
        },
        {
            "title": "Transport for Ireland",
            "hex": "113B92",
            "source": "https://tfl.gov.uk/"
        },
        {
            "title": "Transport for London",
            "hex": "00B274",
            "source": "https://www.transportforireland.ie/"
        },
        {
            "title": "Travis CI",
            "hex": "3EAAAF",
            "source": "https://travis-ci.com/logo"
        },
        {
            "title": "Treehouse",
            "hex": "5FCF80",
            "source": "https://teamtreehouse.com/about"
        },
        {
            "title": "Trello",
            "hex": "0079BF",
            "source": "https://trello.com/about/branding"
        },
        {
            "title": "Trend Micro",
            "hex": "D71921",
            "source": "https://www.trendmicro.com/"
        },
        {
            "title": "Tripadvisor",
            "hex": "34E0A1",
            "source": "https://tripadvisor.mediaroom.com/logo-guidelines"
        },
        {
            "title": "Trove",
            "hex": "609540",
            "source": "https://trove.nla.gov.au/"
        },
        {
            "title": "Trulia",
            "hex": "53B50A",
            "source": "http://www.trulia.com"
        },
        {
            "title": "Trusted Shops",
            "hex": "FFDC0F",
            "source": "https://brand.trustedshops.com/d/dorIFVeUmcN9/corporate-design"
        },
        {
            "title": "Trustpilot",
            "hex": "00B67A",
            "source": "https://support.trustpilot.com/hc/en-us/articles/206289947-Trustpilot-Brand-Assets-Style-Guide"
        },
        {
            "title": "Try It Online",
            "hex": "303030",
            "source": "https://tio.run/"
        },
        {
            "title": "TUI",
            "hex": "70CBF4",
            "source": "https://www.tuiholidays.ie/"
        },
        {
            "title": "Tumblr",
            "hex": "36465D",
            "source": "https://www.tumblr.com/logo"
        },
        {
            "title": "TuneIn",
            "hex": "14D8CC",
            "source": "https://cms.tunein.com/press/"
        },
        {
            "title": "TurboSquid",
            "hex": "FF8135",
            "source": "https://www.brand.turbosquid.com/"
        },
        {
            "title": "Turkish Airlines",
            "hex": "C70A0C",
            "source": "https://www.turkishairlines.com/tr-int/basin-odasi/logo-arsivi/index.html"
        },
        {
            "title": "Twilio",
            "hex": "F22F46",
            "source": "https://www.twilio.com/company/brand"
        },
        {
            "title": "Twitch",
            "hex": "9146FF",
            "source": "https://brand.twitch.tv"
        },
        {
            "title": "Twitter",
            "hex": "1DA1F2",
            "source": "https://brand.twitter.com"
        },
        {
            "title": "Twoo",
            "hex": "FF7102",
            "source": "http://www.twoo.com/about/press"
        },
        {
            "title": "TypeScript",
            "hex": "007ACC",
            "source": "https://github.com/remojansen/logo.ts"
        },
        {
            "title": "TYPO3",
            "hex": "FF8700",
            "source": "https://typo3.com/fileadmin/assets/typo3logos/typo3_bullet_01.svg"
        },
        {
            "title": "Uber",
            "hex": "000000",
            "source": "https://www.uber.com/media/"
        },
        {
            "title": "Uber Eats",
            "hex": "5FB709",
            "source": "https://about.ubereats.com/en/logo/"
        },
        {
            "title": "Ubiquiti",
            "hex": "0559C9",
            "source": "https://www.ui.com/marketing/#logos"
        },
        {
            "title": "Ubisoft",
            "hex": "000000",
            "source": "https://www.ubisoft.com/en-US/company/overview.aspx"
        },
        {
            "title": "uBlock Origin",
            "hex": "800000",
            "source": "https://github.com/gorhill/uBlock/blob/master/src/img/ublock.svg"
        },
        {
            "title": "Ubuntu",
            "hex": "E95420",
            "source": "https://design.ubuntu.com/brand/ubuntu-logo/"
        },
        {
            "title": "Udacity",
            "hex": "01B3E3",
            "source": "https://www.udacity.com"
        },
        {
            "title": "Udemy",
            "hex": "EC5252",
            "source": "https://about.udemy.com/newbrand/"
        },
        {
            "title": "UIkit",
            "hex": "2396F3",
            "source": "https://getuikit.com"
        },
        {
            "title": "Ulule",
            "hex": "18A5D6",
            "source": "https://ulule.frontify.com/d/EX3dK8qsXgqh/branding-guidelines"
        },
        {
            "title": "Umbraco",
            "hex": "00BEC1",
            "source": "https://umbraco.com/"
        },
        {
            "title": "Unicode",
            "hex": "5455FE",
            "source": "https://en.wikipedia.org/wiki/Unicode"
        },
        {
            "title": "Unilever",
            "hex": "1F36C7",
            "source": "https://www.hul.co.in/"
        },
        {
            "title": "United Airlines",
            "hex": "002244",
            "source": "https://en.wikipedia.org/wiki/File:United_Airlines_Logo.svg"
        },
        {
            "title": "Unity",
            "hex": "000000",
            "source": "https://unity.com/"
        },
        {
            "title": "Unreal Engine",
            "hex": "313131",
            "source": "https://www.unrealengine.com/en-US/branding"
        },
        {
            "title": "Unsplash",
            "hex": "000000",
            "source": "https://unsplash.com/"
        },
        {
            "title": "Untangle",
            "hex": "68BD49",
            "source": "https://www.untangle.com/company-overview/"
        },
        {
            "title": "Untappd",
            "hex": "FFC000",
            "source": "https://untappd.com/"
        },
        {
            "title": "UpLabs",
            "hex": "3930D8",
            "source": "https://www.uplabs.com/"
        },
        {
            "title": "Uploaded",
            "hex": "0E70CB",
            "source": "https://www.uploaded.net"
        },
        {
            "title": "Upwork",
            "hex": "6FDA44",
            "source": "https://www.upwork.com/press/"
        },
        {
            "title": "V",
            "hex": "5D87BF",
            "source": "https://github.com/vlang/v-logo"
        },
        {
            "title": "V8",
            "hex": "4B8BF5",
            "source": "https://v8.dev/logo"
        },
        {
            "title": "Vagrant",
            "hex": "1563FF",
            "source": "https://www.hashicorp.com/brand#vagrant"
        },
        {
            "title": "Valve",
            "hex": "F74843",
            "source": "https://www.valvesoftware.com/"
        },
        {
            "title": "Vauxhall",
            "hex": "9F363D",
            "source": "https://www.vauxhall.co.uk/microapps/vxr/corsa-vxr/"
        },
        {
            "title": "vBulletin",
            "hex": "184D66",
            "source": "https://commons.wikimedia.org/wiki/File:VBulletin.svg"
        },
        {
            "title": "Veeam",
            "hex": "00B336",
            "source": "https://www.veeam.com/newsroom/veeam-graphics.html"
        },
        {
            "title": "Venmo",
            "hex": "3D95CE",
            "source": "https://venmo.com/about/brand/"
        },
        {
            "title": "Vercel",
            "hex": "000000",
            "source": "https://vercel.com/design"
        },
        {
            "title": "Veritas",
            "hex": "B1181E",
            "source": "https://my.veritas.com/cs/groups/partner/documents/styleguide/mdaw/mdq5/~edisp/tus3cpeapp3855186572.pdf"
        },
        {
            "title": "Verizon",
            "hex": "CD040B",
            "source": "https://www.verizondigitalmedia.com/about/logo-usage/"
        },
        {
            "title": "vFairs",
            "hex": "EF4678",
            "source": "https://www.vfairs.com/"
        },
        {
            "title": "Viadeo",
            "hex": "F88D2D",
            "source": "http://corporate.viadeo.com/en/media/resources"
        },
        {
            "title": "Viber",
            "hex": "665CAC",
            "source": "https://www.viber.com/brand-center/"
        },
        {
            "title": "Vim",
            "hex": "019733",
            "source": "https://commons.wikimedia.org/wiki/File:Vimlogo.svg"
        },
        {
            "title": "Vimeo",
            "hex": "1AB7EA",
            "source": "https://vimeo.com/about/brand_guidelines"
        },
        {
            "title": "Vine",
            "hex": "11B48A",
            "source": "https://vine.co/logo"
        },
        {
            "title": "Virb",
            "hex": "0093DA",
            "source": "http://virb.com/about"
        },
        {
            "title": "VirtualBox",
            "hex": "183A61",
            "source": "https://commons.wikimedia.org/wiki/File:Virtualbox_logo.png"
        },
        {
            "title": "VirusTotal",
            "hex": "394EFF",
            "source": "https://www.virustotal.com/"
        },
        {
            "title": "Visa",
            "hex": "142787",
            "source": "https://commons.wikimedia.org/wiki/File:Visa_2014_logo_detail.svg"
        },
        {
            "title": "Visual Studio",
            "hex": "5C2D91",
            "source": "https://visualstudio.microsoft.com/"
        },
        {
            "title": "Visual Studio Code",
            "hex": "007ACC",
            "source": "https://commons.wikimedia.org/wiki/File:Visual_Studio_Code_1.35_icon.svg"
        },
        {
            "title": "Vivaldi",
            "hex": "EF3939",
            "source": "https://vivaldi.com/press/"
        },
        {
            "title": "Vivino",
            "hex": "AA1329",
            "source": "https://www.vivino.com/press"
        },
        {
            "title": "VK",
            "hex": "4680C2",
            "source": "https://vk.com/brand"
        },
        {
            "title": "VLC media player",
            "hex": "FF8800",
            "source": "http://git.videolan.org/?p=vlc.git;a=tree;f=extras/package/macosx/asset_sources"
        },
        {
            "title": "VMware",
            "hex": "607078",
            "source": "https://myvmware.workspaceair.com/"
        },
        {
            "title": "Vodafone",
            "hex": "E60000",
            "source": "https://web.vodafone.com.eg/"
        },
        {
            "title": "Volkswagen",
            "hex": "151F5D",
            "source": "https://www.volkswagen.ie/"
        },
        {
            "title": "Volvo",
            "hex": "003057",
            "source": "https://www.media.volvocars.com/global/en-gb/logos"
        },
        {
            "title": "VSCO",
            "hex": "000000",
            "source": "https://vsco.co/about/press/vsco-releases-redesigned-mobile-app"
        },
        {
            "title": "Vue.js",
            "hex": "4FC08D",
            "source": "https://github.com/vuejs/art"
        },
        {
            "title": "Vuetify",
            "hex": "1867C0",
            "source": "https://vuetifyjs.com/"
        },
        {
            "title": "Vulkan",
            "hex": "AC162C",
            "source": "https://www.khronos.org/legal/trademarks/"
        },
        {
            "title": "Vultr",
            "hex": "007BFC",
            "source": "https://www.vultr.com/company/brand-assets/"
        },
        {
            "title": "W3C",
            "hex": "005A9C",
            "source": "https://www.w3.org/Consortium/Legal/logo-usage-20000308"
        },
        {
<<<<<<< HEAD
            "title": "Wagtail",
            "hex": "43B1B0",
            "source": "https://github.com/wagtail/wagtail/blob/e3e46e23b780aa2b1b521de081cb81872f77466d/wagtail/admin/static_src/wagtailadmin/images/wagtail-logo.svg"
=======
            "title": "WakaTime",
            "hex": "000000",
            "source": "https://wakatime.com/legal/logos-and-trademark-usage"
>>>>>>> 24f3ebc6
        },
        {
            "title": "Warner Bros.",
            "hex": "004DB4",
            "source": "https://www.warnerbros.com/"
        },
        {
            "title": "Wattpad",
            "hex": "F68D12",
            "source": "https://www.wattpad.com/press/#assets"
        },
        {
            "title": "Waze",
            "hex": "333665",
            "source": "https://www.waze.com/"
        },
        {
            "title": "Wear OS",
            "hex": "4285F4",
            "source": "https://partnermarketinghub.withgoogle.com/#/brands/"
        },
        {
            "title": "Weasyl",
            "hex": "990000",
            "source": "https://www.weasyl.com/"
        },
        {
            "title": "WebAssembly",
            "hex": "654FF0",
            "source": "https://webassembly.org/"
        },
        {
            "title": "WebAuthn",
            "hex": "3423A6",
            "source": "https://github.com/apowers313/webauthn-logos"
        },
        {
            "title": "webcomponents.org",
            "hex": "29ABE2",
            "source": "https://www.webcomponents.org/"
        },
        {
            "title": "WebGL",
            "hex": "990000",
            "source": "https://www.khronos.org/legal/trademarks/"
        },
        {
            "title": "Webmin",
            "hex": "7DA0D0",
            "source": "https://github.com/webmin/webmin"
        },
        {
            "title": "WebMoney",
            "hex": "036CB5",
            "source": "https://www.webmoney.ru/rus/developers/logos.shtml"
        },
        {
            "title": "Webpack",
            "hex": "8DD6F9",
            "source": "https://webpack.js.org/branding/"
        },
        {
            "title": "WebRTC",
            "hex": "333333",
            "source": "https://webrtc.org/press/"
        },
        {
            "title": "WebStorm",
            "hex": "000000",
            "source": "https://www.jetbrains.com/company/brand/logos/"
        },
        {
            "title": "WeChat",
            "hex": "7BB32E",
            "source": "https://worldvectorlogo.com/logo/wechat-3"
        },
        {
            "title": "WEMO",
            "hex": "72D44C",
            "source": "https://commons.wikimedia.org/wiki/File:WeMoApp.svg"
        },
        {
            "title": "WhatsApp",
            "hex": "25D366",
            "source": "https://www.whatsappbrand.com"
        },
        {
            "title": "When I Work",
            "hex": "51A33D",
            "source": "https://wheniwork.com/"
        },
        {
            "title": "WhiteSource",
            "hex": "161D4E",
            "source": "https://www.whitesourcesoftware.com/whitesource-media-kit/"
        },
        {
            "title": "Wii",
            "hex": "8B8B8B",
            "source": "https://de.wikipedia.org/wiki/Datei:WiiU.svg"
        },
        {
            "title": "Wii U",
            "hex": "8B8B8B",
            "source": "https://de.wikipedia.org/wiki/Datei:WiiU.svg"
        },
        {
            "title": "Wikimedia Commons",
            "hex": "006699",
            "source": "https://commons.wikimedia.org/wiki/File:Commons-logo.svg"
        },
        {
            "title": "Wikipedia",
            "hex": "000000",
            "source": "https://en.wikipedia.org/wiki/Logo_of_Wikipedia"
        },
        {
            "title": "Windows",
            "hex": "0078D6",
            "source": "https://commons.wikimedia.org/wiki/File:Windows_10_Logo.svg"
        },
        {
            "title": "Windows 95",
            "hex": "008080",
            "source": "https://en.wikipedia.org/wiki/Windows_95"
        },
        {
            "title": "Windows XP",
            "hex": "003399",
            "source": "https://commons.wikimedia.org/wiki/File:Windows_logo_-_2002%E2%80%932012_(Multicolored).svg"
        },
        {
            "title": "Wire",
            "hex": "000000",
            "source": "http://brand.wire.com"
        },
        {
            "title": "WireGuard",
            "hex": "88171A",
            "source": "https://www.wireguard.com/img/wireguard.svg"
        },
        {
            "title": "Wish",
            "hex": "2FB7EC",
            "source": "https://wish.com/"
        },
        {
            "title": "Wistia",
            "hex": "54BBFF",
            "source": "https://wistia.com/about/assets"
        },
        {
            "title": "Wix",
            "hex": "0C6EFC",
            "source": "http://www.wix.com/about/design-assets"
        },
        {
            "title": "Wizz Air",
            "hex": "C6007E",
            "source": "https://wizzair.com/en-gb/information-and-services/about-us/press-office/logos"
        },
        {
            "title": "Wolfram",
            "hex": "DD1100",
            "source": "http://company.wolfram.com/press-center/wolfram-corporate/"
        },
        {
            "title": "Wolfram Language",
            "hex": "DD1100",
            "source": "http://company.wolfram.com/press-center/language/"
        },
        {
            "title": "Wolfram Mathematica",
            "hex": "DD1100",
            "source": "http://company.wolfram.com/press-center/mathematica/"
        },
        {
            "title": "Woo",
            "hex": "96588A",
            "source": "https://woocommerce.com/style-guide/"
        },
        {
            "title": "WooCommerce",
            "hex": "96588A",
            "source": "https://woocommerce.com/style-guide/"
        },
        {
            "title": "WordPress",
            "hex": "21759B",
            "source": "https://wordpress.org/about/logos"
        },
        {
            "title": "Workplace",
            "hex": "20252D",
            "source": "https://en.facebookbrand.com/"
        },
        {
            "title": "World Health Organization",
            "hex": "0093D5",
            "source": "https://www.who.int/"
        },
        {
            "title": "WP Engine",
            "hex": "40BAC8",
            "source": "https://wpengine.com/"
        },
        {
            "title": "WP Rocket",
            "hex": "F56640",
            "source": "https://wp-rocket.me/"
        },
        {
            "title": "write.as",
            "hex": "5BC4EE",
            "source": "https://write.as/brand"
        },
        {
            "title": "WWE",
            "hex": "000000",
            "source": "https://commons.wikimedia.org/wiki/File:WWE_Network_logo.svg"
        },
        {
            "title": "X-Pack",
            "hex": "005571",
            "source": "https://www.elastic.co/brand"
        },
        {
            "title": "X.Org",
            "hex": "F28834",
            "source": "https://upload.wikimedia.org/wikipedia/commons/9/90/X.Org_Logo.svg"
        },
        {
            "title": "Xamarin",
            "hex": "3498DB",
            "source": "https://github.com/dotnet/swag/tree/master/xamarin"
        },
        {
            "title": "XAML",
            "hex": "0C54C2",
            "source": "https://github.com/microsoft/microsoft-ui-xaml/issues/1185"
        },
        {
            "title": "XAMPP",
            "hex": "FB7A24",
            "source": "https://www.apachefriends.org/en/"
        },
        {
            "title": "Xbox",
            "hex": "107C10",
            "source": "http://mspartner-public.sharepoint.com/XBOX%20Games/Xbox%20logo's%20+%20Guidelines/Xbox%20Live/Xbox_Live_Guidelines_10-4-13.pdf"
        },
        {
            "title": "Xcode",
            "hex": "1575F9",
            "source": "https://developer.apple.com/develop/"
        },
        {
            "title": "XDA Developers",
            "hex": "F59812",
            "source": "https://www.xda-developers.com/"
        },
        {
            "title": "Xero",
            "hex": "13B5EA",
            "source": "https://www.xero.com/uk/about/media/downloads"
        },
        {
            "title": "XFCE",
            "hex": "2284F2",
            "source": "https://www.xfce.org/download#artwork"
        },
        {
            "title": "Xiaomi",
            "hex": "FA6709",
            "source": "https://www.mi.com/global"
        },
        {
            "title": "Xing",
            "hex": "006567",
            "source": "https://dev.xing.com/logo_rules"
        },
        {
            "title": "XMPP",
            "hex": "002B5C",
            "source": "https://commons.wikimedia.org/wiki/File:XMPP_logo.svg"
        },
        {
            "title": "XRP",
            "hex": "25A768",
            "source": "https://xrpl.org/"
        },
        {
            "title": "XSplit",
            "hex": "0095DE",
            "source": "https://www.xsplit.com/presskit"
        },
        {
            "title": "Y Combinator",
            "hex": "F0652F",
            "source": "https://www.ycombinator.com/press/"
        },
        {
            "title": "Yahoo!",
            "hex": "6001D2",
            "source": "https://yahoo.com/"
        },
        {
            "title": "Yamaha Corporation",
            "hex": "4B1E78",
            "source": "https://www.yamaha.com/en/"
        },
        {
            "title": "Yamaha Motor Corporation",
            "hex": "E60012",
            "source": "https://en.wikipedia.org/wiki/Yamaha_Motor_Company"
        },
        {
            "title": "Yammer",
            "hex": "106EBE",
            "source": "https://developer.microsoft.com/en-us/fabric#/styles/web/colors/products"
        },
        {
            "title": "Yandex",
            "hex": "FF0000",
            "source": "https://yandex.com/company/general_info/logotype_rules"
        },
        {
            "title": "Yarn",
            "hex": "2C8EBB",
            "source": "https://github.com/yarnpkg/assets"
        },
        {
            "title": "Yelp",
            "hex": "D32323",
            "source": "http://www.yelp.com/brand"
        },
        {
            "title": "Yoast",
            "hex": "A4286A",
            "source": "https://yoast.com/media/logo/"
        },
        {
            "title": "YouTube",
            "hex": "FF0000",
            "source": "https://www.youtube.com/yt/about/brand-resources/#logos-icons-colors"
        },
        {
            "title": "YouTube Gaming",
            "hex": "FF0000",
            "source": "https://gaming.youtube.com/"
        },
        {
            "title": "YouTube Music",
            "hex": "FF0000",
            "source": "https://partnermarketinghub.withgoogle.com/#/brands/"
        },
        {
            "title": "YouTube Studio",
            "hex": "FF0000",
            "source": "https://www.youtube.com/"
        },
        {
            "title": "YouTube TV",
            "hex": "FF0000",
            "source": "https://play.google.com/store/apps/details?id=com.google.android.apps.youtube.unplugged"
        },
        {
            "title": "Z-Wave",
            "hex": "1B365D",
            "source": "https://www.z-wave.com/"
        },
        {
            "title": "Zalando",
            "hex": "FF6900",
            "source": "https://www.zalando.co.uk/"
        },
        {
            "title": "Zapier",
            "hex": "FF4A00",
            "source": "https://zapier.com/about/brand"
        },
        {
            "title": "ZDF",
            "hex": "FA7D19",
            "source": "https://www.zdf.de/"
        },
        {
            "title": "Zend",
            "hex": "0679EA",
            "source": "https://www.zend.com/"
        },
        {
            "title": "Zend Framework",
            "hex": "68B604",
            "source": "https://framework.zend.com/"
        },
        {
            "title": "Zendesk",
            "hex": "03363D",
            "source": "https://www.zendesk.com/company/brand-assets/#logo"
        },
        {
            "title": "ZeroMQ",
            "hex": "DF0000",
            "source": "https://github.com/zeromq/zeromq.org/blob/master/static/safari-pinned-tab.svg"
        },
        {
            "title": "Zerply",
            "hex": "9DBC7A",
            "source": "https://zerply.com/about/resources"
        },
        {
            "title": "Zhihu",
            "hex": "0084FF",
            "source": "https://www.zhihu.com/"
        },
        {
            "title": "Zigbee",
            "hex": "EB0443",
            "source": "https://zigbeealliance.org/solution/zigbee/"
        },
        {
            "title": "Zillow",
            "hex": "0074E4",
            "source": "http://zillow.mediaroom.com/logos"
        },
        {
            "title": "Zingat",
            "hex": "009CFB",
            "source": "https://www.zingat.com/kurumsal-logolar"
        },
        {
            "title": "Zoom",
            "hex": "2D8CFF",
            "source": "https://zoom.us/brandguidelines"
        },
        {
            "title": "Zorin",
            "hex": "0CC1F3",
            "source": "https://zorinos.com/press/"
        },
        {
            "title": "Zulip",
            "hex": "52C2AF",
            "source": "https://github.com/zulip/zulip/"
        }
    ]
}<|MERGE_RESOLUTION|>--- conflicted
+++ resolved
@@ -6811,15 +6811,14 @@
             "source": "https://www.w3.org/Consortium/Legal/logo-usage-20000308"
         },
         {
-<<<<<<< HEAD
             "title": "Wagtail",
             "hex": "43B1B0",
             "source": "https://github.com/wagtail/wagtail/blob/e3e46e23b780aa2b1b521de081cb81872f77466d/wagtail/admin/static_src/wagtailadmin/images/wagtail-logo.svg"
-=======
+        },
+        {
             "title": "WakaTime",
             "hex": "000000",
             "source": "https://wakatime.com/legal/logos-and-trademark-usage"
->>>>>>> 24f3ebc6
         },
         {
             "title": "Warner Bros.",
