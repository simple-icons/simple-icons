{
    "icons": [
        {
            "title": ".NET",
            "hex": "5C2D91",
            "source": "https://docs.microsoft.com/en-us/dotnet/images/hub/net.svg"
        },
        {
            "title": "1Password",
            "hex": "0094F5",
            "source": "https://1password.com/press/"
        },
        {
            "title": "500px",
            "hex": "0099E5",
            "source": "https://about.500px.com/press"
        },
        {
            "title": "ABB RobotStudio",
            "hex": "FF9E0F",
            "source": "https://new.abb.com/products/robotics/en/robotstudio/downloads"
        },
        {
            "title": "About.me",
            "hex": "00A98F",
            "source": "https://about.me/assets"
        },
        {
            "title": "Abstract",
            "hex": "191A1B",
            "source": "https://www.abstract.com/about/"
        },
        {
            "title": "Academia",
            "hex": "41454A",
            "source": "https://www.academia.edu/"
        },
        {
            "title": "Accusoft",
            "hex": "A9225C",
            "source": "https://company-39138.frontify.com/d/7EKFm12NQSa8/accusoft-corporation-style-guide#/style-guide/logo"
        },
        {
            "title": "ACM",
            "hex": "0085CA",
            "source": "http://identitystandards.acm.org/"
        },
        {
            "title": "ActiGraph",
            "hex": "0B2C4A",
            "source": "http://www.actigraphcorp.com/"
        },
        {
            "title": "Activision",
            "hex": "000000",
            "source": "https://www.activision.com/"
        },
        {
            "title": "AddThis",
            "hex": "FF6550",
            "source": "http://www.addthis.com/"
        },
        {
            "title": "AdGuard",
            "hex": "66B574",
            "source": "https://adguard.com/en/contribute.html"
        },
        {
            "title": "Adobe",
            "hex": "FF0000",
            "source": "https://www.adobe.com/"
        },
        {
            "title": "Adobe Acrobat Reader",
            "hex": "EE3F24",
            "source": "https://wwwimages2.adobe.com/etc/clientlibs/beagle/ace/source/font/aceui-fonts.svg"
        },
        {
            "title": "Adobe After Effects",
            "hex": "D291FF",
            "source": "https://wwwimages2.adobe.com/etc/clientlibs/beagle/ace/source/font/aceui-fonts.svg"
        },
        {
            "title": "Adobe Audition",
            "hex": "00E4BB",
            "source": "https://helpx.adobe.com/content/dam/help/mnemonics/au_cc_app_RGB.svg"
        },
        {
            "title": "Adobe Creative Cloud",
            "hex": "D41818",
            "source": "https://www.adobe.io/apis/creativecloud/creativesdk/docs/websdk/adobe-creative-sdk-for-web_master/branding-guidelines.html"
        },
        {
            "title": "Adobe Dreamweaver",
            "hex": "35FA00",
            "source": "https://wwwimages2.adobe.com/etc/clientlibs/beagle/ace/source/font/aceui-fonts.svg"
        },
        {
            "title": "Adobe Illustrator",
            "hex": "FF7C00",
            "source": "https://wwwimages2.adobe.com/etc/clientlibs/beagle/ace/source/font/aceui-fonts.svg"
        },
        {
            "title": "Adobe InDesign",
            "hex": "FD3F93",
            "source": "https://wwwimages2.adobe.com/etc/clientlibs/beagle/ace/source/font/aceui-fonts.svg"
        },
        {
            "title": "Adobe Lightroom CC",
            "hex": "3DF0F0",
            "source": "https://www.adobe.com/products/photoshop-lightroom.html"
        },
        {
            "title": "Adobe Lightroom Classic",
            "hex": "ADD5EC",
            "source": "https://www.adobe.com/products/photoshop-lightroom-classic.html"
        },
        {
            "title": "Adobe PhoneGap",
            "hex": "27A1C5",
            "source": "https://phonegap.com/about/logos/"
        },
        {
            "title": "Adobe Photoshop",
            "hex": "00C8FF",
            "source": "https://wwwimages2.adobe.com/etc/clientlibs/beagle/ace/source/font/aceui-fonts.svg"
        },
        {
            "title": "Adobe Premiere",
            "hex": "EA77FF",
            "source": "https://helpx.adobe.com/content/dam/help/mnemonics/pr_cc_app_RGB.svg"
        },
        {
            "title": "Adobe Typekit",
            "hex": "87EC00",
            "source": "https://helpx.adobe.com/content/dam/help/mnemonics/tk_appicon_RGB.svg"
        },
        {
            "title": "Adobe XD",
            "hex": "FF2BC2",
            "source": "https://www.adobe.com/products/xd.html"
        },
        {
            "title": "Airbnb",
            "hex": "FF5A5F",
            "source": "https://www.airbnb.com"
        },
        {
            "title": "AirPlay Audio",
            "hex": "000000",
            "source": "https://developer.apple.com/design/human-interface-guidelines/airplay/overview/icons/"
        },
        {
            "title": "AirPlay Video",
            "hex": "000000",
            "source": "https://developer.apple.com/design/human-interface-guidelines/airplay/overview/icons/"
        },
        {
            "title": "Airtable",
            "hex": "18BFFF",
            "source": "https://airtable.com/press"
        },
        {
            "title": "Algolia",
            "hex": "5468FF",
            "source": "https://www.algolia.com/press/?section=brand-guidelines"
        },
        {
            "title": "Alipay",
            "hex": "00A1E9",
            "source": "https://gw.alipayobjects.com/os/rmsportal/trUJZfSrlnRCcFgfZGjD.ai"
        },
        {
            "title": "AlliedModders",
            "hex": "1578D3",
            "source": "https://forums.alliedmods.net/index.php"
        },
        {
            "title": "AlloCiné",
            "hex": "FECC00",
            "source": "http://www.allocine.fr/favicon.ico"
        },
        {
            "title": "Amazon",
            "hex": "FF9900",
            "source": "https://worldvectorlogo.com/logo/amazon-icon"
        },
        {
            "title": "Amazon Alexa",
            "hex": "00CAFF",
            "source": "https://developer.amazon.com/docs/alexa-voice-service/logo-and-brand.html"
        },
        {
            "title": "Amazon AWS",
            "hex": "232F3E",
            "source": "https://upload.wikimedia.org/wikipedia/commons/9/93/Amazon_Web_Services_Logo.svg"
        },
        {
            "title": "Amazon Lumberyard",
            "hex": "67459B",
            "source": "https://github.com/aws/lumberyard"
        },
        {
            "title": "AMD",
            "hex": "ED1C24",
            "source": "https://subscriptions.amd.com/greatpower/img/amd-logo-black.svg"
        },
        {
            "title": "American Express",
            "hex": "2E77BC",
            "source": "https://commons.wikimedia.org/wiki/File:American_Express_logo.svg"
        },
        {
            "title": "Anaconda",
            "hex": "42B029",
            "source": "https://www.anaconda.com/media-kit/"
        },
        {
            "title": "Analogue",
            "hex": "1A1A1A",
            "source": "https://www.analogue.co/"
        },
        {
            "title": "Anchor",
            "hex": "8940FA",
            "source": "https://anchor.fm/"
        },
        {
            "title": "Android",
            "hex": "3DDC84",
            "source": "https://developer.android.com/distribute/marketing-tools/brand-guidelines"
        },
        {
            "title": "AngelList",
            "hex": "000000",
            "source": "https://angel.co/logo"
        },
        {
            "title": "Angular",
            "hex": "DD0031",
            "source": "https://angular.io/assets/images/logos/angular/angular_solidBlack.svg"
        },
        {
            "title": "Angular Universal",
            "hex": "00ACC1",
            "source": "https://angular.io/presskit"
        },
        {
            "title": "Ansible",
            "hex": "EE0000",
            "source": "https://www.ansible.com/logos"
        },
        {
            "title": "Apache",
            "hex": "D22128",
            "source": "https://www.apache.org/foundation/press/kit/"
        },
        {
            "title": "Apache Airflow",
            "hex": "007A88",
            "source": "https://github.com/apache/airflow/tree/master/docs/img/logos"
        },
        {
            "title": "Apache Ant",
            "hex": "A81C7D",
            "source": "https://commons.wikimedia.org/wiki/File:Apache-Ant-logo.svg"
        },
        {
            "title": "Apache Cordova",
            "hex": "E8E8E8",
            "source": "https://cordova.apache.org/artwork/"
        },
        {
            "title": "Apache Flink",
            "hex": "E6526F",
            "source": "https://flink.apache.org/material.html"
        },
        {
            "title": "Apache Kafka",
            "hex": "000000",
            "source": "https://commons.wikimedia.org/wiki/File:Apache_kafka.svg"
        },
        {
            "title": "Apache NetBeans IDE",
            "hex": "1B6AC6",
            "source": "https://netbeans.apache.org/images/"
        },
        {
            "title": "Apache OpenOffice",
            "hex": "0E85CD",
            "source": "https://www.openoffice.org/marketing/art/galleries/logos/index.html"
        },
        {
            "title": "Apache Pulsar",
            "hex": "188FFF",
            "source": "https://pulsar.apache.org/"
        },
        {
            "title": "Apache RocketMQ",
            "hex": "D77310",
            "source": "https://rocketmq.apache.org/"
        },
        {
            "title": "Apache Spark",
            "hex": "E25A1C",
            "source": "https://spark.apache.org/images/"
        },
        {
            "title": "Apple",
            "hex": "999999",
            "source": "https://worldvectorlogo.com/logo/apple"
        },
        {
            "title": "Apple Music",
            "hex": "000000",
            "source": "https://www.apple.com/itunes/marketing-on-music/identity-guidelines.html#apple-music-icon"
        },
        {
            "title": "Apple Pay",
            "hex": "000000",
            "source": "https://developer.apple.com/apple-pay/marketing/"
        },
        {
            "title": "Apple Podcasts",
            "hex": "9933CC",
            "source": "https://www.apple.com/itunes/marketing-on-podcasts/identity-guidelines.html#apple-podcasts-icon"
        },
        {
            "title": "AppVeyor",
            "hex": "00B3E0",
            "source": "https://commons.wikimedia.org/wiki/File:Appveyor_logo.svg"
        },
        {
            "title": "ARAL",
            "hex": "0063CB",
            "source": "https://upload.wikimedia.org/wikipedia/commons/6/60/Aral_Logo.svg"
        },
        {
            "title": "Arch Linux",
            "hex": "1793D1",
            "source": "https://www.archlinux.org/art/"
        },
        {
            "title": "Archive of Our Own",
            "hex": "990000",
            "source": "https://archiveofourown.org/"
        },
        {
            "title": "Arduino",
            "hex": "00979D",
            "source": "https://cdn.arduino.cc/projecthub/img/Arduino-logo.svg"
        },
        {
            "title": "ArtStation",
            "hex": "13AFF0",
            "source": "https://www.artstation.com/about/logo"
        },
        {
            "title": "arXiv",
            "hex": "B31B1B",
            "source": "https://static.arxiv.org/static/base/0.15.2/images/arxiv-logo-web.svg"
        },
        {
            "title": "Asana",
            "hex": "273347",
            "source": "https://asana.com/styles"
        },
        {
            "title": "Asciidoctor",
            "hex": "E40046",
            "source": "https://github.com/asciidoctor/brand"
        },
        {
            "title": "asciinema",
            "hex": "D40000",
            "source": "https://github.com/asciinema/asciinema-logo"
        },
        {
            "title": "AT&T",
            "hex": "00A8E0",
            "source": "https://commons.wikimedia.org/wiki/File:AT%26T_logo_2016.svg"
        },
        {
            "title": "Atlassian",
            "hex": "0052CC",
            "source": "https://atlassian.design/guidelines/brand/logos-1"
        },
        {
            "title": "Atom",
            "hex": "66595C",
            "source": "https://commons.wikimedia.org/wiki/File:Atom_editor_logo.svg"
        },
        {
            "title": "Audi",
            "hex": "BB0A30",
            "source": "https://www.audi.com/ci/en/intro/basics/rings.html"
        },
        {
            "title": "Audible",
            "hex": "F8991C",
            "source": "https://commons.wikimedia.org/wiki/File:Audible_logo.svg"
        },
        {
            "title": "Audiomack",
            "hex": "FFA200",
            "source": "https://styleguide.audiomack.com/"
        },
        {
            "title": "Aurelia",
            "hex": "ED2B88",
            "source": "https://aurelia.io/"
        },
        {
            "title": "Auth0",
            "hex": "EB5424",
            "source": "https://styleguide.auth0.com"
        },
        {
            "title": "Authy",
            "hex": "EC1C24",
            "source": "https://authy.com/"
        },
        {
            "title": "Automatic",
            "hex": "7D8084",
            "source": "https://www.automatic.com/press"
        },
        {
            "title": "Autotask",
            "hex": "E51937",
            "source": "https://www.autotask.com/branding"
        },
        {
            "title": "Aventrix",
            "hex": "0099DD",
            "source": "https://www.aventrix.com/press"
        },
        {
            "title": "awesomeWM",
            "hex": "535D6C",
            "source": "https://awesomewm.org/"
        },
        {
            "title": "Azure Artifacts",
            "hex": "CB2E6D",
            "source": "https://azure.microsoft.com/en-us/services/devops/artifacts/"
        },
        {
            "title": "Azure DevOps",
            "hex": "0078D7",
            "source": "http://azure.com/devops"
        },
        {
            "title": "Azure Pipelines",
            "hex": "2560E0",
            "source": "https://github.com/vscode-icons/vscode-icons/pull/1741"
        },
        {
            "title": "Babel",
            "hex": "F9DC3E",
            "source": "https://babeljs.io/"
        },
        {
            "title": "Baidu",
            "hex": "2319DC",
            "source": "https://en.wikipedia.org/wiki/File:Baidu.svg"
        },
        {
            "title": "Bamboo",
            "hex": "0052CC",
            "source": "https://www.atlassian.design/guidelines/marketing/resources/logo-files"
        },
        {
            "title": "Bancontact",
            "hex": "005498",
            "source": "https://www.bancontact.com/en/promotion-material/guidelines-logo"
        },
        {
            "title": "Bandcamp",
            "hex": "408294",
            "source": "https://bandcamp.com/buttons"
        },
        {
            "title": "BandLab",
            "hex": "DC3710",
            "source": "https://blog.bandlab.com/press/"
        },
        {
            "title": "Bandsintown",
            "hex": "00CEC8",
            "source": "https://corp.bandsintown.com/media-library"
        },
        {
            "title": "Basecamp",
            "hex": "5ECC62",
            "source": "https://basecamp.com/about/press"
        },
        {
            "title": "Bath ASU",
            "hex": "00A3E0",
            "source": "https://bathasu.com/press/"
        },
        {
            "title": "Battle.net",
            "hex": "00AEFF",
            "source": "https://www.blizzard.com/en-gb/"
        },
        {
            "title": "Beats",
            "hex": "005571",
            "source": "https://www.elastic.co/brand"
        },
        {
            "title": "Beats by Dre",
            "hex": "E01F3D",
            "source": "https://www.beatsbydre.com/"
        },
        {
            "title": "Behance",
            "hex": "1769FF",
            "source": "https://www.behance.net/dev/api/brand"
        },
        {
            "title": "Big Cartel",
            "hex": "222222",
            "source": "https://www.bigcartel.com"
        },
        {
            "title": "Bing",
            "hex": "008373",
            "source": "https://commons.wikimedia.org/wiki/File:Bing_logo_(2016).svg"
        },
        {
            "title": "Bit",
            "hex": "73398D",
            "source": "https://bit.dev"
        },
        {
            "title": "Bitbucket",
            "hex": "0052CC",
            "source": "https://www.atlassian.com/company/news/press-kit"
        },
        {
            "title": "Bitcoin",
            "hex": "F7931A",
            "source": "https://bitcoin.org/en"
        },
        {
            "title": "Bitdefender",
            "hex": "ED1C24",
            "source": "https://www.bitdefender.com/funzone/logos.html"
        },
        {
            "title": "Bitly",
            "hex": "EE6123",
            "source": "https://bitly.com/pages/press"
        },
        {
            "title": "Bitrise",
            "hex": "683D87",
            "source": "https://www.bitrise.io/presskit"
        },
        {
            "title": "Blackberry",
            "hex": "000000",
            "source": "https://www.blackberry.com/"
        },
        {
            "title": "Blender",
            "hex": "F5792A",
            "source": "https://www.blender.org/about/logo/"
        },
        {
            "title": "Blogger",
            "hex": "FF5722",
            "source": "https://www.blogger.com"
        },
        {
            "title": "Bluetooth",
            "hex": "0082FC",
            "source": "https://www.bluetooth.com/develop-with-bluetooth/marketing-branding/"
        },
        {
            "title": "BMC Software",
            "hex": "FE5000",
            "source": "https://www.bmc.com/"
        },
        {
            "title": "Boeing",
            "hex": "1D439C",
            "source": "https://upload.wikimedia.org/wikipedia/commons/4/4f/Boeing_full_logo.svg"
        },
        {
            "title": "Boost",
            "hex": "F69220",
            "source": "https://www.boostmobile.com/"
        },
        {
            "title": "Bootstrap",
            "hex": "563D7C",
            "source": "http://getbootstrap.com/about"
        },
        {
            "title": "Bower",
            "hex": "EF5734",
            "source": "https://bower.io/docs/about/#brand"
        },
        {
            "title": "Box",
            "hex": "0061D5",
            "source": "https://www.box.com/en-gb/about-us/press"
        },
        {
            "title": "Brand.ai",
            "hex": "0AA0FF",
            "source": "https://brand.ai/brand-ai/style"
        },
        {
            "title": "Brandfolder",
            "hex": "40D1F5",
            "source": "https://brandfolder.com/brandfolder"
        },
        {
            "title": "Brave",
            "hex": "FB542B",
            "source": "https://brave.com/brave-branding-assets/"
        },
        {
            "title": "Breaker",
            "hex": "003DAD",
            "source": "https://www.breaker.audio/i/brand"
        },
        {
            "title": "Broadcom",
            "hex": "CC092F",
            "source": "https://en.wikipedia.org/wiki/Broadcom_Inc"
        },
        {
            "title": "Buddy",
            "hex": "1A86FD",
            "source": "https://buddy.works/about"
        },
        {
            "title": "Buffer",
            "hex": "168EEA",
            "source": "https://buffer.com/press"
        },
        {
            "title": "Bulma",
            "hex": "00D1B2",
            "source": "https://github.com/jgthms/bulma/"
        },
        {
            "title": "Buy Me A Coffee",
            "hex": "FF813F",
            "source": "https://www.buymeacoffee.com/brand"
        },
        {
            "title": "BuzzFeed",
            "hex": "EE3322",
            "source": "http://www.buzzfeed.com/press/downloads"
        },
        {
            "title": "C",
            "hex": "A8B9CC",
            "source": "https://commons.wikimedia.org/wiki/File:The_C_Programming_Language_logo.svg"
        },
        {
            "title": "C Sharp",
            "hex": "239120",
            "source": "https://upload.wikimedia.org/wikipedia/commons/0/0d/C_Sharp_wordmark.svg"
        },
        {
            "title": "C++",
            "hex": "00599C",
            "source": "https://github.com/isocpp/logos"
        },
        {
            "title": "CakePHP",
            "hex": "D33C43",
            "source": "https://cakephp.org/logos"
        },
        {
            "title": "Campaign Monitor",
            "hex": "111324",
            "source": "https://www.campaignmonitor.com/company/brand/"
        },
        {
            "title": "Canva",
            "hex": "00C4CC",
            "source": "https://www.canva.com/"
        },
        {
            "title": "Cash App",
            "hex": "00C244",
            "source": "https://cash.app/press"
        },
        {
            "title": "Cassandra",
            "hex": "1287B1",
            "source": "https://upload.wikimedia.org/wikipedia/commons/5/5e/Cassandra_logo.svg"
        },
        {
            "title": "Castorama",
            "hex": "0078D7",
            "source": "https://www.castorama.fr/"
        },
        {
            "title": "Castro",
            "hex": "00B265",
            "source": "http://supertop.co/castro/press/"
        },
        {
            "title": "CD Projekt",
            "hex": "DC0D15",
            "source": "https://www.cdprojekt.com/en/media/logotypes/"
        },
        {
            "title": "Celery",
            "hex": "37814A",
            "source": "http://www.celeryproject.org/"
        },
        {
            "title": "CentOS",
            "hex": "262577",
            "source": "https://wiki.centos.org/ArtWork/Brand/Logo"
        },
        {
            "title": "CEVO",
            "hex": "1EABE2",
            "source": "https://cevo.com/"
        },
        {
            "title": "ChartMogul",
            "hex": "13324B",
            "source": "https://chartmogul.com/company/"
        },
        {
            "title": "Chase",
            "hex": "117ACA",
            "source": "https://commons.wikimedia.org/wiki/File:Chase_logo_2007.svg"
        },
        {
            "title": "Chef",
            "hex": "F09820",
            "source": "https://www.chef.io/"
        },
        {
            "title": "Circle",
            "hex": "8669AE",
            "source": "https://www.circle.com/"
        },
        {
            "title": "CircleCI",
            "hex": "343434",
            "source": "https://circleci.com/press"
        },
        {
            "title": "Cirrus CI",
            "hex": "212121",
            "source": "https://cirrus-ci.org"
        },
        {
            "title": "Cisco",
            "hex": "1BA0D7",
            "source": "https://www.cisco.com/"
        },
        {
            "title": "Citrix",
            "hex": "000000",
            "source": "https://www.citrix.com/news/media-resources.html"
        },
        {
            "title": "Citroën",
            "hex": "6E6E6E",
            "source": "https://citroen.pcaci.co.uk/logo.php"
        },
        {
            "title": "CiviCRM",
            "hex": "81C459",
            "source": "https://civicrm.org/trademark"
        },
        {
            "title": "Clockify",
            "hex": "03A9F4",
            "source": "https://clockify.me/"
        },
        {
            "title": "Clojure",
            "hex": "5881D8",
            "source": "https://commons.wikimedia.org/wiki/File:Clojure_logo.svg"
        },
        {
            "title": "CloudBees",
            "hex": "1997B5",
            "source": "https://www.cloudbees.com/"
        },
        {
            "title": "Cloudflare",
            "hex": "F38020",
            "source": "https://www.cloudflare.com/logo/"
        },
        {
            "title": "CMake",
            "hex": "064F8C",
            "source": "https://www.kitware.com/platforms/"
        },
        {
            "title": "Co-op",
            "hex": "00B1E7",
            "source": "http://www.co-operative.coop/corporate/press/logos/"
        },
        {
            "title": "Codacy",
            "hex": "222F29",
            "source": "https://www.codacy.com/blog/"
        },
        {
            "title": "Code Climate",
            "hex": "000000",
            "source": "https://codeclimate.com/"
        },
        {
            "title": "Codecademy",
            "hex": "1F4056",
            "source": "https://www.codecademy.com/"
        },
        {
            "title": "CodeChef",
            "hex": "5B4638",
            "source": "https://www.codechef.com/"
        },
        {
            "title": "Codecov",
            "hex": "F01F7A",
            "source": "https://codecov.io/"
        },
        {
            "title": "CodeFactor",
            "hex": "F44A6A",
            "source": "https://www.codefactor.io/"
        },
        {
            "title": "Codeforces",
            "hex": "1F8ACB",
            "source": "http://codeforces.com/"
        },
        {
            "title": "CodeIgniter",
            "hex": "EE4623",
            "source": "https://www.codeigniter.com/help/legal"
        },
        {
            "title": "CodePen",
            "hex": "000000",
            "source": "http://codepen.io"
        },
        {
            "title": "Coderwall",
            "hex": "3E8DCC",
            "source": "https://github.com/twolfson/coderwall-svg"
        },
        {
            "title": "CodeSandbox",
            "hex": "000000",
            "source": "https://codesandbox.io"
        },
        {
            "title": "Codeship",
            "hex": "3C4858",
            "source": "https://app.codeship.com/"
        },
        {
            "title": "Codewars",
            "hex": "AD2C27",
            "source": "https://www.codewars.com"
        },
        {
            "title": "Codio",
            "hex": "4574E0",
            "source": "https://codio.com"
        },
        {
            "title": "CoffeeScript",
            "hex": "2F2625",
            "source": "https://coffeescript.org/"
        },
        {
            "title": "Coinbase",
            "hex": "0667D0",
            "source": "https://www.coinbase.com/press"
        },
        {
            "title": "Common Workflow Language",
            "hex": "B5314C",
            "source": "https://github.com/common-workflow-language/logo/blob/master/CWL-Logo-nofonts.svg"
        },
        {
            "title": "Composer",
            "hex": "885630",
            "source": "https://getcomposer.org/"
        },
        {
            "title": "ComproPago",
            "hex": "00AAEF",
            "source": "https://compropago.com"
        },
        {
            "title": "Conda-Forge",
            "hex": "000000",
            "source": "https://github.com/conda-forge/conda-forge.github.io/"
        },
        {
            "title": "Conekta",
            "hex": "414959",
            "source": "https://www.conekta.io"
        },
        {
            "title": "Confluence",
            "hex": "172B4D",
            "source": "https://www.atlassian.com/company/news/press-kit"
        },
        {
            "title": "Convertio",
            "hex": "FF3333",
            "source": "https://convertio.co/"
        },
        {
            "title": "Corona Engine",
            "hex": "F96F29",
            "source": "https://coronalabs.com/"
        },
        {
            "title": "Corona Renderer",
            "hex": "E6502A",
            "source": "https://corona-renderer.com/about"
        },
        {
            "title": "Coursera",
            "hex": "2A73CC",
            "source": "https://about.coursera.org/press"
        },
        {
            "title": "Coveralls",
            "hex": "3F5767",
            "source": "https://coveralls.io/"
        },
        {
            "title": "cPanel",
            "hex": "FF6C2C",
            "source": "https://cpanel.net/company/cpanel-brand-guide/"
        },
        {
            "title": "Creative Commons",
            "hex": "EF9421",
            "source": "https://creativecommons.org/"
        },
        {
            "title": "Crehana",
            "hex": "4B22F4",
            "source": "https://www.crehana.com/"
        },
        {
            "title": "Crunchbase",
            "hex": "0288D1",
            "source": "https://www.crunchbase.com/home"
        },
        {
            "title": "Crunchyroll",
            "hex": "F47521",
            "source": "https://www.crunchyroll.com"
        },
        {
            "title": "CRYENGINE",
            "hex": "000000",
            "source": "https://www.cryengine.com/brand"
        },
        {
            "title": "CSS Wizardry",
            "hex": "F43059",
            "source": "http://csswizardry.com"
        },
        {
            "title": "CSS3",
            "hex": "1572B6",
            "source": "http://www.w3.org/html/logo/"
        },
        {
            "title": "curl",
            "hex": "073551",
            "source": "https://curl.haxx.se/logo/"
        },
        {
            "title": "D3.js",
            "hex": "F9A03C",
            "source": "https://github.com/d3/d3-logo"
        },
        {
            "title": "Dailymotion",
            "hex": "0066DC",
            "source": "http://press.dailymotion.com/?page_id=346"
        },
        {
            "title": "Dart",
            "hex": "0175C2",
            "source": "https://github.com/dart-lang/site-shared/tree/master/src/_assets/image/dart/logo"
        },
        {
            "title": "Das Erste",
            "hex": "001A4B",
            "source": "https://en.wikipedia.org/wiki/Das_Erste"
        },
        {
            "title": "Dashlane",
            "hex": "007C97",
            "source": "https://www.dashlane.com/"
        },
        {
            "title": "Dassault Systèmes",
            "hex": "005386",
            "source": "https://www.3ds.com/statics/menu/2/assets/img/logo/3ds-dark.svg"
        },
        {
            "title": "DataCamp",
            "hex": "33AACC",
            "source": "https://www.datacamp.com/"
        },
        {
            "title": "Datadog",
            "hex": "632CA6",
            "source": "https://www.datadoghq.com/"
        },
        {
            "title": "DAZN",
            "hex": "F8F8F5",
            "source": "https://media.dazn.com/en/assets/"
        },
        {
            "title": "dblp",
            "hex": "004F9F",
            "source": "https://dblp.org/"
        },
        {
            "title": "Debian",
            "hex": "A81D33",
            "source": "https://www.debian.org/logos"
        },
        {
            "title": "deepin",
            "hex": "007CFF",
            "source": "https://commons.wikimedia.org/wiki/File:Deepin_logo.svg"
        },
        {
            "title": "Deezer",
            "hex": "FEAA2D",
            "source": "https://deezerbrand.com/"
        },
        {
            "title": "Delicious",
            "hex": "3399FF",
            "source": "https://en.wikipedia.org/wiki/Delicious_(website)"
        },
        {
            "title": "Deliveroo",
            "hex": "00CCBC",
            "source": "https://www.deliveroo.design/"
        },
        {
            "title": "Dell",
            "hex": "007DB8",
            "source": "https://datasecurity.dell.com/wp-content/themes/dell/images/logo-dell.svg"
        },
        {
            "title": "Deno",
            "hex": "000000",
            "source": "https://github.com/denoland/deno/tree/1cc02a5d9d867f1a239ee4b69f587d8afac07b02/website/images"
        },
        {
            "title": "Dependabot",
            "hex": "025E8C",
            "source": "https://dependabot.com/dependabot-logo-symbol-square-mono.svg"
        },
        {
            "title": "Designer News",
            "hex": "2D72D9",
            "source": "https://www.designernews.co"
        },
        {
            "title": "dev.to",
            "hex": "0A0A0A",
            "source": "https://dev.to/"
        },
        {
            "title": "DeviantArt",
            "hex": "05CC47",
            "source": "http://help.deviantart.com/21"
        },
        {
            "title": "devRant",
            "hex": "F99A66",
            "source": "https://devrant.com"
        },
        {
            "title": "Diaspora",
            "hex": "000000",
            "source": "https://wiki.diasporafoundation.org/Branding"
        },
        {
            "title": "Digg",
            "hex": "000000",
            "source": "https://en.wikipedia.org/wiki/Digg"
        },
        {
            "title": "DigitalOcean",
            "hex": "0080FF",
            "source": "https://www.digitalocean.com/company/logos-and-badges/"
        },
        {
            "title": "Directus",
            "hex": "263238",
            "source": "https://directus.io/resources.html"
        },
        {
            "title": "Discogs",
            "hex": "333333",
            "source": "https://www.discogs.com/brand"
        },
        {
            "title": "Discord",
            "hex": "7289DA",
            "source": "https://discordapp.com/branding"
        },
        {
            "title": "Discourse",
            "hex": "000000",
            "source": "https://www.discourse.org/"
        },
        {
            "title": "Discover",
            "hex": "FF6000",
            "source": "https://www.discovernetwork.com/en-us/business-resources/free-signage-logos"
        },
        {
            "title": "Disqus",
            "hex": "2E9FFF",
            "source": "https://disqus.com/brand"
        },
        {
            "title": "Disroot",
            "hex": "50162D",
            "source": "https://git.fosscommunity.in/disroot/assests/blob/master/d.svg"
        },
        {
            "title": "Django",
            "hex": "092E20",
            "source": "https://www.djangoproject.com/community/logos/"
        },
        {
            "title": "DLNA",
            "hex": "48A842",
            "source": "https://upload.wikimedia.org/wikipedia/de/e/eb/Digital_Living_Network_Alliance_logo.svg"
        },
        {
            "title": "Docker",
            "hex": "1488C6",
            "source": "https://www.docker.com"
        },
        {
            "title": "DocuSign",
            "hex": "FFCC22",
            "source": "https://github.com/simple-icons/simple-icons/issues/1098"
        },
        {
            "title": "Dolby",
            "hex": "000000",
            "source": "https://www.dolby.com/us/en/about/brand-identity.html"
        },
        {
            "title": "Douban",
            "hex": "007722",
            "source": "https://zh.wikipedia.org/wiki/Douban"
        },
        {
            "title": "Draugiem.lv",
            "hex": "FF6600",
            "source": "https://www.frype.com/applications/dev/docs/logos/"
        },
        {
            "title": "Dribbble",
            "hex": "EA4C89",
            "source": "https://dribbble.com/branding"
        },
        {
            "title": "Drone",
            "hex": "212121",
            "source": "https://github.com/drone/brand"
        },
        {
            "title": "Dropbox",
            "hex": "0061FF",
            "source": "https://www.dropbox.com/branding"
        },
        {
            "title": "Drupal",
            "hex": "0678BE",
            "source": "https://www.drupal.org/drupalorg/style-guide/colors"
        },
        {
            "title": "DTube",
            "hex": "FF0000",
            "source": "https://about.d.tube/mediakit.html"
        },
        {
            "title": "DuckDuckGo",
            "hex": "DE5833",
            "source": "https://duckduckgo.com/"
        },
        {
            "title": "Dunked",
            "hex": "2DA9D7",
            "source": "https://dunked.com/"
        },
        {
            "title": "Duolingo",
            "hex": "58CC02",
            "source": "https://www.duolingo.com/"
        },
        {
            "title": "Dynatrace",
            "hex": "1496FF",
            "source": "https://www.dynatrace.com/company/press-kit/"
        },
        {
            "title": "EA",
            "hex": "000000",
            "source": "https://www.ea.com"
        },
        {
            "title": "eBay",
            "hex": "E53238",
            "source": "https://go.developer.ebay.com/logos"
        },
        {
            "title": "Eclipse IDE",
            "hex": "2C2255",
            "source": "https://www.eclipse.org/artwork/"
        },
        {
            "title": "Elastic",
            "hex": "005571",
            "source": "https://www.elastic.co/brand"
        },
        {
            "title": "Elastic Cloud",
            "hex": "005571",
            "source": "https://www.elastic.co/brand"
        },
        {
            "title": "Elastic Stack",
            "hex": "005571",
            "source": "https://www.elastic.co/brand"
        },
        {
            "title": "Elasticsearch",
            "hex": "005571",
            "source": "https://www.elastic.co/brand"
        },
        {
            "title": "Electron",
            "hex": "47848F",
            "source": "https://electronjs.org/images/electron-logo.svg"
        },
        {
            "title": "elementary",
            "hex": "64BAFF",
            "source": "https://elementary.io/brand"
        },
        {
            "title": "Eleventy",
            "hex": "000000",
            "source": "https://www.11ty.io"
        },
        {
            "title": "Ello",
            "hex": "000000",
            "source": "https://ello.co"
        },
        {
            "title": "Elsevier",
            "hex": "FF6C00",
            "source": "https://www.elsevier.com"
        },
        {
            "title": "Ember.js",
            "hex": "E04E39",
            "source": "https://emberjs.com/logos/"
        },
        {
            "title": "Emby",
            "hex": "52B54B",
            "source": "https://emby.media/"
        },
        {
            "title": "Emlakjet",
            "hex": "0AE524",
            "source": "https://www.emlakjet.com/kurumsal-materyaller/"
        },
        {
            "title": "Empire Kred",
            "hex": "72BE50",
            "source": "http://www.empire.kred"
        },
        {
            "title": "Envato",
            "hex": "81B441",
            "source": "https://envato.com/"
        },
        {
            "title": "EPEL",
            "hex": "FC0000",
            "source": "https://fedoraproject.org/wiki/EPEL"
        },
        {
            "title": "Epic Games",
            "hex": "313131",
            "source": "https://www.epicgames.com/"
        },
        {
            "title": "Epson",
            "hex": "003399",
            "source": "https://global.epson.com/IR/library/"
        },
        {
            "title": "ESEA",
            "hex": "0E9648",
            "source": "https://play.esea.net/"
        },
        {
            "title": "ESLint",
            "hex": "4B32C3",
            "source": "https://eslint.org/img/logo.svg"
        },
        {
            "title": "Ethereum",
            "hex": "3C3C3D",
            "source": "https://www.ethereum.org/images/logos/Ethereum_Visual_Identity_1.0.0.pdf"
        },
        {
            "title": "Etsy",
            "hex": "F16521",
            "source": "https://www.etsy.com/uk/press"
        },
        {
            "title": "Event Store",
            "hex": "5AB552",
            "source": "https://github.com/eventstore/brand"
        },
        {
            "title": "Eventbrite",
            "hex": "F05537",
            "source": "https://www.eventbrite.com/signin/"
        },
        {
            "title": "Evernote",
            "hex": "00A82D",
            "source": "https://evernote.com/press"
        },
        {
            "title": "Everplaces",
            "hex": "FA4B32",
            "source": "https://everplaces.com"
        },
        {
            "title": "EVRY",
            "hex": "063A54",
            "source": "https://www.evry.com/en/"
        },
        {
            "title": "Exercism",
            "hex": "009CAB",
            "source": "https://github.com/exercism/website-icons/blob/master/exercism/logo-icon.svg"
        },
        {
            "title": "Experts Exchange",
            "hex": "00AAE7",
            "source": "https://www.experts-exchange.com/"
        },
        {
            "title": "Expo",
            "hex": "000000",
            "source": "http://expo.io"
        },
        {
            "title": "EyeEm",
            "hex": "000000",
            "source": "https://www.eyeem.com/"
        },
        {
            "title": "F-Droid",
            "hex": "1976D2",
            "source": "https://f-droid.org/"
        },
        {
            "title": "F-Secure",
            "hex": "00BAFF",
            "source": "https://vip.f-secure.com/en/marketing/logos"
        },
        {
            "title": "Facebook",
            "hex": "1877F2",
            "source": "https://en.facebookbrand.com/"
        },
        {
            "title": "FACEIT",
            "hex": "FF5500",
            "source": "https://corporate.faceit.com/branding/"
        },
        {
            "title": "Fandango",
            "hex": "FF7300",
            "source": "https://www.fandango.com"
        },
        {
            "title": "Fandom",
            "hex": "00D6D6",
            "source": "https://fandomdesignsystem.com/"
        },
        {
            "title": "Favro",
            "hex": "512DA8",
            "source": "https://favro.com/login"
        },
        {
            "title": "FeatHub",
            "hex": "9B9B9B",
            "source": "http://feathub.com/"
        },
        {
            "title": "Fedora",
            "hex": "294172",
            "source": "https://fedoraproject.org/wiki/Logo/UsageGuidelines"
        },
        {
            "title": "Feedly",
            "hex": "2BB24C",
            "source": "https://blog.feedly.com/wp-content/themes/feedly-2017-v1.19.3/assets/images/logos/logo.svg"
        },
        {
            "title": "Fido Alliance",
            "hex": "FFBF3B",
            "source": "https://fidoalliance.org/overview/legal/logo-usage/"
        },
        {
            "title": "Figma",
            "hex": "F24E1E",
            "source": "https://figma.com/"
        },
        {
            "title": "figshare",
            "hex": "556472",
            "source": "https://en.wikipedia.org/wiki/Figshare"
        },
        {
            "title": "FileZilla",
            "hex": "BF0000",
            "source": "https://upload.wikimedia.org/wikipedia/commons/0/01/FileZilla_logo.svg"
        },
        {
            "title": "Firebase",
            "hex": "FFCA28",
            "source": "https://firebase.google.com/brand-guidelines/"
        },
        {
            "title": "Fitbit",
            "hex": "00B0B9",
            "source": "http://www.fitbit.com/uk/home"
        },
        {
            "title": "FITE",
            "hex": "CA0404",
            "source": "https://www.fite.tv/"
        },
        {
            "title": "Fiverr",
            "hex": "1DBF73",
            "source": "https://www.fiverr.com/press-kit"
        },
        {
            "title": "Flask",
            "hex": "000000",
            "source": "http://flask.pocoo.org/community/logos/"
        },
        {
            "title": "Flattr",
            "hex": "000000",
            "source": "https://flattr.com/"
        },
        {
            "title": "Flickr",
            "hex": "0063DC",
            "source": "https://worldvectorlogo.com/logo/flickr-1"
        },
        {
            "title": "Flipboard",
            "hex": "E12828",
            "source": "https://about.flipboard.com/brand-guidelines"
        },
        {
            "title": "Floatplane",
            "hex": "00AEEF",
            "source": "https://www.floatplane.com/"
        },
        {
            "title": "Flood",
            "hex": "4285F4",
            "source": "https://flood.io/"
        },
        {
            "title": "Flutter",
            "hex": "02569B",
            "source": "https://flutter.dev/brand"
        },
        {
            "title": "Fnac",
            "hex": "E1A925",
            "source": "http://www.fnac.com/"
        },
        {
            "title": "Formstack",
            "hex": "21B573",
            "source": "https://www.formstack.com/brand/guidelines"
        },
        {
            "title": "Fortinet",
            "hex": "EE3124",
            "source": "http://www.fortinet.com/"
        },
        {
            "title": "Fossa",
            "hex": "90A1B8",
            "source": "https://fossa.com/press/"
        },
        {
            "title": "Fossil SCM",
            "hex": "548294",
            "source": "https://fossil-scm.org/"
        },
        {
            "title": "Foursquare",
            "hex": "F94877",
            "source": "https://foursquare.com/about/logos"
        },
        {
            "title": "Framer",
            "hex": "0055FF",
            "source": "https://framer.com"
        },
        {
            "title": "FreeBSD",
            "hex": "AB2B28",
            "source": "https://www.freebsdfoundation.org/about/project/"
        },
        {
            "title": "freeCodeCamp",
            "hex": "006400",
            "source": "https://freecodecamp.com"
        },
        {
            "title": "Freelancer",
            "hex": "29B2FE",
            "source": "https://www.freelancer.com/"
        },
        {
            "title": "Fujifilm",
            "hex": "ED1A3A",
            "source": "https://upload.wikimedia.org/wikipedia/commons/a/a1/Fujifilm_logo.svg"
        },
        {
            "title": "Fujitsu",
            "hex": "FF0000",
            "source": "https://www.fujitsu.com/global/about/brandmanagement/logo/"
        },
        {
            "title": "Fur Affinity",
            "hex": "FAAF3A",
            "source": "https://www.furaffinity.net/"
        },
        {
            "title": "Furry Network",
            "hex": "2E75B4",
            "source": "https://furrynetwork.com"
        },
        {
            "title": "Garmin",
            "hex": "007CC3",
            "source": "https://developer.garmin.com/resources/brand-guidelines/"
        },
        {
            "title": "Gatsby",
            "hex": "663399",
            "source": "https://www.gatsbyjs.org/"
        },
        {
            "title": "Gauges",
            "hex": "2FA66A",
            "source": "http://get.gaug.es/"
        },
        {
            "title": "Genius",
            "hex": "FFFF64",
            "source": "https://upload.wikimedia.org/wikipedia/en/a/ad/Genius_website_logo.svg"
        },
        {
            "title": "Gentoo",
            "hex": "54487A",
            "source": "https://wiki.gentoo.org/wiki/Project:Artwork/Artwork#Variations_of_the_.22g.22_logo"
        },
        {
            "title": "Geocaching",
            "hex": "00874D",
            "source": "https://www.geocaching.com/about/logousage.aspx"
        },
        {
            "title": "Gerrit",
            "hex": "EEEEEE",
            "source": "https://gerrit-review.googlesource.com/c/75842/"
        },
        {
            "title": "Ghost",
            "hex": "738A94",
            "source": "https://ghost.org/design"
        },
        {
            "title": "GIMP",
            "hex": "5C5543",
            "source": "https://www.gimp.org/about/linking.html#wilber-the-gimp-mascot"
        },
        {
            "title": "Git",
            "hex": "F05032",
            "source": "http://git-scm.com/downloads/logos"
        },
        {
            "title": "Gitea",
            "hex": "609926",
            "source": "https://github.com/go-gitea/gitea/tree/master/assets"
        },
        {
            "title": "GitHub",
            "hex": "181717",
            "source": "https://github.com/logos"
        },
        {
            "title": "GitLab",
            "hex": "FCA121",
            "source": "https://about.gitlab.com/press/press-kit/"
        },
        {
            "title": "Gitpod",
            "hex": "1AA6E4",
            "source": "https://www.gitpod.io/"
        },
        {
            "title": "Gitter",
            "hex": "ED1965",
            "source": "https://gitter.im/"
        },
        {
            "title": "Glassdoor",
            "hex": "0CAA41",
            "source": "https://www.glassdoor.com/press/images/"
        },
        {
            "title": "Glitch",
            "hex": "3333FF",
            "source": "https://glitch.com/about/press/"
        },
        {
            "title": "Gmail",
            "hex": "D14836",
            "source": "https://material.io/guidelines/resources/sticker-sheets-icons.html#sticker-sheets-icons-components"
        },
        {
            "title": "GNOME",
            "hex": "4A86CF",
            "source": "https://wiki.gnome.org/Engagement/BrandGuidelines"
        },
        {
            "title": "GNU",
            "hex": "A42E2B",
            "source": "https://gnu.org"
        },
        {
            "title": "GNU Bash",
            "hex": "4EAA25",
            "source": "https://github.com/odb/official-bash-logo"
        },
        {
            "title": "GNU Emacs",
            "hex": "7F5AB6",
            "source": "https://git.savannah.gnu.org/cgit/emacs.git/tree/etc/images/icons/hicolor/scalable/apps/emacs.svg"
        },
        {
            "title": "GNU IceCat",
            "hex": "002F5B",
            "source": "https://git.savannah.gnu.org/cgit/gnuzilla.git/plain/artwork/simple.svg"
        },
        {
            "title": "GNU Privacy Guard",
            "hex": "0093DD",
            "source": "https://git.gnupg.org/cgi-bin/gitweb.cgi?p=gnupg.git;a=tree;f=artwork/icons"
        },
        {
            "title": "GNU social",
            "hex": "A22430",
            "source": "https://www.gnu.org/graphics/social.html"
        },
        {
            "title": "Go",
            "hex": "00ADD8",
            "source": "https://blog.golang.org/go-brand"
        },
        {
            "title": "Godot Engine",
            "hex": "478CBF",
            "source": "https://godotengine.org/themes/godotengine/assets/download/godot_logo.svg"
        },
        {
            "title": "GOG.com",
            "hex": "86328A",
            "source": "https://www.cdprojekt.com/en/media/logotypes/"
        },
        {
            "title": "GoldenLine",
            "hex": "F1B92B",
            "source": "http://www.goldenline.pl"
        },
        {
            "title": "Goodreads",
            "hex": "663300",
            "source": "https://www.goodreads.com/about/press"
        },
        {
            "title": "Google",
            "hex": "4285F4",
            "source": "https://developers.google.com/+/branding-guidelines?hl=en"
        },
        {
            "title": "Google Ads",
            "hex": "4285F4",
            "source": "https://designguidelines.withgoogle.com/ads-branding/google-ads/logos.html#logos-brand-logo-lockups"
        },
        {
            "title": "Google Analytics",
            "hex": "FFC107",
            "source": "https://analytics.google.com"
        },
        {
            "title": "Google Assistant",
            "hex": "4285F4",
            "source": "https://assistant.google.com/"
        },
        {
            "title": "Google Chrome",
            "hex": "4285F4",
            "source": "https://blog.google/press/?product_tag=chrome"
        },
        {
            "title": "Google Cloud",
            "hex": "4285F4",
            "source": "https://cloud.google.com/"
        },
        {
            "title": "Google Drive",
            "hex": "4285F4",
            "source": "https://developers.google.com/drive/web/branding"
        },
        {
            "title": "Google Fit",
            "hex": "4285F4",
            "source": "https://en.wikipedia.org/wiki/Google_Fit"
        },
        {
            "title": "Google Hangouts",
            "hex": "0C9D58",
            "source": "https://material.google.com/resources/sticker-sheets-icons.html#sticker-sheets-icons-components"
        },
        {
            "title": "Google Hangouts Chat",
            "hex": "00897B",
            "source": "https://chat.google.com/error/noaccess"
        },
        {
            "title": "Google Keep",
            "hex": "FFBB00",
            "source": "https://play.google.com/store/apps/details?id=com.google.android.keep"
        },
        {
            "title": "Google Lens",
            "hex": "4285F4",
            "source": "https://lens.google.com/"
        },
        {
            "title": "Google Maps",
            "hex": "4285F4",
            "source": "https://upload.wikimedia.org/wikipedia/commons/a/a9/Google_Maps_icon.svg"
        },
        {
            "title": "Google Pay",
            "hex": "5F6368",
            "source": "https://developers.google.com/pay/api/web/guides/brand-guidelines"
        },
        {
            "title": "Google Play",
            "hex": "607D8B",
            "source": "https://getsello.com"
        },
        {
            "title": "Google Podcasts",
            "hex": "4285F4",
            "source": "https://developers.google.com/search/docs/data-types/podcast"
        },
        {
            "title": "Google Scholar",
            "hex": "4885ED",
            "source": "https://scholar.google.com/intl/fr/scholar/images/2x/sprite_20161020.png"
        },
        {
            "title": "Google Search Console",
            "hex": "458CF5",
            "source": "https://search.google.com/search-console"
        },
        {
            "title": "GOV.UK",
            "hex": "005EA5",
            "source": "https://github.com/alphagov/design-assets/tree/master/Icons"
        },
        {
            "title": "Gradle",
            "hex": "02303A",
            "source": "https://gradle.com/brand"
        },
        {
            "title": "Grafana",
            "hex": "F46800",
            "source": "https://grafana.com/"
        },
        {
            "title": "Graphcool",
            "hex": "27AE60",
            "source": "https://www.graph.cool"
        },
        {
            "title": "GraphQL",
            "hex": "E10098",
            "source": "http://graphql.org/"
        },
        {
            "title": "Grav",
            "hex": "221E1F",
            "source": "http://getgrav.org/media"
        },
        {
            "title": "Gravatar",
            "hex": "1E8CBE",
            "source": "https://automattic.com/press"
        },
        {
            "title": "Greenkeeper",
            "hex": "00C775",
            "source": "https://greenkeeper.io/"
        },
        {
            "title": "GreenSock",
            "hex": "88CE02",
            "source": "https://greensock.com/"
        },
        {
            "title": "Groovy",
            "hex": "4298B8",
            "source": "https://groovy-lang.org/"
        },
        {
            "title": "Groupon",
            "hex": "53A318",
            "source": "https://brandplaybook.groupon.com/guidelines/logo/"
        },
        {
            "title": "Grunt",
            "hex": "FBA919",
            "source": "https://github.com/gruntjs/gruntjs.com/tree/master/src/media"
        },
        {
            "title": "Gulp",
            "hex": "DA4648",
            "source": "https://github.com/gulpjs/artwork/blob/master/gulp.svg"
        },
        {
            "title": "Gumroad",
            "hex": "36A9AE",
            "source": "https://gumroad.com/press"
        },
        {
            "title": "Gumtree",
            "hex": "72EF36",
            "source": "https://www.gumtree.com"
        },
        {
            "title": "Gutenberg",
            "hex": "000000",
            "source": "https://github.com/WordPress/gutenberg/blob/master/docs/final-g-wapuu-black.svg"
        },
        {
            "title": "Habr",
            "hex": "77A2B6",
            "source": "https://habr.com/"
        },
        {
            "title": "Hackaday",
            "hex": "1A1A1A",
            "source": "https://hackaday.com/"
        },
        {
            "title": "HackerEarth",
            "hex": "323754",
            "source": "https://www.hackerearth.com/logo/"
        },
        {
            "title": "HackerOne",
            "hex": "494649",
            "source": "https://www.hackerone.com/branding"
        },
        {
            "title": "HackerRank",
            "hex": "2EC866",
            "source": "https://www.hackerrank.com/"
        },
        {
            "title": "HackHands",
            "hex": "00ACBD",
            "source": "https://hackhands.com/"
        },
        {
            "title": "Hackster",
            "hex": "1BACF7",
            "source": "https://drive.google.com/file/d/0B3aqzR8LzoqdT1p4ZUlWVnJ1elk/view?usp=sharing"
        },
        {
            "title": "HappyCow",
            "hex": "7C4EC4",
            "source": "https://www.happycow.net/press-kits"
        },
        {
            "title": "Hashnode",
            "hex": "2962FF",
            "source": "https://hashnode.com/media"
        },
        {
            "title": "Haskell",
            "hex": "5D4F85",
            "source": "https://commons.wikimedia.org/wiki/File:Haskell-Logo.svg"
        },
        {
            "title": "Hatena Bookmark",
            "hex": "00A4DE",
            "source": "http://hatenacorp.jp/press/resource"
        },
        {
            "title": "Haxe",
            "hex": "EA8220",
            "source": "https://haxe.org/foundation/branding.html"
        },
        {
            "title": "HelloFresh",
            "hex": "91C11E",
            "source": "https://www.hellofresh.com/landing/student"
        },
        {
            "title": "Helm",
            "hex": "277A9F",
            "source": "https://helm.sh"
        },
        {
            "title": "HERE",
            "hex": "48DAD0",
            "source": "https://www.here.com"
        },
        {
            "title": "Heroku",
            "hex": "430098",
            "source": "https://www.heroku.com"
        },
        {
            "title": "Hexo",
            "hex": "0E83CD",
            "source": "https://hexo.io/"
        },
        {
            "title": "Highly",
            "hex": "FF3C00",
            "source": "https://highly.co/"
        },
        {
            "title": "HipChat",
            "hex": "0052CC",
            "source": "https://www.atlassian.com/company/news/press-kit"
        },
        {
            "title": "Hitachi",
            "hex": "E60027",
            "source": "https://commons.wikimedia.org/wiki/File:Hitachi_inspire_the_next-Logo.svg"
        },
        {
            "title": "HockeyApp",
            "hex": "009EE1",
            "source": "https://hockeyapp.net/brand-guidelines/"
        },
        {
            "title": "Home Assistant",
            "hex": "41BDF5",
            "source": "https://github.com/home-assistant/home-assistant-assets"
        },
        {
            "title": "homify",
            "hex": "7DCDA3",
            "source": "http://lsg.homify.com/"
        },
        {
            "title": "Hootsuite",
            "hex": "000000",
            "source": "https://hootsuite.com/en-gb/about/media-kit"
        },
        {
            "title": "Houzz",
            "hex": "4DBC15",
            "source": "https://www.houzz.com/logoGuidelines"
        },
        {
            "title": "HP",
            "hex": "0096D6",
            "source": "https://commons.wikimedia.org/wiki/File:HP_New_Logo_2D.svg"
        },
        {
            "title": "HTML Academy",
            "hex": "302683",
            "source": "https://htmlacademy.ru/"
        },
        {
            "title": "HTML5",
            "hex": "E34F26",
            "source": "http://www.w3.org/html/logo/"
        },
        {
            "title": "Huawei",
            "hex": "FF0000",
            "source": "https://en.wikipedia.org/wiki/File:Huawei.svg"
        },
        {
            "title": "HubSpot",
            "hex": "FF7A59",
            "source": "https://www.hubspot.com/style-guide"
        },
        {
            "title": "Hulu",
            "hex": "3DBB3D",
            "source": "https://www.hulu.com/press/brand-assets/"
        },
        {
            "title": "Humble Bundle",
            "hex": "CC2929",
            "source": "https://support.humblebundle.com/hc/en-us/articles/202742060-Bundle-Logos"
        },
        {
            "title": "Hurriyetemlak",
            "hex": "E02826",
            "source": "https://ilan.hurriyetemlak.com/emlak-ilani-yayinlama-kurallari"
        },
        {
            "title": "Hypothesis",
            "hex": "BD1C2B",
            "source": "https://web.hypothes.is/"
        },
        {
            "title": "Iata",
            "hex": "004E81",
            "source": "https://upload.wikimedia.org/wikipedia/commons/f/f7/IATAlogo.svg"
        },
        {
            "title": "IBM",
            "hex": "054ADA",
            "source": "https://www.ibm.com/design/language/elements/logos/8-bar/"
        },
        {
            "title": "iCloud",
            "hex": "3693F3",
            "source": "https://www.icloud.com/"
        },
        {
            "title": "IcoMoon",
            "hex": "825794",
            "source": "https://icomoon.io/"
        },
        {
            "title": "ICON",
            "hex": "31B8BB",
            "source": "https://icon.foundation/"
        },
        {
            "title": "IconJar",
            "hex": "16A5F3",
            "source": "https://geticonjar.com/press-kit/"
        },
        {
            "title": "ICQ",
            "hex": "7EBD00",
            "source": "https://en.wikipedia.org/wiki/File:ICQ.svg"
        },
        {
            "title": "iDEAL",
            "hex": "CC0066",
            "source": "https://www.ideal.nl/cms/files/Manual_iDEAL_logo.pdf"
        },
        {
            "title": "iFixit",
            "hex": "0071CE",
            "source": "https://www.ifixit.com/"
        },
        {
            "title": "iFood",
            "hex": "EA1D2C",
            "source": "https://ifood.com.br/"
        },
        {
            "title": "IMDb",
            "hex": "E6B91E",
            "source": "http://www.imdb.com/pressroom/brand_guidelines"
        },
        {
            "title": "Imgur",
            "hex": "1BB76E",
            "source": "https://s.imgur.com/images/favicon-152.png"
        },
        {
            "title": "Indeed",
            "hex": "2164F3",
            "source": "https://www.indeed.com"
        },
        {
            "title": "InfluxDB",
            "hex": "22ADF6",
            "source": "https://www.influxdata.com/"
        },
        {
            "title": "Inkscape",
            "hex": "000000",
            "source": "https://commons.wikimedia.org/wiki/File:Inkscape_Logo.svg"
        },
        {
            "title": "Instacart",
            "hex": "43B02A",
            "source": "https://www.instacart.com/press"
        },
        {
            "title": "Instagram",
            "hex": "E4405F",
            "source": "https://www.instagram-brand.com"
        },
        {
            "title": "Instapaper",
            "hex": "1F1F1F",
            "source": "https://www.instapaper.com/"
        },
        {
            "title": "Intel",
            "hex": "0071C5",
            "source": "https://www.intel.com"
        },
        {
            "title": "IntelliJ IDEA",
            "hex": "000000",
            "source": "https://www.jetbrains.com/idea/"
        },
        {
            "title": "Intercom",
            "hex": "1F8DED",
            "source": "https://www.intercom.io"
        },
        {
            "title": "Internet Archive",
            "hex": "000000",
            "source": "https://openlibrary.org/static/images/ia-logo.svg"
        },
        {
            "title": "Internet Explorer",
            "hex": "0076D6",
            "source": "https://compass-ssl.microsoft.com/assets/c8/67/c867db4c-f328-45b8-817c-33834c70aae6.svg?n=IE.svg"
        },
        {
            "title": "InVision",
            "hex": "FF3366",
            "source": "https://projects.invisionapp.com/boards/BX4P1DY5H46R"
        },
        {
            "title": "Invoice Ninja",
            "hex": "000000",
            "source": "https://github.com/invoiceninja/invoiceninja"
        },
        {
            "title": "ioBroker",
            "hex": "3399CC",
            "source": "https://github.com/ioBroker/awesome-iobroker/blob/master/images/"
        },
        {
            "title": "Ionic",
            "hex": "3880FF",
            "source": "https://ionicframework.com/press"
        },
        {
            "title": "iOS",
            "hex": "000000",
            "source": "https://en.wikipedia.org/wiki/IOS"
        },
        {
            "title": "IPFS",
            "hex": "65C2CB",
            "source": "https://github.com/ipfs/logo"
        },
        {
            "title": "Issuu",
            "hex": "F36D5D",
            "source": "https://issuu.com/press"
        },
        {
            "title": "Itch.io",
            "hex": "FA5C5C",
            "source": "https://itch.io/press-kit"
        },
        {
            "title": "iTunes",
            "hex": "FB5BC5",
            "source": "https://upload.wikimedia.org/wikipedia/commons/d/df/ITunes_logo.svg"
        },
        {
            "title": "Jabber",
            "hex": "CC0000",
            "source": "https://commons.wikimedia.org/wiki/File:Jabber-bulb.svg"
        },
        {
            "title": "Java",
            "hex": "007396",
            "source": "https://www.oracle.com/legal/logos.html"
        },
        {
            "title": "JavaScript",
            "hex": "F7DF1E",
            "source": "https://github.com/voodootikigod/logo.js"
        },
        {
            "title": "Jekyll",
            "hex": "CC0000",
            "source": "https://github.com/jekyll/brand"
        },
        {
            "title": "Jenkins",
            "hex": "D24939",
            "source": "https://wiki.jenkins-ci.org/display/JENKINS/Logo"
        },
        {
            "title": "Jest",
            "hex": "C21325",
            "source": "https://jestjs.io/"
        },
        {
            "title": "JET",
            "hex": "FBBA00",
            "source": "https://de.wikipedia.org/wiki/Datei:JET.svg"
        },
        {
            "title": "JetBrains",
            "hex": "000000",
            "source": "https://www.jetbrains.com/company/brand/"
        },
        {
            "title": "Jinja",
            "hex": "B41717",
            "source": "https://github.com/pallets/jinja/"
        },
        {
            "title": "Jira",
            "hex": "172B4D",
            "source": "https://www.atlassian.com/company/news/press-kit"
        },
        {
            "title": "Joomla",
            "hex": "5091CD",
            "source": "https://docs.joomla.org/Joomla:Brand_Identity_Elements"
        },
        {
            "title": "jQuery",
            "hex": "0769AD",
            "source": "https://brand.jquery.org/logos/"
        },
        {
            "title": "jsDelivr",
            "hex": "E84D3D",
            "source": "https://github.com/jsdelivr/www.jsdelivr.com/blob/eff02f3a8879cf7c7296840584e1293fe04e3a76/src/public/img/logo_horizontal.svg"
        },
        {
            "title": "JSFiddle",
            "hex": "0084FF",
            "source": "https://jsfiddle.net/"
        },
        {
            "title": "JSON",
            "hex": "000000",
            "source": "https://commons.wikimedia.org/wiki/File:JSON_vector_logo.svg"
        },
        {
            "title": "Jupyter",
            "hex": "F37626",
            "source": "https://github.com/jupyter/design"
        },
        {
            "title": "Just Eat",
            "hex": "FA0029",
            "source": "https://d2vkuayfhnkplp.cloudfront.net/assets/dist/img/logos/je-logo-v3.svg"
        },
        {
            "title": "JustGiving",
            "hex": "AD29B6",
            "source": "https://justgiving.com"
        },
        {
            "title": "Kaggle",
            "hex": "20BEFF",
            "source": "https://www.kaggle.com/contact"
        },
        {
            "title": "KaiOS",
            "hex": "6F02B5",
            "source": "https://www.dropbox.com/sh/2qihtgrzllws8ki/AABmo9X1KMT6lHnvh4Em7dpWa?dl=0"
        },
        {
            "title": "Kaspersky",
            "hex": "009982",
            "source": "https://www.kaspersky.com"
        },
        {
            "title": "KeePassXC",
            "hex": "6CAC4D",
            "source": "https://github.com/keepassxreboot/keepassxc/"
        },
        {
            "title": "Kentico",
            "hex": "F05A22",
            "source": "https://brand.kentico.com"
        },
        {
            "title": "Keras",
            "hex": "D00000",
            "source": "https://keras.io/"
        },
        {
            "title": "Keybase",
            "hex": "33A0FF",
            "source": "https://github.com/keybase/client/tree/master/media/logos"
        },
        {
            "title": "KeyCDN",
            "hex": "3686BE",
            "source": "https://www.keycdn.com/logos"
        },
        {
            "title": "Khan Academy",
            "hex": "14BF96",
            "source": "https://khanacademy.zendesk.com/hc/en-us/articles/202483630-Press-room"
        },
        {
            "title": "Kibana",
            "hex": "005571",
            "source": "https://www.elastic.co/brand"
        },
        {
            "title": "Kickstarter",
            "hex": "2BDE73",
            "source": "https://www.kickstarter.com/help/brand_assets"
        },
        {
            "title": "Kik",
            "hex": "82BC23",
            "source": "http://www.kik.com/press"
        },
        {
            "title": "Kirby",
            "hex": "FF0100",
            "source": "http://getkirby.com/assets/images/logo.svg"
        },
        {
            "title": "Klout",
            "hex": "E44600",
            "source": "https://klout.com/s/developers/styleguide"
        },
        {
            "title": "Known",
            "hex": "333333",
            "source": "https://withknown.com/img/logo_k.png"
        },
        {
            "title": "Ko-fi",
            "hex": "F16061",
            "source": "https://ko-fi.com/home/about"
        },
        {
            "title": "Kodi",
            "hex": "17B2E7",
            "source": "https://kodi.tv/"
        },
        {
            "title": "Koding",
            "hex": "00B057",
            "source": "https://koding.com/About"
        },
        {
            "title": "Kotlin",
            "hex": "0095D5",
            "source": "https://resources.jetbrains.com/storage/products/kotlin/docs/kotlin_logos.zip"
        },
        {
            "title": "Krita",
            "hex": "3BABFF",
            "source": "https://krita.org/en/about/press/"
        },
        {
            "title": "Kubernetes",
            "hex": "326CE5",
            "source": "https://github.com/kubernetes/kubernetes/tree/master/logo"
        },
        {
            "title": "Kyocera",
            "hex": "ED1C24",
            "source": "https://en.wikipedia.org/wiki/Kyocera"
        },
        {
            "title": "Laravel",
            "hex": "FF2D20",
            "source": "https://github.com/laravel/art"
        },
        {
            "title": "Laravel Horizon",
            "hex": "405263",
            "source": "https://horizon.laravel.com/"
        },
        {
            "title": "Laravel Nova",
            "hex": "252D37",
            "source": "https://nova.laravel.com/"
        },
        {
            "title": "Last.fm",
            "hex": "D51007",
            "source": "http://www.last.fm/about/resources"
        },
        {
            "title": "LastPass",
            "hex": "D32D27",
            "source": "https://lastpass.com/press-room/"
        },
        {
            "title": "LaTeX",
            "hex": "008080",
            "source": "https://github.com/latex3/branding"
        },
        {
            "title": "Launchpad",
            "hex": "F8C300",
            "source": "https://help.launchpad.net/logo/submissions"
        },
        {
            "title": "LeetCode",
            "hex": "F89F1B",
            "source": "https://leetcode.com"
        },
        {
            "title": "Lenovo",
            "hex": "E2231A",
            "source": "https://www.lenovopartnernetwork.com/us/branding/"
        },
        {
            "title": "Letterboxd",
            "hex": "00D735",
            "source": "https://letterboxd.com/about/logos/"
        },
        {
            "title": "Let’s Encrypt",
            "hex": "003A70",
            "source": "https://letsencrypt.org/trademarks/"
        },
        {
            "title": "LGTM",
            "hex": "FFFFFF",
            "source": "https://lgtm.com/"
        },
        {
            "title": "Liberapay",
            "hex": "F6C915",
            "source": "https://liberapay.com/assets/liberapay/icon-v2_yellow-r.svg"
        },
        {
            "title": "LibraryThing",
            "hex": "251A15",
            "source": "https://twitter.com/LibraryThing/status/1054466649271656448"
        },
        {
            "title": "LibreOffice",
            "hex": "18A303",
            "source": "https://wiki.documentfoundation.org/Marketing/Branding"
        },
        {
            "title": "Line",
            "hex": "00C300",
            "source": "http://line.me/en/logo"
        },
        {
            "title": "LINE WEBTOON",
            "hex": "00D564",
            "source": "http://webtoons.com/"
        },
        {
            "title": "LinkedIn",
            "hex": "0077B5",
            "source": "https://brand.linkedin.com"
        },
        {
            "title": "Linode",
            "hex": "00A95C",
            "source": "https://www.linode.com/company/press/"
        },
        {
            "title": "Linux",
            "hex": "FCC624",
            "source": "http://www.linuxfoundation.org/about/about-linux"
        },
        {
            "title": "Linux Foundation",
            "hex": "009BEE",
            "source": "http://www.linuxfoundation.org/about/about-linux"
        },
        {
            "title": "Linux Mint",
            "hex": "87CF3E",
            "source": "https://commons.wikimedia.org/wiki/File:Linux_Mint_logo_without_wordmark.svg"
        },
        {
            "title": "Litecoin",
            "hex": "A6A9AA",
            "source": "https://litecoin-foundation.org/wp-content/uploads/2019/01/LC18-007-Brand-guidelines.pdf"
        },
        {
            "title": "LiveJournal",
            "hex": "00B0EA",
            "source": "http://www.livejournal.com"
        },
        {
            "title": "Livestream",
            "hex": "CF202E",
            "source": "https://livestream.com/press"
        },
        {
            "title": "LLVM",
            "hex": "262D3A",
            "source": "https://llvm.org/Logo.html"
        },
        {
<<<<<<< HEAD
            "title": "LMMS",
            "hex": "10B146",
            "source": "https://lmms.io/branding"
=======
            "title": "LogMeIn",
            "hex": "45B6F2",
            "source": "https://www.logmein.com/"
>>>>>>> c2fd386e
        },
        {
            "title": "Logstash",
            "hex": "005571",
            "source": "https://www.elastic.co/brand"
        },
        {
            "title": "Loop",
            "hex": "F29400",
            "source": "https://loop.frontiersin.org/"
        },
        {
            "title": "Lua",
            "hex": "2C2D72",
            "source": "https://www.lua.org/docs.html"
        },
        {
            "title": "Lufthansa",
            "hex": "05164D",
            "source": "https://www.lufthansa.com/"
        },
        {
            "title": "Lumen",
            "hex": "E74430",
            "source": "https://lumen.laravel.com/"
        },
        {
            "title": "Lyft",
            "hex": "FF00BF",
            "source": "https://www.lyft.com/press"
        },
        {
            "title": "Macy’s",
            "hex": "E21A2C",
            "source": "http://www.macysinc.com/press-room/logo-photo-gallery/logos-macys-inc/default.aspx"
        },
        {
            "title": "Magento",
            "hex": "EE672F",
            "source": "http://magento.com"
        },
        {
            "title": "Magisk",
            "hex": "00AF9C",
            "source": "https://github.com/topjohnwu/Magisk/blob/master/app/src/main/res/drawable/ic_magisk.xml"
        },
        {
            "title": "Mail.Ru",
            "hex": "168DE2",
            "source": "https://corp.mail.ru/en/press/identity/"
        },
        {
            "title": "MailChimp",
            "hex": "FFE01B",
            "source": "http://mailchimp.com/about/brand-assets"
        },
        {
            "title": "MakerBot",
            "hex": "FF1E0D",
            "source": "http://www.makerbot.com/makerbot-press-assets"
        },
        {
            "title": "ManageIQ",
            "hex": "EF2929",
            "source": "https://www.manageiq.org/logo/"
        },
        {
            "title": "Manjaro",
            "hex": "35BF5C",
            "source": "https://commons.wikimedia.org/wiki/File:Manjaro-logo.svg"
        },
        {
            "title": "Mapbox",
            "hex": "000000",
            "source": "https://www.mapbox.com/about/press/brand-guidelines"
        },
        {
            "title": "Markdown",
            "hex": "000000",
            "source": "https://github.com/dcurtis/markdown-mark"
        },
        {
            "title": "Marketo",
            "hex": "5C4C9F",
            "source": "https://www.marketo.com/"
        },
        {
            "title": "MasterCard",
            "hex": "EB001B",
            "source": "https://brand.mastercard.com/brandcenter/mastercard-brand-mark/downloads.html"
        },
        {
            "title": "Mastodon",
            "hex": "3088D4",
            "source": "https://source.joinmastodon.org/mastodon/joinmastodon/blob/master/public/press-kit.zip"
        },
        {
            "title": "Material Design",
            "hex": "757575",
            "source": "https://material.io/design/"
        },
        {
            "title": "Material-UI",
            "hex": "0081CB",
            "source": "https://material-ui.com/"
        },
        {
            "title": "Mathworks",
            "hex": "0076A8",
            "source": "https://www.mathworks.com/brand/visual-design/mathworks-logo.html"
        },
        {
            "title": "Matrix",
            "hex": "000000",
            "source": "https://matrix.org"
        },
        {
            "title": "Mattermost",
            "hex": "0072C6",
            "source": "https://www.mattermost.org/brand-guidelines/"
        },
        {
            "title": "Matternet",
            "hex": "261C29",
            "source": "http://mttr.net"
        },
        {
            "title": "McAfee",
            "hex": "C01818",
            "source": "https://www.mcafee.com/"
        },
        {
            "title": "MDN Web Docs",
            "hex": "000000",
            "source": "https://developer.mozilla.org/"
        },
        {
            "title": "MediaFire",
            "hex": "1299F3",
            "source": "https://www.mediafire.com/press/"
        },
        {
            "title": "MediaTemple",
            "hex": "000000",
            "source": "https://mediatemple.net/company/about-us"
        },
        {
            "title": "Medium",
            "hex": "12100E",
            "source": "https://medium.design/logos-and-brand-guidelines-f1a01a733592"
        },
        {
            "title": "Meetup",
            "hex": "ED1C40",
            "source": "https://www.meetup.com/media/"
        },
        {
            "title": "MEGA",
            "hex": "D9272E",
            "source": "https://en.wikipedia.org/wiki/File:01_mega_logo.svg"
        },
        {
            "title": "Mendeley",
            "hex": "9D1620",
            "source": "https://www.mendeley.com/"
        },
        {
            "title": "Mercedes",
            "hex": "242424",
            "source": "https://www.mercedes-benz.com/"
        },
        {
            "title": "Messenger",
            "hex": "00B2FF",
            "source": "https://en.facebookbrand.com/assets/messenger/"
        },
        {
            "title": "Meteor",
            "hex": "DE4F4F",
            "source": "http://logo.meteorapp.com/"
        },
        {
            "title": "Micro.blog",
            "hex": "FD8308",
            "source": "https://twitter.com/BradEllis/status/943956921886715904"
        },
        {
            "title": "Microgenetics",
            "hex": "FF0000",
            "source": "http://microgenetics.co.uk/"
        },
        {
            "title": "Microsoft",
            "hex": "666666",
            "source": "https://ratnacahayarina.files.wordpress.com/2014/03/microsoft.pdf"
        },
        {
            "title": "Microsoft Access",
            "hex": "BA141A",
            "source": "https://www.office.com"
        },
        {
            "title": "Microsoft Azure",
            "hex": "0089D6",
            "source": "https://upload.wikimedia.org/wikipedia/commons/a/a8/Microsoft_Azure_Logo.svg"
        },
        {
            "title": "Microsoft Edge",
            "hex": "0078D7",
            "source": "https://compass-ssl.microsoft.com/assets/86/b5/86b52157-162f-4130-ab00-3db03397c46d.svg?n=edge.svg"
        },
        {
            "title": "Microsoft Excel",
            "hex": "217346",
            "source": "https://www.office.com"
        },
        {
            "title": "Microsoft Office",
            "hex": "E74025",
            "source": "https://www.office.com/"
        },
        {
            "title": "Microsoft OneDrive",
            "hex": "094AB2",
            "source": "https://msdn.microsoft.com/en-us/onedrive/dn673556.aspx"
        },
        {
            "title": "Microsoft OneNote",
            "hex": "80397B",
            "source": "https://www.office.com"
        },
        {
            "title": "Microsoft Outlook",
            "hex": "0072C6",
            "source": "https://www.office.com"
        },
        {
            "title": "Microsoft PowerPoint",
            "hex": "D24726",
            "source": "https://www.office.com"
        },
        {
            "title": "Microsoft Teams",
            "hex": "6264A7",
            "source": "https://docs.microsoft.com/media/logos/logo_MSTeams.svg"
        },
        {
            "title": "Microsoft Word",
            "hex": "2B579A",
            "source": "https://www.office.com"
        },
        {
            "title": "MicroStrategy",
            "hex": "D9232E",
            "source": "https://www.microstrategy.com/us/company/press-kit"
        },
        {
            "title": "Minds",
            "hex": "FED12F",
            "source": "https://www.minds.com/"
        },
        {
            "title": "Minetest",
            "hex": "53AC56",
            "source": "https://www.minetest.net/"
        },
        {
            "title": "Minutemailer",
            "hex": "3ABFE6",
            "source": "https://minutemailer.com/press"
        },
        {
            "title": "Mix",
            "hex": "FF8126",
            "source": "https://mix.com"
        },
        {
            "title": "Mixcloud",
            "hex": "314359",
            "source": "https://www.mixcloud.com/branding"
        },
        {
            "title": "Mixer",
            "hex": "002050",
            "source": "https://github.com/mixer/branding-kit/"
        },
        {
            "title": "Mocha",
            "hex": "8D6748",
            "source": "https://mochajs.org/"
        },
        {
            "title": "Mojang",
            "hex": "DB1F29",
            "source": "https://www.mojang.com/"
        },
        {
            "title": "Monero",
            "hex": "FF6600",
            "source": "https://getmonero.org"
        },
        {
            "title": "MongoDB",
            "hex": "47A248",
            "source": "https://www.mongodb.com/pressroom"
        },
        {
            "title": "Monkey tie",
            "hex": "FFC619",
            "source": "https://www.monkey-tie.com/presse"
        },
        {
            "title": "Monogram",
            "hex": "FDB22A",
            "source": "http://monogram.me"
        },
        {
            "title": "Monster",
            "hex": "6E46AE",
            "source": "https://www.monster.com/"
        },
        {
            "title": "Monzo",
            "hex": "14233C",
            "source": "https://monzo.com/press/"
        },
        {
            "title": "Moo",
            "hex": "00945E",
            "source": "https://www.moo.com/uk/about/press.html"
        },
        {
            "title": "Mozilla",
            "hex": "000000",
            "source": "https://mozilla.ninja/our-logo"
        },
        {
            "title": "Mozilla Firefox",
            "hex": "FF7139",
            "source": "https://mozilla.design/firefox/logos-usage/"
        },
        {
            "title": "MuseScore",
            "hex": "1A70B8",
            "source": "https://musescore.org/en/about/logos-and-graphics"
        },
        {
            "title": "MX Linux",
            "hex": "000000",
            "source": "https://mxlinux.org/art/"
        },
        {
            "title": "Myspace",
            "hex": "030303",
            "source": "https://myspace.com/pressroom/assetslogos"
        },
        {
            "title": "MySQL",
            "hex": "4479A1",
            "source": "https://www.mysql.com/about/legal/logos.html"
        },
        {
            "title": "NativeScript",
            "hex": "3655FF",
            "source": "https://docs.nativescript.org/"
        },
        {
            "title": "NDR",
            "hex": "0C1754",
            "source": "https://www.ndr.de/"
        },
        {
            "title": "NEC",
            "hex": "1414A0",
            "source": "https://commons.wikimedia.org/wiki/File:NEC_logo.svg"
        },
        {
            "title": "Neo4j",
            "hex": "008CC1",
            "source": "https://neo4j.com/style-guide/"
        },
        {
            "title": "Neovim",
            "hex": "57A143",
            "source": "https://github.com/neovim/neovim.github.io/tree/master/logos"
        },
        {
            "title": "NetApp",
            "hex": "0067C5",
            "source": "http://www.netapp.com/"
        },
        {
            "title": "Netflix",
            "hex": "E50914",
            "source": "https://commons.wikimedia.org/wiki/File:Netflix_2014_logo.svg"
        },
        {
            "title": "Netlify",
            "hex": "00C7B7",
            "source": "https://www.netlify.com/press/"
        },
        {
            "title": "New York Times",
            "hex": "000000",
            "source": "https://www.nytimes.com/"
        },
        {
            "title": "Next.js",
            "hex": "000000",
            "source": "https://nextjs.org/"
        },
        {
            "title": "Nextcloud",
            "hex": "0082C9",
            "source": "https://nextcloud.com/press/"
        },
        {
            "title": "Nextdoor",
            "hex": "00B246",
            "source": "https://nextdoor.com/newsroom/"
        },
        {
            "title": "NGINX",
            "hex": "269539",
            "source": "https://www.nginx.com/"
        },
        {
            "title": "Nim",
            "hex": "FFE953",
            "source": "https://nim-lang.org"
        },
        {
            "title": "Nintendo",
            "hex": "8F8F8F",
            "source": "https://en.wikipedia.org/wiki/Nintendo#/media/File:Nintendo.svg"
        },
        {
            "title": "Nintendo 3DS",
            "hex": "D12228",
            "source": "https://www.nintendo.de/"
        },
        {
            "title": "Nintendo GameCube",
            "hex": "6A5FBB",
            "source": "https://www.nintendo.com/consumer/systems/nintendogamecube/index.jsp"
        },
        {
            "title": "Nintendo Switch",
            "hex": "E60012",
            "source": "http://www.nintendo.co.uk/"
        },
        {
            "title": "Node-RED",
            "hex": "8F0000",
            "source": "https://nodered.org/about/resources/"
        },
        {
            "title": "Node.js",
            "hex": "339933",
            "source": "https://nodejs.org/en/about/resources/"
        },
        {
            "title": "Nodemon",
            "hex": "76D04B",
            "source": "https://nodemon.io/"
        },
        {
            "title": "Nokia",
            "hex": "124191",
            "source": "https://www.nokia.com/"
        },
        {
            "title": "Notion",
            "hex": "000000",
            "source": "https://www.notion.so/"
        },
        {
            "title": "Notist",
            "hex": "333333",
            "source": "https://noti.st/"
        },
        {
            "title": "NPM",
            "hex": "CB3837",
            "source": "https://github.com/npm/logos"
        },
        {
            "title": "Nucleo",
            "hex": "766DCC",
            "source": "https://nucleoapp.com/wp-content/themes/nucleo-webapp-12/img/logo.svg"
        },
        {
            "title": "NuGet",
            "hex": "004880",
            "source": "https://github.com/NuGet/Media"
        },
        {
            "title": "Nutanix",
            "hex": "024DA1",
            "source": "https://www.nutanix.com/content/dam/nutanix/en/cmn/documents/nutanix-brandbook.pdf"
        },
        {
            "title": "Nuxt.js",
            "hex": "00C58E",
            "source": "https://nuxtjs.org/"
        },
        {
            "title": "NVIDIA",
            "hex": "76B900",
            "source": "https://www.nvidia.com/etc/designs/nvidiaGDC/clientlibs_base/images/NVIDIA-Logo.svg"
        },
        {
            "title": "OBS Studio",
            "hex": "302E31",
            "source": "https://upload.wikimedia.org/wikipedia/commons/7/78/OBS.svg"
        },
        {
            "title": "OCaml",
            "hex": "EC6813",
            "source": "http://ocaml.org/img/OCaml_Sticker.svg"
        },
        {
            "title": "Octave",
            "hex": "0790C0",
            "source": "https://www.gnu.org/software/octave/"
        },
        {
            "title": "Octopus Deploy",
            "hex": "2F93E0",
            "source": "https://octopus.com/company/brand"
        },
        {
            "title": "Oculus",
            "hex": "1C1E20",
            "source": "https://www.oculus.com/en-us/press-kit"
        },
        {
            "title": "Odnoklassniki",
            "hex": "F4731C",
            "source": "http://v.ok.ru/logo.html"
        },
        {
            "title": "Opel",
            "hex": "F7D900",
            "source": "https://de.wikipedia.org/wiki/Opel"
        },
        {
            "title": "Open Access",
            "hex": "F68212",
            "source": "https://commons.wikimedia.org/wiki/File:Open_Access_logo_PLoS_white.svg"
        },
        {
            "title": "Open Collective",
            "hex": "7FADF2",
            "source": "https://docs.opencollective.com/help/about#media-logo"
        },
        {
            "title": "Open Source Initiative",
            "hex": "3DA639",
            "source": "https://opensource.org/logo-usage-guidelines"
        },
        {
            "title": "OpenAPI Initiative",
            "hex": "6BA539",
            "source": "https://www.openapis.org/faq/style-guide"
        },
        {
            "title": "OpenID",
            "hex": "F78C40",
            "source": "https://openid.net/add-openid/logos/"
        },
        {
            "title": "OpenSSL",
            "hex": "721412",
            "source": "https://www.openssl.org/"
        },
        {
            "title": "OpenStreetMap",
            "hex": "7EBC6F",
            "source": "https://www.openstreetmap.org"
        },
        {
            "title": "openSUSE",
            "hex": "73BA25",
            "source": "https://en.opensuse.org/Portal:Artwork"
        },
        {
            "title": "OpenVPN",
            "hex": "EA7E20",
            "source": "https://openvpn.net/wp-content/themes/openvpn/assets/images/logo.svg"
        },
        {
            "title": "Opera",
            "hex": "FF1B2D",
            "source": "https://github.com/operasoftware/logo"
        },
        {
            "title": "Opsgenie",
            "hex": "172B4D",
            "source": "https://www.atlassian.com/company/news/press-kit"
        },
        {
            "title": "OpsLevel",
            "hex": "1890FF",
            "source": "https://www.opslevel.com/"
        },
        {
            "title": "Oracle",
            "hex": "F80000",
            "source": "https://www.oracle.com/webfolder/s/brand/identity/index.html"
        },
        {
            "title": "ORCID",
            "hex": "A6CE39",
            "source": "https://orcid.org/trademark-and-id-display-guidelines"
        },
        {
            "title": "Origin",
            "hex": "F56C2D",
            "source": "https://www.origin.com/gbr/en-us/store"
        },
        {
            "title": "OSMC",
            "hex": "17394A",
            "source": "https://github.com/osmc/osmc/tree/master/assets"
        },
        {
            "title": "Overcast",
            "hex": "FC7E0F",
            "source": "https://overcast.fm"
        },
        {
            "title": "Overleaf",
            "hex": "47A141",
            "source": "https://www.overleaf.com/for/press/media-resources"
        },
        {
            "title": "OVH",
            "hex": "123F6D",
            "source": "https://www.ovh.com/fr/news/logo-ovh.xml"
        },
        {
            "title": "Pagekit",
            "hex": "212121",
            "source": "https://pagekit.com/logo-guide"
        },
        {
            "title": "Palantir",
            "hex": "101113",
            "source": "https://github.com/palantir/conjure/blob/master/docs/media/palantir-logo.svg"
        },
        {
            "title": "Palo Alto Software",
            "hex": "83DA77",
            "source": "https://press.paloalto.com/logos"
        },
        {
            "title": "Pandora",
            "hex": "005483",
            "source": "http://blog.pandora.com/us/the-color-of-music-unveiling-a-new-pandora-look-that-reflects-your-music-experience/"
        },
        {
            "title": "Pantheon",
            "hex": "EFD01B",
            "source": "https://projects.invisionapp.com/boards/8UOJQWW2J3G5#/1145336"
        },
        {
            "title": "Parity Substrate",
            "hex": "282828",
            "source": "http://substrate.dev/"
        },
        {
            "title": "Parse.ly",
            "hex": "5BA745",
            "source": "https://www.parse.ly/"
        },
        {
            "title": "Pastebin",
            "hex": "02456C",
            "source": "https://pastebin.com/"
        },
        {
            "title": "Patreon",
            "hex": "F96854",
            "source": "https://www.patreon.com/brand/downloads"
        },
        {
            "title": "PayPal",
            "hex": "00457C",
            "source": "https://www.paypal-marketing.com/html/partner/na/portal-v2/pdf/PP_Masterbrandguidelines_v21_mm.pdf"
        },
        {
            "title": "PeerTube",
            "hex": "F1680D",
            "source": "https://github.com/Chocobozzz/PeerTube/tree/develop/client/src/assets/images"
        },
        {
            "title": "Periscope",
            "hex": "40A4C4",
            "source": "https://www.periscope.tv/press"
        },
        {
            "title": "Pexels",
            "hex": "05A081",
            "source": "https://www.pexels.com/"
        },
        {
            "title": "Photocrowd",
            "hex": "3DAD4B",
            "source": "https://www.photocrowd.com/"
        },
        {
            "title": "PHP",
            "hex": "777BB4",
            "source": "http://php.net/download-logos.php"
        },
        {
            "title": "Pi-hole",
            "hex": "F60D1A",
            "source": "https://github.com/pi-hole/web/"
        },
        {
            "title": "Picarto.TV",
            "hex": "1DA456",
            "source": "https://picarto.tv/site/press"
        },
        {
            "title": "Pinboard",
            "hex": "0000FF",
            "source": "https://commons.wikimedia.org/wiki/File:Feedbin-Icon-share-pinboard.svg"
        },
        {
            "title": "Pingdom",
            "hex": "FFF000",
            "source": "https://tools.pingdom.com"
        },
        {
            "title": "Pingup",
            "hex": "00B1AB",
            "source": "http://pingup.com/resources"
        },
        {
            "title": "Pinterest",
            "hex": "BD081C",
            "source": "https://business.pinterest.com/en/brand-guidelines"
        },
        {
            "title": "Pivotal Tracker",
            "hex": "517A9E",
            "source": "https://www.pivotaltracker.com/branding-guidelines"
        },
        {
            "title": "PJSIP",
            "hex": "F86001",
            "source": "https://www.pjsip.org/favicon.ico"
        },
        {
            "title": "PlanGrid",
            "hex": "0085DE",
            "source": "https://plangrid.com/en/"
        },
        {
            "title": "Player FM",
            "hex": "C8122A",
            "source": "https://player.fm/"
        },
        {
            "title": "Player.me",
            "hex": "C0379A",
            "source": "https://player.me/p/about-us"
        },
        {
            "title": "PlayStation",
            "hex": "003791",
            "source": "http://uk.playstation.com/media/DPBjbK0o/CECH-4202_4203%20PS3_QSG_GB_Eastern_3_web_vf1.pdf"
        },
        {
            "title": "PlayStation 3",
            "hex": "003791",
            "source": "https://commons.wikimedia.org/wiki/File:PlayStation_3_Logo_neu.svg#/media/File:PS3.svg"
        },
        {
            "title": "PlayStation 4",
            "hex": "003791",
            "source": "https://commons.wikimedia.org/wiki/File:PlayStation_4_logo_and_wordmark.svg"
        },
        {
            "title": "Plesk",
            "hex": "52BBE6",
            "source": "https://www.plesk.com/brand/"
        },
        {
            "title": "Plex",
            "hex": "E5A00D",
            "source": "http://brand.plex.tv/d/qxmJ3odkK0fj/plex-style-guide"
        },
        {
            "title": "Pluralsight",
            "hex": "F15B2A",
            "source": "https://www.pluralsight.com/newsroom/brand-assets"
        },
        {
            "title": "Plurk",
            "hex": "FF574D",
            "source": "https://www.plurk.com/brandInfo"
        },
        {
            "title": "Pocket",
            "hex": "EF3F56",
            "source": "https://getpocket.com/blog/press/"
        },
        {
            "title": "Pocket Casts",
            "hex": "F43E37",
            "source": "https://blog.pocketcasts.com/press/"
        },
        {
            "title": "PostgreSQL",
            "hex": "336791",
            "source": "https://wiki.postgresql.org/wiki/Logo"
        },
        {
            "title": "Postman",
            "hex": "FF6C37",
            "source": "https://www.getpostman.com/resources/media-assets/"
        },
        {
            "title": "Postwoman",
            "hex": "50FA7B",
            "source": "https://github.com/liyasthomas/postwoman"
        },
        {
            "title": "PowerShell",
            "hex": "5391FE",
            "source": "https://github.com/PowerShell/PowerShell"
        },
        {
            "title": "PrestaShop",
            "hex": "DF0067",
            "source": "https://www.prestashop.com/en/media-kit"
        },
        {
            "title": "Prettier",
            "hex": "F7B93E",
            "source": "https://github.com/prettier/prettier-logo/tree/master/images"
        },
        {
            "title": "Prismic",
            "hex": "484A7A",
            "source": "https://prismic.io/"
        },
        {
            "title": "Probot",
            "hex": "00B0D8",
            "source": "https://github.com/probot/probot"
        },
        {
            "title": "ProcessWire",
            "hex": "EF145F",
            "source": "https://github.com/processwire"
        },
        {
            "title": "Product Hunt",
            "hex": "DA552F",
            "source": "https://www.producthunt.com/branding"
        },
        {
            "title": "Prometheus",
            "hex": "E6522C",
            "source": "https://prometheus.io/"
        },
        {
            "title": "Proto.io",
            "hex": "34A7C1",
            "source": "https://proto.io/en/presskit"
        },
        {
            "title": "protocols.io",
            "hex": "4D9FE7",
            "source": "https://www.protocols.io/brand"
        },
        {
            "title": "ProtonMail",
            "hex": "8B89CC",
            "source": "https://protonmail.com/media-kit"
        },
        {
            "title": "Proxmox",
            "hex": "E57000",
            "source": "https://www.proxmox.com/en/news/media-kit"
        },
        {
            "title": "Publons",
            "hex": "336699",
            "source": "https://publons.com/about/logos"
        },
        {
            "title": "PureScript",
            "hex": "14161A",
            "source": "https://github.com/purescript/logo"
        },
        {
            "title": "PyPI",
            "hex": "3775A9",
            "source": "https://pypi.org/"
        },
        {
            "title": "Python",
            "hex": "3776AB",
            "source": "https://www.python.org/community/logos/"
        },
        {
            "title": "PyTorch",
            "hex": "EE4C2C",
            "source": "https://github.com/pytorch/pytorch/tree/master/docs/source/_static/img"
        },
        {
            "title": "PyUp",
            "hex": "9F55FF",
            "source": "https://pyup.io/"
        },
        {
            "title": "QEMU",
            "hex": "FF6600",
            "source": "https://wiki.qemu.org/Logo"
        },
        {
            "title": "Qgis",
            "hex": "589632",
            "source": "https://www.qgis.org/en/site/getinvolved/styleguide.html"
        },
        {
            "title": "Qi",
            "hex": "000000",
            "source": "https://www.wirelesspowerconsortium.com/knowledge-base/retail/qi-logo-guidelines-and-artwork.html"
        },
        {
            "title": "Qiita",
            "hex": "55C500",
            "source": "https://www.qiita.com"
        },
        {
            "title": "Qualcomm",
            "hex": "3253DC",
            "source": "https://www.qualcomm.com"
        },
        {
            "title": "Qualtrics",
            "hex": "00B4EF",
            "source": "https://www.qualtrics.com/brand-book/"
        },
        {
            "title": "Quantcast",
            "hex": "1E262C",
            "source": "http://branding.quantcast.com/logouse/"
        },
        {
            "title": "Quantopian",
            "hex": "C50000",
            "source": "https://www.quantopian.com"
        },
        {
            "title": "Quarkus",
            "hex": "4695EB",
            "source": "https://design.jboss.org/quarkus/"
        },
        {
            "title": "Quest",
            "hex": "FB4F14",
            "source": "https://www.quest.com/legal/trademark-information.aspx"
        },
        {
            "title": "QuickTime",
            "hex": "1C69F0",
            "source": "https://support.apple.com/quicktime"
        },
        {
            "title": "Quip",
            "hex": "F27557",
            "source": "https://quip.com/"
        },
        {
            "title": "Quora",
            "hex": "B92B27",
            "source": "https://www.quora.com"
        },
        {
            "title": "Qwiklabs",
            "hex": "F5CD0E",
            "source": "https://www.qwiklabs.com"
        },
        {
            "title": "Qzone",
            "hex": "FECE00",
            "source": "https://qzone.qq.com/"
        },
        {
            "title": "R",
            "hex": "276DC3",
            "source": "https://www.r-project.org/logo/"
        },
        {
            "title": "RabbitMQ",
            "hex": "FF6600",
            "source": "https://www.rabbitmq.com/"
        },
        {
            "title": "RadioPublic",
            "hex": "CE262F",
            "source": "https://help.radiopublic.com/hc/en-us/articles/360002546754-RadioPublic-logos"
        },
        {
            "title": "Rails",
            "hex": "CC0000",
            "source": "http://rubyonrails.org/images/rails-logo.svg"
        },
        {
            "title": "Raspberry Pi",
            "hex": "C51A4A",
            "source": "https://www.raspberrypi.org/trademark-rules"
        },
        {
            "title": "React",
            "hex": "61DAFB",
            "source": "https://facebook.github.io/react/"
        },
        {
            "title": "React Router",
            "hex": "CA4245",
            "source": "https://reacttraining.com/react-router/"
        },
        {
            "title": "ReactOS",
            "hex": "0088CC",
            "source": "https://github.com/reactos/press-media"
        },
        {
            "title": "Read the Docs",
            "hex": "8CA1AF",
            "source": "https://github.com/rtfd/readthedocs.org/blob/master/media/readthedocsbranding.ai"
        },
        {
            "title": "Realm",
            "hex": "39477F",
            "source": "https://realm.io/press"
        },
        {
            "title": "Reason",
            "hex": "DD4B39",
            "source": "https://reasonml.github.io/img/reason.svg"
        },
        {
            "title": "Reason Studios",
            "hex": "FFFFFF",
            "source": "https://www.reasonstudios.com/press"
        },
        {
            "title": "Red Hat",
            "hex": "EE0000",
            "source": "https://www.redhat.com/en/about/brand/new-brand/details"
        },
        {
            "title": "Red Hat Open Shift",
            "hex": "EE0000",
            "source": "https://www.openshift.com/"
        },
        {
            "title": "Redbubble",
            "hex": "E41321",
            "source": "https://www.redbubble.com/explore/client/4196122a442ab3f429ec802f71717465.svg"
        },
        {
            "title": "Reddit",
            "hex": "FF4500",
            "source": "https://worldvectorlogo.com/logo/reddit-2"
        },
        {
            "title": "Redis",
            "hex": "D82C20",
            "source": "https://redis.io/images/redis-logo.svg"
        },
        {
            "title": "Redux",
            "hex": "764ABC",
            "source": "https://github.com/reactjs/redux/tree/master/logo"
        },
        {
            "title": "Renren",
            "hex": "217DC6",
            "source": "https://seeklogo.com/vector-logo/184137/renren-inc"
        },
        {
            "title": "repl.it",
            "hex": "667881",
            "source": "https://repl.it/"
        },
        {
            "title": "ResearchGate",
            "hex": "00CCBB",
            "source": "https://c5.rgstatic.net/m/428059296771819/images/favicon/favicon.svg"
        },
        {
            "title": "ReverbNation",
            "hex": "E43526",
            "source": "https://www.reverbnation.com"
        },
        {
            "title": "Rhinoceros",
            "hex": "801010",
            "source": "https://www.rhino3d.com/"
        },
        {
            "title": "Riot",
            "hex": "368BD6",
            "source": "https://github.com/vector-im/logos/tree/master/riot"
        },
        {
            "title": "Ripple",
            "hex": "0085C0",
            "source": "https://www.ripple.com/media-kit/"
        },
        {
            "title": "Riseup",
            "hex": "5E9EE3",
            "source": "https://riseup.net/en/about-us/images"
        },
        {
            "title": "rollup.js",
            "hex": "EC4A3F",
            "source": "https://rollupjs.org/"
        },
        {
            "title": "Roots",
            "hex": "525DDC",
            "source": "https://roots.io/"
        },
        {
            "title": "Roundcube",
            "hex": "37BEFF",
            "source": "https://roundcube.net/images/roundcube_logo_icon.svg"
        },
        {
            "title": "RSS",
            "hex": "FFA500",
            "source": "https://en.wikipedia.org/wiki/Feed_icon"
        },
        {
            "title": "RStudio",
            "hex": "75AADB",
            "source": "https://www.rstudio.com/about/logos/"
        },
        {
            "title": "RTLZWEI",
            "hex": "00BCF6",
            "source": "https://www.rtl2.de/"
        },
        {
            "title": "Ruby",
            "hex": "CC342D",
            "source": "https://www.ruby-lang.org/en/about/logo/"
        },
        {
            "title": "RubyGems",
            "hex": "E9573F",
            "source": "https://rubygems.org/pages/about"
        },
        {
            "title": "Runkeeper",
            "hex": "2DC9D7",
            "source": "https://runkeeper.com/partnerships"
        },
        {
            "title": "Rust",
            "hex": "000000",
            "source": "https://www.rust-lang.org/"
        },
        {
            "title": "Safari",
            "hex": "000000",
            "source": "https://images.techhive.com/images/article/2014/11/safari-favorites-100530680-large.jpg"
        },
        {
            "title": "Sahibinden",
            "hex": "FFE800",
            "source": "https://www.sahibinden.com/favicon.ico"
        },
        {
            "title": "Salesforce",
            "hex": "00A1E0",
            "source": "https://www.salesforce.com/"
        },
        {
            "title": "SaltStack",
            "hex": "00EACE",
            "source": "https://www.saltstack.com/resources/brand/"
        },
        {
            "title": "Samsung",
            "hex": "1428A0",
            "source": "https://www.samsung.com/us"
        },
        {
            "title": "Samsung Pay",
            "hex": "1428A0",
            "source": "https://pay.samsung.com/developers/resource/brand"
        },
        {
            "title": "SAP",
            "hex": "008FD3",
            "source": "https://support.sap.com/content/dam/support/sap-logo.svg"
        },
        {
            "title": "Sass",
            "hex": "CC6699",
            "source": "http://sass-lang.com/styleguide/brand"
        },
        {
            "title": "Sat.1",
            "hex": "047DA3",
            "source": "https://www.prosiebensat1.com/presse/downloads/logos"
        },
        {
            "title": "Sauce Labs",
            "hex": "E2231A",
            "source": "https://saucelabs.com/"
        },
        {
            "title": "Scala",
            "hex": "DC322F",
            "source": "https://www.scala-lang.org/"
        },
        {
            "title": "Scaleway",
            "hex": "4F0599",
            "source": "https://www.scaleway.com"
        },
        {
            "title": "Scribd",
            "hex": "1A7BBA",
            "source": "https://www.scribd.com"
        },
        {
            "title": "Scrutinizer CI",
            "hex": "8A9296",
            "source": "https://scrutinizer-ci.com"
        },
        {
            "title": "Seagate",
            "hex": "72BE4F",
            "source": "https://www.seagate.com"
        },
        {
            "title": "Sega",
            "hex": "0089CF",
            "source": "https://en.wikipedia.org/wiki/Sega#/media/File:Sega_logo.svg"
        },
        {
            "title": "Sellfy",
            "hex": "21B352",
            "source": "https://sellfy.com/about/"
        },
        {
            "title": "Semaphore CI",
            "hex": "19A974",
            "source": "https://semaphoreci.com/"
        },
        {
            "title": "Sencha",
            "hex": "86BC40",
            "source": "http://design.sencha.com/"
        },
        {
            "title": "Sensu",
            "hex": "89C967",
            "source": "https://github.com/sensu/sensu-go/blob/master/dashboard/src/assets/logo/graphic/green.svg"
        },
        {
            "title": "Sentry",
            "hex": "FB4226",
            "source": "https://sentry.io/branding/"
        },
        {
            "title": "Server Fault",
            "hex": "E7282D",
            "source": "http://stackoverflow.com/company/logos"
        },
        {
            "title": "Shazam",
            "hex": "0088FF",
            "source": "https://brandfolder.com/shazam"
        },
        {
            "title": "Shell",
            "hex": "FFD500",
            "source": "https://en.wikipedia.org/wiki/File:Shell_logo.svg"
        },
        {
            "title": "Shopify",
            "hex": "7AB55C",
            "source": "https://press.shopify.com/brand"
        },
        {
            "title": "Showpad",
            "hex": "2D2E83",
            "source": "https://www.showpad.com/"
        },
        {
            "title": "Siemens",
            "hex": "009999",
            "source": "https://siemens.com/"
        },
        {
            "title": "Signal",
            "hex": "2592E9",
            "source": "https://play.google.com/store/apps/details?id=org.thoughtcrime.securesms"
        },
        {
            "title": "Simple Icons",
            "hex": "111111",
            "source": "https://simpleicons.org/"
        },
        {
            "title": "Sina Weibo",
            "hex": "E6162D",
            "source": "https://en.wikipedia.org/wiki/Sina_Weibo"
        },
        {
            "title": "SitePoint",
            "hex": "258AAF",
            "source": "http://www.sitepoint.com"
        },
        {
            "title": "Sketch",
            "hex": "F7B500",
            "source": "https://www.sketch.com/press/"
        },
        {
            "title": "Skillshare",
            "hex": "17C5CB",
            "source": "https://company-89494.frontify.com/d/Tquwc3XMiaBb/skillshare-style-guide"
        },
        {
            "title": "Skyliner",
            "hex": "2FCEA0",
            "source": "https://www.skyliner.io/help"
        },
        {
            "title": "Skype",
            "hex": "00AFF0",
            "source": "http://blogs.skype.com/?attachment_id=56273"
        },
        {
            "title": "Skype for Business",
            "hex": "00AFF0",
            "source": "https://en.wikipedia.org/wiki/Skype_for_Business_Server"
        },
        {
            "title": "Slack",
            "hex": "4A154B",
            "source": "https://slack.com/brand-guidelines"
        },
        {
            "title": "Slackware",
            "hex": "000000",
            "source": "https://en.wikipedia.org/wiki/Slackware"
        },
        {
            "title": "Slashdot",
            "hex": "026664",
            "source": "https://commons.wikimedia.org/wiki/File:Slashdot_wordmark_and_logo.svg"
        },
        {
            "title": "SlickPic",
            "hex": "FF880F",
            "source": "https://www.slickpic.com/"
        },
        {
            "title": "Slides",
            "hex": "E4637C",
            "source": "https://slides.com/about"
        },
        {
            "title": "Smashing Magazine",
            "hex": "E85C33",
            "source": "https://www.smashingmagazine.com/"
        },
        {
            "title": "SmugMug",
            "hex": "6DB944",
            "source": "https://help.smugmug.com/using-smugmug's-logo-HJulJePkEBf"
        },
        {
            "title": "Snapchat",
            "hex": "FFFC00",
            "source": "https://www.snapchat.com/brand-guidelines"
        },
        {
            "title": "Snapcraft",
            "hex": "82BEA0",
            "source": "https://github.com/snapcore/snap-store-badges"
        },
        {
            "title": "Snyk",
            "hex": "4C4A73",
            "source": "https://snyk.io/press-kit"
        },
        {
            "title": "Society6",
            "hex": "000000",
            "source": "https://blog.society6.com/app/themes/society6/dist/images/mark.svg"
        },
        {
            "title": "Socket.io",
            "hex": "010101",
            "source": "https://socket.io"
        },
        {
            "title": "Sogou",
            "hex": "FB6022",
            "source": "https://www.sogou.com/"
        },
        {
            "title": "Solus",
            "hex": "5294E2",
            "source": "https://getsol.us/branding/"
        },
        {
            "title": "SonarCloud",
            "hex": "F3702A",
            "source": "https://sonarcloud.io/about"
        },
        {
            "title": "SonarLint",
            "hex": "CC2026",
            "source": "https://github.com/SonarSource/sonarlint-website/"
        },
        {
            "title": "SonarQube",
            "hex": "4E9BCD",
            "source": "https://www.sonarqube.org/logos/"
        },
        {
            "title": "SonarSource",
            "hex": "CB3032",
            "source": "https://www.sonarsource.com/"
        },
        {
            "title": "Songkick",
            "hex": "F80046",
            "source": "http://blog.songkick.com/media-assets"
        },
        {
            "title": "SonicWall",
            "hex": "FF6600",
            "source": "https://brandfolder.com/sonicwall/sonicwall-external"
        },
        {
            "title": "Sonos",
            "hex": "000000",
            "source": "https://www.sonos.com/en-gb/home"
        },
        {
            "title": "SoundCloud",
            "hex": "FF3300",
            "source": "https://soundcloud.com/press"
        },
        {
            "title": "Source Engine",
            "hex": "F79A10",
            "source": "https://developer.valvesoftware.com/favicon.ico"
        },
        {
            "title": "SourceForge",
            "hex": "FF6600",
            "source": "https://sourceforge.net/"
        },
        {
            "title": "Sourcegraph",
            "hex": "00B4F2",
            "source": "https://github.com/sourcegraph/about"
        },
        {
            "title": "Spacemacs",
            "hex": "9266CC",
            "source": "http://spacemacs.org/"
        },
        {
            "title": "SpaceX",
            "hex": "005288",
            "source": "https://www.spacex.com/sites/all/themes/spacex2012/images/logo.svg"
        },
        {
            "title": "SparkFun",
            "hex": "E53525",
            "source": "https://www.sparkfun.com/brand_assets"
        },
        {
            "title": "SparkPost",
            "hex": "FA6423",
            "source": "https://www.sparkpost.com/"
        },
        {
            "title": "SPDX",
            "hex": "4398CC",
            "source": "https://spdx.org/Resources"
        },
        {
            "title": "Speaker Deck",
            "hex": "339966",
            "source": "https://speakerdeck.com/"
        },
        {
            "title": "Spectrum",
            "hex": "7B16FF",
            "source": "https://spectrum.chat"
        },
        {
            "title": "Spotify",
            "hex": "1ED760",
            "source": "https://developer.spotify.com/design"
        },
        {
            "title": "Spotlight",
            "hex": "352A71",
            "source": "https://www.spotlight.com/"
        },
        {
            "title": "Spreaker",
            "hex": "F5C300",
            "source": "http://www.spreaker.com/press"
        },
        {
            "title": "Spring",
            "hex": "6DB33F",
            "source": "https://spring.io/trademarks"
        },
        {
            "title": "Sprint",
            "hex": "FFCE0A",
            "source": "https://www.sprint.com/"
        },
        {
            "title": "Square",
            "hex": "3E4348",
            "source": "https://squareup.com/"
        },
        {
            "title": "Square Enix",
            "hex": "ED1C24",
            "source": "https://www.square-enix.com/"
        },
        {
            "title": "Squarespace",
            "hex": "000000",
            "source": "http://squarespace.com/brand-guidelines"
        },
        {
            "title": "Stack Exchange",
            "hex": "1E5397",
            "source": "http://stackoverflow.com/company/logos"
        },
        {
            "title": "Stack Overflow",
            "hex": "FE7A16",
            "source": "http://stackoverflow.com"
        },
        {
            "title": "Stackbit",
            "hex": "3EB0FD",
            "source": "https://www.stackbit.com/"
        },
        {
            "title": "StackPath",
            "hex": "000000",
            "source": "https://www.stackpath.com/company/logo-and-branding/"
        },
        {
            "title": "StackShare",
            "hex": "0690FA",
            "source": "https://stackshare.io/branding"
        },
        {
            "title": "Stadia",
            "hex": "CD2640",
            "source": "https://stadia.dev"
        },
        {
            "title": "Statamic",
            "hex": "1F3641",
            "source": "http://statamic.com/press"
        },
        {
            "title": "Staticman",
            "hex": "000000",
            "source": "https://staticman.net/"
        },
        {
            "title": "Statuspage",
            "hex": "172B4D",
            "source": "https://www.atlassian.com/company/news/press-kit"
        },
        {
            "title": "Steam",
            "hex": "000000",
            "source": "https://partner.steamgames.com/public/marketing/Steam_Guidelines_02102016.pdf"
        },
        {
            "title": "Steamworks",
            "hex": "1E1E1E",
            "source": "https://partner.steamgames.com/"
        },
        {
            "title": "Steem",
            "hex": "4BA2F2",
            "source": "https://steem.io/"
        },
        {
            "title": "Steemit",
            "hex": "06D6A9",
            "source": "https://steemit.com/"
        },
        {
            "title": "Steinberg",
            "hex": "C90827",
            "source": "https://www.steinberg.net/en/company/press.html"
        },
        {
            "title": "Stencyl",
            "hex": "8E1C04",
            "source": "http://www.stencyl.com/about/press/"
        },
        {
            "title": "Stitcher",
            "hex": "000000",
            "source": "https://www.stitcher.com/"
        },
        {
            "title": "Storify",
            "hex": "3A98D9",
            "source": "https://storify.com"
        },
        {
            "title": "Storybook",
            "hex": "FF4785",
            "source": "https://github.com/storybookjs/brand"
        },
        {
            "title": "Strapi",
            "hex": "2E7EEA",
            "source": "https://strapi.io/"
        },
        {
            "title": "Strava",
            "hex": "FC4C02",
            "source": "https://itunes.apple.com/us/app/strava-running-and-cycling-gps/id426826309"
        },
        {
            "title": "Stripe",
            "hex": "008CDD",
            "source": "https://stripe.com/about/resources"
        },
        {
            "title": "strongSwan",
            "hex": "E00033",
            "source": "https://www.strongswan.org/images/"
        },
        {
            "title": "StubHub",
            "hex": "003168",
            "source": "http://www.stubhub.com"
        },
        {
            "title": "styled-components",
            "hex": "DB7093",
            "source": "https://www.styled-components.com/"
        },
        {
            "title": "StyleShare",
            "hex": "212121",
            "source": "https://www.stylesha.re/"
        },
        {
            "title": "Stylus",
            "hex": "333333",
            "source": "http://stylus-lang.com/img/stylus-logo.svg"
        },
        {
            "title": "Sublime Text",
            "hex": "FF9800",
            "source": "https://www.sublimetext.com/images/logo.svg"
        },
        {
            "title": "Subversion",
            "hex": "809CC9",
            "source": "http://subversion.apache.org/logo"
        },
        {
            "title": "Super User",
            "hex": "2EACE3",
            "source": "http://stackoverflow.com/company/logos"
        },
        {
            "title": "Svelte",
            "hex": "FF3E00",
            "source": "https://github.com/sveltejs/svelte/tree/master/site/static"
        },
        {
            "title": "SVG",
            "hex": "FFB13B",
            "source": "https://www.w3.org/2009/08/svg-logos.html"
        },
        {
            "title": "SVGO",
            "hex": "14B9FF",
            "source": "https://github.com/svg/svgo"
        },
        {
            "title": "Swagger",
            "hex": "85EA2D",
            "source": "https://swagger.io/swagger/media/assets/images/swagger_logo.svg"
        },
        {
            "title": "Swarm",
            "hex": "FFA633",
            "source": "https://foursquare.com/about/logos"
        },
        {
            "title": "Swift",
            "hex": "FA7343",
            "source": "https://developer.apple.com/develop/"
        },
        {
            "title": "Symantec",
            "hex": "FDB511",
            "source": "https://commons.wikimedia.org/wiki/File:Symantec_logo10.svg"
        },
        {
            "title": "Symfony",
            "hex": "000000",
            "source": "https://symfony.com/logo"
        },
        {
            "title": "Synology",
            "hex": "B6B5B6",
            "source": "https://www.synology.com/en-global/company/branding"
        },
        {
            "title": "T-Mobile",
            "hex": "E20074",
            "source": "https://www.t-mobile.com/news/media-library?fulltext=logo"
        },
        {
            "title": "Tableau",
            "hex": "E97627",
            "source": "https://www.tableau.com/about/media-download-center"
        },
        {
            "title": "Tails",
            "hex": "56347C",
            "source": "https://tails.boum.org/contribute/how/promote/material/logo/"
        },
        {
            "title": "Tailwind CSS",
            "hex": "38B2AC",
            "source": "https://tailwindcss.com/"
        },
        {
            "title": "Tapas",
            "hex": "FFCE00",
            "source": "https://tapas.io/site/about#media"
        },
        {
            "title": "TeamViewer",
            "hex": "0E8EE9",
            "source": "https://www.teamviewer.com/resources/images/logos/teamviewer-logo-big.svg"
        },
        {
            "title": "TED",
            "hex": "E62B1E",
            "source": "https://www.ted.com/participate/organize-a-local-tedx-event/tedx-organizer-guide/branding-promotions/logo-and-design/your-tedx-logo"
        },
        {
            "title": "Teespring",
            "hex": "39ACE6",
            "source": "https://teespring.com"
        },
        {
            "title": "TELE5",
            "hex": "C2AD6F",
            "source": "https://www.tele5.de"
        },
        {
            "title": "Telegram",
            "hex": "2CA5E0",
            "source": "https://commons.wikimedia.org/wiki/File:Telegram_alternative_logo.svg"
        },
        {
            "title": "Tencent QQ",
            "hex": "EB1923",
            "source": "https://en.wikipedia.org/wiki/File:Tencent_QQ.svg#/media/File:Tencent_QQ.svg"
        },
        {
            "title": "Tencent Weibo",
            "hex": "20B8E5",
            "source": "http://t.qq.com/"
        },
        {
            "title": "TensorFlow",
            "hex": "FF6F00",
            "source": "https://www.tensorflow.org/extras/tensorflow_brand_guidelines.pdf"
        },
        {
            "title": "Teradata",
            "hex": "F37440",
            "source": "https://github.com/Teradata/teradata.github.io/"
        },
        {
            "title": "Terraform",
            "hex": "623CE4",
            "source": "https://www.hashicorp.com/brand#terraform"
        },
        {
            "title": "Tesla",
            "hex": "CC0000",
            "source": "http://www.teslamotors.com/en_GB/about"
        },
        {
            "title": "The Mighty",
            "hex": "D0072A",
            "source": "https://themighty.com/"
        },
        {
            "title": "The Movie Database",
            "hex": "01D277",
            "source": "https://www.themoviedb.org/about/logos-attribution"
        },
        {
            "title": "The Register",
            "hex": "FF0000",
            "source": "https://www.theregister.co.uk/"
        },
        {
            "title": "Tidal",
            "hex": "000000",
            "source": "https://tidal.com"
        },
        {
            "title": "Tide",
            "hex": "4050FB",
            "source": "https://www.tide.co/newsroom/"
        },
        {
            "title": "Tik Tok",
            "hex": "000000",
            "source": "https://tiktok.com"
        },
        {
            "title": "Timescale",
            "hex": "FDB515",
            "source": "https://www.timescale.com/"
        },
        {
            "title": "Tinder",
            "hex": "FF6B6B",
            "source": "http://www.gotinder.com/press"
        },
        {
            "title": "Todoist",
            "hex": "E44332",
            "source": "https://doist.com/press/"
        },
        {
            "title": "Toggl",
            "hex": "E01B22",
            "source": "https://toggl.com/media-toolkit"
        },
        {
            "title": "Tomorrowland",
            "hex": "000000",
            "source": "https://global.tomorrowland.com/"
        },
        {
            "title": "Topcoder",
            "hex": "29A8E0",
            "source": "http://topcoder.com/"
        },
        {
            "title": "Toptal",
            "hex": "3863A0",
            "source": "https://www.toptal.com/branding"
        },
        {
            "title": "Tor",
            "hex": "7E4798",
            "source": "https://github.com/TheTorProject/tor-media/tree/master/Onion%20Icon"
        },
        {
            "title": "Toshiba",
            "hex": "FF0000",
            "source": "https://commons.wikimedia.org/wiki/File:Toshiba_logo.svg"
        },
        {
            "title": "TrainerRoad",
            "hex": "E12726",
            "source": "https://www.trainerroad.com/"
        },
        {
            "title": "Trakt",
            "hex": "ED1C24",
            "source": "https://trakt.tv"
        },
        {
            "title": "Transport for Ireland",
            "hex": "00B274",
            "source": "https://www.transportforireland.ie/"
        },
        {
            "title": "Travis CI",
            "hex": "3EAAAF",
            "source": "https://travis-ci.com/logo"
        },
        {
            "title": "Treehouse",
            "hex": "5FCF80",
            "source": "https://teamtreehouse.com/about"
        },
        {
            "title": "Trello",
            "hex": "0079BF",
            "source": "https://trello.com/about/branding"
        },
        {
            "title": "Trend Micro",
            "hex": "D71921",
            "source": "https://www.trendmicro.com/"
        },
        {
            "title": "TripAdvisor",
            "hex": "00AF87",
            "source": "https://tripadvisor.mediaroom.com/download/TripAdvisor_Logo_Guidelines_5_15_17.pdf"
        },
        {
            "title": "Trulia",
            "hex": "53B50A",
            "source": "http://www.trulia.com"
        },
        {
            "title": "Trustpilot",
            "hex": "00B67A",
            "source": "https://support.trustpilot.com/hc/en-us/articles/206289947-Trustpilot-Brand-Assets-Style-Guide"
        },
        {
            "title": "Tumblr",
            "hex": "36465D",
            "source": "https://www.tumblr.com/logo"
        },
        {
            "title": "Turkish Airlines",
            "hex": "C70A0C",
            "source": "https://www.turkishairlines.com/tr-int/basin-odasi/logo-arsivi/index.html"
        },
        {
            "title": "Twilio",
            "hex": "F22F46",
            "source": "https://www.twilio.com/company/brand"
        },
        {
            "title": "Twitch",
            "hex": "6441A4",
            "source": "http://www.twitch.tv/p/brand-assets"
        },
        {
            "title": "Twitter",
            "hex": "1DA1F2",
            "source": "https://brand.twitter.com"
        },
        {
            "title": "Twoo",
            "hex": "FF7102",
            "source": "http://www.twoo.com/about/press"
        },
        {
            "title": "TypeScript",
            "hex": "007ACC",
            "source": "https://github.com/remojansen/logo.ts"
        },
        {
            "title": "TYPO3",
            "hex": "FF8700",
            "source": "https://typo3.com/fileadmin/assets/typo3logos/typo3_bullet_01.svg"
        },
        {
            "title": "Uber",
            "hex": "000000",
            "source": "https://www.uber.com/media/"
        },
        {
            "title": "Uber Eats",
            "hex": "5FB709",
            "source": "https://about.ubereats.com/en/logo/"
        },
        {
            "title": "Ubisoft",
            "hex": "000000",
            "source": "https://www.ubisoft.com/en-US/company/overview.aspx"
        },
        {
            "title": "uBlock Origin",
            "hex": "800000",
            "source": "https://github.com/gorhill/uBlock/blob/master/src/img/ublock.svg"
        },
        {
            "title": "Ubuntu",
            "hex": "E95420",
            "source": "https://design.ubuntu.com/brand/ubuntu-logo/"
        },
        {
            "title": "Udacity",
            "hex": "01B3E3",
            "source": "https://www.udacity.com"
        },
        {
            "title": "Udemy",
            "hex": "EC5252",
            "source": "https://about.udemy.com/newbrand/"
        },
        {
            "title": "UIkit",
            "hex": "2396F3",
            "source": "https://getuikit.com"
        },
        {
            "title": "Umbraco",
            "hex": "00BEC1",
            "source": "https://umbraco.com/"
        },
        {
            "title": "Unicode",
            "hex": "5455FE",
            "source": "https://en.wikipedia.org/wiki/Unicode"
        },
        {
            "title": "Unity",
            "hex": "000000",
            "source": "https://unity.com/"
        },
        {
            "title": "Unreal Engine",
            "hex": "313131",
            "source": "https://www.unrealengine.com/en-US/branding"
        },
        {
            "title": "Unsplash",
            "hex": "000000",
            "source": "https://unsplash.com/"
        },
        {
            "title": "Untappd",
            "hex": "FFC000",
            "source": "https://untappd.com/"
        },
        {
            "title": "Upwork",
            "hex": "6FDA44",
            "source": "https://www.upwork.com/press/"
        },
        {
            "title": "V",
            "hex": "5D87BF",
            "source": "https://github.com/vlang/v-logo"
        },
        {
            "title": "V8",
            "hex": "4B8BF5",
            "source": "https://v8.dev/logo"
        },
        {
            "title": "Vagrant",
            "hex": "1563FF",
            "source": "https://www.hashicorp.com/brand#vagrant"
        },
        {
            "title": "Valve",
            "hex": "F74843",
            "source": "https://www.valvesoftware.com/"
        },
        {
            "title": "Veeam",
            "hex": "00B336",
            "source": "https://www.veeam.com/newsroom/veeam-graphics.html"
        },
        {
            "title": "Venmo",
            "hex": "3D95CE",
            "source": "https://venmo.com/about/brand/"
        },
        {
            "title": "Verizon",
            "hex": "CD040B",
            "source": "https://www.verizondigitalmedia.com/about/logo-usage/"
        },
        {
            "title": "Viadeo",
            "hex": "F88D2D",
            "source": "http://corporate.viadeo.com/en/media/resources"
        },
        {
            "title": "Viber",
            "hex": "665CAC",
            "source": "https://www.viber.com/brand-center/"
        },
        {
            "title": "Vim",
            "hex": "019733",
            "source": "https://commons.wikimedia.org/wiki/File:Vimlogo.svg"
        },
        {
            "title": "Vimeo",
            "hex": "1AB7EA",
            "source": "https://vimeo.com/about/brand_guidelines"
        },
        {
            "title": "Vine",
            "hex": "11B48A",
            "source": "https://vine.co/logo"
        },
        {
            "title": "Virb",
            "hex": "0093DA",
            "source": "http://virb.com/about"
        },
        {
            "title": "Visa",
            "hex": "142787",
            "source": "https://commons.wikimedia.org/wiki/File:Visa_2014_logo_detail.svg"
        },
        {
            "title": "Visual Studio",
            "hex": "5C2D91",
            "source": "https://visualstudio.microsoft.com/"
        },
        {
            "title": "Visual Studio Code",
            "hex": "007ACC",
            "source": "https://commons.wikimedia.org/wiki/File:Visual_Studio_Code_1.35_icon.svg"
        },
        {
            "title": "VK",
            "hex": "4680C2",
            "source": "https://vk.com/brand"
        },
        {
            "title": "VLC media player",
            "hex": "FF8800",
            "source": "http://git.videolan.org/?p=vlc.git;a=tree;f=extras/package/macosx/asset_sources"
        },
        {
            "title": "VMware",
            "hex": "607078",
            "source": "https://myvmware.workspaceair.com/"
        },
        {
            "title": "Vodafone",
            "hex": "E60000",
            "source": "https://web.vodafone.com.eg/"
        },
        {
            "title": "Volkswagen",
            "hex": "151F5D",
            "source": "https://www.volkswagen.ie/"
        },
        {
            "title": "VSCO",
            "hex": "000000",
            "source": "https://vsco.co/about/press/vsco-releases-redesigned-mobile-app"
        },
        {
            "title": "Vue.js",
            "hex": "4FC08D",
            "source": "https://github.com/vuejs/art"
        },
        {
            "title": "W3C",
            "hex": "005A9C",
            "source": "https://www.w3.org/Consortium/Legal/logo-usage-20000308"
        },
        {
            "title": "Wattpad",
            "hex": "F68D12",
            "source": "https://www.wattpad.com/press/#assets"
        },
        {
            "title": "Waze",
            "hex": "333665",
            "source": "https://www.waze.com/"
        },
        {
            "title": "Wear OS",
            "hex": "4285F4",
            "source": "https://wearos.google.com/"
        },
        {
            "title": "Weasyl",
            "hex": "990000",
            "source": "https://www.weasyl.com/"
        },
        {
            "title": "WebAssembly",
            "hex": "654FF0",
            "source": "https://webassembly.org/"
        },
        {
            "title": "WebAuthn",
            "hex": "3423A6",
            "source": "https://github.com/apowers313/webauthn-logos"
        },
        {
            "title": "webcomponents.org",
            "hex": "29ABE2",
            "source": "https://www.webcomponents.org/"
        },
        {
            "title": "Webmin",
            "hex": "7DA0D0",
            "source": "https://github.com/webmin/webmin"
        },
        {
            "title": "Webpack",
            "hex": "8DD6F9",
            "source": "https://webpack.js.org/branding/"
        },
        {
            "title": "WebStorm",
            "hex": "000000",
            "source": "https://www.jetbrains.com/company/brand/logos/"
        },
        {
            "title": "WeChat",
            "hex": "7BB32E",
            "source": "https://worldvectorlogo.com/logo/wechat-3"
        },
        {
            "title": "WhatsApp",
            "hex": "25D366",
            "source": "https://www.whatsappbrand.com"
        },
        {
            "title": "When I Work",
            "hex": "51A33D",
            "source": "https://wheniwork.com/"
        },
        {
            "title": "WhiteSource",
            "hex": "161D4E",
            "source": "https://www.whitesourcesoftware.com/whitesource-media-kit/"
        },
        {
            "title": "Wii",
            "hex": "8B8B8B",
            "source": "https://de.wikipedia.org/wiki/Datei:WiiU.svg"
        },
        {
            "title": "Wii U",
            "hex": "8B8B8B",
            "source": "https://de.wikipedia.org/wiki/Datei:WiiU.svg"
        },
        {
            "title": "Wikipedia",
            "hex": "000000",
            "source": "https://en.wikipedia.org/wiki/Logo_of_Wikipedia"
        },
        {
            "title": "Windows",
            "hex": "0078D6",
            "source": "https://commons.wikimedia.org/wiki/File:Windows_10_Logo.svg"
        },
        {
            "title": "Wire",
            "hex": "000000",
            "source": "http://brand.wire.com"
        },
        {
            "title": "WireGuard",
            "hex": "88171A",
            "source": "https://www.wireguard.com/img/wireguard.svg"
        },
        {
            "title": "Wish",
            "hex": "2FB7EC",
            "source": "https://wish.com/"
        },
        {
            "title": "Wix",
            "hex": "FAAD4D",
            "source": "http://www.wix.com/about/design-assets"
        },
        {
            "title": "Wolfram",
            "hex": "DD1100",
            "source": "http://company.wolfram.com/press-center/wolfram-corporate/"
        },
        {
            "title": "Wolfram Language",
            "hex": "DD1100",
            "source": "http://company.wolfram.com/press-center/language/"
        },
        {
            "title": "Wolfram Mathematica",
            "hex": "DD1100",
            "source": "http://company.wolfram.com/press-center/mathematica/"
        },
        {
            "title": "WordPress",
            "hex": "21759B",
            "source": "https://wordpress.org/about/logos"
        },
        {
            "title": "Workplace",
            "hex": "20252D",
            "source": "https://en.facebookbrand.com/"
        },
        {
            "title": "WP Engine",
            "hex": "40BAC8",
            "source": "https://wpengine.com/"
        },
        {
            "title": "write.as",
            "hex": "5BC4EE",
            "source": "https://write.as/brand"
        },
        {
            "title": "X-Pack",
            "hex": "005571",
            "source": "https://www.elastic.co/brand"
        },
        {
            "title": "X.Org",
            "hex": "F28834",
            "source": "https://upload.wikimedia.org/wikipedia/commons/9/90/X.Org_Logo.svg"
        },
        {
            "title": "Xamarin",
            "hex": "3498DB",
            "source": "https://github.com/dotnet/swag/tree/master/xamarin"
        },
        {
            "title": "Xbox",
            "hex": "107C10",
            "source": "http://mspartner-public.sharepoint.com/XBOX%20Games/Xbox%20logo's%20+%20Guidelines/Xbox%20Live/Xbox_Live_Guidelines_10-4-13.pdf"
        },
        {
            "title": "Xcode",
            "hex": "1575F9",
            "source": "https://developer.apple.com/develop/"
        },
        {
            "title": "XDA Developers",
            "hex": "F59812",
            "source": "https://www.xda-developers.com/"
        },
        {
            "title": "Xero",
            "hex": "13B5EA",
            "source": "https://www.xero.com/uk/about/media/downloads"
        },
        {
            "title": "XFCE",
            "hex": "2284F2",
            "source": "https://www.xfce.org/download#artwork"
        },
        {
            "title": "Xiaomi",
            "hex": "FA6709",
            "source": "https://www.mi.com/global"
        },
        {
            "title": "Xing",
            "hex": "006567",
            "source": "https://dev.xing.com/logo_rules"
        },
        {
            "title": "XMPP",
            "hex": "002B5C",
            "source": "https://commons.wikimedia.org/wiki/File:XMPP_logo.svg"
        },
        {
            "title": "XRP",
            "hex": "25A768",
            "source": "https://xrpl.org/"
        },
        {
            "title": "XSplit",
            "hex": "0095DE",
            "source": "https://www.xsplit.com/presskit"
        },
        {
            "title": "Y Combinator",
            "hex": "F0652F",
            "source": "https://www.ycombinator.com/press/"
        },
        {
            "title": "Yahoo!",
            "hex": "6001D2",
            "source": "https://yahoo.com/"
        },
        {
            "title": "Yamaha Corporation",
            "hex": "4B1E78",
            "source": "https://www.yamaha.com/en/"
        },
        {
            "title": "Yamaha Motor Corporation",
            "hex": "E60012",
            "source": "https://en.wikipedia.org/wiki/Yamaha_Motor_Company"
        },
        {
            "title": "Yammer",
            "hex": "0072C6",
            "source": "https://developer.yammer.com/docs/branding-guide"
        },
        {
            "title": "Yandex",
            "hex": "FF0000",
            "source": "https://yandex.com/company/general_info/logotype_rules"
        },
        {
            "title": "Yarn",
            "hex": "2C8EBB",
            "source": "https://github.com/yarnpkg/assets"
        },
        {
            "title": "Yelp",
            "hex": "D32323",
            "source": "http://www.yelp.com/brand"
        },
        {
            "title": "YouTube",
            "hex": "FF0000",
            "source": "https://www.youtube.com/yt/about/brand-resources/#logos-icons-colors"
        },
        {
            "title": "Z-Wave",
            "hex": "1B365D",
            "source": "https://www.z-wave.com/"
        },
        {
            "title": "Zalando",
            "hex": "FF6900",
            "source": "https://www.zalando.co.uk/"
        },
        {
            "title": "Zapier",
            "hex": "FF4A00",
            "source": "https://zapier.com/about/brand"
        },
        {
            "title": "ZDF",
            "hex": "FA7D19",
            "source": "https://www.zdf.de/"
        },
        {
            "title": "Zeit",
            "hex": "000000",
            "source": "https://zeit.co/design/brand"
        },
        {
            "title": "Zend",
            "hex": "0679EA",
            "source": "https://www.zend.com/"
        },
        {
            "title": "Zend Framework",
            "hex": "68B604",
            "source": "https://framework.zend.com/"
        },
        {
            "title": "Zendesk",
            "hex": "03363D",
            "source": "https://www.zendesk.com/company/brand-assets/#logo"
        },
        {
            "title": "ZeroMQ",
            "hex": "DF0000",
            "source": "https://github.com/zeromq/zeromq.org/blob/master/static/safari-pinned-tab.svg"
        },
        {
            "title": "Zerply",
            "hex": "9DBC7A",
            "source": "https://zerply.com/about/resources"
        },
        {
            "title": "Zhihu",
            "hex": "0084FF",
            "source": "https://www.zhihu.com/"
        },
        {
            "title": "Zillow",
            "hex": "0074E4",
            "source": "http://zillow.mediaroom.com/logos"
        },
        {
            "title": "Zingat",
            "hex": "009CFB",
            "source": "https://www.zingat.com/kurumsal-logolar"
        },
        {
            "title": "Zoom",
            "hex": "2D8CFF",
            "source": "https://zoom.us/brandguidelines"
        },
        {
            "title": "Zorin",
            "hex": "0CC1F3",
            "source": "https://zorinos.com/press/"
        },
        {
            "title": "Zulip",
            "hex": "52C2AF",
            "source": "https://github.com/zulip/zulip/"
        }
    ]
}<|MERGE_RESOLUTION|>--- conflicted
+++ resolved
@@ -2571,15 +2571,14 @@
             "source": "https://llvm.org/Logo.html"
         },
         {
-<<<<<<< HEAD
             "title": "LMMS",
             "hex": "10B146",
             "source": "https://lmms.io/branding"
-=======
+        },
+        {
             "title": "LogMeIn",
             "hex": "45B6F2",
             "source": "https://www.logmein.com/"
->>>>>>> c2fd386e
         },
         {
             "title": "Logstash",
