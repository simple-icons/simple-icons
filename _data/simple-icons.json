--- conflicted
+++ resolved
@@ -5421,15 +5421,14 @@
             "source": "https://www.youtube.com/yt/about/brand-resources/#logos-icons-colors"
         },
         {
-<<<<<<< HEAD
+            "title": "YouTube Gaming",
+            "hex": "FF0000",
+            "source": "https://gaming.youtube.com/"
+        },
+        {
             "title": "YouTube Studio",
             "hex": "FF0000",
             "source": "https://play.google.com/store/apps/details?id=com.google.android.apps.youtube.creator"
-=======
-            "title": "YouTube Gaming",
-            "hex": "FF0000",
-            "source": "https://gaming.youtube.com/"
->>>>>>> ec3ab390
         },
         {
             "title": "Z-Wave",
