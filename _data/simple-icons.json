--- conflicted
+++ resolved
@@ -6974,15 +6974,14 @@
             "source": "https://github.com/FullHuman/purgecss/blob/4e2bf58e218119cc9faf9faa615d62a059bf9d9a/docs/.vuepress/public/safari-pinned-tab.svg"
         },
         {
-<<<<<<< HEAD
             "title": "Purism",
             "hex": "2D2D2D",
             "source": "https://puri.sm/pr/images/"
-=======
+        },
+        {
             "title": "Pusher",
             "hex": "300D4F",
             "source": "https://pusher.com/"
->>>>>>> eb37e321
         },
         {
             "title": "PyCharm",
