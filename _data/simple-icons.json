{
    "icons": [
        {
            "title": ".ENV",
            "hex": "ECD53F",
            "source": "https://github.com/motdotla/dotenv/tree/40e75440337d1de2345dc8326d6108331f583fd8",
            "aliases": {
                "aka": [
                    "Dotenv"
                ]
            }
        },
        {
            "title": ".NET",
            "hex": "512BD4",
            "source": "https://github.com/dotnet/brand/tree/defe0408e765b48223a434a0d9a94213edc062f8"
        },
        {
            "title": "(ISC)²",
            "slug": "iscsquared",
            "hex": "007054",
            "source": "https://www.isc2.org"
        },
        {
            "title": "/e/",
            "hex": "000000",
            "source": "https://gitlab.e.foundation/e/cloud/my-spot/-/blob/4e5430a17ba4ce77d4cb188222e47924f032b197/searx/static/themes/eelo/img/logo.svg"
        },
        {
            "title": "1001Tracklists",
            "hex": "40AEF0",
            "source": "https://www.1001tracklists.com"
        },
        {
            "title": "1Password",
            "hex": "1A285F",
            "source": "https://1password.com"
        },
        {
            "title": "3M",
            "hex": "FF0000",
            "source": "https://www.3m.com"
        },
        {
            "title": "42",
            "hex": "000000",
            "source": "https://www.42.fr"
        },
        {
            "title": "4chan",
            "hex": "006600",
            "source": "https://www.4chan.org"
        },
        {
            "title": "4D",
            "hex": "004088",
            "source": "https://www.4d.com"
        },
        {
            "title": "500px",
            "hex": "0099E5",
            "source": "https://about.500px.com/press"
        },
        {
            "title": "A-Frame",
            "hex": "EF2D5E",
            "source": "https://aframe.io/docs"
        },
        {
            "title": "ABB RobotStudio",
            "hex": "FF9E0F",
            "source": "https://new.abb.com/products/robotics/en/robotstudio/downloads"
        },
        {
            "title": "Abbott",
            "hex": "008FC7",
            "source": "https://commons.wikimedia.org/wiki/File:Logo_Abbott_Laboratories.svg"
        },
        {
            "title": "Abbvie",
            "hex": "071D49",
            "source": "https://www.abbvie.com"
        },
        {
            "title": "Ableton Live",
            "hex": "000000",
            "source": "https://www.ableton.com/en/legal/branding-trademark-guidelines/"
        },
        {
            "title": "About.me",
            "hex": "00A98F",
            "source": "https://about.me/assets"
        },
        {
            "title": "Abstract",
            "hex": "191A1B",
            "source": "https://www.abstract.com/about"
        },
        {
            "title": "Academia",
            "hex": "41454A",
            "source": "https://www.academia.edu"
        },
        {
            "title": "Accenture",
            "hex": "A100FF",
            "source": "https://www.accenture.com"
        },
        {
            "title": "Acclaim",
            "hex": "26689A",
            "source": "https://www.youracclaim.com"
        },
        {
            "title": "Accusoft",
            "hex": "A9225C",
            "source": "https://www.accusoft.com"
        },
        {
            "title": "Acer",
            "hex": "83B81A",
            "source": "https://www.acer.com"
        },
        {
            "title": "ACM",
            "hex": "0085CA",
            "source": "https://identitystandards.acm.org"
        },
        {
            "title": "ActiGraph",
            "hex": "0B2C4A",
            "source": "https://www.actigraphcorp.com"
        },
        {
            "title": "Activision",
            "hex": "000000",
            "source": "https://www.activision.com"
        },
        {
            "title": "Acura",
            "hex": "000000",
            "source": "https://www.acura.com",
            "guidelines": "https://www.honda.com/privacy/terms-and-conditions"
        },
        {
            "title": "Adafruit",
            "hex": "000000",
            "source": "https://www.adafruit.com"
        },
        {
            "title": "AdBlock",
            "hex": "F40D12",
            "source": "https://getadblock.com"
        },
        {
            "title": "Adblock Plus",
            "hex": "C70D2C",
            "source": "https://adblockplus.org"
        },
        {
            "title": "AddThis",
            "hex": "FF6550",
            "source": "https://www.addthis.com"
        },
        {
            "title": "AdGuard",
            "hex": "68BC71",
            "source": "https://adguard.com/en/media-materials.html"
        },
        {
            "title": "Adidas",
            "hex": "000000",
            "source": "https://www.adidas.com"
        },
        {
            "title": "Adminer",
            "hex": "34567C",
            "source": "https://www.adminer.org"
        },
        {
            "title": "Adobe",
            "hex": "FF0000",
            "source": "https://www.adobe.com",
            "guidelines": "https://developer.adobe.com/developer-distribution/creative-cloud/docs/guides/branding_guidelines"
        },
        {
            "title": "Adobe Acrobat Reader",
            "hex": "EC1C24",
            "source": "https://acrobat.adobe.com",
            "guidelines": "https://developer.adobe.com/developer-distribution/creative-cloud/docs/guides/branding_guidelines"
        },
        {
            "title": "Adobe After Effects",
            "hex": "9999FF",
            "source": "https://www.adobe.com/creativecloud.html",
            "guidelines": "https://developer.adobe.com/developer-distribution/creative-cloud/docs/guides/branding_guidelines"
        },
        {
            "title": "Adobe Audition",
            "hex": "9999FF",
            "source": "https://www.adobe.com/creativecloud.html",
            "guidelines": "https://developer.adobe.com/developer-distribution/creative-cloud/docs/guides/branding_guidelines"
        },
        {
            "title": "Adobe Creative Cloud",
            "hex": "DA1F26",
            "source": "https://www.adobe.com/creativecloud.html",
            "guidelines": "https://developer.adobe.com/developer-distribution/creative-cloud/docs/guides/branding_guidelines"
        },
        {
            "title": "Adobe Dreamweaver",
            "hex": "FF61F6",
            "source": "https://www.adobe.com/products/catalog.html",
            "guidelines": "https://developer.adobe.com/developer-distribution/creative-cloud/docs/guides/branding_guidelines"
        },
        {
            "title": "Adobe Fonts",
            "hex": "000B1D",
            "source": "https://www.adobe.com/creativecloud.html",
            "guidelines": "https://developer.adobe.com/developer-distribution/creative-cloud/docs/guides/branding_guidelines"
        },
        {
            "title": "Adobe Illustrator",
            "hex": "FF9A00",
            "source": "https://www.adobe.com/creativecloud.html",
            "guidelines": "https://developer.adobe.com/developer-distribution/creative-cloud/docs/guides/branding_guidelines"
        },
        {
            "title": "Adobe InDesign",
            "hex": "FF3366",
            "source": "https://www.adobe.com/creativecloud.html",
            "guidelines": "https://developer.adobe.com/developer-distribution/creative-cloud/docs/guides/branding_guidelines"
        },
        {
            "title": "Adobe Lightroom",
            "hex": "31A8FF",
            "source": "https://www.adobe.com/creativecloud.html",
            "guidelines": "https://developer.adobe.com/developer-distribution/creative-cloud/docs/guides/branding_guidelines"
        },
        {
            "title": "Adobe Lightroom Classic",
            "hex": "31A8FF",
            "source": "https://www.adobe.com/creativecloud.html",
            "guidelines": "https://developer.adobe.com/developer-distribution/creative-cloud/docs/guides/branding_guidelines"
        },
        {
            "title": "Adobe Photoshop",
            "hex": "31A8FF",
            "source": "https://www.adobe.com/creativecloud.html",
            "guidelines": "https://developer.adobe.com/developer-distribution/creative-cloud/docs/guides/branding_guidelines"
        },
        {
            "title": "Adobe Premiere Pro",
            "hex": "9999FF",
            "source": "https://www.adobe.com/creativecloud.html",
            "guidelines": "https://developer.adobe.com/developer-distribution/creative-cloud/docs/guides/branding_guidelines"
        },
        {
            "title": "Adobe XD",
            "hex": "FF61F6",
            "source": "https://helpx.adobe.com/support/xd.html",
            "guidelines": "https://developer.adobe.com/developer-distribution/creative-cloud/docs/guides/branding_guidelines"
        },
        {
            "title": "AdonisJS",
            "hex": "5A45FF",
            "source": "https://adonisjs.com",
            "guidelines": "https://adonisjs.notion.site/adonisjs/Welcome-to-the-AdonisJS-Brand-Assets-Guidelines-a042a6d0be7640c6bc78eb32e1bbaaa1"
        },
        {
            "title": "ADP",
            "hex": "D0271D",
            "source": "https://www.adp.com",
            "guidelines": "https://www.adp.com/legal.aspx"
        },
        {
            "title": "Adroll",
            "hex": "0DBDFF",
            "source": "https://www.adroll.com"
        },
        {
            "title": "Adyen",
            "hex": "0ABF53",
            "source": "https://www.adyen.com/press-and-media/presskit",
            "guidelines": "https://www.adyen.com/press-and-media/presskit"
        },
        {
            "title": "Aer Lingus",
            "hex": "006272",
            "source": "https://www.aerlingus.com"
        },
        {
            "title": "Aeroflot",
            "hex": "02458D",
            "source": "https://www.aeroflot.ru/ru-en/information/onboard/press"
        },
        {
            "title": "Aeroméxico",
            "hex": "0B2343",
            "source": "https://www.aeromexico.com"
        },
        {
            "title": "Aerospike",
            "hex": "C41E25",
            "source": "https://pages.aerospike.com/rs/aerospike/images/Acid_Whitepaper.pdf"
        },
        {
            "title": "AEW",
            "aliases": {
                "aka": [
                    "All Elite Wrestling"
                ]
            },
            "hex": "000000",
            "source": "https://commons.wikimedia.org/wiki/File:AEW_Logo_(simplified).svg"
        },
        {
            "title": "AFFiNE",
            "hex": "1E96EB",
            "source": "https://affine.pro"
        },
        {
            "title": "Affinity",
            "hex": "222324",
            "source": "https://affinity.serif.com"
        },
        {
            "title": "Affinity Designer",
            "hex": "1B72BE",
            "source": "https://affinity.serif.com/designer"
        },
        {
            "title": "Affinity Photo",
            "hex": "7E4DD2",
            "source": "https://affinity.serif.com/photo"
        },
        {
            "title": "Affinity Publisher",
            "hex": "C9284D",
            "source": "https://affinity.serif.com/publisher"
        },
        {
            "title": "Agora",
            "hex": "099DFD",
            "source": "https://github.com/AgoraIO/Docs-Source/blob/849872dd0496bada0a2dceecb3f79663e3b2d323/assets/images/others/agora-logo.svg"
        },
        {
            "title": "AI Dungeon",
            "hex": "000000",
            "source": "https://commons.wikimedia.org/wiki/File:AI_Dungeon_Logo.png"
        },
        {
            "title": "AIB",
            "hex": "7F2B7B",
            "source": "https://aib.ie",
            "aliases": {
                "aka": [
                    "Allied Irish Banks"
                ]
            }
        },
        {
            "title": "AIOHTTP",
            "hex": "2C5BB4",
            "source": "https://github.com/aio-libs/aiohttp/blob/fb5fe72b1bca3b899af579d376f5fe45745410e4/docs/aiohttp-plain.svg",
            "license": {
                "type": "Apache-2.0"
            }
        },
        {
            "title": "Aiqfome",
            "hex": "7A1FA2",
            "source": "https://aiqfome.com"
        },
        {
            "title": "Air Canada",
            "hex": "F01428",
            "source": "https://www.aircanada.com"
        },
        {
            "title": "Air China",
            "hex": "E30E17",
            "source": "https://www.airchina.com.cn/en/investor_relations"
        },
        {
            "title": "Air France",
            "hex": "002157",
            "source": "https://www.airfrance.fr"
        },
        {
            "title": "Air India",
            "hex": "D9000D",
            "source": "https://www.airindia.com"
        },
        {
            "title": "AirAsia",
            "hex": "FF0000",
            "source": "https://www.airasia.com/shop"
        },
        {
            "title": "Airbnb",
            "hex": "FF5A5F",
            "source": "https://www.airbnb.com"
        },
        {
            "title": "Airbrake.io",
            "hex": "FFA500",
            "source": "https://github.com/airbrake/slate/blob/c116f2968bcf4dfda126511de0a2d0f0dc8b6a8e/source/images/logo.svg",
            "license": {
                "type": "Apache-2.0"
            }
        },
        {
            "title": "Airbus",
            "hex": "00205B",
            "source": "https://brand.airbus.com/brand-elements/logo.html"
        },
        {
            "title": "Airbyte",
            "hex": "615EFF",
            "source": "https://airbyte.com"
        },
        {
            "title": "Aircall",
            "hex": "00B388",
            "source": "https://aircall.io"
        },
        {
            "title": "AirPlay Audio",
            "hex": "000000",
            "source": "https://developer.apple.com/design/human-interface-guidelines/airplay/overview/icons",
            "guidelines": "https://www.apple.com/legal/intellectual-property/guidelinesfor3rdparties.html"
        },
        {
            "title": "AirPlay Video",
            "hex": "000000",
            "source": "https://developer.apple.com/design/human-interface-guidelines/airplay/overview/icons/",
            "guidelines": "https://www.apple.com/legal/intellectual-property/guidelinesfor3rdparties.html"
        },
        {
            "title": "Airtable",
            "hex": "18BFFF",
            "source": "https://airtable.com/press"
        },
        {
            "title": "Ajv",
            "hex": "23C8D2",
            "source": "https://github.com/ajv-validator/ajv/blob/95b15b683dfb60f63c5129b0426629b968d53af8/docs/.vuepress/public/img/ajv.svg",
            "license": {
                "type": "MIT"
            }
        },
        {
            "title": "Akamai",
            "hex": "0096D6",
            "source": "https://www.akamai.com"
        },
        {
            "title": "Alacritty",
            "hex": "F46D01",
            "source": "https://github.com/alacritty/alacritty/blob/6d8db6b9dfadd6164c4be7a053f25db8ef6b7998/extra/logo/alacritty-simple.svg",
            "license": {
                "type": "Apache-2.0"
            }
        },
        {
            "title": "Albert Heijn",
            "hex": "04ACE6",
            "source": "https://www.ah.nl"
        },
        {
            "title": "Alby",
            "hex": "FFDF6F",
            "source": "https://github.com/getAlby/media/blob/c24fee4a3f76d6cd000343a972f10590d3913b25/Alby-logo-icons/Alby-logo-head/alby.svg",
            "guidelines": "https://github.com/getAlby/lightning-browser-extension/wiki/Open-Design"
        },
        {
            "title": "Alchemy",
            "hex": "0C0C0E",
            "source": "https://www.alchemy.com"
        },
        {
            "title": "Aldi Nord",
            "hex": "2490D7",
            "source": "https://commons.wikimedia.org/wiki/File:Aldi_Nord_201x_logo.svg"
        },
        {
            "title": "Aldi Süd",
            "hex": "00005F",
            "source": "https://www.aldi-sued.de"
        },
        {
            "title": "Alfa Romeo",
            "hex": "981E32",
            "source": "https://www.fcaci.com/x/Alfa"
        },
        {
            "title": "Alfred",
            "hex": "5C1F87",
            "source": "https://www.alfredapp.com"
        },
        {
            "title": "Algolia",
            "hex": "003DFF",
            "source": "https://algolia.frontify.com/d/1AZwVNcFZiu7/style-guide"
        },
        {
            "title": "Algorand",
            "hex": "000000",
            "source": "https://www.algorand.com/about/media-kit",
            "guidelines": "https://algorand.com/about/media-kit"
        },
        {
            "title": "Alibaba Cloud",
            "hex": "FF6A00",
            "source": "https://www.alibabagroup.com/en/ir/reports"
        },
        {
            "title": "Alibaba.com",
            "hex": "FF6A00",
            "source": "https://www.alibabagroup.com/en/ir/reports"
        },
        {
            "title": "AliExpress",
            "hex": "FF4747",
            "source": "https://www.alibabagroup.com/en/ir/reports"
        },
        {
            "title": "Alipay",
            "hex": "1890FF",
            "source": "https://global.alipay.com"
        },
        {
            "title": "Allegro",
            "hex": "FF5A00",
            "source": "https://allegro.pl"
        },
        {
            "title": "AlliedModders",
            "hex": "1578D3",
            "source": "https://forums.alliedmods.net"
        },
        {
            "title": "AlloCiné",
            "hex": "FECC00",
            "source": "https://www.allocine.fr"
        },
        {
            "title": "AllTrails",
            "hex": "428813",
            "source": "https://www.alltrails.com"
        },
        {
            "title": "Alpine Linux",
            "hex": "0D597F",
            "source": "https://alpinelinux.org"
        },
        {
            "title": "Alpine.js",
            "hex": "8BC0D0",
            "source": "https://alpinejs.dev"
        },
        {
            "title": "Alteryx",
            "hex": "0078C0",
            "source": "https://www.alteryx.com"
        },
        {
            "title": "Altium Designer",
            "hex": "A5915F",
            "source": "https://www.altium.com/altium-designer"
        },
        {
            "title": "Alwaysdata",
            "hex": "E9568E",
            "source": "https://www.alwaysdata.com"
        },
        {
            "title": "Amazon",
            "hex": "FF9900",
            "source": "https://www.amazon.com"
        },
        {
            "title": "Amazon Alexa",
            "hex": "00CAFF",
            "source": "https://developer.amazon.com/docs/alexa-voice-service/logo-and-brand.html"
        },
        {
            "title": "Amazon API Gateway",
            "hex": "FF4F8B",
            "source": "https://aws.amazon.com/architecture/icons",
            "guidelines": "https://aws.amazon.com/architecture/icons",
            "aliases": {
                "aka": [
                    "AWS API Gateway"
                ]
            }
        },
        {
            "title": "Amazon AWS",
            "hex": "232F3E",
            "source": "https://commons.wikimedia.org/wiki/File:Amazon_Web_Services_Logo.svg",
            "aliases": {
                "aka": [
                    "AWS"
                ]
            }
        },
        {
            "title": "Amazon CloudWatch",
            "hex": "FF4F8B",
            "source": "https://aws.amazon.com/architecture/icons",
            "guidelines": "https://aws.amazon.com/architecture/icons",
            "aliases": {
                "aka": [
                    "AWS CloudWatch"
                ]
            }
        },
        {
            "title": "Amazon DynamoDB",
            "hex": "4053D6",
            "source": "https://aws.amazon.com/architecture/icons",
            "guidelines": "https://aws.amazon.com/architecture/icons",
            "aliases": {
                "aka": [
                    "AWS DynamoDB"
                ]
            }
        },
        {
            "title": "Amazon EC2",
            "hex": "FF9900",
            "source": "https://aws.amazon.com/architecture/icons",
            "guidelines": "https://aws.amazon.com/architecture/icons",
            "aliases": {
                "aka": [
                    "Amazon Elastic Compute Cloud",
                    "AWS EC2",
                    "AWS Elastic Compute Cloud"
                ]
            }
        },
        {
            "title": "Amazon ECS",
            "hex": "FF9900",
            "source": "https://aws.amazon.com/architecture/icons",
            "guidelines": "https://aws.amazon.com/architecture/icons",
            "aliases": {
                "aka": [
                    "Amazon Elastic Container Service",
                    "AWS ECS",
                    "AWS Elastic Container Service"
                ]
            }
        },
        {
            "title": "Amazon EKS",
            "hex": "FF9900",
            "source": "https://aws.amazon.com/architecture/icons",
            "guidelines": "https://aws.amazon.com/architecture/icons",
            "aliases": {
                "aka": [
                    "Amazon Elastic Kubernetes Service",
                    "AWS EKS",
                    "AWS Elastic Kubernetes Service"
                ]
            }
        },
        {
            "title": "Amazon Fire TV",
            "hex": "FC4C02",
            "source": "https://www.amazon.com/gp/help/customer/display.html?nodeId=201348270"
        },
        {
            "title": "Amazon Games",
            "hex": "FF9900",
            "source": "https://www.amazongames.com"
        },
        {
            "title": "Amazon Identity Access Management",
            "slug": "amazoniam",
            "hex": "DD344C",
            "source": "https://aws.amazon.com/architecture/icons",
            "guidelines": "https://aws.amazon.com/architecture/icons"
        },
        {
            "title": "Amazon Lumberyard",
            "hex": "66459B",
            "source": "https://aws.amazon.com/architecture/icons",
            "guidelines": "https://aws.amazon.com/architecture/icons"
        },
        {
            "title": "Amazon Luna",
            "hex": "9146FF",
            "source": "https://luna.amazon.com"
        },
        {
            "title": "Amazon Pay",
            "hex": "FF9900",
            "source": "https://pay.amazon.com"
        },
        {
            "title": "Amazon Prime",
            "hex": "00A8E1",
            "source": "https://www.amazon.com/b?node=17277626011"
        },
        {
            "title": "Amazon RDS",
            "hex": "527FFF",
            "source": "https://aws.amazon.com/architecture/icons",
            "guidelines": "https://aws.amazon.com/architecture/icons",
            "aliases": {
                "aka": [
                    "AWS RDS"
                ]
            }
        },
        {
            "title": "Amazon Redshift",
            "hex": "8C4FFF",
            "source": "https://aws.amazon.com/architecture/icons",
            "guidelines": "https://aws.amazon.com/architecture/icons"
        },
        {
            "title": "Amazon S3",
            "hex": "569A31",
            "source": "https://aws.amazon.com/architecture/icons",
            "guidelines": "https://aws.amazon.com/architecture/icons",
            "aliases": {
                "aka": [
                    "AWS S3"
                ]
            }
        },
        {
            "title": "Amazon SQS",
            "hex": "FF4F8B",
            "source": "https://aws.amazon.com/architecture/icons",
            "guidelines": "https://aws.amazon.com/architecture/icons",
            "aliases": {
                "aka": [
                    "Amazon Simple Queue Service",
                    "AWS SQS",
                    "AWS Simple Queue Service"
                ]
            }
        },
        {
            "title": "AMD",
            "hex": "ED1C24",
            "source": "https://www.amd.com"
        },
        {
            "title": "Ameba",
            "hex": "2D8C3C",
            "source": "https://ameblo.jp",
            "aliases": {
                "aka": [
                    "Ameba Blog",
                    "Ameblo"
                ],
                "loc": {
                    "ja-JP": "アメブロ"
                }
            }
        },
        {
            "title": "American Airlines",
            "hex": "0078D2",
            "source": "https://news.aa.com"
        },
        {
            "title": "American Express",
            "hex": "2E77BC",
            "source": "https://commons.wikimedia.org/wiki/File:American_Express_logo_(2018).svg"
        },
        {
            "title": "AMG",
            "hex": "000000",
            "source": "https://www.mercedes-amg.com"
        },
        {
            "title": "AMP",
            "hex": "005AF0",
            "source": "https://amp.dev"
        },
        {
            "title": "Amul",
            "hex": "ED1D24",
            "source": "https://amul.com/classic/products/horeca.php"
        },
        {
            "title": "ANA",
            "hex": "13448F",
            "source": "https://www.ana.co.jp/en/eur/the-ana-experience/brand"
        },
        {
            "title": "Anaconda",
            "hex": "44A833",
            "source": "https://www.anaconda.com"
        },
        {
            "title": "Analogue",
            "hex": "1A1A1A",
            "source": "https://www.analogue.co"
        },
        {
            "title": "Anchor",
            "hex": "5000B9",
            "source": "https://anchor.fm"
        },
        {
            "title": "Andela",
            "hex": "173B3F",
            "source": "https://andela.com"
        },
        {
            "title": "Android",
            "hex": "3DDC84",
            "source": "https://www.android.com"
        },
        {
            "title": "Android Auto",
            "hex": "3DDC84",
            "source": "https://thepartnermarketinghub.withgoogle.com/brands/android-auto"
        },
        {
            "title": "Android Studio",
            "hex": "3DDC84",
            "source": "https://developer.android.com/studio"
        },
        {
            "title": "AngelList",
            "hex": "000000",
            "source": "https://angel.co/logo"
        },
        {
            "title": "Angular",
            "hex": "DD0031",
            "source": "https://angular.io",
            "guidelines": "https://angular.io/presskit",
            "license": {
                "type": "CC-BY-4.0"
            }
        },
        {
            "title": "Angular Universal",
            "hex": "00ACC1",
            "source": "https://angular.io/presskit"
        },
        {
            "title": "AngularJS",
            "hex": "E23237",
            "source": "https://angularjs.org"
        },
        {
            "title": "AniList",
            "hex": "02A9FF",
            "source": "https://anilist.co"
        },
        {
            "title": "Ansible",
            "hex": "EE0000",
            "source": "https://www.ansible.com/logos"
        },
        {
            "title": "Answer",
            "hex": "0033FF",
            "source": "https://answer.dev"
        },
        {
            "title": "Ansys",
            "hex": "FFB71B",
            "source": "https://www.ansys.com/about-ansys/brand"
        },
        {
            "title": "Ant Design",
            "hex": "0170FE",
            "source": "https://ant.design"
        },
        {
            "title": "Anta",
            "hex": "D70010",
            "source": "https://www.anta.com"
        },
        {
            "title": "Antena 3",
            "hex": "FF7328",
            "source": "https://www.antena3.com"
        },
        {
            "title": "AnyDesk",
            "hex": "EF443B",
            "source": "https://anydesk.com"
        },
        {
            "title": "AOL",
            "hex": "3399FF",
            "source": "https://www.aol.com"
        },
        {
            "title": "Apache",
            "hex": "D22128",
            "source": "https://www.apache.org/foundation/press/kit",
            "guidelines": "https://www.apache.org/foundation/marks",
            "license": {
                "type": "Apache-2.0"
            }
        },
        {
            "title": "Apache Airflow",
            "hex": "017CEE",
            "source": "https://apache.org/logos",
            "guidelines": "https://www.apache.org/foundation/marks",
            "license": {
                "type": "Apache-2.0"
            }
        },
        {
            "title": "Apache Ant",
            "hex": "A81C7D",
            "source": "https://apache.org/logos",
            "guidelines": "https://www.apache.org/foundation/marks",
            "license": {
                "type": "Apache-2.0"
            }
        },
        {
            "title": "Apache Cassandra",
            "hex": "1287B1",
<<<<<<< HEAD
            "source": "https://www.apache.org/logos"
=======
            "source": "https://upload.wikimedia.org/wikipedia/commons/5/5e/Cassandra_logo.svg",
            "guidelines": "https://www.apache.org/foundation/marks",
            "license": {
                "type": "Apache-2.0"
            }
>>>>>>> 6330acf0
        },
        {
            "title": "Apache CloudStack",
            "hex": "2AA5DC",
            "source": "https://apache.org/logos",
            "guidelines": "https://www.apache.org/foundation/marks",
            "license": {
                "type": "Apache-2.0"
            }
        },
        {
            "title": "Apache Cordova",
            "hex": "E8E8E8",
            "source": "https://cordova.apache.org/artwork",
            "guidelines": "https://www.apache.org/foundation/marks",
            "license": {
                "type": "Apache-2.0"
            }
        },
        {
            "title": "Apache CouchDB",
            "hex": "E42528",
            "source": "https://apache.org/logos",
            "guidelines": "https://www.apache.org/foundation/marks",
            "license": {
                "type": "Apache-2.0"
            }
        },
        {
            "title": "Apache Druid",
            "hex": "29F1FB",
            "source": "https://apache.org/logos",
            "guidelines": "https://www.apache.org/foundation/marks",
            "license": {
                "type": "Apache-2.0"
            }
        },
        {
            "title": "Apache ECharts",
            "hex": "AA344D",
            "source": "https://apache.org/logos",
            "guidelines": "https://www.apache.org/foundation/marks",
            "license": {
                "type": "Apache-2.0"
            }
        },
        {
            "title": "Apache Flink",
            "hex": "E6526F",
            "source": "https://apache.org/logos",
            "guidelines": "https://www.apache.org/foundation/marks",
            "license": {
                "type": "Apache-2.0"
            }
        },
        {
            "title": "Apache Groovy",
            "hex": "4298B8",
            "source": "https://apache.org/logos",
            "guidelines": "https://www.apache.org/foundation/marks",
            "license": {
                "type": "Apache-2.0"
            }
        },
        {
            "title": "Apache Hadoop",
            "hex": "66CCFF",
            "source": "https://apache.org/logos",
            "guidelines": "https://www.apache.org/foundation/marks",
            "license": {
                "type": "Apache-2.0"
            }
        },
        {
            "title": "Apache Hive",
            "hex": "FDEE21",
            "source": "https://apache.org/logos",
            "guidelines": "https://www.apache.org/foundation/marks",
            "license": {
                "type": "Apache-2.0"
            }
        },
        {
            "title": "Apache JMeter",
            "hex": "D22128",
            "source": "https://apache.org/logos",
            "guidelines": "https://www.apache.org/foundation/marks",
            "license": {
                "type": "Apache-2.0"
            }
        },
        {
            "title": "Apache Kafka",
            "hex": "231F20",
            "source": "https://apache.org/logos",
            "guidelines": "https://www.apache.org/foundation/marks",
            "license": {
                "type": "Apache-2.0"
            }
        },
        {
            "title": "Apache Kylin",
            "hex": "F09D13",
            "source": "https://apache.org/logos",
            "guidelines": "https://www.apache.org/foundation/marks",
            "license": {
                "type": "Apache-2.0"
            }
        },
        {
            "title": "Apache Maven",
            "hex": "C71A36",
            "source": "https://apache.org/logos",
            "guidelines": "https://www.apache.org/foundation/marks",
            "license": {
                "type": "Apache-2.0"
            }
        },
        {
            "title": "Apache NetBeans IDE",
            "hex": "1B6AC6",
            "source": "https://apache.org/logos",
            "guidelines": "https://www.apache.org/foundation/marks",
            "license": {
                "type": "Apache-2.0"
            }
        },
        {
            "title": "Apache OpenOffice",
            "hex": "0E85CD",
            "source": "https://apache.org/logos",
            "guidelines": "https://www.apache.org/foundation/marks",
            "license": {
                "type": "Apache-2.0"
            }
        },
        {
            "title": "Apache Parquet",
            "hex": "50ABF1",
            "source": "https://apache.org/logos",
            "guidelines": "https://www.apache.org/foundation/marks",
            "license": {
                "type": "Apache-2.0"
            }
        },
        {
            "title": "Apache Pulsar",
            "hex": "188FFF",
            "source": "https://apache.org/logos",
            "guidelines": "https://www.apache.org/foundation/marks",
            "license": {
                "type": "Apache-2.0"
            }
        },
        {
            "title": "Apache RocketMQ",
            "hex": "D77310",
            "source": "https://apache.org/logos",
            "guidelines": "https://www.apache.org/foundation/marks",
            "license": {
                "type": "Apache-2.0"
            }
        },
        {
            "title": "Apache Solr",
            "hex": "D9411E",
            "source": "https://apache.org/logos",
            "guidelines": "https://www.apache.org/foundation/marks",
            "license": {
                "type": "Apache-2.0"
            }
        },
        {
            "title": "Apache Spark",
            "hex": "E25A1C",
            "source": "https://apache.org/logos",
            "guidelines": "https://www.apache.org/foundation/marks",
            "license": {
                "type": "Apache-2.0"
            }
        },
        {
            "title": "Apache Storm",
            "hex": "225593",
            "source": "https://apache.org/logos",
            "guidelines": "https://www.apache.org/foundation/marks",
            "license": {
                "type": "Apache-2.0"
            }
        },
        {
            "title": "Apache Tomcat",
            "hex": "F8DC75",
            "source": "https://apache.org/logos",
            "guidelines": "https://www.apache.org/foundation/marks",
            "license": {
                "type": "Apache-2.0"
            }
        },
        {
            "title": "Aparat",
            "hex": "ED145B",
            "source": "https://www.aparat.com/logo"
        },
        {
            "title": "Apifox",
            "hex": "F44A53",
            "source": "https://apifox.com"
        },
        {
            "title": "Apollo GraphQL",
            "hex": "311C87",
            "source": "https://www.apollographql.com"
        },
        {
            "title": "Apostrophe",
            "hex": "6236FF",
            "source": "https://github.com/apostrophecms/apostrophe/blob/a7fcc6b13831302e27f79a6fcaaf58e3a40517df/logo.svg"
        },
        {
            "title": "App Store",
            "hex": "0D96F6",
            "source": "https://developer.apple.com/app-store"
        },
        {
            "title": "Appian",
            "hex": "2322F0",
            "source": "https://appian.com",
            "guidelines": "https://assets.appian.com/uploads/assets/Appian_BrandGuidelines_Newsroom.pdf"
        },
        {
            "title": "Apple",
            "hex": "000000",
            "source": "https://www.apple.com"
        },
        {
            "title": "Apple Arcade",
            "hex": "000000",
            "source": "https://www.apple.com/apple-arcade"
        },
        {
            "title": "Apple Music",
            "hex": "FA243C",
            "source": "https://www.apple.com/itunes/marketing-on-music/identity-guidelines.html#apple-music-icon"
        },
        {
            "title": "Apple News",
            "hex": "FD415E",
            "source": "https://www.apple.com/apple-news"
        },
        {
            "title": "Apple Pay",
            "hex": "000000",
            "source": "https://developer.apple.com/apple-pay/marketing"
        },
        {
            "title": "Apple Podcasts",
            "hex": "9933CC",
            "source": "https://www.apple.com/itunes/marketing-on-podcasts/identity-guidelines.html#apple-podcasts-icon"
        },
        {
            "title": "Apple TV",
            "hex": "000000",
            "source": "https://en.wikipedia.org/wiki/File:Apple_TV_(logo).svg"
        },
        {
            "title": "AppSignal",
            "hex": "21375A",
            "source": "https://appsignal.com"
        },
        {
            "title": "Appsmith",
            "hex": "2A2F3D",
            "source": "https://www.appsmith.com"
        },
        {
            "title": "AppVeyor",
            "hex": "00B3E0",
            "source": "https://www.appveyor.com"
        },
        {
            "title": "Appwrite",
            "hex": "F02E65",
            "source": "https://appwrite.io"
        },
        {
            "title": "Aqua",
            "hex": "1904DA",
            "source": "https://www.aquasec.com/brand",
            "guidelines": "https://www.aquasec.com/brand"
        },
        {
            "title": "ARAL",
            "hex": "0063CB",
            "source": "https://commons.wikimedia.org/wiki/File:Aral_Logo.svg"
        },
        {
            "title": "ArangoDB",
            "hex": "DDE072",
            "source": "https://www.arangodb.com/resources/logos",
            "guidelines": "https://www.arangodb.com/resources/logos"
        },
        {
            "title": "ArcGIS",
            "hex": "2C7AC3",
            "source": "https://www.esri.com/en-us/arcgis/products/arcgis-pro/overview"
        },
        {
            "title": "Arch Linux",
            "hex": "1793D1",
            "source": "https://www.archlinux.org/art",
            "guidelines": "https://wiki.archlinux.org/index.php/DeveloperWiki:TrademarkPolicy#Logo_Usage_Guidelines"
        },
        {
            "title": "Archicad",
            "hex": "2D50A5",
            "source": "https://graphisoft.com/contact-us/press-relations#/documents/archicad-logo-98604"
        },
        {
            "title": "Archive of Our Own",
            "hex": "990000",
            "source": "https://archiveofourown.org"
        },
        {
            "title": "Ardour",
            "hex": "C61C3E",
            "source": "https://github.com/Ardour/ardour/blob/c5a0c0f6e0fc1ed0b94f94af38d5b55d49882add/tools/misc_resources/ardour_bw.svg"
        },
        {
            "title": "Arduino",
            "hex": "00878F",
            "source": "https://www.arduino.cc",
            "guidelines": "https://www.arduino.cc/en/trademark"
        },
        {
            "title": "Argo",
            "hex": "EF7B4D",
            "source": "https://github.com/cncf/artwork/blob/c2e619cdf85e8bac090ceca7c0834c5cfedf9426/projects/argo/icon/black/argo-icon-black.svg"
        },
        {
            "title": "Argos",
            "hex": "DA291C",
            "source": "https://www.argos.co.uk"
        },
        {
            "title": "Ariakit",
            "hex": "007ACC",
            "source": "https://github.com/ariakit/ariakit/blob/a739913ab1c3919c4353f0e0e3573ec6eda99549/logo/icon.svg"
        },
        {
            "title": "ARK Ecosystem",
            "hex": "C9292C",
            "source": "https://ark.io"
        },
        {
            "title": "Arlo",
            "hex": "49B48A",
            "source": "https://www.arlo.com"
        },
        {
            "title": "Arm",
            "hex": "0091BD",
            "source": "https://www.arm.com",
            "guidelines": "https://www.arm.com/company/policies/trademarks/guidelines-corporate-logo"
        },
        {
            "title": "Arm Keil",
            "hex": "394049",
            "source": "https://www.keil.arm.com"
        },
        {
            "title": "Ars Technica",
            "hex": "FF4E00",
            "source": "https://arstechnica.com"
        },
        {
            "title": "Artifact Hub",
            "hex": "417598",
            "source": "https://github.com/artifacthub/hub/blob/b7df64e044687e5788d6e7e809539679eb9fe45a/web/public/static/media/logo/artifacthub-brand-white.svg"
        },
        {
            "title": "Artix Linux",
            "hex": "10A0CC",
            "source": "https://gitea.artixlinux.org/artix/artwork/src/commit/256432e3d06b3e9024bfd6912768e80281ea3746/icons/logo-gray.svg"
        },
        {
            "title": "ArtStation",
            "hex": "13AFF0",
            "source": "https://www.artstation.com/about/logo"
        },
        {
            "title": "arXiv",
            "hex": "B31B1B",
            "source": "https://arxiv.org",
            "guidelines": "https://arxiv.org/about/brand"
        },
        {
            "title": "Asana",
            "hex": "F06A6A",
            "source": "https://asana.com/brand",
            "guidelines": "https://asana.com/brand"
        },
        {
            "title": "Asciidoctor",
            "hex": "E40046",
            "source": "https://github.com/asciidoctor/brand/blob/b9cf5e276616f4770c4f1227e646e7daee0cbf24/logo/logo-fill-bw.svg"
        },
        {
            "title": "asciinema",
            "hex": "D40000",
            "source": "https://github.com/asciinema/asciinema-logo/blob/1c743621830c0d8c92fd0076b4f15f75b4cf79f4/logo-red.svg"
        },
        {
            "title": "ASDA",
            "hex": "68A51C",
            "source": "https://www.asda.com"
        },
        {
            "title": "Aseprite",
            "hex": "7D929E",
            "source": "https://www.aseprite.org"
        },
        {
            "title": "Ask Ubuntu",
            "hex": "DC461D",
            "source": "https://askubuntu.com",
            "guidelines": "https://stackoverflow.com/legal/trademark-guidance"
        },
        {
            "title": "ASKfm",
            "hex": "DB3552",
            "source": "https://ask.fm"
        },
        {
            "title": "AssemblyScript",
            "hex": "007AAC",
            "source": "https://www.assemblyscript.org"
        },
        {
            "title": "Aston Martin",
            "hex": "000000",
            "source": "https://www.astonmartin.com"
        },
        {
            "title": "Astro",
            "hex": "BC52EE",
            "source": "https://astro.build/press"
        },
        {
            "title": "ASUS",
            "hex": "000000",
            "source": "https://www.asus.com"
        },
        {
            "title": "AT&T",
            "hex": "009FDB",
            "source": "https://www.att.com"
        },
        {
            "title": "Atari",
            "hex": "E4202E",
            "source": "https://atarivcs.com"
        },
        {
            "title": "Atlassian",
            "hex": "0052CC",
            "source": "https://atlassian.design/resources/logo-library",
            "guidelines": "https://atlassian.design/foundations/logos"
        },
        {
            "title": "Atom",
            "hex": "66595C",
            "source": "https://commons.wikimedia.org/wiki/File:Atom_editor_logo.svg"
        },
        {
            "title": "Auchan",
            "hex": "D6180B",
            "source": "https://www.auchan.fr"
        },
        {
            "title": "Audacity",
            "hex": "0000CC",
            "source": "https://github.com/audacity/audacity/blob/c818449c69193f5311b430fbf600d8d6cbe49047/images/audacity.svg"
        },
        {
            "title": "Audi",
            "hex": "BB0A30",
            "source": "https://www.audi.com/ci/en/intro/basics/rings.html",
            "guidelines": "https://www.audi.com/ci/en/intro/basics/rings.html"
        },
        {
            "title": "Audible",
            "hex": "F8991C",
            "source": "https://commons.wikimedia.org/wiki/File:Audible_logo.svg"
        },
        {
            "title": "Audio-Technica",
            "hex": "000000",
            "source": "https://commons.wikimedia.org/wiki/File:Audio-technica.svg"
        },
        {
            "title": "Audioboom",
            "hex": "007CE2",
            "source": "https://audioboom.com/about/brand-guidelines"
        },
        {
            "title": "Audiomack",
            "hex": "FFA200",
            "source": "https://styleguide.audiomack.com"
        },
        {
            "title": "Aurelia",
            "hex": "ED2B88",
            "source": "https://aurelia.io"
        },
        {
            "title": "Auth0",
            "hex": "EB5424",
            "source": "https://auth0.com"
        },
        {
            "title": "Authelia",
            "hex": "113155",
            "source": "https://github.com/authelia/authelia/blob/8316cd4eb7a6f0778c8f480c61ad76a88416fc3a/docs/static/images/branding/logo.svg"
        },
        {
            "title": "Authy",
            "hex": "EC1C24",
            "source": "https://authy.com"
        },
        {
            "title": "Autodesk",
            "hex": "000000",
            "source": "https://brand.autodesk.com/brand-system/logo",
            "guidelines": "https://brand.autodesk.com/brand-system/logo"
        },
        {
            "title": "AutoHotkey",
            "hex": "334455",
            "source": "https://www.autohotkey.com"
        },
        {
            "title": "Automattic",
            "hex": "3499CD",
            "source": "https://automattic.com/press/brand-materials"
        },
        {
            "title": "Autoprefixer",
            "hex": "DD3735",
            "source": "https://github.com/postcss/autoprefixer/blob/1341747bc8142a147342f55eea5ed4286a3ca318/logo.svg"
        },
        {
            "title": "avajs",
            "hex": "4B4B77",
            "source": "https://github.com/avajs/ava/blob/6f8e30c94626238a5b26deadac319089fa43d333/media/logo.svg"
        },
        {
            "title": "Avast",
            "hex": "FF7800",
            "source": "https://press.avast.com/media-materials#logos-and-brand-guidelines",
            "guidelines": "https://press.avast.com/media-materials#logos-and-brand-guidelines"
        },
        {
            "title": "Awesome Lists",
            "hex": "FC60A8",
            "source": "https://github.com/sindresorhus/awesome/tree/52b6dbacde01c2595f2133a5378cb8d2f89906fa/media/logo.svg"
        },
        {
            "title": "awesomeWM",
            "hex": "535D6C",
            "source": "https://awesomewm.org"
        },
        {
            "title": "AWS Amplify",
            "hex": "FF9900",
            "source": "https://aws.amazon.com/architecture/icons",
            "guidelines": "https://aws.amazon.com/architecture/icons"
        },
        {
            "title": "AWS Fargate",
            "hex": "FF9900",
            "source": "https://aws.amazon.com/architecture/icons",
            "guidelines": "https://aws.amazon.com/architecture/icons"
        },
        {
            "title": "AWS Lambda",
            "hex": "FF9900",
            "source": "https://aws.amazon.com/architecture/icons",
            "guidelines": "https://aws.amazon.com/architecture/icons"
        },
        {
            "title": "Axios",
            "hex": "5A29E4",
            "source": "https://github.com/axios/axios-docs/blob/ba35d67160f94419c1b0292831cd1a4b378adb42/assets/logo.svg"
        },
        {
            "title": "Azure Artifacts",
            "hex": "CB2E6D",
            "source": "https://azure.microsoft.com/products/devops"
        },
        {
            "title": "Azure Data Explorer",
            "hex": "0078D4",
            "source": "https://azure.microsoft.com/pricing/details/data-explorer"
        },
        {
            "title": "Azure DevOps",
            "hex": "0078D7",
            "source": "https://azure.microsoft.com/products/devops"
        },
        {
            "title": "Azure Functions",
            "hex": "0062AD",
            "source": "https://learn.microsoft.com/azure/architecture/icons"
        },
        {
            "title": "Azure Pipelines",
            "hex": "2560E0",
            "source": "https://azure.microsoft.com/products/devops"
        },
        {
            "title": "B&R Automation",
            "hex": "FF8800",
            "source": "https://www.br-automation.com"
        },
        {
            "title": "Babel",
            "hex": "F9DC3E",
            "source": "https://github.com/babel/website/blob/93330158b6ecca1ab88d3be8dbf661f5c2da6c76/website/static/img/babel-black.svg"
        },
        {
            "title": "Babylon.js",
            "hex": "BB464B",
            "source": "https://github.com/BabylonJS/Brand-Toolkit/blob/8583d4d9bf252a233fa480fa02ac6f367d5207a1/babylon_logo/monochrome/babylon_logo_monochrome_dark.svg"
        },
        {
            "title": "Backblaze",
            "hex": "E21E29",
            "source": "https://www.backblaze.com/company/news.html",
            "guidelines": "https://www.backblaze.com/company/news.html"
        },
        {
            "title": "Backbone.js",
            "hex": "0071B5",
            "source": "https://commons.wikimedia.org/wiki/File:Backbone.js_logo.svg",
            "license": {
                "type": "MIT",
                "url": "https://github.com/jashkenas/backbone/blob/master/LICENSE"
            }
        },
        {
            "title": "Backendless",
            "hex": "FFFFFF",
            "source": "https://backendless.com"
        },
        {
            "title": "Backstage",
            "hex": "9BF0E1",
            "source": "https://github.com/backstage/backstage/blob/862f2517188849dd7467d059edeb8692e6933c35/microsite/static/logo_assets/svg/Icon_Teal.svg",
            "guidelines": "https://backstage.io/logo_assets/Backstage_Identity_Assets_Overview.pdf"
        },
        {
            "title": "Badgr",
            "hex": "282C4C",
            "source": "https://info.badgr.com"
        },
        {
            "title": "Badoo",
            "hex": "783BF9",
            "source": "https://badoo.com"
        },
        {
            "title": "Baidu",
            "hex": "2932E1",
            "source": "https://www.baidu.com"
        },
        {
            "title": "Bamboo",
            "hex": "0052CC",
            "source": "https://www.atlassian.design/guidelines/marketing/resources/logo-files"
        },
        {
            "title": "Bandcamp",
            "hex": "408294",
            "source": "https://bandcamp.com/buttons"
        },
        {
            "title": "BandLab",
            "hex": "F12C18",
            "source": "https://www.bandlab.com"
        },
        {
            "title": "Bandsintown",
            "hex": "00CEC8",
            "source": "https://www.company.bandsintown.com/brand-assets"
        },
        {
            "title": "Bank of America",
            "hex": "012169",
            "source": "https://www.bankofamerica.com"
        },
        {
            "title": "Barclays",
            "hex": "00AEEF",
            "source": "https://home.barclays"
        },
        {
            "title": "Baremetrics",
            "hex": "6078FF",
            "source": "https://baremetrics.com"
        },
        {
            "title": "Basecamp",
            "hex": "1D2D35",
            "source": "https://basecamp.com/about/press"
        },
        {
            "title": "Bastyon",
            "hex": "00A4FF",
            "source": "https://github.com/pocketnetteam/pocketnet.gui/blob/978201dca0d63bc87c4c66513a67f085f2f51d83/img/logo.svg",
            "aliases": {
                "aka": [
                    "pocketnet"
                ]
            }
        },
        {
            "title": "Bata",
            "hex": "DD282E",
            "source": "https://www.bata.com"
        },
        {
            "title": "Bath ASU",
            "hex": "00A3E0",
            "source": "https://bathasu.com"
        },
        {
            "title": "Battle.net",
            "hex": "148EFF",
            "source": "https://battle.net"
        },
        {
            "title": "BBC",
            "hex": "000000",
            "source": "https://www.bbc.co.uk",
            "guidelines": "https://www.bbc.co.uk/branding/logo-use"
        },
        {
            "title": "BBC iPlayer",
            "hex": "FF4C98",
            "source": "https://www.bbc.co.uk/iplayer",
            "guidelines": "https://www.bbc.co.uk/branding/logo-use"
        },
        {
            "title": "Beatport",
            "hex": "01FF95",
            "source": "https://www.beatport.com",
            "guidelines": "https://support.beatport.com/hc/en-us/articles/4412316336404-Beatport-Logos-and-Images"
        },
        {
            "title": "Beats",
            "hex": "005571",
            "source": "https://www.elastic.co/beats",
            "guidelines": "https://www.elastic.co/legal/trademarks"
        },
        {
            "title": "Beats by Dre",
            "hex": "E01F3D",
            "source": "https://www.beatsbydre.com"
        },
        {
            "title": "Behance",
            "hex": "1769FF",
            "source": "https://www.behance.net"
        },
        {
            "title": "Beijing Subway",
            "hex": "004A9D",
            "source": "https://zh.wikipedia.org/wiki/File:Beijing_Subway_Logo.svg"
        },
        {
            "title": "BEM",
            "hex": "000000",
            "source": "https://en.bem.info"
        },
        {
            "title": "Bentley",
            "hex": "333333",
            "source": "https://en.wikipedia.org/wiki/File:Bentley_logo_2.svg"
        },
        {
            "title": "Bento",
            "hex": "768CFF",
            "source": "https://bento.me"
        },
        {
            "title": "BentoML",
            "hex": "000000",
            "source": "https://github.com/bentoml/BentoML/blob/2169ebe9bc74e3d89ceba5dda8f8e1b85f08efa5/docs/source/_static/img/logo-light.svg"
        },
        {
            "title": "Betfair",
            "hex": "FFB80B",
            "source": "https://www.betfair.com"
        },
        {
            "title": "Big Cartel",
            "hex": "222222",
            "source": "https://www.bigcartel.com"
        },
        {
            "title": "bigbasket",
            "hex": "A5CD39",
            "source": "https://www.bigbasket.com"
        },
        {
            "title": "BigBlueButton",
            "hex": "283274",
            "source": "https://github.com/bigbluebutton/bbb-app-rooms/blob/0fcf9636a3ba683296326f46354265917c4f0ea4/app/assets/images/icon.svg",
            "guidelines": "https://bigbluebutton.org/trademark"
        },
        {
            "title": "BigCommerce",
            "hex": "121118",
            "source": "https://www.bigcommerce.co.uk/press",
            "guidelines": "https://www.elastic.co/legal/trademarks"
        },
        {
            "title": "Bilibili",
            "hex": "00A1D6",
            "source": "https://www.bilibili.com"
        },
        {
            "title": "Billboard",
            "hex": "000000",
            "source": "https://www.billboard.com"
        },
        {
            "title": "BIM",
            "hex": "EB1928",
            "source": "https://commons.wikimedia.org/wiki/File:Bim_(company)_logo.svg"
        },
        {
            "title": "Binance",
            "hex": "F0B90B",
            "source": "https://binance.com"
        },
        {
            "title": "Bio Link",
            "hex": "000000",
            "source": "https://bio.link"
        },
        {
            "title": "BisectHosting",
            "hex": "0D1129",
            "source": "https://www.bisecthosting.com"
        },
        {
            "title": "Bit",
            "hex": "73398D",
            "source": "https://bit.dev"
        },
        {
            "title": "Bitbucket",
            "hex": "0052CC",
            "source": "https://atlassian.design/resources/logo-library",
            "guidelines": "https://atlassian.design/foundations/logos"
        },
        {
            "title": "Bitcoin",
            "hex": "F7931A",
            "source": "https://bitcoin.org"
        },
        {
            "title": "Bitcoin Cash",
            "hex": "0AC18E",
            "source": "https://www.bitcoincash.org/graphics"
        },
        {
            "title": "Bitcoin SV",
            "hex": "EAB300",
            "source": "https://bitcoinsv.com"
        },
        {
            "title": "Bitdefender",
            "hex": "ED1C24",
            "source": "https://brand.bitdefender.com"
        },
        {
            "title": "Bitly",
            "hex": "EE6123",
            "source": "https://bitly.com/pages/press"
        },
        {
            "title": "Bitrise",
            "hex": "683D87",
            "source": "https://www.bitrise.io/presskit"
        },
        {
            "title": "Bitwarden",
            "hex": "175DDC",
            "source": "https://github.com/bitwarden/brand/blob/6182cd64321d810c6f6255db08c2a17804d2b724/icons/icon.svg"
        },
        {
            "title": "Bitwig",
            "hex": "FF5A00",
            "source": "https://www.bitwig.com"
        },
        {
            "title": "Blackberry",
            "hex": "000000",
            "source": "https://www.blackberry.com"
        },
        {
            "title": "Blazemeter",
            "hex": "CA2133",
            "source": "https://www.blazemeter.com"
        },
        {
            "title": "Blazor",
            "hex": "512BD4",
            "source": "https://commons.wikimedia.org/wiki/File:Blazor.png"
        },
        {
            "title": "Blender",
            "hex": "E87D0D",
            "source": "https://www.blender.org/about/logo",
            "guidelines": "https://www.blender.org/about/logo"
        },
        {
            "title": "Blockchain.com",
            "hex": "121D33",
            "source": "https://www.blockchain.com/en/press",
            "guidelines": "https://www.blockchain.com/en/press"
        },
        {
            "title": "Blogger",
            "hex": "FF5722",
            "source": "https://www.blogger.com"
        },
        {
            "title": "Bloglovin",
            "hex": "000000",
            "source": "https://www.bloglovin.com/widgets"
        },
        {
            "title": "Blueprint",
            "hex": "137CBD",
            "source": "https://blueprintjs.com/docs"
        },
        {
            "title": "Bluetooth",
            "hex": "0082FC",
            "source": "https://www.bluetooth.com/develop-with-bluetooth/marketing-branding",
            "guidelines": "https://www.bluetooth.com/develop-with-bluetooth/marketing-branding"
        },
        {
            "title": "BMC Software",
            "hex": "FE5000",
            "source": "https://www.bmc.com"
        },
        {
            "title": "BMW",
            "hex": "0066B1",
            "source": "https://www.bmw.de"
        },
        {
            "title": "BoardGameGeek",
            "hex": "FF5100",
            "source": "https://boardgamegeek.com"
        },
        {
            "title": "Boehringer Ingelheim",
            "hex": "003366",
            "source": "https://cd.boehringer-ingelheim.com"
        },
        {
            "title": "Boeing",
            "hex": "1D439C",
            "source": "https://commons.wikimedia.org/wiki/File:Boeing_full_logo.svg"
        },
        {
            "title": "Bombardier",
            "hex": "020203",
            "source": "https://bombardier.com"
        },
        {
            "title": "Bookalope",
            "hex": "DC2829",
            "source": "https://bookalope.net"
        },
        {
            "title": "BookBub",
            "hex": "F44336",
            "source": "https://insights.bookbub.com/bookbub-follow-bookmark-buttons-for-authors-websites"
        },
        {
            "title": "Bookmeter",
            "hex": "64BC4B",
            "source": "https://bookmeter.com"
        },
        {
            "title": "BookMyShow",
            "hex": "C4242B",
            "source": "https://in.bookmyshow.com"
        },
        {
            "title": "BookStack",
            "hex": "0288D1",
            "source": "https://www.bookstackapp.com"
        },
        {
            "title": "Boost",
            "hex": "F7901E",
            "source": "https://www.boostmobile.com"
        },
        {
            "title": "Boots",
            "hex": "05054B",
            "source": "https://www.boots-uk.com"
        },
        {
            "title": "Bootstrap",
            "hex": "7952B3",
            "source": "https://getbootstrap.com/docs/5.3/about/brand",
            "guidelines": "https://getbootstrap.com/docs/5.3/about/brand",
            "license": {
                "type": "MIT"
            }
        },
        {
            "title": "BorgBackup",
            "hex": "00DD00",
            "source": "https://www.borgbackup.org"
        },
        {
            "title": "Bosch",
            "hex": "EA0016",
            "source": "https://www.bosch.de"
        },
        {
            "title": "Bose",
            "hex": "000000",
            "source": "https://www.bose.com",
            "guidelines": "https://www.bose.com/legal/terms-of-use"
        },
        {
            "title": "Botble CMS",
            "hex": "205081",
            "source": "https://botble.com"
        },
        {
            "title": "boulanger",
            "hex": "FD5300",
            "source": "https://www.boulanger.com"
        },
        {
            "title": "Bower",
            "hex": "EF5734",
            "source": "https://bower.io/docs/about/#brand"
        },
        {
            "title": "Box",
            "hex": "0061D5",
            "source": "https://www.box.com/en-gb/about-us/press",
            "guidelines": "https://www.box.com/en-gb/about-us/press"
        },
        {
            "title": "Boxy SVG",
            "hex": "3584E3",
            "source": "https://boxy-svg.com/ideas/7/app-icon-redesign#comment-1953"
        },
        {
            "title": "Brandfolder",
            "hex": "40D1F5",
            "source": "https://brandfolder.com/brandfolder"
        },
        {
            "title": "Brave",
            "hex": "FB542B",
            "source": "https://brave.com/brave-branding-assets"
        },
        {
            "title": "Breaker",
            "hex": "003DAD",
            "source": "https://www.breaker.audio/i/brand"
        },
        {
            "title": "Brevo",
            "hex": "0B996E",
            "source": "https://www.brevo.com"
        },
        {
            "title": "British Airways",
            "hex": "2E5C99",
            "source": "https://www.britishairways.com"
        },
        {
            "title": "Broadcom",
            "hex": "E31837",
            "source": "https://www.broadcom.com/support",
            "license": {
                "type": "custom",
                "url": "https://logorequest.broadcom.com/Home.aspx"
            }
        },
        {
            "title": "bspwm",
            "hex": "2E2E2E",
            "source": "https://github.com/baskerville/bspwm/blob/8fc2269fe0f29a785885bcd9122812eae7226d7b/artworks/bspwm_logo.svg"
        },
        {
            "title": "BT",
            "hex": "6400AA",
            "source": "https://www.bt.com"
        },
        {
            "title": "Buddy",
            "hex": "1A86FD",
            "source": "https://buddy.works/about"
        },
        {
            "title": "Budibase",
            "hex": "000000",
            "source": "https://github.com/Budibase/budibase/blob/6137ffd9a278ecb3e4dbb42af804c9652741699e/packages/builder/assets/bb-emblem.svg"
        },
        {
            "title": "Buefy",
            "hex": "7957D5",
            "source": "https://github.com/buefy/buefy/blob/a9a724efca0b531e6a64ab734889b00bf4507a9d/static/img/icons/safari-pinned-tab.svg"
        },
        {
            "title": "Buffer",
            "hex": "231F20",
            "source": "https://buffer.com"
        },
        {
            "title": "Bugatti",
            "hex": "BE0030",
            "source": "https://www.bugatti.com"
        },
        {
            "title": "Bugcrowd",
            "hex": "F26822",
            "source": "https://www.bugcrowd.com/about/press-kit",
            "guidelines": "https://www.bugcrowd.com/about/press-kit"
        },
        {
            "title": "Bugsnag",
            "hex": "4949E4",
            "source": "https://www.bugsnag.com"
        },
        {
            "title": "Buildkite",
            "hex": "14CC80",
            "source": "https://buildkite.com/brand-assets",
            "guidelines": "https://buildkite.com/brand-assets"
        },
        {
            "title": "Bukalapak",
            "hex": "E31E52",
            "source": "https://www.bukalapak.com",
            "guidelines": "https://brand.bukalapak.design/brand-elements#logo-overview"
        },
        {
            "title": "Bulma",
            "hex": "00D1B2",
            "source": "https://bulma.io/brand"
        },
        {
            "title": "Bun",
            "hex": "000000",
            "source": "https://bun.sh/press-kit"
        },
        {
            "title": "bunq",
            "hex": "3394D7",
            "source": "https://press.bunq.com/media_kits"
        },
        {
            "title": "Burger King",
            "hex": "D62300",
            "source": "https://www.bk.com",
            "guidelines": "https://www.bk.com/trademarks"
        },
        {
            "title": "Burton",
            "hex": "000000",
            "source": "https://brand.burton.com/logo",
            "guidelines": "https://brand.burton.com/logo"
        },
        {
            "title": "Buy Me A Coffee",
            "hex": "FFDD00",
            "source": "https://www.buymeacoffee.com/brand"
        },
        {
            "title": "BuzzFeed",
            "hex": "EE3322",
            "source": "https://www.buzzfeed.com/press/assets"
        },
        {
            "title": "BVG",
            "hex": "F0D722",
            "source": "https://www.bvg.de",
            "aliases": {
                "aka": [
                    "Berliner Verkehrsbetriebe"
                ]
            }
        },
        {
            "title": "Byju's",
            "hex": "813588",
            "source": "https://byjus.com/byjus-the-learning-app"
        },
        {
            "title": "byte",
            "hex": "551DEF",
            "source": "https://byte.co/byte"
        },
        {
            "title": "ByteDance",
            "hex": "3C8CFF",
            "source": "https://www.bytedance.com"
        },
        {
            "title": "C",
            "hex": "A8B9CC",
            "source": "https://commons.wikimedia.org/wiki/File:The_C_Programming_Language_logo.svg"
        },
        {
            "title": "C Sharp",
            "hex": "239120",
            "source": "https://upload.wikimedia.org/wikipedia/commons/0/0d/C_Sharp_wordmark.svg"
        },
        {
            "title": "C++",
            "hex": "00599C",
            "source": "https://github.com/isocpp/logos/tree/64ef037049f87ac74875dbe72695e59118b52186"
        },
        {
            "title": "Cachet",
            "hex": "7ED321",
            "source": "https://cachethq.io/press"
        },
        {
            "title": "Caddy",
            "hex": "1F88C0",
            "source": "https://caddyserver.com"
        },
        {
            "title": "Cadillac",
            "hex": "000000",
            "source": "https://www.cadillac.com",
            "guidelines": "https://www.gm.com/copyright-trademark"
        },
        {
            "title": "CafePress",
            "hex": "58A616",
            "source": "https://en.wikipedia.org/wiki/CafePress#/media/File:CafePress_logo.svg"
        },
        {
            "title": "Caffeine",
            "hex": "0000FF",
            "source": "https://www.caffeine.tv",
            "guidelines": "https://www.caffeine.tv/newsroom.html"
        },
        {
            "title": "Cairo Graphics",
            "hex": "F39914",
            "source": "https://github.com/freedesktop/cairo/blob/44f808fce9f437e14f2b0ef4e1583def8ab578ae/doc/tutorial/slides/cairo-title.svg"
        },
        {
            "title": "Cairo Metro",
            "hex": "C10C0C",
            "source": "https://en.wikipedia.org/wiki/File:Cairo_metro_logo2012.svg"
        },
        {
            "title": "CakePHP",
            "hex": "D33C43",
            "source": "https://cakephp.org/logos"
        },
        {
            "title": "Campaign Monitor",
            "hex": "111324",
            "source": "https://www.campaignmonitor.com/company/brand/"
        },
        {
            "title": "Canonical",
            "hex": "77216F",
            "source": "https://design.ubuntu.com/downloads/",
            "guidelines": "https://design.ubuntu.com/brand/canonical-logo/",
            "license": {
                "type": "CC-BY-SA-3.0"
            }
        },
        {
            "title": "Canva",
            "hex": "00C4CC",
            "source": "https://www.canva.com"
        },
        {
            "title": "Capacitor",
            "hex": "119EFF",
            "source": "https://github.com/ionic-team/ionicons-site/blob/b0c97018d737b763301154231b34e1b882c0c84d/docs/ionicons/svg/logo-capacitor.svg"
        },
        {
            "title": "Car Throttle",
            "hex": "FF9C42",
            "source": "https://www.carthrottle.com"
        },
        {
            "title": "Cardano",
            "hex": "0133AD",
            "source": "https://cardano.org/brand-assets/"
        },
        {
            "title": "Carrefour",
            "hex": "004E9F",
            "source": "https://upload.wikimedia.org/wikipedia/commons/5/5b/Carrefour_logo.svg"
        },
        {
            "title": "Carto",
            "hex": "EB1510",
            "source": "https://carto.com/brand/"
        },
        {
            "title": "Cash App",
            "hex": "00C244",
            "source": "https://cash.app/press"
        },
        {
            "title": "Castbox",
            "hex": "F55B23",
            "source": "https://castbox.fm/newsroom/"
        },
        {
            "title": "Castorama",
            "hex": "0078D7",
            "source": "https://www.castorama.fr"
        },
        {
            "title": "Castro",
            "hex": "00B265",
            "source": "https://supertop.co/castro/press/"
        },
        {
            "title": "Caterpillar",
            "hex": "FFCD11",
            "source": "https://commons.wikimedia.org/wiki/File:Caterpillar_logo.svg"
        },
        {
            "title": "CBS",
            "hex": "033963",
            "source": "https://www.cbs.com"
        },
        {
            "title": "CD Projekt",
            "hex": "DC0D15",
            "source": "https://www.cdprojekt.com/en/media/logotypes/"
        },
        {
            "title": "Celery",
            "hex": "37814A",
            "source": "https://github.com/celery/celery/blob/4d77ddddb10797011dc10dd2e4e1e7a7467b8431/docs/images/favicon.ico"
        },
        {
            "title": "CentOS",
            "hex": "262577",
            "source": "https://wiki.centos.org/ArtWork/Brand/Logo"
        },
        {
            "title": "Ceph",
            "hex": "EF5C55",
            "source": "https://github.com/ceph/ceph/blob/b106a03dcddaee80493825e85bc5e399ab4d8746/src/pybind/mgr/dashboard/frontend/src/assets/Ceph_Logo.svg"
        },
        {
            "title": "Cesium",
            "hex": "6CADDF",
            "source": "https://cesium.com/press/"
        },
        {
            "title": "Chai",
            "hex": "A30701",
            "source": "https://github.com/simple-icons/simple-icons/issues/4983#issuecomment-796736373"
        },
        {
            "title": "Chainguard",
            "hex": "4445E7",
            "source": "https://www.chainguard.dev"
        },
        {
            "title": "Chainlink",
            "hex": "375BD2",
            "source": "https://chain.link/brand-assets"
        },
        {
            "title": "Chakra UI",
            "hex": "319795",
            "source": "https://github.com/chakra-ui/chakra-ui/blob/327e1624d22936abb43068e1f57054e43c9c6819/logo/logomark-colored.svg"
        },
        {
            "title": "Channel 4",
            "hex": "AAFF89",
            "source": "https://www.channel4.com"
        },
        {
            "title": "Chart.js",
            "hex": "FF6384",
            "source": "https://www.chartjs.org"
        },
        {
            "title": "ChartMogul",
            "hex": "13324B",
            "source": "https://chartmogul.com/company/"
        },
        {
            "title": "Chase",
            "hex": "117ACA",
            "source": "https://commons.wikimedia.org/wiki/File:Chase_logo_2007.svg"
        },
        {
            "title": "ChatBot",
            "hex": "0066FF",
            "source": "https://chatbot.design",
            "guidelines": "https://chatbot.design"
        },
        {
            "title": "Chatwoot",
            "hex": "1F93FF",
            "source": "https://www.chatwoot.com"
        },
        {
            "title": "CheckiO",
            "hex": "008DB6",
            "source": "https://py.checkio.org/blog/"
        },
        {
            "title": "Checkmarx",
            "hex": "54B848",
            "source": "https://www.checkmarx.com/resources/datasheets/"
        },
        {
            "title": "Checkmk",
            "hex": "15D1A0",
            "source": "https://checkmk.com"
        },
        {
            "title": "Chef",
            "hex": "F09820",
            "source": "https://www.chef.io"
        },
        {
            "title": "Chemex",
            "hex": "4D2B1A",
            "source": "https://vtlogo.com/chemex-coffeemaker-vector-logo-svg/"
        },
        {
            "title": "Chevrolet",
            "hex": "CD9834",
            "source": "https://www.chevrolet.com/content/dam/chevrolet/na/us/english/index/shopping-tools/download-catalog/02-pdf/2019-chevrolet-corvette-catalog.pdf"
        },
        {
            "title": "Chia Network",
            "hex": "5ECE71",
            "source": "https://www.chia.net/branding/",
            "guidelines": "https://www.chia.net/wp-content/uploads/2022/08/Guidelines-for-Using-Chia-Network.pdf",
            "license": {
                "type": "custom",
                "url": "https://www.chia.net/wp-content/uploads/2022/08/Chia-Trademark-Policy.pdf"
            }
        },
        {
            "title": "China Eastern Airlines",
            "hex": "1A2477",
            "source": "https://uk.ceair.com/newCMS/uk/en/content/en_Footer/Support/201904/t20190404_5763.html"
        },
        {
            "title": "China Southern Airlines",
            "hex": "008BCB",
            "source": "https://www.csair.com/en/about/investor/yejibaogao/2020/"
        },
        {
            "title": "Chocolatey",
            "hex": "80B5E3",
            "source": "https://chocolatey.org/media-kit"
        },
        {
            "title": "Chromatic",
            "hex": "FC521F",
            "source": "https://www.chromatic.com"
        },
        {
            "title": "Chromecast",
            "hex": "999999",
            "source": "https://www.google.com/intl/en_us/chromecast/built-in/",
            "aliases": {
                "aka": [
                    "Google Cast"
                ]
            }
        },
        {
            "title": "Chrysler",
            "hex": "000000",
            "source": "https://www.stellantis.com/en/brands/chrysler"
        },
        {
            "title": "Chupa Chups",
            "hex": "CF103E",
            "source": "https://www.chupachups.co.uk"
        },
        {
            "title": "Cilium",
            "hex": "F8C517",
            "source": "https://github.com/cilium/cilium/blob/774a91f0e7497d9c9085234005ec81f1065c3783/Documentation/images/logo-solo.svg"
        },
        {
            "title": "Cinema 4D",
            "hex": "011A6A",
            "source": "https://www.maxon.net/en/about-maxon/branding"
        },
        {
            "title": "Circle",
            "hex": "8669AE",
            "source": "https://www.circle.com"
        },
        {
            "title": "CircleCI",
            "hex": "343434",
            "source": "https://circleci.com/press"
        },
        {
            "title": "CircuitVerse",
            "hex": "42B883",
            "source": "https://circuitverse.org"
        },
        {
            "title": "Cirrus CI",
            "hex": "4051B5",
            "source": "https://cirrus-ci.org"
        },
        {
            "title": "Cisco",
            "hex": "1BA0D7",
            "source": "https://www.cisco.com"
        },
        {
            "title": "Citrix",
            "hex": "452170",
            "source": "https://brand.citrix.com"
        },
        {
            "title": "Citroën",
            "hex": "6E6E6E",
            "source": "https://citroen.pcaci.co.uk/logo.php"
        },
        {
            "title": "CiviCRM",
            "hex": "81C459",
            "source": "https://civicrm.org/trademark"
        },
        {
            "title": "Civo",
            "hex": "239DFF",
            "source": "https://www.civo.com/brand-assets",
            "guidelines": "https://www.civo.com/brand-assets"
        },
        {
            "title": "CKEditor 4",
            "hex": "0287D0",
            "source": "https://github.com/ckeditor/ckeditor4/blob/7d8305ce4d12683853a563b9d6ea54e0d4686a2f/samples/img/logo.svg"
        },
        {
            "title": "Clarifai",
            "hex": "1955FF",
            "source": "https://www.clarifai.com"
        },
        {
            "title": "Claris",
            "hex": "000000",
            "source": "https://www.claris.com"
        },
        {
            "title": "Clarivate",
            "hex": "FFFFFF",
            "source": "https://clarivate.com"
        },
        {
            "title": "ClickHouse",
            "hex": "FFCC01",
            "source": "https://github.com/ClickHouse/ClickHouse/blob/12bd453a43819176d25ecf247033f6cb1af54beb/website/images/logo-clickhouse.svg"
        },
        {
            "title": "ClickUp",
            "hex": "7B68EE",
            "source": "https://clickup.com/brand"
        },
        {
            "title": "CLion",
            "hex": "000000",
            "source": "https://www.jetbrains.com/company/brand/logos/",
            "guidelines": "https://www.jetbrains.com/company/brand/"
        },
        {
            "title": "Cliqz",
            "hex": "00AEF0",
            "source": "https://cliqz.com/design"
        },
        {
            "title": "Clockify",
            "hex": "03A9F4",
            "source": "https://clockify.me/brand-assets"
        },
        {
            "title": "Clojure",
            "hex": "5881D8",
            "source": "https://commons.wikimedia.org/wiki/File:Clojure_logo.svg"
        },
        {
            "title": "Cloud 66",
            "hex": "3C72B9",
            "source": "https://www.cloud66.com"
        },
        {
            "title": "Cloud Foundry",
            "hex": "0C9ED5",
            "source": "https://www.cloudfoundry.org",
            "guidelines": "https://www.cloudfoundry.org/logo/"
        },
        {
            "title": "CloudBees",
            "hex": "1997B5",
            "source": "https://www.cloudbees.com"
        },
        {
            "title": "CloudCannon",
            "hex": "407AFC",
            "source": "https://cloudcannon.com"
        },
        {
            "title": "Cloudera",
            "hex": "F96702",
            "source": "https://www.cloudera.com"
        },
        {
            "title": "Cloudflare",
            "hex": "F38020",
            "source": "https://www.cloudflare.com/logo/",
            "guidelines": "https://www.cloudflare.com/trademark/"
        },
        {
            "title": "Cloudflare Pages",
            "hex": "F38020",
            "source": "https://pages.cloudflare.com",
            "guidelines": "https://www.cloudflare.com/trademark/"
        },
        {
            "title": "Cloudsmith",
            "hex": "2A6FE1",
            "source": "https://cloudsmith.com/company/brand/",
            "guidelines": "https://cloudsmith.com/company/brand/"
        },
        {
            "title": "Cloudways",
            "hex": "2C39BD",
            "source": "https://www.cloudways.com/en/media-kit.php"
        },
        {
            "title": "Clubhouse",
            "hex": "6515DD",
            "source": "https://brand.clubhouse.io",
            "guidelines": "https://brand.clubhouse.io"
        },
        {
            "title": "Clyp",
            "hex": "3CBDB1",
            "source": "https://clyp.it"
        },
        {
            "title": "CMake",
            "hex": "064F8C",
            "source": "https://www.kitware.com/platforms/"
        },
        {
            "title": "CNCF",
            "hex": "231F20",
            "source": "https://github.com/cncf/artwork/blob/d2ed716cc0769e6c65d2e58f9a503fca02b60a56/examples/other.md#cncf-logos",
            "guidelines": "https://www.cncf.io/brand-guidelines/"
        },
        {
            "title": "CNN",
            "hex": "CC0000",
            "source": "https://edition.cnn.com"
        },
        {
            "title": "Co-op",
            "hex": "00B1E7",
            "source": "https://www.co-operative.coop/media/assets"
        },
        {
            "title": "Coca Cola",
            "hex": "D00013",
            "source": "https://upload.wikimedia.org/wikipedia/commons/c/ce/Coca-Cola_logo.svg"
        },
        {
            "title": "Cockpit",
            "hex": "0066CC",
            "source": "https://github.com/cockpit-project/cockpit-project.github.io/blob/b851b3477d90017961ac9b252401c9a6cb6239f1/images/site/cockpit-logo.svg"
        },
        {
            "title": "Cockroach Labs",
            "hex": "6933FF",
            "source": "https://www.cockroachlabs.com"
        },
        {
            "title": "CocoaPods",
            "hex": "EE3322",
            "source": "https://github.com/CocoaPods/shared_resources/tree/3125baf19976bd240c86459645f45b68d2facd10",
            "license": {
                "type": "CC-BY-NC-4.0"
            }
        },
        {
            "title": "Cocos",
            "hex": "55C2E1",
            "source": "https://www.cocos.com/en/"
        },
        {
            "title": "Coda",
            "hex": "F46A54",
            "source": "https://coda.io"
        },
        {
            "title": "Codacy",
            "hex": "222F29",
            "source": "https://www.codacy.com/blog/"
        },
        {
            "title": "Code Climate",
            "hex": "000000",
            "source": "https://codeclimate.com/github/codeclimate/python-test-reporter/badges/"
        },
        {
            "title": "Code Review",
            "hex": "485A62",
            "source": "https://codereview.stackexchange.com",
            "guidelines": "https://stackoverflow.com/legal/trademark-guidance"
        },
        {
            "title": "Codeberg",
            "hex": "2185D0",
            "source": "https://codeberg.org"
        },
        {
            "title": "Codecademy",
            "hex": "1F4056",
            "source": "https://www.codecademy.com"
        },
        {
            "title": "CodeceptJS",
            "hex": "F6E05E",
            "source": "https://github.com/codeceptjs/codeceptjs.github.io/blob/c7917445b9a70a9daacf20986c403c3299f5c960/favicon/safari-pinned-tab.svg"
        },
        {
            "title": "CodeChef",
            "hex": "5B4638",
            "source": "https://www.codechef.com"
        },
        {
            "title": "Codecov",
            "hex": "F01F7A",
            "source": "https://codecov.io"
        },
        {
            "title": "CodeFactor",
            "hex": "F44A6A",
            "source": "https://www.codefactor.io"
        },
        {
            "title": "Codeforces",
            "hex": "1F8ACB",
            "source": "https://codeforces.com"
        },
        {
            "title": "CodeIgniter",
            "hex": "EF4223",
            "source": "https://www.codeigniter.com/help/legal"
        },
        {
            "title": "Codemagic",
            "hex": "F45E3F",
            "source": "https://codemagic.io"
        },
        {
            "title": "CodeMirror",
            "hex": "D30707",
            "source": "https://github.com/codemirror/CodeMirror/blob/6e7aa65a8bfb64837ae9d082b674b2f5ee056d2c/doc/logo.svg"
        },
        {
            "title": "CodeNewbie",
            "hex": "9013FE",
            "source": "https://community.codenewbie.org"
        },
        {
            "title": "CodePen",
            "hex": "000000",
            "source": "https://blog.codepen.io/documentation/brand-assets/logos/"
        },
        {
            "title": "CodeProject",
            "hex": "FF9900",
            "source": "https://www.codeproject.com"
        },
        {
            "title": "CodersRank",
            "hex": "67A4AC",
            "source": "https://codersrank.io"
        },
        {
            "title": "Coderwall",
            "hex": "3E8DCC",
            "source": "https://github.com/twolfson/coderwall-svg/tree/e87fb90eab5e401210a174f9418b5af0a246758e"
        },
        {
            "title": "CodeSandbox",
            "hex": "151515",
            "source": "https://codesandbox.io/CodeSandbox-Press-Kit.zip"
        },
        {
            "title": "Codeship",
            "hex": "004466",
            "source": "https://app.codeship.com"
        },
        {
            "title": "CodeSignal",
            "hex": "1062FB",
            "source": "https://codesignal.com"
        },
        {
            "title": "CodeStream",
            "hex": "008C99",
            "source": "https://www.codestream.com"
        },
        {
            "title": "Codewars",
            "hex": "B1361E",
            "source": "https://github.com/codewars/branding/tree/1ff0d44db52ac4a5e3a1c43277dc35f228eb6983"
        },
        {
            "title": "Coding Ninjas",
            "hex": "DD6620",
            "source": "https://www.codingninjas.com/press-release"
        },
        {
            "title": "CodinGame",
            "hex": "F2BB13",
            "source": "https://www.codingame.com/work/press/press-kit/"
        },
        {
            "title": "Codio",
            "hex": "4574E0",
            "source": "https://codio.com"
        },
        {
            "title": "CoffeeScript",
            "hex": "2F2625",
            "source": "https://coffeescript.org"
        },
        {
            "title": "Cognizant",
            "hex": "1A4CA1",
            "source": "https://www.cognizant.com"
        },
        {
            "title": "Coil",
            "hex": "000000",
            "source": "https://coil.com/press/brand-guidelines",
            "guidelines": "https://coil.com/press/brand-guidelines"
        },
        {
            "title": "Coinbase",
            "hex": "0052FF",
            "source": "https://www.coinbase.com/press"
        },
        {
            "title": "CoinMarketCap",
            "hex": "17181B",
            "source": "https://www.coinmarketcap.com"
        },
        {
            "title": "Commerzbank",
            "hex": "FFCC33",
            "source": "https://commons.wikimedia.org/wiki/Category:Commerzbank_logos"
        },
        {
            "title": "commitlint",
            "hex": "000000",
            "source": "https://github.com/conventional-changelog/commitlint/blob/0b177635472214faac5a5800ced970bf4d2e6012/docs/assets/icon.svg"
        },
        {
            "title": "Commodore",
            "hex": "1E2A4E",
            "source": "https://commodore.inc"
        },
        {
            "title": "Common Workflow Language",
            "hex": "B5314C",
            "source": "https://github.com/common-workflow-language/logo/blob/54b1624bc88df6730fa7b6c928a05fc9c939e47e/CWL-Logo-nofonts.svg"
        },
        {
            "title": "Compiler Explorer",
            "hex": "67C52A",
            "source": "https://github.com/compiler-explorer/infra/blob/8d362efe7ddc24e6a625f7db671d0a6e7600e3c9/logo/icon/CompilerExplorer%20Logo%20Icon%20SVG.svg"
        },
        {
            "title": "Composer",
            "hex": "885630",
            "source": "https://getcomposer.org"
        },
        {
            "title": "CompTIA",
            "hex": "C8202F",
            "source": "https://www.comptia.org",
            "guidelines": "https://www.comptia.org/newsroom/media-library"
        },
        {
            "title": "Comsol",
            "hex": "368CCB",
            "source": "https://cdn.comsol.com/company/comsol-brand-guide-November2019.pdf"
        },
        {
            "title": "Conan",
            "hex": "6699CB",
            "source": "https://conan.io"
        },
        {
            "title": "Concourse",
            "hex": "3398DC",
            "source": "https://concourse-ci.org"
        },
        {
            "title": "Conda-Forge",
            "hex": "000000",
            "source": "https://github.com/conda-forge/conda-forge.github.io/tree/0fc7dac2b989f3601dcc1be8a9f92c5b617c291e"
        },
        {
            "title": "Conekta",
            "hex": "0A1837",
            "source": "https://www.conekta.com"
        },
        {
            "title": "Confluence",
            "hex": "172B4D",
            "source": "https://www.atlassian.com/company/news/press-kit"
        },
        {
            "title": "Construct 3",
            "hex": "00FFDA",
            "source": "https://www.construct.net",
            "guidelines": "https://www.construct.net"
        },
        {
            "title": "Consul",
            "hex": "F24C53",
            "source": "https://www.hashicorp.com/brand",
            "guidelines": "https://www.hashicorp.com/brand"
        },
        {
            "title": "Contactless Payment",
            "hex": "000000",
            "source": "https://en.wikipedia.org/wiki/Contactless_payment"
        },
        {
            "title": "containerd",
            "hex": "575757",
            "source": "https://cncf-branding.netlify.app/projects/containerd/"
        },
        {
            "title": "Contao",
            "hex": "F47C00",
            "source": "https://contao.org",
            "guidelines": "https://contao.org/en/media"
        },
        {
            "title": "Contentful",
            "hex": "2478CC",
            "source": "https://press.contentful.com/media_kits"
        },
        {
            "title": "Conventional Commits",
            "hex": "FE5196",
            "source": "https://www.conventionalcommits.org",
            "license": {
                "type": "MIT"
            }
        },
        {
            "title": "Convertio",
            "hex": "FF3333",
            "source": "https://convertio.co"
        },
        {
            "title": "Cookiecutter",
            "hex": "D4AA00",
            "source": "https://github.com/cookiecutter/cookiecutter/blob/52dd18513bbab7f0fbfcb2938c9644d9092247cf/logo/cookiecutter-logo.svg"
        },
        {
            "title": "Cora",
            "hex": "E61845",
            "source": "https://www.cora.fr"
        },
        {
            "title": "Corona Engine",
            "hex": "F96F29",
            "source": "https://coronalabs.com",
            "guidelines": "https://coronalabs.com/presskit.pdf"
        },
        {
            "title": "Corona Renderer",
            "hex": "E6502A",
            "source": "https://corona-renderer.com/about"
        },
        {
            "title": "Corsair",
            "hex": "000000",
            "source": "https://www.corsair.com",
            "guidelines": "https://www.corsair.com/press"
        },
        {
            "title": "Couchbase",
            "hex": "EA2328",
            "source": "https://www.couchbase.com"
        },
        {
            "title": "Counter-Strike",
            "hex": "000000",
            "source": "https://en.wikipedia.org/wiki/File:CS-GO_Logo.svg"
        },
        {
            "title": "CountingWorks PRO",
            "hex": "2E3084",
            "source": "https://www.countingworks.com/blog"
        },
        {
            "title": "Coursera",
            "hex": "0056D2",
            "source": "https://about.coursera.org/press"
        },
        {
            "title": "Coveralls",
            "hex": "3F5767",
            "source": "https://coveralls.io"
        },
        {
            "title": "cPanel",
            "hex": "FF6C2C",
            "source": "https://cpanel.net/company/cpanel-brand-guide/"
        },
        {
            "title": "Craft CMS",
            "hex": "E5422B",
            "source": "https://craftcms.com/brand-resources"
        },
        {
            "title": "Craftsman",
            "hex": "D6001C",
            "source": "https://www.craftsman.com"
        },
        {
            "title": "CrateDB",
            "hex": "009DC7",
            "source": "https://github.com/crate/crate-docs-theme/blob/cbd734b3617489ca937f35e30f37f3f6c1870e1f/src/crate/theme/rtd/crate/static/images/crate-logo.svg"
        },
        {
            "title": "Crayon",
            "hex": "FF6A4C",
            "source": "https://www.crayon.com"
        },
        {
            "title": "Creality",
            "hex": "000000",
            "source": "https://www.creality.com"
        },
        {
            "title": "Create React App",
            "hex": "09D3AC",
            "source": "https://github.com/facebook/create-react-app/blob/9d0369b1fe3260e620b08effcf85f1edefc5d1ea/docusaurus/website/static/img/logo.svg"
        },
        {
            "title": "Creative Commons",
            "hex": "EF9421",
            "source": "https://creativecommons.org"
        },
        {
            "title": "Creative Technology",
            "hex": "000000",
            "source": "https://creative.com"
        },
        {
            "title": "Credly",
            "hex": "FF6B00",
            "source": "https://cdn.credly.com/assets/structure/logo-78b59f8114817c758ca965ed8f1a58a76a39b6fd70d031f771a9bbc581fcde65.svg"
        },
        {
            "title": "Crehana",
            "hex": "4B22F4",
            "source": "https://www.crehana.com"
        },
        {
            "title": "Critical Role",
            "hex": "000000",
            "source": "https://critrole.com"
        },
        {
            "title": "Crowdin",
            "hex": "2E3340",
            "source": "https://support.crowdin.com/using-logo/"
        },
        {
            "title": "Crowdsource",
            "hex": "4285F4",
            "source": "https://crowdsource.google.com/about/"
        },
        {
            "title": "Crunchbase",
            "hex": "0288D1",
            "source": "https://www.crunchbase.com/home"
        },
        {
            "title": "Crunchyroll",
            "hex": "F47521",
            "source": "https://www.crunchyroll.com"
        },
        {
            "title": "CRYENGINE",
            "hex": "000000",
            "source": "https://www.cryengine.com/brand"
        },
        {
            "title": "Crystal",
            "hex": "000000",
            "source": "https://crystal-lang.org/media/"
        },
        {
            "title": "CSS Modules",
            "hex": "000000",
            "source": "https://github.com/css-modules/logos/blob/32e4717062e4328ed861fa92d5d9cfd47859362f/css-modules-logo.svg"
        },
        {
            "title": "CSS Wizardry",
            "hex": "F43059",
            "source": "https://csswizardry.com"
        },
        {
            "title": "CSS3",
            "hex": "1572B6",
            "source": "https://www.w3.org/html/logo/"
        },
        {
            "title": "CTS",
            "hex": "E53236",
            "source": "https://commons.wikimedia.org/wiki/File:Logo_Compagnie_des_transports_strasbourgeois.svg",
            "aliases": {
                "aka": [
                    "Compagnie des Transports Strasbourgeois"
                ]
            }
        },
        {
            "title": "Cucumber",
            "hex": "23D96C",
            "source": "https://cucumber.io"
        },
        {
            "title": "Cultura",
            "hex": "1D2C54",
            "source": "https://www.cultura.com"
        },
        {
            "title": "curl",
            "hex": "073551",
            "source": "https://curl.haxx.se/logo/"
        },
        {
            "title": "CurseForge",
            "hex": "F16436",
            "source": "https://www.curseforge.com"
        },
        {
            "title": "Cycling '74",
            "hex": "111111",
            "source": "https://cycling74.com"
        },
        {
            "title": "Cypress",
            "hex": "17202C",
            "source": "https://cypress.io"
        },
        {
            "title": "Cytoscape.js",
            "hex": "F7DF1E",
            "source": "https://github.com/cytoscape/cytoscape.js/blob/97c27700feefe2f7b79fca248763049e9a0b38c6/documentation/img/cytoscape-logo.svg"
        },
        {
            "title": "D",
            "hex": "B03931",
            "source": "https://github.com/dlang/dlang.org/blob/6d0e2e5f6a8249031cfd010e389b99ff014cd320/images/dlogo.svg"
        },
        {
            "title": "D-EDGE",
            "hex": "432975",
            "source": "https://github.com/d-edge/JoinUs/blob/4d8b5cf7145db26649fe9f1587194e44dbbe3565/d-edge.svg"
        },
        {
            "title": "D-Wave Systems",
            "hex": "008CD7",
            "source": "https://www.dwavesys.com"
        },
        {
            "title": "D3.js",
            "hex": "F9A03C",
            "source": "https://github.com/d3/d3-logo/tree/6d9c471aa852033501d00ca63fe73d9f8be82d1d"
        },
        {
            "title": "Dacia",
            "hex": "646B52",
            "source": "https://commons.wikimedia.org/wiki/File:Dacia-Logo-2021.svg"
        },
        {
            "title": "DAF",
            "hex": "00529B",
            "source": "https://www.daf.com/en"
        },
        {
            "title": "Dailymotion",
            "hex": "0D0D0D",
            "source": "https://about.dailymotion.com/en/press/"
        },
        {
            "title": "Daimler",
            "hex": "E6E6E6",
            "source": "https://designnavigator.daimler.com/Daimler_Corporate_Logotype_Black_DTP",
            "guidelines": "https://designnavigator.daimler.com/Daimler_Corporate_Logotype"
        },
        {
            "title": "DaisyUI",
            "hex": "5A0EF8",
            "source": "https://raw.githubusercontent.com/saadeghi/files/main/daisyui/logo-4.svg"
        },
        {
            "title": "Dapr",
            "hex": "0D2192",
            "source": "https://raw.githubusercontent.com/dapr/dapr/18575823c74318c811d6cd6f57ffac76d5debe93/img/dapr_logo.svg"
        },
        {
            "title": "Dark Reader",
            "hex": "141E24",
            "source": "https://github.com/simple-icons/simple-icons/pull/3348#issuecomment-667090608"
        },
        {
            "title": "Dart",
            "hex": "0175C2",
            "source": "https://github.com/dart-lang/site-shared/tree/18458ff440afd3d06f04e5cb871c4c5eda29c9d5/src/_assets/image/dart/logo"
        },
        {
            "title": "Darty",
            "hex": "EB1B23",
            "source": "https://www.darty.com"
        },
        {
            "title": "Das Erste",
            "hex": "001A4B",
            "source": "https://en.wikipedia.org/wiki/Das_Erste"
        },
        {
            "title": "Dash",
            "hex": "008DE4",
            "source": "https://www.dash.org/brand-assets/",
            "guidelines": "https://www.dash.org/brand-guidelines/"
        },
        {
            "title": "Dashlane",
            "hex": "0E353D",
            "source": "https://brandfolder.com/dashlane/brandkitpartners"
        },
        {
            "title": "Dask",
            "hex": "FC6E6B",
            "source": "https://github.com/dask/dask/blob/67e648922512615f94f8a90726423e721d0e3eb2/docs/source/images/dask_icon_black.svg"
        },
        {
            "title": "Dassault Systèmes",
            "hex": "005386",
            "source": "https://www.3ds.com"
        },
        {
            "title": "data.ai",
            "hex": "000000",
            "source": "https://www.data.ai/en/about/press/"
        },
        {
            "title": "Databricks",
            "hex": "FF3621",
            "source": "https://www.databricks.com",
            "guidelines": "https://brand.databricks.com/Styleguide/Guide/"
        },
        {
            "title": "DataCamp",
            "hex": "03EF62",
            "source": "https://www.datacamp.com"
        },
        {
            "title": "Datadog",
            "hex": "632CA6",
            "source": "https://www.datadoghq.com/about/resources",
            "guidelines": "https://www.datadoghq.com/about/resources/"
        },
        {
            "title": "DataGrip",
            "hex": "000000",
            "source": "https://www.jetbrains.com/company/brand/logos/",
            "guidelines": "https://www.jetbrains.com/company/brand/"
        },
        {
            "title": "Dataiku",
            "hex": "2AB1AC",
            "source": "https://www.dataiku.com/company/media-kit/"
        },
        {
            "title": "DataStax",
            "hex": "3A3A42",
            "source": "https://www.datastax.com/brand-resources",
            "guidelines": "https://www.datastax.com/brand-resources"
        },
        {
            "title": "Dataverse",
            "hex": "088142",
            "source": "https://docs.microsoft.com/en-us/power-platform/guidance/icons",
            "guidelines": "https://docs.microsoft.com/en-us/power-platform/guidance/icons",
            "license": {
                "type": "custom",
                "url": "https://docs.microsoft.com/en-us/power-platform/guidance/icons"
            }
        },
        {
            "title": "DatoCMS",
            "hex": "FF7751",
            "source": "https://www.datocms.com/company/brand-assets",
            "guidelines": "https://www.datocms.com/company/brand-assets"
        },
        {
            "title": "Datto",
            "hex": "199ED9",
            "source": "https://www.datto.com/brand/logos",
            "guidelines": "https://www.datto.com/brand"
        },
        {
            "title": "DAZN",
            "hex": "F8F8F5",
            "source": "https://media.dazn.com/en/assets/"
        },
        {
            "title": "dblp",
            "hex": "004F9F",
            "source": "https://dblp.org"
        },
        {
            "title": "dbt",
            "hex": "FF694B",
            "source": "https://github.com/fishtown-analytics/dbt-styleguide/blob/a2895e005457eda531880dfde62f31959d42f18b/_includes/icons/logo.svg"
        },
        {
            "title": "DC Entertainment",
            "hex": "0078F0",
            "source": "https://www.readdc.com"
        },
        {
            "title": "De'Longhi",
            "hex": "072240",
            "source": "https://www.delonghi.com"
        },
        {
            "title": "Debian",
            "hex": "A81D33",
            "source": "https://www.debian.org/logos",
            "guidelines": "https://www.debian.org/logos/",
            "license": {
                "type": "CC-BY-SA-3.0"
            }
        },
        {
            "title": "Decap CMS",
            "hex": "FF0082",
            "source": "https://github.com/decaporg/decap-cms/blob/ba158f4a56d6d79869811971bc1bb0ef15197d30/website/static/img/decap-logo.svg"
        },
        {
            "title": "deepin",
            "hex": "007CFF",
            "source": "https://commons.wikimedia.org/wiki/File:Deepin_logo.svg"
        },
        {
            "title": "Deepnote",
            "hex": "3793EF",
            "source": "https://deepnote.com"
        },
        {
            "title": "Deezer",
            "hex": "FEAA2D",
            "source": "https://deezerbrand.com",
            "guidelines": "https://deezerbrand.com"
        },
        {
            "title": "del.icio.us",
            "slug": "delicious",
            "hex": "0000FF",
            "source": "https://del.icio.us",
            "aliases": {
                "aka": [
                    "Delicious"
                ]
            }
        },
        {
            "title": "Deliveroo",
            "hex": "00CCBC",
            "source": "https://deliveroo.com"
        },
        {
            "title": "Dell",
            "hex": "007DB8",
            "source": "https://www.dell.com",
            "guidelines": "https://brand.delltechnologies.com/logos/"
        },
        {
            "title": "Delphi",
            "hex": "EE1F35",
            "source": "https://www.embarcadero.com/news/logo"
        },
        {
            "title": "Delta",
            "hex": "003366",
            "source": "https://news.delta.com/delta-air-lines-logos-brand-guidelines"
        },
        {
            "title": "Deno",
            "hex": "000000",
            "source": "https://github.com/denoland/dotland/blob/f1ba74327b401b47de678f30d768ff9bf54494b6/public/logo.svg",
            "license": {
                "type": "MIT"
            }
        },
        {
            "title": "Denon",
            "hex": "0B131A",
            "source": "https://www.denon.com",
            "guidelines": "https://www.denon.com/en-us/support/termsofuse.html"
        },
        {
            "title": "Dependabot",
            "hex": "025E8C",
            "source": "https://dependabot.com"
        },
        {
            "title": "Der Spiegel",
            "hex": "E64415",
            "source": "https://www.spiegel.de"
        },
        {
            "title": "Designer News",
            "hex": "2D72D9",
            "source": "https://www.designernews.co"
        },
        {
            "title": "Deutsche Bahn",
            "hex": "F01414",
            "source": "https://www.bahn.de"
        },
        {
            "title": "Deutsche Bank",
            "hex": "0018A8",
            "source": "https://www.db.com"
        },
        {
            "title": "dev.to",
            "hex": "0A0A0A",
            "source": "https://dev.to"
        },
        {
            "title": "DevExpress",
            "hex": "FF7200",
            "source": "https://www.devexpress.com/aboutus/"
        },
        {
            "title": "DeviantArt",
            "hex": "05CC47",
            "source": "https://help.deviantart.com/21"
        },
        {
            "title": "Devpost",
            "hex": "003E54",
            "source": "https://github.com/challengepost/supportcenter/blob/e40066cde2ed25dc14c0541edb746ff8c6933114/images/devpost-icon-rgb.svg"
        },
        {
            "title": "devRant",
            "hex": "F99A66",
            "source": "https://devrant.com"
        },
        {
            "title": "Dgraph",
            "hex": "E50695",
            "source": "https://dgraph.io"
        },
        {
            "title": "DHL",
            "hex": "FFCC00",
            "source": "https://www.dpdhl-brands.com/dhl/en/guides/design-basics/logo-and-claim.html",
            "guidelines": "https://www.dpdhl-brands.com/dhl/en/guides/design-basics/logo-and-claim.html"
        },
        {
            "title": "diagrams.net",
            "hex": "F08705",
            "source": "https://github.com/jgraph/drawio/blob/4743eba8d5eaa497dc003df7bf7295b695c59bea/src/main/webapp/images/drawlogo.svg",
            "aliases": {
                "aka": [
                    "draw.io"
                ]
            }
        },
        {
            "title": "Dialogflow",
            "hex": "FF9800",
            "source": "https://dialogflow.cloud.google.com"
        },
        {
            "title": "Diaspora",
            "hex": "000000",
            "source": "https://wiki.diasporafoundation.org/Branding"
        },
        {
            "title": "Digg",
            "hex": "000000",
            "source": "https://digg.com"
        },
        {
            "title": "Digi-Key Electronics",
            "hex": "CC0000",
            "source": "https://www.digikey.com"
        },
        {
            "title": "DigitalOcean",
            "hex": "0080FF",
            "source": "https://www.digitalocean.com/press/",
            "guidelines": "https://www.digitalocean.com/press/"
        },
        {
            "title": "Dior",
            "hex": "000000",
            "source": "https://www.dior.com"
        },
        {
            "title": "Directus",
            "hex": "263238",
            "source": "https://directus.io"
        },
        {
            "title": "Discogs",
            "hex": "333333",
            "source": "https://www.discogs.com/brand"
        },
        {
            "title": "Discord",
            "hex": "5865F2",
            "source": "https://discord.com/branding",
            "guidelines": "https://discord.com/branding"
        },
        {
            "title": "Discourse",
            "hex": "000000",
            "source": "https://www.discourse.org"
        },
        {
            "title": "Discover",
            "hex": "FF6000",
            "source": "https://www.discovernetwork.com/en-us/business-resources/free-signage-logos"
        },
        {
            "title": "Disqus",
            "hex": "2E9FFF",
            "source": "https://disqus.com/brand"
        },
        {
            "title": "Disroot",
            "hex": "50162D",
            "source": "https://disroot.org/en"
        },
        {
            "title": "Distrokid",
            "hex": "231F20",
            "source": "https://distrokid.com/logo"
        },
        {
            "title": "Django",
            "hex": "092E20",
            "source": "https://www.djangoproject.com/community/logos/"
        },
        {
            "title": "Dlib",
            "hex": "008000",
            "source": "https://github.com/davisking/dlib/blob/8a2c7442074339ac9ffceff6ef5a49e0114222b9/docs/docs/dlib-logo-and-icons.svg"
        },
        {
            "title": "DLNA",
            "hex": "48A842",
            "source": "https://upload.wikimedia.org/wikipedia/de/e/eb/Digital_Living_Network_Alliance_logo.svg"
        },
        {
            "title": "dm",
            "hex": "002878",
            "source": "https://www.dm.de"
        },
        {
            "title": "Docker",
            "hex": "2496ED",
            "source": "https://www.docker.com/company/newsroom/media-resources"
        },
        {
            "title": "Docs.rs",
            "hex": "000000",
            "source": "https://docs.rs"
        },
        {
            "title": "DocuSign",
            "hex": "FFCC22",
            "source": "https://www.docusign.com/sites/all/themes/custom/docusign/favicons/mstile-310x310.png"
        },
        {
            "title": "Dogecoin",
            "hex": "C2A633",
            "source": "https://cryptologos.cc/dogecoin"
        },
        {
            "title": "DOI",
            "hex": "FAB70C",
            "source": "https://www.doi.org/images/logos/header_logo_cropped.svg",
            "guidelines": "https://www.doi.org/resources/130718-trademark-policy.pdf"
        },
        {
            "title": "Dolby",
            "hex": "000000",
            "source": "https://www.dolby.com/us/en/about/brand-identity.html"
        },
        {
            "title": "DoorDash",
            "hex": "FF3008",
            "source": "https://www.doordash.com/about/"
        },
        {
            "title": "Douban",
            "hex": "2D963D",
            "source": "https://www.douban.com/about",
            "license": {
                "type": "custom",
                "url": "https://www.douban.com/about/legal#info_data"
            }
        },
        {
            "title": "Douban Read",
            "hex": "389EAC",
            "source": "https://read.douban.com",
            "license": {
                "type": "custom",
                "url": "https://www.douban.com/about/legal#info_data"
            }
        },
        {
            "title": "Dovecot",
            "hex": "54BCAB",
            "source": "https://commons.wikimedia.org/wiki/File:Dovecot_logo.svg"
        },
        {
            "title": "DPD",
            "hex": "DC0032",
            "source": "https://www.dpd.com"
        },
        {
            "title": "Dragonframe",
            "hex": "D4911E",
            "source": "https://dragonframe.com"
        },
        {
            "title": "Draugiem.lv",
            "hex": "FF6600",
            "source": "https://www.frype.com/applications/dev/docs/logos/"
        },
        {
            "title": "Dribbble",
            "hex": "EA4C89",
            "source": "https://dribbble.com/branding"
        },
        {
            "title": "Drone",
            "hex": "212121",
            "source": "https://github.com/drone/brand/tree/f3ba7a1ad3c35abfe9571ea9c3ea93dff9912955"
        },
        {
            "title": "Drooble",
            "hex": "19C4BE",
            "source": "https://blog.drooble.com/press/"
        },
        {
            "title": "Dropbox",
            "hex": "0061FF",
            "source": "https://www.dropbox.com/branding"
        },
        {
            "title": "Drupal",
            "hex": "0678BE",
            "source": "https://www.drupal.org/about/media-kit/logos"
        },
        {
            "title": "DS Automobiles",
            "hex": "1D1717",
            "source": "https://www.stellantis.com/en/brands/ds"
        },
        {
            "title": "DTS",
            "hex": "F98B2B",
            "source": "https://xperi.com/brands/dts/",
            "guidelines": "https://xperi.com/terms-conditions/"
        },
        {
            "title": "DTube",
            "hex": "F01A30",
            "source": "https://about.d.tube/mediakit.html"
        },
        {
            "title": "Ducati",
            "hex": "CC0000",
            "source": "https://brandlogos.net/ducati-logo-vector-svg-92931.html"
        },
        {
            "title": "DuckDB",
            "hex": "FFF000",
            "source": "https://duckdb.org"
        },
        {
            "title": "DuckDuckGo",
            "hex": "DE5833",
            "source": "https://duckduckgo.com"
        },
        {
            "title": "Dungeons & Dragons",
            "hex": "ED1C24",
            "source": "https://dnd.wizards.com/articles/features/basicrules",
            "guidelines": "https://dnd.wizards.com/articles/features/fan-site-kit",
            "aliases": {
                "aka": [
                    "D&D"
                ]
            }
        },
        {
            "title": "Dunked",
            "hex": "2DA9D7",
            "source": "https://dunked.com"
        },
        {
            "title": "Duolingo",
            "hex": "58CC02",
            "source": "https://www.duolingo.com"
        },
        {
            "title": "DVC",
            "aliases": {
                "aka": [
                    "Data Version Control"
                ]
            },
            "hex": "13ADC7",
            "source": "https://iterative.ai/brand/",
            "guidelines": "https://iterative.ai/brand/"
        },
        {
            "title": "dwm",
            "hex": "1177AA",
            "source": "https://dwm.suckless.org"
        },
        {
            "title": "Dynamics 365",
            "hex": "0B53CE",
            "source": "https://docs.microsoft.com/en-us/dynamics365/get-started/icons",
            "guidelines": "https://docs.microsoft.com/en-us/dynamics365/get-started/icons",
            "license": {
                "type": "custom",
                "url": "https://docs.microsoft.com/en-us/dynamics365/get-started/icons"
            }
        },
        {
            "title": "Dynatrace",
            "hex": "1496FF",
            "source": "https://www.dynatrace.com/company/press-kit/"
        },
        {
            "title": "E.Leclerc",
            "hex": "0066CC",
            "source": "https://www.e.leclerc/assets/images/sue-logo.svg"
        },
        {
            "title": "E3",
            "hex": "E73D2F",
            "source": "https://commons.wikimedia.org/wiki/File:E3_Logo.svg",
            "aliases": {
                "aka": [
                    "Electronic Entertainment Expo"
                ]
            }
        },
        {
            "title": "EA",
            "hex": "000000",
            "source": "https://www.ea.com"
        },
        {
            "title": "Eagle",
            "hex": "0072EF",
            "source": "https://en.eagle.cool"
        },
        {
            "title": "EasyEDA",
            "hex": "1765F6",
            "source": "https://easyeda.com"
        },
        {
            "title": "easyJet",
            "hex": "FF6600",
            "source": "https://www.easyjet.com"
        },
        {
            "title": "eBay",
            "hex": "E53238",
            "source": "https://go.developer.ebay.com/logos"
        },
        {
            "title": "EBOX",
            "hex": "BE2323",
            "source": "https://www.ebox.ca"
        },
        {
            "title": "Eclipse Adoptium",
            "hex": "FF1464",
            "source": "https://www.eclipse.org/org/artwork/",
            "guidelines": "https://www.eclipse.org/legal/logo_guidelines.php"
        },
        {
            "title": "Eclipse Che",
            "hex": "525C86",
            "source": "https://www.eclipse.org/che/"
        },
        {
            "title": "Eclipse IDE",
            "hex": "2C2255",
            "source": "https://www.eclipse.org/artwork/"
        },
        {
            "title": "Eclipse Jetty",
            "hex": "FC390E",
            "source": "https://github.com/eclipse/jetty.project/blob/dab26c601d08d350cd830c1007bb196c5196f0f6/logos/jetty-avatar.svg"
        },
        {
            "title": "Eclipse Mosquitto",
            "hex": "3C5280",
            "source": "https://github.com/eclipse/mosquitto/blob/75fc908bba90d4bd06e85efc1c4ed77952ec842c/logo/mosquitto-logo-only.svg"
        },
        {
            "title": "Eclipse Vert.x",
            "hex": "782A90",
            "source": "https://github.com/vert-x3/.github/blob/1ad6612d87f35665e50a00fc32eb9c542556385d/workflow-templates/vertx-favicon.svg"
        },
        {
            "title": "EDEKA",
            "hex": "1B66B3",
            "source": "https://www.edeka.de"
        },
        {
            "title": "EditorConfig",
            "hex": "FEFEFE",
            "source": "https://editorconfig.org"
        },
        {
            "title": "edX",
            "hex": "02262B",
            "source": "https://www.edx.org"
        },
        {
            "title": "egghead",
            "hex": "FCFBFA",
            "source": "https://egghead.io"
        },
        {
            "title": "Egnyte",
            "hex": "00968F",
            "source": "https://www.egnyte.com/presskit.html"
        },
        {
            "title": "Eight Sleep",
            "hex": "262729",
            "source": "https://www.eightsleep.com/press/"
        },
        {
            "title": "El Jueves",
            "hex": "BE312E",
            "source": "https://www.eljueves.es"
        },
        {
            "title": "Elastic",
            "hex": "005571",
            "source": "https://www.elastic.co/brand"
        },
        {
            "title": "Elastic Cloud",
            "hex": "005571",
            "source": "https://www.elastic.co/brand"
        },
        {
            "title": "Elastic Stack",
            "hex": "005571",
            "source": "https://www.elastic.co/brand"
        },
        {
            "title": "Elasticsearch",
            "hex": "005571",
            "source": "https://www.elastic.co/brand"
        },
        {
            "title": "Elavon",
            "hex": "0C2074",
            "source": "https://www.elavon.com"
        },
        {
            "title": "Electron",
            "hex": "47848F",
            "source": "https://www.electronjs.org"
        },
        {
            "title": "Electron Fiddle",
            "hex": "E79537",
            "source": "https://github.com/electron/fiddle/blob/19360ade76354240630e5660469b082128e1e57e/assets/icons/fiddle.svg"
        },
        {
            "title": "electron-builder",
            "hex": "FFFFFF",
            "source": "https://www.electron.build"
        },
        {
            "title": "Element",
            "hex": "0DBD8B",
            "source": "https://element.io"
        },
        {
            "title": "elementary",
            "hex": "64BAFF",
            "source": "https://elementary.io/brand"
        },
        {
            "title": "Elementor",
            "hex": "92003B",
            "source": "https://elementor.com/logos/",
            "guidelines": "https://elementor.com/logos/"
        },
        {
            "title": "Eleventy",
            "hex": "000000",
            "source": "https://www.11ty.io"
        },
        {
            "title": "Elgato",
            "hex": "101010",
            "source": "https://www.elgato.com/en/media-room"
        },
        {
            "title": "Elixir",
            "hex": "4B275F",
            "source": "https://github.com/elixir-lang/elixir-lang.github.com/tree/031746384ee23b9be19298c92a9699c56cc05845/images/logo"
        },
        {
            "title": "Ello",
            "hex": "000000",
            "source": "https://ello.co"
        },
        {
            "title": "Elm",
            "hex": "1293D8",
            "source": "https://github.com/elm/foundation.elm-lang.org/blob/2d097b317d8af2aaeab49284830260a32d817305/assets/elm_logo.svg"
        },
        {
            "title": "Elsevier",
            "hex": "FF6C00",
            "source": "https://www.elsevier.com"
        },
        {
            "title": "Embarcadero",
            "hex": "ED1F35",
            "source": "https://www.embarcadero.com/news/logo"
        },
        {
            "title": "Ember.js",
            "hex": "E04E39",
            "source": "https://emberjs.com/logos/",
            "guidelines": "https://emberjs.com/logos/"
        },
        {
            "title": "Emby",
            "hex": "52B54B",
            "source": "https://emby.media"
        },
        {
            "title": "Emirates",
            "hex": "D71921",
            "source": "https://www.emirates.com/ie/english/"
        },
        {
            "title": "Emlakjet",
            "hex": "0AE524",
            "source": "https://www.emlakjet.com/kurumsal-materyaller/"
        },
        {
            "title": "Empire Kred",
            "hex": "72BE50",
            "source": "https://www.empire.kred"
        },
        {
            "title": "Engadget",
            "hex": "000000",
            "source": "https://www.engadget.com",
            "guidelines": "https://o.aolcdn.com/engadget/brand-kit/eng-logo-guidelines.pdf"
        },
        {
            "title": "Enpass",
            "hex": "0D47A1",
            "source": "https://www.enpass.io/press/"
        },
        {
            "title": "EnterpriseDB",
            "hex": "FF3E00",
            "source": "https://www.enterprisedb.com"
        },
        {
            "title": "Envato",
            "hex": "81B441",
            "source": "https://envato.com"
        },
        {
            "title": "Envoy Proxy",
            "hex": "AC6199",
            "source": "https://d33wubrfki0l68.cloudfront.net/6f16455dae972425b77c7e31642269b375ec250e/3bd11/img/envoy-logo.svg"
        },
        {
            "title": "EPEL",
            "hex": "FC0000",
            "source": "https://fedoraproject.org/wiki/EPEL"
        },
        {
            "title": "Epic Games",
            "hex": "313131",
            "source": "https://dev.epicgames.com/docs/services/en-US/EpicAccountServices/DesignGuidelines/index.html#epicgamesbrandguidelines",
            "guidelines": "https://dev.epicgames.com/docs/services/en-US/EpicAccountServices/DesignGuidelines/index.html#epicgamesbrandguidelines"
        },
        {
            "title": "Epson",
            "hex": "003399",
            "source": "https://global.epson.com/IR/library/"
        },
        {
            "title": "Equinix Metal",
            "hex": "ED2224",
            "source": "https://metal.equinix.com"
        },
        {
            "title": "Ericsson",
            "hex": "0082F0",
            "source": "https://www.ericsson.com/en/newsroom/media-kits/logo",
            "guidelines": "https://mediabank.ericsson.net/admin/mb/?h=dbeb87a1bcb16fa379c0020bdf713872"
        },
        {
            "title": "Erlang",
            "hex": "A90533",
            "source": "https://github.com/erlang/erlide_eclipse/blob/99d1d61fde8e32ef1630ca0e1b05a6822b3d6489/meta/media/erlang-logo.svg"
        },
        {
            "title": "esbuild",
            "hex": "FFCF00",
            "source": "https://github.com/evanw/esbuild/blob/ac542f913908d7326b65eb2e01f0559ed135a40e/images/logo.svg"
        },
        {
            "title": "ESEA",
            "hex": "0E9648",
            "source": "https://play.esea.net"
        },
        {
            "title": "ESLGaming",
            "hex": "FFFF09",
            "source": "https://brand.eslgaming.com",
            "guidelines": "https://brand.eslgaming.com"
        },
        {
            "title": "ESLint",
            "hex": "4B32C3",
            "source": "https://eslint.org"
        },
        {
            "title": "ESPHome",
            "hex": "000000",
            "source": "https://esphome.io"
        },
        {
            "title": "Espressif",
            "hex": "E7352C",
            "source": "https://www.espressif.com"
        },
        {
            "title": "ESRI",
            "hex": "000000",
            "source": "https://www.esri.com/en-us/arcgis/products/arcgis-pro/overview"
        },
        {
            "title": "etcd",
            "hex": "419EDA",
            "source": "https://cncf-branding.netlify.app/projects/etcd/"
        },
        {
            "title": "Ethereum",
            "hex": "3C3C3D",
            "source": "https://ethereum.org/en/assets/"
        },
        {
            "title": "Ethiopian Airlines",
            "hex": "648B1A",
            "source": "https://corporate.ethiopianairlines.com/media/Ethiopian-Factsheet"
        },
        {
            "title": "Etihad Airways",
            "hex": "BD8B13",
            "source": "https://www.etihad.com/en-ie/manage/duty-free"
        },
        {
            "title": "Etsy",
            "hex": "F16521",
            "source": "https://www.etsy.com/uk/press"
        },
        {
            "title": "Event Store",
            "hex": "5AB552",
            "source": "https://github.com/EventStore/Brand/tree/319d6f8dadc2881062917ea5a6dafa675775ea85"
        },
        {
            "title": "Eventbrite",
            "hex": "F05537",
            "source": "https://www.eventbrite.com/signin/"
        },
        {
            "title": "Evernote",
            "hex": "00A82D",
            "source": "https://evernote.com/about-us",
            "guidelines": "https://evernote.com/about-us"
        },
        {
            "title": "Exercism",
            "hex": "009CAB",
            "source": "https://github.com/exercism/website-icons/blob/2ad12baa465acfaa74efc5da27a6a12f8b05e3d0/exercism/logo-icon.svg",
            "license": {
                "type": "CC-BY-3.0"
            }
        },
        {
            "title": "Exordo",
            "hex": "DAA449",
            "source": "https://www.exordo.com"
        },
        {
            "title": "Exoscale",
            "hex": "DA291C",
            "source": "https://www.exoscale.com/press/",
            "guidelines": "https://www.exoscale.com/press/"
        },
        {
            "title": "Expensify",
            "hex": "0185FF",
            "source": "https://use.expensify.com/press-kit",
            "guidelines": "https://use.expensify.com/press-kit"
        },
        {
            "title": "Experts Exchange",
            "hex": "00AAE7",
            "source": "https://www.experts-exchange.com"
        },
        {
            "title": "Expo",
            "hex": "000020",
            "source": "https://expo.io/brand/"
        },
        {
            "title": "Express",
            "hex": "000000",
            "source": "https://github.com/openjs-foundation/artwork/blob/ac43961d1157f973c54f210cf5e0c9c45e3d3f10/projects/express/express-icon-black.svg"
        },
        {
            "title": "ExpressVPN",
            "hex": "DA3940",
            "source": "https://www.expressvpn.com/press",
            "guidelines": "https://www.expressvpn.com/press"
        },
        {
            "title": "EyeEm",
            "hex": "000000",
            "source": "https://www.eyeem.com"
        },
        {
            "title": "F-Droid",
            "hex": "1976D2",
            "source": "https://f-droid.org"
        },
        {
            "title": "F-Secure",
            "hex": "00BAFF",
            "source": "https://vip.f-secure.com/en/marketing/logos"
        },
        {
            "title": "F#",
            "hex": "378BBA",
            "slug": "fsharp",
            "source": "https://foundation.fsharp.org/logo",
            "guidelines": "https://foundation.fsharp.org/logo",
            "aliases": {
                "aka": [
                    "F sharp"
                ]
            }
        },
        {
            "title": "F1",
            "hex": "E10600",
            "source": "https://www.formula1.com"
        },
        {
            "title": "F5",
            "hex": "E4002B",
            "source": "https://www.f5.com/company/news/press-kit"
        },
        {
            "title": "Facebook",
            "hex": "1877F2",
            "source": "https://en.facebookbrand.com"
        },
        {
            "title": "Facebook Gaming",
            "hex": "005FED",
            "source": "https://www.facebook.com/fbgaminghome/"
        },
        {
            "title": "Facebook Live",
            "hex": "ED4242",
            "source": "https://en.facebookbrand.com"
        },
        {
            "title": "FACEIT",
            "hex": "FF5500",
            "source": "https://corporate.faceit.com/branding/"
        },
        {
            "title": "Facepunch",
            "hex": "EC1C24",
            "source": "https://sbox.facepunch.com/news"
        },
        {
            "title": "Falcon",
            "hex": "F0AD4E",
            "source": "https://falconframework.org"
        },
        {
            "title": "FamPay",
            "hex": "FFAD00",
            "source": "https://fampay.in"
        },
        {
            "title": "Fandango",
            "hex": "FF7300",
            "source": "https://www.fandango.com"
        },
        {
            "title": "Fandom",
            "hex": "FA005A",
            "source": "https://fandomdesignsystem.com"
        },
        {
            "title": "Fanfou",
            "hex": "00CCFF",
            "source": "https://fanfou.com"
        },
        {
            "title": "Fantom",
            "hex": "0928FF",
            "source": "https://fantom.foundation"
        },
        {
            "title": "FareHarbor",
            "hex": "0A6ECE",
            "source": "https://help.fareharbor.com/about/logo",
            "guidelines": "https://help.fareharbor.com/about/logo"
        },
        {
            "title": "FARFETCH",
            "hex": "000000",
            "source": "https://www.farfetch.com"
        },
        {
            "title": "FastAPI",
            "hex": "009688",
            "source": "https://github.com/tiangolo/fastapi/blob/6205935323ded4767438ee81623892621b353415/docs/en/docs/img/icon-white.svg"
        },
        {
            "title": "Fastify",
            "hex": "000000",
            "source": "https://github.com/fastify/graphics/blob/91e8a3d4754807de3b69440f66c72a737a5fde94/fastify-1000px-square-02.svg"
        },
        {
            "title": "Fastlane",
            "hex": "00F200",
            "source": "https://github.com/fastlane/fastlane.tools/blob/19ff41a6c0f27510a7a7879e6944809d40ab382e/assets/img/logo-mobile.svg"
        },
        {
            "title": "Fastly",
            "hex": "FF282D",
            "source": "https://assets.fastly.com/style-guide/docs/"
        },
        {
            "title": "Fathom",
            "hex": "9187FF",
            "source": "https://usefathom.com/brand"
        },
        {
            "title": "Fauna",
            "hex": "3A1AB6",
            "source": "https://fauna.com"
        },
        {
            "title": "Favro",
            "hex": "512DA8",
            "source": "https://favro.com/login"
        },
        {
            "title": "FeatHub",
            "hex": "9B9B9B",
            "source": "https://feathub.com"
        },
        {
            "title": "FedEx",
            "hex": "4D148C",
            "source": "https://newsroom.fedex.com"
        },
        {
            "title": "Fedora",
            "hex": "51A2DA",
            "source": "https://docs.fedoraproject.org/en-US/project/brand/",
            "guidelines": "https://fedoraproject.org/wiki/Legal:Trademark_guidelines",
            "license": {
                "type": "custom",
                "url": "https://docs.fedoraproject.org/en-US/project/brand/"
            }
        },
        {
            "title": "Feedly",
            "hex": "2BB24C",
            "source": "https://blog.feedly.com"
        },
        {
            "title": "Ferrari",
            "hex": "D40000",
            "source": "https://www.ferrari.com"
        },
        {
            "title": "Ferrari N.V.",
            "slug": "ferrarinv",
            "hex": "EB2E2C",
            "source": "https://corporate.ferrari.com"
        },
        {
            "title": "FerretDB",
            "hex": "042133",
            "source": "https://github.com/FerretDB/FerretDB/blob/1176606075dfe52225ce0cd1bbd0cd06128f8599/website/static/img/logo.svg"
        },
        {
            "title": "FFmpeg",
            "hex": "007808",
            "source": "https://commons.wikimedia.org/wiki/File:FFmpeg_Logo_new.svg"
        },
        {
            "title": "Fi",
            "hex": "00B899",
            "source": "https://fi.money",
            "aliases": {
                "aka": [
                    "Fi.Money",
                    "epiFi"
                ]
            }
        },
        {
            "title": "Fiat",
            "hex": "941711",
            "source": "https://www.fcaci.com/x/FIATv15"
        },
        {
            "title": "Fido Alliance",
            "hex": "FFBF3B",
            "source": "https://fidoalliance.org/overview/legal/logo-usage/",
            "guidelines": "https://fidoalliance.org/overview/legal/fido-trademark-and-service-mark-usage-agreement-for-websites/"
        },
        {
            "title": "FIFA",
            "hex": "326295",
            "source": "https://en.wikipedia.org/wiki/FIFA"
        },
        {
            "title": "Fig",
            "hex": "000000",
            "source": "https://fig.io/icons/fig.svg"
        },
        {
            "title": "Figma",
            "hex": "F24E1E",
            "source": "https://www.figma.com/using-the-figma-brand/",
            "guidelines": "https://www.figma.com/using-the-figma-brand/"
        },
        {
            "title": "figshare",
            "hex": "556472",
            "source": "https://en.wikipedia.org/wiki/Figshare"
        },
        {
            "title": "Fila",
            "hex": "002D62",
            "source": "https://www.fila.com"
        },
        {
            "title": "Files",
            "hex": "4285F4",
            "source": "https://files.google.com"
        },
        {
            "title": "FileZilla",
            "hex": "BF0000",
            "source": "https://commons.wikimedia.org/wiki/File:FileZilla_logo.svg"
        },
        {
            "title": "Fing",
            "hex": "009AEE",
            "source": "https://www.fing.com"
        },
        {
            "title": "Firebase",
            "hex": "FFCA28",
            "source": "https://firebase.google.com/brand-guidelines/",
            "guidelines": "https://firebase.google.com/brand-guidelines/"
        },
        {
            "title": "Firefly III",
            "hex": "CD5029",
            "source": "https://docs.firefly-iii.org/firefly-iii/more-information/logo"
        },
        {
            "title": "Firefox",
            "hex": "FF7139",
            "source": "https://mozilla.design/firefox/logos-usage/",
            "guidelines": "https://mozilla.design/firefox/logos-usage/"
        },
        {
            "title": "Firefox Browser",
            "hex": "FF7139",
            "source": "https://mozilla.design/firefox/logos-usage/"
        },
        {
            "title": "Fireship",
            "hex": "EB844E",
            "source": "https://github.com/fireship-io/fireship.io/blob/987da97305a5968b99347aa748f928a4667336f8/hugo/layouts/partials/svg/logo.svg"
        },
        {
            "title": "Firewalla",
            "hex": "C8332D",
            "source": "https://github.com/firewalla/firewalla/blob/97f7463fe07b85b979a8f0738fdf14c1af0249a8/extension/diag/static/firewalla.svg"
        },
        {
            "title": "FIRST",
            "hex": "0066B3",
            "source": "https://www.firstinspires.org/brand",
            "guidelines": "https://www.firstinspires.org/brand"
        },
        {
            "title": "Fitbit",
            "hex": "00B0B9",
            "source": "https://www.fitbit.com/uk/home"
        },
        {
            "title": "FITE",
            "hex": "CA0404",
            "source": "https://www.fite.tv"
        },
        {
            "title": "FiveM",
            "hex": "F40552",
            "source": "https://fivem.net"
        },
        {
            "title": "Fiverr",
            "hex": "1DBF73",
            "source": "https://www.fiverr.com/press-kit"
        },
        {
            "title": "Flask",
            "hex": "000000",
            "source": "https://github.com/pallets/flask/blob/e6e75e55470a0682ee8370e6d68062e515a248b9/artwork/logo-full.svg",
            "license": {
                "type": "custom",
                "url": "https://github.com/pallets/flask/blob/master/artwork/LICENSE.rst"
            }
        },
        {
            "title": "Flat",
            "hex": "3481FE",
            "source": "https://github.com/netless-io/flat/blob/525b2247f36e96ae2f9e6a39b4fe0967152305f2/desktop/renderer-app/src/assets/image/logo.svg"
        },
        {
            "title": "Flathub",
            "hex": "000000",
            "source": "https://flathub.org"
        },
        {
            "title": "Flatpak",
            "hex": "4A90D9",
            "source": "https://flatpak.org/press",
            "guidelines": "https://flatpak.org/press"
        },
        {
            "title": "Flattr",
            "hex": "000000",
            "source": "https://flattr.com"
        },
        {
            "title": "Flickr",
            "hex": "0063DC",
            "source": "https://www.flickr.com"
        },
        {
            "title": "Flightaware",
            "hex": "19315B",
            "source": "https://flightaware.com/about/logo"
        },
        {
            "title": "Flipboard",
            "hex": "E12828",
            "source": "https://about.flipboard.com/brand-guidelines"
        },
        {
            "title": "Flipkart",
            "hex": "2874F0",
            "source": "https://www.flipkart.com"
        },
        {
            "title": "Floatplane",
            "hex": "00AEEF",
            "source": "https://www.floatplane.com"
        },
        {
            "title": "Flood",
            "hex": "4285F4",
            "source": "https://flood.io"
        },
        {
            "title": "Fluent Bit",
            "hex": "49BDA5",
            "source": "https://github.com/fluent/fluent-bit/blob/cdb35721d06242d66a729656282831ccd1589ca2/snap/fluent-bit.svg"
        },
        {
            "title": "Fluentd",
            "hex": "0E83C8",
            "source": "https://docs.fluentd.org/quickstart/logo",
            "license": {
                "type": "Apache-2.0"
            }
        },
        {
            "title": "Flutter",
            "hex": "02569B",
            "source": "https://flutter.dev/brand",
            "guidelines": "https://flutter.dev/brand"
        },
        {
            "title": "Flux",
            "hex": "5468FF",
            "source": "https://github.com/cncf/artwork/blob/c2e619cdf85e8bac090ceca7c0834c5cfedf9426/projects/flux/icon/black/flux-icon-black.svg",
            "guidelines": "https://www.cncf.io/brand-guidelines/",
            "license": {
                "type": "custom",
                "url": "https://www.linuxfoundation.org/legal/trademark-usage"
            }
        },
        {
            "title": "Fluxus",
            "hex": "FFFFFF",
            "source": "https://github.com/YieldingFluxus/fluxuswebsite/blob/651d798b8753786dcc51644c3b048a4f399db166/public/icon-svg.svg"
        },
        {
            "title": "Flyway",
            "hex": "CC0200",
            "source": "https://github.com/flyway/flywaydb.org/blob/8a7923cb9ead016442d4c5caf2e8ba5a9bfad5cf/assets/logo/flyway-logo.png"
        },
        {
            "title": "FMOD",
            "hex": "000000",
            "source": "https://www.fmod.com/attribution",
            "guidelines": "https://www.fmod.com/attribution"
        },
        {
            "title": "Fnac",
            "hex": "E1A925",
            "source": "https://www.fnac.com"
        },
        {
            "title": "Folium",
            "hex": "77B829",
            "source": "https://python-visualization.github.io/folium/"
        },
        {
            "title": "Fonoma",
            "hex": "02B78F",
            "source": "https://en.fonoma.com"
        },
        {
            "title": "Font Awesome",
            "hex": "528DD7",
            "source": "https://fontawesome.com/v5.15/icons/font-awesome-flag"
        },
        {
            "title": "FontBase",
            "hex": "3D03A7",
            "source": "https://fontba.se"
        },
        {
            "title": "FontForge",
            "hex": "F2712B",
            "source": "https://fontforge.org"
        },
        {
            "title": "foodpanda",
            "hex": "D70F64",
            "source": "https://www.foodpanda.com"
        },
        {
            "title": "Ford",
            "hex": "00274E",
            "source": "https://secure.ford.com/brochures/"
        },
        {
            "title": "Forestry",
            "hex": "343A40",
            "source": "https://forestry.io"
        },
        {
            "title": "Forgejo",
            "hex": "FB923C",
            "source": "https://codeberg.org/forgejo/meta/raw/branch/readme/branding/logo/forgejo-monochrome.svg",
            "guidelines": "https://codeberg.org/forgejo/meta/src/branch/readme/branding/README.md#logo",
            "license": {
                "type": "CC-BY-SA-4.0",
                "url": "https://codeberg.org/forgejo/meta/src/branch/readme/branding/logo/forgejo-logo-license-exemption.txt"
            }
        },
        {
            "title": "Formstack",
            "hex": "21B573",
            "source": "https://www.formstack.com/brand/guidelines"
        },
        {
            "title": "Fortinet",
            "hex": "EE3124",
            "source": "https://www.fortinet.com"
        },
        {
            "title": "Fortran",
            "hex": "734F96",
            "source": "https://github.com/fortran-lang/fortran-lang.org/blob/5469465d08d3fcbf16d048e651ca5c9ba050839c/assets/img/fortran-logo.svg"
        },
        {
            "title": "Fossa",
            "hex": "289E6D",
            "source": "https://fossa.com/press/"
        },
        {
            "title": "Fossil SCM",
            "hex": "548294",
            "source": "https://fossil-scm.org"
        },
        {
            "title": "Foursquare",
            "hex": "3333FF",
            "source": "https://foursquare.com/brand/",
            "guidelines": "https://foursquare.com/brand/"
        },
        {
            "title": "Foursquare City Guide",
            "hex": "F94877",
            "source": "https://foursquare.com/about/logos"
        },
        {
            "title": "FOX",
            "hex": "000000",
            "source": "https://www.fox.com"
        },
        {
            "title": "Foxtel",
            "hex": "EB5205",
            "source": "https://www.foxtel.com.au"
        },
        {
            "title": "Fozzy",
            "hex": "F15B29",
            "source": "https://fozzy.com/partners.shtml?tab=materials"
        },
        {
            "title": "Framer",
            "hex": "0055FF",
            "source": "https://framer.com"
        },
        {
            "title": "Framework7",
            "hex": "EE350F",
            "source": "https://github.com/framework7io/framework7-website/blob/2a1e32290c795c2070ffc7019ba7276614e00de0/public/i/logo.svg"
        },
        {
            "title": "Franprix",
            "hex": "EC6237",
            "source": "https://www.franprix.fr"
        },
        {
            "title": "Fraunhofer-Gesellschaft",
            "hex": "179C7D",
            "source": "https://www.fraunhofer.de"
        },
        {
            "title": "FreeBSD",
            "hex": "AB2B28",
            "source": "https://www.freebsdfoundation.org/about/project/"
        },
        {
            "title": "freeCodeCamp",
            "hex": "0A0A23",
            "source": "https://design-style-guide.freecodecamp.org",
            "guidelines": "https://design-style-guide.freecodecamp.org",
            "license": {
                "type": "CC-BY-SA-4.0",
                "url": "https://github.com/freeCodeCamp/design-style-guide/blob/cc950c311c61574b6ecbd9e724b6631026e14bfa/LICENSE"
            }
        },
        {
            "title": "freedesktop.org",
            "hex": "3B80AE",
            "source": "https://commons.wikimedia.org/wiki/File:Freedesktop-logo.svg"
        },
        {
            "title": "Freelancer",
            "hex": "29B2FE",
            "source": "https://www.freelancer.com"
        },
        {
            "title": "FreeNAS",
            "hex": "343434",
            "source": "https://github.com/freenas/webui/blob/fd668f4c5920fe864fd98fa98e20fd333336c609/src/assets/images/logo.svg"
        },
        {
            "title": "Freepik",
            "hex": "1273EB",
            "source": "https://commons.wikimedia.org/wiki/File:Freepik.svg"
        },
        {
            "title": "Frontend Mentor",
            "hex": "3F54A3",
            "source": "https://www.frontendmentor.io"
        },
        {
            "title": "Frontify",
            "hex": "2D3232",
            "source": "https://brand.frontify.com/d/7WQZazaZFkMz/brand-guidelines-1#/visual/logo"
        },
        {
            "title": "Fuga Cloud",
            "hex": "242F4B",
            "source": "https://fuga.cloud",
            "guidelines": "https://fuga.cloud/media/"
        },
        {
            "title": "Fujifilm",
            "hex": "FB0020",
            "source": "https://www.fujifilm.com",
            "guidelines": "https://www.fujifilm.com/us/en/terms"
        },
        {
            "title": "Fujitsu",
            "hex": "FF0000",
            "source": "https://www.fujitsu.com/global/about/brandmanagement/logo/"
        },
        {
            "title": "Funimation",
            "hex": "5B0BB5",
            "source": "https://www.funimation.com",
            "guidelines": "https://brandpad.io/funimationstyleguide"
        },
        {
            "title": "Fur Affinity",
            "hex": "36566F",
            "source": "https://www.furaffinity.net"
        },
        {
            "title": "Furry Network",
            "hex": "2E75B4",
            "source": "https://furrynetwork.com"
        },
        {
            "title": "FutureLearn",
            "hex": "DE00A5",
            "source": "https://www.futurelearn.com"
        },
        {
            "title": "G2",
            "hex": "FF492C",
            "source": "https://www.g2.com",
            "guidelines": "https://company.g2.com/brand-resources"
        },
        {
            "title": "G2A",
            "hex": "F05F00",
            "source": "https://www.g2a.co/documents/",
            "guidelines": "https://www.g2a.co/documents/"
        },
        {
            "title": "Game & Watch",
            "hex": "000000",
            "source": "https://upload.wikimedia.org/wikipedia/commons/4/41/Game_and_watch_logo.svg"
        },
        {
            "title": "Game Developer",
            "hex": "E60012",
            "source": "https://www.gamedeveloper.com",
            "aliases": {
                "aka": [
                    "Gamasutra"
                ]
            }
        },
        {
            "title": "Game Jolt",
            "hex": "CCFF00",
            "source": "https://gamejolt.com/about",
            "guidelines": "https://gamejolt.com/about"
        },
        {
            "title": "GameBanana",
            "hex": "FCEF40",
            "source": "https://gamebanana.com/tools/3474",
            "license": {
                "type": "CC-BY-NC-ND-4.0"
            }
        },
        {
            "title": "Gamemaker",
            "hex": "000000",
            "source": "https://gamemaker.io/en/legal/brand",
            "guidelines": "https://gamemaker.io/en/legal/brand"
        },
        {
            "title": "Garmin",
            "hex": "000000",
            "source": "https://creative.garmin.com/styleguide/logo/",
            "guidelines": "https://creative.garmin.com/styleguide/brand/"
        },
        {
            "title": "Gatling",
            "hex": "FF9E2A",
            "source": "https://gatling.io"
        },
        {
            "title": "Gatsby",
            "hex": "663399",
            "source": "https://www.gatsbyjs.com/guidelines/logo",
            "guidelines": "https://www.gatsbyjs.com/guidelines/logo"
        },
        {
            "title": "GDAL",
            "hex": "5CAE58",
            "source": "https://www.osgeo.org/projects/gdal/"
        },
        {
            "title": "Géant",
            "hex": "DD1F26",
            "source": "https://www.geantcasino.fr"
        },
        {
            "title": "GeeksforGeeks",
            "hex": "2F8D46",
            "source": "https://www.geeksforgeeks.org"
        },
        {
            "title": "General Electric",
            "hex": "0870D8",
            "source": "https://www.ge.com/brand/"
        },
        {
            "title": "General Motors",
            "hex": "0170CE",
            "source": "https://www.gm.com"
        },
        {
            "title": "Genius",
            "hex": "FFFF64",
            "source": "https://genius.com"
        },
        {
            "title": "Gentoo",
            "hex": "54487A",
            "source": "https://wiki.gentoo.org/wiki/Project:Artwork/Artwork#Variations_of_the_.22g.22_logo",
            "guidelines": "https://www.gentoo.org/inside-gentoo/foundation/name-logo-guidelines.html",
            "license": {
                "type": "CC-BY-SA-2.5"
            }
        },
        {
            "title": "Geocaching",
            "hex": "00874D",
            "source": "https://www.geocaching.com/about/logousage.aspx",
            "guidelines": "https://www.geocaching.com/about/logousage.aspx"
        },
        {
            "title": "Gerrit",
            "hex": "EEEEEE",
            "source": "https://gerrit-review.googlesource.com/c/75842/"
        },
        {
            "title": "Ghost",
            "hex": "15171A",
            "source": "https://github.com/TryGhost/Admin/blob/e3e1fa3353767c3729b1658ad42cc35f883470c5/public/assets/icons/icon.svg",
            "guidelines": "https://ghost.org/docs/logos/"
        },
        {
            "title": "Ghostery",
            "hex": "00AEF0",
            "source": "https://www.ghostery.com",
            "guidelines": "https://www.ghostery.com/press/"
        },
        {
            "title": "GIMP",
            "hex": "5C5543",
            "source": "https://www.gimp.org/about/linking.html#wilber-the-gimp-mascot",
            "license": {
                "type": "CC-BY-SA-3.0"
            }
        },
        {
            "title": "GIPHY",
            "hex": "FF6666",
            "source": "https://support.giphy.com/hc/en-us/articles/360022283772-GIPHY-Brand-Guidelines",
            "guidelines": "https://support.giphy.com/hc/en-us/articles/360022283772-GIPHY-Brand-Guidelines"
        },
        {
            "title": "Git",
            "hex": "F05032",
            "source": "https://git-scm.com/downloads/logos",
            "license": {
                "type": "CC-BY-3.0"
            }
        },
        {
            "title": "Git Extensions",
            "hex": "212121",
            "source": "https://github.com/gitextensions/gitextensions/blob/273a0f6fd3e07858f837cdc19d50827871e32319/Logo/Artwork/git-extensions-logo.svg"
        },
        {
            "title": "Git LFS",
            "hex": "F64935",
            "source": "https://git-lfs.github.com"
        },
        {
            "title": "GitBook",
            "hex": "3884FF",
            "source": "https://github.com/GitbookIO/styleguide/blob/c958388dab901defa3e22978ca01272295627e05/icons/Logo.svg"
        },
        {
            "title": "Gitea",
            "hex": "609926",
            "source": "https://github.com/go-gitea/gitea/blob/e0c753e770a64cda5e3900aa1da3d7e1f3263c9a/assets/logo.svg"
        },
        {
            "title": "Gitee",
            "hex": "C71D23",
            "source": "https://gitee.com/about_us"
        },
        {
            "title": "GitHub",
            "hex": "181717",
            "source": "https://github.com/logos",
            "guidelines": "https://github.com/logos"
        },
        {
            "title": "GitHub Actions",
            "hex": "2088FF",
            "source": "https://github.com/features/actions"
        },
        {
            "title": "GitHub Pages",
            "hex": "222222",
            "source": "https://pages.github.com"
        },
        {
            "title": "GitHub Sponsors",
            "hex": "EA4AAA",
            "source": "https://github.com/sponsors"
        },
        {
            "title": "gitignore.io",
            "hex": "204ECF",
            "source": "https://docs.gitignore.io/design/logo"
        },
        {
            "title": "GitKraken",
            "hex": "179287",
            "source": "https://www.gitkraken.com"
        },
        {
            "title": "GitLab",
            "hex": "FC6D26",
            "source": "https://about.gitlab.com/press/press-kit/",
            "guidelines": "https://about.gitlab.com/handbook/marketing/corporate-marketing/brand-activation/trademark-guidelines/"
        },
        {
            "title": "Gitpod",
            "hex": "FFAE33",
            "source": "https://www.gitpod.io"
        },
        {
            "title": "Gitter",
            "hex": "ED1965",
            "source": "https://gitter.im"
        },
        {
            "title": "Glassdoor",
            "hex": "0CAA41",
            "source": "https://www.glassdoor.com/about-us/press/media-assets/",
            "guidelines": "https://www.glassdoor.com/about-us/press/media-assets/"
        },
        {
            "title": "Glitch",
            "hex": "3333FF",
            "source": "https://glitch.com/about/press/"
        },
        {
            "title": "Globus",
            "hex": "CA6201",
            "source": "https://www.globus.de"
        },
        {
            "title": "Gmail",
            "hex": "EA4335",
            "source": "https://fonts.gstatic.com/s/i/productlogos/gmail_2020q4/v8/192px.svg"
        },
        {
            "title": "GNOME",
            "hex": "4A86CF",
            "source": "https://wiki.gnome.org/Engagement/BrandGuidelines",
            "guidelines": "https://gitlab.gnome.org/Teams/Design/brand/-/blob/master/brand-book.pdf"
        },
        {
            "title": "GNOME Terminal",
            "hex": "241F31",
            "source": "https://gitlab.gnome.org/GNOME/gnome-terminal/-/blob/9c32e039bfb7902c136dc7aed3308e027325776c/data/icons/hicolor_apps_scalable_org.gnome.Terminal.svg",
            "guidelines": "https://gitlab.gnome.org/Teams/Design/brand/-/blob/master/brand-book.pdf"
        },
        {
            "title": "GNU",
            "hex": "A42E2B",
            "source": "https://gnu.org",
            "license": {
                "type": "CC-BY-SA-2.0"
            }
        },
        {
            "title": "GNU Bash",
            "hex": "4EAA25",
            "source": "https://github.com/odb/official-bash-logo/tree/61eff022f2dad3c7468f5deb4f06652d15f2c143",
            "guidelines": "https://github.com/odb/official-bash-logo",
            "license": {
                "type": "MIT"
            }
        },
        {
            "title": "GNU Emacs",
            "hex": "7F5AB6",
            "source": "https://git.savannah.gnu.org/cgit/emacs.git/tree/etc/images/icons/hicolor/scalable/apps/emacs.svg",
            "license": {
                "type": "GPL-2.0-or-later"
            }
        },
        {
            "title": "GNU IceCat",
            "hex": "002F5B",
            "source": "https://git.savannah.gnu.org/cgit/gnuzilla.git/plain/artwork/simple.svg"
        },
        {
            "title": "GNU Privacy Guard",
            "hex": "0093DD",
            "source": "https://git.gnupg.org/cgi-bin/gitweb.cgi?p=gnupg.git;a=tree;f=artwork/icons",
            "license": {
                "type": "GPL-3.0-or-later"
            }
        },
        {
            "title": "GNU social",
            "hex": "A22430",
            "source": "https://www.gnu.org/graphics/social.html",
            "license": {
                "type": "CC0-1.0"
            }
        },
        {
            "title": "Go",
            "hex": "00ADD8",
            "source": "https://blog.golang.org/go-brand",
            "guidelines": "https://blog.golang.org/go-brand"
        },
        {
            "title": "GoCD",
            "hex": "94399E",
            "source": "https://www.gocd.org",
            "guidelines": "https://www.gocd.org"
        },
        {
            "title": "GoDaddy",
            "hex": "1BDBDB",
            "source": "https://godaddy.design/the-go/",
            "guidelines": "https://godaddy.design/the-go/"
        },
        {
            "title": "Godot Engine",
            "hex": "478CBF",
            "source": "https://godotengine.org/press",
            "guidelines": "https://godotengine.org/press",
            "license": {
                "type": "CC-BY-4.0"
            }
        },
        {
            "title": "GoFundMe",
            "hex": "00B964",
            "source": "https://www.gofundme.com"
        },
        {
            "title": "GOG.com",
            "hex": "86328A",
            "source": "https://www.cdprojekt.com/en/media/logotypes/"
        },
        {
            "title": "GoLand",
            "hex": "000000",
            "source": "https://www.jetbrains.com/company/brand/#logos-and-icons-jetbrains-logos",
            "guidelines": "https://www.jetbrains.com/company/brand/#brand-guidelines"
        },
        {
            "title": "GoldenLine",
            "hex": "FFE005",
            "source": "https://www.goldenline.pl"
        },
        {
            "title": "Goodreads",
            "hex": "372213",
            "source": "https://www.goodreads.com/about/press"
        },
        {
            "title": "Google",
            "hex": "4285F4",
            "source": "https://partnermarketinghub.withgoogle.com",
            "guidelines": "https://about.google/brand-resource-center/brand-elements/"
        },
        {
            "title": "Google AdMob",
            "hex": "EA4335",
            "source": "https://commons.wikimedia.org/wiki/File:Google_AdMob_logo.svg"
        },
        {
            "title": "Google Ads",
            "hex": "4285F4",
            "source": "https://ads.google.com/home/"
        },
        {
            "title": "Google AdSense",
            "hex": "4285F4",
            "source": "https://www.google.com/adsense/"
        },
        {
            "title": "Google Analytics",
            "hex": "E37400",
            "source": "https://marketingplatform.google.com/intl/en_uk/about/analytics/"
        },
        {
            "title": "Google Apps Script",
            "hex": "4285F4",
            "source": "https://github.com/simple-icons/simple-icons/issues/3556#issuecomment-800482267"
        },
        {
            "title": "Google Assistant",
            "hex": "4285F4",
            "source": "https://assistant.google.com"
        },
        {
            "title": "Google Bard",
            "hex": "886FBF",
            "source": "https://bard.google.com"
        },
        {
            "title": "Google Calendar",
            "hex": "4285F4",
            "source": "https://fonts.gstatic.com/s/i/productlogos/calendar_2020q4/v8/192px.svg"
        },
        {
            "title": "Google Cardboard",
            "hex": "FF7143",
            "source": "https://arvr.google.com/cardboard/images/header/vr-home.svg"
        },
        {
            "title": "Google Chat",
            "hex": "00AC47",
            "source": "https://chat.google.com"
        },
        {
            "title": "Google Chrome",
            "hex": "4285F4",
            "source": "https://www.google.com/chrome/"
        },
        {
            "title": "Google Classroom",
            "hex": "0F9D58",
            "source": "https://classroom.google.com"
        },
        {
            "title": "Google Cloud",
            "hex": "4285F4",
            "source": "https://cloud.google.com"
        },
        {
            "title": "Google Colab",
            "hex": "F9AB00",
            "source": "https://colab.research.google.com"
        },
        {
            "title": "Google Container Optimized OS",
            "hex": "4285F4",
            "source": "https://cloud.google.com/icons",
            "guidelines": "https://cloud.google.com/terms/"
        },
        {
            "title": "Google Docs",
            "hex": "4285F4",
            "source": "https://www.google.com/docs/about"
        },
        {
            "title": "Google Domains",
            "hex": "4285F4",
            "source": "https://domains.google"
        },
        {
            "title": "Google Drive",
            "hex": "4285F4",
            "source": "https://developers.google.com/drive/web/branding"
        },
        {
            "title": "Google Earth",
            "hex": "4285F4",
            "source": "https://earth.google.com/web/"
        },
        {
            "title": "Google Fit",
            "hex": "4285F4",
            "source": "https://partnermarketinghub.withgoogle.com/brands/google-fit/"
        },
        {
            "title": "Google Fonts",
            "hex": "4285F4",
            "source": "https://fonts.google.com"
        },
        {
            "title": "Google Forms",
            "hex": "7248B9",
            "source": "https://about.google/products/#all-products"
        },
        {
            "title": "Google Hangouts",
            "hex": "0C9D58",
            "source": "https://upload.wikimedia.org/wikipedia/commons/e/ee/Hangouts_icon.svg"
        },
        {
            "title": "Google Home",
            "hex": "4285F4",
            "source": "https://home.google.com/welcome/"
        },
        {
            "title": "Google Keep",
            "hex": "FFBB00",
            "source": "https://about.google/brand-resource-center/logos-list/"
        },
        {
            "title": "Google Lens",
            "hex": "4285F4",
            "source": "https://lens.google.com"
        },
        {
            "title": "Google Maps",
            "hex": "4285F4",
            "source": "https://upload.wikimedia.org/wikipedia/commons/a/a9/Google_Maps_icon.svg"
        },
        {
            "title": "Google Marketing Platform",
            "hex": "4285F4",
            "source": "https://about.google/brand-resource-center/logos-list/"
        },
        {
            "title": "Google Meet",
            "hex": "00897B",
            "source": "https://about.google/brand-resource-center/logos-list/"
        },
        {
            "title": "Google Messages",
            "hex": "1A73E8",
            "source": "https://messages.google.com"
        },
        {
            "title": "Google My Business",
            "hex": "4285F4",
            "source": "https://business.google.com"
        },
        {
            "title": "Google Nearby",
            "hex": "4285F4",
            "source": "https://developers.google.com/nearby/developer-guidelines"
        },
        {
            "title": "Google News",
            "hex": "174EA6",
            "source": "https://partnermarketinghub.withgoogle.com/brands/google-news/",
            "guidelines": "https://partnermarketinghub.withgoogle.com/brands/google-news/legal-and-trademarks/legal-requirements/"
        },
        {
            "title": "Google Optimize",
            "hex": "B366F6",
            "source": "https://marketingplatform.google.com/about/optimize/"
        },
        {
            "title": "Google Pay",
            "hex": "4285F4",
            "source": "https://pay.google.com/intl/en_us/about/"
        },
        {
            "title": "Google Photos",
            "hex": "4285F4",
            "source": "https://partnermarketinghub.withgoogle.com/brands/google-photos/visual-identity/visual-identity/icon/",
            "guidelines": "https://partnermarketinghub.withgoogle.com/brands/google-photos/visual-identity/visual-identity/icon/"
        },
        {
            "title": "Google Play",
            "hex": "414141",
            "source": "https://partnermarketinghub.withgoogle.com/brands/google-play/visual-identity/primary-logos/",
            "guidelines": "https://partnermarketinghub.withgoogle.com/brands/google-play/visual-identity/primary-logos/"
        },
        {
            "title": "Google Podcasts",
            "hex": "4285F4",
            "source": "https://developers.google.com/search/docs/data-types/podcast"
        },
        {
            "title": "Google Scholar",
            "hex": "4285F4",
            "source": "https://commons.wikimedia.org/wiki/File:Google_Scholar_logo.svg"
        },
        {
            "title": "Google Search Console",
            "hex": "458CF5",
            "source": "https://search.google.com/search-console"
        },
        {
            "title": "Google Sheets",
            "hex": "34A853",
            "source": "https://sheets.google.com"
        },
        {
            "title": "Google Slides",
            "hex": "FBBC04",
            "source": "https://slides.google.com"
        },
        {
            "title": "Google Street View",
            "hex": "FEC111",
            "source": "https://developers.google.com/streetview/ready/branding",
            "guidelines": "https://developers.google.com/streetview/ready/branding"
        },
        {
            "title": "Google Tag Manager",
            "hex": "246FDB",
            "source": "https://tagmanager.google.com/#/home"
        },
        {
            "title": "Google Translate",
            "hex": "4285F4",
            "source": "https://commons.wikimedia.org/wiki/File:Google_Translate_logo.svg"
        },
        {
            "title": "GoToMeeting",
            "hex": "F68D2E",
            "source": "https://www.gotomeeting.com",
            "aliases": {
                "dup": [
                    {
                        "title": "GoToWebinar",
                        "hex": "00C0F3",
                        "source": "https://www.gotomeeting.com/en-ie/webinar"
                    }
                ]
            }
        },
        {
            "title": "Grab",
            "hex": "00B14F",
            "source": "https://en.wikipedia.org/wiki/File:Grab_(application)_logo.svg"
        },
        {
            "title": "Gradle",
            "hex": "02303A",
            "source": "https://gradle.com/brand",
            "guidelines": "https://gradle.com/brand"
        },
        {
            "title": "Gradle Play Publisher",
            "hex": "82B816",
            "source": "https://github.com/Triple-T/gradle-play-publisher/blob/df4eadf1ca6b5bad50e21be0b21816722ed50342/assets/logo.svg",
            "license": {
                "type": "MIT"
            },
            "aliases": {
                "aka": [
                    "gpp",
                    "Triple-T"
                ]
            }
        },
        {
            "title": "Grafana",
            "hex": "F46800",
            "source": "https://grafana.com"
        },
        {
            "title": "Grammarly",
            "hex": "15C39A",
            "source": "https://www.grammarly.com/media-assets"
        },
        {
            "title": "Grand Frais",
            "hex": "ED2D2F",
            "source": "https://www.grandfrais.com"
        },
        {
            "title": "GraphQL",
            "hex": "E10098",
            "source": "https://graphql.org/brand",
            "guidelines": "https://graphql.org/brand"
        },
        {
            "title": "Grav",
            "hex": "221E1F",
            "source": "https://getgrav.org/media"
        },
        {
            "title": "Gravatar",
            "hex": "1E8CBE",
            "source": "https://automattic.com/press/brand-materials/"
        },
        {
            "title": "Graylog",
            "hex": "FF3633",
            "source": "https://www.graylog.org"
        },
        {
            "title": "Greenhouse",
            "hex": "24A47F",
            "source": "https://brand.greenhouse.io/brand-portal/p/6",
            "guidelines": "https://brand.greenhouse.io/brand-portal/p/5"
        },
        {
            "title": "GreenSock",
            "hex": "88CE02",
            "source": "https://greensock.com"
        },
        {
            "title": "Grid.ai",
            "hex": "78FF96",
            "source": "https://github.com/gridai/logos/blob/1e12c83b77abdc22a41566cab232f4db40223895/GridAI-icons/icon-white-48.svg"
        },
        {
            "title": "Gridsome",
            "hex": "00A672",
            "source": "https://gridsome.org/logo/"
        },
        {
            "title": "GroupMe",
            "hex": "00AFF0",
            "source": "https://groupme.com"
        },
        {
            "title": "Groupon",
            "hex": "53A318",
            "source": "https://about.groupon.com/press/",
            "guidelines": "https://about.groupon.com/press/"
        },
        {
            "title": "Grubhub",
            "hex": "F63440",
            "source": "https://www.grubhub.com"
        },
        {
            "title": "Grunt",
            "hex": "FAA918",
            "source": "https://github.com/gruntjs/gruntjs.com/blob/70f43898d9ce8e6cc862ad72bf8a7aee5ca199a9/src/media/grunt-logo-no-wordmark.svg",
            "guidelines": "https://github.com/gruntjs/grunt-docs/blob/main/Grunt-Brand-Guide.md"
        },
        {
            "title": "GSK",
            "hex": "F36633",
            "source": "https://www.gskbrandhub.com",
            "aliases": {
                "aka": [
                    "GlaxoSmithKline"
                ]
            }
        },
        {
            "title": "GStreamer",
            "hex": "FF3131",
            "source": "https://gstreamer.freedesktop.org/artwork"
        },
        {
            "title": "GTK",
            "hex": "7FE719",
            "source": "https://commons.wikimedia.org/wiki/File:GTK_logo.svg",
            "guidelines": "https://foundation.gnome.org/logo-and-trademarks/"
        },
        {
            "title": "Guangzhou Metro",
            "hex": "C51935",
            "source": "https://commons.wikimedia.org/wiki/File:Guangzhou_Metro_logo.svg"
        },
        {
            "title": "Guilded",
            "hex": "F5C400",
            "source": "https://www.guilded.gg/brand",
            "guidelines": "https://www.guilded.gg/brand"
        },
        {
            "title": "gulp",
            "hex": "CF4647",
            "source": "https://github.com/gulpjs/artwork/blob/4e14158817ac88e9a5c02b3b307e6f630fe222fb/gulp-white-text.svg",
            "guidelines": "https://github.com/gulpjs/artwork",
            "license": {
                "type": "CC0-1.0"
            }
        },
        {
            "title": "Gumroad",
            "hex": "FF90E8",
            "source": "https://gumroad.com"
        },
        {
            "title": "Gumtree",
            "hex": "72EF36",
            "source": "https://www.gumtree.com"
        },
        {
            "title": "Gunicorn",
            "hex": "499848",
            "source": "https://github.com/benoitc/gunicorn/blob/ff58e0c6da83d5520916bc4cc109a529258d76e1/docs/logo/gunicorn.svg"
        },
        {
            "title": "Gurobi",
            "hex": "EE3524",
            "source": "https://cdn.gurobi.com/wp-content/uploads/2021/02/Gurobi-Optimization_Corporate-Brochure.pdf"
        },
        {
            "title": "Gutenberg",
            "hex": "000000",
            "source": "https://github.com/WordPress/gutenberg/blob/7829913ae117dfb561d14c600eea7b281afd6556/docs/final-g-wapuu-black.svg"
        },
        {
            "title": "H3",
            "hex": "1E54B7",
            "source": "https://github.com/uber/h3/blob/71e09dc002b211887c6db525609a449058233a71/website/static/images/h3Logo-color.svg"
        },
        {
            "title": "Habr",
            "hex": "65A3BE",
            "source": "https://kiosk.habr.com"
        },
        {
            "title": "Hack Club",
            "hex": "EC3750",
            "source": "https://hackclub.com/brand"
        },
        {
            "title": "Hack The Box",
            "hex": "9FEF00",
            "source": "https://www.hackthebox.eu/docs/Hack_The_Box_Brand_Assets_Guide.pdf",
            "guidelines": "https://www.hackthebox.eu/docs/Hack_The_Box_Brand_Assets_Guide.pdf"
        },
        {
            "title": "Hackaday",
            "hex": "1A1A1A",
            "source": "https://hackaday.com"
        },
        {
            "title": "Hacker Noon",
            "hex": "00FE00",
            "source": "https://sponsor.hackernoon.com/#brandasauthor"
        },
        {
            "title": "HackerEarth",
            "hex": "2C3454",
            "source": "https://www.hackerearth.com/logo/"
        },
        {
            "title": "HackerOne",
            "hex": "494649",
            "source": "https://www.hackerone.com/branding"
        },
        {
            "title": "HackerRank",
            "hex": "00EA64",
            "source": "https://www.hackerrank.com/about-us/"
        },
        {
            "title": "Hackster",
            "hex": "2E9FE6",
            "source": "https://www.hackster.io/branding#logos",
            "guidelines": "https://www.hackster.io/branding"
        },
        {
            "title": "Handlebars.js",
            "hex": "000000",
            "source": "https://raw.githubusercontent.com/handlebars-lang/docs/master/src/.vuepress/public/icons/handlebarsjs-icon.svg"
        },
        {
            "title": "Handshake",
            "hex": "FF2F1C",
            "source": "https://joinhandshake.com/career-centers/marketing-toolkit/",
            "guidelines": "https://joinhandshake.com/career-centers/marketing-toolkit/"
        },
        {
            "title": "Handshake",
            "slug": "handshake_protocol",
            "hex": "000000",
            "source": "https://handshake.org"
        },
        {
            "title": "HappyCow",
            "hex": "7C4EC4",
            "source": "https://www.happycow.net/press-kits"
        },
        {
            "title": "Harbor",
            "hex": "60B932",
            "source": "https://branding.cncf.io/projects/harbor/"
        },
        {
            "title": "HarmonyOS",
            "hex": "000000",
            "source": "https://www.harmonyos.com",
            "aliases": {
                "aka": [
                    "HMOS"
                ]
            }
        },
        {
            "title": "HashiCorp",
            "hex": "000000",
            "source": "https://www.hashicorp.com",
            "guidelines": "https://www.hashicorp.com/brand"
        },
        {
            "title": "Hashnode",
            "hex": "2962FF",
            "source": "https://hashnode.com/media"
        },
        {
            "title": "Haskell",
            "hex": "5D4F85",
            "source": "https://wiki.haskell.org/Thompson-Wheeler_logo"
        },
        {
            "title": "Hasura",
            "hex": "1EB4D4",
            "source": "https://github.com/hasura/graphql-engine/blob/5850423aa60594c06320c3ef600117c31963e910/assets/brand/hasura_icon_blue.svg"
        },
        {
            "title": "Hatena Bookmark",
            "hex": "00A4DE",
            "source": "https://hatenacorp.jp/press/resource"
        },
        {
            "title": "haveibeenpwned",
            "hex": "2A6379",
            "source": "https://haveibeenpwned.com"
        },
        {
            "title": "Haxe",
            "hex": "EA8220",
            "source": "https://haxe.org/foundation/branding.html",
            "guidelines": "https://haxe.org/foundation/branding.html"
        },
        {
            "title": "HBO",
            "hex": "000000",
            "source": "https://www.hbo.com"
        },
        {
            "title": "HCL",
            "hex": "006BB6",
            "source": "https://www.hcl.com/brand-guidelines",
            "guidelines": "https://www.hcl.com/brand-guidelines"
        },
        {
            "title": "Headless UI",
            "hex": "66E3FF",
            "source": "https://headlessui.dev"
        },
        {
            "title": "Headspace",
            "hex": "F47D31",
            "source": "https://www.headspace.com/press-and-media"
        },
        {
            "title": "Hearth",
            "hex": "A33035",
            "source": "https://www.gethearth.com"
        },
        {
            "title": "hearthis.at",
            "hex": "000000",
            "source": "https://hearthis.at"
        },
        {
            "title": "Hedera",
            "hex": "222222",
            "source": "https://hederabrandcentral.frontify.com/d/Tmocz52AXpLj/brand-assets#/brand-assets/brand-identity/our-hbar-logomark",
            "guidelines": "https://hederabrandcentral.frontify.com/d/Tmocz52AXpLj/brand-assets#/brand-assets/brand-identity"
        },
        {
            "title": "HelloFresh",
            "hex": "99CC33",
            "source": "https://www.hellofresh.com/landing/student"
        },
        {
            "title": "Helly Hansen",
            "hex": "DA2128",
            "source": "https://www.hellyhansen.com"
        },
        {
            "title": "Helm",
            "hex": "0F1689",
            "source": "https://helm.sh"
        },
        {
            "title": "Help Scout",
            "hex": "1292EE",
            "source": "https://www.helpscout.com"
        },
        {
            "title": "HelpDesk",
            "hex": "2FC774",
            "source": "https://helpdesk.design",
            "guidelines": "https://helpdesk.design"
        },
        {
            "title": "HERE",
            "hex": "00AFAA",
            "source": "https://www.here.com/company/media-assets"
        },
        {
            "title": "Heroku",
            "hex": "430098",
            "source": "https://brand.heroku.com",
            "guidelines": "https://brand.heroku.com"
        },
        {
            "title": "Hetzner",
            "hex": "D50C2D",
            "source": "https://www.hetzner.com"
        },
        {
            "title": "Hexlet",
            "hex": "116EF5",
            "source": "https://hexlet.io",
            "aliases": {
                "loc": {
                    "ru-RU": "Хекслет"
                }
            }
        },
        {
            "title": "Hexo",
            "hex": "0E83CD",
            "source": "https://hexo.io"
        },
        {
            "title": "HEY",
            "hex": "5522FA",
            "source": "https://hey.com"
        },
        {
            "title": "Hi Bob",
            "hex": "E42C51",
            "source": "https://www.hibob.com",
            "aliases": {
                "aka": [
                    "Bob"
                ]
            }
        },
        {
            "title": "Hibernate",
            "hex": "59666C",
            "source": "https://hibernate.org"
        },
        {
            "title": "Hilton",
            "hex": "124D97",
            "source": "https://newsroom.hilton.com/hhr/page/logos"
        },
        {
            "title": "Hitachi",
            "hex": "E60027",
            "source": "https://commons.wikimedia.org/wiki/File:Hitachi_inspire_the_next-Logo.svg"
        },
        {
            "title": "Hive",
            "hex": "FF7A00",
            "source": "https://www.hivehome.com"
        },
        {
            "title": "Hive",
            "slug": "hive_blockchain",
            "hex": "E31337",
            "source": "https://hive.io/brand/"
        },
        {
            "title": "Home Assistant",
            "hex": "41BDF5",
            "source": "https://github.com/home-assistant/assets/blob/1e19f0dca208f0876b274c68345fcf989de7377a/logo/logo-small.png",
            "license": {
                "type": "CC-BY-NC-SA-4.0"
            }
        },
        {
            "title": "Home Assistant Community Store",
            "hex": "41BDF5",
            "source": "https://hacs.xyz"
        },
        {
            "title": "HomeAdvisor",
            "hex": "F68315",
            "source": "https://www.homeadvisor.com"
        },
        {
            "title": "Homebrew",
            "hex": "FBB040",
            "source": "https://github.com/Homebrew/brew.sh/blob/2e576aaca83e62dda41a188597bb4bd20e75e385/assets/img/homebrew.svg"
        },
        {
            "title": "Homebridge",
            "hex": "491F59",
            "source": "https://github.com/homebridge/branding/blob/6ef3a1685e79f79a2ecdcc83824e53775ec0475d/logos/homebridge-silhouette-round-black.svg"
        },
        {
            "title": "homify",
            "hex": "7DCDA3",
            "source": "https://www.homify.com"
        },
        {
            "title": "Honda",
            "hex": "E40521",
            "source": "https://www.honda.ie"
        },
        {
            "title": "Honey",
            "hex": "FF6801",
            "source": "https://www.joinhoney.com"
        },
        {
            "title": "Honor",
            "hex": "FFFFFF",
            "source": "https://www.hihonor.com"
        },
        {
            "title": "Hootsuite",
            "hex": "143059",
            "source": "https://hootsuite.widencollective.com/portals/bafpk5oo/MediaKitAssets/c/b9e3a7bb-aca7-48d7-90ed-cff5898aafd0",
            "guidelines": "https://hootsuite.widencollective.com/portals/bafpk5oo/MediaKitAssets"
        },
        {
            "title": "Hoppscotch",
            "hex": "31C48D",
            "source": "https://github.com/hoppscotch/hoppscotch/blob/77862cdf9bd902a4ea64bd8b2301ed2206820649/static/images/ufo_logo.svg"
        },
        {
            "title": "Hotels.com",
            "hex": "D32F2F",
            "source": "https://en.wikipedia.org/wiki/File:Hotels.com_logo.svg"
        },
        {
            "title": "Hotjar",
            "hex": "FD3A5C",
            "source": "https://www.hotjar.com"
        },
        {
            "title": "Hotwire",
            "hex": "FFE801",
            "source": "https://hotwired.dev"
        },
        {
            "title": "Houdini",
            "hex": "FF4713",
            "source": "https://www.sidefx.com/products/houdini/"
        },
        {
            "title": "Houzz",
            "hex": "4DBC15",
            "source": "https://www.houzz.com/logoGuidelines",
            "guidelines": "https://www.houzz.com/logoGuidelines"
        },
        {
            "title": "HP",
            "hex": "0096D6",
            "source": "https://brandcentral.ext.hp.com/login"
        },
        {
            "title": "HSBC",
            "hex": "DB0011",
            "source": "https://www.hsbc.com",
            "guidelines": "https://www.hsbc.com/terms-and-conditions"
        },
        {
            "title": "HTML Academy",
            "hex": "302683",
            "source": "https://htmlacademy.ru"
        },
        {
            "title": "HTML5",
            "hex": "E34F26",
            "source": "https://www.w3.org/html/logo/"
        },
        {
            "title": "htop",
            "hex": "009020",
            "source": "https://github.com/htop-dev/htop/blob/03d5e4746f53bd07daf68638d714a7fec336297b/htop.svg"
        },
        {
            "title": "HTTPie",
            "hex": "73DC8C",
            "source": "https://github.com/httpie/httpie/blob/d262181bede5241a6b692c3245a77e2eb02bc262/docs/httpie-logo.svg"
        },
        {
            "title": "Huawei",
            "hex": "FF0000",
            "source": "https://e.huawei.com/ph/material/partner/0a72728b864949c48b22106454352483",
            "guidelines": "https://e.huawei.com/ph/material/partner/0a72728b864949c48b22106454352483"
        },
        {
            "title": "HubSpot",
            "hex": "FF7A59",
            "source": "https://www.hubspot.com/style-guide",
            "guidelines": "https://www.hubspot.com/style-guide"
        },
        {
            "title": "Hugo",
            "hex": "FF4088",
            "source": "https://gohugo.io"
        },
        {
            "title": "Hulu",
            "hex": "1CE783",
            "source": "https://thisis.hulu.com",
            "guidelines": "https://thisis.hulu.com"
        },
        {
            "title": "Humble Bundle",
            "hex": "CC2929",
            "source": "https://support.humblebundle.com/hc/en-us/articles/202742060-Bundle-Logos"
        },
        {
            "title": "Hungry Jack's",
            "hex": "D0021B",
            "source": "https://www.hungryjacks.com.au"
        },
        {
            "title": "Hurriyetemlak",
            "hex": "E02826",
            "source": "https://ilan.hurriyetemlak.com/emlak-ilani-yayinlama-kurallari"
        },
        {
            "title": "Husqvarna",
            "hex": "273A60",
            "source": "https://www.husqvarna.com/uk/catalogues/"
        },
        {
            "title": "Hyper",
            "hex": "000000",
            "source": "https://hyper.is"
        },
        {
            "title": "Hyperledger",
            "hex": "2F3134",
            "source": "https://www.hyperledger.org"
        },
        {
            "title": "Hypothesis",
            "hex": "BD1C2B",
            "source": "https://web.hypothes.is/brand/"
        },
        {
            "title": "Hyundai",
            "hex": "002C5F",
            "source": "https://en.wikipedia.org/wiki/File:Hyundai_Motor_Company_logo.svg",
            "guidelines": "https://www.hyundai.pl/fileadmin/user_upload/media/logo/201607_HYU_Guideline_ENG_small.pdf"
        },
        {
            "title": "i18next",
            "hex": "26A69A",
            "source": "https://github.com/i18next/i18next-gitbook/blob/32efcfd9c59ae55cc63a60e633dbc1651c7950ad/assets/img/logo.svg"
        },
        {
            "title": "Iata",
            "hex": "004E81",
            "source": "https://upload.wikimedia.org/wikipedia/commons/f/f7/IATAlogo.svg"
        },
        {
            "title": "iBeacon",
            "hex": "3D7EBB",
            "source": "https://developer.apple.com/ibeacon/"
        },
        {
            "title": "IBM",
            "hex": "052FAD",
            "source": "https://www.ibm.com/design/language/ibm-logos/8-bar/",
            "guidelines": "https://www.ibm.com/design/language/ibm-logos/8-bar/"
        },
        {
            "title": "IBM Cloud",
            "hex": "1261FE",
            "source": "https://www.ibm.com/brand/systems/cloud/brand/logo"
        },
        {
            "title": "IBM Watson",
            "hex": "BE95FF",
            "source": "https://www.ibm.com/brand/systems/watson/brand/"
        },
        {
            "title": "Iced",
            "hex": "3645FF",
            "source": "https://iced.rs"
        },
        {
            "title": "Iceland",
            "hex": "CC092F",
            "source": "https://www.iceland.co.uk"
        },
        {
            "title": "Icinga",
            "hex": "06062C",
            "source": "https://github.com/Icinga/icingaweb2/blob/293021b2000e9d459387153ca5690f97e0184aaa/public/img/icinga-logo-compact.svg"
        },
        {
            "title": "iCloud",
            "hex": "3693F3",
            "source": "https://commons.wikimedia.org/wiki/File:ICloud_logo.svg"
        },
        {
            "title": "IcoMoon",
            "hex": "825794",
            "source": "https://icomoon.io"
        },
        {
            "title": "ICON",
            "hex": "31B8BB",
            "source": "https://icon.foundation/contents/resrce/media"
        },
        {
            "title": "Iconfinder",
            "hex": "1A1B1F",
            "source": "https://www.iconfinder.com/p/about"
        },
        {
            "title": "Iconify",
            "hex": "1769AA",
            "source": "https://iconify.design"
        },
        {
            "title": "IconJar",
            "hex": "16A5F3",
            "source": "https://geticonjar.com"
        },
        {
            "title": "Icons8",
            "hex": "1FB141",
            "source": "https://icons8.com"
        },
        {
            "title": "ICQ",
            "hex": "24FF00",
            "source": "https://commons.wikimedia.org/wiki/File:ICQNewlogo.svg"
        },
        {
            "title": "IEEE",
            "hex": "00629B",
            "source": "https://brand-experience.ieee.org/templates-tools-resources/resources/master-brand-and-logos/",
            "guidelines": "https://brand-experience.ieee.org/guidelines/brand-identity/"
        },
        {
            "title": "iFixit",
            "hex": "0071CE",
            "source": "https://www.ifixit.com",
            "guidelines": "https://www.ifixit.com/Info/Media"
        },
        {
            "title": "iFood",
            "hex": "EA1D2C",
            "source": "https://ifood.com.br"
        },
        {
            "title": "IFTTT",
            "hex": "000000",
            "source": "https://ifttt.com/discover/brand-guidelines",
            "guidelines": "https://ifttt.com/discover/brand-guidelines"
        },
        {
            "title": "IGDB",
            "hex": "9147FF",
            "source": "https://commons.wikimedia.org/wiki/File:IGDB_logo.svg"
        },
        {
            "title": "iHeartRadio",
            "hex": "C6002B",
            "source": "https://brand.iheart.com/logo",
            "guidelines": "https://brand.iheart.com/logo"
        },
        {
            "title": "IKEA",
            "hex": "0058A3",
            "source": "https://www.ikea.com"
        },
        {
            "title": "Île-de-France Mobilités",
            "hex": "67B4E7",
            "source": "https://www.iledefrance-mobilites.fr"
        },
        {
            "title": "ImageJ",
            "hex": "00D8E0",
            "source": "https://github.com/imagej/imagej/blob/0667395bcac20e5d7a371ac9f468522c74367d59/logo/inkscape_image_logo_src.svg"
        },
        {
            "title": "IMDb",
            "hex": "F5C518",
            "source": "https://brand.imdb.com/imdb",
            "guidelines": "https://brand.imdb.com/imdb"
        },
        {
            "title": "Imgur",
            "hex": "1BB76E",
            "source": "https://imgurinc.com/press",
            "guidelines": "https://help.imgur.com/hc/en-us/articles/202062878-Trademark-Use-Policy"
        },
        {
            "title": "Immer",
            "hex": "00E7C3",
            "source": "https://github.com/immerjs/immer/blob/7a5382899bc8b0bf5e21972a1c7db63f53e1d697/website/static/img/immer-logo.svg"
        },
        {
            "title": "Immich",
            "hex": "4250AF",
            "source": "https://github.com/immich-app/immich/blob/bba4c4418279b7dc87e0f4a0b346a4e81057a631/design/immich-logo.svg"
        },
        {
            "title": "Imou",
            "hex": "E89313",
            "source": "https://www.imoulife.com/support/download/userManual"
        },
        {
            "title": "ImprovMX",
            "hex": "2FBEFF",
            "source": "https://improvmx.com"
        },
        {
            "title": "Indeed",
            "hex": "003A9B",
            "source": "https://indeed.design/resources"
        },
        {
            "title": "Inertia",
            "hex": "9553E9",
            "source": "https://inertiajs.com"
        },
        {
            "title": "Infiniti",
            "hex": "000000",
            "source": "https://www.infinitiusa.com"
        },
        {
            "title": "InfluxDB",
            "hex": "22ADF6",
            "source": "https://influxdata.github.io/branding/logo/downloads/",
            "guidelines": "https://influxdata.github.io/branding/logo/usage/"
        },
        {
            "title": "InfoQ",
            "hex": "2C6CAF",
            "source": "https://www.infoq.com"
        },
        {
            "title": "Informatica",
            "hex": "FF4D00",
            "source": "https://www.informatica.com"
        },
        {
            "title": "Infosys",
            "hex": "007CC3",
            "source": "https://www.infosys.com/newsroom/journalist-resources/infosyslogo.html"
        },
        {
            "title": "Infracost",
            "hex": "DB44B8",
            "source": "https://www.infracost.io/img/logo.svg"
        },
        {
            "title": "Ingress",
            "hex": "783CBD",
            "source": "https://ingress.com/assets/fonts/ingress_icons.woff"
        },
        {
            "title": "Inkdrop",
            "hex": "7A78D7",
            "source": "https://site-cdn.inkdrop.app/site/icons/inkdrop-icon.svg"
        },
        {
            "title": "Inkscape",
            "hex": "000000",
            "source": "https://inkscape.org/gallery/=inkscape-branding/inkscape-brand-assets/",
            "license": {
                "type": "CC-BY-SA-3.0"
            }
        },
        {
            "title": "Insomnia",
            "hex": "4000BF",
            "source": "https://insomnia.rest"
        },
        {
            "title": "Instacart",
            "hex": "43B02A",
            "source": "https://www.instacart.com/press"
        },
        {
            "title": "Instagram",
            "hex": "E4405F",
            "source": "https://en.facebookbrand.com/instagram/",
            "guidelines": "https://en.facebookbrand.com/instagram/"
        },
        {
            "title": "Instapaper",
            "hex": "1F1F1F",
            "source": "https://www.instapaper.com"
        },
        {
            "title": "Instatus",
            "hex": "4EE3C2",
            "source": "https://www.instatus.com"
        },
        {
            "title": "Instructables",
            "hex": "FABF15",
            "source": "https://www.instructables.com/community/Official-Instructables-Logos-1/"
        },
        {
            "title": "Instructure",
            "hex": "2A7BA0",
            "source": "https://www.instructure.com/about/brand-guide/download-logos",
            "guidelines": "https://www.instructure.com/canvas/resources/noram-guides/instructure-brand-guide-2022"
        },
        {
            "title": "Integromat",
            "hex": "2F8CBB",
            "source": "https://www.integromat.com"
        },
        {
            "title": "Intel",
            "hex": "0071C5",
            "source": "https://www.intel.com/content/www/us/en/newsroom/resources/press-kits-intel-overview.html"
        },
        {
            "title": "IntelliJ IDEA",
            "hex": "000000",
            "source": "https://www.jetbrains.com/idea/",
            "guidelines": "https://www.jetbrains.com/company/brand/"
        },
        {
            "title": "Interaction Design Foundation",
            "hex": "2B2B2B",
            "source": "https://www.interaction-design.org"
        },
        {
            "title": "InteractJS",
            "hex": "2599ED",
            "source": "https://github.com/taye/interact.js/blob/603c34d4b34dece8a260381e2e5991b810d6d739/img/ijs-icon.svg"
        },
        {
            "title": "Intercom",
            "hex": "6AFDEF",
            "source": "https://www.intercom.com/press",
            "guidelines": "https://www.intercom.com/press"
        },
        {
            "title": "Intermarche",
            "hex": "E2001A",
            "source": "https://www.intermarche.com"
        },
        {
            "title": "Internet Archive",
            "hex": "666666",
            "source": "https://archive.org"
        },
        {
            "title": "Internet Explorer",
            "hex": "0076D6",
            "source": "https://compass-ssl.microsoft.com/assets/c8/67/c867db4c-f328-45b8-817c-33834c70aae6.svg?n=IE.svg"
        },
        {
            "title": "Intigriti",
            "hex": "161A36",
            "source": "https://www.intigriti.com"
        },
        {
            "title": "Intuit",
            "hex": "236CFF",
            "source": "https://www.intuit.com",
            "guidelines": "https://www.intuit.com/company/press-room/logos"
        },
        {
            "title": "InVision",
            "hex": "FF3366",
            "source": "https://www.invisionapp.com/news",
            "guidelines": "https://in.invisionapp.com/boards/FH3LW3S7XSD/"
        },
        {
            "title": "Invoice Ninja",
            "hex": "000000",
            "source": "https://github.com/invoiceninja/invoiceninja/blob/2bdb26dd06123a0426cc7a8da77fc8fce7e5a222/public/images/round_logo.png"
        },
        {
            "title": "ioBroker",
            "hex": "3399CC",
            "source": "https://github.com/ioBroker/awesome-iobroker/blob/6ba42e9fcda7c88356e2f8c98f435ce7b02d4e37/images/awesome-iobroker.svg"
        },
        {
            "title": "Ionic",
            "hex": "3880FF",
            "source": "https://ionicframework.com/press"
        },
        {
            "title": "Ionos",
            "hex": "003D8F",
            "source": "https://www.ionos.de"
        },
        {
            "title": "iOS",
            "hex": "000000",
            "source": "https://en.wikipedia.org/wiki/IOS"
        },
        {
            "title": "IOTA",
            "hex": "131F37",
            "source": "https://www.iota.org/connect/brand",
            "guidelines": "https://www.iota.org/connect/brand",
            "license": {
                "type": "CC-BY-SA-4.0"
            }
        },
        {
            "title": "IPFS",
            "hex": "65C2CB",
            "source": "https://github.com/ipfs-inactive/logo/tree/73169b495332415b174ac2f37ec27c4b2ee8da83",
            "license": {
                "type": "CC-BY-SA-3.0"
            }
        },
        {
            "title": "IRIS",
            "hex": "25313C",
            "source": "https://www.iris.co.uk"
        },
        {
            "title": "Issuu",
            "hex": "F36D5D",
            "source": "https://issuu.com/press",
            "guidelines": "https://issuu.com/press"
        },
        {
            "title": "Istio",
            "hex": "466BB0",
            "source": "https://github.com/istio/istio/blob/5a047251817eb2523af297607b7614120812e47a/logo/istio-bluelogo-whitebackground-unframed.svg"
        },
        {
            "title": "Itch.io",
            "hex": "FA5C5C",
            "source": "https://itch.io/press-kit",
            "guidelines": "https://itch.io/press-kit"
        },
        {
            "title": "iTerm2",
            "hex": "000000",
            "source": "https://github.com/gnachman/iTerm2/blob/6a857f3f5872eb1465ddc0dd83412015991e79ae/images/AppIcon/iTermIcon.sketch"
        },
        {
            "title": "iTunes",
            "hex": "FB5BC5",
            "source": "https://upload.wikimedia.org/wikipedia/commons/d/df/ITunes_logo.svg"
        },
        {
            "title": "ITVx",
            "hex": "DEEB52",
            "source": "https://www.itvmedia.co.uk"
        },
        {
            "title": "IVECO",
            "hex": "004994",
            "source": "https://www.iveco.com/germany/Pages/Home-page.aspx"
        },
        {
            "title": "Jabber",
            "hex": "CC0000",
            "source": "https://commons.wikimedia.org/wiki/File:Jabber-bulb.svg",
            "guidelines": "https://www.jabber.org/faq.html#logo",
            "license": {
                "type": "CC-BY-2.5"
            }
        },
        {
            "title": "Jaguar",
            "hex": "FFFFFF",
            "source": "https://media.jaguar.com/en/press-kit"
        },
        {
            "title": "Jamboard",
            "hex": "F37C20",
            "source": "https://cdn2.hubspot.net/hubfs/159104/ECS/Jamboard/Approved%20Jamboard%20Brand%20Book.pdf",
            "guidelines": "https://cdn2.hubspot.net/hubfs/159104/ECS/Jamboard/Approved%20Jamboard%20Brand%20Book.pdf"
        },
        {
            "title": "Jameson",
            "hex": "004027",
            "source": "https://www.jamesonwhiskey.com"
        },
        {
            "title": "Jamstack",
            "hex": "F0047F",
            "source": "https://github.com/jamstack/jamstack.org/tree/9e761f6b77ad11e8dc6d3a953e61e53f1d99a1e6/src/site/img/logo"
        },
        {
            "title": "Jasmine",
            "hex": "8A4182",
            "source": "https://github.com/jasmine/jasmine/blob/8991b1bba39b5b7e89fc5eeb07ae271a684cb1a4/images/jasmine-horizontal.svg"
        },
        {
            "title": "JavaScript",
            "hex": "F7DF1E",
            "source": "https://github.com/voodootikigod/logo.js/tree/1544bdeed6d618a6cfe4f0650d04ab8d9cfa76d9",
            "license": {
                "type": "MIT"
            }
        },
        {
            "title": "JBL",
            "hex": "FF3300",
            "source": "https://www.jbl.com"
        },
        {
            "title": "JCB",
            "hex": "0B4EA2",
            "source": "https://www.global.jcb/en/about-us/brand-concept/"
        },
        {
            "title": "Jeep",
            "hex": "000000",
            "source": "https://www.fcaci.com/x/JEEPv15",
            "guidelines": "https://www.fcaci.com/x/JEEPv15"
        },
        {
            "title": "Jekyll",
            "hex": "CC0000",
            "source": "https://github.com/jekyll/brand/blob/8302ad3ecf045054a095020729a8d2cc7005faf8/jekyll-logo-black.svg",
            "guidelines": "https://github.com/jekyll/brand",
            "license": {
                "type": "CC-BY-4.0"
            }
        },
        {
            "title": "Jellyfin",
            "hex": "00A4DC",
            "source": "https://jellyfin.org/docs/general/contributing/branding.html",
            "guidelines": "https://jellyfin.org/docs/general/contributing/branding.html"
        },
        {
            "title": "Jenkins",
            "hex": "D24939",
            "source": "https://get.jenkins.io/art/",
            "guidelines": "https://www.jenkins.io/press/",
            "license": {
                "type": "CC-BY-SA-3.0"
            }
        },
        {
            "title": "Jenkins X",
            "hex": "73C3D5",
            "source": "https://github.com/cdfoundation/artwork/tree/358a7db882463b68f59ae9bc669b8f97c4539ffd"
        },
        {
            "title": "Jest",
            "hex": "C21325",
            "source": "https://jestjs.io"
        },
        {
            "title": "JET",
            "hex": "FBBA00",
            "source": "https://de.wikipedia.org/wiki/Datei:JET.svg"
        },
        {
            "title": "JetBlue",
            "hex": "001E59",
            "source": "https://www.jetblue.com"
        },
        {
            "title": "JetBrains",
            "hex": "000000",
            "source": "https://www.jetbrains.com/company/brand/logos/",
            "guidelines": "https://www.jetbrains.com/company/brand/"
        },
        {
            "title": "Jetpack Compose",
            "hex": "4285F4",
            "source": "https://developer.android.com/jetpack/compose/"
        },
        {
            "title": "JFrog",
            "hex": "41BF47",
            "source": "https://jfrog.com/brand-guidelines/",
            "guidelines": "https://jfrog.com/brand-guidelines/"
        },
        {
            "title": "JFrog Bintray",
            "hex": "43A047",
            "source": "https://bintray.com"
        },
        {
            "title": "JFrog Pipelines",
            "hex": "40BE46",
            "source": "https://jfrog.com/pipelines/",
            "guidelines": "https://jfrog.com/brand-guidelines/"
        },
        {
            "title": "Jinja",
            "hex": "B41717",
            "source": "https://github.com/pallets/jinja/blob/1c240154865a7b6034033027e3c2ca8a2fa53fc2/artwork/jinjalogo.svg"
        },
        {
            "title": "Jira",
            "hex": "0052CC",
            "source": "https://atlassian.design/resources/logo-library",
            "guidelines": "https://atlassian.design/foundations/logos/"
        },
        {
            "title": "Jira Software",
            "hex": "0052CC",
            "source": "https://www.atlassian.com/company/news/press-kit",
            "guidelines": "https://atlassian.design/foundations/logos/"
        },
        {
            "title": "Jitsi",
            "hex": "97979A",
            "source": "https://github.com/jitsi/jitsi-meet/blob/f8a41aea9c32796646c0fea11064775a4e5c3523/images/watermark.svg"
        },
        {
            "title": "John Deere",
            "hex": "367C2B",
            "source": "https://en.wikipedia.org/wiki/File:John_Deere_logo.svg",
            "guidelines": "https://johndeere.widencollective.com/portals/arrshkzc/MyPortalFeb23,2021"
        },
        {
            "title": "Joomla",
            "hex": "5091CD",
            "source": "https://docs.joomla.org/Joomla:Brand_Identity_Elements/Official_Logo",
            "guidelines": "https://docs.joomla.org/Joomla:Brand_Identity_Elements"
        },
        {
            "title": "Joplin",
            "hex": "1071D3",
            "source": "https://github.com/laurent22/joplin/blob/45e35576bd8b1bb0ffe958309cc1ab3736cc266b/Assets/JoplinLetter.svg"
        },
        {
            "title": "Jordan",
            "hex": "000000",
            "source": "https://www.nike.com/jordan"
        },
        {
            "title": "Jovian",
            "hex": "0D61FF",
            "source": "https://jovian.com"
        },
        {
            "title": "JPEG",
            "hex": "8A8A8A",
            "source": "https://jpeg.org/contact.html",
            "license": {
                "type": "CC-BY-ND-4.0"
            }
        },
        {
            "title": "jQuery",
            "hex": "0769AD",
            "source": "https://brand.jquery.org/logos/",
            "guidelines": "https://brand.jquery.org/logos/"
        },
        {
            "title": "JR Group",
            "hex": "000000",
            "source": "https://www.jrhokkaido.co.jp"
        },
        {
            "title": "jsDelivr",
            "hex": "E84D3D",
            "source": "https://github.com/jsdelivr/www.jsdelivr.com/blob/eff02f3a8879cf7c7296840584e1293fe04e3a76/src/public/img/logo_horizontal.svg"
        },
        {
            "title": "JSFiddle",
            "hex": "0084FF",
            "source": "https://jsfiddle.net"
        },
        {
            "title": "JSON",
            "hex": "000000",
            "source": "https://commons.wikimedia.org/wiki/File:JSON_vector_logo.svg"
        },
        {
            "title": "JSON Web Tokens",
            "hex": "000000",
            "source": "https://jwt.io"
        },
        {
            "title": "JSS",
            "hex": "F7DF1E",
            "source": "https://cssinjs.org"
        },
        {
            "title": "JUCE",
            "hex": "8DC63F",
            "source": "https://juce.com"
        },
        {
            "title": "Juejin",
            "hex": "007FFF",
            "source": "https://juejin.cn"
        },
        {
            "title": "JUKE",
            "hex": "6CD74A",
            "source": "https://juke.nl"
        },
        {
            "title": "Julia",
            "hex": "9558B2",
            "source": "https://github.com/JuliaLang/julia-logo-graphics/blob/b5551ca7946b4a25746c045c15fbb8806610f8d0/images/julia-dots.svg"
        },
        {
            "title": "Juniper Networks",
            "hex": "84B135",
            "source": "https://www.juniper.net/us/en/company/press-center/images/image-library/logos/",
            "guidelines": "https://www.juniper.net/us/en/company/press-center/images/image-library/logos/"
        },
        {
            "title": "JUnit5",
            "hex": "25A162",
            "source": "https://raw.githubusercontent.com/junit-team/junit5/86465f4f491219ad0c0cf9c64eddca7b0edeb86f/assets/img/junit5-logo.svg"
        },
        {
            "title": "Jupyter",
            "hex": "F37626",
            "source": "https://github.com/jupyter/design/blob/80716ee75dd7b2a6ec6abcd89922d020483589b1/logos/Logo%20Mark/logomark-whitebody-whitemoons/logomark-whitebody-whitemoons.svg",
            "guidelines": "https://github.com/jupyter/design"
        },
        {
            "title": "Just Eat",
            "hex": "F36D00",
            "source": "https://www.justeattakeaway.com/media/media-kit/"
        },
        {
            "title": "JustGiving",
            "hex": "AD29B6",
            "source": "https://justgiving.com"
        },
        {
            "title": "K3s",
            "hex": "FFC61C",
            "source": "https://k3s.io"
        },
        {
            "title": "k6",
            "hex": "7D64FF",
            "source": "https://commons.wikimedia.org/wiki/File:K6-logo.svg",
            "aliases": {
                "aka": [
                    "Grafana k6"
                ]
            }
        },
        {
            "title": "Kaggle",
            "hex": "20BEFF",
            "source": "https://www.kaggle.com/brand-guidelines",
            "guidelines": "https://www.kaggle.com/brand-guidelines"
        },
        {
            "title": "Kahoot!",
            "hex": "46178F",
            "source": "https://kahoot.com/library/kahoot-logo/",
            "guidelines": "https://kahoot.com/library/kahoot-logo/"
        },
        {
            "title": "KaiOS",
            "hex": "6F02B5",
            "source": "https://www.kaiostech.com/company/press-room"
        },
        {
            "title": "Kakao",
            "hex": "FFCD00",
            "source": "https://www.kakaocorp.com/kakao/introduce/ci"
        },
        {
            "title": "KakaoTalk",
            "hex": "FFCD00",
            "source": "https://commons.wikimedia.org/wiki/File:KakaoTalk_logo.svg"
        },
        {
            "title": "Kali Linux",
            "hex": "557C94",
            "source": "https://www.kali.org/docs/policy/trademark/",
            "guidelines": "https://www.kali.org/docs/policy/trademark/"
        },
        {
            "title": "Kamailio",
            "hex": "506365",
            "source": "https://www.kamailio.org/pub/kamailio-logos/current"
        },
        {
            "title": "Kaniko",
            "hex": "FFA600",
            "source": "https://github.com/GoogleContainerTools/kaniko/blob/cf5ca26aa4e2f7bf0de56efdf3b4e86b0ff74ed0/logo/Kaniko-Logo-Monochrome.svg"
        },
        {
            "title": "Karlsruher Verkehrsverbund",
            "hex": "9B2321",
            "source": "https://commons.wikimedia.org/wiki/File:KVV_2010.svg"
        },
        {
            "title": "Kasa Smart",
            "hex": "4ACBD6",
            "source": "https://www.tp-link.com/us/support/download/hs200/"
        },
        {
            "title": "KashFlow",
            "hex": "E5426E",
            "source": "https://www.kashflow.com"
        },
        {
            "title": "Kaspersky",
            "hex": "006D5C",
            "source": "https://www.kaspersky.com"
        },
        {
            "title": "Katacoda",
            "hex": "F48220",
            "source": "https://katacoda.com/press-kit"
        },
        {
            "title": "Katana",
            "hex": "000000",
            "source": "https://www.foundry.com/products/katana"
        },
        {
            "title": "Kaufland",
            "hex": "E10915",
            "source": "https://www.kaufland.com/etc.clientlibs/kaufland/clientlibs/clientlib-klsite/resources/frontend/img/kl-logo-small-e825b661c5.svg"
        },
        {
            "title": "KDE",
            "hex": "1D99F3",
            "source": "https://kde.org/stuff/clipart/"
        },
        {
            "title": "Kdenlive",
            "hex": "527EB2",
            "source": "https://kdenlive.org/en/logo/",
            "guidelines": "https://kdenlive.org/en/logo/"
        },
        {
            "title": "Keep a Changelog",
            "hex": "E05735",
            "source": "https://keepachangelog.com"
        },
        {
            "title": "KeePassXC",
            "hex": "6CAC4D",
            "source": "https://github.com/keepassxreboot/keepassxc/tree/3fdafc6d25e85050976e0cc645db579086db3f45"
        },
        {
            "title": "Kentico",
            "hex": "F05A22",
            "source": "https://www.kentico.com"
        },
        {
            "title": "Keras",
            "hex": "D00000",
            "source": "https://keras.io"
        },
        {
            "title": "Keybase",
            "hex": "33A0FF",
            "source": "https://github.com/keybase/client/tree/a144e0ce38ee9e495cc5acbcd4ef859f5534d820/media/logos"
        },
        {
            "title": "KeyCDN",
            "hex": "047AED",
            "source": "https://www.keycdn.com/logos"
        },
        {
            "title": "Keystone",
            "hex": "166BFF",
            "source": "https://keystonejs.com"
        },
        {
            "title": "KFC",
            "hex": "F40027",
            "source": "https://global.kfc.com/asset-library/",
            "aliases": {
                "aka": [
                    "Kentucky Fried Chicken"
                ]
            }
        },
        {
            "title": "Khan Academy",
            "hex": "14BF96",
            "source": "https://khanacademy.zendesk.com/hc/en-us/articles/202483630-Press-room",
            "guidelines": "https://support.khanacademy.org/hc/en-us/articles/202263034-Trademark-and-Brand-Usage-Policy"
        },
        {
            "title": "Khronos Group",
            "hex": "CC3333",
            "source": "https://www.khronos.org/legal/trademarks/",
            "guidelines": "https://www.khronos.org/legal/trademarks/"
        },
        {
            "title": "Kia",
            "hex": "05141F",
            "source": "https://www.kia.com"
        },
        {
            "title": "Kibana",
            "hex": "005571",
            "source": "https://www.elastic.co/brand"
        },
        {
            "title": "KiCad",
            "hex": "314CB0",
            "source": "https://www.kicad.org/about/kicad/",
            "license": {
                "type": "GPL-3.0-or-later"
            }
        },
        {
            "title": "Kickstarter",
            "hex": "05CE78",
            "source": "https://www.kickstarter.com/help/brand_assets"
        },
        {
            "title": "Kik",
            "hex": "82BC23",
            "source": "https://www.kik.com/news/"
        },
        {
            "title": "Kingston Technology",
            "aliases": {
                "aka": [
                    "Kingston"
                ]
            },
            "hex": "000000",
            "source": "https://www.kingston.com"
        },
        {
            "title": "KinoPoisk",
            "hex": "FF6600",
            "source": "https://www.kinopoisk.ru",
            "aliases": {
                "loc": {
                    "ru-RU": "КиноПоиск"
                }
            }
        },
        {
            "title": "Kinsta",
            "hex": "5333ED",
            "source": "https://kinsta.com/press"
        },
        {
            "title": "Kirby",
            "hex": "000000",
            "source": "https://getkirby.com/press"
        },
        {
            "title": "Kit",
            "hex": "000000",
            "source": "https://kit.co"
        },
        {
            "title": "Kitsu",
            "hex": "FD755C",
            "source": "https://kitsu.io"
        },
        {
            "title": "Klarna",
            "hex": "FFB3C7",
            "source": "https://klarna.design"
        },
        {
            "title": "KLM",
            "hex": "00A1DE",
            "source": "https://www.klm.com"
        },
        {
            "title": "Klook",
            "hex": "FF5722",
            "source": "https://www.klook.com/en-GB/newsroom/"
        },
        {
            "title": "Knative",
            "hex": "0865AD",
            "source": "https://github.com/knative/community/blob/fb49068c9b7619685248247d29e48eb3d96f3ac2/icons/logo.svg",
            "guidelines": "https://github.com/knative/community/blob/main/BRANDING.MD"
        },
        {
            "title": "KnowledgeBase",
            "hex": "9146FF",
            "source": "https://www.knowledgebase.com/design",
            "guidelines": "https://www.knowledgebase.com/design"
        },
        {
            "title": "Known",
            "hex": "333333",
            "source": "https://github.com/idno/known/tree/22c4935b57a61d94d2508651128b4f828f864989/gfx/logos"
        },
        {
            "title": "Ko-fi",
            "hex": "FF5E5B",
            "source": "https://more.ko-fi.com/brand-assets",
            "guidelines": "https://more.ko-fi.com/brand-assets"
        },
        {
            "title": "Koa",
            "hex": "33333D",
            "source": "https://koajs.com"
        },
        {
            "title": "Koc",
            "hex": "F9423A",
            "source": "https://www.koc.com.tr/en"
        },
        {
            "title": "Kodak",
            "hex": "ED0000",
            "source": "https://www.kodak.com",
            "guidelines": "https://www.kodak.com/en/company/page/site-terms"
        },
        {
            "title": "Kodi",
            "hex": "17B2E7",
            "source": "https://kodi.tv"
        },
        {
            "title": "Kofax",
            "hex": "00558C",
            "source": "https://www.kofax.com"
        },
        {
            "title": "Komoot",
            "hex": "6AA127",
            "source": "https://newsroom.komoot.com/media_kits/219423/",
            "guidelines": "https://newsroom.komoot.com/media_kits/219423/"
        },
        {
            "title": "Konami",
            "hex": "B60014",
            "source": "https://commons.wikimedia.org/wiki/File:Konami_4th_logo_2.svg"
        },
        {
            "title": "Kong",
            "hex": "003459",
            "source": "https://konghq.com/brand-assets/",
            "guidelines": "https://konghq.com/brand/"
        },
        {
            "title": "Kongregate",
            "hex": "990000",
            "source": "https://www.kongregate.com/pages/logos-and-branding"
        },
        {
            "title": "Konva",
            "hex": "0D83CD",
            "source": "https://github.com/konvajs/konvajs.github.io/blob/2cfe67461dfe32076ba56c88a75fe8e99d068130/icon.png"
        },
        {
            "title": "Kotlin",
            "hex": "7F52FF",
            "source": "https://www.jetbrains.com/company/brand/logos/",
            "guidelines": "https://www.jetbrains.com/company/brand/"
        },
        {
            "title": "Koyeb",
            "hex": "121212",
            "source": "https://www.koyeb.com"
        },
        {
            "title": "Krita",
            "hex": "3BABFF",
            "source": "https://krita.org/en/about/press/"
        },
        {
            "title": "KTM",
            "hex": "FF6600",
            "source": "https://ktm.com"
        },
        {
            "title": "Kuaishou",
            "hex": "FF4906",
            "source": "https://www.kuaishou.com/official/material-lib",
            "guidelines": "https://www.kuaishou.com/official/material-lib"
        },
        {
            "title": "Kubernetes",
            "hex": "326CE5",
            "source": "https://github.com/kubernetes/kubernetes/tree/cac53883f4714452f3084a22e4be20d042a9df33/logo"
        },
        {
            "title": "Kubuntu",
            "hex": "0079C1",
            "source": "https://kubuntu.org"
        },
        {
            "title": "Kuma",
            "hex": "290B53",
            "source": "https://cncf-branding.netlify.app/projects/kuma/"
        },
        {
            "title": "Kuula",
            "hex": "4092B4",
            "source": "https://kuula.co"
        },
        {
            "title": "Kyocera",
            "hex": "DF0522",
            "source": "https://uk.kyocera.com"
        },
        {
            "title": "LabVIEW",
            "hex": "FFDB00",
            "source": "https://forums.ni.com/t5/NI-Partner-Network/New-Partner-Co-Marketing-Style-Guide/ba-p/3786987",
            "guidelines": "https://forums.ni.com/t5/NI-Partner-Network/New-Partner-Co-Marketing-Style-Guide/ba-p/3786987"
        },
        {
            "title": "Lada",
            "hex": "ED6B21",
            "source": "https://www.lada.ru/priora/sedan/accessories.html"
        },
        {
            "title": "Lamborghini",
            "hex": "DDB320",
            "source": "https://en.wikipedia.org/wiki/File:Lamborghini_Logo.svg"
        },
        {
            "title": "Land Rover",
            "hex": "005A2B",
            "source": "https://media.landrover.com/en/press-kit"
        },
        {
            "title": "Lapce",
            "hex": "3B82F6",
            "source": "https://github.com/lapce/lapce/blob/95c4cf2d87083e348c0b621d0be0ea17f79ed703/extra/images/logo.svg"
        },
        {
            "title": "Laragon",
            "hex": "0E83CD",
            "source": "https://laragon.org"
        },
        {
            "title": "Laravel",
            "hex": "FF2D20",
            "source": "https://github.com/laravel/art/tree/5a8325b064634b900f25dbb6f1cafd888b2d2211"
        },
        {
            "title": "Laravel Horizon",
            "hex": "405263",
            "source": "https://github.com/laravel/horizon/blob/79ed572422d0ff789e9673a6dd9579026f14233a/public/img/horizon.svg"
        },
        {
            "title": "Laravel Nova",
            "hex": "252D37",
            "source": "https://nova.laravel.com"
        },
        {
            "title": "Last.fm",
            "hex": "D51007",
            "source": "https://commons.wikimedia.org/wiki/File:Lastfm_logo.svg"
        },
        {
            "title": "LastPass",
            "hex": "D32D27",
            "source": "https://lastpass.com/press-room/",
            "guidelines": "https://lastpass.com/press-room/"
        },
        {
            "title": "LaTeX",
            "hex": "008080",
            "source": "https://github.com/latex3/branding/tree/9def6b5f6075567d62b67424e11dbe6d4d5245b4"
        },
        {
            "title": "Launchpad",
            "hex": "F8C300",
            "source": "https://help.launchpad.net/logo/submissions",
            "guidelines": "https://help.launchpad.net/Legal",
            "license": {
                "type": "CC-BY-ND-2.0"
            }
        },
        {
            "title": "Lazarus",
            "hex": "000000",
            "source": "https://sourceforge.net/projects/lazarus/"
        },
        {
            "title": "LBRY",
            "hex": "2F9176",
            "source": "https://lbry.com/press-kit",
            "guidelines": "https://lbry.com/faq/acceptable-use-policy"
        },
        {
            "title": "Leader Price",
            "hex": "E50005",
            "source": "https://www.leaderprice.fr"
        },
        {
            "title": "Leaflet",
            "hex": "199900",
            "source": "https://github.com/Leaflet/Leaflet/blob/d843c3b88486713827d7e860b58bdba75bfbd5a2/src/images/logo.svg"
        },
        {
            "title": "League of Legends",
            "hex": "C28F2C",
            "source": "https://www.leagueoflegends.com"
        },
        {
            "title": "Leanpub",
            "hex": "FFFFFF",
            "source": "https://leanpub.com/press",
            "guidelines": "https://leanpub.com/press"
        },
        {
            "title": "LeetCode",
            "hex": "FFA116",
            "source": "https://leetcode.com/store"
        },
        {
            "title": "Legacy Games",
            "hex": "144B9E",
            "source": "https://legacygames.com"
        },
        {
            "title": "Leica",
            "hex": "E20612",
            "source": "https://leica-camera.com",
            "guidelines": "https://leica-camera.com/en-US/legal-notices"
        },
        {
            "title": "Lemmy",
            "hex": "FFFFFF",
            "source": "https://join-lemmy.org"
        },
        {
            "title": "Lenovo",
            "hex": "E2231A",
            "source": "https://news.lenovo.com/press-kits/"
        },
        {
            "title": "Lens",
            "hex": "3D90CE",
            "source": "https://github.com/lensapp/lens/blob/3cc12d9599b655a366e7a34c356d2a84654b2466/docs/img/lens-logo-icon.svg"
        },
        {
            "title": "Leptos",
            "hex": "EF3939",
            "source": "https://github.com/leptos-rs/leptos/blob/6fac92cb6298f1bfa72464de47e33e47b5e5857d/logos/Simple_Icon.svg"
        },
        {
            "title": "Lerna",
            "hex": "9333EA",
            "source": "https://github.com/lerna/logo/blob/fb18db535d71aacc6ffb0f6b75a0c3bd9e353543/lerna.svg"
        },
        {
            "title": "Leroy Merlin",
            "hex": "78BE20",
            "source": "https://www.leroymerlin.fr"
        },
        {
            "title": "Less",
            "hex": "1D365D",
            "source": "https://github.com/less/logo/blob/c9c10c328cfc00071e92443934b35e389310abf8/less_logo.ai"
        },
        {
            "title": "Let's Encrypt",
            "hex": "003A70",
            "source": "https://letsencrypt.org/trademarks/",
            "guidelines": "https://letsencrypt.org/trademarks/",
            "license": {
                "type": "CC-BY-NC-4.0"
            }
        },
        {
            "title": "Letterboxd",
            "hex": "202830",
            "source": "https://letterboxd.com/about/brand/",
            "guidelines": "https://letterboxd.com/about/brand/"
        },
        {
            "title": "levels.fyi",
            "hex": "788B95",
            "source": "https://www.levels.fyi/press/"
        },
        {
            "title": "LG",
            "hex": "A50034",
            "source": "https://en.wikipedia.org/wiki/LG_Corporation",
            "guidelines": "https://www.lg.com/global/about-lg-brand-identity"
        },
        {
            "title": "LGTM",
            "hex": "FFFFFF",
            "source": "https://lgtm.com"
        },
        {
            "title": "Libera.Chat",
            "hex": "FF55DD",
            "source": "https://libera.chat"
        },
        {
            "title": "Liberapay",
            "hex": "F6C915",
            "source": "https://en.liberapay.com/about/logos",
            "guidelines": "https://en.liberapay.com/about/logos",
            "license": {
                "type": "CC0-1.0"
            }
        },
        {
            "title": "Libraries.io",
            "hex": "337AB7",
            "source": "https://github.com/librariesio/libraries.io/blob/9ab0f659bb7fe137c15cf676612b6811f501a0bd/public/safari-pinned-tab.svg"
        },
        {
            "title": "LibraryThing",
            "hex": "251A15",
            "source": "https://twitter.com/LibraryThing/status/1054466649271656448"
        },
        {
            "title": "LibreOffice",
            "hex": "18A303",
            "source": "https://wiki.documentfoundation.org/Marketing/Branding",
            "guidelines": "https://wiki.documentfoundation.org/Marketing/Branding"
        },
        {
            "title": "libuv",
            "hex": "403C3D",
            "source": "https://github.com/libuv/libuv/blob/e4087dedf837f415056a45a838f639a3d9dc3ced/img/logos.svg"
        },
        {
            "title": "Lichess",
            "hex": "000000",
            "source": "https://lichess.org/about"
        },
        {
            "title": "Lidl",
            "hex": "0050AA",
            "source": "https://www.lidl.de"
        },
        {
            "title": "LIFX",
            "hex": "000000",
            "source": "https://www.lifx.com/pages/press-enquiries",
            "guidelines": "https://www.dropbox.com/sh/i9khucz3ucy0q5v/AACrbtcpEIS0PdP84RdkhoAFa/Guides"
        },
        {
            "title": "LightBurn",
            "hex": "57182D",
            "source": "https://lightburnsoftware.com"
        },
        {
            "title": "Lighthouse",
            "hex": "F44B21",
            "source": "https://github.com/GoogleChrome/lighthouse/blob/80d2e6c1948f232ec4f1bdeabc8bc632fc5d0bfd/assets/lh_favicon.svg"
        },
        {
            "title": "Lightning",
            "hex": "792EE5",
            "source": "https://github.com/Lightning-AI/lightning/blob/a584196abf820179adb0758ef67ddae91c44e7bc/docs/source/_static/images/icon.svg"
        },
        {
            "title": "LINE",
            "hex": "00C300",
            "source": "https://line.me/en/logo",
            "guidelines": "https://line.me/en/logo"
        },
        {
            "title": "LineageOS",
            "hex": "167C80",
            "source": "https://www.lineageos.org",
            "guidelines": "https://docs.google.com/presentation/d/1VmxFrVqkjtNMjZbAcrC4egp8C_So7gjJR3KuxdJfJDo/edit?usp=sharing"
        },
        {
            "title": "Linear",
            "hex": "5E6AD2",
            "source": "https://linear.app"
        },
        {
            "title": "LinkedIn",
            "hex": "0A66C2",
            "source": "https://brand.linkedin.com",
            "guidelines": "https://brand.linkedin.com/policies"
        },
        {
            "title": "Linkerd",
            "hex": "2BEDA7",
            "source": "https://cncf-branding.netlify.app/projects/linkerd/"
        },
        {
            "title": "Linkfire",
            "hex": "FF3850",
            "source": "https://www.linkfire.com"
        },
        {
            "title": "Linktree",
            "hex": "43E55E",
            "source": "https://linktr.ee"
        },
        {
            "title": "Linux",
            "hex": "FCC624",
            "source": "https://www.linuxfoundation.org/the-linux-mark/"
        },
        {
            "title": "Linux Containers",
            "hex": "333333",
            "source": "https://github.com/lxc/linuxcontainers.org/blob/29d3299ddf8718099b6de1464570fbbadbaabecb/static/img/containers.svg"
        },
        {
            "title": "Linux Foundation",
            "hex": "003366",
            "source": "https://www.linuxfoundation.org/en/about/brand/",
            "guidelines": "https://www.linuxfoundation.org/en/about/brand/"
        },
        {
            "title": "Linux Mint",
            "hex": "87CF3E",
            "source": "https://commons.wikimedia.org/wiki/File:Linux_Mint_logo_without_wordmark.svg"
        },
        {
            "title": "Lion Air",
            "hex": "ED3237",
            "source": "https://lionairthai.com/en/"
        },
        {
            "title": "Liquibase",
            "hex": "2962FF",
            "source": "https://www.liquibase.com/brand",
            "guidelines": "https://www.liquibase.com/brand"
        },
        {
            "title": "Lit",
            "hex": "324FFF",
            "source": "https://github.com/lit/lit.dev/blob/5e59bdb00b7a261d6fdcd6a4ae529e17f6146ed3/packages/lit-dev-content/site/images/flame-favicon.svg"
        },
        {
            "title": "Litecoin",
            "hex": "A6A9AA",
            "source": "https://litecoin-foundation.org/litecoin-branding-guidelines/",
            "guidelines": "https://litecoin-foundation.org/litecoin-branding-guidelines/"
        },
        {
            "title": "LITIENGINE",
            "hex": "00A5BC",
            "source": "https://litiengine.com"
        },
        {
            "title": "LiveChat",
            "hex": "FF5100",
            "source": "https://livechat.design",
            "guidelines": "https://livechat.design"
        },
        {
            "title": "LiveJournal",
            "hex": "00B0EA",
            "source": "https://www.livejournal.com"
        },
        {
            "title": "Livewire",
            "hex": "4E56A6",
            "source": "https://laravel-livewire.com"
        },
        {
            "title": "LLVM",
            "hex": "262D3A",
            "source": "https://llvm.org/Logo.html"
        },
        {
            "title": "LMMS",
            "hex": "10B146",
            "source": "https://lmms.io/branding"
        },
        {
            "title": "Local",
            "hex": "51BB7B",
            "source": "https://localwp.com"
        },
        {
            "title": "Lodash",
            "hex": "3492FF",
            "source": "https://github.com/lodash/lodash.com/blob/c8d41c62b446f08905fd94802db4da8da05d3e92/assets/img/lodash.svg"
        },
        {
            "title": "Logitech",
            "hex": "00B8FC",
            "source": "https://www.logitech.com/en-us/pr/library"
        },
        {
            "title": "LogMeIn",
            "hex": "45B6F2",
            "source": "https://www.logmein.com/legal/trademark",
            "guidelines": "https://www.logmein.com/legal/trademark"
        },
        {
            "title": "Logseq",
            "hex": "85C8C8",
            "source": "https://github.com/logseq/logseq/blob/c4d15ec8487c9fb6b6f41780fc1abddab89491e4/resources/icon.png"
        },
        {
            "title": "Logstash",
            "hex": "005571",
            "source": "https://www.elastic.co/brand",
            "guidelines": "https://www.elastic.co/brand"
        },
        {
            "title": "Looker",
            "hex": "4285F4",
            "source": "https://looker.com"
        },
        {
            "title": "Loom",
            "hex": "625DF5",
            "source": "https://www.loom.com/press"
        },
        {
            "title": "Loop",
            "hex": "F29400",
            "source": "https://loop.frontiersin.org"
        },
        {
            "title": "LoopBack",
            "hex": "3F5DFF",
            "source": "https://loopback.io/resources"
        },
        {
            "title": "Lospec",
            "hex": "EAEAEA",
            "source": "https://lospec.com/brand",
            "guidelines": "https://lospec.com/brand"
        },
        {
            "title": "LOT Polish Airlines",
            "hex": "11397E",
            "source": "https://www.lot.com/us/en/kaleidoscope-inflight-magazine"
        },
        {
            "title": "LTspice",
            "hex": "900028",
            "source": "https://www.analog.com/media/en/news-marketing-collateral/solutions-bulletins-brochures/ltspice-keyboard-shortcuts.pdf",
            "guidelines": "https://www.analog.com/en/about-adi/legal-and-risk-oversight/intellectual-property/trademark-notice.html"
        },
        {
            "title": "Lua",
            "hex": "2C2D72",
            "source": "https://www.lua.org/images/",
            "guidelines": "https://www.lua.org/images/"
        },
        {
            "title": "Lubuntu",
            "hex": "0068C8",
            "source": "https://lubuntu.net"
        },
        {
            "title": "Ludwig",
            "hex": "FFFFFF",
            "source": "https://github.com/ludwig-ai/ludwig-docs/blob/8d8abb2117a93af2622a6545943c773b27153e1b/docs/images/ludwig_icon.svg"
        },
        {
            "title": "Lufthansa",
            "hex": "05164D",
            "source": "https://www.lufthansa.com"
        },
        {
            "title": "Lumen",
            "hex": "E74430",
            "source": "https://lumen.laravel.com"
        },
        {
            "title": "Lunacy",
            "hex": "179DE3",
            "source": "https://icons8.com/lunacy"
        },
        {
            "title": "Lydia",
            "hex": "0180FF",
            "source": "https://lydia-app.com/en/info/press.html",
            "guidelines": "https://lydia-app.com/en/info/press.html"
        },
        {
            "title": "Lyft",
            "hex": "FF00BF",
            "source": "https://www.lyft.com/press"
        },
        {
            "title": "MAAS",
            "hex": "E95420",
            "source": "https://design.ubuntu.com/downloads/",
            "license": {
                "type": "CC-BY-SA-3.0"
            }
        },
        {
            "title": "macOS",
            "hex": "000000",
            "source": "https://commons.wikimedia.org/wiki/File:MacOS_wordmark_(2017).svg"
        },
        {
            "title": "MacPaw",
            "hex": "000000",
            "source": "https://macpaw.com"
        },
        {
            "title": "Macy's",
            "hex": "E21A2C",
            "source": "https://www.macysinc.com/news-media/media-assets"
        },
        {
            "title": "Magasins U",
            "hex": "E71B34",
            "source": "https://www.magasins-u.com"
        },
        {
            "title": "Magento",
            "hex": "EE672F",
            "source": "https://magento.com"
        },
        {
            "title": "Magisk",
            "hex": "00AF9C",
            "source": "https://github.com/topjohnwu/Magisk/blob/23ad611566b557f26d268920692b25aa89fc0070/app/src/main/res/drawable/ic_magisk.xml"
        },
        {
            "title": "mail.com",
            "hex": "004788",
            "source": "https://www.mail.com",
            "guidelines": "https://www.mail.com/company/terms/"
        },
        {
            "title": "Mail.Ru",
            "hex": "005FF9",
            "source": "https://my.mail.ru"
        },
        {
            "title": "MailChimp",
            "hex": "FFE01B",
            "source": "https://mailchimp.com/about/brand-assets",
            "guidelines": "https://mailchimp.com/about/brand-assets"
        },
        {
            "title": "Mailgun",
            "hex": "F06B66",
            "source": "https://mailgun.com"
        },
        {
            "title": "Major League Hacking",
            "hex": "265A8F",
            "source": "https://mlh.io/brand-guidelines",
            "guidelines": "https://mlh.io/brand-guidelines"
        },
        {
            "title": "MakerBot",
            "hex": "FF1E0D",
            "source": "https://www.makerbot.com/makerbot-press-assets"
        },
        {
            "title": "Mamba UI",
            "hex": "6D28D9",
            "source": "https://github.com/Microwawe/mamba-ui/blob/b4ca2eba570c451886e5822d7ba12a8d78015bba/src/assets/svg/logo.svg"
        },
        {
            "title": "MAMP",
            "hex": "02749C",
            "source": "https://www.mamp.info/en/mamp/mac/"
        },
        {
            "title": "MAN",
            "hex": "E40045",
            "source": "https://www.corporate.man.eu"
        },
        {
            "title": "ManageIQ",
            "hex": "EF2929",
            "source": "https://www.manageiq.org/logo/"
        },
        {
            "title": "Manjaro",
            "hex": "35BF5C",
            "source": "https://manjaro.org"
        },
        {
            "title": "Mapbox",
            "hex": "000000",
            "source": "https://www.mapbox.com/about/press/brand-guidelines",
            "guidelines": "https://www.mapbox.com/about/press/brand-guidelines"
        },
        {
            "title": "MapLibre",
            "hex": "396CB2",
            "source": "https://github.com/maplibre/maplibre-gl-js-docs/blob/e916a4cdd671890126f88b26b2b16c04220dc4b0/docs/pages/assets/favicon/maplibregl-favicon.svg"
        },
        {
            "title": "MariaDB",
            "hex": "003545",
            "source": "https://mariadb.com/about-us/logos/",
            "guidelines": "https://mariadb.com/about-us/logos/"
        },
        {
            "title": "MariaDB Foundation",
            "hex": "1F305F",
            "source": "https://mariadb.org"
        },
        {
            "title": "Markdown",
            "hex": "000000",
            "source": "https://github.com/dcurtis/markdown-mark/tree/360a3657fef7f6ad0b303296a95ad52985caa0d3",
            "guidelines": "https://github.com/dcurtis/markdown-mark",
            "license": {
                "type": "CC0-1.0"
            }
        },
        {
            "title": "Marketo",
            "hex": "5C4C9F",
            "source": "https://www.marketo.com"
        },
        {
            "title": "Marko",
            "hex": "2596BE",
            "source": "https://github.com/marko-js/website/blob/c03b8229e8fe8e01fde6c0772bc1cb0ceae9be05/src/logos/marko.svg"
        },
        {
            "title": "Marriott",
            "hex": "A70023",
            "source": "https://marriott-hotels.marriott.com"
        },
        {
            "title": "MarvelApp",
            "hex": "1FB6FF",
            "source": "https://marvelapp.com"
        },
        {
            "title": "Maserati",
            "hex": "0C2340",
            "source": "https://www.stellantis.com/en/brands/maserati"
        },
        {
            "title": "MasterCard",
            "hex": "EB001B",
            "source": "https://brand.mastercard.com/brandcenter/mastercard-brand-mark/downloads.html",
            "guidelines": "https://brand.mastercard.com/brandcenter/mastercard-brand-mark.html"
        },
        {
            "title": "mastercomfig",
            "hex": "009688",
            "source": "https://github.com/mastercomfig/mastercomfig.github.io/blob/d910ce7e868a6ef32106e36996c3473d78da2ce3/img/mastercomfig_logo.svg"
        },
        {
            "title": "Mastodon",
            "hex": "6364FF",
            "source": "https://github.com/mastodon/mastodon/blob/7ccf7a73f1c47a8c03712c39f7c591e837cf6d08/app/javascript/images/logo-symbol-icon.svg"
        },
        {
            "title": "Material Design",
            "hex": "757575",
            "source": "https://material.io/design/"
        },
        {
            "title": "Material Design Icons",
            "hex": "2196F3",
            "source": "https://materialdesignicons.com/icon/vector-square",
            "license": {
                "type": "Apache-2.0"
            }
        },
        {
            "title": "Matomo",
            "hex": "3152A0",
            "source": "https://matomo.org/media/"
        },
        {
            "title": "Matrix",
            "hex": "000000",
            "source": "https://matrix.org"
        },
        {
            "title": "Matter.js",
            "hex": "4B5562",
            "source": "https://brm.io/matter-js"
        },
        {
            "title": "Mattermost",
            "hex": "0058CC",
            "source": "https://www.mattermost.org/brand-guidelines/",
            "guidelines": "https://www.mattermost.org/brand-guidelines/"
        },
        {
            "title": "Matternet",
            "hex": "261C29",
            "source": "https://mttr.net"
        },
        {
            "title": "Mautic",
            "hex": "4E5E9E",
            "source": "https://www.mautic.org/about/logos-and-graphics"
        },
        {
            "title": "Max",
            "hex": "525252",
            "source": "https://cycling74.com"
        },
        {
            "title": "Max-Planck-Gesellschaft",
            "hex": "006C66",
            "source": "https://www.mpg.de"
        },
        {
            "title": "Maytag",
            "hex": "002E5F",
            "source": "https://www.maytagcommerciallaundry.com/mclstorefront/c/-/p/MYR40PD"
        },
        {
            "title": "Mazda",
            "hex": "101010",
            "source": "https://www.mazda.com/en/about/profile/library/"
        },
        {
            "title": "McAfee",
            "hex": "C01818",
            "source": "https://www.mcafee.com/enterprise/en-us/about/newsroom/product-images.html"
        },
        {
            "title": "McDonald's",
            "hex": "FBC817",
            "source": "https://www.mcdonalds.com/gb/en-gb/newsroom.html"
        },
        {
            "title": "McLaren",
            "hex": "FF0000",
            "source": "https://cars.mclaren.com"
        },
        {
            "title": "mdBook",
            "hex": "000000",
            "source": "https://github.com/rust-lang/mdBook/blob/cdfa5ad9909e2cba8390688f3f0686fb70cb4bef/src/theme/favicon.svg"
        },
        {
            "title": "MDN Web Docs",
            "hex": "000000",
            "source": "https://github.com/mdn/yari/blob/77e6cda02f7013219e9da27a00b9424085e60fdb/client/src/assets/mdn-logo.svg"
        },
        {
            "title": "MDX",
            "hex": "1B1F24",
            "source": "https://github.com/mdx-js/mdx/blob/b8a76c95deb14f7297bafdac1aa3eddd2b0fbb8f/docs/_static/icon.svg"
        },
        {
            "title": "MediaFire",
            "hex": "1299F3",
            "source": "https://www.mediafire.com/developers/brand_assets/mediafire_brand_assets/",
            "guidelines": "https://www.mediafire.com/developers/brand_assets/mediafire_brand_assets/"
        },
        {
            "title": "MediaMarkt",
            "hex": "DF0000",
            "source": "https://www.mediamarkt.de"
        },
        {
            "title": "MediaTek",
            "hex": "EC9430",
            "source": "https://corp.mediatek.com/news-events/press-library"
        },
        {
            "title": "MediaTemple",
            "hex": "000000",
            "source": "https://mediatemple.net"
        },
        {
            "title": "MediBang Paint",
            "hex": "00DBDE",
            "source": "https://medibangpaint.com"
        },
        {
            "title": "Medium",
            "hex": "000000",
            "source": "https://medium.design/logos-and-brand-guidelines-f1a01a733592",
            "guidelines": "https://medium.design/logos-and-brand-guidelines-f1a01a733592"
        },
        {
            "title": "Meetup",
            "hex": "ED1C40",
            "source": "https://www.meetup.com/media/"
        },
        {
            "title": "MEGA",
            "hex": "D9272E",
            "source": "https://mega.io/corporate"
        },
        {
            "title": "Mendeley",
            "hex": "9D1620",
            "source": "https://www.mendeley.com"
        },
        {
            "title": "Mercado Pago",
            "hex": "00B1EA",
            "source": "https://www.mercadopago.com"
        },
        {
            "title": "Mercedes",
            "hex": "242424",
            "source": "https://www.mercedes-benz.com"
        },
        {
            "title": "Merck",
            "hex": "007A73",
            "source": "https://www.merck.com"
        },
        {
            "title": "Mercurial",
            "hex": "999999",
            "source": "https://www.mercurial-scm.org/hg-logo/",
            "guidelines": "https://www.mercurial-scm.org/hg-logo/",
            "license": {
                "type": "GPL-2.0-or-later"
            }
        },
        {
            "title": "Messenger",
            "hex": "00B2FF",
            "source": "https://en.facebookbrand.com/facebookapp/assets/messenger/",
            "guidelines": "https://en.facebookbrand.com/facebookapp/assets/messenger/"
        },
        {
            "title": "Meta",
            "hex": "0467DF",
            "source": "https://www.meta.com",
            "guidelines": "https://www.facebook.com/brand/resources/meta/company-brand"
        },
        {
            "title": "Metabase",
            "hex": "509EE3",
            "source": "https://www.metabase.com"
        },
        {
            "title": "MetaFilter",
            "hex": "065A8F",
            "source": "https://www.metafilter.com/apple-touch-icon.png"
        },
        {
            "title": "Meteor",
            "hex": "DE4F4F",
            "source": "https://logo.meteorapp.com"
        },
        {
            "title": "Metro",
            "hex": "EF4242",
            "source": "https://facebook.github.io/metro/"
        },
        {
            "title": "Metro de la Ciudad de México",
            "hex": "F77E1C",
            "source": "https://es.wikipedia.org/wiki/Archivo:Metro_de_la_Ciudad_de_M%C3%A9xico_(logo)_version_2019.svg"
        },
        {
            "title": "Metro de Madrid",
            "hex": "255E9C",
            "source": "https://commons.wikimedia.org/wiki/File:MetroMadridLogo.svg"
        },
        {
            "title": "Métro de Paris",
            "hex": "003E95",
            "source": "https://www.ratp.fr"
        },
        {
            "title": "MeWe",
            "hex": "17377F",
            "source": "https://mewe.com"
        },
        {
            "title": "MG",
            "aliases": {
                "aka": [
                    "Morris Garages"
                ]
            },
            "hex": "FF0000",
            "source": "https://www.mg.co.uk/themes/custom/mg/assets/images/svg/mg-logo-desktop.svg",
            "guidelines": "https://www.mg.co.uk/terms-and-conditions"
        },
        {
            "title": "Micro Editor",
            "hex": "2E3192",
            "source": "https://github.com/zyedidia/micro/blob/48645907ec55798b75723019dad75dba51bd97d7/assets/micro-logo-mark.svg"
        },
        {
            "title": "micro:bit",
            "hex": "00ED00",
            "source": "https://microbit.org"
        },
        {
            "title": "Micro.blog",
            "hex": "FF8800",
            "source": "https://help.micro.blog"
        },
        {
            "title": "Microgenetics",
            "hex": "FF0000",
            "source": "https://microgenetics.co.uk"
        },
        {
            "title": "MicroPython",
            "hex": "2B2728",
            "source": "https://commons.wikimedia.org/wiki/File:MicroPython_new_logo.svg"
        },
        {
            "title": "Microsoft",
            "hex": "5E5E5E",
            "source": "https://developer.microsoft.com",
            "guidelines": "https://www.microsoft.com/en-us/legal/intellectualproperty/trademarks"
        },
        {
            "title": "Microsoft Academic",
            "hex": "2D9FD9",
            "source": "https://academic.microsoft.com",
            "guidelines": "https://www.microsoft.com/en-us/legal/intellectualproperty/trademarks"
        },
        {
            "title": "Microsoft Access",
            "hex": "A4373A",
            "source": "https://developer.microsoft.com/en-us/fluentui#/styles/web/colors/products",
            "guidelines": "https://www.microsoft.com/en-us/legal/intellectualproperty/trademarks",
            "license": {
                "type": "custom",
                "url": "https://aka.ms/fluentui-assets-license"
            }
        },
        {
            "title": "Microsoft Azure",
            "hex": "0078D4",
            "source": "https://github.com/microsoft/vscode-azureresourcegroups/blob/0a06362e82170fd7f8dc2496286825b1a69cc42b/resources/azure.svg",
            "guidelines": "https://www.microsoft.com/en-us/legal/intellectualproperty/trademarks"
        },
        {
            "title": "Microsoft Bing",
            "hex": "258FFA",
            "source": "https://www.bing.com/covid/",
            "guidelines": "https://www.microsoft.com/en-us/legal/intellectualproperty/trademarks"
        },
        {
            "title": "Microsoft Edge",
            "hex": "0078D7",
            "source": "https://support.microsoft.com/en-us/help/17171/microsoft-edge-get-to-know",
            "guidelines": "https://www.microsoft.com/en-us/legal/intellectualproperty/trademarks"
        },
        {
            "title": "Microsoft Excel",
            "hex": "217346",
            "source": "https://developer.microsoft.com/en-us/fluentui#/styles/web/colors/products",
            "guidelines": "https://www.microsoft.com/en-us/legal/intellectualproperty/trademarks",
            "license": {
                "type": "custom",
                "url": "https://aka.ms/fluentui-assets-license"
            }
        },
        {
            "title": "Microsoft Exchange",
            "hex": "0078D4",
            "source": "https://developer.microsoft.com/en-us/fluentui#/styles/web/colors/products",
            "guidelines": "https://www.microsoft.com/en-us/legal/intellectualproperty/trademarks",
            "license": {
                "type": "custom",
                "url": "https://aka.ms/fluentui-assets-license"
            }
        },
        {
            "title": "Microsoft Office",
            "hex": "D83B01",
            "source": "https://developer.microsoft.com/en-us/microsoft-365",
            "guidelines": "https://www.microsoft.com/en-us/legal/intellectualproperty/trademarks"
        },
        {
            "title": "Microsoft OneDrive",
            "hex": "0078D4",
            "source": "https://developer.microsoft.com/en-us/fluentui#/styles/web/colors/products",
            "guidelines": "https://www.microsoft.com/en-us/legal/intellectualproperty/trademarks",
            "license": {
                "type": "custom",
                "url": "https://aka.ms/fluentui-assets-license"
            }
        },
        {
            "title": "Microsoft OneNote",
            "hex": "7719AA",
            "source": "https://developer.microsoft.com/en-us/fluentui#/styles/web/colors/products",
            "guidelines": "https://www.microsoft.com/en-us/legal/intellectualproperty/trademarks",
            "license": {
                "type": "custom",
                "url": "https://aka.ms/fluentui-assets-license"
            }
        },
        {
            "title": "Microsoft Outlook",
            "hex": "0078D4",
            "source": "https://developer.microsoft.com/en-us/outlook/docs",
            "guidelines": "https://www.microsoft.com/en-us/legal/intellectualproperty/trademarks"
        },
        {
            "title": "Microsoft PowerPoint",
            "hex": "B7472A",
            "source": "https://developer.microsoft.com/en-us/fluentui#/styles/web/colors/products",
            "guidelines": "https://www.microsoft.com/en-us/legal/intellectualproperty/trademarks",
            "license": {
                "type": "custom",
                "url": "https://aka.ms/fluentui-assets-license"
            }
        },
        {
            "title": "Microsoft SharePoint",
            "hex": "0078D4",
            "source": "https://developer.microsoft.com/en-us/fluentui#/styles/web/colors/products",
            "guidelines": "https://www.microsoft.com/en-us/legal/intellectualproperty/trademarks",
            "license": {
                "type": "custom",
                "url": "https://aka.ms/fluentui-assets-license"
            }
        },
        {
            "title": "Microsoft SQL Server",
            "hex": "CC2927",
            "source": "https://de.wikipedia.org/wiki/Datei:Microsoft_SQL_Server_Logo.svg"
        },
        {
            "title": "Microsoft Teams",
            "hex": "6264A7",
            "source": "https://developer.microsoft.com/en-us/fluentui#/styles/web/colors/products",
            "guidelines": "https://www.microsoft.com/en-us/legal/intellectualproperty/trademarks",
            "license": {
                "type": "custom",
                "url": "https://aka.ms/fluentui-assets-license"
            }
        },
        {
            "title": "Microsoft Translator",
            "hex": "057B00",
            "source": "https://translator.microsoft.com",
            "guidelines": "https://www.microsoft.com/en-us/legal/intellectualproperty/trademarks"
        },
        {
            "title": "Microsoft Visio",
            "hex": "3955A3",
            "source": "https://developer.microsoft.com/en-us/fluentui#/styles/web/colors/products",
            "guidelines": "https://www.microsoft.com/en-us/legal/intellectualproperty/trademarks",
            "license": {
                "type": "custom",
                "url": "https://aka.ms/fluentui-assets-license"
            }
        },
        {
            "title": "Microsoft Word",
            "hex": "2B579A",
            "source": "https://developer.microsoft.com/en-us/fluentui#/styles/web/colors/products",
            "guidelines": "https://www.microsoft.com/en-us/legal/intellectualproperty/trademarks",
            "license": {
                "type": "custom",
                "url": "https://aka.ms/fluentui-assets-license"
            }
        },
        {
            "title": "Microstation",
            "hex": "62BB47",
            "source": "https://www.bentley.com/software/microstation"
        },
        {
            "title": "MicroStrategy",
            "hex": "D9232E",
            "source": "https://www.microstrategy.com/en/company/press-kit",
            "guidelines": "https://www.microstrategy.com/en/company/press-kit"
        },
        {
            "title": "MIDI",
            "hex": "000000",
            "source": "https://en.wikipedia.org/wiki/MIDI"
        },
        {
            "title": "Mikrotik",
            "hex": "293239",
            "source": "https://mikrotik.com/aboutus"
        },
        {
            "title": "Milvus",
            "hex": "00A1EA",
            "source": "https://github.com/milvus-io/artwork/blob/e30bffa2b0632b0d4cefcdd4e1a2c09fee5b0d28/icon/black/milvus-icon-black.svg"
        },
        {
            "title": "Minds",
            "hex": "FED12F",
            "source": "https://www.minds.com/branding",
            "license": {
                "type": "CC-BY-SA-4.0"
            }
        },
        {
            "title": "Minecraft",
            "hex": "62B47A",
            "source": "https://education.minecraft.net/press/"
        },
        {
            "title": "Minetest",
            "hex": "53AC56",
            "source": "https://www.minetest.net"
        },
        {
            "title": "Mini",
            "hex": "000000",
            "source": "https://mini.co.uk"
        },
        {
            "title": "MinIO",
            "hex": "C72E49",
            "source": "https://min.io",
            "guidelines": "https://min.io/logo"
        },
        {
            "title": "Minutemailer",
            "hex": "30B980",
            "source": "https://minutemailer.com"
        },
        {
            "title": "Miraheze",
            "hex": "FFFC00",
            "source": "https://miraheze.org"
        },
        {
            "title": "Miro",
            "hex": "050038",
            "source": "https://miro.com"
        },
        {
            "title": "Misskey",
            "hex": "A1CA03",
            "source": "https://misskey-hub.net/appendix/assets.html",
            "license": {
                "type": "CC-BY-NC-SA-4.0"
            }
        },
        {
            "title": "Mitsubishi",
            "hex": "E60012",
            "source": "https://www.mitsubishi.com"
        },
        {
            "title": "Mix",
            "hex": "FF8126",
            "source": "https://mix.com"
        },
        {
            "title": "Mixcloud",
            "hex": "5000FF",
            "source": "https://www.mixcloud.com/about",
            "guidelines": "https://www.mixcloud.com/about"
        },
        {
            "title": "MLB",
            "hex": "041E42",
            "source": "https://www.mlb.com",
            "aliases": {
                "aka": [
                    "Major League Baseball"
                ]
            }
        },
        {
            "title": "MLflow",
            "hex": "0194E2",
            "source": "https://github.com/mlflow/mlflow/blob/855881f93703b15ffe643003fb4d7c84f0ec2502/assets/icon.svg"
        },
        {
            "title": "MobX",
            "hex": "FF9955",
            "source": "https://github.com/mobxjs/mobx/blob/248e25e37af31c2e71ff452bc662a85816fa40d8/docs/assets/mobservable.svg"
        },
        {
            "title": "MobX-State-Tree",
            "hex": "FF7102",
            "source": "https://github.com/mobxjs/mobx-state-tree/blob/666dabd60a7fb87faf83d177c14f516481b5f141/website/static/img/mobx-state-tree-logo.svg"
        },
        {
            "title": "Mocha",
            "hex": "8D6748",
            "source": "https://mochajs.org"
        },
        {
            "title": "Modin",
            "hex": "001729",
            "source": "https://modin.org"
        },
        {
            "title": "Modrinth",
            "hex": "00AF5C",
            "source": "https://github.com/modrinth/art/blob/d5ab4f965b0b4cea7201967483885ecd8d04a562/Branding/Favicon/favicon.svg"
        },
        {
            "title": "MODX",
            "hex": "102C53",
            "source": "https://docs.modx.com"
        },
        {
            "title": "Mojang Studios",
            "hex": "EF323D",
            "source": "https://www.minecraft.net"
        },
        {
            "title": "Moleculer",
            "hex": "3CAFCE",
            "source": "https://moleculer.services"
        },
        {
            "title": "Momenteo",
            "hex": "5A6AB1",
            "source": "https://www.momenteo.com/media"
        },
        {
            "title": "Monero",
            "hex": "FF6600",
            "source": "https://www.getmonero.org/press-kit/"
        },
        {
            "title": "MoneyGram",
            "hex": "FF6600",
            "source": "https://moneygram.com"
        },
        {
            "title": "MongoDB",
            "hex": "47A248",
            "source": "https://www.mongodb.com/pressroom"
        },
        {
            "title": "Mongoose",
            "hex": "880000",
            "source": "https://github.com/Automattic/mongoose/blob/7971a4dbd55888f0b005e65b06024109af8352f7/docs/images/mongoose.svg"
        },
        {
            "title": "Mongoose",
            "hex": "F04D35",
            "slug": "mongoosedotws",
            "source": "https://mongoose.ws"
        },
        {
            "title": "Monica",
            "hex": "2C2B29",
            "source": "https://github.com/monicahq/monica/blob/d7886cc6fd11388a95b7504e1a5363ecc7ad9a59/public/img/monica.svg"
        },
        {
            "title": "monkey tie",
            "hex": "1A52C2",
            "source": "https://www.monkey-tie.com"
        },
        {
            "title": "Monkeytype",
            "hex": "E2B714",
            "source": "https://github.com/monkeytypegame/monkeytype/blob/20a08d27ead851bbfd5ac557b4ea444ea8bddd79/frontend/static/html/top.html",
            "license": {
                "type": "GPL-3.0-only",
                "url": "https://github.com/monkeytypegame/monkeytype/blob/20a08d27ead851bbfd5ac557b4ea444ea8bddd79/LICENSE"
            }
        },
        {
            "title": "MonoGame",
            "hex": "E73C00",
            "source": "https://www.monogame.net"
        },
        {
            "title": "Monoprix",
            "hex": "FB1911",
            "source": "https://www.monoprix.fr"
        },
        {
            "title": "Monster",
            "hex": "6D4C9F",
            "source": "https://www.monster.com/press/"
        },
        {
            "title": "Monzo",
            "hex": "14233C",
            "source": "https://monzo.com/press/"
        },
        {
            "title": "Moo",
            "hex": "00945E",
            "source": "https://www.moo.com/uk/about/press"
        },
        {
            "title": "Moonrepo",
            "hex": "6F53F3",
            "source": "https://moonrepo.dev"
        },
        {
            "title": "Morrisons",
            "hex": "007531",
            "source": "https://groceries.morrisons.com"
        },
        {
            "title": "Moscow Metro",
            "hex": "D9232E",
            "source": "https://mosmetro.ru"
        },
        {
            "title": "Motorola",
            "hex": "E1140A",
            "source": "https://motorola-global-portal-de.custhelp.com"
        },
        {
            "title": "Mozilla",
            "hex": "000000",
            "source": "https://mozilla.design/mozilla/",
            "guidelines": "https://mozilla.design/mozilla/"
        },
        {
            "title": "MQTT",
            "hex": "660066",
            "source": "https://mqtt.org"
        },
        {
            "title": "MSI",
            "aliases": {
                "aka": [
                    "Micro-Star International"
                ]
            },
            "hex": "FF0000",
            "source": "https://www.msi.com/page/brochure"
        },
        {
            "title": "MSI Business",
            "hex": "9A8555",
            "source": "https://www.msi.com/Business-Productivity"
        },
        {
            "title": "MTA",
            "hex": "0039A6",
            "source": "https://mta.info"
        },
        {
            "title": "MTR",
            "hex": "AC2E45",
            "source": "https://commons.wikimedia.org/wiki/File:MTR_(logo_with_text).svg"
        },
        {
            "title": "MUBI",
            "hex": "000000",
            "source": "https://mubi.com"
        },
        {
            "title": "MUI",
            "aliases": {
                "aka": [
                    "Material-UI"
                ]
            },
            "hex": "007FFF",
            "source": "https://github.com/mui-org/material-ui/blob/353cecb5391571163eb6bd8cbf36d2dd299aaf56/docs/src/icons/SvgMuiLogo.tsx"
        },
        {
            "title": "Mulesoft",
            "hex": "00A0DF",
            "source": "https://www.mulesoft.com/brand",
            "guidelines": "https://www.mulesoft.com/brand"
        },
        {
            "title": "Müller",
            "hex": "F46519",
            "source": "https://www.mueller.de"
        },
        {
            "title": "Multisim",
            "hex": "57B685",
            "source": "https://www.multisim.com",
            "guidelines": "https://www.ni.com/en-us/about-ni/legal.html"
        },
        {
            "title": "Mumble",
            "hex": "FFFFFF",
            "source": "https://github.com/mumble-voip/mumble/blob/d40a19eb88cda61084da245a1b6cb8f32ef1b6e4/icons/mumble_small.svg",
            "guidelines": "https://github.com/mumble-voip/mumble/blob/d40a19eb88cda61084da245a1b6cb8f32ef1b6e4/LICENSE"
        },
        {
            "title": "MuseScore",
            "hex": "1A70B8",
            "source": "https://musescore.org/en/about/logos-and-graphics"
        },
        {
            "title": "MusicBrainz",
            "hex": "BA478F",
            "source": "https://metabrainz.org/projects"
        },
        {
            "title": "MX Linux",
            "hex": "000000",
            "source": "https://mxlinux.org/art/",
            "license": {
                "type": "GPL-3.0-only"
            }
        },
        {
            "title": "MyAnimeList",
            "hex": "2E51A2",
            "source": "https://myanimelist.net/forum/?topicid=1575618"
        },
        {
            "title": "MYOB",
            "hex": "6100A5",
            "source": "https://myob-identikit.frontify.com/d/JK2D4WFOdAwV/for-developers"
        },
        {
            "title": "Myspace",
            "hex": "030303",
            "source": "https://myspace.com"
        },
        {
            "title": "MySQL",
            "hex": "4479A1",
            "source": "https://www.mysql.com/about/legal/logos.html",
            "guidelines": "https://www.mysql.com/about/legal/logos.html"
        },
        {
            "title": "N26",
            "hex": "48AC98",
            "source": "https://n26.com"
        },
        {
            "title": "Namebase",
            "hex": "0068FF",
            "source": "https://www.namebase.io"
        },
        {
            "title": "Namecheap",
            "hex": "DE3723",
            "source": "https://www.namecheap.com"
        },
        {
            "title": "Nano",
            "hex": "4A90E2",
            "source": "https://nano.org/resources",
            "guidelines": "https://nano.org/resources"
        },
        {
            "title": "NASA",
            "hex": "E03C31",
            "source": "https://commons.wikimedia.org/wiki/File:NASA_Worm_logo.svg",
            "guidelines": "https://www.nasa.gov/multimedia/guidelines/index.html"
        },
        {
            "title": "National Grid",
            "hex": "00148C",
            "source": "https://www.nationalgrid.com"
        },
        {
            "title": "NativeScript",
            "hex": "65ADF1",
            "source": "https://docs.nativescript.org"
        },
        {
            "title": "NATS.io",
            "hex": "27AAE1",
            "source": "https://github.com/cncf/artwork/blob/88bc5e7a0cc7f3770ba6edddc92e1ab8a6006171/projects/nats/icon/black/nats-icon-black.svg"
        },
        {
            "title": "Naver",
            "hex": "03C75A",
            "source": "https://developers.naver.com/docs/login/bi/bi.md",
            "guidelines": "https://developers.naver.com/docs/login/bi/bi.md",
            "aliases": {
                "loc": {
                    "ko-KR": "네이버",
                    "ja-JP": "ネイバー"
                }
            }
        },
        {
            "title": "NBA",
            "hex": "253B73",
            "source": "https://nba.com"
        },
        {
            "title": "NBB",
            "hex": "FF7100",
            "source": "https://presse.notebooksbilliger.de/presskits/style-guide"
        },
        {
            "title": "NBC",
            "hex": "222222",
            "source": "https://www.nbcnews.com"
        },
        {
            "title": "NDR",
            "hex": "0C1754",
            "source": "https://www.ndr.de"
        },
        {
            "title": "NEAR",
            "hex": "000000",
            "source": "https://near.org/brand"
        },
        {
            "title": "NEC",
            "hex": "1414A0",
            "source": "https://commons.wikimedia.org/wiki/File:NEC_logo.svg"
        },
        {
            "title": "Neo4j",
            "hex": "4581C3",
            "source": "https://neo4j.com/brand/#logo",
            "guidelines": "https://neo4j.com/brand/#logo"
        },
        {
            "title": "Neovim",
            "hex": "57A143",
            "source": "https://neovim.io",
            "license": {
                "type": "CC-BY-SA-3.0"
            }
        },
        {
            "title": "NestJS",
            "hex": "E0234E",
            "source": "https://nestjs.com"
        },
        {
            "title": "NetApp",
            "hex": "0067C5",
            "source": "https://www.netapp.com",
            "guidelines": "https://www.netapp.com/company/legal/trademark-guidelines/"
        },
        {
            "title": "NetBSD",
            "hex": "FF6600",
            "source": "https://www.netbsd.org",
            "guidelines": "https://www.netbsd.org/about/disclaimer.html"
        },
        {
            "title": "Netflix",
            "hex": "E50914",
            "source": "https://brand.netflix.com/en/assets/brand-symbol",
            "guidelines": "https://brand.netflix.com/en/assets/brand-symbol"
        },
        {
            "title": "Netlify",
            "hex": "00C7B7",
            "source": "https://www.netlify.com/press/",
            "guidelines": "https://www.netlify.com/press/",
            "aliases": {
                "dup": [
                    {
                        "title": "Netlify CMS",
                        "hex": "C9FA4B",
                        "source": "https://www.netlifycms.org"
                    }
                ]
            }
        },
        {
            "title": "Nette",
            "hex": "3484D2",
            "source": "https://nette.org/en/logo",
            "guidelines": "https://nette.org/en/logo"
        },
        {
            "title": "Netto",
            "hex": "FFE500",
            "source": "https://www.netto-online.de/INTERSHOP/static/WFS/Plus-NettoDE-Site/-/-/de_DE/css/images/netto-logo.svg"
        },
        {
            "title": "Neutralinojs",
            "hex": "F89901",
            "source": "https://github.com/neutralinojs/design-guide/blob/52a7232598ff22cddd810a3079e09a2cc2892609/logo/neutralinojs_logo_vector.svg"
        },
        {
            "title": "New Balance",
            "hex": "CF0A2C",
            "source": "https://www.newbalance.com"
        },
        {
            "title": "New Japan Pro-Wrestling",
            "hex": "FF160B",
            "source": "https://en.wikipedia.org/wiki/File:NJPW_World_Logo.svg",
            "aliases": {
                "aka": [
                    "NJPW"
                ],
                "dup": [
                    {
                        "title": "NJPW World",
                        "hex": "B79C65",
                        "source": "https://njpwworld.com"
                    }
                ],
                "loc": {
                    "ja-JP": "新日本プロレスリング"
                }
            }
        },
        {
            "title": "New Relic",
            "hex": "1CE783",
            "source": "https://newrelic.com/about/media-assets",
            "guidelines": "https://newrelic.com/about/media-assets#guidelines"
        },
        {
            "title": "New York Times",
            "hex": "000000",
            "source": "https://www.nytimes.com"
        },
        {
            "title": "Newegg",
            "hex": "E05E00",
            "source": "https://www.newegg.com"
        },
        {
            "title": "Next.js",
            "hex": "000000",
            "source": "https://nextjs.org"
        },
        {
            "title": "NextBillion.ai",
            "hex": "8D5A9E",
            "source": "https://nextbillion.ai"
        },
        {
            "title": "Nextcloud",
            "hex": "0082C9",
            "source": "https://nextcloud.com/press/",
            "guidelines": "https://nextcloud.com/trademarks/"
        },
        {
            "title": "Nextdoor",
            "hex": "8ED500",
            "source": "https://about.nextdoor.com/us-media/"
        },
        {
            "title": "Nextra",
            "hex": "000000",
            "source": "https://nextra.site",
            "guidelines": "https://nextra.site/about#design-assets"
        },
        {
            "title": "NFC",
            "hex": "002E5F",
            "source": "https://nfc-forum.org/our-work/nfc-branding/n-mark/guidelines-and-brand-assets/",
            "guidelines": "https://nfc-forum.org/our-work/nfc-branding/n-mark/guidelines-and-brand-assets/"
        },
        {
            "title": "NGINX",
            "hex": "009639",
            "source": "https://www.nginx.com/press/",
            "guidelines": "https://www.nginx.com/press/"
        },
        {
            "title": "Nginx Proxy Manager",
            "hex": "F15833",
            "source": "https://github.com/NginxProxyManager/nginx-proxy-manager/blob/2a06384a4aa597777931d38cef49cf89540392e6/docs/.vuepress/public/logo.svg"
        },
        {
            "title": "ngrok",
            "hex": "1F1E37",
            "source": "https://ngrok.com"
        },
        {
            "title": "NgRx",
            "hex": "BA2BD2",
            "source": "https://ngrx.io",
            "license": {
                "type": "CC-BY-4.0"
            }
        },
        {
            "title": "niconico",
            "hex": "231815",
            "source": "https://www.nicovideo.jp"
        },
        {
            "title": "Nike",
            "hex": "111111",
            "source": "https://www.nike.com"
        },
        {
            "title": "Nikon",
            "hex": "FFE100",
            "source": "https://www.nikon.com",
            "guidelines": "https://www.nikon.com/usage/group-info"
        },
        {
            "title": "Nim",
            "hex": "FFE953",
            "source": "https://nim-lang.org"
        },
        {
            "title": "Nintendo",
            "hex": "8F8F8F",
            "source": "https://en.wikipedia.org/wiki/Nintendo#/media/File:Nintendo.svg"
        },
        {
            "title": "Nintendo 3DS",
            "hex": "D12228",
            "source": "https://www.nintendo.de"
        },
        {
            "title": "Nintendo GameCube",
            "hex": "6A5FBB",
            "source": "https://www.nintendo.com/consumer/systems/nintendogamecube/index.jsp"
        },
        {
            "title": "Nintendo Network",
            "hex": "FF7D00",
            "source": "https://id.nintendo.net/login"
        },
        {
            "title": "Nintendo Switch",
            "hex": "E60012",
            "source": "https://www.nintendo.com/switch/"
        },
        {
            "title": "Nissan",
            "hex": "C3002F",
            "source": "https://www.nissan.ie"
        },
        {
            "title": "NixOS",
            "hex": "5277C3",
            "source": "https://github.com/NixOS/nixos-homepage/tree/58cfdb770aba28b73446a1b3ee65a5cec4f0d44f/logo"
        },
        {
            "title": "Node-RED",
            "hex": "8F0000",
            "source": "https://nodered.org/about/resources/"
        },
        {
            "title": "Node.js",
            "hex": "339933",
            "source": "https://nodejs.org/en/about/resources/",
            "guidelines": "https://nodejs.org/en/about/resources/"
        },
        {
            "title": "Nodemon",
            "hex": "76D04B",
            "source": "https://nodemon.io"
        },
        {
            "title": "Nokia",
            "hex": "005AFF",
            "source": "https://www.nokia.com"
        },
        {
            "title": "Norco",
            "hex": "00FF00",
            "source": "https://www.norco.com"
        },
        {
            "title": "NordVPN",
            "hex": "4687FF",
            "source": "https://nordvpn.com/press-area/",
            "guidelines": "https://nordvpn.com/press-area/"
        },
        {
            "title": "Normalize.css",
            "hex": "E3695F",
            "source": "https://github.com/necolas/normalize.css/blob/3a60304f90870c6087d226f53e02a7523c907a35/logo.svg"
        },
        {
            "title": "Norwegian",
            "hex": "D81939",
            "source": "https://www.norwegian.com/ie/travel-info/on-board/in-flight-entertainment/magazine/"
        },
        {
            "title": "Notepad++",
            "hex": "90E59A",
            "source": "https://github.com/notepad-plus-plus/notepad-plus-plus/blob/1f2c63cce173e3e1dc5922637c81a851693e2856/PowerEditor/misc/chameleon/chameleon-pencil.eps"
        },
        {
            "title": "Notion",
            "hex": "000000",
            "source": "https://www.notion.so"
        },
        {
            "title": "Notist",
            "hex": "333333",
            "source": "https://noti.st"
        },
        {
            "title": "Noun Project",
            "hex": "000000",
            "source": "https://www.lingoapp.com/6/s/oJkq3W/?v=3"
        },
        {
            "title": "Novu",
            "hex": "000000",
            "source": "https://handbook.novu.co/logos-assets"
        },
        {
            "title": "NOW",
            "hex": "001211",
            "source": "https://www.nowtv.com"
        },
        {
            "title": "npm",
            "hex": "CB3837",
            "source": "https://www.npmjs.com",
            "guidelines": "https://docs.npmjs.com/policies/logos-and-usage"
        },
        {
            "title": "Nrwl",
            "hex": "96D7E8",
            "source": "https://nrwl.io/assets/nrwl-logo-white.svg"
        },
        {
            "title": "Nubank",
            "hex": "820AD1",
            "source": "https://nubank.com.br/en/press/"
        },
        {
            "title": "Nucleo",
            "hex": "252B2D",
            "source": "https://nucleoapp.com"
        },
        {
            "title": "NuGet",
            "hex": "004880",
            "source": "https://github.com/NuGet/Media/blob/89f7c87245e52e8ce91d94c0a47f44c6576e3a0d/Images/MainLogo/Vector/nuget.svg"
        },
        {
            "title": "Nuke",
            "hex": "000000",
            "source": "https://www.foundry.com/products/nuke"
        },
        {
            "title": "Numba",
            "hex": "00A3E0",
            "source": "https://github.com/numba/numba/blob/0db8a2bcd0f53c0d0ad8a798432fb3f37f14af27/docs/_static/numba-blue-icon-rgb.svg"
        },
        {
            "title": "NumPy",
            "hex": "013243",
            "source": "https://numpy.org/press-kit/",
            "guidelines": "https://github.com/numpy/numpy/blob/main/branding/logo/logoguidelines.md"
        },
        {
            "title": "Nunjucks",
            "hex": "1C4913",
            "source": "https://github.com/mozilla/nunjucks/blob/fd500902d7c88672470c87170796de52fc0f791a/docs/img/favicon.png"
        },
        {
            "title": "Nutanix",
            "hex": "024DA1",
            "source": "https://www.nutanix.com/content/dam/nutanix/en/cmn/documents/nutanix-brandbook.pdf"
        },
        {
            "title": "Nuxt.js",
            "hex": "00DC82",
            "source": "https://nuxt.com/design-kit",
            "guidelines": "https://nuxt.com/design-kit"
        },
        {
            "title": "NVIDIA",
            "hex": "76B900",
            "source": "https://www.nvidia.com/etc/designs/nvidiaGDC/clientlibs_base/images/NVIDIA-Logo.svg"
        },
        {
            "title": "Nx",
            "hex": "143055",
            "source": "https://nx.dev"
        },
        {
            "title": "NXP",
            "hex": "000000",
            "source": "https://www.nxp.com/company/about-nxp/newsroom:NEWSROOM",
            "guidelines": "https://www.nxp.com/company/about-nxp/newsroom:NEWSROOM"
        },
        {
            "title": "NZXT",
            "hex": "000000",
            "source": "https://nzxt.com",
            "guidelines": "https://nzxt.com/about/brand-guidelines"
        },
        {
            "title": "O'Reilly",
            "hex": "D3002D",
            "source": "https://www.oreilly.com/about/logos/",
            "guidelines": "https://www.oreilly.com/about/logos/"
        },
        {
            "title": "OBS Studio",
            "hex": "302E31",
            "source": "https://upload.wikimedia.org/wikipedia/commons/7/78/OBS.svg"
        },
        {
            "title": "Observable",
            "hex": "353E58",
            "source": "https://observablehq.com"
        },
        {
            "title": "Obsidian",
            "hex": "7C3AED",
            "source": "https://obsidian.md"
        },
        {
            "title": "OCaml",
            "hex": "EC6813",
            "source": "https://ocaml.org/img/OCaml_Sticker.svg",
            "guidelines": "https://ocaml.org/docs/logos.html",
            "license": {
                "type": "Unlicense"
            }
        },
        {
            "title": "Octane Render",
            "hex": "000000",
            "source": "https://render.otoy.com/forum/viewtopic.php?f=9&t=359",
            "aliases": {
                "aka": [
                    "otoy"
                ]
            }
        },
        {
            "title": "Octave",
            "hex": "0790C0",
            "source": "https://www.gnu.org/software/octave/"
        },
        {
            "title": "October CMS",
            "hex": "DB6A26",
            "source": "https://octobercms.com"
        },
        {
            "title": "OctoPrint",
            "hex": "13C100",
            "source": "https://github.com/OctoPrint/OctoPrint/blob/53b9b6185781c07e8c4744a6e28462e96448f249/src/octoprint/static/img/mask.svg"
        },
        {
            "title": "Octopus Deploy",
            "hex": "2F93E0",
            "source": "https://octopus.com/company/brand",
            "guidelines": "https://octopus.com/company/brand"
        },
        {
            "title": "Oculus",
            "hex": "1C1E20",
            "source": "https://en.facebookbrand.com/oculus/assets/oculus?audience=oculus-landing",
            "guidelines": "https://en.facebookbrand.com/oculus/"
        },
        {
            "title": "Odnoklassniki",
            "hex": "EE8208",
            "source": "https://insideok.ru/brandbook"
        },
        {
            "title": "Odysee",
            "hex": "EF1970",
            "source": "https://odysee.com/@OdyseeHelp:b/odyseepresskit:b"
        },
        {
            "title": "Oh Dear",
            "hex": "FFFFFF",
            "source": "https://ohdear.app/logos"
        },
        {
            "title": "okcupid",
            "hex": "0500BE",
            "source": "https://okcupid.com/press"
        },
        {
            "title": "Okta",
            "hex": "007DC1",
            "source": "https://www.okta.com/press-room/media-assets/",
            "guidelines": "https://www.okta.com/terms-of-use-for-okta-content/"
        },
        {
            "title": "OnePlus",
            "hex": "F5010C",
            "source": "https://www.oneplus.com/ca_en/brand/asset"
        },
        {
            "title": "OnlyFans",
            "hex": "00AFF0",
            "source": "https://onlyfans.com/brand",
            "guidelines": "https://onlyfans.com/brand"
        },
        {
            "title": "ONLYOFFICE",
            "hex": "444444",
            "source": "https://www.onlyoffice.com/en/press-downloads.aspx"
        },
        {
            "title": "ONNX",
            "hex": "005CED",
            "source": "https://github.com/onnx/onnx.github.io/blob/382e7036b616ce1555499ac41730245a2478513c/images/ONNX-ICON.svg"
        },
        {
            "title": "OnStar",
            "hex": "003D7D",
            "source": "https://www.onstar.com"
        },
        {
            "title": "Opel",
            "hex": "F7FF14",
            "source": "https://www.stellantis.com/en/brands/opel"
        },
        {
            "title": "Open Access",
            "hex": "F68212",
            "source": "https://commons.wikimedia.org/wiki/File:Open_Access_logo_PLoS_white.svg"
        },
        {
            "title": "Open Badges",
            "hex": "073B5A",
            "source": "https://backpack.openbadges.org"
        },
        {
            "title": "Open Bug Bounty",
            "hex": "F67909",
            "source": "https://www.openbugbounty.org"
        },
        {
            "title": "Open Collective",
            "hex": "7FADF2",
            "source": "https://docs.opencollective.com/help/about#media-logo"
        },
        {
            "title": "Open Containers Initiative",
            "hex": "262261",
            "source": "https://github.com/opencontainers/artwork/tree/d8ccfe94471a0236b1d4a3f0f90862c4fe5486ce/oci/icon"
        },
        {
            "title": "Open Source Hardware",
            "hex": "0099B0",
            "source": "https://www.oshwa.org/open-source-hardware-logo",
            "guidelines": "https://www.oshwa.org/open-source-hardware-logo",
            "license": {
                "type": "CC-BY-SA-4.0"
            },
            "aliases": {
                "aka": [
                    "OSHWA"
                ]
            }
        },
        {
            "title": "Open Source Initiative",
            "hex": "3DA639",
            "source": "https://opensource.org/logo-usage-guidelines",
            "guidelines": "https://opensource.org/logo-usage-guidelines"
        },
        {
            "title": "OpenAI",
            "hex": "412991",
            "source": "https://openai.com"
        },
        {
            "title": "OpenAI Gym",
            "hex": "0081A5",
            "source": "https://gym.openai.com"
        },
        {
            "title": "OpenAPI Initiative",
            "hex": "6BA539",
            "source": "https://www.openapis.org/faq/style-guide",
            "guidelines": "https://www.openapis.org/faq/style-guide"
        },
        {
            "title": "OpenBSD",
            "hex": "F2CA30",
            "source": "https://en.wikipedia.org/wiki/OpenBSD"
        },
        {
            "title": "OpenCV",
            "hex": "5C3EE8",
            "source": "https://opencv.org/resources/media-kit/",
            "guidelines": "https://opencv.org/resources/media-kit/"
        },
        {
            "title": "OpenFaaS",
            "hex": "3B5EE9",
            "source": "https://docs.openfaas.com"
        },
        {
            "title": "OpenGL",
            "hex": "5586A4",
            "source": "https://www.khronos.org/legal/trademarks/"
        },
        {
            "title": "OpenID",
            "hex": "F78C40",
            "source": "https://openid.net/add-openid/logos/"
        },
        {
            "title": "OpenJDK",
            "hex": "FFFFFF",
            "source": "https://hg.openjdk.java.net/duke/duke/file/ca00f100dafc/vector/Agent.svg#l1"
        },
        {
            "title": "Openlayers",
            "hex": "1F6B75",
            "source": "https://github.com/openlayers/openlayers.github.io/blob/5b93e18b8d302eb49a812fb96abb529895ceb7a2/assets/logo.svg"
        },
        {
            "title": "OpenMined",
            "hex": "ED986C",
            "source": "https://www.openmined.org",
            "guidelines": "https://www.openmined.org"
        },
        {
            "title": "OpenNebula",
            "hex": "0097C2",
            "source": "https://opennebula.io/docs/"
        },
        {
            "title": "OpenProject",
            "hex": "0770B8",
            "source": "https://www.openproject.org/press/"
        },
        {
            "title": "OpenSCAD",
            "hex": "F9D72C",
            "source": "https://commons.wikimedia.org/wiki/File:Openscad.svg"
        },
        {
            "title": "OpenSea",
            "hex": "2081E2",
            "source": "https://docs.opensea.io"
        },
        {
            "title": "OpenSearch",
            "hex": "005EB8",
            "source": "https://opensearch.org/brand.html",
            "guidelines": "https://opensearch.org/brand.html"
        },
        {
            "title": "OpenSSL",
            "hex": "721412",
            "source": "https://www.openssl.org"
        },
        {
            "title": "OpenStack",
            "hex": "ED1944",
            "source": "https://www.openstack.org/brand/openstack-logo/",
            "guidelines": "https://www.openstack.org/brand/openstack-logo/"
        },
        {
            "title": "OpenStreetMap",
            "hex": "7EBC6F",
            "source": "https://www.openstreetmap.org",
            "guidelines": "https://wiki.osmfoundation.org/wiki/Trademark_Policy"
        },
        {
            "title": "openSUSE",
            "hex": "73BA25",
            "source": "https://github.com/openSUSE/artwork/blob/33e94aa76837c09f03d1712705949b71a246a53b/logos/buttons/button-colour.svg",
            "guidelines": "https://en.opensuse.org/Portal:Artwork"
        },
        {
            "title": "OpenTelemetry",
            "hex": "000000",
            "source": "https://cncf-branding.netlify.app/projects/opentelemetry/",
            "guidelines": "https://cncf-branding.netlify.app/projects/opentelemetry/",
            "license": {
                "type": "CC-BY-4.0",
                "url": "https://www.linuxfoundation.org/trademark-usage/"
            },
            "aliases": {
                "aka": [
                    "OTel"
                ]
            }
        },
        {
            "title": "Openverse",
            "hex": "FFE033",
            "source": "https://github.com/WordPress/openverse/blob/5db2545d6b73ec4aa5e908822683ee9d18af301d/brand/icon.svg",
            "guidelines": "https://www.figma.com/file/GIIQ4sDbaToCfFQyKMvzr8/Openverse-Design-Library?node-id=312%3A487"
        },
        {
            "title": "OpenVPN",
            "hex": "EA7E20",
            "source": "https://openvpn.net/wp-content/themes/openvpn/assets/images/logo.svg",
            "guidelines": "https://openvpn.net/terms/"
        },
        {
            "title": "OpenWrt",
            "hex": "00B5E2",
            "source": "https://openwrt.org/docs/guide-graphic-designer/openwrt-logo",
            "guidelines": "https://openwrt.org/docs/guide-graphic-designer/openwrt-logo"
        },
        {
            "title": "OpenZeppelin",
            "hex": "4E5EE4",
            "source": "https://openzeppelin.com"
        },
        {
            "title": "OpenZFS",
            "hex": "2A667F",
            "source": "https://commons.wikimedia.org/wiki/File:OpenZFS_logo.svg"
        },
        {
            "title": "Opera",
            "hex": "FF1B2D",
            "source": "https://brand.opera.com/1472-2/opera-logos/",
            "guidelines": "https://brand.opera.com"
        },
        {
            "title": "Opera GX",
            "hex": "EE2950",
            "source": "https://brand.opera.com/1472-2/opera-logos/",
            "guidelines": "https://brand.opera.com"
        },
        {
            "title": "OPNSense",
            "hex": "D94F00",
            "source": "https://opnsense.org/about/legal-notices/",
            "guidelines": "https://opnsense.org/about/legal-notices/"
        },
        {
            "title": "Opsgenie",
            "hex": "172B4D",
            "source": "https://www.atlassian.com/company/news/press-kit"
        },
        {
            "title": "OpsLevel",
            "hex": "0A53E0",
            "source": "https://www.opslevel.com"
        },
        {
            "title": "Oracle",
            "hex": "F80000",
            "source": "https://www.oracle.com/opn/index.html",
            "guidelines": "https://www.oracle.com/legal/logos.html"
        },
        {
            "title": "ORCID",
            "hex": "A6CE39",
            "source": "https://orcid.figshare.com/articles/figure/ORCID_iD_icon_graphics/5008697",
            "guidelines": "https://info.orcid.org/brand-guidelines/"
        },
        {
            "title": "Org",
            "hex": "77AA99",
            "source": "https://orgmode.org"
        },
        {
            "title": "Origin",
            "hex": "F56C2D",
            "source": "https://www.origin.com/gbr/en-us/store"
        },
        {
            "title": "Osano",
            "hex": "7764FA",
            "source": "https://www.osano.com/company/assets"
        },
        {
            "title": "OSGeo",
            "hex": "5CAE58",
            "source": "https://www.osgeo.org"
        },
        {
            "title": "Oshkosh",
            "hex": "E6830F",
            "source": "https://oshkoshdefense.com/media/photos/",
            "license": {
                "type": "CC-BY-SA-4.0"
            }
        },
        {
            "title": "OSMC",
            "hex": "17394A",
            "source": "https://github.com/osmc/website/tree/e7d0d8002660c979ae5119e28d1c69c893ac9f76/content/themes/osmc/assets/img/logo"
        },
        {
            "title": "osu!",
            "hex": "FF66AA",
            "source": "https://osu.ppy.sh/wiki/vi/Brand_identity_guidelines",
            "guidelines": "https://osu.ppy.sh/wiki/vi/Brand_identity_guidelines"
        },
        {
            "title": "Otto",
            "hex": "D4021D",
            "source": "https://www.ottogroup.com/en/presse/material.php"
        },
        {
            "title": "Overcast",
            "hex": "FC7E0F",
            "source": "https://overcast.fm"
        },
        {
            "title": "Overleaf",
            "hex": "47A141",
            "source": "https://www.overleaf.com/for/press/media-resources"
        },
        {
            "title": "OVH",
            "hex": "123F6D",
            "source": "https://www.ovh.com/ca/en/newsroom/"
        },
        {
            "title": "OWASP",
            "hex": "000000",
            "source": "https://github.com/OWASP/www-event-2020-07-virtual/blob/eefbef6c1afdd1dee2af11e7f44ad005b25ad48c/assets/images/logo.svg"
        },
        {
            "title": "ownCloud",
            "hex": "041E42",
            "source": "https://owncloud.com"
        },
        {
            "title": "Oxygen",
            "hex": "3A209E",
            "source": "https://oxygenbuilder.com",
            "guidelines": "https://oxygenbuilder.com/trademark-policy/"
        },
        {
            "title": "OYO",
            "hex": "EE2E24",
            "source": "https://www.oyorooms.com"
        },
        {
            "title": "p5.js",
            "hex": "ED225D",
            "source": "https://p5js.org"
        },
        {
            "title": "Packagist",
            "hex": "F28D1A",
            "source": "https://github.com/composer/packagist/issues/1147#issuecomment-747951608",
            "license": {
                "type": "MIT"
            }
        },
        {
            "title": "Packer",
            "hex": "02A8EF",
            "source": "https://www.hashicorp.com/brand",
            "guidelines": "https://www.hashicorp.com/brand"
        },
        {
            "title": "PaddlePaddle",
            "hex": "0062B0",
            "source": "https://www.paddlepaddle.org.cn/en"
        },
        {
            "title": "Paddy Power",
            "hex": "004833",
            "source": "https://www.paddypower.com"
        },
        {
            "title": "Pagekit",
            "hex": "212121",
            "source": "https://pagekit.com/logo-guide",
            "guidelines": "https://pagekit.com/logo-guide"
        },
        {
            "title": "PagerDuty",
            "hex": "06AC38",
            "source": "https://www.pagerduty.com/brand/",
            "guidelines": "https://www.pagerduty.com/brand/"
        },
        {
            "title": "PageSpeed Insights",
            "hex": "4285F4",
            "source": "https://developers.google.com/web/fundamentals/performance/speed-tools/"
        },
        {
            "title": "PagSeguro",
            "hex": "FFC801",
            "source": "https://pagseguro.uol.com.br"
        },
        {
            "title": "Palantir",
            "hex": "101113",
            "source": "https://github.com/palantir/conjure/blob/1b0d450dc52c4822b4c9d1da8c61ad7f78855fe5/docs/media/palantir-logo.svg"
        },
        {
            "title": "Palo Alto Networks",
            "hex": "F04E23",
            "source": "https://www.paloaltonetworks.com",
            "guidelines": "https://www.paloaltonetworks.com/company/brand"
        },
        {
            "title": "Palo Alto Software",
            "hex": "83DA77",
            "source": "https://www.paloalto.com"
        },
        {
            "title": "pandas",
            "hex": "150458",
            "source": "https://pandas.pydata.org/about/citing.html",
            "guidelines": "https://pandas.pydata.org/about/citing.html"
        },
        {
            "title": "Pandora",
            "hex": "224099",
            "source": "https://www.pandoraforbrands.com"
        },
        {
            "title": "Pantheon",
            "hex": "FFDC28",
            "source": "https://projects.invisionapp.com/boards/8UOJQWW2J3G5#/1145336",
            "guidelines": "https://projects.invisionapp.com/boards/8UOJQWW2J3G5#/1145336"
        },
        {
            "title": "Paperspace",
            "hex": "000000",
            "source": "https://docs.paperspace.com/img/ps-logo-light.svg"
        },
        {
            "title": "Parity Substrate",
            "hex": "282828",
            "source": "https://substrate.dev"
        },
        {
            "title": "Parse.ly",
            "hex": "5BA745",
            "source": "https://www.parse.ly/press-kit",
            "guidelines": "https://www.parse.ly/press-kit"
        },
        {
            "title": "Passport",
            "hex": "34E27A",
            "source": "https://www.passportjs.org"
        },
        {
            "title": "Pastebin",
            "hex": "02456C",
            "source": "https://pastebin.com"
        },
        {
            "title": "Patreon",
            "hex": "FF424D",
            "source": "https://www.patreon.com/brand/downloads",
            "guidelines": "https://www.patreon.com/brand/downloads"
        },
        {
            "title": "Paychex",
            "hex": "004B8D",
            "source": "https://www.paychex.com"
        },
        {
            "title": "Payload CMS",
            "hex": "000000",
            "source": "https://payloadcms.com"
        },
        {
            "title": "Payoneer",
            "hex": "FF4800",
            "source": "https://www.payoneer.com"
        },
        {
            "title": "PayPal",
            "hex": "00457C",
            "source": "https://www.paypal.com"
        },
        {
            "title": "Paytm",
            "hex": "20336B",
            "source": "https://paytm.com"
        },
        {
            "title": "PCGamingWiki",
            "hex": "556DB3",
            "source": "https://www.pcgamingwiki.com/wiki/Home"
        },
        {
            "title": "Peak Design",
            "hex": "1C1B1C",
            "source": "https://www.peakdesign.com"
        },
        {
            "title": "Pearson",
            "hex": "000000",
            "source": "https://www.pearson.com",
            "aliases": {
                "dup": [
                    {
                        "title": "Pearson VUE",
                        "hex": "008FB4"
                    }
                ]
            }
        },
        {
            "title": "PeerTube",
            "hex": "F1680D",
            "source": "https://joinpeertube.org"
        },
        {
            "title": "Pegasus Airlines",
            "hex": "FDC43E",
            "source": "https://www.flypgs.com/en/about-pegasus/flypgscom-magazine"
        },
        {
            "title": "Pelican",
            "hex": "14A0C4",
            "source": "https://blog.getpelican.com/pages/gratitude.html",
            "license": {
                "type": "CC-BY-4.0"
            }
        },
        {
            "title": "Peloton",
            "hex": "181A1D",
            "source": "https://press.onepeloton.com/#logos"
        },
        {
            "title": "Penny",
            "hex": "CD1414",
            "source": "https://www.penny.de"
        },
        {
            "title": "Penpot",
            "hex": "000000",
            "source": "https://penpot.app"
        },
        {
            "title": "Pepsi",
            "hex": "2151A1",
            "source": "https://gillettepepsicola.com/promotions-media/media-kit/",
            "guidelines": "https://gillettepepsicola.com/promotions-media/media-kit/"
        },
        {
            "title": "Percy",
            "hex": "9E66BF",
            "source": "https://percy.io"
        },
        {
            "title": "Perforce",
            "hex": "404040",
            "source": "https://www.perforce.com"
        },
        {
            "title": "Perl",
            "hex": "39457E",
            "source": "https://github.com/tpf/marketing-materials/blob/6765c6fd71bc5b123d6c1a77b86e08cdd6376078/images/onion-logo/tpf-logo-onion.svg"
        },
        {
            "title": "Persistent",
            "hex": "FD5F07",
            "source": "https://www.persistent.com/company-overview/branding-guidelines/#nav-persistent-logo",
            "guidelines": "https://www.persistent.com/company-overview/branding-guidelines/#nav-persistent-logo"
        },
        {
            "title": "Personio",
            "hex": "FFFFFF",
            "source": "https://www.personio.com"
        },
        {
            "title": "Pets at Home",
            "hex": "4BA840",
            "source": "https://petsathome.com"
        },
        {
            "title": "Peugeot",
            "hex": "000000",
            "source": "https://www.peugeot.co.uk"
        },
        {
            "title": "Pexels",
            "hex": "05A081",
            "source": "https://www.pexels.com"
        },
        {
            "title": "pfSense",
            "hex": "212121",
            "source": "https://www.pfsense.org"
        },
        {
            "title": "Phabricator",
            "hex": "4A5F88",
            "source": "https://github.com/phacility/phabricator/blob/0a3093ef9c1898913196564435346e4daa9d2538/webroot/rsrc/image/logo/light-eye.png",
            "guidelines": "https://phacility.com/trademarks/"
        },
        {
            "title": "Philips Hue",
            "hex": "0065D3",
            "source": "https://www.philips-hue.com/en-us/support/faq"
        },
        {
            "title": "Phoenix Framework",
            "hex": "FD4F00",
            "source": "https://github.com/phoenixframework/phoenix/blob/e9f1975d5aa15bee22bab6a4acae8f543886b17a/installer/templates/phx_assets/logo.svg"
        },
        {
            "title": "PhonePe",
            "hex": "5F259F",
            "source": "https://www.phonepe.com/press/"
        },
        {
            "title": "Photobucket",
            "hex": "0672CB",
            "source": "https://photobucket.com"
        },
        {
            "title": "Photocrowd",
            "hex": "3DAD4B",
            "source": "https://www.photocrowd.com"
        },
        {
            "title": "Photopea",
            "hex": "18A497",
            "source": "https://github.com/photopea/photopea/blob/d5c532e8ad8ece246e2ea8646aac7df768407c64/logo.svg"
        },
        {
            "title": "PHP",
            "hex": "777BB4",
            "source": "https://php.net/download-logos.php",
            "license": {
                "type": "CC-BY-SA-4.0"
            }
        },
        {
            "title": "phpMyAdmin",
            "hex": "6C78AF",
            "source": "https://github.com/phpmyadmin/data/blob/b7d3bdb9bb973beff4726541b87d3a4c8a950b4b/brand/phpMyAdmin-Logo-Symbol.svg"
        },
        {
            "title": "PhpStorm",
            "hex": "000000",
            "source": "https://www.jetbrains.com/company/brand/logos/",
            "guidelines": "https://www.jetbrains.com/company/brand/"
        },
        {
            "title": "Pi-hole",
            "hex": "96060C",
            "source": "https://docs.pi-hole.net",
            "guidelines": "https://pi-hole.net/trademark-rules-and-brand-guidelines/"
        },
        {
            "title": "Piaggio Group",
            "hex": "000000",
            "source": "https://www.piaggiogroup.com",
            "guidelines": "https://www.piaggiogroup.com/en/archive/document/logo-guide"
        },
        {
            "title": "Picard Surgelés",
            "hex": "2D4999",
            "source": "https://www.picard.fr"
        },
        {
            "title": "Picarto.TV",
            "hex": "1DA456",
            "source": "https://picarto.tv/site/press"
        },
        {
            "title": "Picnic",
            "hex": "E1171E",
            "source": "https://picnic.app/nl/feestdagen/"
        },
        {
            "title": "PicPay",
            "hex": "21C25E",
            "source": "https://www.picpay.com/site/sobre-nos"
        },
        {
            "title": "Pimcore",
            "hex": "6428B4",
            "source": "https://pimcore.com/en/media-kit",
            "guidelines": "https://pimcore.com/en/media-kit"
        },
        {
            "title": "Pinboard",
            "hex": "0000FF",
            "source": "https://commons.wikimedia.org/wiki/File:Feedbin-Icon-share-pinboard.svg"
        },
        {
            "title": "Pingdom",
            "hex": "FFF000",
            "source": "https://www.pingdom.com/resources/brand-assets/",
            "guidelines": "https://www.pingdom.com/resources/brand-assets/"
        },
        {
            "title": "Pinterest",
            "hex": "BD081C",
            "source": "https://business.pinterest.com/en/brand-guidelines",
            "guidelines": "https://business.pinterest.com/en/brand-guidelines"
        },
        {
            "title": "Pioneer DJ",
            "hex": "1A1928",
            "source": "https://www.pioneerdj.com"
        },
        {
            "title": "Pivotal Tracker",
            "hex": "517A9E",
            "source": "https://www.pivotaltracker.com/branding-guidelines",
            "guidelines": "https://www.pivotaltracker.com/branding-guidelines"
        },
        {
            "title": "Piwigo",
            "hex": "FF7700",
            "source": "https://github.com/Piwigo/piwigodotorg/blob/6edb840c16257314caec770a9a51f67ef81836e4/images/piwigo.org.svg"
        },
        {
            "title": "Pix",
            "hex": "77B6A8",
            "source": "https://www.bcb.gov.br/estabilidadefinanceira/pix",
            "guidelines": "https://www.bcb.gov.br/content/estabilidadefinanceira/pix/Regulamento_Pix/I_manual_uso_marca_pix.pdf"
        },
        {
            "title": "Pixabay",
            "hex": "2EC66D",
            "source": "https://pixabay.com/service/about/"
        },
        {
            "title": "pixiv",
            "hex": "0096FA",
            "source": "https://policies.pixiv.net/en.html#brand",
            "guidelines": "https://policies.pixiv.net/en.html#brand"
        },
        {
            "title": "pkgsrc",
            "hex": "FF6600",
            "source": "https://pkgsrc.org"
        },
        {
            "title": "Planet",
            "hex": "009DB1",
            "source": "https://www.planet.com/explorer/"
        },
        {
            "title": "PlanetScale",
            "hex": "000000",
            "source": "https://planetscale.com"
        },
        {
            "title": "PlanGrid",
            "hex": "0085DE",
            "source": "https://app.plangrid.com"
        },
        {
            "title": "Platform.sh",
            "hex": "1A182A",
            "source": "https://platform.sh/logos/"
        },
        {
            "title": "Platzi",
            "hex": "98CA3F",
            "source": "https://github.com/PlatziDev/oss/blob/932bd83d43e061e1c38fbc116db31aa6d0145be6/static/logo.svg"
        },
        {
            "title": "Plausible Analytics",
            "hex": "5850EC",
            "source": "https://github.com/plausible/docs/blob/be5c935484e075f1e0caf3c9b3351ddd62348139/static/img/logo.svg"
        },
        {
            "title": "PlayCanvas",
            "hex": "E05F2C",
            "source": "https://playcanvas.com"
        },
        {
            "title": "Player FM",
            "hex": "C8122A",
            "source": "https://player.fm"
        },
        {
            "title": "Player.me",
            "hex": "C0379A",
            "source": "https://player.me/p/about-us"
        },
        {
            "title": "PlayStation",
            "hex": "003791",
            "source": "https://www.playstation.com/en-us/"
        },
        {
            "title": "PlayStation 2",
            "hex": "003791",
            "source": "https://commons.wikimedia.org/wiki/File:PlayStation_2_logo.svg"
        },
        {
            "title": "PlayStation 3",
            "hex": "003791",
            "source": "https://commons.wikimedia.org/wiki/File:PlayStation_3_Logo_neu.svg#/media/File:PS3.svg"
        },
        {
            "title": "PlayStation 4",
            "hex": "003791",
            "source": "https://commons.wikimedia.org/wiki/File:PlayStation_4_logo_and_wordmark.svg"
        },
        {
            "title": "PlayStation 5",
            "hex": "003791",
            "source": "https://www.playstation.com/en-us/ps5/"
        },
        {
            "title": "PlayStation Vita",
            "hex": "003791",
            "source": "https://commons.wikimedia.org/wiki/File:PlayStation_Vita_logo.svg"
        },
        {
            "title": "Playwright",
            "hex": "2EAD33",
            "source": "https://github.com/microsoft/playwright.dev/blob/768c59464e5b3270db26fa6a839d022a7e0dd064/static/img/playwright-logo.svg"
        },
        {
            "title": "Pleroma",
            "hex": "FBA457",
            "source": "https://pleroma.social"
        },
        {
            "title": "Plesk",
            "hex": "52BBE6",
            "source": "https://www.plesk.com/brand/",
            "guidelines": "https://www.plesk.com/brand/"
        },
        {
            "title": "Plex",
            "hex": "EBAF00",
            "source": "https://brand.plex.tv",
            "guidelines": "https://brand.plex.tv"
        },
        {
            "title": "Plotly",
            "hex": "3F4F75",
            "source": "https://plotly.com"
        },
        {
            "title": "Pluralsight",
            "hex": "F15B2A",
            "source": "https://www.pluralsight.com/newsroom/brand-assets"
        },
        {
            "title": "Plurk",
            "hex": "FF574D",
            "source": "https://www.plurk.com/brandInfo",
            "guidelines": "https://www.plurk.com/brandInfo"
        },
        {
            "title": "Plus Codes",
            "hex": "4285F4",
            "source": "https://maps.google.com/pluscodes/"
        },
        {
            "title": "PM2",
            "hex": "2B037A",
            "source": "https://pm2.keymetrics.io"
        },
        {
            "title": "pnpm",
            "hex": "F69220",
            "source": "https://pnpm.io/logos"
        },
        {
            "title": "Pocket",
            "hex": "EF3F56",
            "source": "https://blog.getpocket.com/press/"
        },
        {
            "title": "Pocket Casts",
            "hex": "F43E37",
            "source": "https://blog.pocketcasts.com/press/"
        },
        {
            "title": "PocketBase",
            "hex": "B8DBE4",
            "source": "https://github.com/pocketbase/pocketbase/blob/4b64e0910b7dc527ff3de8cdacec074e40449e2e/ui/dist/images/logo.svg"
        },
        {
            "title": "Podcast Addict",
            "hex": "F4842D",
            "source": "https://podcastaddict.com"
        },
        {
            "title": "Podcast Index",
            "hex": "F90000",
            "source": "https://podcastindex.org"
        },
        {
            "title": "Podman",
            "hex": "892CA0",
            "source": "https://podman.io"
        },
        {
            "title": "Poe",
            "hex": "5D5CDE",
            "source": "https://poe.com"
        },
        {
            "title": "Poetry",
            "hex": "60A5FA",
            "source": "https://python-poetry.org"
        },
        {
            "title": "Pointy",
            "hex": "009DE0",
            "source": "https://www.pointy.com/ie/vend"
        },
        {
            "title": "Pokémon",
            "hex": "FFCB05",
            "source": "https://commons.wikimedia.org/wiki/File:International_Pok%C3%A9mon_logo.svg"
        },
        {
            "title": "Polars",
            "hex": "CD792C",
            "source": "https://pola.rs"
        },
        {
            "title": "Polkadot",
            "hex": "E6007A",
            "source": "https://polkadot.network/brand-assets/",
            "guidelines": "https://polkadot.network/brand-assets/"
        },
        {
            "title": "Poly",
            "hex": "EB3C00",
            "source": "https://www.poly.com"
        },
        {
            "title": "Polymer Project",
            "hex": "FF4470",
            "source": "https://github.com/Polymer/polymer-project.org/blob/3d3e967446858b49a7796676714865ac9b2a5275/app/images/logos/p-logo.svg"
        },
        {
            "title": "Polywork",
            "hex": "543DE0",
            "source": "https://www.polywork.com"
        },
        {
            "title": "Pop!_OS",
            "hex": "48B9C7",
            "source": "https://pop.system76.com"
        },
        {
            "title": "Porsche",
            "hex": "B12B28",
            "source": "https://www.porsche.com"
        },
        {
            "title": "Portainer",
            "hex": "13BEF9",
            "source": "https://www.portainer.io"
        },
        {
            "title": "PostCSS",
            "hex": "DD3A0A",
            "source": "https://postcss.org"
        },
        {
            "title": "PostgreSQL",
            "hex": "4169E1",
            "source": "https://wiki.postgresql.org/wiki/Logo",
            "guidelines": "https://www.postgresql.org/about/policies/trademarks/"
        },
        {
            "title": "PostHog",
            "hex": "000000",
            "source": "https://posthog.com/handbook/company/brand-assets",
            "guidelines": "https://posthog.com/handbook/company/brand-assets"
        },
        {
            "title": "Postman",
            "hex": "FF6C37",
            "source": "https://www.getpostman.com/resources/media-assets/"
        },
        {
            "title": "Postmates",
            "hex": "FFDF18",
            "source": "https://postmates.com/press-and-media"
        },
        {
            "title": "Power Apps",
            "hex": "742774",
            "source": "https://docs.microsoft.com/en-us/power-platform/guidance/icons",
            "guidelines": "https://docs.microsoft.com/en-us/power-platform/guidance/icons",
            "license": {
                "type": "custom",
                "url": "https://docs.microsoft.com/en-us/power-platform/guidance/icons"
            }
        },
        {
            "title": "Power Automate",
            "hex": "0066FF",
            "source": "https://docs.microsoft.com/en-us/power-platform/guidance/icons",
            "guidelines": "https://docs.microsoft.com/en-us/power-platform/guidance/icons",
            "aliases": {
                "aka": [
                    "Microsoft Flow"
                ]
            },
            "license": {
                "type": "custom",
                "url": "https://docs.microsoft.com/en-us/power-platform/guidance/icons"
            }
        },
        {
            "title": "Power BI",
            "hex": "F2C811",
            "source": "https://docs.microsoft.com/en-us/power-platform/guidance/icons",
            "guidelines": "https://docs.microsoft.com/en-us/power-platform/guidance/icons",
            "license": {
                "type": "custom",
                "url": "https://docs.microsoft.com/en-us/power-platform/guidance/icons"
            }
        },
        {
            "title": "Power Fx",
            "hex": "7F2157",
            "source": "https://docs.microsoft.com/en-us/power-platform/guidance/icons",
            "guidelines": "https://docs.microsoft.com/en-us/power-platform/guidance/icons",
            "license": {
                "type": "custom",
                "url": "https://docs.microsoft.com/en-us/power-platform/guidance/icons"
            }
        },
        {
            "title": "Power Pages",
            "hex": "A493E7",
            "source": "https://docs.microsoft.com/en-us/power-platform/guidance/icons",
            "guidelines": "https://docs.microsoft.com/en-us/power-platform/guidance/icons",
            "aliases": {
                "aka": [
                    "Power Apps Portals"
                ]
            },
            "license": {
                "type": "custom",
                "url": "https://docs.microsoft.com/en-us/power-platform/guidance/icons"
            }
        },
        {
            "title": "Power Virtual Agents",
            "hex": "0B556A",
            "source": "https://docs.microsoft.com/en-us/power-platform/guidance/icons",
            "guidelines": "https://docs.microsoft.com/en-us/power-platform/guidance/icons",
            "license": {
                "type": "custom",
                "url": "https://docs.microsoft.com/en-us/power-platform/guidance/icons"
            }
        },
        {
            "title": "POWERS",
            "hex": "E74536",
            "source": "https://www.powerswhiskey.com"
        },
        {
            "title": "PowerShell",
            "hex": "5391FE",
            "source": "https://github.com/PowerShell/PowerShell/tree/11d7587f9b934cf27013d318886f97fb95c811cf"
        },
        {
            "title": "pr.co",
            "hex": "0080FF",
            "source": "https://news.pr.co/media_kits"
        },
        {
            "title": "pre-commit",
            "hex": "FAB040",
            "source": "https://github.com/pre-commit/pre-commit.com/blob/f263cdbcf46f97e1bd6229f2ab6d27bf8290ca88/logo.svg"
        },
        {
            "title": "Preact",
            "hex": "673AB8",
            "source": "https://preactjs.com"
        },
        {
            "title": "Prefect",
            "hex": "024DFD",
            "source": "https://www.prefect.io/newsroom/logos/"
        },
        {
            "title": "Premier League",
            "hex": "360D3A",
            "source": "https://www.premierleague.com"
        },
        {
            "title": "PrestaShop",
            "hex": "DF0067",
            "source": "https://www.prestashop.com/en/media-kit"
        },
        {
            "title": "Presto",
            "hex": "5890FF",
            "source": "https://github.com/prestodb/presto/blob/414ab2a6bbdcca6479c2615b048920adac34dd20/presto-docs/src/main/resources/logo/web/fb/dark-blue/Presto_FB_Lockups_DARKBLUE_BG-14.svg"
        },
        {
            "title": "Prettier",
            "hex": "F7B93E",
            "source": "https://github.com/prettier/prettier-logo/blob/06997b307e0608ebee2044dafa0b9429d6b5a103/images/prettier-icon-clean-centred.svg"
        },
        {
            "title": "Pretzel",
            "hex": "1BB3A4",
            "source": "https://www.pretzel.rocks"
        },
        {
            "title": "Prevention",
            "hex": "44C1C5",
            "source": "https://prevention.com"
        },
        {
            "title": "Prezi",
            "hex": "3181FF",
            "source": "https://prezi.com/press/kit/"
        },
        {
            "title": "Prime",
            "hex": "00A8E1",
            "source": "https://www.amazon.com/b?node=17277626011",
            "guidelines": "https://www.amazon.com/b?node=17277626011"
        },
        {
            "title": "Prime Video",
            "hex": "1F2E3E",
            "source": "https://videodirect.amazon.com/home/help?topicId=GT7W7GJBTDJW6Z8W#G8T2JFQZXPMHJLRZ",
            "guidelines": "https://videodirect.amazon.com/home/help?topicId=GT7W7GJBTDJW6Z8W#G8T2JFQZXPMHJLRZ"
        },
        {
            "title": "Printables",
            "hex": "FA6831",
            "source": "https://printables.com"
        },
        {
            "title": "Prisma",
            "hex": "2D3748",
            "source": "https://github.com/prisma/presskit/tree/4bcb64181f266723439d955d60afa1c55fefa715"
        },
        {
            "title": "Prismic",
            "hex": "5163BA",
            "source": "https://prismic.io"
        },
        {
            "title": "Private Internet Access",
            "hex": "4BB749",
            "source": "https://www.privateinternetaccess.com/pages/press"
        },
        {
            "title": "Pro Tools",
            "hex": "7ACB10",
            "source": "https://cdn-www.avid.com/Content/fonts/avidmoon.ttf"
        },
        {
            "title": "Probot",
            "hex": "00B0D8",
            "source": "https://github.com/probot/probot/blob/5d29945dd2116618d63aba9d7a4460b940a85f5d/static/robot.svg"
        },
        {
            "title": "Processing Foundation",
            "hex": "006699",
            "source": "https://processingfoundation.org"
        },
        {
            "title": "ProcessWire",
            "hex": "2480E6",
            "source": "https://processwire.com"
        },
        {
            "title": "Product Hunt",
            "hex": "DA552F",
            "source": "https://www.producthunt.com/branding",
            "guidelines": "https://www.producthunt.com/branding"
        },
        {
            "title": "Progate",
            "hex": "380953",
            "source": "https://progate.com"
        },
        {
            "title": "Progress",
            "hex": "5CE500",
            "source": "https://www.progress.com",
            "guidelines": "https://www.progress.com/legal/trademarks/trademarks-use-policy"
        },
        {
            "title": "Prometheus",
            "hex": "E6522C",
            "source": "https://prometheus.io"
        },
        {
            "title": "ProSieben",
            "hex": "E6000F",
            "source": "https://www.prosieben.de"
        },
        {
            "title": "Proto.io",
            "hex": "34A7C1",
            "source": "https://proto.io/en/presskit"
        },
        {
            "title": "protocols.io",
            "hex": "4D9FE7",
            "source": "https://www.protocols.io/brand",
            "guidelines": "https://www.protocols.io/brand"
        },
        {
            "title": "Proton",
            "hex": "6D4AFF",
            "source": "https://proton.me/media/kit"
        },
        {
            "title": "Proton Calendar",
            "hex": "50B0E9",
            "source": "https://proton.me/media/kit"
        },
        {
            "title": "Proton Drive",
            "hex": "EB508D",
            "source": "https://proton.me/media/kit"
        },
        {
            "title": "ProtonDB",
            "hex": "F50057",
            "source": "https://www.protondb.com"
        },
        {
            "title": "ProtonMail",
            "hex": "6D4AFF",
            "source": "https://proton.me/media/kit"
        },
        {
            "title": "ProtonVPN",
            "hex": "66DEB1",
            "source": "https://proton.me/media/kit"
        },
        {
            "title": "Protractor",
            "hex": "ED163A",
            "source": "https://github.com/angular/protractor/blob/4bc80d1a459542d883ea9200e4e1f48d265d0fda/logo.svg"
        },
        {
            "title": "Proxmox",
            "hex": "E57000",
            "source": "https://www.proxmox.com/en/news/media-kit",
            "guidelines": "https://www.proxmox.com/en/news/media-kit"
        },
        {
            "title": "Pterodactyl",
            "hex": "10539F",
            "source": "https://github.com/pterodactyl/panel/blob/eaf46429f2a001469fb5f18f7891ce8e5be7f049/public/favicons/favicon-96x96.png"
        },
        {
            "title": "PUBG",
            "hex": "FEAB02",
            "source": "https://www.pubgmobile.com/en/event/brandassets/"
        },
        {
            "title": "Publons",
            "hex": "336699",
            "source": "https://publons.com/about/the-publons-logo",
            "guidelines": "https://publons.com/about/the-publons-logo"
        },
        {
            "title": "PubMed",
            "hex": "326599",
            "source": "https://pubmed.ncbi.nlm.nih.gov"
        },
        {
            "title": "Pug",
            "hex": "A86454",
            "source": "https://github.com/pugjs/pug-logo/blob/61429fc45b5a411b83bdb5c99a61084d3054d1e6/SVG/pug-final-logo_-mono-64.svg"
        },
        {
            "title": "Pulumi",
            "hex": "8A3391",
            "source": "https://www.pulumi.com",
            "guidelines": "https://www.pulumi.com/brand/"
        },
        {
            "title": "Puma",
            "hex": "242B2F",
            "source": "https://us.puma.com"
        },
        {
            "title": "Puppet",
            "hex": "FFAE1A",
            "source": "https://puppet.com/company/press-room/"
        },
        {
            "title": "Puppeteer",
            "hex": "40B5A4",
            "source": "https://pptr.dev"
        },
        {
            "title": "PureScript",
            "hex": "14161A",
            "source": "https://github.com/purescript/logo/tree/1e7a57affdaeaf88ff594c08bd2b5a78fe2ed13c",
            "license": {
                "type": "CC-BY-4.0"
            }
        },
        {
            "title": "PurgeCSS",
            "hex": "14161A",
            "source": "https://github.com/FullHuman/purgecss/blob/4e2bf58e218119cc9faf9faa615d62a059bf9d9a/docs/.vuepress/public/safari-pinned-tab.svg"
        },
        {
            "title": "Purism",
            "hex": "2D2D2D",
            "source": "https://puri.sm/pr/images/"
        },
        {
            "title": "Pusher",
            "hex": "300D4F",
            "source": "https://pusher.com"
        },
        {
            "title": "PWA",
            "hex": "5A0FC8",
            "source": "https://github.com/webmaxru/progressive-web-apps-logo/blob/77744cd5c0a4d484bb3d082c6ac458c44202da03/pwalogo-white.svg",
            "guidelines": "https://github.com/webmaxru/progressive-web-apps-logo#readme",
            "aliases": {
                "aka": [
                    "Progressive Web Application"
                ]
            }
        },
        {
            "title": "PyCharm",
            "hex": "000000",
            "source": "https://www.jetbrains.com/company/brand/logos/",
            "guidelines": "https://www.jetbrains.com/company/brand/"
        },
        {
            "title": "Pydantic",
            "hex": "E92063",
            "source": "https://github.com/pydantic/pydantic/blob/94c748001a32992a587694b999fb1f3d2f1fc1fe/docs/logo-white.svg"
        },
        {
            "title": "PyG",
            "hex": "3C2179",
            "source": "https://github.com/pyg-team/pyg_sphinx_theme/blob/4f696513b4b4adf2ba3874574a10a8e8718672fe/pyg_sphinx_theme/static/img/pyg_logo.svg",
            "aliases": {
                "aka": [
                    "PyTorch Geometric"
                ]
            }
        },
        {
            "title": "PyPI",
            "hex": "3775A9",
            "source": "https://pypi.org"
        },
        {
            "title": "PyPy",
            "hex": "193440",
            "source": "https://www.pypy.org/images/pypy-logo.svg"
        },
        {
            "title": "PyScaffold",
            "hex": "005CA0",
            "source": "https://github.com/pyscaffold/pyscaffold/blob/3f72bf7894fc73b34af06a90bb5d43aae410ce5d/docs/gfx/logo.svg"
        },
        {
            "title": "PySyft",
            "hex": "F1BF7A",
            "source": "https://github.com/OpenMined/openmined-website/blob/db5c223657c8c49ab1ee8db2841fe802f73af31c/src/containers/app/components/repo-icon/assets/syft.svg"
        },
        {
            "title": "Pytest",
            "hex": "0A9EDC",
            "source": "https://github.com/pytest-dev/design/blob/081f06cd2d6cd742e68f593560a2e8c1802feb7c/pytest_logo/pytest_logo.svg"
        },
        {
            "title": "Python",
            "hex": "3776AB",
            "source": "https://www.python.org/community/logos/",
            "guidelines": "https://www.python.org/community/logos/"
        },
        {
            "title": "PythonAnywhere",
            "hex": "1D9FD7",
            "source": "https://www.pythonanywhere.com"
        },
        {
            "title": "PyTorch",
            "hex": "EE4C2C",
            "source": "https://github.com/pytorch/pytorch.github.io/blob/8f083bd12192ca12d5e1c1f3d236f4831d823d8f/assets/images/logo.svg",
            "guidelines": "https://github.com/pytorch/pytorch.github.io/blob/381117ec296f002b2de475402ef29cca6c55e209/assets/brand-guidelines/PyTorch-Brand-Guidelines.pdf"
        },
        {
            "title": "PyUp",
            "hex": "9F55FF",
            "source": "https://pyup.io"
        },
        {
            "title": "Qantas",
            "hex": "E40000",
            "source": "https://www.qantas.com"
        },
        {
            "title": "Qatar Airways",
            "hex": "5C0D34",
            "source": "https://www.qatarairways.com/press-releases/en-WW/media_kits"
        },
        {
            "title": "QEMU",
            "hex": "FF6600",
            "source": "https://wiki.qemu.org/Logo"
        },
        {
            "title": "Qgis",
            "hex": "589632",
            "source": "https://www.qgis.org/en/site/getinvolved/styleguide.html",
            "guidelines": "https://www.qgis.org/en/site/getinvolved/styleguide.html"
        },
        {
            "title": "Qi",
            "hex": "000000",
            "source": "https://www.wirelesspowerconsortium.com/knowledge-base/retail/qi-logo-guidelines-and-artwork.html",
            "guidelines": "https://www.wirelesspowerconsortium.com/knowledge-base/retail/qi-logo-guidelines-and-artwork.html"
        },
        {
            "title": "Qiita",
            "hex": "55C500",
            "source": "https://help.qiita.com/ja/articles/others-brand-guideline",
            "guidelines": "https://help.qiita.com/ja/articles/others-brand-guideline"
        },
        {
            "title": "Qiskit",
            "hex": "6929C4",
            "source": "https://qiskit.org"
        },
        {
            "title": "QIWI",
            "hex": "FF8C00",
            "source": "https://qiwi.com"
        },
        {
            "title": "Qlik",
            "hex": "009848",
            "source": "https://www.qlik.com",
            "guidelines": "https://www.qlik.com/us/legal/trademarks"
        },
        {
            "title": "QMK",
            "hex": "333333",
            "source": "https://github.com/qmk/qmk.fm/blob/d6f7b646aa03f2941bb3977ba13a07ca351f20ae/assets/images/badge-dark.svg"
        },
        {
            "title": "Qt",
            "hex": "41CD52",
            "source": "https://www.qt.io",
            "guidelines": "https://www.qt.io/brand"
        },
        {
            "title": "Qualcomm",
            "hex": "3253DC",
            "source": "https://www.qualcomm.com"
        },
        {
            "title": "Qualtrics",
            "hex": "00B4EF",
            "source": "https://www.qualtrics.com/brand-book",
            "guidelines": "https://www.qualtrics.com/brand-book"
        },
        {
            "title": "Qualys",
            "hex": "ED2E26",
            "source": "https://www.qualys.com",
            "guidelines": "https://www.qualys.com/company/newsroom/media-contacts"
        },
        {
            "title": "Quantcast",
            "hex": "000000",
            "source": "https://www.quantcast.com"
        },
        {
            "title": "QuantConnect",
            "hex": "F98309",
            "source": "https://www.quantconnect.com",
            "guidelines": "https://www.quantconnect.com/terms"
        },
        {
            "title": "Quarkus",
            "hex": "4695EB",
            "source": "https://design.jboss.org/quarkus"
        },
        {
            "title": "Quasar",
            "hex": "1976D2",
            "source": "https://github.com/quasarframework/quasar-art/blob/cbbbb4b0b7ec7181dfc2d1b29a1ce025e71575bc/src/quasar-logo.svg",
            "license": {
                "type": "CC-BY-4.0"
            }
        },
        {
            "title": "Qubes OS",
            "hex": "3874D8",
            "source": "https://github.com/QubesOS/qubes-attachment/blob/ed7e552eb8a5fca4e099361d137793d3551b3968/icons/qubes-logo-home.svg"
        },
        {
            "title": "Quest",
            "hex": "FB4F14",
            "source": "https://brand.quest.com/quest/questlogos",
            "guidelines": "https://brand.quest.com/quest/questlogos"
        },
        {
            "title": "QuickBooks",
            "hex": "2CA01C",
            "source": "https://design.intuit.com/quickbooks/brand",
            "guidelines": "https://design.intuit.com/quickbooks/brand"
        },
        {
            "title": "QuickLook",
            "hex": "0078D3",
            "source": "https://github.com/QL-Win/QuickLook/blob/f726841d99bbceafd5399e5777b4dba302bf1e51/QuickLook/Resources/app.svg",
            "license": {
                "type": "GPL-3.0-or-later"
            }
        },
        {
            "title": "QuickTime",
            "hex": "1C69F0",
            "source": "https://support.apple.com/quicktime"
        },
        {
            "title": "Quip",
            "hex": "F27557",
            "source": "https://quip.com"
        },
        {
            "title": "Quora",
            "hex": "B92B27",
            "source": "https://www.quora.com"
        },
        {
            "title": "Qwant",
            "hex": "5C97FF",
            "source": "https://about.qwant.com"
        },
        {
            "title": "Qwiklabs",
            "hex": "F5CD0E",
            "source": "https://www.cloudskillsboost.google"
        },
        {
            "title": "Qzone",
            "hex": "FECE00",
            "source": "https://qzone.qq.com"
        },
        {
            "title": "R",
            "hex": "276DC3",
            "source": "https://www.r-project.org/logo/",
            "license": {
                "type": "CC-BY-SA-4.0"
            }
        },
        {
            "title": "R3",
            "hex": "EC1D24",
            "source": "https://www.r3.com",
            "guidelines": "https://www.r3.com/contact-press-media/"
        },
        {
            "title": "RabbitMQ",
            "hex": "FF6600",
            "source": "https://www.rabbitmq.com",
            "guidelines": "https://www.rabbitmq.com/trademark-guidelines.html"
        },
        {
            "title": "Racket",
            "hex": "9F1D20",
            "source": "https://racket-lang.org"
        },
        {
            "title": "Radar",
            "hex": "007AFF",
            "source": "https://radar.io"
        },
        {
            "title": "RadioPublic",
            "hex": "CE262F",
            "source": "https://help.radiopublic.com/hc/en-us/articles/360002546754-RadioPublic-logos"
        },
        {
            "title": "Radix UI",
            "hex": "161618",
            "source": "https://www.radix-ui.com"
        },
        {
            "title": "Railway",
            "hex": "0B0D0E",
            "source": "https://railway.app"
        },
        {
            "title": "Rainmeter",
            "hex": "19519B",
            "source": "https://github.com/rainmeter/rainmeter-www/blob/867fd905fda8d1b1083730adcb7f49f1775cb5b0/source/img/logo_blue.ai"
        },
        {
            "title": "Rakuten",
            "hex": "BF0000",
            "source": "https://global.rakuten.com/corp/assets/img/site-icons/rakuten-black.svg",
            "guidelines": "https://global.rakuten.com/corp/news/media/"
        },
        {
            "title": "Ram",
            "hex": "000000",
            "source": "https://www.fcaci.com/x/RAMv15",
            "guidelines": "https://www.fcaci.com/x/RAMv15"
        },
        {
            "title": "Rancher",
            "hex": "0075A8",
            "source": "https://rancher.com/brand-guidelines/",
            "guidelines": "https://rancher.com/brand-guidelines/"
        },
        {
            "title": "Rarible",
            "hex": "FEDA03",
            "source": "https://rarible.com"
        },
        {
            "title": "Rasa",
            "hex": "5A17EE",
            "source": "https://rasa.com"
        },
        {
            "title": "Raspberry Pi",
            "hex": "A22846",
            "source": "https://www.raspberrypi.org/trademark-rules",
            "guidelines": "https://www.raspberrypi.org/trademark-rules"
        },
        {
            "title": "Ravelry",
            "hex": "EE6E62",
            "source": "https://www.ravelry.com/help/logos",
            "guidelines": "https://www.ravelry.com/help/logos"
        },
        {
            "title": "Ray",
            "hex": "028CF0",
            "source": "https://github.com/ray-project/ray/blob/6522935291caa120e83697c6c9b3a450617c9283/dashboard/client/src/logo.svg"
        },
        {
            "title": "Razer",
            "hex": "00FF00",
            "source": "https://press.razer.com"
        },
        {
            "title": "Razorpay",
            "hex": "0C2451",
            "source": "https://razorpay.com/newsroom/brand-assets/",
            "guidelines": "https://razorpay.com/newsroom/brand-assets/"
        },
        {
            "title": "React",
            "hex": "61DAFB",
            "source": "https://github.com/facebook/create-react-app/blob/282c03f9525fdf8061ffa1ec50dce89296d916bd/test/fixtures/relative-paths/src/logo.svg",
            "aliases": {
                "dup": [
                    {
                        "title": "React Native",
                        "source": "https://reactnative.dev"
                    }
                ]
            }
        },
        {
            "title": "React Hook Form",
            "hex": "EC5990",
            "source": "https://github.com/react-hook-form/documentation/blob/d049ffe923336ce7a5bf58990c54c07f39ab2429/src/images/Logo.svg"
        },
        {
            "title": "React Query",
            "hex": "FF4154",
            "source": "https://github.com/tannerlinsley/react-query/blob/9b5d18cd47a4c1454d6c8dd0f38280641c1dd5dd/docs/src/images/emblem-light.svg"
        },
        {
            "title": "React Router",
            "hex": "CA4245",
            "source": "https://github.com/ReactTraining/react-router/blob/c94bcd8cef0c811f80b02777ec26fee3618f8e86/website/static/safari-pinned-tab.svg"
        },
        {
            "title": "React Table",
            "hex": "FF4154",
            "source": "https://github.com/tannerlinsley/react-table/blob/8c77b4ad97353a0b1f0746be5b919868862a9dcc/docs/src/images/emblem-light.svg"
        },
        {
            "title": "ReactiveX",
            "hex": "B7178C",
            "source": "https://github.com/ReactiveX/rxjs/blob/ee6ababb9fa75f068ac2122e956ff4e449604c59/resources/CI-CD/logo/svg/RxJs_Logo_Black.svg",
            "aliases": {
                "dup": [
                    {
                        "title": "RxJS",
                        "hex": "D81B60"
                    }
                ]
            }
        },
        {
            "title": "ReactOS",
            "hex": "0088CC",
            "source": "https://github.com/reactos/press-media/tree/48089e09e0c7e828f1eb81e5ea0d8da85ec41dc3"
        },
        {
            "title": "Read the Docs",
            "hex": "8CA1AF",
            "source": "https://github.com/readthedocs/readthedocs.org/blob/2dc9706c4fe7fa6d4410ed0e5aedca8d4796fe0f/media/readthedocsbranding.ai"
        },
        {
            "title": "read.cv",
            "hex": "111111",
            "source": "https://read.cv/support/vcY96F2GqbvLOdKkWl0I"
        },
        {
            "title": "ReadMe",
            "hex": "018EF5",
            "source": "https://readme.com"
        },
        {
            "title": "Realm",
            "hex": "39477F",
            "source": "https://realm.io"
        },
        {
            "title": "Reason",
            "hex": "DD4B39",
            "source": "https://reasonml.github.io/img/reason.svg"
        },
        {
            "title": "Reason Studios",
            "hex": "FFFFFF",
            "source": "https://www.reasonstudios.com/press",
            "guidelines": "https://www.reasonstudios.com/press"
        },
        {
            "title": "Recoil",
            "hex": "3578E5",
            "source": "https://recoiljs.org"
        },
        {
            "title": "Red",
            "hex": "B32629",
            "source": "https://www.red-lang.org"
        },
        {
            "title": "Red Hat",
            "hex": "EE0000",
            "source": "https://www.redhat.com/en/about/brand/new-brand/details"
        },
        {
            "title": "Red Hat Open Shift",
            "hex": "EE0000",
            "source": "https://www.openshift.com"
        },
        {
            "title": "Redbubble",
            "hex": "E41321",
            "source": "https://www.redbubble.com/explore/client/4196122a442ab3f429ec802f71717465.svg"
        },
        {
            "title": "Reddit",
            "hex": "FF4500",
            "source": "https://www.redditinc.com/brand",
            "guidelines": "https://www.redditinc.com/brand"
        },
        {
            "title": "Redis",
            "hex": "DC382D",
            "source": "https://www.redislabs.com/brand-guidelines/",
            "guidelines": "https://www.redislabs.com/brand-guidelines/"
        },
        {
            "title": "Redmine",
            "hex": "B32024",
            "source": "https://www.redmine.org/projects/redmine/wiki/logo",
            "license": {
                "type": "CC-BY-SA-2.5",
                "url": "https://github.com/edavis10/redmine_logo/blob/2afe855c4e9cd955b648972d09cc20d76dabbf4c/COPYRIGHT"
            }
        },
        {
            "title": "Redox",
            "hex": "000000",
            "source": "https://github.com/redox-os/assets/blob/4935a777cd7aa44323d3c263b1e0bb4ae864a027/logos/redox/vectorized_logo.svg"
        },
        {
            "title": "Redux",
            "hex": "764ABC",
            "source": "https://github.com/reduxjs/redux/tree/8ad084251a5b3e4617157fc52795b6284e68bc1e/logo"
        },
        {
            "title": "Redux-Saga",
            "hex": "999999",
            "source": "https://github.com/redux-saga/redux-saga/blob/9d2164946f402e594a0dfe453c6d20fb6f14858f/logo/3840/Redux-Saga-Logo.png"
        },
        {
            "title": "RedwoodJS",
            "hex": "BF4722",
            "source": "https://redwoodjs.com/logos/",
            "guidelines": "https://redwoodjs.com/logos/"
        },
        {
            "title": "Reebok",
            "hex": "E41D1B",
            "source": "https://www.reebok.com/us"
        },
        {
            "title": "Relay",
            "hex": "F26B00",
            "source": "https://relay.dev"
        },
        {
            "title": "Reliance Industries Limited",
            "hex": "D1AB66",
            "source": "https://www.ril.com/getattachment/7c210e67-5b0e-4965-b1a2-2ee83e19cee9/Morgan-Stanley-Eighteenth-Annual-India-Summit,-31.aspx"
        },
        {
            "title": "remark",
            "hex": "000000",
            "source": "https://github.com/remarkjs/remark/blob/26dc58a675ac7267c105f0fdb76a82db77f8402a/logo.svg"
        },
        {
            "title": "Remix",
            "hex": "000000",
            "source": "https://drive.google.com/drive/u/0/folders/1pbHnJqg8Y1ATs0Oi8gARH7wccJGv4I2c"
        },
        {
            "title": "Ren'Py",
            "hex": "FF7F7F",
            "source": "https://renpy.org"
        },
        {
            "title": "Renault",
            "hex": "FFCC33",
            "source": "https://en.media.groupe.renault.com/news/renault-news-march-2021-5f28-989c5.html"
        },
        {
            "title": "Render",
            "hex": "46E3B7",
            "source": "https://render.com"
        },
        {
            "title": "RenovateBot",
            "hex": "1A1F6C",
            "source": "https://avatars1.githubusercontent.com/u/38656520"
        },
        {
            "title": "Renren",
            "hex": "217DC6",
            "source": "https://seeklogo.com/vector-logo/184137/renren-inc"
        },
        {
            "title": "Replit",
            "hex": "F26207",
            "source": "https://repl.it"
        },
        {
            "title": "Republic of Gamers",
            "aliases": {
                "aka": [
                    "ASUS ROG",
                    "ROG"
                ]
            },
            "hex": "FF0029",
            "source": "https://rog.asus.com"
        },
        {
            "title": "ReScript",
            "hex": "E6484F",
            "source": "https://rescript-lang.org/brand"
        },
        {
            "title": "RescueTime",
            "hex": "161A3B",
            "source": "https://www.rescuetime.com/press"
        },
        {
            "title": "ResearchGate",
            "hex": "00CCBB",
            "source": "https://c5.rgstatic.net/m/428059296771819/images/favicon/favicon.svg"
        },
        {
            "title": "ReSharper",
            "hex": "000000",
            "source": "https://www.jetbrains.com/company/brand/logos/",
            "guidelines": "https://www.jetbrains.com/company/brand/"
        },
        {
            "title": "Resurrection Remix OS",
            "hex": "000000",
            "source": "https://avatars.githubusercontent.com/u/4931972"
        },
        {
            "title": "Retool",
            "hex": "3D3D3D",
            "source": "https://retool.com"
        },
        {
            "title": "RetroArch",
            "hex": "000000",
            "source": "https://github.com/libretro/RetroArch/blob/b01aabf7d1f025999ad0f7812e6e6816d011e631/media/retroarch.svg"
        },
        {
            "title": "RetroPie",
            "hex": "CC0000",
            "source": "https://github.com/RetroPie/RetroPie-Docs/blob/c4e882bd2c9d740c591ff346e07a4a4cb536ca93/images/logo.svg"
        },
        {
            "title": "ReVanced",
            "hex": "9ED5FF",
            "source": "https://revanced.app"
        },
        {
            "title": "reveal.js",
            "hex": "F2E142",
            "source": "https://revealjs.com"
        },
        {
            "title": "ReverbNation",
            "hex": "E43526",
            "source": "https://www.reverbnation.com"
        },
        {
            "title": "Revolt.chat",
            "hex": "FF4655",
            "source": "https://app.revolt.chat/assets/badges/revolt_r.svg",
            "aliases": {
                "aka": [
                    "revolt"
                ]
            }
        },
        {
            "title": "Revolut",
            "hex": "0075EB",
            "source": "https://www.revolut.com"
        },
        {
            "title": "Revue",
            "hex": "E15718",
            "source": "https://www.getrevue.co"
        },
        {
            "title": "REWE",
            "hex": "CC071E",
            "source": "https://www.rewe.de"
        },
        {
            "title": "Rezgo",
            "hex": "F76C00",
            "source": "https://www.rezgo.com"
        },
        {
            "title": "Rhinoceros",
            "hex": "801010",
            "source": "https://github.com/mcneel/compute.rhino3d/blob/2204d998ff0397a1c6a18dd2312a96508ad48bdb/README.md"
        },
        {
            "title": "Rider",
            "hex": "000000",
            "source": "https://www.jetbrains.com/company/brand/logos/",
            "guidelines": "https://www.jetbrains.com/company/brand/"
        },
        {
            "title": "Rimac Automobili",
            "hex": "0A222E",
            "source": "https://www.rimac-automobili.com/media/",
            "guidelines": "https://www.rimac-automobili.com/media/"
        },
        {
            "title": "Ring",
            "hex": "1C9AD6",
            "source": "https://store.ring.com/press"
        },
        {
            "title": "Riot Games",
            "hex": "D32936",
            "source": "https://www.riotgames.com/en/press"
        },
        {
            "title": "Ripple",
            "hex": "0085C0",
            "source": "https://www.ripple.com/media-kit/",
            "guidelines": "https://brand.ripple.com/article/brand-policy"
        },
        {
            "title": "RISC-V",
            "hex": "283272",
            "source": "https://riscv.org/risc-v-logo/",
            "guidelines": "https://riscv.org/about/risc-v-branding-guidelines/"
        },
        {
            "title": "Riseup",
            "hex": "FF0000",
            "source": "https://riseup.net/en/about-us/images"
        },
        {
            "title": "roadmap.sh",
            "hex": "000000",
            "source": "https://roadmap.sh"
        },
        {
            "title": "Roam Research",
            "hex": "343A40",
            "source": "https://roamresearch.com/#/app/help/page/Vu1MmjinS"
        },
        {
            "title": "Roblox",
            "hex": "000000",
            "source": "https://blog.roblox.com/wp-content/themes/roblox/img/Roblox_Logo_White.svg",
            "guidelines": "https://en.help.roblox.com/hc/en-us/articles/115001708126-Roblox-Name-and-Logo-Community-Usage-Guidelines"
        },
        {
            "title": "Roblox Studio",
            "hex": "00A2FF",
            "source": "https://create.roblox.com/assets/common/studio_white.svg"
        },
        {
            "title": "Robot Framework",
            "hex": "000000",
            "source": "https://github.com/robotframework/visual-identity/tree/fadf8cda9f79ea31987a214f0047cca9626327b7",
            "guidelines": "https://github.com/robotframework/visual-identity/blob/master/robot-framework-brand-guidelines.pdf",
            "license": {
                "type": "CC-BY-NC-SA-4.0"
            }
        },
        {
            "title": "Rocket.Chat",
            "hex": "F5455C",
            "source": "https://rocket.chat/press",
            "guidelines": "https://docs.rocket.chat/guides/brand-and-visual-guidelines/logo"
        },
        {
            "title": "RocksDB",
            "hex": "2A2A2A",
            "source": "https://github.com/facebook/rocksdb/blob/9ed96703d11a1cf4af0e1c1db0e4a6057a8e5d42/docs/static/logo.svg",
            "license": {
                "type": "CC-BY-4.0"
            }
        },
        {
            "title": "Rocky Linux",
            "hex": "10B981",
            "source": "https://github.com/rocky-linux/branding/blob/94e97dd30b87d909cc4f6a6838a2926f77f9ac47/logo/src/icon-black.svg",
            "license": {
                "type": "CC-BY-SA-4.0"
            }
        },
        {
            "title": "Roku",
            "hex": "662D91",
            "source": "https://www.roku.com",
            "guidelines": "https://docs.roku.com/published/trademarkguidelines/en/ca"
        },
        {
            "title": "Rolls-Royce",
            "hex": "281432",
            "source": "https://www.rolls-roycemotorcars.com"
        },
        {
            "title": "rollup.js",
            "hex": "EC4A3F",
            "source": "https://rollupjs.org"
        },
        {
            "title": "Rome",
            "hex": "27272A",
            "source": "https://github.com/rome/tools/blob/261c3f3bdc21439777f78b6551f707cce0c8d04a/assets/SVG/logomark_black.svg",
            "guidelines": "https://github.com/rome/tools/tree/main/assets",
            "license": {
                "type": "CC-BY-NC-SA-4.0"
            }
        },
        {
            "title": "Roots",
            "hex": "525DDC",
            "source": "https://roots.io/about/brand/",
            "guidelines": "https://roots.io/about/brand/"
        },
        {
            "title": "Roots Bedrock",
            "hex": "525DDC",
            "source": "https://roots.io/about/brand/"
        },
        {
            "title": "Roots Sage",
            "hex": "525DDC",
            "source": "https://roots.io/about/brand/"
        },
        {
            "title": "ROS",
            "hex": "22314E",
            "source": "https://www.ros.org/press-kit/",
            "guidelines": "https://www.ros.org/press-kit/"
        },
        {
            "title": "Rossmann",
            "hex": "C3002D",
            "source": "https://www.rossmann.de"
        },
        {
            "title": "Rotary International",
            "hex": "F7A81B",
            "source": "https://www.rotary.org/en",
            "guidelines": "https://my.rotary.org/en/rotary-identity-guidelines"
        },
        {
            "title": "Rotten Tomatoes",
            "hex": "FA320A",
            "source": "https://commons.wikimedia.org/wiki/File:Rottentomatoesalternativelogo.svg"
        },
        {
            "title": "Roundcube",
            "hex": "37BEFF",
            "source": "https://roundcube.net"
        },
        {
            "title": "RSocket",
            "hex": "EF0092",
            "source": "https://rsocket.io/img/r-socket-pink.svg"
        },
        {
            "title": "RSS",
            "hex": "FFA500",
            "source": "https://en.wikipedia.org/wiki/Feed_icon"
        },
        {
            "title": "RStudio",
            "hex": "75AADB",
            "source": "https://www.rstudio.com/about/logos/",
            "guidelines": "https://www.rstudio.com/about/logos/"
        },
        {
            "title": "RTÉ",
            "hex": "00A7B3",
            "source": "https://www.rte.ie/archives/"
        },
        {
            "title": "RTL",
            "hex": "E9113B",
            "source": "https://commons.wikimedia.org/wiki/File:RTL_Cornerlogo.svg"
        },
        {
            "title": "RTLZWEI",
            "hex": "00BCF6",
            "source": "https://www.rtl2.de"
        },
        {
            "title": "RuboCop",
            "hex": "000000",
            "source": "https://github.com/rubocop-semver/rubocop-ruby2_0/blob/5302f93058f7b739a73a7a6c11c566a2b196b96e/docs/images/logo/rubocop-light.svg",
            "license": {
                "type": "CC-BY-NC-4.0"
            }
        },
        {
            "title": "Ruby",
            "hex": "CC342D",
            "source": "https://www.ruby-lang.org/en/about/logo/",
            "license": {
                "type": "CC-BY-SA-2.5"
            }
        },
        {
            "title": "Ruby on Rails",
            "hex": "CC0000",
            "source": "https://rubyonrails.org",
            "guidelines": "https://rubyonrails.org/trademarks/"
        },
        {
            "title": "Ruby Sinatra",
            "hex": "000000",
            "source": "https://github.com/sinatra/resources/tree/64c22f9b4bf2e52b5c0c875ba16671f295689efb/logo"
        },
        {
            "title": "RubyGems",
            "hex": "E9573F",
            "source": "https://rubygems.org/pages/about"
        },
        {
            "title": "Ruff",
            "hex": "FCC21B",
            "source": "https://github.com/charliermarsh/ruff/blob/e04ef423344837c916e75a7b09ea674711a104e0/assets/badge/v1.json"
        },
        {
            "title": "Rumble",
            "hex": "85C742",
            "source": "https://rumble.com"
        },
        {
            "title": "Rundeck",
            "hex": "F73F39",
            "source": "https://github.com/rundeck/docs/blob/a1c98b682eb6e82b60de0daa876133f390630821/docs/.vuepress/public/images/rundeck-logo.svg"
        },
        {
            "title": "Runkeeper",
            "hex": "001E62",
            "source": "https://runkeeper.com/cms/press-kit",
            "guidelines": "https://runkeeper.com/cms/press-kit"
        },
        {
            "title": "RunKit",
            "hex": "491757",
            "source": "https://www.npmjs.com/package/@runkit/brand"
        },
        {
            "title": "Rust",
            "hex": "000000",
            "source": "https://www.rust-lang.org",
            "guidelines": "https://www.rust-lang.org/policies/media-guide",
            "license": {
                "type": "CC-BY-SA-4.0"
            }
        },
        {
            "title": "RxDB",
            "hex": "8D1F89",
            "source": "https://github.com/pubkey/rxdb/blob/0c554dbcf7a4e6c48cd581ec1e3b130a4b5ab7d6/docs/files/logo/logo.svg"
        },
        {
            "title": "Ryanair",
            "hex": "073590",
            "source": "https://corporate.ryanair.com/media-centre/stock-images-gallery/#album-container-3"
        },
        {
            "title": "S7 Airlines",
            "hex": "C4D600",
            "source": "https://www.s7.ru/en/info/s7-airlines/brand/",
            "guidelines": "https://www.s7.ru/en/info/s7-airlines/brand/"
        },
        {
            "title": "Sabanci",
            "hex": "004B93",
            "source": "https://www.sabanci.com/en"
        },
        {
            "title": "Safari",
            "hex": "000000",
            "source": "https://images.techhive.com/images/article/2014/11/safari-favorites-100530680-large.jpg"
        },
        {
            "title": "Sage",
            "hex": "00D639",
            "source": "https://www.sage.com"
        },
        {
            "title": "Sahibinden",
            "hex": "FFE800",
            "source": "https://www.sahibinden.com/favicon.ico"
        },
        {
            "title": "Sailfish OS",
            "hex": "053766",
            "source": "https://sailfishos.org"
        },
        {
            "title": "Salesforce",
            "hex": "00A1E0",
            "source": "https://brand.salesforce.com/content/logo-guidelines",
            "guidelines": "https://brand.salesforce.com/content/logo-guidelines"
        },
        {
            "title": "Salt Project",
            "hex": "57BCAD",
            "source": "https://saltproject.io",
            "guidelines": "https://gitlab.com/saltstack/open/salt-branding-guide/-/blob/37bbc3a8577be2f44895310c092439472491a8f4/README.md",
            "license": {
                "type": "Apache-2.0"
            }
        },
        {
            "title": "Samsung",
            "hex": "1428A0",
            "source": "https://www.samsung.com/us/about-us/brand-identity/logo/",
            "guidelines": "https://www.samsung.com/us/about-us/brand-identity/logo/"
        },
        {
            "title": "Samsung Pay",
            "hex": "1428A0",
            "source": "https://pay.samsung.com/developers/resource/brand",
            "guidelines": "https://pay.samsung.com/developers/resource/brand"
        },
        {
            "title": "San Francisco Municipal Railway",
            "hex": "BA0C2F",
            "source": "https://www.actransit.org/wp-content/uploads/HSP_CC-sched.pdf"
        },
        {
            "title": "SanDisk",
            "hex": "ED1C24",
            "source": "https://kb.sandisk.com"
        },
        {
            "title": "Sanic",
            "hex": "FF0D68",
            "source": "https://github.com/sanic-org/sanic-assets/blob/79af646b7948fdfdc3b2f98d8aeedf58eba34b5b/svg/sanic-framework-logo-mono-black.svg"
        },
        {
            "title": "Sanity",
            "hex": "F03E2F",
            "source": "https://github.com/sanity-io/logos/blob/6934d28ae0b5f63b0386810997b8be61ec7009b5/src/sanityMonogram.tsx",
            "license": {
                "type": "MIT",
                "url": "https://github.com/sanity-io/logos/blob/6934d28ae0b5f63b0386810997b8be61ec7009b5/LICENSE"
            }
        },
        {
            "title": "São Paulo Metro",
            "hex": "004382",
            "source": "https://upload.wikimedia.org/wikipedia/commons/d/da/Sao_Paulo_Metro_Logo.svg"
        },
        {
            "title": "SAP",
            "hex": "0FAAFF",
            "source": "https://www.sap.com"
        },
        {
            "title": "Sass",
            "hex": "CC6699",
            "source": "https://sass-lang.com/styleguide/brand",
            "guidelines": "https://sass-lang.com/styleguide/brand",
            "license": {
                "type": "CC-BY-NC-SA-3.0"
            }
        },
        {
            "title": "Sat.1",
            "slug": "sat1",
            "hex": "047DA3",
            "source": "https://www.prosiebensat1.com/presse/downloads/logos"
        },
        {
            "title": "Saturn",
            "hex": "EB680B",
            "source": "https://www.saturn.de"
        },
        {
            "title": "Sauce Labs",
            "hex": "3DDC91",
            "source": "https://saucelabs.com"
        },
        {
            "title": "Scala",
            "hex": "DC322F",
            "source": "https://www.scala-lang.org"
        },
        {
            "title": "Scaleway",
            "hex": "4F0599",
            "source": "https://www.scaleway.com/en/design-resources/",
            "guidelines": "https://www.scaleway.com/en/design-resources/"
        },
        {
            "title": "Scania",
            "hex": "041E42",
            "source": "https://digitaldesign.scania.com/resources/brand/logotype",
            "guidelines": "https://digitaldesign.scania.com/resources/brand/logotype"
        },
        {
            "title": "Schneider Electric",
            "hex": "3DCD58",
            "source": "https://www.se.com/us/en/assets/739/media/202250/SE_logo-LIO-white_header.svg"
        },
        {
            "title": "scikit-learn",
            "hex": "F7931E",
            "source": "https://github.com/scikit-learn/scikit-learn/blob/c5ef2e985c13119001aa697e446ebb3dbcb326e5/doc/logos/scikit-learn-logo.svg"
        },
        {
            "title": "SciPy",
            "hex": "8CAAE6",
            "source": "https://github.com/scikit-image/skimage-branding/blob/eafb65cbc3a700e3d9c8ba2ba15788fcc8703984/logo/scipy.svg"
        },
        {
            "title": "Scopus",
            "hex": "E9711C",
            "source": "https://www.scopus.com"
        },
        {
            "title": "SCP Foundation",
            "hex": "FFFFFF",
            "source": "https://scp-wiki.wikidot.com"
        },
        {
            "title": "Scratch",
            "hex": "4D97FF",
            "source": "https://github.com/LLK/scratch-link/blob/027e3754ba6db976495e905023d5ac5e730dccfc/Assets/Windows/SVG/Windows%20Tray%20400x400.svg"
        },
        {
            "title": "Screencastify",
            "hex": "FF8282",
            "source": "https://www.screencastify.com"
        },
        {
            "title": "Scribd",
            "hex": "1E7B85",
            "source": "https://brand.scribd.com/d/oFZcsq7FVpSh/about-scribd#/media-press-kit/downloads",
            "guidelines": "https://brand.scribd.com/d/oFZcsq7FVpSh/about-scribd#/marketing-visual-guidelines/our-logo/our-logomark"
        },
        {
            "title": "Scrimba",
            "hex": "2B283A",
            "source": "https://scrimba.com"
        },
        {
            "title": "ScrollReveal",
            "hex": "FFCB36",
            "source": "https://scrollrevealjs.org"
        },
        {
            "title": "Scrum Alliance",
            "hex": "009FDA",
            "source": "https://www.scrumalliance.org/ScrumRedesignDEVSite/media/ScrumAllianceMedia/Files%20and%20PDFs/Infographics/S_BrandGuidelines_2018_rev.pdf",
            "guidelines": "https://www.scrumalliance.org/ScrumRedesignDEVSite/media/ScrumAllianceMedia/Files%20and%20PDFs/Infographics/S_BrandGuidelines_2018_rev.pdf"
        },
        {
            "title": "Scrutinizer CI",
            "hex": "8A9296",
            "source": "https://scrutinizer-ci.com"
        },
        {
            "title": "Seagate",
            "hex": "6EBE49",
            "source": "https://branding.seagate.com/productpage/3fc51aba-c35a-4eff-a833-a258b0440bd2"
        },
        {
            "title": "SEAT",
            "hex": "33302E",
            "source": "https://www.seat.es"
        },
        {
            "title": "SecurityScorecard",
            "hex": "7033FD",
            "source": "https://securityscorecard.com"
        },
        {
            "title": "Sefaria",
            "hex": "212E50",
            "source": "https://github.com/Sefaria/Sefaria-Project/blob/c141b2b3491660ed563df9f4b1a2e4c071e88688/static/img/logo/samekh.svg"
        },
        {
            "title": "Sega",
            "hex": "0089CF",
            "source": "https://en.wikipedia.org/wiki/Sega#/media/File:Sega_logo.svg"
        },
        {
            "title": "Selenium",
            "hex": "43B02A",
            "source": "https://github.com/SeleniumHQ/heroku-selenium/blob/2f66891ba030d3aa1f36ab1748c52ba4fb4e057d/selenium-green.svg"
        },
        {
            "title": "Sellfy",
            "hex": "21B352",
            "source": "https://sellfy.com/about/"
        },
        {
            "title": "Semantic Scholar",
            "hex": "1857B6",
            "source": "https://www.semanticscholar.org/about"
        },
        {
            "title": "Semantic UI React",
            "hex": "35BDB2",
            "source": "https://react.semantic-ui.com"
        },
        {
            "title": "Semantic Web",
            "hex": "005A9C",
            "source": "https://www.w3.org/2007/10/sw-logos.html"
        },
        {
            "title": "semantic-release",
            "hex": "494949",
            "source": "https://github.com/semantic-release/semantic-release/blob/85bc213f04445a9bb8f19e5d45d6ecd7acccf841/media/semantic-release-logo.svg"
        },
        {
            "title": "Semaphore CI",
            "hex": "19A974",
            "source": "https://semaphoreci.com"
        },
        {
            "title": "Semrush",
            "hex": "FF642D",
            "source": "https://www.semrush.com"
        },
        {
            "title": "SemVer",
            "hex": "3F4551",
            "source": "https://github.com/semver/semver.org/blob/b6983849e38911195a24357809187c2f50af0d40/assets/500x500(light).jpg"
        },
        {
            "title": "Sencha",
            "hex": "86BC40",
            "source": "https://design.sencha.com",
            "guidelines": "https://design.sencha.com/productlogo.html"
        },
        {
            "title": "Sendinblue",
            "hex": "0092FF",
            "source": "https://get.sendinblue.com/assets/logos/"
        },
        {
            "title": "Sennheiser",
            "hex": "000000",
            "source": "https://sennheiser.com"
        },
        {
            "title": "Sensu",
            "hex": "89C967",
            "source": "https://github.com/sensu/web/blob/c823738c11e576d6b2e5d4ca2d216dbd472c0b11/src/assets/logo/graphic/green.svg"
        },
        {
            "title": "Sentry",
            "hex": "362D59",
            "source": "https://sentry.io/branding/"
        },
        {
            "title": "SEPA",
            "hex": "2350A9",
            "source": "https://www.europeanpaymentscouncil.eu/document-library/other/sepa-logo-vector-format",
            "guidelines": "https://www.europeanpaymentscouncil.eu/document-library/other/sepa-logo-visual-identity-guidelines"
        },
        {
            "title": "Sequelize",
            "hex": "52B0E7",
            "source": "https://github.com/sequelize/website/blob/e6a482fa58a839b15ace80e3c8901ed2887be45e/static/img/logo-simple.svg"
        },
        {
            "title": "Server Fault",
            "hex": "E7282D",
            "source": "https://stackoverflow.com/company/logos",
            "guidelines": "https://stackoverflow.com/legal/trademark-guidance"
        },
        {
            "title": "Serverless",
            "hex": "FD5750",
            "source": "https://serverless.com"
        },
        {
            "title": "Sessionize",
            "hex": "1AB394",
            "source": "https://sessionize.com/brand"
        },
        {
            "title": "Setapp",
            "hex": "E6C3A5",
            "source": "https://setapp.com"
        },
        {
            "title": "SFML",
            "hex": "8CC445",
            "source": "https://www.sfml-dev.org/download/goodies/"
        },
        {
            "title": "Shadow",
            "hex": "0A0C0D",
            "source": "https://shadow.tech"
        },
        {
            "title": "Shanghai Metro",
            "hex": "EC1C24",
            "source": "https://en.wikipedia.org/wiki/File:Shanghai_Metro_Full_Logo.svg"
        },
        {
            "title": "ShareX",
            "hex": "2885F1",
            "source": "https://getsharex.com/brand-assets"
        },
        {
            "title": "sharp",
            "hex": "99CC00",
            "source": "https://github.com/lovell/sharp/blob/315f519e1dd9adca0678e94a5ed0492cb5e0aae4/docs/image/sharp-logo-mono.svg"
        },
        {
            "title": "Shazam",
            "hex": "0088FF",
            "source": "https://www.shazam.com"
        },
        {
            "title": "Shell",
            "hex": "FFD500",
            "source": "https://en.wikipedia.org/wiki/File:Shell_logo.svg"
        },
        {
            "title": "Shelly",
            "hex": "4495D1",
            "source": "https://shelly.cloud"
        },
        {
            "title": "Shenzhen Metro",
            "hex": "009943",
            "source": "https://en.wikipedia.org/wiki/File:Shenzhen_Metro_Corporation_logo_full.svg"
        },
        {
            "title": "Shields.io",
            "hex": "000000",
            "source": "https://shields.io"
        },
        {
            "title": "Shikimori",
            "hex": "343434",
            "source": "https://shikimori.one"
        },
        {
            "title": "Shopee",
            "hex": "EE4D2D",
            "source": "https://shopee.com"
        },
        {
            "title": "Shopify",
            "hex": "7AB55C",
            "source": "https://www.shopify.com/brand-assets",
            "guidelines": "https://www.shopify.com/brand-assets"
        },
        {
            "title": "Shopware",
            "hex": "189EFF",
            "source": "https://www.shopware.com/en/press/press-material/"
        },
        {
            "title": "Shortcut",
            "hex": "58B1E4",
            "source": "https://www.shortcut.com/branding",
            "guidelines": "https://www.shortcut.com/branding"
        },
        {
            "title": "Shotcut",
            "hex": "115C77",
            "source": "https://shotcut.com/media/"
        },
        {
            "title": "Showpad",
            "hex": "2D2E83",
            "source": "https://www.showpad.com"
        },
        {
            "title": "Showtime",
            "hex": "B10000",
            "source": "https://commons.wikimedia.org/wiki/File:Showtime.svg"
        },
        {
            "title": "Shutterstock",
            "hex": "EE2B24",
            "source": "https://www.shutterstock.com/press/media",
            "guidelines": "https://www.shutterstock.com/press/media"
        },
        {
            "title": "Siemens",
            "hex": "009999",
            "source": "https://siemens.com"
        },
        {
            "title": "Signal",
            "hex": "3A76F0",
            "source": "https://github.com/signalapp/Signal-Desktop/blob/9db8765b6cf270195e45a7f251374d4e53d54c95/images/signal-logo.svg"
        },
        {
            "title": "Similarweb",
            "hex": "092540",
            "source": "https://www.similarweb.com"
        },
        {
            "title": "Simkl",
            "hex": "000000",
            "source": "https://simkl.com"
        },
        {
            "title": "Simple Analytics",
            "hex": "FF4F64",
            "source": "https://simpleanalytics.com",
            "guidelines": "https://simpleanalytics.com/press"
        },
        {
            "title": "Simple Icons",
            "hex": "111111",
            "source": "https://simpleicons.org",
            "license": {
                "type": "CC0-1.0"
            }
        },
        {
            "title": "Simplenote",
            "hex": "3361CC",
            "source": "https://en.wikipedia.org/wiki/File:Simplenote_logo.svg"
        },
        {
            "title": "Sina Weibo",
            "hex": "E6162D",
            "source": "https://en.wikipedia.org/wiki/Sina_Weibo"
        },
        {
            "title": "Singapore Airlines",
            "hex": "F99F1C",
            "source": "https://www.singaporeair.com"
        },
        {
            "title": "SingleStore",
            "hex": "AA00FF",
            "source": "https://www.singlestore.com/brand/"
        },
        {
            "title": "Sitecore",
            "hex": "EB1F1F",
            "source": "https://www.sitecore.com"
        },
        {
            "title": "SitePoint",
            "hex": "258AAF",
            "source": "https://www.sitepoint.com"
        },
        {
            "title": "Sketch",
            "hex": "F7B500",
            "source": "https://www.sketch.com/about-us/#press",
            "guidelines": "https://www.sketch.com/about-us/#press"
        },
        {
            "title": "Sketchfab",
            "hex": "1CAAD9",
            "source": "https://sketchfab.com/press"
        },
        {
            "title": "SketchUp",
            "hex": "005F9E",
            "source": "https://www.sketchup.com/themes/sketchup_www_terra/images/SketchUp-Horizontal-RGB.svg"
        },
        {
            "title": "Skillshare",
            "hex": "00FF84",
            "source": "https://www.skillshare.com"
        },
        {
            "title": "ŠKODA",
            "hex": "4BA82E",
            "source": "https://en.wikipedia.org/wiki/File:Skoda_Auto_logo_(2011).svg"
        },
        {
            "title": "Sky",
            "hex": "0072C9",
            "source": "https://www.skysports.com"
        },
        {
            "title": "Skynet",
            "hex": "00C65E",
            "source": "https://support.siasky.net/key-concepts/skynet-brand-guidelines",
            "guidelines": "https://support.siasky.net/key-concepts/skynet-brand-guidelines"
        },
        {
            "title": "Skypack",
            "hex": "3167FF",
            "source": "https://skypack.dev"
        },
        {
            "title": "Skype",
            "hex": "00AFF0",
            "source": "https://blogs.skype.com/?attachment_id=56273"
        },
        {
            "title": "Skype for Business",
            "hex": "00AFF0",
            "source": "https://en.wikipedia.org/wiki/Skype_for_Business_Server"
        },
        {
            "title": "Skyrock",
            "hex": "009AFF",
            "source": "https://www.svgrepo.com/svg/54507/skyrock-logo"
        },
        {
            "title": "Slack",
            "hex": "4A154B",
            "source": "https://slack.com/brand-guidelines",
            "guidelines": "https://slack.com/brand-guidelines"
        },
        {
            "title": "Slackware",
            "hex": "000000",
            "source": "https://en.wikipedia.org/wiki/Slackware"
        },
        {
            "title": "Slashdot",
            "hex": "026664",
            "source": "https://commons.wikimedia.org/wiki/File:Slashdot_wordmark_and_logo.svg"
        },
        {
            "title": "SlickPic",
            "hex": "FF880F",
            "source": "https://www.slickpic.com"
        },
        {
            "title": "Slides",
            "hex": "E4637C",
            "source": "https://slides.com/about"
        },
        {
            "title": "SlideShare",
            "hex": "008ED2",
            "source": "https://www.slideshare.net/ss/creators/"
        },
        {
            "title": "smart",
            "hex": "FABC0C",
            "source": "https://www.smart.com/gb/en/models/eq-fortwo-coupe"
        },
        {
            "title": "SmartThings",
            "hex": "15BFFF",
            "source": "https://www.smartthings.com/press-kit",
            "guidelines": "https://www.smartthings.com/press-kit"
        },
        {
            "title": "smash.gg",
            "hex": "CB333B",
            "source": "https://help.smash.gg/en/articles/1716774-smash-gg-brand-guidelines",
            "guidelines": "https://help.smash.gg/en/articles/1716774-smash-gg-brand-guidelines"
        },
        {
            "title": "Smashing Magazine",
            "hex": "E85C33",
            "source": "https://www.smashingmagazine.com"
        },
        {
            "title": "SMRT",
            "hex": "EE2E24",
            "source": "https://commons.wikimedia.org/wiki/File:SMRT_Corporation.svg"
        },
        {
            "title": "SmugMug",
            "hex": "6DB944",
            "source": "https://www.smugmughelp.com/articles/409-smugmug-s-logo-and-usage"
        },
        {
            "title": "Snapchat",
            "hex": "FFFC00",
            "source": "https://www.snapchat.com/brand-guidelines",
            "guidelines": "https://www.snapchat.com/brand-guidelines"
        },
        {
            "title": "Snapcraft",
            "hex": "82BEA0",
            "source": "https://github.com/snapcore/snap-store-badges/tree/eda2cb0495ef7f4d479e231079967c9d27f2bc70",
            "license": {
                "type": "CC-BY-ND-2.0"
            }
        },
        {
            "title": "SNCF",
            "hex": "CA0939",
            "source": "https://www.sncf.com",
            "guidelines": "https://www.sncf.com/fr/groupe/marques/sncf/identite"
        },
        {
            "title": "Snowflake",
            "hex": "29B5E8",
            "source": "https://www.snowflake.com/brand-guidelines/",
            "guidelines": "https://www.snowflake.com/brand-guidelines/"
        },
        {
            "title": "Snowpack",
            "hex": "2E5E82",
            "source": "https://www.snowpack.dev"
        },
        {
            "title": "Snyk",
            "hex": "4C4A73",
            "source": "https://snyk.io/press-kit"
        },
        {
            "title": "Social Blade",
            "hex": "B3382C",
            "source": "https://socialblade.com/info/media"
        },
        {
            "title": "Society6",
            "hex": "000000",
            "source": "https://blog.society6.com/app/themes/society6/dist/images/mark.svg"
        },
        {
            "title": "Socket.io",
            "hex": "010101",
            "source": "https://socket.io"
        },
        {
            "title": "Sogou",
            "hex": "FB6022",
            "source": "https://www.sogou.com"
        },
        {
            "title": "Solid",
            "hex": "2C4F7C",
            "source": "https://www.solidjs.com/media"
        },
        {
            "title": "Solidity",
            "hex": "363636",
            "source": "https://docs.soliditylang.org/en/v0.8.6/brand-guide.html",
            "guidelines": "https://docs.soliditylang.org/en/v0.8.6/brand-guide.html",
            "license": {
                "type": "CC-BY-4.0"
            }
        },
        {
            "title": "Sololearn",
            "hex": "149EF2",
            "source": "https://www.sololearn.com",
            "aliases": {
                "aka": [
                    "SoloLearn"
                ]
            }
        },
        {
            "title": "Solus",
            "hex": "5294E2",
            "source": "https://getsol.us/branding/"
        },
        {
            "title": "Sonar",
            "hex": "FD3456",
            "source": "https://www.sonarsource.com"
        },
        {
            "title": "SonarCloud",
            "hex": "F3702A",
            "source": "https://sonarcloud.io/about"
        },
        {
            "title": "SonarLint",
            "hex": "CB2029",
            "source": "https://www.sonarlint.org/logos/",
            "guidelines": "https://www.sonarlint.org/logos/"
        },
        {
            "title": "SonarQube",
            "hex": "4E9BCD",
            "source": "https://www.sonarqube.org/logos/",
            "guidelines": "https://www.sonarqube.org/logos/"
        },
        {
            "title": "SonarSource",
            "hex": "CB3032",
            "source": "https://www.sonarsource.com/logos/",
            "guidelines": "https://www.sonarsource.com/logos/"
        },
        {
            "title": "Songkick",
            "hex": "F80046",
            "source": "https://www.songkick.com/style-guide/design",
            "guidelines": "https://www.songkick.com/style-guide/design"
        },
        {
            "title": "Songoda",
            "hex": "FC494A",
            "source": "https://songoda.com/branding",
            "guidelines": "https://songoda.com/branding"
        },
        {
            "title": "SonicWall",
            "hex": "FF791A",
            "source": "https://brandfolder.com/sonicwall/sonicwall-external"
        },
        {
            "title": "Sonos",
            "hex": "000000",
            "source": "https://www.sonos.com/en-gb/home"
        },
        {
            "title": "Sony",
            "hex": "FFFFFF",
            "source": "https://www.sony.com"
        },
        {
            "title": "Soundcharts",
            "hex": "0C1528",
            "source": "https://soundcharts.com/img/soundcharts-logo.svg"
        },
        {
            "title": "SoundCloud",
            "hex": "FF3300",
            "source": "https://soundcloud.com/press"
        },
        {
            "title": "Source Engine",
            "hex": "F79A10",
            "source": "https://developer.valvesoftware.com/favicon.ico"
        },
        {
            "title": "SourceForge",
            "hex": "FF6600",
            "source": "https://sourceforge.net"
        },
        {
            "title": "Sourcegraph",
            "hex": "000000",
            "source": "https://handbook.sourcegraph.com/departments/engineering/design/brand_guidelines/logo/",
            "guidelines": "https://handbook.sourcegraph.com/departments/engineering/design/brand_guidelines/logo/"
        },
        {
            "title": "SourceHut",
            "hex": "000000",
            "source": "https://sourcehut.org/logo/",
            "guidelines": "https://sourcehut.org/logo/",
            "license": {
                "type": "CC0-1.0",
                "url": "https://sourcehut.org/logo/"
            }
        },
        {
            "title": "Sourcetree",
            "hex": "0052CC",
            "source": "https://atlassian.design/resources/logo-library",
            "guidelines": "https://atlassian.design/foundations/logos/"
        },
        {
            "title": "Southwest Airlines",
            "hex": "304CB2",
            "source": "https://www.southwest.com"
        },
        {
            "title": "Spacemacs",
            "hex": "9266CC",
            "source": "https://spacemacs.org",
            "license": {
                "type": "CC-BY-SA-4.0"
            }
        },
        {
            "title": "SpaceX",
            "hex": "000000",
            "source": "https://www.spacex.com"
        },
        {
            "title": "spaCy",
            "hex": "09A3D5",
            "source": "https://github.com/explosion/spaCy/blob/c17980e535a8009b14ee4d1f818db207d9c07e55/website/src/images/logo.svg"
        },
        {
            "title": "Spark AR",
            "hex": "FF5C83",
            "source": "https://sparkar.facebook.com"
        },
        {
            "title": "Sparkasse",
            "hex": "FF0000",
            "source": "https://www.sparkasse.de",
            "guidelines": "https://www.sparkasse.de/nutzungshinweise.html"
        },
        {
            "title": "SparkFun",
            "hex": "E53525",
            "source": "https://www.sparkfun.com/brand_assets",
            "guidelines": "https://www.sparkfun.com/brand_assets"
        },
        {
            "title": "SparkPost",
            "hex": "FA6423",
            "source": "https://www.sparkpost.com/press-kit/",
            "guidelines": "https://www.sparkpost.com/press-kit/"
        },
        {
            "title": "SPDX",
            "hex": "4398CC",
            "source": "https://spdx.org/Resources"
        },
        {
            "title": "Speaker Deck",
            "hex": "009287",
            "source": "https://speakerdeck.com"
        },
        {
            "title": "Spectrum",
            "hex": "7B16FF",
            "source": "https://spectrum.chat"
        },
        {
            "title": "Speedtest",
            "hex": "141526",
            "source": "https://www.speedtest.net"
        },
        {
            "title": "SpeedyPage",
            "hex": "1C71F9",
            "source": "https://speedypage.com"
        },
        {
            "title": "Sphere Online Judge",
            "slug": "spoj",
            "aliases": {
                "aka": [
                    "SPOJ"
                ]
            },
            "hex": "337AB7",
            "source": "https://www.spoj.com"
        },
        {
            "title": "SpigotMC",
            "hex": "ED8106",
            "source": "https://www.spigotmc.org"
        },
        {
            "title": "Spinnaker",
            "hex": "139BB4",
            "source": "https://github.com/spinnaker/spinnaker.github.io/tree/0cdd37af7541293a810494a1bb4d7df9ef553d60/assets/images"
        },
        {
            "title": "Spinrilla",
            "hex": "460856",
            "source": "https://spinrilla.com"
        },
        {
            "title": "Splunk",
            "hex": "000000",
            "source": "https://www.splunk.com"
        },
        {
            "title": "Spond",
            "hex": "EE4353",
            "source": "https://spond.com"
        },
        {
            "title": "Spotify",
            "hex": "1DB954",
            "source": "https://developer.spotify.com/documentation/general/design-and-branding/#using-our-logo",
            "guidelines": "https://developer.spotify.com/documentation/general/design-and-branding/#using-our-logo"
        },
        {
            "title": "Spotlight",
            "hex": "352A71",
            "source": "https://www.spotlight.com"
        },
        {
            "title": "Spreadshirt",
            "hex": "00B2A5",
            "source": "https://www.spreadshirt.ie",
            "aliases": {
                "dup": [
                    {
                        "title": "Spreadshop",
                        "hex": "FF9343",
                        "source": "https://www.spreadshop.com"
                    }
                ]
            }
        },
        {
            "title": "Spreaker",
            "hex": "F5C300",
            "source": "https://www.spreaker.com"
        },
        {
            "title": "Spring",
            "hex": "6DB33F",
            "source": "https://spring.io/trademarks"
        },
        {
            "title": "Spring",
            "slug": "spring_creators",
            "hex": "000000",
            "source": "https://www.spri.ng"
        },
        {
            "title": "Spring Boot",
            "hex": "6DB33F",
            "source": "https://spring.io/projects"
        },
        {
            "title": "Spring Security",
            "hex": "6DB33F",
            "source": "https://spring.io/projects"
        },
        {
            "title": "Spyder IDE",
            "hex": "FF0000",
            "source": "https://www.spyder-ide.org"
        },
        {
            "title": "SQLite",
            "hex": "003B57",
            "source": "https://github.com/sqlite/sqlite/blob/43e862723ec680542ca6f608f9963c0993dd7324/art/sqlite370.eps"
        },
        {
            "title": "Square",
            "hex": "3E4348",
            "source": "https://squareup.com"
        },
        {
            "title": "Square Enix",
            "hex": "ED1C24",
            "source": "https://www.square-enix.com"
        },
        {
            "title": "Squarespace",
            "hex": "000000",
            "source": "https://www.squarespace.com/logo-guidelines",
            "guidelines": "https://www.squarespace.com/brand-guidelines"
        },
        {
            "title": "SSRN",
            "hex": "154881",
            "source": "https://www.ssrn.com"
        },
        {
            "title": "SST",
            "hex": "E27152",
            "source": "https://sst.dev",
            "guidelines": "https://github.com/serverless-stack/identity"
        },
        {
            "title": "Stack Exchange",
            "hex": "1E5397",
            "source": "https://stackoverflow.com/company/logos",
            "guidelines": "https://stackoverflow.com/legal/trademark-guidance"
        },
        {
            "title": "Stack Overflow",
            "hex": "F58025",
            "source": "https://stackoverflow.design/brand/logo/",
            "guidelines": "https://stackoverflow.com/legal/trademark-guidance"
        },
        {
            "title": "Stackbit",
            "hex": "207BEA",
            "source": "https://www.stackbit.com/branding-guidelines/",
            "guidelines": "https://www.stackbit.com/branding-guidelines/"
        },
        {
            "title": "StackBlitz",
            "hex": "1269D3",
            "source": "https://stackblitz.com"
        },
        {
            "title": "StackEdit",
            "hex": "606060",
            "source": "https://github.com/benweet/stackedit/blob/46383b5b6a54b65b8720d786ed0a0518b9ad652d/src/assets/iconStackedit.svg"
        },
        {
            "title": "StackHawk",
            "hex": "00CBC6",
            "source": "https://www.stackhawk.com/press/"
        },
        {
            "title": "StackPath",
            "hex": "000000",
            "source": "https://www.stackpath.com/company/logo-and-branding/",
            "guidelines": "https://www.stackpath.com/company/logo-and-branding/"
        },
        {
            "title": "StackShare",
            "hex": "0690FA",
            "source": "https://stackshare.io/branding"
        },
        {
            "title": "Stadia",
            "hex": "CD2640",
            "source": "https://stadia.google.com/home"
        },
        {
            "title": "Staffbase",
            "hex": "00A4FD",
            "source": "https://staffbase.com/en/about/press-assets/"
        },
        {
            "title": "Standard Resume",
            "hex": "2A3FFB",
            "source": "https://standardresume.co/press"
        },
        {
            "title": "StandardJS",
            "hex": "F3DF49",
            "source": "https://github.com/standard/standard/blob/6516bf87f127b7968c34cac0100d48d6c455a891/sticker.svg"
        },
        {
            "title": "Star Trek",
            "hex": "FFE200",
            "source": "https://intl.startrek.com"
        },
        {
            "title": "Starbucks",
            "hex": "006241",
            "source": "https://starbucks.com",
            "guidelines": "https://creative.starbucks.com"
        },
        {
            "title": "Stardock",
            "hex": "004B8D",
            "source": "https://www.stardock.com/press/stardock%20branding/"
        },
        {
            "title": "Starling Bank",
            "hex": "6935D3",
            "source": "https://www.starlingbank.com/media/",
            "guidelines": "https://www.starlingbank.com/docs/brand/starling-bank-brand-guidelines.pdf"
        },
        {
            "title": "Starship",
            "hex": "DD0B78",
            "source": "https://starship.rs"
        },
        {
            "title": "STARZ",
            "hex": "000000",
            "source": "https://www.starz.com/guides/starzlibrary/"
        },
        {
            "title": "Statamic",
            "hex": "FF269E",
            "source": "https://statamic.com/branding",
            "guidelines": "https://statamic.com/branding"
        },
        {
            "title": "Statuspage",
            "hex": "172B4D",
            "source": "https://www.atlassian.com/company/news/press-kit"
        },
        {
            "title": "Statuspal",
            "hex": "4934BF",
            "source": "https://statuspal.io"
        },
        {
            "title": "Steam",
            "hex": "000000",
            "source": "https://partner.steamgames.com/doc/marketing/branding",
            "guidelines": "https://partner.steamgames.com/doc/marketing/branding"
        },
        {
            "title": "Steam Deck",
            "hex": "1A9FFF",
            "source": "https://partner.steamgames.com/doc/marketing/branding",
            "guidelines": "https://partner.steamgames.com/doc/marketing/branding"
        },
        {
            "title": "SteamDB",
            "hex": "000000",
            "source": "https://steamdb.info"
        },
        {
            "title": "Steamworks",
            "hex": "1E1E1E",
            "source": "https://partner.steamgames.com"
        },
        {
            "title": "Steelseries",
            "hex": "FF5200",
            "source": "https://techblog.steelseries.com/ux-guide/index.html"
        },
        {
            "title": "Steem",
            "hex": "171FC9",
            "source": "https://steem.com/brand/"
        },
        {
            "title": "Steemit",
            "hex": "06D6A9",
            "source": "https://steemit.com"
        },
        {
            "title": "Steinberg",
            "hex": "C90827",
            "source": "https://new.steinberg.net/press/"
        },
        {
            "title": "Stellar",
            "hex": "7D00FF",
            "source": "https://www.stellar.org/press"
        },
        {
            "title": "Stencyl",
            "hex": "8E1C04",
            "source": "https://www.stencyl.com/about/press/"
        },
        {
            "title": "Stimulus",
            "hex": "77E8B9",
            "source": "https://stimulus.hotwire.dev"
        },
        {
            "title": "Stitcher",
            "hex": "000000",
            "source": "https://partners.stitcher.com"
        },
        {
            "title": "STMicroelectronics",
            "hex": "03234B",
            "source": "https://www.st.com"
        },
        {
            "title": "StopStalk",
            "hex": "536DFE",
            "source": "https://github.com/stopstalk/media-resources/blob/265b728c26ba597b957e72134a3b49a10dc0c91d/stopstalk-small-black.svg",
            "license": {
                "type": "MIT"
            }
        },
        {
            "title": "Storyblok",
            "hex": "09B3AF",
            "source": "https://www.storyblok.com/press",
            "guidelines": "https://www.storyblok.com/press"
        },
        {
            "title": "Storybook",
            "hex": "FF4785",
            "source": "https://github.com/storybookjs/brand/tree/6f4d67f65f8275c53c310a73a8da6c6e96c8488c",
            "license": {
                "type": "MIT"
            }
        },
        {
            "title": "Strapi",
            "hex": "2F2E8B",
            "source": "https://strapi.io/newsroom"
        },
        {
            "title": "Strava",
            "hex": "FC4C02",
            "source": "https://itunes.apple.com/us/app/strava-running-and-cycling-gps/id426826309"
        },
        {
            "title": "Streamlit",
            "hex": "FF4B4B",
            "source": "https://www.streamlit.io/brand",
            "guidelines": "https://www.streamlit.io/brand"
        },
        {
            "title": "Stripe",
            "hex": "008CDD",
            "source": "https://stripe.com/about/resources"
        },
        {
            "title": "strongSwan",
            "hex": "E00033",
            "source": "https://www.strongswan.org/images/"
        },
        {
            "title": "Stryker",
            "hex": "E74C3C",
            "source": "https://stryker-mutator.io"
        },
        {
            "title": "StubHub",
            "hex": "003168",
            "source": "https://www.stubhub.com"
        },
        {
            "title": "Studio 3T",
            "hex": "17AF66",
            "source": "https://studio3t.com"
        },
        {
            "title": "styled-components",
            "hex": "DB7093",
            "source": "https://www.styled-components.com"
        },
        {
            "title": "stylelint",
            "hex": "263238",
            "source": "https://github.com/stylelint/stylelint/blob/1f7bbb2d189b3e27b42de25f2948e3e5eec1b759/identity/stylelint-icon-black.svg"
        },
        {
            "title": "StyleShare",
            "hex": "212121",
            "source": "https://www.stylesha.re"
        },
        {
            "title": "Stylus",
            "hex": "333333",
            "source": "https://github.com/stylus/stylus-lang.com/blob/c833bf697e39e1174c7c6e679e0e5a23d0baeb90/img/stylus-logo.svg"
        },
        {
            "title": "Subaru",
            "hex": "013C74",
            "source": "https://commons.wikimedia.org/wiki/File:Subaru_logo.svg"
        },
        {
            "title": "Sublime Text",
            "hex": "FF9800",
            "source": "https://www.sublimetext.com"
        },
        {
            "title": "Substack",
            "hex": "FF6719",
            "source": "https://on.substack.com"
        },
        {
            "title": "Subtitle Edit",
            "hex": "CC2424",
            "source": "https://github.com/SubtitleEdit/subtitleedit/issues/61#issuecomment-1442100888"
        },
        {
            "title": "Subversion",
            "hex": "809CC9",
            "source": "https://subversion.apache.org/logo"
        },
        {
            "title": "suckless",
            "hex": "1177AA",
            "source": "https://suckless.org"
        },
        {
            "title": "Sumo Logic",
            "hex": "000099",
            "source": "https://sites.google.com/sumologic.com/sumo-logic-brand/home",
            "guidelines": "https://sites.google.com/sumologic.com/sumo-logic-brand/home"
        },
        {
            "title": "Supabase",
            "hex": "3FCF8E",
            "source": "https://github.com/supabase/supabase/blob/4031a7549f5d46da7bc79c01d56be4177dc7c114/packages/common/assets/images/supabase-logo-wordmark--light.svg"
        },
        {
            "title": "Super User",
            "hex": "38A1CE",
            "source": "https://stackoverflow.design/brand/logo/",
            "guidelines": "https://stackoverflow.com/legal/trademark-guidance"
        },
        {
            "title": "Supercrease",
            "hex": "000000",
            "source": "https://supercrease.com/wp-content/themes/super-crease/assets/svgs/super-crease.svg"
        },
        {
            "title": "Supermicro",
            "hex": "151F6D",
            "source": "https://www.supermicro.com/manuals/supermicro_logo_guidelines.pdf"
        },
        {
            "title": "SurrealDB",
            "hex": "FF00A0",
            "source": "https://surrealdb.com/media"
        },
        {
            "title": "SurveyMonkey",
            "hex": "00BF6F",
            "source": "https://www.surveymonkey.com/mp/brandassets/",
            "guidelines": "https://www.surveymonkey.com/mp/brandassets/"
        },
        {
            "title": "SUSE",
            "hex": "0C322C",
            "source": "https://brand.suse.com",
            "guidelines": "https://brand.suse.com"
        },
        {
            "title": "Suzuki",
            "hex": "E30613",
            "source": "https://www.suzuki.ie"
        },
        {
            "title": "Svelte",
            "hex": "FF3E00",
            "source": "https://github.com/sveltejs/branding/blob/c4dfca6743572087a6aef0e109ffe3d95596e86a/svelte-logo.svg",
            "aliases": {
                "dup": [
                    {
                        "title": "Sapper",
                        "hex": "159497",
                        "source": "https://sapper.svelte.dev"
                    }
                ]
            }
        },
        {
            "title": "SVG",
            "hex": "FFB13B",
            "source": "https://www.w3.org/2009/08/svg-logos.html",
            "guidelines": "https://www.w3.org/2009/08/svg-logos.html",
            "license": {
                "type": "CC-BY-SA-4.0"
            }
        },
        {
            "title": "SVG.js",
            "hex": "FF0066",
            "source": "https://github.com/svgdotjs/svg.logo/blob/0de9ff2cca6c058968f838baaaf507e475ee4583/logo.svg"
        },
        {
            "title": "SVGO",
            "hex": "3E7FC1",
            "source": "https://github.com/svg/svgo/blob/93a5db197ca32990131bf41becf2e002bb0841bf/logo/isotype.svg"
        },
        {
            "title": "Swagger",
            "hex": "85EA2D",
            "source": "https://swagger.io/swagger/media/assets/images/swagger_logo.svg"
        },
        {
            "title": "Swarm",
            "hex": "FFA633",
            "source": "https://foursquare.com/about/logos"
        },
        {
            "title": "SWC",
            "hex": "FFFFFF",
            "source": "https://github.com/swc-project/logo/blob/f26cac1b4a490e3bdf128d3b084bb57f4fab1aac/svg/swc_black.svg"
        },
        {
            "title": "Swift",
            "hex": "F05138",
            "source": "https://developer.apple.com/swift/resources/",
            "guidelines": "https://developer.apple.com/swift/resources/"
        },
        {
            "title": "Swiggy",
            "hex": "FC8019",
            "source": "https://www.swiggy.com"
        },
        {
            "title": "Swiper",
            "hex": "6332F6",
            "source": "https://swiperjs.com"
        },
        {
            "title": "Symantec",
            "hex": "FDB511",
            "source": "https://commons.wikimedia.org/wiki/File:Symantec_logo10.svg"
        },
        {
            "title": "Symbolab",
            "hex": "DB3F59",
            "source": "https://www.symbolab.com"
        },
        {
            "title": "Symfony",
            "hex": "000000",
            "source": "https://symfony.com/logo",
            "guidelines": "https://symfony.com/trademark"
        },
        {
            "title": "Symphony",
            "hex": "0098FF",
            "source": "https://symphony.com"
        },
        {
            "title": "SymPy",
            "hex": "3B5526",
            "source": "https://github.com/sympy/sympy.github.com/blob/e606a6dc2ee90b1ddaa9c36be6c92392ab300f72/media/sympy-notailtext.svg"
        },
        {
            "title": "Synology",
            "hex": "B5B5B6",
            "source": "https://www.synology.com/en-global/company/branding",
            "guidelines": "https://www.synology.com/en-global/company/branding"
        },
        {
            "title": "System76",
            "hex": "585048",
            "source": "https://github.com/system76/brand/blob/7a31740b54f929b62a165baa61dfb0b5164261e8/System76%20branding/system76-logo_secondary.svg"
        },
        {
            "title": "T-Mobile",
            "hex": "E20074",
            "source": "https://tmap.t-mobile.com/portals/pro74u7a/EXTBrandPortal",
            "guidelines": "https://tmap.t-mobile.com/portals/pro74u7a/EXTBrandPortal"
        },
        {
            "title": "Tableau",
            "hex": "E97627",
            "source": "https://www.tableau.com/about/media-download-center"
        },
        {
            "title": "TableCheck",
            "hex": "7935D2",
            "source": "https://www.tablecheck.com/join"
        },
        {
            "title": "Taco Bell",
            "hex": "38096C",
            "source": "https://www.tacobell.com"
        },
        {
            "title": "tado°",
            "hex": "FFA900",
            "source": "https://www.tado.com/gb-en/press-assets"
        },
        {
            "title": "Taichi Graphics",
            "hex": "000000",
            "source": "https://taichi.graphics"
        },
        {
            "title": "Taichi Lang",
            "hex": "000000",
            "source": "https://docs.taichi-lang.org/blog"
        },
        {
            "title": "Tails",
            "hex": "56347C",
            "source": "https://tails.boum.org/contribute/how/promote/material/logo/"
        },
        {
            "title": "Tailwind CSS",
            "hex": "06B6D4",
            "source": "https://tailwindcss.com/brand",
            "guidelines": "https://tailwindcss.com/brand"
        },
        {
            "title": "Talend",
            "hex": "FF6D70",
            "source": "https://www.talend.com/blog/"
        },
        {
            "title": "Talenthouse",
            "hex": "FFFFFF",
            "source": "https://www.talenthouse.com"
        },
        {
            "title": "Tamiya",
            "hex": "000000",
            "source": "https://commons.wikimedia.org/wiki/File:TAMIYA_Logo.svg"
        },
        {
            "title": "Tampermonkey",
            "hex": "00485B",
            "source": "https://commons.wikimedia.org/wiki/File:Tampermonkey_logo.svg"
        },
        {
            "title": "Taobao",
            "hex": "E94F20",
            "source": "https://www.alibabagroup.com/en/ir/reports"
        },
        {
            "title": "Tapas",
            "hex": "FFCE00",
            "source": "https://tapas.io/site/about#media"
        },
        {
            "title": "Target",
            "hex": "CC0000",
            "source": "https://www.target.com"
        },
        {
            "title": "Task",
            "hex": "29BEB0",
            "source": "https://github.com/go-task/task/blob/367c0b38a6787bebf6ee5af864be1574ad40b24a/docs/Logo_mono.svg"
        },
        {
            "title": "Tasmota",
            "hex": "1FA3EC",
            "source": "https://tasmota.github.io/docs/"
        },
        {
            "title": "Tata",
            "hex": "486AAE",
            "source": "https://www.tatasteel.com/media/media-kit/logos-usage-guidelines/",
            "guidelines": "https://www.tatasteel.com/media/media-kit/logos-usage-guidelines/"
        },
        {
            "title": "Tata Consultancy Services",
            "slug": "tcs",
            "hex": "EE3984",
            "source": "https://www.tcs.com",
            "aliases": {
                "aka": [
                    "TCS"
                ]
            }
        },
        {
            "title": "Tauri",
            "hex": "FFC131",
            "source": "https://github.com/tauri-apps/tauri/blob/093f85dc2b90a6dd0f48d941f6e88daec311250a/app-icon.png",
            "license": {
                "type": "CC-BY-NC-ND-4.0",
                "url": "https://github.com/tauri-apps/tauri"
            }
        },
        {
            "title": "TaxBuzz",
            "hex": "ED8B0B",
            "source": "https://www.taxbuzz.com"
        },
        {
            "title": "TeamCity",
            "hex": "000000",
            "source": "https://www.jetbrains.com/company/brand/logos/",
            "guidelines": "https://www.jetbrains.com/company/brand/"
        },
        {
            "title": "TeamSpeak",
            "hex": "4B69B6",
            "source": "https://teamspeak.com"
        },
        {
            "title": "TeamViewer",
            "hex": "004680",
            "source": "https://www.teamviewer.com/en-us/"
        },
        {
            "title": "TED",
            "hex": "E62B1E",
            "source": "https://www.ted.com/participate/organize-a-local-tedx-event/tedx-organizer-guide/branding-promotions/logo-and-design/your-tedx-logo"
        },
        {
            "title": "Teespring",
            "hex": "ED2761",
            "source": "https://teespring.com"
        },
        {
            "title": "Tekton",
            "hex": "FD495C",
            "source": "https://github.com/cdfoundation/artwork/blob/3e748ca9cf9c3136a4a571f7655271b568c16a64/tekton/icon/black/tekton-icon-black.svg",
            "guidelines": "https://github.com/cdfoundation/artwork/blob/main/tekton/tekton_brand_guide.pdf"
        },
        {
            "title": "TELE5",
            "hex": "C2AD6F",
            "source": "https://www.tele5.de"
        },
        {
            "title": "Telegram",
            "hex": "26A5E4",
            "source": "https://telegram.org"
        },
        {
            "title": "Telegraph",
            "hex": "FAFAFA",
            "source": "https://telegra.ph"
        },
        {
            "title": "Temporal",
            "hex": "000000",
            "source": "https://github.com/temporalio/temporaldotio/blob/b6b5f3ed1fda818d5d6c07e27ec15d51a61f2267/public/images/icons/temporal-no-text.svg"
        },
        {
            "title": "Tencent QQ",
            "hex": "EB1923",
            "source": "https://en.wikipedia.org/wiki/File:Tencent_QQ.svg#/media/File:Tencent_QQ.svg"
        },
        {
            "title": "TensorFlow",
            "hex": "FF6F00",
            "source": "https://www.tensorflow.org/extras/tensorflow_brand_guidelines.pdf"
        },
        {
            "title": "Teradata",
            "hex": "F37440",
            "source": "https://github.com/Teradata/teradata.github.io/tree/0b5124f0c652d7ba006a487c8b4b21bd61150ab2"
        },
        {
            "title": "teratail",
            "hex": "F4C51C",
            "source": "https://teratail.com"
        },
        {
            "title": "Termius",
            "hex": "000000",
            "source": "https://termius.com/brand-resources",
            "guidelines": "https://termius.com/terms-of-use"
        },
        {
            "title": "Terraform",
            "hex": "7B42BC",
            "source": "https://www.hashicorp.com/brand",
            "guidelines": "https://www.hashicorp.com/brand"
        },
        {
            "title": "Tesco",
            "hex": "00539F",
            "source": "https://www.tesco.com"
        },
        {
            "title": "Tesla",
            "hex": "CC0000",
            "source": "https://www.tesla.com/tesla-gallery"
        },
        {
            "title": "TestCafe",
            "hex": "36B6E5",
            "source": "https://github.com/DevExpress/testcafe/blob/dd174b6682b5f2675ac90e305d3d893c36a1d814/media/logos/svg/TestCafe-logo-600.svg"
        },
        {
            "title": "Testin",
            "hex": "007DD7",
            "source": "https://www.testin.cn"
        },
        {
            "title": "Testing Library",
            "hex": "E33332",
            "source": "https://testing-library.com"
        },
        {
            "title": "TestRail",
            "hex": "65C179",
            "source": "https://www.testrail.com"
        },
        {
            "title": "Tether",
            "hex": "50AF95",
            "aliases": {
                "aka": [
                    "USDt"
                ]
            },
            "source": "https://tether.to/branding/",
            "guidelines": "https://tether.to/branding/"
        },
        {
            "title": "Textpattern",
            "hex": "FFDA44",
            "source": "https://textpattern.com"
        },
        {
            "title": "TGA",
            "hex": "0014FF",
            "source": "https://thegameawards.com/about",
            "aliases": {
                "aka": [
                    "The Game Awards"
                ]
            }
        },
        {
            "title": "Thangs",
            "hex": "FFBC00",
            "source": "https://thangs.com"
        },
        {
            "title": "The Algorithms",
            "hex": "00BCB4",
            "source": "https://github.com/TheAlgorithms/website/blob/f4e439578c88fed3b21c70898605238602975d2d/public/logo_t.svg"
        },
        {
            "title": "The Conversation",
            "hex": "D8352A",
            "source": "https://theconversation.com/republishing-guidelines"
        },
        {
            "title": "The Irish Times",
            "hex": "000000",
            "source": "https://www.irishtimes.com"
        },
        {
            "title": "The Mighty",
            "hex": "D0072A",
            "source": "https://themighty.com"
        },
        {
            "title": "The Models Resource",
            "hex": "3A75BD",
            "source": "https://www.models-resource.com"
        },
        {
            "title": "The Movie Database",
            "aliases": {
                "aka": [
                    "TMDB"
                ]
            },
            "hex": "01B4E4",
            "source": "https://www.themoviedb.org/about/logos-attribution"
        },
        {
            "title": "The North Face",
            "hex": "000000",
            "source": "https://www.thenorthface.com"
        },
        {
            "title": "The Register",
            "hex": "FF0000",
            "source": "https://www.theregister.co.uk"
        },
        {
            "title": "The Sounds Resource",
            "hex": "39BE6B",
            "source": "https://www.sounds-resource.com"
        },
        {
            "title": "The Spriters Resource",
            "hex": "BE3939",
            "source": "https://www.spriters-resource.com"
        },
        {
            "title": "The Washington Post",
            "hex": "231F20",
            "source": "https://www.washingtonpost.com/brand-studio/archive/"
        },
        {
            "title": "Thingiverse",
            "hex": "248BFB",
            "source": "https://www.thingiverse.com"
        },
        {
            "title": "ThinkPad",
            "hex": "EE2624",
            "source": "https://www.lenovo.com/us/en/thinkpad"
        },
        {
            "title": "Threadless",
            "hex": "0099FF",
            "source": "https://www.threadless.com/about-us/"
        },
        {
            "title": "Threads",
            "hex": "000000",
            "source": "https://commons.wikimedia.org/wiki/File:Threads_(app)_logo.svg"
        },
        {
            "title": "Three.js",
            "hex": "000000",
            "source": "https://github.com/mrdoob/three.js/blob/a567b810cfcb7f6a03e4faea99f03c53081da477/files/icon.svg"
        },
        {
            "title": "Threema",
            "hex": "3FE669",
            "source": "https://threema.ch/en/press"
        },
        {
            "title": "Thumbtack",
            "hex": "009FD9",
            "source": "https://www.thumbtack.com/press/media-resources/"
        },
        {
            "title": "Thunderbird",
            "hex": "0A84FF",
            "source": "https://github.com/thundernest/thunderbird-website/blob/d7446f3eee14b38f02ee60da7d4b4fb8c9ef20e3/media/svg/logo.svg"
        },
        {
            "title": "Thurgauer Kantonalbank",
            "hex": "006D41",
            "source": "https://www.tkb.ch"
        },
        {
            "title": "Thymeleaf",
            "hex": "005F0F",
            "source": "https://github.com/thymeleaf/thymeleaf-org/blob/0427d4d4c6f08d3a1fbed3bc90ceeebcf094b532/artwork/thymeleaf%202016/thymeleaf.svg"
        },
        {
            "title": "Ticketmaster",
            "hex": "026CDF",
            "source": "https://design.ticketmaster.com/brand/overview/"
        },
        {
            "title": "Tidal",
            "hex": "000000",
            "source": "https://tidal.com"
        },
        {
            "title": "TiddlyWiki",
            "hex": "111111",
            "source": "https://tiddlywiki.com"
        },
        {
            "title": "Tide",
            "hex": "4050FB",
            "source": "https://www.tide.co/newsroom/"
        },
        {
            "title": "Tidyverse",
            "hex": "1A162D",
            "source": "https://github.com/rstudio/hex-stickers/blob/69528093ef59f541e5a4798dbcb00e60267e8870/SVG/tidyverse.svg"
        },
        {
            "title": "TietoEVRY",
            "hex": "063752",
            "source": "https://www.tietoevry.com/en/about-us/our-company/"
        },
        {
            "title": "TikTok",
            "hex": "000000",
            "source": "https://tiktok.com"
        },
        {
            "title": "Tile",
            "hex": "000000",
            "source": "https://www.thetileapp.com"
        },
        {
            "title": "Timescale",
            "hex": "FDB515",
            "source": "https://www.timescale.com"
        },
        {
            "title": "Tina",
            "hex": "EC4815",
            "source": "https://github.com/tinacms/tinacms/blob/965edfb7d2a318ab6b86a4772e4daebf53f34f2e/examples/tina-self-hosted-demo/public/tina.svg"
        },
        {
            "title": "Tinder",
            "hex": "FF6B6B",
            "source": "https://www.gotinder.com/press"
        },
        {
            "title": "TinyLetter",
            "hex": "ED1C24",
            "source": "https://tinyletter.com/site/press/"
        },
        {
            "title": "Tistory",
            "hex": "000000",
            "source": "https://tistory.com",
            "aliases": {
                "loc": {
                    "ko-KR": "티스토리"
                }
            }
        },
        {
            "title": "tmux",
            "hex": "1BB91F",
            "source": "https://github.com/tmux/tmux/tree/f04cc3997629823f0e304d4e4184e2ec93c703f0/logo"
        },
        {
            "title": "TNT",
            "hex": "FF6600",
            "source": "https://commons.wikimedia.org/wiki/File:TNT_Express_Logo.svg"
        },
        {
            "title": "Todoist",
            "hex": "E44332",
            "source": "https://doist.com/press/"
        },
        {
            "title": "Toggl",
            "hex": "FFDE91",
            "source": "https://toggl.com/track/media-toolkit"
        },
        {
            "title": "Toggl Track",
            "hex": "E57CD8",
            "source": "https://toggl.com/track/media-toolkit"
        },
        {
            "title": "Tokyo Metro",
            "hex": "149DD3",
            "source": "https://en.wikipedia.org/wiki/File:TokyoMetro.svg"
        },
        {
            "title": "TOML",
            "hex": "9C4121",
            "source": "https://github.com/toml-lang/toml/blob/625f62b55c5acdfb9924c78e1d0bf4cf0be23d91/logos/toml.svg"
        },
        {
            "title": "Tomorrowland",
            "hex": "000000",
            "source": "https://global.tomorrowland.com"
        },
        {
            "title": "Topcoder",
            "hex": "29A7DF",
            "source": "https://www.topcoder.com/thrive/articles/How%20to%20use%20the%20Topcoder%20GUI%20KIT",
            "guidelines": "https://www.topcoder.com/thrive/articles/How%20to%20use%20the%20Topcoder%20GUI%20KIT"
        },
        {
            "title": "Toptal",
            "hex": "3863A0",
            "source": "https://www.toptal.com/branding"
        },
        {
            "title": "Tor Browser",
            "hex": "7D4698",
            "source": "https://styleguide.torproject.org/brand-assets/"
        },
        {
            "title": "Tor Project",
            "hex": "7E4798",
            "source": "https://styleguide.torproject.org/brand-assets/"
        },
        {
            "title": "Toshiba",
            "hex": "FF0000",
            "source": "https://commons.wikimedia.org/wiki/File:Toshiba_logo.svg"
        },
        {
            "title": "Toyota",
            "hex": "EB0A1E",
            "source": "https://www.toyota.com/brandguidelines/logo/",
            "guidelines": "https://www.toyota.com/brandguidelines/"
        },
        {
            "title": "TP-Link",
            "hex": "4ACBD6",
            "source": "https://www.tp-link.com"
        },
        {
            "title": "tqdm",
            "hex": "FFC107",
            "source": "https://github.com/tqdm/img/blob/0dd23d9336af67976f88f9988ea660cde78c54d4/logo.svg"
        },
        {
            "title": "Traefik Mesh",
            "hex": "9D0FB0",
            "source": "https://github.com/traefik/mesh/blob/ef03c40b78c08931d47fdad0be10d1986f4e21bc/docs/content/assets/img/traefik-mesh-logo.svg"
        },
        {
            "title": "Traefik Proxy",
            "hex": "24A1C1",
            "source": "https://traefik.io/traefik/"
        },
        {
            "title": "Trailforks",
            "hex": "FFCD00",
            "source": "https://www.trailforks.com/about/graphics/",
            "guidelines": "https://www.trailforks.com/about/graphics/"
        },
        {
            "title": "TrainerRoad",
            "hex": "DA291C",
            "source": "https://www.trainerroad.com/press/",
            "guidelines": "https://www.trainerroad.com/press/"
        },
        {
            "title": "Trakt",
            "hex": "ED1C24",
            "source": "https://trakt.tv"
        },
        {
            "title": "Transport for Ireland",
            "hex": "00B274",
            "source": "https://www.transportforireland.ie"
        },
        {
            "title": "Transport for London",
            "hex": "113B92",
            "source": "https://tfl.gov.uk"
        },
        {
            "title": "Travis CI",
            "hex": "3EAAAF",
            "source": "https://travis-ci.com/logo"
        },
        {
            "title": "Treehouse",
            "hex": "5FCF80",
            "source": "https://teamtreehouse.com/about"
        },
        {
            "title": "Trello",
            "hex": "0052CC",
            "source": "https://atlassian.design/resources/logo-library",
            "guidelines": "https://atlassian.design/foundations/logos/"
        },
        {
            "title": "Trend Micro",
            "hex": "D71921",
            "source": "https://www.trendmicro.com"
        },
        {
            "title": "Treyarch",
            "hex": "000000",
            "source": "https://upload.wikimedia.org/wikipedia/en/7/7a/Treyarch_logo.svg"
        },
        {
            "title": "Trilium",
            "hex": "000000",
            "source": "https://github.com/zadam/trilium/blob/05d2f4fe96f49c5bc7f3a02a9e47fc352ce5971d/images/icon.svg"
        },
        {
            "title": "Triller",
            "hex": "FF0089",
            "source": "https://triller.co/static/media/illustrations/logo-full-white.svg"
        },
        {
            "title": "Trino",
            "hex": "DD00A1",
            "source": "https://github.com/trinodb/docs.trino.io/blob/653a46f6bdc64b5f67302dc9ab8a0c432ca25e70/352/_static/trino.svg"
        },
        {
            "title": "Trip.com",
            "hex": "287DFA",
            "source": "https://careers.trip.com"
        },
        {
            "title": "Tripadvisor",
            "hex": "34E0A1",
            "source": "https://tripadvisor.mediaroom.com/logo-guidelines"
        },
        {
            "title": "Trivy",
            "hex": "1904DA",
            "source": "https://www.aquasec.com/brand/",
            "guidelines": "https://www.aquasec.com/brand/"
        },
        {
            "title": "Trove",
            "hex": "2D004B",
            "source": "https://trove.nla.gov.au/about/who-we-are/our-logo",
            "guidelines": "https://trove.nla.gov.au/about/who-we-are/trove-brand-guidelines"
        },
        {
            "title": "tRPC",
            "hex": "2596BE",
            "source": "https://github.com/trpc/trpc/blob/e0df4a2d5b498dd953a65901e04915c6e3f7ecc5/www/static/img/logo-no-text.svg"
        },
        {
            "title": "TrueNAS",
            "hex": "0095D5",
            "source": "https://www.truenas.com"
        },
        {
            "title": "trulia",
            "hex": "0A0B09",
            "source": "https://www.trulia.com/newsroom/media/brand-logos/",
            "guidelines": "https://www.trulia.com/newsroom/media/brand-logos/"
        },
        {
            "title": "Trusted Shops",
            "hex": "FFDC0F",
            "source": "https://brand.trustedshops.com/d/dorIFVeUmcN9/corporate-design"
        },
        {
            "title": "Trustpilot",
            "hex": "00B67A",
            "source": "https://support.trustpilot.com/hc/en-us/articles/206289947-Trustpilot-Brand-Assets-Style-Guide"
        },
        {
            "title": "Try It Online",
            "hex": "303030",
            "source": "https://tio.run"
        },
        {
            "title": "TryHackMe",
            "hex": "212C42",
            "source": "https://tryhackme.com/about"
        },
        {
            "title": "ts-node",
            "hex": "3178C6",
            "source": "https://typestrong.org/ts-node/"
        },
        {
            "title": "Tubi",
            "hex": "000000",
            "source": "https://corporate.tubitv.com/press-releases/"
        },
        {
            "title": "TUI",
            "hex": "D40E14",
            "source": "https://www.design.tui/brand/logos/",
            "guidelines": "https://www.design.tui/brand/"
        },
        {
            "title": "Tumblr",
            "hex": "36465D",
            "source": "https://www.tumblr.com/logo"
        },
        {
            "title": "TuneIn",
            "hex": "14D8CC",
            "source": "https://cms.tunein.com/press/"
        },
        {
            "title": "Turbo",
            "hex": "5CD8E5",
            "source": "https://turbo.hotwired.dev"
        },
        {
            "title": "Turborepo",
            "hex": "EF4444",
            "source": "https://github.com/vercel/turborepo/blob/7312e316629a2138f895a90c9704045891be817b/docs/public/logo-light.svg"
        },
        {
            "title": "TurboSquid",
            "hex": "FF8135",
            "source": "https://www.brand.turbosquid.com/turbosquidicons",
            "guidelines": "https://www.brand.turbosquid.com"
        },
        {
            "title": "Turkish Airlines",
            "hex": "C70A0C",
            "source": "https://www.turkishairlines.com/tr-int/basin-odasi/logo-arsivi/index.html"
        },
        {
            "title": "Tutanota",
            "hex": "840010",
            "source": "https://github.com/tutao/tutanota/blob/8ff5f0e7d78834ac8fcb0f2357c394b757ea4793/resources/images/logo-solo-red.svg"
        },
        {
            "title": "TV Time",
            "hex": "FFD400",
            "source": "https://www.tvtime.com"
        },
        {
            "title": "Twilio",
            "hex": "F22F46",
            "source": "https://www.twilio.com/company/brand"
        },
        {
            "title": "Twitch",
            "hex": "9146FF",
            "source": "https://brand.twitch.tv"
        },
        {
            "title": "Twitter",
            "hex": "1D9BF0",
            "source": "https://brand.twitter.com",
            "guidelines": "https://about.twitter.com/en/who-we-are/brand-toolkit"
        },
        {
            "title": "Twoo",
            "hex": "FF7102",
            "source": "https://www.twoo.com/about/press"
        },
        {
            "title": "Typeform",
            "hex": "262627",
            "source": "https://www.typeform.com"
        },
        {
            "title": "TypeScript",
            "hex": "3178C6",
            "source": "https://www.typescriptlang.org/branding",
            "guidelines": "https://www.typescriptlang.org/branding"
        },
        {
            "title": "TYPO3",
            "hex": "FF8700",
            "source": "https://typo3.com/fileadmin/assets/typo3logos/typo3_bullet_01.svg"
        },
        {
            "title": "Uber",
            "hex": "000000",
            "source": "https://www.uber.com/media/"
        },
        {
            "title": "Uber Eats",
            "hex": "06C167",
            "source": "https://www.ubereats.com"
        },
        {
            "title": "Ubiquiti",
            "hex": "0559C9",
            "source": "https://www.ui.com"
        },
        {
            "title": "Ubisoft",
            "hex": "000000",
            "source": "https://www.ubisoft.com/en-US/company/overview.aspx"
        },
        {
            "title": "uBlock Origin",
            "hex": "800000",
            "source": "https://github.com/gorhill/uBlock/blob/59aa235952a9289cfe72e4fb9f8a7d8f4c80be9a/src/img/ublock.svg"
        },
        {
            "title": "Ubuntu",
            "hex": "E95420",
            "source": "https://design.ubuntu.com/downloads/",
            "guidelines": "https://design.ubuntu.com/brand/ubuntu-logo/"
        },
        {
            "title": "Udacity",
            "hex": "02B3E4",
            "source": "https://www.udacity.com"
        },
        {
            "title": "Udemy",
            "hex": "A435F0",
            "source": "https://www.udemy.com/ourbrand/"
        },
        {
            "title": "UFC",
            "hex": "D20A0A",
            "source": "https://www.ufc.com"
        },
        {
            "title": "UIkit",
            "hex": "2396F3",
            "source": "https://getuikit.com"
        },
        {
            "title": "Ulule",
            "hex": "18A5D6",
            "source": "https://ulule.frontify.com/d/EX3dK8qsXgqh/branding-guidelines"
        },
        {
            "title": "Umbraco",
            "hex": "3544B1",
            "source": "https://umbraco.com"
        },
        {
            "title": "UML",
            "hex": "FABD14",
            "source": "https://www.uml.org",
            "aliases": {
                "aka": [
                    "Unified Modelling Language"
                ]
            }
        },
        {
            "title": "Unacademy",
            "hex": "08BD80",
            "source": "https://unacademy.com"
        },
        {
            "title": "Under Armour",
            "hex": "1D1D1D",
            "source": "https://www.underarmour.com/en-us/"
        },
        {
            "title": "Underscore.js",
            "hex": "0371B5",
            "source": "https://github.com/jashkenas/underscore/blob/f098f61ff84931dea69c276b3674a62b6ae4def7/docs/images/underscore.png"
        },
        {
            "title": "Undertale",
            "hex": "E71D29",
            "source": "https://undertale.com"
        },
        {
            "title": "Unicode",
            "hex": "5455FE",
            "source": "https://en.wikipedia.org/wiki/Unicode"
        },
        {
            "title": "Unilever",
            "hex": "1F36C7",
            "source": "https://www.unilever.co.uk/about/who-we-are/our-logo/"
        },
        {
            "title": "United Airlines",
            "hex": "002244",
            "source": "https://en.wikipedia.org/wiki/File:United_Airlines_Logo.svg"
        },
        {
            "title": "Unity",
            "hex": "FFFFFF",
            "source": "https://brand.unity.com",
            "guidelines": "https://brand.unity.com"
        },
        {
            "title": "Unlicense",
            "hex": "808080",
            "source": "https://commons.wikimedia.org/wiki/File:PD-icon.svg"
        },
        {
            "title": "UnoCSS",
            "hex": "333333",
            "source": "https://github.com/unocss/unocss/blob/fc2ed5bb6019b45565ff5293d4b650522f1b79b4/playground/public/icon.svg"
        },
        {
            "title": "Unraid",
            "hex": "F15A2C",
            "source": "https://unraid.net"
        },
        {
            "title": "Unreal Engine",
            "hex": "0E1128",
            "source": "https://www.unrealengine.com/en-US/branding",
            "guidelines": "https://www.unrealengine.com/en-US/branding"
        },
        {
            "title": "Unsplash",
            "hex": "000000",
            "source": "https://unsplash.com"
        },
        {
            "title": "Untangle",
            "hex": "68BD49",
            "source": "https://www.untangle.com/company-overview/",
            "guidelines": "https://www.untangle.com/company-overview/"
        },
        {
            "title": "Untappd",
            "hex": "FFC000",
            "source": "https://untappd.com"
        },
        {
            "title": "UpCloud",
            "hex": "7B00FF",
            "source": "https://upcloud.com/brand-assets/",
            "guidelines": "https://upcloud.com/brand-assets/"
        },
        {
            "title": "UpLabs",
            "hex": "3930D8",
            "source": "https://www.uplabs.com"
        },
        {
            "title": "Uploaded",
            "hex": "0E70CB",
            "source": "https://www.uploaded.net"
        },
        {
            "title": "UPS",
            "hex": "150400",
            "source": "https://www.ups.com"
        },
        {
            "title": "Upstash",
            "hex": "00E9A3",
            "source": "https://upstash.com"
        },
        {
            "title": "Uptime Kuma",
            "hex": "5CDD8B",
            "source": "https://uptime.kuma.pet"
        },
        {
            "title": "Uptobox",
            "hex": "5CE1E6",
            "source": "https://uptoboxpremium.org"
        },
        {
            "title": "Upwork",
            "hex": "6FDA44",
            "source": "https://www.upwork.com/press/"
        },
        {
            "title": "USPS",
            "hex": "333366",
            "source": "https://www.usps.com"
        },
        {
            "title": "V",
            "hex": "5D87BF",
            "source": "https://github.com/vlang/v-logo/blob/eec050c901ed3afefce8cbe56092d55ed6770706/dist/v-logo.svg",
            "license": {
                "type": "MIT"
            }
        },
        {
            "title": "V2EX",
            "hex": "1F1F1F",
            "source": "https://www.v2ex.com"
        },
        {
            "title": "V8",
            "hex": "4B8BF5",
            "source": "https://v8.dev/logo"
        },
        {
            "title": "Vaadin",
            "hex": "00B4F0",
            "source": "https://vaadin.com/trademark",
            "guidelines": "https://vaadin.com/trademark"
        },
        {
            "title": "Vagrant",
            "hex": "1868F2",
            "source": "https://www.hashicorp.com/brand",
            "guidelines": "https://www.hashicorp.com/brand"
        },
        {
            "title": "Vala",
            "hex": "7239B3",
            "source": "https://commons.wikimedia.org/wiki/File:Vala_Logo.svg",
            "license": {
                "type": "MIT",
                "url": "https://commons.wikimedia.org/wiki/File:Vala_Logo.svg"
            }
        },
        {
            "title": "Valorant",
            "hex": "FA4454",
            "source": "https://commons.wikimedia.org/wiki/File:Valorant_logo_-_black_color_version.svg"
        },
        {
            "title": "Valve",
            "hex": "F74843",
            "source": "https://www.valvesoftware.com"
        },
        {
            "title": "Vapor",
            "hex": "0D0D0D",
            "source": "https://vapor.codes"
        },
        {
            "title": "Vault",
            "hex": "FFEC6E",
            "source": "https://www.hashicorp.com/brand",
            "guidelines": "https://www.hashicorp.com/brand"
        },
        {
            "title": "Vauxhall",
            "hex": "EB001E",
            "source": "https://www.stellantis.com/en/brands/vauxhall"
        },
        {
            "title": "vBulletin",
            "hex": "184D66",
            "source": "https://commons.wikimedia.org/wiki/File:VBulletin.svg"
        },
        {
            "title": "Vector Logo Zone",
            "hex": "184D66",
            "source": "https://www.vectorlogo.zone"
        },
        {
            "title": "Vectorworks",
            "hex": "000000",
            "source": "https://www.vectorworks.net/en-US"
        },
        {
            "title": "Veeam",
            "hex": "00B336",
            "source": "https://www.veeam.com/newsroom/veeam-graphics.html"
        },
        {
            "title": "Veepee",
            "hex": "EC008C",
            "source": "https://www.veepee.fr"
        },
        {
            "title": "Vega",
            "hex": "2450B2",
            "source": "https://github.com/vega/logos/blob/af32bc29f0c09c8de826aaafb037935fb69e960a/assets/VG_Black.svg",
            "guidelines": "https://github.com/vega/logos",
            "license": {
                "type": "BSD-3-Clause"
            }
        },
        {
            "title": "Velog",
            "hex": "20C997",
            "source": "https://github.com/velopert/velog-client/blob/8fbbb371f4b4525b6747e54d0c608900ea8bf03e/src/static/svg/velog-icon.svg"
        },
        {
            "title": "Venmo",
            "hex": "3D95CE",
            "source": "https://venmo.com/about/brand/"
        },
        {
            "title": "Vercel",
            "hex": "000000",
            "source": "https://vercel.com/design/brands",
            "guidelines": "https://vercel.com/design/brands"
        },
        {
            "title": "Verdaccio",
            "hex": "4B5E40",
            "source": "https://verdaccio.org/docs/logo",
            "guidelines": "https://verdaccio.org/docs/logo"
        },
        {
            "title": "Veritas",
            "hex": "B1181E",
            "source": "https://my.veritas.com/cs/groups/partner/documents/styleguide/mdaw/mdq5/~edisp/tus3cpeapp3855186572.pdf"
        },
        {
            "title": "Verizon",
            "hex": "CD040B",
            "source": "https://www.verizondigitalmedia.com/about/logo-usage/"
        },
        {
            "title": "Vespa",
            "hex": "85B09A",
            "source": "https://www.piaggiogroup.com/en/archive/document/logo-guide",
            "guidelines": "https://www.piaggiogroup.com/en/archive/document/logo-guide"
        },
        {
            "title": "VEXXHOST",
            "hex": "2A1659",
            "source": "https://vexxhost.com"
        },
        {
            "title": "vFairs",
            "hex": "EF4678",
            "source": "https://www.vfairs.com"
        },
        {
            "title": "Viadeo",
            "hex": "F07355",
            "source": "https://viadeo.journaldunet.com"
        },
        {
            "title": "Viber",
            "hex": "7360F2",
            "source": "https://www.viber.com/brand-center",
            "guidelines": "https://www.viber.com/brand-center"
        },
        {
            "title": "Vim",
            "hex": "019733",
            "source": "https://commons.wikimedia.org/wiki/File:Vimlogo.svg"
        },
        {
            "title": "Vimeo",
            "hex": "1AB7EA",
            "source": "https://press.vimeo.com/brand-guidelines",
            "guidelines": "https://press.vimeo.com/brand-guidelines"
        },
        {
            "title": "Vimeo Livestream",
            "hex": "0A0A20",
            "source": "https://livestream.com"
        },
        {
            "title": "Virgin",
            "aliases": {
                "aka": [
                    "Virgin Group"
                ]
            },
            "hex": "E10A0A",
            "source": "https://www.virgin.com/img/virgin-logo-square.svg"
        },
        {
            "title": "Virgin Media",
            "hex": "ED1A37",
            "source": "https://commons.wikimedia.org/wiki/File:Virgin_Media.svg"
        },
        {
            "title": "VirtualBox",
            "hex": "183A61",
            "source": "https://commons.wikimedia.org/wiki/File:Virtualbox_logo.png"
        },
        {
            "title": "VirusTotal",
            "hex": "394EFF",
            "source": "https://www.virustotal.com"
        },
        {
            "title": "Visa",
            "hex": "1A1F71",
            "source": "https://merchantsignageeu.visa.com/product.asp?dptID=696"
        },
        {
            "title": "Visual Basic",
            "hex": "512BD4",
            "source": "https://aka.ms/fluentui-icons",
            "guidelines": "https://aka.ms/fluentui-assets-license"
        },
        {
            "title": "Visual Studio",
            "hex": "5C2D91",
            "source": "https://visualstudio.microsoft.com"
        },
        {
            "title": "Visual Studio Code",
            "hex": "007ACC",
            "source": "https://commons.wikimedia.org/wiki/File:Visual_Studio_Code_1.35_icon.svg"
        },
        {
            "title": "Vite",
            "hex": "646CFF",
            "source": "https://vitejs.dev"
        },
        {
            "title": "Vitess",
            "hex": "F16728",
            "source": "https://cncf-branding.netlify.app/projects/vitess/"
        },
        {
            "title": "Vitest",
            "hex": "6E9F18",
            "source": "https://vitest.dev"
        },
        {
            "title": "Viva Wallet",
            "hex": "1F263A",
            "source": "https://www.vivawallet.com/gb_en/press-center-gb"
        },
        {
            "title": "Vivaldi",
            "hex": "EF3939",
            "source": "https://vivaldi.com/press",
            "guidelines": "https://vivaldi.com/press",
            "license": {
                "type": "CC-BY-4.0"
            }
        },
        {
            "title": "Vivino",
            "hex": "A61A30",
            "source": "https://www.vivino.com/press",
            "guidelines": "https://www.vivino.com/press"
        },
        {
            "title": "VK",
            "hex": "0077FF",
            "source": "https://vk.com/brand",
            "guidelines": "https://vk.com/brand"
        },
        {
            "title": "VLC media player",
            "hex": "FF8800",
            "source": "https://code.videolan.org/videolan/vlc/-/blob/1ce7f686ee17a028d2d79627ae69f22d905f2e23/extras/package/macosx/asset_sources/vlc_app_icon.svg"
        },
        {
            "title": "VMware",
            "hex": "607078",
            "source": "https://myvmware.workspaceair.com"
        },
        {
            "title": "Vodafone",
            "hex": "E60000",
            "source": "https://web.vodafone.com.eg"
        },
        {
            "title": "VoIP.ms",
            "hex": "E1382D",
            "source": "https://voip.ms"
        },
        {
            "title": "Volkswagen",
            "hex": "151F5D",
            "source": "https://www.vw.com"
        },
        {
            "title": "Volvo",
            "hex": "003057",
            "source": "https://www.media.volvocars.com/global/en-gb/logos"
        },
        {
            "title": "Vonage",
            "hex": "FFFFFF",
            "source": "https://www.vonage.com"
        },
        {
            "title": "Voron Design",
            "hex": "ED3023",
            "source": "https://github.com/VoronDesign/Voron-Extras/blob/d8591f964b408b3da21b6f9b4ab0437e229065de/Images/Logo/SVG/Voron_Design_Hex.svg"
        },
        {
            "title": "Vowpal Wabbit",
            "hex": "FF81F9",
            "source": "https://github.com/VowpalWabbit/vowpal_wabbit/blob/1da1aa4bb4f2dfb5e1a6083c14b429b30eba372d/logo_assets/vowpal-wabbits-icon.svg"
        },
        {
            "title": "VOX",
            "hex": "DA074A",
            "source": "https://commons.wikimedia.org/wiki/File:VOX_Logo_2013.svg"
        },
        {
            "title": "VSCO",
            "hex": "000000",
            "source": "https://vscopress.co/media-kit"
        },
        {
            "title": "VSCodium",
            "hex": "2F80ED",
            "source": "https://github.com/VSCodium/vscodium.github.io/blob/ed028c57f10e6432ec55dfc34d4db1a83fba941d/img/codium_cnl.svg"
        },
        {
            "title": "VTEX",
            "hex": "ED125F",
            "source": "https://vtex.com"
        },
        {
            "title": "Vue.js",
            "hex": "4FC08D",
            "source": "https://github.com/vuejs/art/blob/a1c78b74569b70a25300925b4eacfefcc143b8f6/logo.svg",
            "guidelines": "https://github.com/vuejs/art/blob/a1c78b74569b70a25300925b4eacfefcc143b8f6/README.md",
            "license": {
                "type": "CC-BY-NC-SA-4.0"
            }
        },
        {
            "title": "Vuetify",
            "hex": "1867C0",
            "source": "https://vuetifyjs.com"
        },
        {
            "title": "Vulkan",
            "hex": "AC162C",
            "source": "https://www.khronos.org/legal/trademarks",
            "guidelines": "https://www.khronos.org/legal/trademarks"
        },
        {
            "title": "Vultr",
            "hex": "007BFC",
            "source": "https://www.vultr.com/company/brand-assets",
            "guidelines": "https://www.vultr.com/company/brand-assets"
        },
        {
            "title": "Vyond",
            "hex": "D95E26",
            "source": "https://www.vyond.com"
        },
        {
            "title": "W3C",
            "hex": "005A9C",
            "source": "https://www.w3.org/Consortium/Legal/logo-usage-20000308",
            "license": {
                "type": "custom",
                "url": "https://www.w3.org/Consortium/Legal/2002/trademark-license-20021231"
            }
        },
        {
            "title": "Wacom",
            "hex": "000000",
            "source": "https://support.wacom.com/hc/en-us"
        },
        {
            "title": "Wagtail",
            "hex": "43B1B0",
            "source": "https://github.com/wagtail/wagtail/blob/e3e46e23b780aa2b1b521de081cb81872f77466d/wagtail/admin/static_src/wagtailadmin/images/wagtail-logo.svg"
        },
        {
            "title": "Wails",
            "hex": "DF0000",
            "source": "https://wails.io"
        },
        {
            "title": "WakaTime",
            "hex": "000000",
            "source": "https://wakatime.com/legal/logos-and-trademark-usage",
            "guidelines": "https://wakatime.com/legal/logos-and-trademark-usage"
        },
        {
            "title": "WALKMAN",
            "hex": "000000",
            "source": "https://commons.wikimedia.org/wiki/File:Walkman_logo_(2000).svg"
        },
        {
            "title": "Wallabag",
            "hex": "3F6184",
            "source": "https://github.com/wallabag/logo/blob/f670395da2d85c3bbcb8dcfa8d2a339d8af5abb0/_default/icon/svg/logo-icon-black-no-bg.svg"
        },
        {
            "title": "WalletConnect",
            "hex": "3B99FC",
            "source": "https://walletconnect.com/brand",
            "guidelines": "https://walletconnect.com/brand"
        },
        {
            "title": "Walmart",
            "hex": "0071CE",
            "source": "https://corporate.walmart.com",
            "guidelines": "https://one.walmart.com/content/people-experience/associate-brand-center.html"
        },
        {
            "title": "Wantedly",
            "hex": "21BDDB",
            "source": "https://wantedlyinc.com/ja/brand_assets",
            "guidelines": "https://wantedlyinc.com/ja/brand_assets"
        },
        {
            "title": "Wappalyzer",
            "hex": "4608AD",
            "source": "https://www.wappalyzer.com/logos",
            "guidelines": "https://www.wappalyzer.com/logos"
        },
        {
            "title": "Warner Bros.",
            "slug": "warnerbros",
            "hex": "004DB4",
            "source": "https://www.warnerbros.com"
        },
        {
            "title": "Warp",
            "hex": "01A4FF",
            "source": "https://warp.dev"
        },
        {
            "title": "Wasabi",
            "hex": "01CD3E",
            "source": "https://wasabi.com"
        },
        {
            "title": "wasmCloud",
            "hex": "00BC8E",
            "source": "https://github.com/wasmCloud/branding/blob/0827503c63f55471a0c709e97d609f56d716be40/03.Icon/Vector/SVG/Wasmcloud.Icon_Black.svg",
            "guidelines": "https://github.com/wasmCloud/branding/blob/0827503c63f55471a0c709e97d609f56d716be40/wasmcloud_Visual.Guidelines_1.0.pdf"
        },
        {
            "title": "Wasmer",
            "hex": "4946DD",
            "source": "https://github.com/wasmerio/wasmer.io/blob/0d425f5b4ace56496e75278e304f54492c46adde/public/images/icon.svg"
        },
        {
            "title": "Wattpad",
            "hex": "FF500A",
            "source": "https://company.wattpad.com/brandguideline",
            "guidelines": "https://company.wattpad.com/brandguideline"
        },
        {
            "title": "Wayland",
            "hex": "FFBC00",
            "source": "https://gitlab.freedesktop.org/wayland/weston/-/blob/77ede00a938b8137bd638ce67b6f58cb52b1d1b0/data/wayland.svg",
            "license": {
                "type": "MIT"
            }
        },
        {
            "title": "Waze",
            "hex": "33CCFF",
            "source": "https://www.waze.com"
        },
        {
            "title": "Wear OS",
            "hex": "4285F4",
            "source": "https://partnermarketinghub.withgoogle.com/#/brands/"
        },
        {
            "title": "Weasyl",
            "hex": "990000",
            "source": "https://www.weasyl.com"
        },
        {
            "title": "Web3.js",
            "hex": "F16822",
            "source": "https://github.com/ChainSafe/web3.js/blob/fdbda4958cbdbaebe8ed5ea59183582b07fac254/assets/logo/web3js.svg"
        },
        {
            "title": "WebAssembly",
            "hex": "654FF0",
            "source": "https://webassembly.org"
        },
        {
            "title": "WebAuthn",
            "hex": "3423A6",
            "source": "https://github.com/webauthn-open-source/webauthn-logos/tree/b21be672811eb4a5caadaba41044970cae299a55",
            "guidelines": "https://github.com/webauthn-open-source/webauthn-logos"
        },
        {
            "title": "webcomponents.org",
            "hex": "29ABE2",
            "source": "https://www.webcomponents.org"
        },
        {
            "title": "WebdriverIO",
            "hex": "EA5906",
            "source": "https://webdriver.io/docs/api"
        },
        {
            "title": "Webflow",
            "hex": "4353FF",
            "source": "https://brand-at.webflow.io/resources#logos",
            "guidelines": "https://brand-at.webflow.io"
        },
        {
            "title": "WebGL",
            "hex": "990000",
            "source": "https://www.khronos.org/legal/trademarks",
            "guidelines": "https://www.khronos.org/legal/trademarks"
        },
        {
            "title": "webhint",
            "hex": "4700A3",
            "source": "https://github.com/webhintio/webhint.io/blob/5c9f10a33a6d68e1f0d2b1eff0829685b9123433/src/webhint-theme/source/images/webhint-logo.svg"
        },
        {
            "title": "Weblate",
            "hex": "2ECCAA",
            "source": "https://github.com/WeblateOrg/graphics/blob/669e4f910abd9ec36fda172d2ea6f2f424a32ace/logo/weblate-black.svg",
            "license": {
                "type": "GPL-3.0-only"
            }
        },
        {
            "title": "Webmin",
            "hex": "7DA0D0",
            "source": "https://github.com/webmin/webmin/blob/84d2d3d17f638a43939220f78b83bfefbae37f76/images/webmin-blue.svg"
        },
        {
            "title": "WebMoney",
            "hex": "036CB5",
            "source": "https://www.webmoney.ru/rus/developers/logos.shtml"
        },
        {
            "title": "Webpack",
            "hex": "8DD6F9",
            "source": "https://webpack.js.org/branding",
            "guidelines": "https://webpack.js.org/branding",
            "license": {
                "type": "custom",
                "url": "https://js.foundation/about/governance/trademark-policy"
            }
        },
        {
            "title": "WebRTC",
            "hex": "333333",
            "source": "https://webrtc.org"
        },
        {
            "title": "WebStorm",
            "hex": "000000",
            "source": "https://www.jetbrains.com/company/brand/logos",
            "guidelines": "https://www.jetbrains.com/company/brand"
        },
        {
            "title": "WEBTOON",
            "hex": "00D564",
            "source": "https://webtoons.com"
        },
        {
            "title": "webtrees",
            "hex": "2694E8",
            "source": "https://webtrees.net",
            "guidelines": "https://wtwi.jprodina.cz/index.php?title=Logo_webtrees"
        },
        {
            "title": "WeChat",
            "hex": "07C160",
            "source": "https://wechat.design/standard/download/brand",
            "guidelines": "https://wechat.design/standard/download/brand"
        },
        {
            "title": "WeGame",
            "hex": "FAAB00",
            "source": "https://www.wegame.com.cn"
        },
        {
            "title": "Weights & Biases",
            "hex": "FFBE00",
            "source": "https://wandb.ai"
        },
        {
            "title": "Welcome to the Jungle",
            "aliases": {
                "aka": [
                    "WTTJ"
                ]
            },
            "hex": "FFCD00",
            "source": "https://www.welcometothejungle.com"
        },
        {
            "title": "Wellfound",
            "hex": "000000",
            "source": "https://wellfound.com/logo"
        },
        {
            "title": "WEMO",
            "hex": "72D44C",
            "source": "https://commons.wikimedia.org/wiki/File:WeMoApp.svg"
        },
        {
            "title": "Western Digital",
            "aliases": {
                "aka": [
                    "WD"
                ]
            },
            "hex": "000000",
            "source": "https://www.westerndigital.com"
        },
        {
            "title": "WeTransfer",
            "hex": "409FFF",
            "source": "https://wetransfer.com"
        },
        {
            "title": "WhatsApp",
            "hex": "25D366",
            "source": "https://about.meta.com/brand/resources/whatsapp/whatsapp-brand",
            "guidelines": "https://about.meta.com/brand/resources/whatsapp/whatsapp-brand"
        },
        {
            "title": "When I Work",
            "hex": "51A33D",
            "source": "https://wheniwork.com"
        },
        {
            "title": "WhiteSource",
            "hex": "161D4E",
            "source": "https://www.whitesourcesoftware.com/whitesource-media-kit/"
        },
        {
            "title": "Wii",
            "hex": "8B8B8B",
            "source": "https://commons.wikimedia.org/wiki/File:Wii.svg"
        },
        {
            "title": "Wii U",
            "hex": "8B8B8B",
            "source": "https://commons.wikipedia.org/wiki/File:WiiU.svg"
        },
        {
            "title": "wiki.gg",
            "hex": "FF1985",
            "source": "https://commons.wiki.gg/wiki/Category:Wiki.gg_logos"
        },
        {
            "title": "Wiki.js",
            "hex": "1976D2",
            "source": "https://cdn.js.wiki/images/wikijs-butterfly-mono.svg"
        },
        {
            "title": "Wikidata",
            "hex": "006699",
            "source": "https://commons.wikimedia.org/wiki/File:Wikidata-logo-en.svg"
        },
        {
            "title": "Wikimedia Commons",
            "hex": "006699",
            "source": "https://commons.wikimedia.org/wiki/File:Commons-logo.svg"
        },
        {
            "title": "Wikipedia",
            "hex": "000000",
            "source": "https://commons.wikimedia.org/wiki/File:Wikipedia-logo-v2.svg"
        },
        {
            "title": "Wikiquote",
            "hex": "006699",
            "source": "https://commons.wikimedia.org/wiki/File:Wikiquote-logo.svg"
        },
        {
            "title": "Wikivoyage",
            "hex": "006699",
            "source": "https://commons.wikimedia.org/wiki/File:Wikivoyage-Logo-v3-en.svg"
        },
        {
            "title": "Winamp",
            "hex": "F93821",
            "source": "https://www.winamp.com"
        },
        {
            "title": "Windi CSS",
            "hex": "48B0F1",
            "source": "https://github.com/windicss/docs/blob/d7a01df515c4fa30dbb33ede7c46392e21fbf2cb/public/assets/logo.svg"
        },
        {
            "title": "Windows",
            "hex": "0078D4",
            "source": "https://commons.wikimedia.org/wiki/File:Windows_logo_-_2021_(Black).svg",
            "guidelines": "https://query.prod.cms.rt.microsoft.com/cms/api/am/binary/RE1voQq"
        },
        {
            "title": "Windows 10",
            "hex": "0078D6",
            "source": "https://commons.wikimedia.org/wiki/File:Windows_10_Logo.svg"
        },
        {
            "title": "Windows 11",
            "hex": "0078D4",
            "source": "https://commons.wikimedia.org/wiki/File:Windows_logo_-_2021_(Black).svg",
            "guidelines": "https://query.prod.cms.rt.microsoft.com/cms/api/am/binary/RE1voQq"
        },
        {
            "title": "Windows 95",
            "hex": "008080",
            "source": "https://en.wikipedia.org/wiki/Windows_95"
        },
        {
            "title": "Windows Terminal",
            "hex": "4D4D4D",
            "source": "https://github.com/microsoft/terminal/blob/a90289548f8548bf5c370a4b141b4b815c22616b/res/terminal/Terminal_HC.svg"
        },
        {
            "title": "Windows XP",
            "hex": "003399",
            "source": "https://commons.wikimedia.org/wiki/File:Windows_logo_-_2002%E2%80%932012_(Multicolored).svg"
        },
        {
            "title": "Winmate",
            "hex": "C11920",
            "source": "https://www.winmate.com/NewsAndEvents/Publications"
        },
        {
            "title": "Wipro",
            "hex": "341C53",
            "source": "https://www.wipro.com/content/dam/nexus/en/service-lines/applications/latest-thinking/state-of-cybersecurity-report-2019.pdf"
        },
        {
            "title": "Wire",
            "hex": "000000",
            "source": "https://brand.wire.com",
            "guidelines": "https://brand.wire.com"
        },
        {
            "title": "WireGuard",
            "hex": "88171A",
            "source": "https://www.wireguard.com",
            "guidelines": "https://www.wireguard.com/trademark-policy"
        },
        {
            "title": "Wireshark",
            "hex": "1679A7",
            "source": "https://gitlab.com/wanduow/wireshark/-/blob/cd5539b0f76975474869984a9d2f0fce29d5c21e/image/wsicon.svg"
        },
        {
            "title": "Wise",
            "hex": "9FE870",
            "source": "https://wise.design/foundations/logo",
            "guidelines": "https://wise.design/foundations/logo"
        },
        {
            "title": "Wish",
            "hex": "2FB7EC",
            "source": "https://wish.com"
        },
        {
            "title": "Wistia",
            "hex": "58B7FE",
            "source": "https://wistia.com/about/assets",
            "guidelines": "https://wistia.com/about/assets"
        },
        {
            "title": "Wix",
            "hex": "0C6EFC",
            "source": "https://www.wix.com/about/design-assets",
            "guidelines": "https://www.wix.com/about/design-assets"
        },
        {
            "title": "Wizz Air",
            "hex": "C6007E",
            "source": "https://wizzair.com/en-gb/information-and-services/about-us/press-office/logos"
        },
        {
            "title": "Wolfram",
            "hex": "DD1100",
            "source": "https://company.wolfram.com/press-center/wolfram-corporate"
        },
        {
            "title": "Wolfram Language",
            "hex": "DD1100",
            "source": "https://company.wolfram.com/press-center/language"
        },
        {
            "title": "Wolfram Mathematica",
            "hex": "DD1100",
            "source": "https://company.wolfram.com/press-center/mathematica"
        },
        {
            "title": "Woo",
            "hex": "96588A",
            "source": "https://woocommerce.com/style-guide",
            "guidelines": "https://woocommerce.com/trademark-guidelines"
        },
        {
            "title": "WooCommerce",
            "hex": "96588A",
            "source": "https://woocommerce.com/style-guide",
            "guidelines": "https://woocommerce.com/trademark-guidelines"
        },
        {
            "title": "WordPress",
            "hex": "21759B",
            "source": "https://wordpress.org/about/logos",
            "guidelines": "https://wordpressfoundation.org/trademark-policy"
        },
        {
            "title": "Workplace",
            "hex": "4526CE",
            "source": "https://about.meta.com/brand/resources/workplace/workplace-brand",
            "guidelines": "https://about.meta.com/brand/resources/workplace/workplace-brand"
        },
        {
            "title": "World Health Organization",
            "hex": "0093D5",
            "source": "https://www.who.int"
        },
        {
            "title": "WP Engine",
            "hex": "0ECAD4",
            "source": "https://wpengine.com/brand-assets",
            "guidelines": "https://wpengine.com/brand-assets"
        },
        {
            "title": "WP Rocket",
            "hex": "F56640",
            "source": "https://wp-rocket.me"
        },
        {
            "title": "WPExplorer",
            "hex": "2563EB",
            "source": "https://wpexplorer.com"
        },
        {
            "title": "write.as",
            "hex": "5BC4EE",
            "source": "https://write.as/brand",
            "guidelines": "https://write.as/brand"
        },
        {
            "title": "WWE",
            "hex": "000000",
            "source": "https://commons.wikimedia.org/wiki/File:WWE_Network_logo.svg"
        },
        {
            "title": "Wwise",
            "hex": "00549F",
            "source": "https://www.audiokinetic.com/resources/credits/",
            "guidelines": "https://www.audiokinetic.com/resources/credits/"
        },
        {
            "title": "X",
            "hex": "000000",
            "source": "https://twitter.com"
        },
        {
            "title": "X.Org",
            "hex": "F28834",
            "source": "https://commons.wikimedia.org/wiki/File:X.Org_Logo.svg"
        },
        {
            "title": "Xamarin",
            "hex": "3498DB",
            "source": "https://github.com/dotnet-foundation/swag/blob/e095ca0c1f57b2dcb15e012951e69cbe4c43527a/xamarin/Xamagon/svg/Xamagon.svg",
            "guidelines": "https://github.com/dotnet-foundation/swag/tree/e095ca0c1f57b2dcb15e012951e69cbe4c43527a/xamarin"
        },
        {
            "title": "XAML",
            "hex": "0C54C2",
            "source": "https://github.com/microsoft/microsoft-ui-xaml/issues/1185#issuecomment-529731046"
        },
        {
            "title": "XAMPP",
            "hex": "FB7A24",
            "source": "https://www.apachefriends.org/en/"
        },
        {
            "title": "Xbox",
            "hex": "107C10",
            "source": "https://www.xbox.com/en-US/consoles"
        },
        {
            "title": "Xcode",
            "hex": "147EFB",
            "source": "https://developer.apple.com/develop"
        },
        {
            "title": "XDA Developers",
            "hex": "EA7100",
            "source": "https://www.xda-developers.com"
        },
        {
            "title": "Xero",
            "hex": "13B5EA",
            "source": "https://www.xero.com/uk/about/media/downloads"
        },
        {
            "title": "XFCE",
            "hex": "2284F2",
            "source": "https://www.xfce.org/download#artwork"
        },
        {
            "title": "Xiaomi",
            "hex": "FF6900",
            "source": "https://www.mi.com/global"
        },
        {
            "title": "Xilinx",
            "hex": "E01F27",
            "source": "https://www.xilinx.com"
        },
        {
            "title": "Xing",
            "hex": "006567",
            "source": "https://dev.xing.com/logo_rules"
        },
        {
            "title": "XMPP",
            "hex": "002B5C",
            "source": "https://github.com/xsf/xmpp.org/tree/00c49187e353c1a156c95562dafaf129e688fbad/content/icons"
        },
        {
            "title": "XO",
            "hex": "5ED9C7",
            "source": "https://github.com/xojs/xo/tree/f9c7db99255d009b3c81535ced021c3f6ade57b4"
        },
        {
            "title": "XRP",
            "hex": "25A768",
            "source": "https://xrpl.org"
        },
        {
            "title": "XSplit",
            "hex": "0095DE",
            "source": "https://www.xsplit.com/presskit"
        },
        {
            "title": "XState",
            "hex": "2C3E50",
            "source": "https://github.com/davidkpiano/xstate/blob/544df7f00e2ef49603b5e5ff2f0d183ff6bd5e7c/docs/.vuepress/public/logo.svg"
        },
        {
            "title": "Y Combinator",
            "hex": "F0652F",
            "source": "https://www.ycombinator.com/press"
        },
        {
            "title": "Yahoo!",
            "hex": "6001D2",
            "source": "https://yahoo.com"
        },
        {
            "title": "Yale",
            "hex": "FFD900",
            "source": "https://yalehome.com"
        },
        {
            "title": "Yamaha Corporation",
            "hex": "4B1E78",
            "source": "https://www.yamaha.com/en/"
        },
        {
            "title": "Yamaha Motor Corporation",
            "hex": "E60012",
            "source": "https://commons.wikimedia.org/wiki/File:Yamaha_Motor_Logo_(full).svg"
        },
        {
            "title": "YAML",
            "hex": "CB171E",
            "source": "https://commons.wikimedia.org/wiki/File:Official_YAML_Logo.svg"
        },
        {
            "title": "Yammer",
            "hex": "106EBE",
            "source": "https://developer.microsoft.com/en-us/fluentui#/styles/web/colors/products",
            "guidelines": "https://www.microsoft.com/en-us/legal/intellectualproperty/trademarks",
            "license": {
                "type": "custom",
                "url": "https://aka.ms/fluentui-assets-license"
            }
        },
        {
            "title": "Yarn",
            "hex": "2C8EBB",
            "source": "https://github.com/yarnpkg/assets/blob/76d30ca2aebed5b73ea8131d972218fb860bd32d/yarn-kitten-circle.svg",
            "guidelines": "https://github.com/yarnpkg/assets/tree/76d30ca2aebed5b73ea8131d972218fb860bd32d",
            "license": {
                "type": "CC-BY-4.0"
            }
        },
        {
            "title": "Yelp",
            "hex": "D32323",
            "source": "https://www.yelp.com/styleguide/icons"
        },
        {
            "title": "Yeti",
            "hex": "00263C",
            "source": "https://www.yeti.com"
        },
        {
            "title": "Yoast",
            "hex": "A4286A",
            "source": "https://yoast.com/media/logo/"
        },
        {
            "title": "YOLO",
            "hex": "00FFFF",
            "source": "https://pjreddie.com/darknet/yolo/"
        },
        {
            "title": "YourTravel.TV",
            "hex": "F79025",
            "source": "https://yourtravel.tv"
        },
        {
            "title": "YouTube",
            "hex": "FF0000",
            "source": "https://www.youtube.com/howyoutubeworks/resources/brand-resources/#logos-icons-and-colors",
            "guidelines": "https://www.youtube.com/howyoutubeworks/resources/brand-resources/#logos-icons-and-colors"
        },
        {
            "title": "YouTube Gaming",
            "hex": "FF0000",
            "source": "https://gaming.youtube.com"
        },
        {
            "title": "YouTube Music",
            "hex": "FF0000",
            "source": "https://partnermarketinghub.withgoogle.com/#/brands"
        },
        {
            "title": "YouTube Studio",
            "hex": "FF0000",
            "source": "https://www.youtube.com"
        },
        {
            "title": "YouTube TV",
            "hex": "FF0000",
            "source": "https://partnermarketinghub.withgoogle.com/#/brands"
        },
        {
            "title": "Yubico",
            "hex": "84BD00",
            "source": "https://www.yubico.com/wp-content/themes/coronado/img/icon.svg"
        },
        {
            "title": "Z-Wave",
            "hex": "1B365D",
            "source": "https://www.z-wave.com"
        },
        {
            "title": "Żabka",
            "hex": "006420",
            "source": "https://www.zabka.pl"
        },
        {
            "title": "Zalando",
            "hex": "FF6900",
            "source": "https://www.zalando.co.uk"
        },
        {
            "title": "Zalo",
            "hex": "0068FF",
            "source": "https://zalo.me"
        },
        {
            "title": "Zapier",
            "hex": "FF4A00",
            "source": "https://zapier.com/about/brand"
        },
        {
            "title": "Zara",
            "hex": "000000",
            "source": "https://www.zara.com"
        },
        {
            "title": "Zazzle",
            "hex": "212121",
            "source": "https://www.zazzle.com/logo",
            "guidelines": "https://www.zazzle.com/logo"
        },
        {
            "title": "Zcash",
            "aliases": {
                "aka": [
                    "ZEC"
                ]
            },
            "hex": "F3B724",
            "source": "https://z.cash",
            "guidelines": "https://zfnd.org/trademark-policy"
        },
        {
            "title": "ZDF",
            "hex": "FA7D19",
            "source": "https://www.zdf.de"
        },
        {
            "title": "Zebra Technologies",
            "hex": "000000",
            "source": "https://www.zebra.com"
        },
        {
            "title": "Zelle",
            "hex": "6D1ED4",
            "source": "https://www.zellepay.com"
        },
        {
            "title": "Zend",
            "hex": "0679EA",
            "source": "https://www.zend.com"
        },
        {
            "title": "Zend Framework",
            "hex": "68B604",
            "source": "https://framework.zend.com"
        },
        {
            "title": "Zendesk",
            "hex": "03363D",
            "source": "https://brandland.zendesk.com",
            "guidelines": "https://brandland.zendesk.com"
        },
        {
            "title": "Zenn",
            "hex": "3EA8FF",
            "source": "https://zenn.dev/mediakit"
        },
        {
            "title": "Zenodo",
            "hex": "1682D4",
            "source": "https://about.zenodo.org",
            "guidelines": "https://about.zenodo.org"
        },
        {
            "title": "Zensar",
            "hex": "000000",
            "source": "https://www.zensar.com/about/our-story/our-brand/#logo"
        },
        {
            "title": "Zerodha",
            "hex": "387ED1",
            "source": "https://zerodha.com"
        },
        {
            "title": "ZeroMQ",
            "hex": "DF0000",
            "source": "https://github.com/zeromq/zeromq.org/blob/00f635314a0b0b801d411c7efef314dfd9625404/static/safari-pinned-tab.svg"
        },
        {
            "title": "Zerply",
            "hex": "7BBB6E",
            "source": "https://zerply.com/about/resources",
            "guidelines": "https://zerply.com/about/resources"
        },
        {
            "title": "Zettlr",
            "hex": "1CB27E",
            "source": "https://www.zettlr.com",
            "guidelines": "https://www.zettlr.com/press"
        },
        {
            "title": "Zhihu",
            "hex": "0084FF",
            "source": "https://www.zhihu.com"
        },
        {
            "title": "Zig",
            "hex": "F7A41D",
            "source": "https://github.com/ziglang/logo/blob/6446ba8e37a0651da720d8869e1ce9264fa0c0b9/zig-mark.svg",
            "license": {
                "type": "CC-BY-SA-4.0"
            }
        },
        {
            "title": "Zigbee",
            "hex": "EB0443",
            "source": "https://csa-iot.org/all-solutions/zigbee"
        },
        {
            "title": "Zilch",
            "hex": "00D287",
            "source": "https://www.zilch.com"
        },
        {
            "title": "Zillow",
            "hex": "006AFF",
            "source": "https://www.zillow.com"
        },
        {
            "title": "ZincSearch",
            "hex": "5BA37F",
            "source": "https://github.com/zincsearch/zincsearch-docs/blob/f5b8bec0c05c10968f54aca3eabde9d4d77a1712/docs/images/logo.svg"
        },
        {
            "title": "Zingat",
            "hex": "009CFB",
            "source": "https://www.zingat.com/kurumsal-logolar"
        },
        {
            "title": "Zod",
            "hex": "3E67B1",
            "source": "https://zod.dev",
            "license": {
                "type": "MIT",
                "url": "https://github.com/colinhacks/zod/blob/master/LICENSE"
            }
        },
        {
            "title": "Zoho",
            "hex": "E42527",
            "source": "https://www.zoho.com/branding"
        },
        {
            "title": "Zoiper",
            "hex": "F47920",
            "source": "https://www.zoiper.com/en/products"
        },
        {
            "title": "Zomato",
            "hex": "E23744",
            "source": "https://www.zomato.com/business/apps"
        },
        {
            "title": "Zoom",
            "hex": "0B5CFF",
            "source": "https://brand.zoom.us/media-library.html",
            "guidelines": "https://brand.zoom.us"
        },
        {
            "title": "Zorin",
            "hex": "15A6F0",
            "source": "https://zorin.com/press"
        },
        {
            "title": "Zotero",
            "hex": "CC2936",
            "source": "https://www.zotero.org/support/brand"
        },
        {
            "title": "Zulip",
            "hex": "FFFFFF",
            "source": "https://github.com/zulip/zulip/blob/df9e40491dc77b658d943cff36a816d46e32ce1b/static/images/logo/zulip-org-logo.svg"
        },
        {
            "title": "Zyte",
            "hex": "B02CCE",
            "source": "https://www.zyte.com"
        }
    ]
}<|MERGE_RESOLUTION|>--- conflicted
+++ resolved
@@ -929,15 +929,11 @@
         {
             "title": "Apache Cassandra",
             "hex": "1287B1",
-<<<<<<< HEAD
-            "source": "https://www.apache.org/logos"
-=======
-            "source": "https://upload.wikimedia.org/wikipedia/commons/5/5e/Cassandra_logo.svg",
+            "source": "https://www.apache.org/logos",
             "guidelines": "https://www.apache.org/foundation/marks",
             "license": {
                 "type": "Apache-2.0"
             }
->>>>>>> 6330acf0
         },
         {
             "title": "Apache CloudStack",
