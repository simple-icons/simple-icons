--- conflicted
+++ resolved
@@ -2921,19 +2921,11 @@
             "source": "https://www.office.com"
         },
         {
-<<<<<<< HEAD
             "title": "Microsoft SQL Server",
             "hex": "CC2927",
             "source": "https://en.wikipedia.org/wiki/Microsoft_SQL_Server"
         },
         {
-            "title": "Microsoft Word",
-            "hex": "2B579A",
-            "source": "https://www.office.com"
-        },
-        {
-=======
->>>>>>> 5ae7980c
             "title": "Microsoft Teams",
             "hex": "6264A7",
             "source": "https://docs.microsoft.com/media/logos/logo_MSTeams.svg"
