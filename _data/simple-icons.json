--- conflicted
+++ resolved
@@ -396,15 +396,14 @@
             "source": "https://commons.wikimedia.org/wiki/File:Apache-Ant-logo.svg"
         },
         {
-<<<<<<< HEAD
             "title": "Apache Cassandra",
             "hex": "1287B1",
             "source": "https://upload.wikimedia.org/wikipedia/commons/5/5e/Cassandra_logo.svg"
-=======
+        },
+        {
             "title": "Apache CloudStack",
             "hex": "2AA5DC",
             "source": "http://cloudstack.apache.org/trademark-guidelines.html"
->>>>>>> b5955dbe
         },
         {
             "title": "Apache Cordova",
@@ -4912,8 +4911,6 @@
             "source": "https://help.radiopublic.com/hc/en-us/articles/360002546754-RadioPublic-logos"
         },
         {
-<<<<<<< HEAD
-=======
             "title": "Rails",
             "hex": "CC0000",
             "source": "http://rubyonrails.org/images/rails-logo.svg"
@@ -4924,7 +4921,6 @@
             "source": "https://rancher.com/brand-guidelines/"
         },
         {
->>>>>>> b5955dbe
             "title": "Raspberry Pi",
             "hex": "C51A4A",
             "source": "https://www.raspberrypi.org/trademark-rules"
