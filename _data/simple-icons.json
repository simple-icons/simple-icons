{
    "icons": [
        {
            "title": ".NET",
            "hex": "5C2D91",
            "source": "https://docs.microsoft.com/en-us/dotnet/images/hub/net.svg"
        },
        {
            "title": "500px",
            "hex": "0099E5",
            "source": "https://about.500px.com/press"
        },
        {
            "title": "About.me",
            "hex": "00A98F",
            "source": "https://about.me/assets"
        },
        {
            "title": "ABB RobotStudio",
            "hex": "FF9E0F",
            "source": "https://new.abb.com/products/robotics/en/robotstudio/downloads"
        },
        {
            "title": "Abstract",
            "hex": "191A1B",
            "source": "https://www.abstract.com/about/"
        },
        {
            "title": "ACM",
            "hex": "0085CA",
            "source": "http://identitystandards.acm.org/"
        },
        {
            "title": "AddThis",
            "hex": "FF6550",
            "source": "http://www.addthis.com/"
        },
        {
            "title": "AdGuard",
            "hex": "66B574",
            "source": "https://adguard.com/en/contribute.html"
        },
        {
            "title": "Adobe",
            "hex": "FF0000",
            "source": "https://www.adobe.com/"
        },
        {
            "title": "Adobe Acrobat Reader",
            "hex": "EE3F24",
            "source": "https://wwwimages2.adobe.com/etc/clientlibs/beagle/ace/source/font/aceui-fonts.svg"
        },
        {
            "title": "Adobe After Effects",
            "hex": "D291FF",
            "source": "https://wwwimages2.adobe.com/etc/clientlibs/beagle/ace/source/font/aceui-fonts.svg"
        },
        {
            "title": "Adobe Audition",
            "hex": "00E4BB",
            "source": "https://helpx.adobe.com/content/dam/help/mnemonics/au_cc_app_RGB.svg"
        },
        {
            "title": "Adobe Dreamweaver",
            "hex": "35FA00",
            "source": "https://wwwimages2.adobe.com/etc/clientlibs/beagle/ace/source/font/aceui-fonts.svg"
        },
        {
            "title": "Adobe Illustrator",
            "hex": "FF7C00",
            "source": "https://wwwimages2.adobe.com/etc/clientlibs/beagle/ace/source/font/aceui-fonts.svg"
        },
        {
            "title": "Adobe InDesign",
            "hex": "FD3F93",
            "source": "https://wwwimages2.adobe.com/etc/clientlibs/beagle/ace/source/font/aceui-fonts.svg"
        },
        {
            "title": "Adobe Lightroom CC",
            "hex": "3DF0F0",
            "source": "https://www.adobe.com/products/photoshop-lightroom.html"
        },
        {
            "title": "Adobe Lightroom Classic",
            "hex": "ADD5EC",
            "source": "https://www.adobe.com/products/photoshop-lightroom-classic.html"
        },
        {
            "title": "Adobe Photoshop",
            "hex": "00C8FF",
            "source": "https://wwwimages2.adobe.com/etc/clientlibs/beagle/ace/source/font/aceui-fonts.svg"
        },
        {
            "title": "Adobe Premiere",
            "hex": "EA77FF",
            "source": "https://helpx.adobe.com/content/dam/help/mnemonics/pr_cc_app_RGB.svg"
        },
        {
            "title": "Adobe Typekit",
            "hex": "87EC00",
            "source": "https://helpx.adobe.com/content/dam/help/mnemonics/tk_appicon_RGB.svg"
        },
        {
            "title": "Adobe XD",
            "hex": "FF2BC2",
            "source": "https://www.adobe.com/products/xd.html"
        },
        {
            "title": "Airbnb",
            "hex": "FF5A5F",
            "source": "https://www.airbnb.com"
        },
        {
            "title": "Algolia",
            "hex": "5468FF",
            "source": "https://www.algolia.com/press/?section=brand-guidelines"
        },
        {
            "title": "AlliedModders",
            "hex": "1578D3",
            "source": "https://forums.alliedmods.net/index.php"
        },
        {
            "title": "AlloCiné",
            "hex": "FECC00",
            "source": "http://www.allocine.fr/favicon.ico"
        },
        {
            "title": "Amazon",
            "hex": "FF9900",
            "source": "https://worldvectorlogo.com/logo/amazon-icon"
        },
        {
            "title": "Amazon AWS",
            "hex": "232F3E",
            "source": "https://upload.wikimedia.org/wikipedia/commons/9/93/Amazon_Web_Services_Logo.svg"
        },
        {
            "title": "AMD",
            "hex": "ED1C24",
            "source": "https://subscriptions.amd.com/greatpower/img/amd-logo-black.svg"
        },
        {
            "title": "American Express",
            "hex": "2E77BC",
            "source": "https://commons.wikimedia.org/wiki/File:American_Express_logo.svg"
        },
        {
            "title": "Anaconda",
            "hex": "42B029",
            "source": "https://www.anaconda.com/media-kit/"
        },
        {
            "title": "Analogue",
            "hex": "1A1A1A",
            "source": "https://www.analogue.co/"
        },
        {
            "title": "Anchor",
            "hex": "8940FA",
            "source": "https://anchor.fm/"
        },
        {
            "title": "Android",
            "hex": "3DDC84",
            "source": "https://developer.android.com/distribute/marketing-tools/brand-guidelines"
        },
        {
            "title": "AngelList",
            "hex": "000000",
            "source": "https://angel.co/logo"
        },
        {
            "title": "Angular",
            "hex": "DD0031",
            "source": "https://angular.io/assets/images/logos/angular/angular_solidBlack.svg"
        },
        {
            "title": "Angular Universal",
            "hex": "00ACC1",
            "source": "https://angular.io/presskit"
        },
        {
            "title": "Ansible",
            "hex": "EE0000",
            "source": "https://www.ansible.com/logos"
        },
        {
            "title": "Apache",
            "hex": "D22128",
            "source": "https://www.apache.org/foundation/press/kit/"
        },
        {
            "title": "Apache Airflow",
            "hex": "007A88",
            "source": "https://github.com/apache/airflow/tree/master/docs/img/logos"
        },
        {
            "title": "Apache Flink",
            "hex": "E6526F",
            "source": "https://flink.apache.org/material.html"
        },
        {
            "title": "Apache OpenOffice",
            "hex": "0E85CD",
            "source": "https://www.openoffice.org/marketing/art/galleries/logos/index.html"
        },
        {
            "title": "Apache NetBeans IDE",
            "hex": "1B6AC6",
            "source": "https://netbeans.apache.org/images/"
        },
        {
            "title": "Apache Spark",
            "hex": "E25A1C",
            "source": "https://spark.apache.org/images/"
        },
        {
            "title": "Apple",
            "hex": "999999",
            "source": "https://worldvectorlogo.com/logo/apple"
        },
        {
            "title": "Apple Music",
            "hex": "000000",
            "source": "https://www.apple.com/itunes/marketing-on-music/identity-guidelines.html#apple-music-icon"
        },
        {
            "title": "Apple Pay",
            "hex": "000000",
            "source": "https://developer.apple.com/apple-pay/marketing/"
        },
        {
            "title": "Apple Podcasts",
            "hex": "9933CC",
            "source": "https://www.apple.com/itunes/marketing-on-podcasts/identity-guidelines.html#apple-podcasts-icon"
        },
        {
            "title": "AppVeyor",
            "hex": "00B3E0",
            "source": "https://commons.wikimedia.org/wiki/File:Appveyor_logo.svg"
        },
        {
            "title": "ARAL",
            "hex": "0063CB",
            "source": "https://upload.wikimedia.org/wikipedia/commons/6/60/Aral_Logo.svg"
        },
        {
            "title": "Arch Linux",
            "hex": "1793D1",
            "source": "https://www.archlinux.org/art/"
        },
        {
            "title": "Archive of Our Own",
            "hex": "990000",
            "source": "https://archiveofourown.org/"
        },
        {
            "title": "Arduino",
            "hex": "00979D",
            "source": "https://cdn.arduino.cc/projecthub/img/Arduino-logo.svg"
        },
        {
            "title": "ArtStation",
            "hex": "13AFF0",
            "source": "https://www.artstation.com/about/logo"
        },
        {
            "title": "arXiv",
            "hex": "B31B1B",
            "source": "https://static.arxiv.org/static/base/0.15.2/images/arxiv-logo-web.svg"
        },
        {
            "title": "Asana",
            "hex": "273347",
            "source": "https://asana.com/styles"
        },
        {
            "title": "Asciidoctor",
            "hex": "E40046",
            "source": "https://github.com/asciidoctor/brand"
        },
        {
            "title": "Atlassian",
            "hex": "0052CC",
            "source": "https://atlassian.design/guidelines/brand/logos-1"
        },
        {
            "title": "Atom",
            "hex": "66595C",
            "source": "https://commons.wikimedia.org/wiki/File:Atom_editor_logo.svg"
        },
        {
            "title": "AT&T",
            "hex": "00A8E0",
            "source": "https://commons.wikimedia.org/wiki/File:AT%26T_logo_2016.svg"
        },
        {
            "title": "Audible",
            "hex": "F8991C",
            "source": "https://commons.wikimedia.org/wiki/File:Audible_logo.svg"
        },
        {
            "title": "Aurelia",
            "hex": "ED2B88",
            "source": "https://aurelia.io/"
        },
        {
            "title": "Auth0",
            "hex": "EB5424",
            "source": "https://styleguide.auth0.com"
        },
        {
            "title": "Automatic",
            "hex": "7D8084",
            "source": "https://www.automatic.com/press"
        },
        {
            "title": "Autotask",
            "hex": "E51937",
            "source": "https://www.autotask.com/branding"
        },
        {
            "title": "Aventrix",
            "hex": "0099DD",
            "source": "https://www.aventrix.com/press"
        },
        {
            "title": "awesomeWM",
            "hex": "535D6C",
            "source": "https://awesomewm.org/"
        },
        {
            "title": "Azure Artifacts",
            "hex": "CB2E6D",
            "source": "https://azure.microsoft.com/en-us/services/devops/artifacts/"
        },
        {
            "title": "Azure DevOps",
            "hex": "0078D7",
            "source": "http://azure.com/devops"
        },
        {
            "title": "Azure Pipelines",
            "hex": "2560E0",
            "source": "https://github.com/vscode-icons/vscode-icons/pull/1741"
        },
        {
            "title": "Babel",
            "hex": "F9DC3E",
            "source": "https://babeljs.io/"
        },
        {
            "title": "Baidu",
            "hex": "2319DC",
            "source": "https://en.wikipedia.org/wiki/File:Baidu.svg"
        },
        {
            "title": "Bamboo",
            "hex": "0052CC",
            "source": "https://www.atlassian.design/guidelines/marketing/resources/logo-files"
        },
        {
            "title": "Bancontact",
            "hex": "005498",
            "source": "https://www.bancontact.com/en/promotion-material/guidelines-logo"
        },
        {
            "title": "Bandcamp",
            "hex": "408294",
            "source": "https://bandcamp.com/buttons"
        },
        {
            "title": "Basecamp",
            "hex": "5ECC62",
            "source": "https://basecamp.com/about/press"
        },
        {
            "title": "Bath ASU",
            "hex": "00A3E0",
            "source": "https://bathasu.com/press/"
        },
        {
            "title": "Beats",
            "hex": "005571",
            "source": "https://www.elastic.co/brand"
        },
        {
            "title": "Beats by Dre",
            "hex": "E01F3D",
            "source": "https://www.beatsbydre.com/"
        },
        {
            "title": "Behance",
            "hex": "1769FF",
            "source": "https://www.behance.net/dev/api/brand"
        },
        {
            "title": "Big Cartel",
            "hex": "222222",
            "source": "https://www.bigcartel.com"
        },
        {
            "title": "Bing",
            "hex": "008373",
            "source": "https://commons.wikimedia.org/wiki/File:Bing_logo_(2016).svg"
        },
        {
            "title": "Bit",
            "hex": "73398D",
            "source": "https://bit.dev"
        },
        {
            "title": "Bitbucket",
            "hex": "0052CC",
            "source": "https://www.atlassian.com/company/news/press-kit"
        },
        {
            "title": "Bitcoin",
            "hex": "F7931A",
            "source": "https://bitcoin.org/en"
        },
        {
            "title": "Bitdefender",
            "hex": "ED1C24",
            "source": "https://www.bitdefender.com/funzone/logos.html"
        },
        {
            "title": "Bitly",
            "hex": "EE6123",
            "source": "https://bitly.com/pages/press"
        },
        {
            "title": "Bitrise",
            "hex": "683D87",
            "source": "https://www.bitrise.io/presskit"
        },
        {
            "title": "Blender",
            "hex": "F5792A",
            "source": "https://www.blender.org/about/logo/"
        },
        {
            "title": "Blogger",
            "hex": "FF5722",
            "source": "https://www.blogger.com"
        },
        {
            "title": "Boeing",
            "hex": "1D439C",
            "source": "https://upload.wikimedia.org/wikipedia/commons/4/4f/Boeing_full_logo.svg"
        },
        {
            "title": "Boost",
            "hex": "F69220",
            "source": "https://www.boostmobile.com/"
        },
        {
            "title": "Bootstrap",
            "hex": "563D7C",
            "source": "http://getbootstrap.com/about"
        },
        {
            "title": "Bower",
            "hex": "EF5734",
            "source": "https://bower.io/docs/about/#brand"
        },
        {
            "title": "Brand.ai",
            "hex": "0AA0FF",
            "source": "https://brand.ai/brand-ai/style"
        },
        {
            "title": "Brave",
            "hex": "FB542B",
            "source": "https://brave.com/brave-branding-assets/"
        },
        {
            "title": "Buddy",
            "hex": "1A86FD",
            "source": "https://buddy.works/about"
        },
        {
            "title": "Buffer",
            "hex": "168EEA",
            "source": "https://buffer.com/press"
        },
        {
            "title": "Buy Me A Coffee",
            "hex": "FF813F",
            "source": "https://www.buymeacoffee.com/brand"
        },
        {
            "title": "BuzzFeed",
            "hex": "EE3322",
            "source": "http://www.buzzfeed.com/press/downloads"
        },
        {
            "title": "C",
            "hex": "A8B9CC",
            "source": "https://commons.wikimedia.org/wiki/File:The_C_Programming_Language_logo.svg"
        },

        {
            "title": "CakePHP",
            "hex": "D33C43",
            "source": "https://cakephp.org/logos"
        },
        {
            "title": "Campaign Monitor",
            "hex": "509CF6",
            "source": "https://www.campaignmonitor.com/brand"
        },
        {
            "title": "Canva",
            "hex": "00C4CC",
            "source": "https://www.canva.com/"
        },
        {
            "title": "Cash App",
            "hex": "00C244",
            "source": "https://cash.app/press"
        },
        {
            "title": "Castorama",
            "hex": "0078D7",
            "source": "https://www.castorama.fr/"
        },
        {
            "title": "Castro",
            "hex": "00B265",
            "source": "http://supertop.co/castro/press/"
        },
        {
            "title": "Cassandra",
            "hex": "1287B1",
            "source": "https://upload.wikimedia.org/wikipedia/commons/5/5e/Cassandra_logo.svg"
        },
        {
            "title": "CentOS",
            "hex": "262577",
            "source": "https://wiki.centos.org/ArtWork/Brand/Logo"
        },
        {
            "title": "CEVO",
            "hex": "1EABE2",
            "source": "https://cevo.com/"
        },
        {
            "title": "Chase",
            "hex": "117ACA",
            "source": "https://commons.wikimedia.org/wiki/File:Chase_logo_2007.svg"
        },
        {
            "title": "Chef",
            "hex": "F09820",
            "source": "https://www.chef.io/"
        },
        {
            "title": "Circle",
            "hex": "8669AE",
            "source": "https://www.circle.com/"
        },
        {
            "title": "CircleCI",
            "hex": "343434",
            "source": "https://circleci.com/press"
        },
        {
            "title": "Cirrus CI",
            "hex": "212121",
            "source": "https://cirrus-ci.org"
        },
        {
            "title": "Cisco",
            "hex": "1BA0D7",
            "source": "https://www.cisco.com/"
        },
        {
            "title": "CiviCRM",
            "hex": "81C459",
            "source": "https://civicrm.org/trademark"
        },
        {
            "title": "Clockify",
            "hex": "03A9F4",
            "source": "https://clockify.me/"
        },
        {
            "title": "Clojure",
            "hex": "5881D8",
            "source": "https://commons.wikimedia.org/wiki/File:Clojure_logo.svg"
        },
        {
            "title": "CloudBees",
            "hex": "1997B5",
            "source": "https://www.cloudbees.com/"
        },
        {
            "title": "Cloudflare",
            "hex": "F38020",
            "source": "https://www.cloudflare.com/logo/"
        },
        {
            "title": "CMake",
            "hex": "064F8C",
            "source": "https://www.kitware.com/platforms/"
        },
        {
            "title": "Codacy",
            "hex": "222F29",
            "source": "https://www.codacy.com/blog/"
        },
        {
            "title": "Codecademy",
            "hex": "1F4056",
            "source": "https://www.codecademy.com/"
        },
        {
            "title": "CodeChef",
            "hex": "5B4638",
            "source": "https://www.codechef.com/"
        },
        {
            "title": "Code Climate",
            "hex": "000000",
            "source": "https://codeclimate.com/"
        },
        {
            "title": "Codecov",
            "hex": "F01F7A",
            "source": "https://codecov.io/"
        },
        {
            "title": "CodeFactor",
            "hex": "F44A6A",
            "source": "https://www.codefactor.io/"
        },
        {
            "title": "Codeforces",
            "hex": "1F8ACB",
            "source": "http://codeforces.com/"
        },
        {
            "title": "CodeIgniter",
            "hex": "EE4623",
            "source": "https://www.codeigniter.com/help/legal"
        },
        {
            "title": "CodePen",
            "hex": "000000",
            "source": "http://codepen.io"
        },
        {
            "title": "Coderwall",
            "hex": "3E8DCC",
            "source": "https://github.com/twolfson/coderwall-svg"
        },
        {
            "title": "CodeSandbox",
            "hex": "000000",
            "source": "https://codesandbox.io"
        },
        {
            "title": "Codeship",
            "hex": "3C4858",
            "source": "https://app.codeship.com/"
        },
        {
            "title": "Codewars",
            "hex": "AD2C27",
            "source": "https://www.codewars.com"
        },
        {
            "title": "Codio",
            "hex": "4574E0",
            "source": "https://codio.com"
        },
        {
            "title": "CoffeeScript",
            "hex": "2F2625",
            "source": "https://coffeescript.org/"
        },
        {
            "title": "Composer",
            "hex": "885630",
            "source": "https://getcomposer.org/"
        },
        {
            "title": "ComproPago",
            "hex": "00AAEF",
            "source": "https://compropago.com"
        },
        {
            "title": "Conekta",
            "hex": "414959",
            "source": "https://www.conekta.io"
        },
        {
            "title": "Confluence",
            "hex": "172B4D",
            "source": "https://www.atlassian.com/company/news/press-kit"
        },
        {
            "title": "Conda-Forge",
            "hex": "000000",
            "source": "https://github.com/conda-forge/conda-forge.github.io/"
        },
        {
            "title": "Co-op",
            "hex": "00B1E7",
            "source": "http://www.co-operative.coop/corporate/press/logos/"
        },
        {
            "title": "Coursera",
            "hex": "2A73CC",
            "source": "https://about.coursera.org/press"
        },
        {
            "title": "Coveralls",
            "hex": "3F5767",
            "source": "https://coveralls.io/"
        },
        {
            "title": "Adobe Creative Cloud",
            "hex": "D41818",
            "source": "https://www.adobe.io/apis/creativecloud/creativesdk/docs/websdk/adobe-creative-sdk-for-web_master/branding-guidelines.html"
        },
        {
            "title": "Creative Commons",
            "hex": "EF9421",
            "source": "https://creativecommons.org/"
        },
        {
            "title": "Crunchbase",
            "hex": "0288D1",
            "source": "https://www.crunchbase.com/home"
        },
        {
            "title": "Crunchyroll",
            "hex": "F47521",
            "source": "https://www.crunchyroll.com"
        },
        {
            "title": "CSS3",
            "hex": "1572B6",
            "source": "http://www.w3.org/html/logo/"
        },
        {
            "title": "CSS Wizardry",
            "hex": "F43059",
            "source": "http://csswizardry.com"
        },
        {
            "title": "Common Workflow Language",
            "hex": "B5314C",
            "source": "https://github.com/common-workflow-language/logo/blob/master/CWL-Logo-nofonts.svg"
        },
        {
            "title": "C Sharp",
            "hex": "239120",
            "source": "https://upload.wikimedia.org/wikipedia/commons/0/0d/C_Sharp_wordmark.svg"
        },
        {
            "title": "C++",
            "hex": "00599C",
            "source": "https://github.com/isocpp/logos"
        },
        {
            "title": "D3.js",
            "hex": "F9A03C",
            "source": "https://github.com/d3/d3-logo"
        },
        {
            "title": "Dailymotion",
            "hex": "0066DC",
            "source": "http://press.dailymotion.com/?page_id=346"
        },
        {
            "title": "Dashlane",
            "hex": "007C97",
            "source": "https://www.dashlane.com/"
        },
        {
            "title": "Dassault Systèmes",
            "hex": "005386",
            "source": "https://www.3ds.com/statics/menu/2/assets/img/logo/3ds-dark.svg"
        },
        {
            "title": "DAZN",
            "hex": "F8F8F5",
            "source": "https://media.dazn.com/en/assets/"
        },
        {
            "title": "dblp",
            "hex": "004F9F",
            "source": "https://dblp.org/"
        },
        {
            "title": "Debian",
            "hex": "A81D33",
            "source": "https://www.debian.org/logos"
        },
        {
            "title": "deepin",
            "hex": "007CFF",
            "source": "https://commons.wikimedia.org/wiki/File:Deepin_logo.svg"
        },
        {
            "title": "Deezer",
            "hex": "00C7F2",
            "source": "http://www.deezer.com/company/press"
        },
        {
            "title": "Delicious",
            "hex": "3399FF",
            "source": "https://en.wikipedia.org/wiki/Delicious_(website)"
        },
        {
            "title": "Dell",
            "hex": "007DB8",
            "source": "https://datasecurity.dell.com/wp-content/themes/dell/images/logo-dell.svg"
        },
        {
            "title": "Deno",
            "hex": "000000",
            "source": "https://github.com/denoland/deno/tree/1cc02a5d9d867f1a239ee4b69f587d8afac07b02/website/images"
        },
        {
            "title": "Dependabot",
            "hex": "025E8C",
            "source": "https://dependabot.com/dependabot-logo-symbol-square-mono.svg"
        },
        {
            "title": "Designer News",
            "hex": "2D72D9",
            "source": "https://www.designernews.co"
        },
        {
            "title": "DeviantArt",
            "hex": "05CC47",
            "source": "http://help.deviantart.com/21"
        },
        {
            "title": "devRant",
            "hex": "F99A66",
            "source": "https://devrant.com"
        },
        {
            "title": "dev.to",
            "hex": "0A0A0A",
            "source": "https://dev.to/"
        },
        {
            "title": "Diaspora",
            "hex": "000000",
            "source": "https://wiki.diasporafoundation.org/Branding"
        },
        {
            "title": "Digg",
            "hex": "000000",
            "source": "https://en.wikipedia.org/wiki/Digg"
        },
        {
            "title": "DigitalOcean",
            "hex": "0080FF",
            "source": "https://www.digitalocean.com/company/logos-and-badges/"
        },
        {
            "title": "Discord",
            "hex": "7289DA",
            "source": "https://discordapp.com/branding"
        },
        {
            "title": "Discourse",
            "hex": "000000",
            "source": "https://www.discourse.org/"
        },
        {
            "title": "Discover",
            "hex": "FF6000",
            "source": "https://www.discovernetwork.com/en-us/business-resources/free-signage-logos"
        },
        {
            "title": "Disroot",
            "hex": "50162D",
            "source": "https://git.fosscommunity.in/disroot/assests/blob/master/d.svg"
        },
        {
            "title": "Disqus",
            "hex": "2E9FFF",
            "source": "https://disqus.com/brand"
        },
        {
            "title": "Django",
            "hex": "092E20",
            "source": "https://www.djangoproject.com/community/logos/"
        },
        {
            "title": "Docker",
            "hex": "1488C6",
            "source": "https://www.docker.com"
        },
        {
            "title": "DocuSign",
            "hex": "FFCC22",
            "source": "https://github.com/simple-icons/simple-icons/issues/1098"
        },
        {
            "title": "Draugiem.lv",
            "hex": "FF6600",
            "source": "https://www.frype.com/applications/dev/docs/logos/"
        },
        {
            "title": "Dribbble",
            "hex": "EA4C89",
            "source": "https://dribbble.com/branding"
        },
        {
            "title": "Drone",
            "hex": "212121",
            "source": "https://github.com/drone/brand"
        },
        {
            "title": "Dropbox",
            "hex": "0061FF",
            "source": "https://www.dropbox.com/branding"
        },
        {
            "title": "Drupal",
            "hex": "0678BE",
            "source": "https://www.drupal.org/drupalorg/style-guide/colors"
        },
        {
            "title": "DTube",
            "hex": "FF0000",
            "source": "https://about.d.tube/mediakit.html"
        },
        {
            "title": "DuckDuckGo",
            "hex": "DE5833",
            "source": "https://duckduckgo.com/"
        },
        {
            "title": "Duolingo",
            "hex": "58CC02",
            "source": "https://www.duolingo.com/"
        },
        {
            "title": "Dynatrace",
            "hex": "1496FF",
            "source": "https://www.dynatrace.com/company/press-kit/"
        },
        {
            "title": "eBay",
            "hex": "E53238",
            "source": "https://go.developer.ebay.com/logos"
        },
        {
            "title": "EVRY",
            "hex": "063A54",
            "source": "https://www.evry.com/en/"
        },
        {
            "title": "Exercism",
            "hex": "009CAB",
            "source": "https://github.com/exercism/website-icons/blob/master/exercism/logo-icon.svg"
        },
        {
            "title": "Eclipse IDE",
            "hex": "2C2255",
            "source": "https://www.eclipse.org/artwork/"
        },
        {
            "title": "Elastic",
            "hex": "005571",
            "source": "https://www.elastic.co/brand"
        },
        {
            "title": "Elastic Cloud",
            "hex": "005571",
            "source": "https://www.elastic.co/brand"
        },
        {
            "title": "Elasticsearch",
            "hex": "005571",
            "source": "https://www.elastic.co/brand"
        },
        {
            "title": "Elastic Stack",
            "hex": "005571",
            "source": "https://www.elastic.co/brand"
        },
        {
            "title": "Electron",
            "hex": "47848F",
            "source": "https://electronjs.org/images/electron-logo.svg"
        },
        {
            "title": "elementary",
            "hex": "64BAFF",
            "source": "https://elementary.io/brand"
        },
        {
            "title": "Eleventy",
            "hex": "000000",
            "source": "https://www.11ty.io"
        },
        {
            "title": "Ello",
            "hex": "000000",
            "source": "https://ello.co"
        },
        {
            "title": "Elsevier",
            "hex": "FF6C00",
            "source": "https://www.elsevier.com"
        },
        {
            "title": "Emlakjet",
            "hex": "0AE524",
            "source": "https://www.emlakjet.com/kurumsal-materyaller/"
        },
        {
            "title": "Empire Kred",
            "hex": "72BE50",
            "source": "http://www.empire.kred"
        },
        {
            "title": "Envato",
            "hex": "81B441",
            "source": "https://envato.com/"
        },
        {
            "title": "EPEL",
            "hex": "FC0000",
            "source": "https://fedoraproject.org/wiki/EPEL"
        },
        {
            "title": "Epic Games",
            "hex": "313131",
            "source": "https://www.epicgames.com/"
        },
        {
            "title": "Epson",
            "hex": "003399",
            "source": "https://global.epson.com/IR/library/"
        },
        {
            "title": "ESEA",
            "hex": "0E9648",
            "source": "https://play.esea.net/"
        },
        {
            "title": "ESLint",
            "hex": "4B32C3",
            "source": "https://eslint.org/img/logo.svg"
        },
        {
            "title": "Ethereum",
            "hex": "3C3C3D",
            "source": "https://www.ethereum.org/images/logos/Ethereum_Visual_Identity_1.0.0.pdf"
        },
        {
            "title": "Etsy",
            "hex": "F16521",
            "source": "https://www.etsy.com/uk/press"
        },
        {
            "title": "Eventbrite",
            "hex": "F05537",
            "source": "https://www.eventbrite.com/signin/"
        },
        {
            "title": "Event Store",
            "hex": "5AB552",
            "source": "https://github.com/eventstore/brand"
        },
        {
            "title": "Evernote",
            "hex": "00A82D",
            "source": "https://evernote.com/press"
        },
        {
            "title": "Everplaces",
            "hex": "FA4B32",
            "source": "https://everplaces.com"
        },
        {
            "title": "Experts Exchange",
            "hex": "00AAE7",
            "source": "https://www.experts-exchange.com/"
        },
        {
            "title": "Expo",
            "hex": "000000",
            "source": "http://expo.io"
        },
        {
            "title": "EyeEm",
            "hex": "000000",
            "source": "https://www.eyeem.com/"
        },
        {
            "title": "F-Secure",
            "hex": "00BAFF",
            "source": "https://vip.f-secure.com/en/marketing/logos"
        },
        {
            "title": "Facebook",
            "hex": "4172B8",
            "source": "https://en.facebookbrand.com/#brand-guidelines-assets"
        },
        {
            "title": "FACEIT",
            "hex": "FF5500",
            "source": "https://corporate.faceit.com/branding/"
        },
        {
            "title": "Fandango",
            "hex": "FF7300",
            "source": "https://www.fandango.com"
        },
        {
            "title": "Favro",
            "hex": "512DA8",
            "source": "https://favro.com/login"
        },
        {
            "title": "FeatHub",
            "hex": "9B9B9B",
            "source": "http://feathub.com/"
        },
        {
            "title": "Fedora",
            "hex": "294172",
            "source": "https://fedoraproject.org/wiki/Logo/UsageGuidelines"
        },
        {
            "title": "Feedly",
            "hex": "2BB24C",
            "source": "https://blog.feedly.com/wp-content/themes/feedly-2017-v1.19.3/assets/images/logos/logo.svg"
        },
        {
            "title": "Fido Alliance",
            "hex": "FFBF3B",
            "source": "https://fidoalliance.org/overview/legal/logo-usage/"
        },
        {
            "title": "FileZilla",
            "hex": "BF0000",
            "source": "https://upload.wikimedia.org/wikipedia/commons/0/01/FileZilla_logo.svg"
        },
        {
            "title": "Firebase",
            "hex": "FFCA28",
            "source": "https://firebase.google.com/brand-guidelines/"
        },
        {
            "title": "Fitbit",
            "hex": "00B0B9",
            "source": "http://www.fitbit.com/uk/home"
        },
        {
            "title": "Fiverr",
            "hex": "1DBF73",
            "source": "https://www.fiverr.com/press-kit"
        },
        {
            "title": "Flask",
            "hex": "000000",
            "source": "http://flask.pocoo.org/community/logos/"
        },
        {
            "title": "Flattr",
            "hex": "000000",
            "source": "https://flattr.com/"
        },
        {
            "title": "Flickr",
            "hex": "0063DC",
            "source": "https://worldvectorlogo.com/logo/flickr-1"
        },
        {
            "title": "Flipboard",
            "hex": "E12828",
            "source": "https://about.flipboard.com/brand-guidelines"
        },
        {
            "title": "Flutter",
            "hex": "02569B",
            "source": "https://flutter.dev/brand"
        },
        {
            "title": "Fnac",
            "hex": "E1A925",
            "source": "http://www.fnac.com/"
        },
        {
            "title": "Formstack",
            "hex": "21B573",
            "source": "https://www.formstack.com/brand/guidelines"
        },
        {
            "title": "Foursquare",
            "hex": "F94877",
            "source": "https://foursquare.com/about/logos"
        },
        {
            "title": "Figma",
            "hex": "F24E1E",
            "source": "https://figma.com/"
        },
        {
            "title": "Framer",
            "hex": "0055FF",
            "source": "https://framer.com"
        },
        {
            "title": "FreeBSD",
            "hex": "AB2B28",
            "source": "https://www.freebsdfoundation.org/about/project/"
        },
        {
            "title": "freeCodeCamp",
            "hex": "006400",
            "source": "https://freecodecamp.com"
        },
        {
            "title": "Fur Affinity",
            "hex": "FAAF3A",
            "source": "https://www.furaffinity.net/"
        },
        {
            "title": "Furry Network",
            "hex": "2E75B4",
            "source": "https://furrynetwork.com"
        },
        {
            "title": "Garmin",
            "hex": "007CC3",
            "source": "https://developer.garmin.com/resources/brand-guidelines/"
        },
        {
            "title": "Gatsby",
            "hex": "663399",
            "source": "https://www.gatsbyjs.org/"
        },
        {
            "title": "Gauges",
            "hex": "2FA66A",
            "source": "http://get.gaug.es/"
        },
        {
            "title": "Genius",
            "hex": "FFFF64",
            "source": "https://upload.wikimedia.org/wikipedia/en/a/ad/Genius_website_logo.svg"
        },
        {
            "title": "Gentoo",
            "hex": "54487A",
            "source": "https://wiki.gentoo.org/wiki/Project:Artwork/Artwork#Variations_of_the_.22g.22_logo"
        },
        {
            "title": "Geocaching",
            "hex": "00874D",
            "source": "https://www.geocaching.com/about/logousage.aspx"
        },
        {
            "title": "Gerrit",
            "hex": "EEEEEE",
            "source": "https://gerrit-review.googlesource.com/c/75842/"
        },
        {
            "title": "Ghost",
            "hex": "738A94",
            "source": "https://ghost.org/design"
        },
        {
            "title": "GIMP",
            "hex": "5C5543",
            "source": "https://www.gimp.org/about/linking.html#wilber-the-gimp-mascot"
        },
        {
            "title": "Git",
            "hex": "F05032",
            "source": "http://git-scm.com/downloads/logos"
        },
        {
            "title": "Gitea",
            "hex": "609926",
            "source": "https://github.com/go-gitea/gitea/tree/master/assets"
        },
        {
            "title": "GitHub",
            "hex": "181717",
            "source": "https://github.com/logos"
        },
        {
            "title": "GitLab",
            "hex": "E24329",
            "source": "https://about.gitlab.com/press/"
        },
        {
            "title": "Gitpod",
            "hex": "1AA6E4",
            "source": "https://www.gitpod.io/"
        },
        {
            "title": "Gitter",
            "hex": "ED1965",
            "source": "https://gitter.im/"
        },
        {
            "title": "Glassdoor",
            "hex": "0CAA41",
            "source": "https://www.glassdoor.com/press/images/"
        },
        {
            "title": "Glitch",
            "hex": "3333FF",
            "source": "https://glitch.com/about/press/"
        },
        {
            "title": "Gmail",
            "hex": "D14836",
            "source": "https://material.io/guidelines/resources/sticker-sheets-icons.html#sticker-sheets-icons-components"
        },
        {
            "title": "GNU",
            "hex": "A42E2B",
            "source": "https://gnu.org"
        },
        {
            "title": "GNU Privacy Guard",
            "hex": "0093DD",
            "source": "https://git.gnupg.org/cgi-bin/gitweb.cgi?p=gnupg.git;a=tree;f=artwork/icons"
        },
        {
            "title": "GNU social",
            "hex": "A22430",
            "source": "https://www.gnu.org/graphics/social.html"
        },
        {
            "title": "Godot Engine",
            "hex": "478CBF",
            "source": "https://godotengine.org/themes/godotengine/assets/download/godot_logo.svg"
        },
        {
            "title": "GOG.com",
            "hex": "86328A",
            "source": "https://www.cdprojekt.com/en/media/logotypes/"
        },
        {
            "title": "GoldenLine",
            "hex": "F1B92B",
            "source": "http://www.goldenline.pl"
        },
        {
            "title": "Goodreads",
            "hex": "663300",
            "source": "https://www.goodreads.com/about/press"
        },
        {
            "title": "Go",
            "hex": "00ADD8",
            "source": "https://blog.golang.org/go-brand"
        },
        {
            "title": "Google",
            "hex": "4285F4",
            "source": "https://developers.google.com/+/branding-guidelines?hl=en"
        },
        {
            "title": "Google Ads",
            "hex": "4285F4",
            "source": "https://designguidelines.withgoogle.com/ads-branding/google-ads/logos.html#logos-brand-logo-lockups"
        },
        {
            "title": "Google Allo",
            "hex": "ECB842",
            "source": "https://allo.google.com/web"
        },
        {
            "title": "Google Chrome",
            "hex": "4285F4",
            "source": "https://blog.google/press/?product_tag=chrome"
        },
        {
            "title": "Google Cloud",
            "hex": "4285F4",
            "source": "https://cloud.google.com/"
        },
        {
            "title": "Google Analytics",
            "hex": "FFC107",
            "source": "https://analytics.google.com"
        },
        {
            "title": "Google Drive",
            "hex": "4285F4",
            "source": "https://developers.google.com/drive/web/branding"
        },
        {
            "title": "Google Hangouts",
            "hex": "0C9D58",
            "source": "https://material.google.com/resources/sticker-sheets-icons.html#sticker-sheets-icons-components"
        },
        {
            "title": "Google Hangouts Chat",
            "hex": "00897B",
            "source": "https://chat.google.com/error/noaccess"
        },
        {
            "title": "Google Keep",
            "hex": "FFBB00",
            "source": "https://play.google.com/store/apps/details?id=com.google.android.keep"
        },
        {
            "title": "Google Pay",
            "hex": "5F6368",
            "source": "https://developers.google.com/pay/api/web/guides/brand-guidelines"
        },
        {
            "title": "Google Play",
            "hex": "607D8B",
            "source": "https://getsello.com"
        },
        {
            "title": "Google Podcasts",
            "hex": "4285F4",
            "source": "https://developers.google.com/search/docs/data-types/podcast"
        },
        {
            "title": "Google Scholar",
            "hex": "4885ED",
            "source": "https://scholar.google.com/intl/fr/scholar/images/2x/sprite_20161020.png"
        },
        {
            "title": "Google Search Console",
            "hex": "458CF5",
            "source": "https://search.google.com/search-console"
        },
        {
            "title": "GOV.UK",
            "hex": "005EA5",
            "source": "https://github.com/alphagov/design-assets/tree/master/Icons"
        },
        {
            "title": "Gradle",
            "hex": "02303A",
            "source": "https://gradle.com/brand"
        },
        {
            "title": "Grafana",
            "hex": "F46800",
            "source": "https://grafana.com/"
        },
        {
            "title": "Graphcool",
            "hex": "27AE60",
            "source": "https://www.graph.cool"
        },
        {
            "title": "GraphQL",
            "hex": "E10098",
            "source": "http://graphql.org/"
        },
        {
            "title": "Grav",
            "hex": "221E1F",
            "source": "http://getgrav.org/media"
        },
        {
            "title": "Gravatar",
            "hex": "1E8CBE",
            "source": "https://automattic.com/press"
        },
        {
            "title": "Greenkeeper",
            "hex": "00C775",
            "source": "https://greenkeeper.io/"
        },
        {
            "title": "GreenSock",
            "hex": "88CE02",
            "source": "https://greensock.com/"
        },
        {
            "title": "Groovy",
            "hex": "4298B8",
            "source": "https://groovy-lang.org/"
        },
        {
            "title": "Groupon",
            "hex": "53A318",
            "source": "https://brandplaybook.groupon.com/guidelines/logo/"
        },
        {
            "title": "Gulp",
            "hex": "DA4648",
            "source": "https://github.com/gulpjs/artwork/blob/master/gulp.svg"
        },
        {
            "title": "Gumroad",
            "hex": "36A9AE",
            "source": "https://gumroad.com/press"
        },
        {
            "title": "Gumtree",
            "hex": "72EF36",
            "source": "https://www.gumtree.com"
        },
        {
            "title": "Habr",
            "hex": "77A2B6",
            "source": "https://habr.com/"
        },
        {
            "title": "Hackaday",
            "hex": "1A1A1A",
            "source": "https://hackaday.com/"
        },
        {
            "title": "HackerEarth",
            "hex": "323754",
            "source": "https://www.hackerearth.com/logo/"
        },
        {
            "title": "HackerOne",
            "hex": "494649",
            "source": "https://www.hackerone.com/branding"
        },
        {
            "title": "HackerRank",
            "hex": "2EC866",
            "source": "https://www.hackerrank.com/"
        },
        {
            "title": "HackHands",
            "hex": "00ACBD",
            "source": "https://hackhands.com/"
        },
        {
            "title": "Hackster",
            "hex": "1BACF7",
            "source": "https://drive.google.com/file/d/0B3aqzR8LzoqdT1p4ZUlWVnJ1elk/view?usp=sharing"
        },
        {
            "title": "HappyCow",
            "hex": "7C4EC4",
            "source": "https://www.happycow.net/press-kits"
        },
        {
            "title": "Hashnode",
            "hex": "2962FF",
            "source": "https://hashnode.com/media"
        },
        {
            "title": "Haskell",
            "hex": "5D4F85",
            "source": "https://commons.wikimedia.org/wiki/File:Haskell-Logo.svg"
        },
        {
            "title": "Hatena Bookmark",
            "hex": "00A4DE",
            "source": "http://hatenacorp.jp/press/resource"
        },
        {
            "title": "Haxe",
            "hex": "EA8220",
            "source": "https://haxe.org/foundation/branding.html"
        },
        {
            "title": "Helm",
            "hex": "277A9F",
            "source": "https://helm.sh"
        },
        {
            "title": "HERE",
            "hex": "48DAD0",
            "source": "https://www.here.com"
        },
        {
            "title": "Heroku",
            "hex": "430098",
            "source": "https://www.heroku.com"
        },
        {
            "title": "Hexo",
            "hex": "0E83CD",
            "source": "https://hexo.io/"
        },
        {
            "title": "Highly",
            "hex": "FF3C00",
            "source": "https://highly.co/"
        },
        {
            "title": "HipChat",
            "hex": "0052CC",
            "source": "https://www.atlassian.com/company/news/press-kit"
        },
        {
            "title": "Hitachi",
            "hex": "E60027",
            "source": "https://commons.wikimedia.org/wiki/File:Hitachi_inspire_the_next-Logo.svg"
        },
        {
            "title": "HockeyApp",
            "hex": "009EE1",
            "source": "https://hockeyapp.net/brand-guidelines/"
        },
        {
            "title": "homify",
            "hex": "7DCDA3",
            "source": "http://lsg.homify.com/"
        },
        {
            "title": "Hootsuite",
            "hex": "000000",
            "source": "https://hootsuite.com/en-gb/about/media-kit"
        },
        {
            "title": "Houzz",
            "hex": "4DBC15",
            "source": "https://www.houzz.com/logoGuidelines"
        },
        {
            "title": "HP",
            "hex": "0096D6",
            "source": "https://commons.wikimedia.org/wiki/File:HP_New_Logo_2D.svg"
        },
        {
            "title": "HTML5",
            "hex": "E34F26",
            "source": "http://www.w3.org/html/logo/"
        },
        {
            "title": "HTML Academy",
            "hex": "302683",
            "source": "https://htmlacademy.ru/"
        },
        {
            "title": "Huawei",
            "hex": "FF0000",
            "source": "https://en.wikipedia.org/wiki/File:Huawei.svg"
        },
        {
            "title": "HubSpot",
            "hex": "FF7A59",
            "source": "https://www.hubspot.com/style-guide"
        },
        {
            "title": "Hulu",
            "hex": "3DBB3D",
            "source": "https://www.hulu.com/press/brand-assets/"
        },
        {
            "title": "Humble Bundle",
            "hex": "CC2929",
            "source": "https://support.humblebundle.com/hc/en-us/articles/202742060-Bundle-Logos"
        },
        {
            "title": "Hurriyetemlak",
            "hex": "E02826",
            "source": "https://ilan.hurriyetemlak.com/emlak-ilani-yayinlama-kurallari"
        },
        {
            "title": "Iata",
            "hex": "004E81",
            "source": "https://upload.wikimedia.org/wikipedia/commons/f/f7/IATAlogo.svg"
        },
        {
            "title": "IBM",
            "hex": "054ADA",
            "source": "https://www.ibm.com/design/language/elements/logos/8-bar/"
        },
        {
            "title": "iCloud",
            "hex": "3693F3",
            "source": "https://www.icloud.com/"
        },
        {
            "title": "Ionic",
            "hex": "3880FF",
            "source": "https://ionicframework.com/press"
        },
        {
            "title": "IconJar",
            "hex": "16A5F3",
            "source": "https://geticonjar.com/press-kit/"
        },
        {
            "title": "ICQ",
            "hex": "7EBD00",
            "source": "https://en.wikipedia.org/wiki/File:ICQ.svg"
        },
        {
            "title": "iDEAL",
            "hex": "CC0066",
            "source": "https://www.ideal.nl/cms/files/Manual_iDEAL_logo.pdf"
        },
        {
            "title": "iFixit",
            "hex": "0071CE",
            "source": "https://www.ifixit.com/"
        },
        {
            "title": "IMDb",
            "hex": "E6B91E",
            "source": "http://www.imdb.com/pressroom/brand_guidelines"
        },
        {
            "title": "Indeed",
            "hex": "2164F3",
            "source": "https://www.indeed.com"
        },
        {
            "title": "InfluxDB",
            "hex": "22ADF6",
            "source": "https://www.influxdata.com/"
        },
        {
            "title": "Inkscape",
            "hex": "000000",
            "source": "https://commons.wikimedia.org/wiki/File:Inkscape_Logo.svg"
        },
        {
            "title": "Instacart",
            "hex": "43B02A",
            "source": "https://www.instacart.com/press"
        },
        {
            "title": "Instagram",
            "hex": "E4405F",
            "source": "https://www.instagram-brand.com"
        },
        {
            "title": "Instapaper",
            "hex": "1F1F1F",
            "source": "https://www.instapaper.com/"
        },
        {
            "title": "Intel",
            "hex": "0071C5",
            "source": "https://www.intel.com"
        },
        {
            "title": "IntelliJ IDEA",
            "hex": "000000",
            "source": "https://www.jetbrains.com/idea/"
        },
        {
            "title": "Intercom",
            "hex": "1F8DED",
            "source": "https://www.intercom.io"
        },
        {
            "title": "Internet Explorer",
            "hex": "0076D6",
            "source": "https://compass-ssl.microsoft.com/assets/c8/67/c867db4c-f328-45b8-817c-33834c70aae6.svg?n=IE.svg"
        },
        {
            "title": "InVision",
            "hex": "FF3366",
            "source": "https://projects.invisionapp.com/boards/BX4P1DY5H46R"
        },
        {
            "title": "IPFS",
            "hex": "65C2CB",
            "source": "https://github.com/ipfs/logo"
        },
        {
            "title": "Issuu",
            "hex": "F36D5D",
            "source": "https://issuu.com/press"
        },
        {
            "title": "Itch.io",
            "hex": "FA5C5C",
            "source": "https://itch.io/press-kit"
        },
        {
            "title": "Jabber",
            "hex": "CC0000",
            "source": "https://commons.wikimedia.org/wiki/File:Jabber-bulb.svg"
        },
        {
            "title": "Java",
            "hex": "007396",
            "source": "https://www.oracle.com/legal/logos.html"
        },
        {
            "title": "JavaScript",
            "hex": "F7DF1E",
            "source": "https://github.com/voodootikigod/logo.js"
        },
        {
            "title": "Jekyll",
            "hex": "CC0000",
            "source": "https://github.com/jekyll/brand"
        },
        {
            "title": "Jenkins",
            "hex": "D24939",
            "source": "https://wiki.jenkins-ci.org/display/JENKINS/Logo"
        },
        {
            "title": "Jest",
            "hex": "C21325",
            "source": "https://jestjs.io/"
        },
        {
            "title": "JET",
            "hex": "FBBA00",
            "source": "https://de.wikipedia.org/wiki/Datei:JET.svg"
        },
        {
            "title": "JetBrains",
            "hex": "000000",
            "source": "https://www.jetbrains.com/company/brand/"
        },
        {
            "title": "Jira",
            "hex": "172B4D",
            "source": "https://www.atlassian.com/company/news/press-kit"
        },
        {
            "title": "Joomla",
            "hex": "5091CD",
            "source": "https://docs.joomla.org/Joomla:Brand_Identity_Elements"
        },
        {
            "title": "jQuery",
            "hex": "0769AD",
            "source": "https://brand.jquery.org/logos/"
        },
        {
            "title": "jsDelivr",
            "hex": "E84D3D",
            "source": "https://github.com/jsdelivr/www.jsdelivr.com/blob/eff02f3a8879cf7c7296840584e1293fe04e3a76/src/public/img/logo_horizontal.svg"
        },
        {
            "title": "JSFiddle",
            "hex": "4679A4",
            "source": "http://doc.jsfiddle.net/meta/downloads.html"
        },
        {
            "title": "JSON",
            "hex": "000000",
            "source": "https://commons.wikimedia.org/wiki/File:JSON_vector_logo.svg"
        },
        {
            "title": "Jupyter",
            "hex": "F37626",
            "source": "https://github.com/jupyter/design"
        },
        {
            "title": "JustGiving",
            "hex": "AD29B6",
            "source": "https://justgiving.com"
        },
        {
            "title": "Kaggle",
            "hex": "20BEFF",
            "source": "https://www.kaggle.com/contact"
        },
        {
            "title": "KaiOS",
            "hex": "6F02B5",
            "source": "https://www.dropbox.com/sh/2qihtgrzllws8ki/AABmo9X1KMT6lHnvh4Em7dpWa?dl=0"
        },
        {
            "title": "Kaspersky",
            "hex": "009982",
            "source": "https://www.kaspersky.com"
        },
        {
            "title": "Kentico",
            "hex": "F05A22",
            "source": "https://brand.kentico.com"
        },
        {
            "title": "Keras",
            "hex": "D00000",
            "source": "https://keras.io/"
        },
        {
            "title": "Keybase",
            "hex": "33A0FF",
            "source": "https://github.com/keybase/client/tree/master/media/logos"
        },
        {
            "title": "KeyCDN",
            "hex": "3686BE",
            "source": "https://www.keycdn.com/logos"
        },
        {
            "title": "Khan Academy",
            "hex": "14BF96",
            "source": "https://khanacademy.zendesk.com/hc/en-us/articles/202483630-Press-room"
        },
        {
            "title": "Kibana",
            "hex": "005571",
            "source": "https://www.elastic.co/brand"
        },
        {
            "title": "Kickstarter",
            "hex": "2BDE73",
            "source": "https://www.kickstarter.com/help/brand_assets"
        },
        {
            "title": "Kik",
            "hex": "82BC23",
            "source": "http://www.kik.com/press"
        },
        {
            "title": "Kirby",
            "hex": "FF0100",
            "source": "http://getkirby.com/assets/images/logo.svg"
        },
        {
            "title": "Klout",
            "hex": "E44600",
            "source": "https://klout.com/s/developers/styleguide"
        },
        {
            "title": "Known",
            "hex": "333333",
            "source": "https://withknown.com/img/logo_k.png"
        },
        {
            "title": "Kodi",
            "hex": "17B2E7",
            "source": "https://kodi.tv/"
        },
        {
            "title": "Koding",
            "hex": "00B057",
            "source": "https://koding.com/About"
        },
        {
            "title": "Kotlin",
            "hex": "0095D5",
            "source": "https://resources.jetbrains.com/storage/products/kotlin/docs/kotlin_logos.zip"
        },
        {
            "title": "Ko-fi",
            "hex": "F16061",
            "source": "https://ko-fi.com/home/about"
        },
        {
            "title": "Krita",
            "hex": "3BABFF",
            "source": "https://krita.org/en/about/press/"
        },
        {
            "title": "Kubernetes",
            "hex": "326CE5",
            "source": "https://github.com/kubernetes/kubernetes/tree/master/logo"
        },
        {
            "title": "Lanyrd",
            "hex": "3C80CA",
            "source": "http://lanyrd.com/help/faq/#branding"
        },
        {
            "title": "Laravel",
            "hex": "FF2D20",
            "source": "https://github.com/laravel/art"
        },
        {
            "title": "Laravel Horizon",
            "hex": "405263",
            "source": "https://horizon.laravel.com/"
        },
        {
            "title": "Laravel Nova",
            "hex": "252D37",
            "source": "https://nova.laravel.com/"
        },
        {
            "title": "Last.fm",
            "hex": "D51007",
            "source": "http://www.last.fm/about/resources"
        },
        {
            "title": "LaTeX",
            "hex": "008080",
            "source": "https://github.com/latex3/branding"
        },
        {
            "title": "Launchpad",
            "hex": "F8C300",
            "source": "https://help.launchpad.net/logo/submissions"
        },
        {
            "title": "LeetCode",
            "hex": "F89F1B",
            "source": "https://leetcode.com"
        },
        {
            "title": "Lenovo",
            "hex": "E2231A",
            "source": "https://www.lenovopartnernetwork.com/us/branding/"
        },
        {
            "title": "Let’s Encrypt",
            "hex": "003A70",
            "source": "https://letsencrypt.org/trademarks/"
        },
        {
            "title": "Letterboxd",
            "hex": "00D735",
            "source": "https://letterboxd.com/about/logos/"
        },
        {
            "title": "LGTM",
            "hex": "FFFFFF",
            "source": "https://lgtm.com/"
        },
        {
            "title": "LibraryThing",
            "hex": "251A15",
            "source": "https://twitter.com/LibraryThing/status/1054466649271656448"
        },
        {
            "title": "LibreOffice",
            "hex": "18A303",
            "source": "https://wiki.documentfoundation.org/Marketing/Branding"
        },
        {
            "title": "Liberapay",
            "hex": "F6C915",
            "source": "https://liberapay.com/assets/liberapay/icon-v2_yellow-r.svg"
        },
        {
            "title": "Line",
            "hex": "00C300",
            "source": "http://line.me/en/logo"
        },
        {
            "title": "LINE WEBTOON",
            "hex": "00D564",
            "source": "http://webtoons.com/"
        },
        {
            "title": "LinkedIn",
            "hex": "0077B5",
            "source": "https://brand.linkedin.com"
        },
        {
            "title": "Linux",
            "hex": "FCC624",
            "source": "http://www.linuxfoundation.org/about/about-linux"
        },
        {
            "title": "Linux Foundation",
            "hex": "009BEE",
            "source": "http://www.linuxfoundation.org/about/about-linux"
        },
        {
            "title": "LiveJournal",
            "hex": "00B0EA",
            "source": "http://www.livejournal.com"
        },
        {
            "title": "Livestream",
            "hex": "CF202E",
            "source": "https://livestream.com/press"
        },
        {
            "title": "Logstash",
            "hex": "005571",
            "source": "https://www.elastic.co/brand"
        },
        {
            "title": "Lua",
            "hex": "2C2D72",
            "source": "https://www.lua.org/docs.html"
        },
        {
            "title": "Lumen",
            "hex": "E74430",
            "source": "https://lumen.laravel.com/"
        },
        {
            "title": "Lyft",
            "hex": "FF00BF",
            "source": "https://www.lyft.com/press"
        },
        {
            "title": "Macy’s",
            "hex": "E21A2C",
            "source": "http://www.macysinc.com/press-room/logo-photo-gallery/logos-macys-inc/default.aspx"
        },
        {
            "title": "Magento",
            "hex": "EE672F",
            "source": "http://magento.com"
        },
        {
            "title": "Magisk",
            "hex": "00AF9C",
            "source": "https://github.com/topjohnwu/Magisk/blob/master/app/src/main/res/drawable/ic_magisk.xml"
        },
        {
            "title": "MailChimp",
            "hex": "FFE01B",
            "source": "http://mailchimp.com/about/brand-assets"
        },
        {
            "title": "Mail.Ru",
            "hex": "168DE2",
            "source": "https://corp.mail.ru/en/press/identity/"
        },
        {
            "title": "MakerBot",
            "hex": "FF1E0D",
            "source": "http://www.makerbot.com/makerbot-press-assets"
        },
        {
            "title": "ManageIQ",
            "hex": "EF2929",
            "source": "https://www.manageiq.org/logo/"
        },
        {
            "title": "Manjaro",
            "hex": "35BF5C",
            "source": "https://commons.wikimedia.org/wiki/File:Manjaro-logo.svg"
        },
        {
            "title": "Mapbox",
            "hex": "000000",
            "source": "https://www.mapbox.com/about/press/brand-guidelines"
        },
        {
            "title": "Markdown",
            "hex": "000000",
            "source": "https://github.com/dcurtis/markdown-mark"
        },
        {
            "title": "Marketo",
            "hex": "5C4C9F",
            "source": "https://www.marketo.com/"
        },
        {
            "title": "MasterCard",
            "hex": "EB001B",
            "source": "https://brand.mastercard.com/brandcenter/mastercard-brand-mark/downloads.html"
        },
        {
            "title": "Mastodon",
            "hex": "3088D4",
            "source": "https://source.joinmastodon.org/mastodon/joinmastodon/blob/master/public/press-kit.zip"
        },
        {
            "title": "Material Design",
            "hex": "757575",
            "source": "https://material.io/design/"
        },
        {
            "title": "Mathworks",
            "hex": "0076A8",
            "source": "https://www.mathworks.com/brand/visual-design/mathworks-logo.html"
        },
        {
            "title": "Matrix",
            "hex": "000000",
            "source": "https://matrix.org"
        },
        {
            "title": "Mattermost",
            "hex": "0072C6",
            "source": "https://www.mattermost.org/brand-guidelines/"
        },
        {
            "title": "Matternet",
            "hex": "261C29",
            "source": "http://mttr.net"
        },
        {
            "title": "McAfee",
            "hex": "C01818",
            "source": "https://www.mcafee.com/"
        },
        {
            "title": "MDN Web Docs",
            "hex": "000000",
            "source": "https://developer.mozilla.org/"
        },
        {
            "title": "MediaFire",
            "hex": "1299F3",
            "source": "https://www.mediafire.com/press/"
        },
        {
            "title": "MediaTemple",
            "hex": "000000",
            "source": "https://mediatemple.net/company/about-us"
        },
        {
            "title": "Medium",
            "hex": "12100E",
            "source": "https://medium.design/logos-and-brand-guidelines-f1a01a733592"
        },
        {
            "title": "Meetup",
            "hex": "ED1C40",
            "source": "https://www.meetup.com/help/customer/portal/articles/1802998-promotional-materials-for-your-meetup/"
        },
        {
            "title": "MEGA",
            "hex": "D9272E",
            "source": "https://en.wikipedia.org/wiki/File:01_mega_logo.svg"
        },
        {
            "title": "Mendeley",
            "hex": "9D1620",
            "source": "https://www.mendeley.com/"
        },
        {
            "title": "Messenger",
            "hex": "00B2FF",
            "source": "https://en.facebookbrand.com/assets/messenger/"
        },
        {
            "title": "Meteor",
            "hex": "DE4F4F",
            "source": "http://logo.meteorapp.com/"
        },
        {
            "title": "Micro.blog",
            "hex": "FD8308",
            "source": "https://twitter.com/BradEllis/status/943956921886715904"
        },
        {
            "title": "Microgenetics",
            "hex": "FF0000",
            "source": "http://microgenetics.co.uk/"
        },
        {
            "title": "Microsoft",
            "hex": "666666",
            "source": "https://ratnacahayarina.files.wordpress.com/2014/03/microsoft.pdf"
        },
        {
            "title": "Microsoft Access",
            "hex": "BA141A",
            "source": "https://www.office.com"
        },
        {
            "title": "Microsoft Azure",
            "hex": "0089D6",
            "source": "https://upload.wikimedia.org/wikipedia/commons/a/a8/Microsoft_Azure_Logo.svg"
        },
        {
            "title": "Microsoft Edge",
            "hex": "0078D7",
            "source": "https://compass-ssl.microsoft.com/assets/86/b5/86b52157-162f-4130-ab00-3db03397c46d.svg?n=edge.svg"
        },
        {
            "title": "Microsoft Excel",
            "hex": "217346",
            "source": "https://www.office.com"
        },
        {
            "title": "Microsoft OneDrive",
            "hex": "094AB2",
            "source": "https://msdn.microsoft.com/en-us/onedrive/dn673556.aspx"
        },
        {
            "title": "Microsoft OneNote",
            "hex": "80397B",
            "source": "https://www.office.com"
        },
        {
            "title": "Microsoft Outlook",
            "hex": "0072C6",
            "source": "https://www.office.com"
        },
        {
            "title": "Microsoft PowerPoint",
            "hex": "D24726",
            "source": "https://www.office.com"
        },
        {
            "title": "Microsoft Word",
            "hex": "2B579A",
            "source": "https://www.office.com"
        },
        {
            "title": "Microsoft Teams",
            "hex": "6264A7",
            "source": "https://docs.microsoft.com/media/logos/logo_MSTeams.svg"
        },
        {
            "title": "MicroStrategy",
            "hex": "D9232E",
            "source": "https://www.microstrategy.com/us/company/press-kit"
        },
        {
            "title": "Minds",
            "hex": "FED12F",
            "source": "https://www.minds.com/"
        },
        {
            "title": "Minetest",
            "hex": "53AC56",
            "source": "https://www.minetest.net/"
        },
        {
            "title": "Linux Mint",
            "hex": "87CF3E",
            "source": "https://commons.wikimedia.org/wiki/File:Linux_Mint_logo_without_wordmark.svg"
        },
        {
            "title": "Minutemailer",
            "hex": "3ABFE6",
            "source": "https://minutemailer.com/press"
        },
        {
            "title": "Mix",
            "hex": "FF8126",
            "source": "https://mix.com"
        },
        {
            "title": "Mixcloud",
            "hex": "314359",
            "source": "https://www.mixcloud.com/branding"
        },
        {
            "title": "Mixer",
            "hex": "002050",
            "source": "https://github.com/mixer/branding-kit/"
        },
        {
            "title": "Mojang",
            "hex": "DB1F29",
            "source": "https://www.mojang.com/"
        },
        {
            "title": "Monero",
            "hex": "FF6600",
            "source": "https://getmonero.org"
        },
        {
            "title": "MongoDB",
            "hex": "47A248",
            "source": "https://www.mongodb.com/pressroom"
        },
        {
            "title": "Monkey tie",
            "hex": "FFC619",
            "source": "https://www.monkey-tie.com/presse"
        },
        {
            "title": "Monogram",
            "hex": "FDB22A",
            "source": "http://monogram.me"
        },
        {
            "title": "Monster",
            "hex": "6E46AE",
            "source": "https://www.monster.com/"
        },
        {
            "title": "Monzo",
            "hex": "14233C",
            "source": "https://monzo.com/press/"
        },
        {
            "title": "Moo",
            "hex": "00945E",
            "source": "https://www.moo.com/uk/about/press.html"
        },
        {
            "title": "Mozilla",
            "hex": "000000",
            "source": "https://mozilla.ninja/our-logo"
        },
        {
            "title": "Mozilla Firefox",
            "hex": "FF7139",
            "source": "https://mozilla.design/firefox/logos-usage/"
        },
        {
            "title": "MuseScore",
            "hex": "1A70B8",
            "source": "https://musescore.org/en/about/logos-and-graphics"
        },
        {
            "title": "MX Linux",
            "hex": "000000",
            "source": "https://mxlinux.org/art/"
        },
        {
            "title": "Myspace",
            "hex": "030303",
            "source": "https://myspace.com/pressroom/assetslogos"
        },
        {
            "title": "MySQL",
            "hex": "4479A1",
            "source": "https://www.mysql.com/about/legal/logos.html"
        },
        {
            "title": "NativeScript",
            "hex": "3655FF",
            "source": "https://docs.nativescript.org/"
        },
        {
            "title": "NEC",
            "hex": "1414A0",
            "source": "https://commons.wikimedia.org/wiki/File:NEC_logo.svg"
        },
        {
            "title": "Neo4j",
            "hex": "008CC1",
            "source": "https://neo4j.com/style-guide/"
        },
        {
            "title": "Netflix",
            "hex": "E50914",
            "source": "https://commons.wikimedia.org/wiki/File:Netflix_2014_logo.svg"
        },
        {
            "title": "Netlify",
            "hex": "00C7B7",
            "source": "https://www.netlify.com/press/"
        },
        {
            "title": "Next.js",
            "hex": "000000",
            "source": "https://nextjs.org/"
        },
        {
            "title": "Nextcloud",
            "hex": "0082C9",
            "source": "https://nextcloud.com/press/"
        },
        {
            "title": "Nextdoor",
            "hex": "00B246",
            "source": "https://nextdoor.com/newsroom/"
        },
        {
            "title": "NGINX",
            "hex": "269539",
            "source": "https://www.nginx.com/"
        },
        {
            "title": "Nim",
            "hex": "FFE953",
            "source": "https://nim-lang.org"
        },
        {
            "title": "Nintendo",
            "hex": "8F8F8F",
            "source": "https://en.wikipedia.org/wiki/Nintendo#/media/File:Nintendo.svg"
        },
        {
            "title": "Nintendo 3DS",
            "hex": "D12228",
            "source": "https://www.nintendo.de/"
        },
        {
            "title": "Nintendo GameCube",
            "hex": "6A5FBB",
            "source": "https://www.nintendo.com/consumer/systems/nintendogamecube/index.jsp"
        },
        {
            "title": "Nintendo Switch",
            "hex": "E60012",
            "source": "http://www.nintendo.co.uk/"
        },
        {
            "title": "Node.js",
            "hex": "339933",
            "source": "https://nodejs.org/en/about/resources/"
        },
        {
            "title": "Nodemon",
            "hex": "76D04B",
            "source": "https://nodemon.io/"
        },
        {
            "title": "Nokia",
            "hex": "124191",
            "source": "https://www.nokia.com/"
        },
        {
            "title": "Node-RED",
            "hex": "8F0000",
            "source": "https://nodered.org/about/resources/"
        },
        {
            "title": "Notion",
            "hex": "000000",
            "source": "https://www.notion.so/"
        },
        {
            "title": "NPM",
            "hex": "CB3837",
            "source": "https://github.com/npm/logos"
        },
        {
            "title": "Nucleo",
            "hex": "766DCC",
            "source": "https://nucleoapp.com/wp-content/themes/nucleo-webapp-12/img/logo.svg"
        },
        {
            "title": "NuGet",
            "hex": "004880",
            "source": "https://github.com/NuGet/Media"
        },
        {
            "title": "Nuxt.js",
            "hex": "00C58E",
            "source": "https://nuxtjs.org/"
        },
        {
            "title": "NVIDIA",
            "hex": "76B900",
            "source": "https://www.nvidia.com/etc/designs/nvidiaGDC/clientlibs_base/images/NVIDIA-Logo.svg"
        },
        {
            "title": "OCaml",
            "hex": "EC6813",
            "source": "http://ocaml.org/img/OCaml_Sticker.svg"
        },
        {
            "title": "Octave",
            "hex": "0790C0",
            "source": "https://www.gnu.org/software/octave/"
        },
        {
            "title": "Octopus Deploy",
            "hex": "2F93E0",
            "source": "https://octopus.com/company/brand"
        },
        {
            "title": "Oculus",
            "hex": "1C1E20",
            "source": "https://www.oculus.com/en-us/press-kit"
        },
        {
            "title": "Odnoklassniki",
            "hex": "F4731C",
            "source": "http://v.ok.ru/logo.html"
        },
        {
            "title": "Open Access",
            "hex": "F68212",
            "source": "https://commons.wikimedia.org/wiki/File:Open_Access_logo_PLoS_white.svg"
        },
        {
            "title": "Open Collective",
            "hex": "7FADF2",
            "source": "https://docs.opencollective.com/help/about#media-logo"
        },
        {
            "title": "OpenStreetMap",
            "hex": "7EBC6F",
            "source": "https://www.openstreetmap.org"
        },
        {
            "title": "openSUSE",
            "hex": "73BA25",
            "source": "https://en.opensuse.org/Portal:Artwork"
        },
        {
            "title": "OpenVPN",
            "hex": "EA7E20",
            "source": "https://openvpn.net/wp-content/themes/openvpn/assets/images/logo.svg"
        },
        {
            "title": "Opera",
            "hex": "FF1B2D",
            "source": "https://github.com/operasoftware/logo"
        },
        {
            "title": "Opsgenie",
            "hex": "172B4D",
            "source": "https://www.atlassian.com/company/news/press-kit"
        },
        {
            "title": "Oracle",
            "hex": "F80000",
            "source": "https://www.oracle.com/webfolder/s/brand/identity/index.html"
        },
        {
            "title": "ORCID",
            "hex": "A6CE39",
            "source": "https://orcid.org/trademark-and-id-display-guidelines"
        },
        {
            "title": "Origin",
            "hex": "F56C2D",
            "source": "https://www.origin.com/gbr/en-us/store"
        },
        {
            "title": "Open Source Initiative",
            "hex": "3DA639",
            "source": "https://opensource.org/logo-usage-guidelines"
        },
        {
            "title": "OSMC",
            "hex": "17394A",
            "source": "https://github.com/osmc/osmc/tree/master/assets"
        },
        {
            "title": "Overcast",
            "hex": "FC7E0F",
            "source": "https://overcast.fm"
        },
        {
            "title": "Overleaf",
            "hex": "47A141",
            "source": "https://www.overleaf.com/for/press/media-resources"
        },
        {
            "title": "OVH",
            "hex": "123F6D",
            "source": "https://www.ovh.com/fr/news/logo-ovh.xml"
        },
        {
            "title": "Pagekit",
            "hex": "212121",
            "source": "https://pagekit.com/logo-guide"
        },
        {
            "title": "Palantir",
            "hex": "101113",
            "source": "https://github.com/palantir/conjure/blob/master/docs/media/palantir-logo.svg"
        },
        {
            "title": "Palo Alto Software",
            "hex": "83DA77",
            "source": "https://press.paloalto.com/logos"
        },
        {
            "title": "Pandora",
            "hex": "005483",
            "source": "http://blog.pandora.com/us/the-color-of-music-unveiling-a-new-pandora-look-that-reflects-your-music-experience/"
        },
        {
            "title": "Pantheon",
            "hex": "EFD01B",
            "source": "https://projects.invisionapp.com/boards/8UOJQWW2J3G5#/1145336"
        },
        {
            "title": "Pastebin",
            "hex": "02456C",
            "source": "https://pastebin.com/"
        },
        {
            "title": "Patreon",
            "hex": "F96854",
            "source": "https://www.patreon.com/brand/downloads"
        },
        {
            "title": "PayPal",
            "hex": "00457C",
            "source": "https://www.paypal-marketing.com/html/partner/na/portal-v2/pdf/PP_Masterbrandguidelines_v21_mm.pdf"
        },
        {
            "title": "Periscope",
            "hex": "40A4C4",
            "source": "https://www.periscope.tv/press"
        },
        {
            "title": "PHP",
            "hex": "777BB4",
            "source": "http://php.net/download-logos.php"
        },
        {
            "title": "Picarto.TV",
            "hex": "1DA456",
            "source": "https://picarto.tv/site/press"
        },
        {
            "title": "Pinboard",
            "hex": "0000FF",
            "source": "https://commons.wikimedia.org/wiki/File:Feedbin-Icon-share-pinboard.svg"
        },
        {
            "title": "Pingdom",
            "hex": "FFF000",
            "source": "https://tools.pingdom.com"
        },
        {
            "title": "Pingup",
            "hex": "00B1AB",
            "source": "http://pingup.com/resources"
        },
        {
            "title": "Pinterest",
            "hex": "BD081C",
            "source": "https://business.pinterest.com/en/brand-guidelines"
        },
        {
            "title": "Pivotal Tracker",
            "hex": "517A9E",
            "source": "https://www.pivotaltracker.com/branding-guidelines"
        },
        {
            "title": "PlanGrid",
            "hex": "0085DE",
            "source": "https://plangrid.com/en/"
        },
        {
            "title": "Player.me",
            "hex": "C0379A",
            "source": "https://player.me/p/about-us"
        },
        {
            "title": "Player FM",
            "hex": "C8122A",
            "source": "https://player.fm/"
        },
        {
            "title": "PlayStation",
            "hex": "003791",
            "source": "http://uk.playstation.com/media/DPBjbK0o/CECH-4202_4203%20PS3_QSG_GB_Eastern_3_web_vf1.pdf"
        },
        {
            "title": "PlayStation 3",
            "hex": "003791",
            "source": "https://commons.wikimedia.org/wiki/File:PlayStation_3_Logo_neu.svg#/media/File:PS3.svg"
        },
        {
            "title": "PlayStation 4",
            "hex": "003791",
            "source": "https://commons.wikimedia.org/wiki/File:PlayStation_4_logo_and_wordmark.svg"
        },
        {
            "title": "Plesk",
            "hex": "52BBE6",
            "source": "https://www.plesk.com/brand/"
        },
        {
            "title": "Plex",
            "hex": "E5A00D",
            "source": "http://brand.plex.tv/d/qxmJ3odkK0fj/plex-style-guide"
        },
        {
            "title": "Pluralsight",
            "hex": "F15B2A",
            "source": "https://www.pluralsight.com/newsroom/brand-assets"
        },
        {
            "title": "Plurk",
            "hex": "FF574D",
            "source": "https://www.plurk.com/brandInfo"
        },
        {
            "title": "Pocket",
            "hex": "EF3F56",
            "source": "https://getpocket.com/blog/press/"
        },
        {
            "title": "PostgreSQL",
            "hex": "336791",
            "source": "https://wiki.postgresql.org/wiki/Logo"
        },
        {
            "title": "Postman",
            "hex": "FF6C37",
            "source": "https://www.getpostman.com/resources/media-assets/"
        },
        {
            "title": "Postwoman",
            "hex": "50FA7B",
            "source": "https://github.com/liyasthomas/postwoman"
        },
        {
            "title": "PowerShell",
            "hex": "5391FE",
            "source": "https://github.com/PowerShell/PowerShell"
        },
        {
            "title": "Prettier",
            "hex": "F7B93E",
            "source": "https://github.com/prettier/prettier-logo/tree/master/images"
        },
        {
            "title": "Prismic",
            "hex": "484A7A",
            "source": "https://prismic.io/"
        },
        {
            "title": "Probot",
            "hex": "00B0D8",
            "source": "https://github.com/probot/probot"
        },
        {
            "title": "ProcessWire",
            "hex": "EF145F",
            "source": "https://github.com/processwire"
        },
        {
            "title": "Product Hunt",
            "hex": "DA552F",
            "source": "https://www.producthunt.com/branding"
        },
        {
            "title": "Prometheus",
            "hex": "E6522C",
            "source": "https://prometheus.io/"
        },
        {
            "title": "Proto.io",
            "hex": "34A7C1",
            "source": "https://proto.io/en/presskit"
        },
        {
            "title": "ProtonMail",
            "hex": "8B89CC",
            "source": "https://protonmail.com/media-kit"
        },
        {
            "title": "Proxmox",
            "hex": "E57000",
            "source": "https://www.proxmox.com/en/news/media-kit"
        },
        {
            "title": "PureScript",
            "hex": "14161A",
            "source": "https://github.com/purescript/logo"
        },
        {
            "title": "PyPI",
            "hex": "3775A9",
            "source": "https://pypi.org/"
        },
        {
            "title": "Python",
            "hex": "3776AB",
            "source": "https://www.python.org/community/logos/"
        },
        {
            "title": "PyTorch",
            "hex": "EE4C2C",
            "source": "https://github.com/pytorch/pytorch/tree/master/docs/source/_static/img"
        },
        {
            "title": "PyUp",
            "hex": "9F55FF",
            "source": "https://pyup.io/"
        },
        {
            "title": "QEMU",
            "hex": "FF6600",
            "source": "https://wiki.qemu.org/Logo"
        },
        {
            "title": "Qgis",
            "hex": "589632",
            "source": "https://www.qgis.org/en/site/getinvolved/styleguide.html"
        },
        {
            "title": "Qiita",
            "hex": "55C500",
            "source": "https://www.qiita.com"
        },
        {
            "title": "Qualcomm",
            "hex": "3253DC",
            "source": "https://www.qualcomm.com"
        },
        {
            "title": "Quantopian",
            "hex": "C50000",
            "source": "https://www.quantopian.com"
        },
        {
            "title": "Quantcast",
            "hex": "1E262C",
            "source": "http://branding.quantcast.com/logouse/"
        },
        {
            "title": "Quarkus",
            "hex": "4695EB",
            "source": "https://design.jboss.org/quarkus/"
        },
        {
            "title": "Quora",
            "hex": "B92B27",
            "source": "https://www.quora.com"
        },
        {
            "title": "Qwiklabs",
            "hex": "F5CD0E",
            "source": "https://www.qwiklabs.com"
        },
        {
            "title": "Qzone",
            "hex": "FECE00",
            "source": "https://qzone.qq.com/"
        },
        {
            "title": "R",
            "hex": "276DC3",
            "source": "https://www.r-project.org/logo/"
        },
        {
            "title": "RadioPublic",
            "hex": "CE262F",
            "source": "https://help.radiopublic.com/hc/en-us/articles/360002546754-RadioPublic-logos"
        },
        {
            "title": "Rails",
            "hex": "CC0000",
            "source": "http://rubyonrails.org/images/rails-logo.svg"
        },
        {
            "title": "Raspberry Pi",
            "hex": "C51A4A",
            "source": "https://www.raspberrypi.org/trademark-rules"
        },
        {
            "title": "React",
            "hex": "61DAFB",
            "source": "https://facebook.github.io/react/"
        },
        {
            "title": "ReactOS",
            "hex": "0088CC",
            "source": "https://github.com/reactos/press-media"
        },
        {
            "title": "Read the Docs",
            "hex": "8CA1AF",
            "source": "https://github.com/rtfd/readthedocs.org/blob/master/media/readthedocsbranding.ai"
        },
        {
            "title": "Realm",
            "hex": "39477F",
            "source": "https://realm.io/press"
        },
        {
            "title": "Reason",
            "hex": "DD4B39",
            "source": "https://reasonml.github.io/img/reason.svg"
        },
        {
            "title": "Redbubble",
            "hex": "E41321",
            "source": "https://www.redbubble.com/explore/client/4196122a442ab3f429ec802f71717465.svg"
        },
        {
            "title": "Reddit",
            "hex": "FF4500",
            "source": "https://worldvectorlogo.com/logo/reddit-2"
        },
        {
            "title": "Red Hat",
            "hex": "EE0000",
            "source": "https://www.redhat.com/en/about/brand/new-brand/details"
        },
        {
            "title": "Redis",
            "hex": "D82C20",
            "source": "https://redis.io/images/redis-logo.svg"
        },
        {
            "title": "Redux",
            "hex": "764ABC",
            "source": "https://github.com/reactjs/redux/tree/master/logo"
        },
        {
            "title": "Renren",
            "hex": "217DC6",
            "source": "https://seeklogo.com/vector-logo/184137/renren-inc"
        },
        {
            "title": "ResearchGate",
            "hex": "00CCBB",
            "source": "https://c5.rgstatic.net/m/428059296771819/images/favicon/favicon.svg"
        },
        {
            "title": "ReverbNation",
            "hex": "E43526",
            "source": "https://www.reverbnation.com"
        },
        {
            "title": "Riot",
            "hex": "368BD6",
            "source": "https://github.com/vector-im/logos/tree/master/riot"
        },
        {
            "title": "Ripple",
            "hex": "0085C0",
            "source": "https://www.ripple.com/media-kit/"
        },
        {
            "title": "Riseup",
            "hex": "5E9EE3",
            "source": "https://riseup.net/en/about-us/images"
        },
        {
            "title": "rollup.js",
            "hex": "EC4A3F",
            "source": "https://rollupjs.org/"
        },
        {
            "title": "Roots",
            "hex": "525DDC",
            "source": "https://roots.io/"
        },
        {
            "title": "Roundcube",
            "hex": "37BEFF",
            "source": "https://roundcube.net/images/roundcube_logo_icon.svg"
        },
        {
            "title": "RSS",
            "hex": "FFA500",
            "source": "https://en.wikipedia.org/wiki/Feed_icon"
        },
        {
            "title": "RStudio",
            "hex": "75AADB",
            "source": "https://www.rstudio.com/about/logos/"
        },
        {
            "title": "Ruby",
            "hex": "CC342D",
            "source": "https://www.ruby-lang.org/en/about/logo/"
        },
        {
            "title": "RubyGems",
            "hex": "E9573F",
            "source": "https://rubygems.org/pages/about"
        },
        {
            "title": "Runkeeper",
            "hex": "2DC9D7",
            "source": "https://runkeeper.com/partnerships"
        },
        {
            "title": "Rust",
            "hex": "000000",
            "source": "https://www.rust-lang.org/"
        },
        {
            "title": "Safari",
            "hex": "000000",
            "source": "https://images.techhive.com/images/article/2014/11/safari-favorites-100530680-large.jpg"
        },
        {
            "title": "Sahibinden",
            "hex": "FFE800",
            "source": "https://www.sahibinden.com/favicon.ico"
        },
        {
            "title": "Salesforce",
            "hex": "00A1E0",
            "source": "https://www.salesforce.com/"
        },
        {
            "title": "SaltStack",
            "hex": "00EACE",
            "source": "https://www.saltstack.com/resources/brand/"
        },
        {
            "title": "Samsung",
            "hex": "1428A0",
            "source": "https://www.samsung.com/us"
        },
        {
            "title": "Samsung Pay",
            "hex": "1428A0",
            "source": "https://pay.samsung.com/developers/resource/brand"
        },
        {
            "title": "SAP",
            "hex": "008FD3",
            "source": "https://support.sap.com/content/dam/support/sap-logo.svg"
        },
        {
            "title": "Sass",
            "hex": "CC6699",
            "source": "http://sass-lang.com/styleguide/brand"
        },
        {
            "title": "Sauce Labs",
            "hex": "E2231A",
            "source": "https://saucelabs.com/"
        },
        {
            "title": "Scala",
            "hex": "DC322F",
            "source": "https://www.scala-lang.org/"
        },
        {
            "title": "Scaleway",
            "hex": "4F0599",
            "source": "https://www.scaleway.com"
        },
        {
            "title": "Scribd",
            "hex": "1A7BBA",
            "source": "https://www.scribd.com"
        },
        {
            "title": "Scrutinizer CI",
            "hex": "8A9296",
            "source": "https://scrutinizer-ci.com"
        },
        {
            "title": "Seagate",
            "hex": "72BE4F",
            "source": "https://www.seagate.com"
        },
        {
            "title": "Sega",
            "hex": "0089CF",
            "source": "https://en.wikipedia.org/wiki/Sega#/media/File:Sega_logo.svg"
        },
        {
            "title": "Sellfy",
            "hex": "21B352",
            "source": "https://sellfy.com/about/"
        },
        {
            "title": "Semaphore CI",
            "hex": "19A974",
            "source": "https://semaphoreci.com/"
        },
        {
            "title": "Sensu",
            "hex": "89C967",
            "source": "https://github.com/sensu/sensu-go/blob/master/dashboard/src/assets/logo/graphic/green.svg"
        },
        {
            "title": "Sentry",
            "hex": "FB4226",
            "source": "https://sentry.io/branding/"
        },
        {
            "title": "Server Fault",
            "hex": "E7282D",
            "source": "http://stackoverflow.com/company/logos"
        },
        {
            "title": "Shazam",
            "hex": "0088FF",
            "source": "https://brandfolder.com/shazam"
        },
        {
            "title": "Shell",
            "hex": "FFD500",
            "source": "https://en.wikipedia.org/wiki/File:Shell_logo.svg"
        },
        {
            "title": "Shopify",
            "hex": "7AB55C",
            "source": "https://press.shopify.com/brand"
        },
        {
            "title": "Showpad",
            "hex": "2D2E83",
            "source": "https://www.showpad.com/"
        },
        {
            "title": "Siemens",
            "hex": "009999",
            "source": "https://siemens.com/"
        },
        {
            "title": "Signal",
            "hex": "2592E9",
            "source": "https://play.google.com/store/apps/details?id=org.thoughtcrime.securesms"
        },
        {
            "title": "Simple Icons",
            "hex": "111111",
            "source": "https://simpleicons.org/"
        },
        {
            "title": "Sina Weibo",
            "hex": "E6162D",
            "source": "https://en.wikipedia.org/wiki/Sina_Weibo"
        },
        {
            "title": "SitePoint",
            "hex": "258AAF",
            "source": "http://www.sitepoint.com"
        },
        {
            "title": "Skillshare",
            "hex": "17C5CB",
            "source": "https://company-89494.frontify.com/d/Tquwc3XMiaBb/skillshare-style-guide"
        },
        {
            "title": "Skyliner",
            "hex": "2FCEA0",
            "source": "https://www.skyliner.io/help"
        },
        {
            "title": "Skype",
            "hex": "00AFF0",
            "source": "http://blogs.skype.com/?attachment_id=56273"
        },
        {
            "title": "Slack",
            "hex": "4A154B",
            "source": "https://slack.com/brand-guidelines"
        },
        {
            "title": "Slashdot",
            "hex": "026664",
            "source": "https://commons.wikimedia.org/wiki/File:Slashdot_wordmark_and_logo.svg"
        },
        {
            "title": "SlickPic",
            "hex": "FF880F",
            "source": "https://www.slickpic.com/"
        },
        {
            "title": "Slides",
            "hex": "E4637C",
            "source": "https://slides.com/about"
        },
        {
            "title": "Smashing Magazine",
            "hex": "E85C33",
            "source": "https://www.smashingmagazine.com/"
        },
        {
            "title": "Snapchat",
            "hex": "FFFC00",
            "source": "https://www.snapchat.com/brand-guidelines"
        },
        {
            "title": "Snapcraft",
            "hex": "82BEA0",
            "source": "https://github.com/snapcore/snap-store-badges"
        },
        {
            "title": "Snyk",
            "hex": "4C4A73",
            "source": "https://snyk.io/press-kit"
        },
        {
            "title": "Society6",
            "hex": "000000",
            "source": "https://blog.society6.com/app/themes/society6/dist/images/mark.svg"
        },
        {
            "title": "Socket.io",
            "hex": "010101",
            "source": "https://socket.io"
        },
        {
            "title": "Sogou",
            "hex": "FB6022",
            "source": "https://www.sogou.com/"
        },
        {
            "title": "Solus",
            "hex": "5294E2",
            "source": "https://getsol.us/branding/"
        },
        {
<<<<<<< HEAD
            "title": "SonarCloud",
            "hex": "F3702A",
            "source": "https://sonarcloud.io/about"
        },
=======
            "title": "SonarQube",
            "hex": "4E9BCD",
            "source": "https://www.sonarqube.org/logos/"
        },

>>>>>>> c05234ad
        {
            "title": "Songkick",
            "hex": "F80046",
            "source": "http://blog.songkick.com/media-assets"
        },
        {
            "title": "SonicWall",
            "hex": "FF6600",
            "source": "https://brandfolder.com/sonicwall/sonicwall-external"
        },
        {
            "title": "Sonos",
            "hex": "000000",
            "source": "https://www.sonos.com/en-gb/home"
        },
        {
            "title": "SoundCloud",
            "hex": "FF3300",
            "source": "https://soundcloud.com/press"
        },
        {
            "title": "Source Engine",
            "hex": "F79A10",
            "source": "https://developer.valvesoftware.com/favicon.ico"
        },

        {
            "title": "SourceForge",
            "hex": "535353",
            "source": "https://sourceforge.net/"
        },
        {
            "title": "Sourcegraph",
            "hex": "00B4F2",
            "source": "https://github.com/sourcegraph/about"
        },
        {
            "title": "Spacemacs",
            "hex": "9266CC",
            "source": "http://spacemacs.org/"
        },
        {
            "title": "SpaceX",
            "hex": "005288",
            "source": "https://www.spacex.com/sites/all/themes/spacex2012/images/logo.svg"
        },
        {
            "title": "SparkFun",
            "hex": "E53525",
            "source": "https://www.sparkfun.com/brand_assets"
        },
        {
            "title": "SparkPost",
            "hex": "FA6423",
            "source": "https://www.sparkpost.com/"
        },
        {
            "title": "SPDX",
            "hex": "4398CC",
            "source": "https://spdx.org/Resources"
        },
        {
            "title": "Spectrum",
            "hex": "7B16FF",
            "source": "https://spectrum.chat"
        },
        {
            "title": "Speaker Deck",
            "hex": "339966",
            "source": "https://speakerdeck.com/"
        },
        {
            "title": "Spotify",
            "hex": "1ED760",
            "source": "https://developer.spotify.com/design"
        },
        {
            "title": "Spotlight",
            "hex": "352A71",
            "source": "https://www.spotlight.com/"
        },
        {
            "title": "Spreaker",
            "hex": "F5C300",
            "source": "http://www.spreaker.com/press"
        },
        {
            "title": "Spring",
            "hex": "6DB33F",
            "source": "https://spring.io/trademarks"
        },
        {
            "title": "Sprint",
            "hex": "FFCE0A",
            "source": "https://www.sprint.com/"
        },
        {
            "title": "Squarespace",
            "hex": "000000",
            "source": "http://squarespace.com/brand-guidelines"
        },
        {
            "title": "Stackbit",
            "hex": "3EB0FD",
            "source": "https://www.stackbit.com/"
        },
        {
            "title": "Stack Exchange",
            "hex": "1E5397",
            "source": "http://stackoverflow.com/company/logos"
        },
        {
            "title": "Stack Overflow",
            "hex": "FE7A16",
            "source": "http://stackoverflow.com"
        },
        {
            "title": "StackShare",
            "hex": "0690FA",
            "source": "https://stackshare.io/branding"
        },
        {
            "title": "Stadia",
            "hex": "CD2640",
            "source": "https://stadia.dev"
        },
        {
            "title": "Statamic",
            "hex": "1F3641",
            "source": "http://statamic.com/press"
        },
        {
            "title": "Statuspage",
            "hex": "172B4D",
            "source": "https://www.atlassian.com/company/news/press-kit"
        },
        {
            "title": "Staticman",
            "hex": "000000",
            "source": "https://staticman.net/"
        },
        {
            "title": "Steam",
            "hex": "000000",
            "source": "https://partner.steamgames.com/public/marketing/Steam_Guidelines_02102016.pdf"
        },
        {
            "title": "Steamworks",
            "hex": "1E1E1E",
            "source": "https://partner.steamgames.com/"
        },
        {
            "title": "Steem",
            "hex": "4BA2F2",
            "source": "https://steem.io/"
        },
        {
            "title": "Steemit",
            "hex": "06D6A9",
            "source": "https://steemit.com/"
        },
        {
            "title": "Stitcher",
            "hex": "000000",
            "source": "https://www.stitcher.com/"
        },
        {
            "title": "Storify",
            "hex": "3A98D9",
            "source": "https://storify.com"
        },
        {
            "title": "Storybook",
            "hex": "FF4785",
            "source": "https://github.com/storybookjs/brand"
        },
        {
            "title": "Strapi",
            "hex": "2E7EEA",
            "source": "https://strapi.io/"
        },
        {
            "title": "Strava",
            "hex": "FC4C02",
            "source": "https://itunes.apple.com/us/app/strava-running-and-cycling-gps/id426826309"
        },
        {
            "title": "Stripe",
            "hex": "008CDD",
            "source": "https://stripe.com/about/resources"
        },
        {
            "title": "strongSwan",
            "hex": "E00033",
            "source": "https://www.strongswan.org/images/"
        },
        {
            "title": "StubHub",
            "hex": "003168",
            "source": "http://www.stubhub.com"
        },
        {
            "title": "StyleShare",
            "hex": "212121",
            "source": "https://www.stylesha.re/"
        },
        {
            "title": "Stylus",
            "hex": "333333",
            "source": "http://stylus-lang.com/img/stylus-logo.svg"
        },
        {
            "title": "Sublime Text",
            "hex": "272822",
            "source": "https://en.wikipedia.org/wiki/File:Sublime_Text_Logo.png"
        },
        {
            "title": "Subversion",
            "hex": "809CC9",
            "source": "http://subversion.apache.org/logo"
        },
        {
            "title": "Super User",
            "hex": "2EACE3",
            "source": "http://stackoverflow.com/company/logos"
        },
        {
            "title": "Svelte",
            "hex": "FF3E00",
            "source": "https://github.com/sveltejs/svelte/tree/master/site/static"
        },
        {
            "title": "SVG",
            "hex": "FFB13B",
            "source": "https://www.w3.org/2009/08/svg-logos.html"
        },
        {
            "title": "Swagger",
            "hex": "85EA2D",
            "source": "https://swagger.io/swagger/media/assets/images/swagger_logo.svg"
        },
        {
            "title": "Swarm",
            "hex": "FFA633",
            "source": "https://foursquare.com/about/logos"
        },
        {
            "title": "Swift",
            "hex": "FA7343",
            "source": "https://developer.apple.com/develop/"
        },
        {
            "title": "Symantec",
            "hex": "FDB511",
            "source": "https://commons.wikimedia.org/wiki/File:Symantec_logo10.svg"
        },
        {
            "title": "Symfony",
            "hex": "000000",
            "source": "https://symfony.com/logo"
        },
        {
            "title": "Synology",
            "hex": "B6B5B6",
            "source": "https://www.synology.com/en-global/company/branding"
        },
        {
            "title": "Tableau",
            "hex": "E97627",
            "source": "https://www.tableau.com/about/media-download-center"
        },
        {
            "title": "Tails",
            "hex": "56347C",
            "source": "https://tails.boum.org/contribute/how/promote/material/logo/"
        },
        {
            "title": "Tapas",
            "hex": "FFCE00",
            "source": "https://tapas.io/site/about#media"
        },
        {
            "title": "TeamViewer",
            "hex": "0E8EE9",
            "source": "https://www.teamviewer.com/resources/images/logos/teamviewer-logo-big.svg"
        },
        {
            "title": "TED",
            "hex": "E62B1E",
            "source": "https://www.ted.com/participate/organize-a-local-tedx-event/tedx-organizer-guide/branding-promotions/logo-and-design/your-tedx-logo"
        },
        {
            "title": "Teespring",
            "hex": "39ACE6",
            "source": "https://teespring.com"
        },
        {
            "title": "Telegram",
            "hex": "2CA5E0",
            "source": "https://commons.wikimedia.org/wiki/File:Telegram_alternative_logo.svg"
        },
        {
            "title": "Tencent QQ",
            "hex": "EB1923",
            "source": "https://en.wikipedia.org/wiki/File:Tencent_QQ.svg#/media/File:Tencent_QQ.svg"
        },
        {
            "title": "Tencent Weibo",
            "hex": "20B8E5",
            "source": "http://t.qq.com/"
        },
        {
            "title": "TensorFlow",
            "hex": "FF6F00",
            "source": "https://www.tensorflow.org/extras/tensorflow_brand_guidelines.pdf"
        },
        {
            "title": "Tesla",
            "hex": "CC0000",
            "source": "http://www.teslamotors.com/en_GB/about"
        },
        {
            "title": "Terraform",
            "hex": "623CE4",
            "source": "https://www.hashicorp.com/brand#terraform"
        },
        {
            "title": "The Mighty",
            "hex": "D0072A",
            "source": "https://themighty.com/"
        },
        {
            "title": "The Movie Database",
            "hex": "01D277",
            "source": "https://www.themoviedb.org/about/logos-attribution"
        },
        {
            "title": "Tidal",
            "hex": "000000",
            "source": "https://tidal.com"
        },
        {
            "title": "Tik Tok",
            "hex": "000000",
            "source": "https://tiktok.com"
        },
        {
            "title": "Timescale",
            "hex": "FDB515",
            "source": "https://www.timescale.com/"
        },
        {
            "title": "Tinder",
            "hex": "FF6B6B",
            "source": "http://www.gotinder.com/press"
        },
        {
            "title": "T-Mobile",
            "hex": "E20074",
            "source": "https://www.t-mobile.com/news/media-library?fulltext=logo"
        },
        {
            "title": "Todoist",
            "hex": "E44332",
            "source": "https://doist.com/press/"
        },
        {
            "title": "Toggl",
            "hex": "E01B22",
            "source": "https://toggl.com/media-toolkit"
        },
        {
            "title": "Topcoder",
            "hex": "29A8E0",
            "source": "http://topcoder.com/"
        },
        {
            "title": "Toptal",
            "hex": "3863A0",
            "source": "https://www.toptal.com/branding"
        },
        {
            "title": "Tor",
            "hex": "7E4798",
            "source": "https://github.com/TheTorProject/tor-media/tree/master/Onion%20Icon"
        },
        {
            "title": "Toshiba",
            "hex": "FF0000",
            "source": "https://commons.wikimedia.org/wiki/File:Toshiba_logo.svg"
        },
        {
            "title": "TrainerRoad",
            "hex": "E12726",
            "source": "https://www.trainerroad.com/"
        },
        {
            "title": "Trakt",
            "hex": "ED1C24",
            "source": "https://trakt.tv"
        },
        {
            "title": "Travis CI",
            "hex": "3EAAAF",
            "source": "https://travis-ci.com/logo"
        },
        {
            "title": "Treehouse",
            "hex": "5FCF80",
            "source": "https://teamtreehouse.com/about"
        },
        {
            "title": "Trello",
            "hex": "0079BF",
            "source": "https://trello.com/about/branding"
        },
        {
            "title": "TripAdvisor",
            "hex": "00AF87",
            "source": "https://tripadvisor.mediaroom.com/download/TripAdvisor_Logo_Guidelines_5_15_17.pdf"
        },
        {
            "title": "Trulia",
            "hex": "53B50A",
            "source": "http://www.trulia.com"
        },
        {
            "title": "Tumblr",
            "hex": "36465D",
            "source": "https://www.tumblr.com/logo"
        },
        {
            "title": "Turkish Airlines",
            "hex": "C70A0C",
            "source": "https://www.turkishairlines.com/tr-int/basin-odasi/logo-arsivi/index.html"
        },
        {
            "title": "Twilio",
            "hex": "F22F46",
            "source": "https://www.twilio.com/company/brand"
        },
        {
            "title": "Twitch",
            "hex": "6441A4",
            "source": "http://www.twitch.tv/p/brand-assets"
        },
        {
            "title": "Twitter",
            "hex": "1DA1F2",
            "source": "https://brand.twitter.com"
        },
        {
            "title": "Twoo",
            "hex": "FF7102",
            "source": "http://www.twoo.com/about/press"
        },
        {
            "title": "TypeScript",
            "hex": "007ACC",
            "source": "https://github.com/remojansen/logo.ts"
        },
        {
            "title": "TYPO3",
            "hex": "FF8700",
            "source": "https://typo3.com/fileadmin/assets/typo3logos/typo3_bullet_01.svg"
        },
        {
            "title": "Uber",
            "hex": "000000",
            "source": "https://www.uber.com/media/"
        },
        {
            "title": "Ubisoft",
            "hex": "000000",
            "source": "https://www.ubisoft.com/en-US/company/overview.aspx"
        },
        {
            "title": "uBlock Origin",
            "hex": "800000",
            "source": "https://github.com/gorhill/uBlock/blob/master/src/img/ublock.svg"
        },
        {
            "title": "Ubuntu",
            "hex": "E95420",
            "source": "https://design.ubuntu.com/brand/ubuntu-logo/"
        },
        {
            "title": "Udacity",
            "hex": "01B3E3",
            "source": "https://www.udacity.com"
        },
        {
            "title": "Udemy",
            "hex": "EC5252",
            "source": "https://about.udemy.com/newbrand/"
        },
        {
            "title": "UIkit",
            "hex": "2396F3",
            "source": "https://getuikit.com"
        },
        {
            "title": "Umbraco",
            "hex": "00BEC1",
            "source": "https://umbraco.com/"
        },
        {
            "title": "Unity",
            "hex": "000000",
            "source": "https://unity.com/"
        },
        {
            "title": "Unreal Engine",
            "hex": "313131",
            "source": "https://www.unrealengine.com/en-US/branding"
        },
        {
            "title": "Unsplash",
            "hex": "000000",
            "source": "https://unsplash.com/"
        },
        {
            "title": "Untappd",
            "hex": "FFC000",
            "source": "https://untappd.com/"
        },
        {
            "title": "Upwork",
            "hex": "6FDA44",
            "source": "https://www.upwork.com/press/"
        },
        {
            "title": "V8",
            "hex": "4B8BF5",
            "source": "https://v8.dev/logo"
        },
        {
            "title": "Vagrant",
            "hex": "1563FF",
            "source": "https://www.hashicorp.com/brand#vagrant"
        },
        {
            "title": "Valve",
            "hex": "F74843",
            "source": "https://www.valvesoftware.com/"
        },
        {
            "title": "Veeam",
            "hex": "00B336",
            "source": "https://www.veeam.com/newsroom/veeam-graphics.html"
        },
        {
            "title": "Venmo",
            "hex": "3D95CE",
            "source": "https://venmo.com/about/brand/"
        },
        {
            "title": "Verizon",
            "hex": "CD040B",
            "source": "https://www.verizondigitalmedia.com/about/logo-usage/"
        },
        {
            "title": "Viadeo",
            "hex": "F88D2D",
            "source": "http://corporate.viadeo.com/en/media/resources"
        },
        {
            "title": "Viber",
            "hex": "665CAC",
            "source": "https://www.viber.com/brand-center/"
        },
        {
            "title": "Vim",
            "hex": "019733",
            "source": "https://commons.wikimedia.org/wiki/File:Vimlogo.svg"
        },
        {
            "title": "Vimeo",
            "hex": "1AB7EA",
            "source": "https://vimeo.com/about/brand_guidelines"
        },
        {
            "title": "Vine",
            "hex": "11B48A",
            "source": "https://vine.co/logo"
        },
        {
            "title": "Virb",
            "hex": "0093DA",
            "source": "http://virb.com/about"
        },
        {
            "title": "Visa",
            "hex": "142787",
            "source": "https://commons.wikimedia.org/wiki/File:Visa_2014_logo_detail.svg"
        },
        {
            "title": "Visual Studio",
            "hex": "5C2D91",
            "source": "https://visualstudio.microsoft.com/"
        },
        {
            "title": "Visual Studio Code",
            "hex": "007ACC",
            "source": "https://commons.wikimedia.org/wiki/File:Visual_Studio_Code_1.35_icon.svg"
        },
        {
            "title": "VK",
            "hex": "4680C2",
            "source": "https://vk.com/brand"
        },
        {
            "title": "VLC media player",
            "hex": "FF8800",
            "source": "http://git.videolan.org/?p=vlc.git;a=tree;f=extras/package/macosx/asset_sources"
        },
        {
            "title": "VSCO",
            "hex": "000000",
            "source": "https://vsco.co/about/press/vsco-releases-redesigned-mobile-app"
        },
        {
            "title": "Vue.js",
            "hex": "4FC08D",
            "source": "https://github.com/vuejs/art"
        },
        {
            "title": "Wattpad",
            "hex": "F68D12",
            "source": "https://www.wattpad.com/press/#assets"
        },
        {
            "title": "Weasyl",
            "hex": "990000",
            "source": "https://www.weasyl.com/"
        },
        {
            "title": "Webpack",
            "hex": "8DD6F9",
            "source": "https://webpack.js.org/branding/"
        },
        {
            "title": "webcomponents.org",
            "hex": "29ABE2",
            "source": "https://www.webcomponents.org/"
        },
        {
            "title": "WebStorm",
            "hex": "000000",
            "source": "https://www.jetbrains.com/company/brand/logos/"
        },
        {
            "title": "WeChat",
            "hex": "7BB32E",
            "source": "https://worldvectorlogo.com/logo/wechat-3"
        },
        {
            "title": "WhatsApp",
            "hex": "25D366",
            "source": "https://www.whatsappbrand.com"
        },
        {
            "title": "When I Work",
            "hex": "51A33D",
            "source": "https://wheniwork.com/"
        },
        {
            "title": "Wii",
            "hex": "8B8B8B",
            "source": "https://de.wikipedia.org/wiki/Datei:WiiU.svg"
        },
        {
            "title": "Wii U",
            "hex": "8B8B8B",
            "source": "https://de.wikipedia.org/wiki/Datei:WiiU.svg"
        },
        {
            "title": "Wikipedia",
            "hex": "000000",
            "source": "https://en.wikipedia.org/wiki/Logo_of_Wikipedia"
        },
        {
            "title": "Windows",
            "hex": "0078D6",
            "source": "https://commons.wikimedia.org/wiki/File:Windows_10_Logo.svg"
        },
        {
            "title": "Wire",
            "hex": "000000",
            "source": "http://brand.wire.com"
        },
        {
            "title": "WireGuard",
            "hex": "88171A",
            "source": "https://www.wireguard.com/img/wireguard.svg"
        },
        {
            "title": "Wix",
            "hex": "FAAD4D",
            "source": "http://www.wix.com/about/design-assets"
        },
        {
            "title": "Wolfram",
            "hex": "DD1100",
            "source": "http://company.wolfram.com/press-center/wolfram-corporate/"
        },
        {
            "title": "Wolfram Language",
            "hex": "DD1100",
            "source": "http://company.wolfram.com/press-center/language/"
        },
        {
            "title": "Wolfram Mathematica",
            "hex": "DD1100",
            "source": "http://company.wolfram.com/press-center/mathematica/"
        },
        {
            "title": "WordPress",
            "hex": "21759B",
            "source": "https://wordpress.org/about/logos"
        },
        {
            "title": "WP Engine",
            "hex": "40BAC8",
            "source": "https://wpengine.com/"
        },
        {
            "title": "Xbox",
            "hex": "107C10",
            "source": "http://mspartner-public.sharepoint.com/XBOX%20Games/Xbox%20logo's%20+%20Guidelines/Xbox%20Live/Xbox_Live_Guidelines_10-4-13.pdf"
        },
        {
            "title": "Xcode",
            "hex": "1575F9",
            "source": "https://developer.apple.com/develop/"
        },
        {
            "title": "Xero",
            "hex": "13B5EA",
            "source": "https://www.xero.com/uk/about/media/downloads"
        },
        {
            "title": "XFCE",
            "hex": "2284F2",
            "source": "https://www.xfce.org/download#artwork"
        },
        {
            "title": "Xiaomi",
            "hex": "FA6709",
            "source": "https://www.mi.com/global"
        },
        {
            "title": "Xing",
            "hex": "006567",
            "source": "https://dev.xing.com/logo_rules"
        },
        {
            "title": "X-Pack",
            "hex": "005571",
            "source": "https://www.elastic.co/brand"
        },
        {
            "title": "XRP",
            "hex": "25A768",
            "source": "https://xrpl.org/"
        },
        {
            "title": "XSplit",
            "hex": "0095DE",
            "source": "https://www.xsplit.com/presskit"
        },
        {
            "title": "Y Combinator",
            "hex": "F0652F",
            "source": "https://www.ycombinator.com/press/"
        },
        {
            "title": "Yahoo!",
            "hex": "440099",
            "source": "https://en.wikipedia.org/wiki/Yahoo!"
        },
        {
            "title": "Yamaha Corporation",
            "hex": "4B1E78",
            "source": "https://www.yamaha.com/en/"
        },
        {
            "title": "Yamaha Motor Corporation",
            "hex": "E60012",
            "source": "https://en.wikipedia.org/wiki/Yamaha_Motor_Company"
        },
        {
            "title": "Yammer",
            "hex": "0072C6",
            "source": "https://developer.yammer.com/docs/branding-guide"
        },
        {
            "title": "Yandex",
            "hex": "FF0000",
            "source": "https://yandex.com/company/general_info/logotype_rules"
        },
        {
            "title": "Yarn",
            "hex": "2C8EBB",
            "source": "https://github.com/yarnpkg/assets"
        },
        {
            "title": "Yelp",
            "hex": "D32323",
            "source": "http://www.yelp.com/brand"
        },
        {
            "title": "YouTube",
            "hex": "FF0000",
            "source": "https://www.youtube.com/yt/about/brand-resources/#logos-icons-colors"
        },
        {
            "title": "Zalando",
            "hex": "FF6900",
            "source": "https://www.zalando.co.uk/"
        },
        {
            "title": "Zapier",
            "hex": "FF4A00",
            "source": "https://zapier.com/about/brand"
        },
        {
            "title": "Zeit",
            "hex": "000000",
            "source": "https://zeit.co/design/brand"
        },
        {
            "title": "Zendesk",
            "hex": "03363D",
            "source": "https://www.zendesk.com/company/brand-assets/#logo"
        },
        {
            "title": "Zerply",
            "hex": "9DBC7A",
            "source": "https://zerply.com/about/resources"
        },
        {
            "title": "Zhihu",
            "hex": "0084FF",
            "source": "https://www.zhihu.com/"
        },
        {
            "title": "Zillow",
            "hex": "0074E4",
            "source": "http://zillow.mediaroom.com/logos"
        },
        {
            "title": "Zingat",
            "hex": "009CFB",
            "source": "https://www.zingat.com/kurumsal-logolar"
        },
        {
            "title": "Zoom",
            "hex": "2D8CFF",
            "source": "https://zoom.us/brandguidelines"
        },
        {
            "title": "Zorin",
            "hex": "0CC1F3",
            "source": "https://zorinos.com/press/"
        },
        {
            "title": "Zulip",
            "hex": "52C2AF",
            "source": "https://github.com/zulip/zulip/"
        }
    ]
}<|MERGE_RESOLUTION|>--- conflicted
+++ resolved
@@ -3267,18 +3267,15 @@
             "source": "https://getsol.us/branding/"
         },
         {
-<<<<<<< HEAD
             "title": "SonarCloud",
             "hex": "F3702A",
             "source": "https://sonarcloud.io/about"
         },
-=======
+        {
             "title": "SonarQube",
             "hex": "4E9BCD",
             "source": "https://www.sonarqube.org/logos/"
         },
-
->>>>>>> c05234ad
         {
             "title": "Songkick",
             "hex": "F80046",
