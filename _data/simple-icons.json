--- conflicted
+++ resolved
@@ -281,15 +281,14 @@
             "source": "https://commons.wikimedia.org/wiki/File:Apache_kafka.svg"
         },
         {
-<<<<<<< HEAD
             "title": "Apache Maven",
             "hex": "C71A36",
             "source": "https://en.wikipedia.org/wiki/Apache_Maven"
-=======
+        },
+        {
             "title": "Apache NetBeans IDE",
             "hex": "1B6AC6",
             "source": "https://netbeans.apache.org/images/"
->>>>>>> 4305dc3e
         },
         {
             "title": "Apache OpenOffice",
