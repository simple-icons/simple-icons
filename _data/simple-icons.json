{
    "icons": [
        {
            "title": ".NET",
            "slug": "dot-net",
            "hex": "512BD4",
            "source": "https://github.com/dotnet/brand/"
        },
        {
            "title": "1001Tracklists",
            "hex": "40AEF0",
            "source": "https://www.1001tracklists.com/"
        },
        {
            "title": "1Password",
            "hex": "0094F5",
            "source": "https://1password.com/press/"
        },
        {
            "title": "3M",
            "hex": "FF0000",
            "source": "https://www.3m.com/"
        },
        {
            "title": "42",
            "hex": "000000",
            "source": "https://www.42.fr/"
        },
        {
            "title": "4D",
            "hex": "004088",
            "source": "https://www.4d.com/"
        },
        {
            "title": "500px",
            "hex": "0099E5",
            "source": "https://about.500px.com/press"
        },
        {
            "title": "A-Frame",
            "slug": "a-frame",
            "hex": "EF2D5E",
            "source": "https://aframe.io/docs/"
        },
        {
            "title": "ABB RobotStudio",
            "hex": "FF9E0F",
            "source": "https://new.abb.com/products/robotics/en/robotstudio/downloads"
        },
        {
            "title": "Abbvie",
            "hex": "071D49",
            "source": "https://www.abbvie.com/"
        },
        {
            "title": "Ableton Live",
            "hex": "000000",
            "source": "https://www.ableton.com/en/legal/branding-trademark-guidelines/"
        },
        {
            "title": "About.me",
            "slug": "about-dot-me",
            "hex": "00A98F",
            "source": "https://about.me/assets"
        },
        {
            "title": "Abstract",
            "hex": "191A1B",
            "source": "https://www.abstract.com/about/"
        },
        {
            "title": "Academia",
            "hex": "41454A",
            "source": "https://www.academia.edu/"
        },
        {
            "title": "Accenture",
            "hex": "A100FF",
            "source": "https://www.accenture.com/"
        },
        {
            "title": "Acclaim",
            "hex": "26689A",
            "source": "https://www.youracclaim.com/"
        },
        {
            "title": "Accusoft",
            "hex": "A9225C",
            "source": "https://company-39138.frontify.com/d/7EKFm12NQSa8/accusoft-corporation-style-guide#/style-guide/logo"
        },
        {
            "title": "Acer",
            "hex": "83B81A",
            "source": "https://www.acer.com/ac/en/GB/content/home"
        },
        {
            "title": "ACM",
            "hex": "0085CA",
            "source": "http://identitystandards.acm.org/"
        },
        {
            "title": "ActiGraph",
            "hex": "0B2C4A",
            "source": "http://www.actigraphcorp.com/"
        },
        {
            "title": "Activision",
            "hex": "000000",
            "source": "https://www.activision.com/"
        },
        {
            "title": "Adafruit",
            "hex": "000000",
            "source": "https://www.adafruit.com/"
        },
        {
            "title": "AdBlock",
            "hex": "F40D12",
            "source": "https://getadblock.com/"
        },
        {
            "title": "Adblock Plus",
            "hex": "C70D2C",
            "source": "https://adblockplus.org/"
        },
        {
            "title": "AddThis",
            "hex": "FF6550",
            "source": "http://www.addthis.com/"
        },
        {
            "title": "AdGuard",
            "hex": "68BC71",
            "source": "https://adguard.com/en/media-materials.html"
        },
        {
            "title": "Adobe",
            "hex": "FF0000",
            "source": "https://www.adobe.com/"
        },
        {
            "title": "Adobe Acrobat Reader",
            "hex": "EC1C24",
            "source": "https://acrobat.adobe.com/"
        },
        {
            "title": "Adobe After Effects",
            "hex": "9999FF",
            "source": "https://www.adobe.com/products/aftereffects.html"
        },
        {
            "title": "Adobe Audition",
            "hex": "9999FF",
            "source": "https://www.adobe.com/creativecloud/video.html"
        },
        {
            "title": "Adobe Creative Cloud",
            "hex": "DA1F26",
            "source": "https://www.adobe.com/creativecloud/plans.html"
        },
        {
            "title": "Adobe Dreamweaver",
            "hex": "FF61F6",
            "source": "https://www.adobe.com/products/dreamweaver.html"
        },
        {
            "title": "Adobe Fonts",
            "hex": "000B1D",
            "source": "https://www.adobe.com/creativecloud/services.html"
        },
        {
            "title": "Adobe Illustrator",
            "hex": "FF9A00",
            "source": "https://www.adobe.com/products/illustrator.html"
        },
        {
            "title": "Adobe InDesign",
            "hex": "FF3366",
            "source": "https://www.adobe.com/products/indesign.html"
        },
        {
            "title": "Adobe Lightroom",
            "hex": "31A8FF",
            "source": "https://www.adobe.com/products/photoshop-lightroom.html"
        },
        {
            "title": "Adobe Lightroom Classic",
            "hex": "31A8FF",
            "source": "https://www.adobe.com/products/photoshop-lightroom-classic.html"
        },
        {
            "title": "Adobe Photoshop",
            "hex": "31A8FF",
            "source": "https://www.adobe.com/products/photoshop.html"
        },
        {
            "title": "Adobe Premiere Pro",
            "hex": "9999FF",
            "source": "https://www.adobe.com/ie/products/premiere.html"
        },
        {
            "title": "Adobe XD",
            "hex": "FF61F6",
            "source": "https://www.adobe.com/products/xd.html"
        },
        {
            "title": "AdonisJS",
            "hex": "220052",
            "source": "https://adonisjs.com/"
        },
        {
            "title": "Aer Lingus",
            "hex": "006272",
            "source": "https://www.aerlingus.com/"
        },
        {
            "title": "Aeroflot",
            "hex": "02458D",
            "source": "https://www.aeroflot.ru/ru-en/information/onboard/press"
        },
        {
            "title": "Aeroméxico",
            "hex": "0B2343",
            "source": "https://www.aeromexico.com/"
        },
        {
            "title": "Aerospike",
            "hex": "C41E25",
            "source": "http://pages.aerospike.com/rs/aerospike/images/Acid_Whitepaper.pdf"
        },
        {
            "title": "Affinity",
            "hex": "222324",
            "source": "https://affinity.serif.com/"
        },
        {
            "title": "Affinity Designer",
            "hex": "1B72BE",
            "source": "https://affinity.serif.com/en-gb/designer/"
        },
        {
            "title": "Affinity Photo",
            "hex": "7E4DD2",
            "source": "https://affinity.serif.com/en-gb/photo/"
        },
        {
            "title": "Affinity Publisher",
            "hex": "C9284D",
            "source": "https://affinity.serif.com/en-gb/publisher/"
        },
        {
            "title": "AI Dungeon",
            "hex": "000000",
            "source": "https://commons.wikimedia.org/wiki/File:AI_Dungeon_Logo.png"
        },
        {
            "title": "AIOHTTP",
            "hex": "2C5BB4",
            "source": "https://github.com/aio-libs/aiohttp/blob/fb5fe72b1bca3b899af579d376f5fe45745410e4/docs/aiohttp-plain.svg"
        },
        {
            "title": "Aiqfome",
            "hex": "7A1FA2",
            "source": "https://aiqfome.com"
        },
        {
            "title": "Air Canada",
            "hex": "F01428",
            "source": "https://www.aircanada.com/"
        },
        {
            "title": "Air China",
            "hex": "E30E17",
            "source": "http://www.airchina.com.cn/en/investor_relations/"
        },
        {
            "title": "Air France",
            "hex": "002157",
            "source": "https://www.airfrance.fr/"
        },
        {
            "title": "AirAsia",
            "hex": "FF0000",
            "source": "https://www.airasia.com/shop"
        },
        {
            "title": "Airbnb",
            "hex": "FF5A5F",
            "source": "https://www.airbnb.com"
        },
        {
            "title": "Airbus",
            "hex": "00205B",
            "source": "https://brand.airbus.com/brand-elements/logo.html"
        },
        {
            "title": "Aircall",
            "hex": "00B388",
            "source": "https://aircall.io/"
        },
        {
            "title": "AirPlay Audio",
            "hex": "000000",
            "source": "https://developer.apple.com/design/human-interface-guidelines/airplay/overview/icons/"
        },
        {
            "title": "AirPlay Video",
            "hex": "000000",
            "source": "https://developer.apple.com/design/human-interface-guidelines/airplay/overview/icons/"
        },
        {
            "title": "Airtable",
            "hex": "18BFFF",
            "source": "https://airtable.com/press"
        },
        {
            "title": "Alacritty",
            "hex": "F46D01",
            "source": "https://github.com/alacritty/alacritty/blob/6d8db6b9dfadd6164c4be7a053f25db8ef6b7998/extra/logo/alacritty-simple.svg"
        },
        {
            "title": "Alfa Romeo",
            "hex": "981E32",
            "source": "http://www.fcaci.com/x/Alfa"
        },
        {
            "title": "Algolia",
            "hex": "5468FF",
            "source": "https://www.algolia.com/press/?section=brand-guidelines"
        },
        {
            "title": "Alibaba Cloud",
            "hex": "FF6A00",
            "source": "https://www.alibabagroup.com/en/ir/reports"
        },
        {
            "title": "Alibaba.com",
            "slug": "alibaba-dot-com",
            "hex": "FF6A00",
            "source": "https://www.alibabagroup.com/en/ir/reports"
        },
        {
            "title": "AliExpress",
            "hex": "FF4747",
            "source": "https://www.alibabagroup.com/en/ir/reports"
        },
        {
            "title": "Alipay",
            "hex": "00A1E9",
            "source": "https://gw.alipayobjects.com/os/rmsportal/trUJZfSrlnRCcFgfZGjD.ai"
        },
        {
            "title": "Alitalia",
            "hex": "006643",
            "source": "https://www.alitalia.com/it_it/fly-alitalia/in-flight/ulisse-magazine.html"
        },
        {
            "title": "AlliedModders",
            "hex": "1578D3",
            "source": "https://forums.alliedmods.net/"
        },
        {
            "title": "AlloCiné",
            "hex": "FECC00",
            "source": "http://www.allocine.fr/"
        },
        {
            "title": "AllTrails",
            "hex": "428813",
            "source": "https://www.alltrails.com/"
        },
        {
            "title": "Alpine Linux",
            "hex": "0D597F",
            "source": "https://alpinelinux.org/"
        },
        {
            "title": "Alpine.js",
            "hex": "8BC0D0",
            "source": "https://github.com/simple-icons/simple-icons/issues/5583#issuecomment-832770167"
        },
        {
            "title": "Altium Designer",
            "hex": "A5915F",
            "source": "https://www.altium.com/altium-designer/"
        },
        {
            "title": "Amazon",
            "hex": "FF9900",
            "source": "https://worldvectorlogo.com/logo/amazon-icon"
        },
        {
            "title": "Amazon Alexa",
            "hex": "00CAFF",
            "source": "https://developer.amazon.com/docs/alexa-voice-service/logo-and-brand.html"
        },
        {
            "title": "Amazon AWS",
            "hex": "232F3E",
            "source": "https://upload.wikimedia.org/wikipedia/commons/9/93/Amazon_Web_Services_Logo.svg"
        },
        {
            "title": "Amazon DynamoDB",
            "hex": "4053D6",
            "source": "https://aws.amazon.com/architecture/icons/"
        },
        {
            "title": "Amazon Fire TV",
            "hex": "FC4C02",
            "source": "https://www.amazon.com/gp/help/customer/display.html?nodeId=201348270"
        },
        {
            "title": "Amazon Lumberyard",
            "hex": "66459B",
            "source": "https://aws.amazon.com/lumberyard/support"
        },
        {
            "title": "Amazon Pay",
            "hex": "FF9900",
            "source": "https://pay.amazon.com/"
        },
        {
            "title": "Amazon Prime",
            "hex": "00A8E1",
            "source": "https://www.amazon.com/b?node=17277626011"
        },
        {
            "title": "Amazon S3",
            "hex": "569A31",
            "source": "https://aws.amazon.com/architecture/icons/"
        },
        {
            "title": "AMD",
            "hex": "ED1C24",
            "source": "https://www.amd.com/"
        },
        {
            "title": "American Airlines",
            "hex": "0078D2",
            "source": "https://en.wikipedia.org/wiki/File:American_Airlines_logo_2013.svg"
        },
        {
            "title": "American Express",
            "hex": "2E77BC",
            "source": "https://commons.wikimedia.org/wiki/File:American_Express_logo.svg"
        },
        {
            "title": "AMP",
            "hex": "005AF0",
            "source": "https://amp.dev/"
        },
        {
            "title": "Amul",
            "hex": "ED1D24",
            "source": "https://amul.com/classic/products/horeca.php"
        },
        {
            "title": "ANA",
            "hex": "13448F",
            "source": "https://www.ana.co.jp/en/eur/the-ana-experience/brand/"
        },
        {
            "title": "Anaconda",
            "hex": "44A833",
            "source": "https://www.anaconda.com"
        },
        {
            "title": "Analogue",
            "hex": "1A1A1A",
            "source": "https://www.analogue.co/"
        },
        {
            "title": "Anchor",
            "hex": "5000B9",
            "source": "https://anchor.fm/"
        },
        {
            "title": "Andela",
            "hex": "3359DF",
            "source": "https://andela.com/press/"
        },
        {
            "title": "Android",
            "hex": "3DDC84",
            "source": "https://thepartnermarketinghub.withgoogle.com/brands/android/visual-identity/visual-identity/logo-lock-ups/"
        },
        {
            "title": "Android Auto",
            "hex": "3DDC84",
            "source": "https://thepartnermarketinghub.withgoogle.com/brands/android-auto/"
        },
        {
            "title": "Android Studio",
            "hex": "3DDC84",
            "source": "https://developer.android.com/studio/"
        },
        {
            "title": "AngelList",
            "hex": "000000",
            "source": "https://angel.co/logo"
        },
        {
            "title": "Angular",
            "hex": "DD0031",
            "source": "https://angular.io/assets/images/logos/angular/angular_solidBlack.svg"
        },
        {
            "title": "Angular Universal",
            "hex": "00ACC1",
            "source": "https://angular.io/presskit"
        },
        {
            "title": "AngularJS",
            "hex": "E23237",
            "source": "https://angularjs.org/"
        },
        {
            "title": "AniList",
            "hex": "02A9FF",
            "source": "https://anilist.co/img/icons/icon.svg"
        },
        {
            "title": "Ansible",
            "hex": "EE0000",
            "source": "https://www.ansible.com/logos"
        },
        {
            "title": "Ansys",
            "hex": "FFB71B",
            "source": "https://www.ansys.com/about-ansys/brand"
        },
        {
            "title": "Ant Design",
            "hex": "0170FE",
            "source": "https://ant.design/components/icon/"
        },
        {
            "title": "Antena 3",
            "hex": "FF7328",
            "source": "https://www.antena3.com/"
        },
        {
            "title": "AnyDesk",
            "hex": "EF443B",
            "source": "https://anydesk.com/"
        },
        {
            "title": "AOL",
            "hex": "3399FF",
            "source": "https://www.aol.com/",
            "guidelines": "https://styleguide.aol.com/"
        },
        {
            "title": "Apache",
            "hex": "D22128",
            "source": "https://www.apache.org/foundation/press/kit/"
        },
        {
            "title": "Apache Airflow",
            "hex": "017CEE",
            "source": "https://apache.org/logos/"
        },
        {
            "title": "Apache Ant",
            "hex": "A81C7D",
            "source": "https://apache.org/logos/"
        },
        {
            "title": "Apache Cassandra",
            "hex": "1287B1",
            "source": "https://upload.wikimedia.org/wikipedia/commons/5/5e/Cassandra_logo.svg"
        },
        {
            "title": "Apache CloudStack",
            "hex": "2AA5DC",
            "source": "http://cloudstack.apache.org/trademark-guidelines.html"
        },
        {
            "title": "Apache Cordova",
            "hex": "E8E8E8",
            "source": "https://cordova.apache.org/artwork/"
        },
        {
            "title": "Apache Druid",
            "hex": "29F1FB",
            "source": "https://apache.org/logos/"
        },
        {
            "title": "Apache ECharts",
            "hex": "AA344D",
            "source": "https://apache.org/logos/"
        },
        {
            "title": "Apache Flink",
            "hex": "E6526F",
            "source": "https://apache.org/logos/"
        },
        {
            "title": "Apache Groovy",
            "hex": "4298B8",
            "source": "https://groovy-lang.org/"
        },
        {
            "title": "Apache Hive",
            "hex": "FDEE21",
            "source": "https://apache.org/logos/"
        },
        {
            "title": "Apache JMeter",
            "hex": "D22128",
            "source": "https://apache.org/logos/"
        },
        {
            "title": "Apache Kafka",
            "hex": "231F20",
            "source": "https://apache.org/logos/"
        },
        {
            "title": "Apache Kylin",
            "hex": "F09D13",
            "source": "https://apache.org/logos/"
        },
        {
            "title": "Apache Maven",
            "hex": "C71A36",
            "source": "https://apache.org/logos/"
        },
        {
            "title": "Apache NetBeans IDE",
            "hex": "1B6AC6",
            "source": "https://apache.org/logos/"
        },
        {
            "title": "Apache OpenOffice",
            "hex": "0E85CD",
            "source": "https://apache.org/logos"
        },
        {
            "title": "Apache Pulsar",
            "hex": "188FFF",
            "source": "https://apache.org/logos/"
        },
        {
            "title": "Apache RocketMQ",
            "hex": "D77310",
            "source": "https://apache.org/logos/"
        },
        {
            "title": "Apache Solr",
            "hex": "D9411E",
            "source": "https://apache.org/logos/"
        },
        {
            "title": "Apache Spark",
            "hex": "E25A1C",
            "source": "https://apache.org/logos/"
        },
        {
            "title": "Apache Tomcat",
            "hex": "F8DC75",
            "source": "https://apache.org/logos/"
        },
        {
            "title": "Aparat",
            "hex": "ED145B",
            "source": "https://www.aparat.com/logo"
        },
        {
            "title": "Apollo GraphQL",
            "hex": "311C87",
            "source": "https://github.com/apollographql/space-kit/blob/9a42083746a49c9a734563f427c13233e42adcc9/logos/mark.svg"
        },
        {
            "title": "Apostrophe",
            "hex": "6236FF",
            "source": "https://github.com/apostrophecms/apostrophe/blob/a7fcc6b13831302e27f79a6fcaaf58e3a40517df/logo.svg"
        },
        {
            "title": "App Store",
            "hex": "0D96F6",
            "source": "https://developer.apple.com/app-store/"
        },
        {
            "title": "Apple",
            "hex": "000000",
            "source": "https://www.apple.com"
        },
        {
            "title": "Apple Arcade",
            "hex": "000000",
            "source": "https://www.apple.com/apple-arcade/"
        },
        {
            "title": "Apple Music",
            "hex": "FA243C",
            "source": "https://www.apple.com/itunes/marketing-on-music/identity-guidelines.html#apple-music-icon"
        },
        {
            "title": "Apple Pay",
            "hex": "000000",
            "source": "https://developer.apple.com/apple-pay/marketing/"
        },
        {
            "title": "Apple Podcasts",
            "hex": "9933CC",
            "source": "https://www.apple.com/itunes/marketing-on-podcasts/identity-guidelines.html#apple-podcasts-icon"
        },
        {
            "title": "Apple TV",
            "hex": "000000",
            "source": "https://commons.wikimedia.org/wiki/File:AppleTV.svg"
        },
        {
            "title": "AppSignal",
            "hex": "21375A",
            "source": "https://appsignal.com/"
        },
        {
            "title": "AppVeyor",
            "hex": "00B3E0",
            "source": "https://commons.wikimedia.org/wiki/File:Appveyor_logo.svg"
        },
        {
            "title": "ARAL",
            "hex": "0063CB",
            "source": "https://upload.wikimedia.org/wikipedia/commons/6/60/Aral_Logo.svg"
        },
        {
            "title": "ArangoDB",
            "hex": "DDE072",
            "source": "https://www.arangodb.com",
            "guidelines": "https://www.arangodb.com/resources/logos"
        },
        {
            "title": "Arch Linux",
            "hex": "1793D1",
            "source": "https://www.archlinux.org/art/",
            "guidelines": "https://wiki.archlinux.org/index.php/DeveloperWiki:TrademarkPolicy#Logo_Usage_Guidelines"
        },
        {
            "title": "Archicad",
            "hex": "2D50A5",
            "source": "https://graphisoft.com/contact-us/press-relations#/documents/archicad-logo-98604"
        },
        {
            "title": "Archive of Our Own",
            "hex": "990000",
            "source": "https://archiveofourown.org/"
        },
        {
            "title": "Ardour",
            "hex": "C61C3E",
            "source": "https://github.com/Ardour/ardour/tree/master/tools/misc_resources/"
        },
        {
            "title": "Arduino",
            "hex": "00979D",
            "source": "https://cdn.arduino.cc/projecthub/img/Arduino-logo.svg"
        },
        {
            "title": "ARK Ecosystem",
            "hex": "C9292C",
            "source": "https://ark.io/press-kit"
        },
        {
            "title": "Arlo",
            "hex": "49B48A",
            "source": "https://www.arlo.com/"
        },
        {
            "title": "Artix Linux",
            "hex": "10A0CC",
            "source": "https://gitea.artixlinux.org/artix/artwork/src/commit/256432e3d06b3e9024bfd6912768e80281ea3746/icons/logo-gray.svg"
        },
        {
            "title": "ArtStation",
            "hex": "13AFF0",
            "source": "https://www.artstation.com/about/logo"
        },
        {
            "title": "arXiv",
            "hex": "B31B1B",
            "source": "https://static.arxiv.org/static/base/0.15.2/images/arxiv-logo-web.svg"
        },
        {
            "title": "Asana",
            "hex": "273347",
            "source": "https://asana.com/styles"
        },
        {
            "title": "Asciidoctor",
            "hex": "E40046",
            "source": "https://github.com/asciidoctor/brand/blob/b9cf5e276616f4770c4f1227e646e7daee0cbf24/logo/logo-fill-bw.svg"
        },
        {
            "title": "asciinema",
            "hex": "D40000",
            "source": "https://github.com/asciinema/asciinema-logo"
        },
        {
            "title": "Aseprite",
            "hex": "7D929E",
            "source": "https://www.aseprite.org/"
        },
        {
            "title": "Ask Ubuntu",
            "hex": "DC461D",
            "source": "https://askubuntu.com/",
            "guidelines": "https://stackoverflow.com/legal/trademark-guidance"
        },
        {
            "title": "ASKfm",
            "hex": "DB3552",
            "source": "https://ask.fm/"
        },
        {
            "title": "AssemblyScript",
            "hex": "007AAC",
            "source": "https://www.assemblyscript.org/"
        },
        {
            "title": "ASUS",
            "hex": "000000",
            "source": "https://www.asus.com/"
        },
        {
            "title": "AT&T",
            "slug": "at-and-t",
            "hex": "009FDB",
            "source": "https://www.att.com"
        },
        {
            "title": "Atari",
            "hex": "E4202E",
            "source": "https://atarivcs.com/"
        },
        {
            "title": "Atlassian",
            "hex": "0052CC",
            "source": "https://www.atlassian.com/company/news/press-kit"
        },
        {
            "title": "Atom",
            "hex": "66595C",
            "source": "https://commons.wikimedia.org/wiki/File:Atom_editor_logo.svg"
        },
        {
            "title": "Audacity",
            "hex": "0000CC",
            "source": "https://github.com/audacity/audacity/blob/c818449c69193f5311b430fbf600d8d6cbe49047/images/audacity.svg"
        },
        {
            "title": "Audi",
            "hex": "BB0A30",
            "source": "https://www.audi.com/ci/en/intro/basics/rings.html"
        },
        {
            "title": "Audible",
            "hex": "F8991C",
            "source": "https://commons.wikimedia.org/wiki/File:Audible_logo.svg"
        },
        {
            "title": "Audio-Technica",
            "slug": "audio-technica",
            "hex": "000000",
            "source": "https://wikipedia.org/wiki/File:Audio-technica.svg"
        },
        {
            "title": "Audioboom",
            "hex": "007CE2",
            "source": "https://audioboom.com/about/brand-guidelines"
        },
        {
            "title": "Audiomack",
            "hex": "FFA200",
            "source": "https://styleguide.audiomack.com/"
        },
        {
            "title": "Aurelia",
            "hex": "ED2B88",
            "source": "https://aurelia.io/"
        },
        {
            "title": "Auth0",
            "hex": "EB5424",
            "source": "https://styleguide.auth0.com"
        },
        {
            "title": "Authy",
            "hex": "EC1C24",
            "source": "https://authy.com/"
        },
        {
            "title": "Autodesk",
            "hex": "0696D7",
            "source": "https://www.autodesk.com"
        },
        {
            "title": "AutoHotkey",
            "hex": "334455",
            "source": "https://www.autohotkey.com/"
        },
        {
            "title": "Automattic",
            "hex": "3499CD",
            "source": "https://automattic.com/press/brand-materials/"
        },
        {
            "title": "Autotask",
            "hex": "E51937",
            "source": "https://www.autotask.com/branding"
        },
        {
            "title": "Awesome Lists",
            "hex": "FC60A8",
            "source": "https://github.com/sindresorhus/awesome/tree/master/media"
        },
        {
            "title": "awesomeWM",
            "hex": "535D6C",
            "source": "https://awesomewm.org/"
        },
        {
            "title": "AWS Amplify",
            "hex": "FF9900",
            "source": "https://docs.amplify.aws/"
        },
        {
            "title": "Azure Artifacts",
            "hex": "CB2E6D",
            "source": "https://azure.microsoft.com/en-us/services/devops/artifacts/"
        },
        {
            "title": "Azure Data Explorer",
            "hex": "0078D4",
            "source": "https://azure.microsoft.com/en-us/pricing/details/data-explorer/"
        },
        {
            "title": "Azure DevOps",
            "hex": "0078D7",
            "source": "http://azure.com/devops"
        },
        {
            "title": "Azure Functions",
            "hex": "0062AD",
            "source": "https://azure.microsoft.com/en-us/services/functions"
        },
        {
            "title": "Azure Pipelines",
            "hex": "2560E0",
            "source": "https://github.com/vscode-icons/vscode-icons/blob/dc7872262c9b059c574bd16fc4cfedbb6bdf156e/icons/file_type_azurepipelines.svg"
        },
        {
            "title": "B&R Automation",
            "slug": "b-and-rautomation",
            "hex": "FF8800",
            "source": "https://www.br-automation.com/"
        },
        {
            "title": "Babel",
            "hex": "F9DC3E",
            "source": "https://github.com/babel/website/blob/93330158b6ecca1ab88d3be8dbf661f5c2da6c76/website/static/img/babel-black.svg"
        },
        {
            "title": "Badgr",
            "hex": "282C4C",
            "source": "https://info.badgr.com/"
        },
        {
            "title": "Badoo",
            "hex": "783BF9",
            "source": "https://badoo.com/team/press/"
        },
        {
            "title": "Baidu",
            "hex": "2932E1",
            "source": "https://www.baidu.com"
        },
        {
            "title": "Bamboo",
            "hex": "0052CC",
            "source": "https://www.atlassian.design/guidelines/marketing/resources/logo-files"
        },
        {
            "title": "Bandcamp",
            "hex": "408294",
            "source": "https://bandcamp.com/buttons"
        },
        {
            "title": "BandLab",
            "hex": "DC3710",
            "source": "https://blog.bandlab.com/press/"
        },
        {
            "title": "Bandsintown",
            "hex": "00CEC8",
            "source": "https://corp.bandsintown.com/media-library"
        },
        {
            "title": "Bank of America",
            "hex": "012169",
            "source": "https://www.bankofamerica.com/"
        },
        {
            "title": "Barclays",
            "hex": "00AEEF",
            "source": "https://home.barclays/"
        },
        {
            "title": "Baremetrics",
            "hex": "6078FF",
            "source": "https://baremetrics.com/"
        },
        {
            "title": "Basecamp",
            "hex": "1D2D35",
            "source": "https://basecamp.com/about/press"
        },
        {
            "title": "Bata",
            "hex": "DD282E",
            "source": "https://www.bata.com/"
        },
        {
            "title": "Bath ASU",
            "hex": "00A3E0",
            "source": "https://bathasu.com/press/"
        },
        {
            "title": "Battle.net",
            "slug": "battle-dot-net",
            "hex": "00AEFF",
            "source": "https://www.blizzard.com/en-gb/"
        },
        {
            "title": "BBC",
            "hex": "000000",
            "source": "https://commons.wikimedia.org/wiki/File:BBC.svg",
            "guidelines": "https://www.bbc.co.uk/branding/logo-use"
        },
        {
            "title": "BBC iPlayer",
            "hex": "F54997",
            "source": "https://www.bbc.co.uk/iplayer"
        },
        {
            "title": "Beatport",
            "hex": "A8E00F",
            "source": "https://support.beatport.com/hc/en-us/articles/200353255-Beatport-Logos-and-Images"
        },
        {
            "title": "Beats",
            "hex": "005571",
            "source": "https://www.elastic.co/brand"
        },
        {
            "title": "Beats by Dre",
            "hex": "E01F3D",
            "source": "https://www.beatsbydre.com/"
        },
        {
            "title": "Behance",
            "hex": "1769FF",
            "source": "https://www.behance.net/dev/api/brand"
        },
        {
            "title": "Beijing Subway",
            "hex": "004A9D",
            "source": "https://zh.wikipedia.org/wiki/File:Beijing_Subway_Logo.svg"
        },
        {
            "title": "Bentley",
            "hex": "333333",
            "source": "https://en.wikipedia.org/wiki/File:Bentley_logo_2.svg"
        },
        {
            "title": "Betfair",
            "hex": "FFB80B",
            "source": "https://partnerships.betfair.com/"
        },
        {
            "title": "Big Cartel",
            "hex": "222222",
            "source": "https://www.bigcartel.com"
        },
        {
            "title": "bigbasket",
            "hex": "A5CD39",
            "source": "https://www.bigbasket.com/"
        },
        {
            "title": "BigCommerce",
            "hex": "121118",
            "source": "https://www.bigcommerce.co.uk/press/media-kit/"
        },
        {
            "title": "Bilibili",
            "hex": "00A1D6",
            "source": "https://www.bilibili.com/"
        },
        {
            "title": "Bit",
            "hex": "73398D",
            "source": "https://bit.dev"
        },
        {
            "title": "Bitbucket",
            "hex": "0052CC",
            "source": "https://www.atlassian.com/company/news/press-kit"
        },
        {
            "title": "Bitcoin",
            "hex": "F7931A",
            "source": "https://bitcoin.org/en"
        },
        {
            "title": "Bitcoin Cash",
            "hex": "0AC18E",
            "source": "https://www.bitcoincash.org/graphics/"
        },
        {
            "title": "Bitcoin SV",
            "hex": "EAB300",
            "source": "https://bitcoinsv.com/"
        },
        {
            "title": "Bitdefender",
            "hex": "ED1C24",
            "source": "https://www.bitdefender.com/funzone/logos.html"
        },
        {
            "title": "Bitly",
            "hex": "EE6123",
            "source": "https://bitly.com/pages/press"
        },
        {
            "title": "Bitrise",
            "hex": "683D87",
            "source": "https://www.bitrise.io/presskit"
        },
        {
            "title": "Bitwarden",
            "hex": "175DDC",
            "source": "https://github.com/bitwarden/brand/blob/6182cd64321d810c6f6255db08c2a17804d2b724/icons/icon.svg"
        },
        {
            "title": "Bitwig",
            "hex": "FF5A00",
            "source": "https://www.bitwig.com/"
        },
        {
            "title": "Blackberry",
            "hex": "000000",
            "source": "https://www.blackberry.com/"
        },
        {
            "title": "Blazemeter",
            "hex": "CA2133",
            "source": "https://www.blazemeter.com/"
        },
        {
            "title": "Blazor",
            "hex": "512BD4",
            "source": "https://dotnet.microsoft.com/apps/aspnet/web-apps/blazor"
        },
        {
            "title": "Blender",
            "hex": "F5792A",
            "source": "https://www.blender.org/about/logo/"
        },
        {
            "title": "Blockchain.com",
            "slug": "blockchain-dot-com",
            "hex": "121D33",
            "source": "https://www.blockchain.com/",
            "guidelines": "https://www.blockchain.com/en/press"
        },
        {
            "title": "Blogger",
            "hex": "FF5722",
            "source": "https://www.blogger.com"
        },
        {
            "title": "Bloglovin",
            "hex": "000000",
            "source": "https://www.bloglovin.com/widgets"
        },
        {
            "title": "Blueprint",
            "hex": "137CBD",
            "source": "https://blueprintjs.com"
        },
        {
            "title": "Bluetooth",
            "hex": "0082FC",
            "source": "https://www.bluetooth.com/develop-with-bluetooth/marketing-branding/"
        },
        {
            "title": "BMC Software",
            "hex": "FE5000",
            "source": "https://www.bmc.com/"
        },
        {
            "title": "BMW",
            "hex": "0066B1",
            "source": "https://www.bmw.de/"
        },
        {
            "title": "Boeing",
            "hex": "1D439C",
            "source": "https://commons.wikimedia.org/wiki/File:Boeing_full_logo.svg"
        },
        {
            "title": "BookBub",
            "hex": "F44336",
            "source": "https://insights.bookbub.com/bookbub-follow-bookmark-buttons-for-authors-websites/"
        },
        {
            "title": "Bookmeter",
            "hex": "64BC4B",
            "source": "https://bookmeter.com/"
        },
        {
            "title": "BookStack",
            "hex": "0288D1",
            "source": "https://www.bookstackapp.com/"
        },
        {
            "title": "Boost",
            "hex": "F7901E",
            "source": "https://www.boostmobile.com/"
        },
        {
            "title": "Bootstrap",
            "hex": "7952B3",
            "source": "http://getbootstrap.com/about"
        },
        {
            "title": "Bosch",
            "hex": "EA0016",
            "source": "https://www.bosch.de/"
        },
        {
            "title": "Bose",
            "hex": "000000",
            "source": "https://developer.bose.com/sites/default/files/Bose%20AR%20Design%20Guidelines%20v1.0.pdf"
        },
        {
            "title": "Bower",
            "hex": "EF5734",
            "source": "https://bower.io/docs/about/#brand"
        },
        {
            "title": "Box",
            "hex": "0061D5",
            "source": "https://www.box.com/en-gb/about-us/press"
        },
        {
            "title": "Brandfolder",
            "hex": "40D1F5",
            "source": "https://brandfolder.com/brandfolder"
        },
        {
            "title": "Brave",
            "hex": "FB542B",
            "source": "https://brave.com/brave-branding-assets/"
        },
        {
            "title": "Breaker",
            "hex": "003DAD",
            "source": "https://www.breaker.audio/i/brand"
        },
        {
            "title": "British Airways",
            "hex": "2E5C99",
            "source": "https://www.britishairways.com/travel/home/public/en_ie/"
        },
        {
            "title": "Broadcom",
            "hex": "CC092F",
            "source": "https://en.wikipedia.org/wiki/Broadcom_Inc"
        },
        {
            "title": "BT",
            "hex": "6400AA",
            "source": "https://www.bt.com/"
        },
        {
            "title": "Buddy",
            "hex": "1A86FD",
            "source": "https://buddy.works/about"
        },
        {
            "title": "Buefy",
            "hex": "7957D5",
            "source": "https://github.com/buefy/buefy/blob/a9a724efca0b531e6a64ab734889b00bf4507a9d/static/img/icons/safari-pinned-tab.svg"
        },
        {
            "title": "Buffer",
            "hex": "231F20",
            "source": "https://buffer.com/press"
        },
        {
            "title": "Bugatti",
            "hex": "BE0030",
            "source": "https://www.bugatti.com/"
        },
        {
            "title": "Bugcrowd",
            "hex": "F26822",
            "source": "https://www.bugcrowd.com/about/press-kit/"
        },
        {
            "title": "Bugsnag",
            "hex": "4949E4",
            "source": "https://www.bugsnag.com/newsroom"
        },
        {
            "title": "Buildkite",
            "hex": "14CC80",
            "source": "https://buildkite.com/brand-assets"
        },
        {
            "title": "Bulma",
            "hex": "00D1B2",
            "source": "https://github.com/jgthms/bulma/"
        },
        {
            "title": "bunq",
            "hex": "3394D7",
            "source": "https://www.bunq.com/press/"
        },
        {
            "title": "Buy Me A Coffee",
            "hex": "FFDD00",
            "source": "https://www.buymeacoffee.com/brand"
        },
        {
            "title": "BuzzFeed",
            "hex": "EE3322",
            "source": "https://www.buzzfeed.com/press/assets"
        },
        {
            "title": "byte",
            "hex": "551DEF",
            "source": "https://byte.co/byte"
        },
        {
            "title": "C",
            "hex": "A8B9CC",
            "source": "https://commons.wikimedia.org/wiki/File:The_C_Programming_Language_logo.svg"
        },
        {
            "title": "C Sharp",
            "hex": "239120",
            "source": "https://upload.wikimedia.org/wikipedia/commons/0/0d/C_Sharp_wordmark.svg"
        },
        {
            "title": "C++",
            "hex": "00599C",
            "source": "https://github.com/isocpp/logos"
        },
        {
            "title": "Cachet",
            "hex": "7ED321",
            "source": "https://cachethq.io/press"
        },
        {
            "title": "Cairo Metro",
            "hex": "C10C0C",
            "source": "https://en.wikipedia.org/wiki/File:Cairo_metro_logo2012.svg"
        },
        {
            "title": "CakePHP",
            "hex": "D33C43",
            "source": "https://cakephp.org/logos"
        },
        {
            "title": "Campaign Monitor",
            "hex": "111324",
            "source": "https://www.campaignmonitor.com/company/brand/"
        },
        {
            "title": "Canonical",
            "hex": "77216F",
            "source": "https://design.ubuntu.com/downloads/"
        },
        {
            "title": "Canva",
            "hex": "00C4CC",
            "source": "https://www.canva.com/"
        },
        {
            "title": "Capacitor",
            "hex": "119EFF",
            "source": "https://github.com/ionic-team/ionicons-site/blob/b0c97018d737b763301154231b34e1b882c0c84d/docs/ionicons/svg/logo-capacitor.svg"
        },
        {
            "title": "Car Throttle",
            "hex": "FF9C42",
            "source": "https://www.carthrottle.com/"
        },
        {
            "title": "Carto",
            "hex": "EB1510",
            "source": "https://carto.com/brand/"
        },
        {
            "title": "Cash App",
            "hex": "00C244",
            "source": "https://cash.app/press"
        },
        {
            "title": "Castbox",
            "hex": "F55B23",
            "source": "https://castbox.fm/newsroom/"
        },
        {
            "title": "Castorama",
            "hex": "0078D7",
            "source": "https://www.castorama.fr/"
        },
        {
            "title": "Castro",
            "hex": "00B265",
            "source": "http://supertop.co/castro/press/"
        },
        {
            "title": "Caterpillar",
            "hex": "FFCD11",
            "source": "https://commons.wikimedia.org/wiki/File:Caterpillar_logo.svg"
        },
        {
            "title": "CBS",
            "hex": "033963",
            "source": "https://www.cbs.com/"
        },
        {
            "title": "CD Projekt",
            "hex": "DC0D15",
            "source": "https://www.cdprojekt.com/en/media/logotypes/"
        },
        {
            "title": "Celery",
            "hex": "37814A",
            "source": "https://github.com/celery/celery/blob/4d77ddddb10797011dc10dd2e4e1e7a7467b8431/docs/images/favicon.ico"
        },
        {
            "title": "CentOS",
            "hex": "262577",
            "source": "https://wiki.centos.org/ArtWork/Brand/Logo"
        },
        {
            "title": "Ceph",
            "hex": "EF5C55",
            "source": "https://github.com/ceph/ceph/blob/b106a03dcddaee80493825e85bc5e399ab4d8746/src/pybind/mgr/dashboard/frontend/src/assets/Ceph_Logo.svg"
        },
        {
            "title": "Cesium",
            "hex": "6CADDF",
            "source": "https://cesium.com/press/"
        },
        {
            "title": "Chai",
            "hex": "A30701",
            "source": "https://github.com/simple-icons/simple-icons/issues/4983#issuecomment-796736373"
        },
        {
            "title": "Chainlink",
            "hex": "375BD2",
            "source": "https://chain.link/brand-assets"
        },
        {
            "title": "Chakra UI",
            "hex": "319795",
            "source": "https://github.com/chakra-ui/chakra-ui/blob/327e1624d22936abb43068e1f57054e43c9c6819/logo/logomark-colored.svg"
        },
        {
            "title": "Chart.js",
            "slug": "chart-dot-js",
            "hex": "FF6384",
            "source": "https://www.chartjs.org/"
        },
        {
            "title": "ChartMogul",
            "hex": "13324B",
            "source": "https://chartmogul.com/company/"
        },
        {
            "title": "Chase",
            "hex": "117ACA",
            "source": "https://commons.wikimedia.org/wiki/File:Chase_logo_2007.svg"
        },
        {
            "title": "ChatBot",
            "hex": "FFD000",
            "source": "https://chatbot.design/"
        },
        {
            "title": "CheckiO",
            "hex": "008DB6",
            "source": "https://py.checkio.org/blog/"
        },
        {
            "title": "Checkmarx",
            "hex": "54B848",
            "source": "https://www.checkmarx.com/resources/datasheets/"
        },
        {
            "title": "Chef",
            "hex": "F09820",
            "source": "https://www.chef.io/"
        },
        {
            "title": "Chevrolet",
            "hex": "CD9834",
            "source": "https://www.chevrolet.com/content/dam/chevrolet/na/us/english/index/shopping-tools/download-catalog/02-pdf/2019-chevrolet-corvette-catalog.pdf"
        },
        {
            "title": "China Eastern Airlines",
            "hex": "1A2477",
            "source": "https://uk.ceair.com/newCMS/uk/en/content/en_Footer/Support/201904/t20190404_5763.html"
        },
        {
            "title": "China Southern Airlines",
            "hex": "008BCB",
            "source": "https://www.csair.com/en/about/investor/yejibaogao/2020/"
        },
        {
            "title": "Chocolatey",
            "hex": "80B5E3",
            "source": "https://chocolatey.org/media-kit"
        },
        {
            "title": "Chrysler",
            "hex": "000000",
            "source": "https://www.stellantis.com/en/brands/chrysler"
        },
        {
            "title": "Chupa Chups",
            "hex": "CF103E",
            "source": "https://www.chupachups.co.uk/"
        },
        {
            "title": "Cinema 4D",
            "hex": "011A6A",
            "source": "https://www.maxon.net/en/about-maxon/branding"
        },
        {
            "title": "Circle",
            "hex": "8669AE",
            "source": "https://www.circle.com/"
        },
        {
            "title": "CircleCI",
            "hex": "343434",
            "source": "https://circleci.com/press"
        },
        {
            "title": "Cirrus CI",
            "hex": "4051B5",
            "source": "https://cirrus-ci.org"
        },
        {
            "title": "Cisco",
            "hex": "1BA0D7",
            "source": "https://www.cisco.com/"
        },
        {
            "title": "Citrix",
            "hex": "452170",
            "source": "https://brand.citrix.com/"
        },
        {
            "title": "Citroën",
            "hex": "6E6E6E",
            "source": "https://citroen.pcaci.co.uk/logo.php"
        },
        {
            "title": "CiviCRM",
            "hex": "81C459",
            "source": "https://civicrm.org/trademark"
        },
        {
            "title": "CKEditor 4",
            "hex": "0287D0",
            "source": "https://github.com/ckeditor/ckeditor4/blob/7d8305ce4d12683853a563b9d6ea54e0d4686a2f/samples/img/logo.svg"
        },
        {
            "title": "Claris",
            "hex": "000000",
            "source": "https://www.claris.com/"
        },
        {
            "title": "ClickUp",
            "hex": "7B68EE",
            "source": "https://clickup.com/brand"
        },
        {
            "title": "CLion",
            "hex": "000000",
            "source": "https://www.jetbrains.com/company/brand/logos/",
            "guidelines": "https://www.jetbrains.com/company/brand/"
        },
        {
            "title": "Cliqz",
            "hex": "00AEF0",
            "source": "https://cliqz.com/design"
        },
        {
            "title": "Clockify",
            "hex": "03A9F4",
            "source": "https://clockify.me/brand-assets"
        },
        {
            "title": "Clojure",
            "hex": "5881D8",
            "source": "https://commons.wikimedia.org/wiki/File:Clojure_logo.svg"
        },
        {
            "title": "Cloud 66",
            "hex": "3C72B9",
            "source": "https://www.cloud66.com/"
        },
        {
            "title": "CloudBees",
            "hex": "1997B5",
            "source": "https://www.cloudbees.com/"
        },
        {
            "title": "CloudCannon",
            "hex": "407AFC",
            "source": "https://cloudcannon.com/"
        },
        {
            "title": "Cloudera",
            "hex": "F96702",
            "source": "https://www.cloudera.com/"
        },
        {
            "title": "Cloudflare",
            "hex": "F38020",
            "source": "https://www.cloudflare.com/logo/"
        },
        {
            "title": "Cloudsmith",
            "hex": "187EB6",
            "source": "https://cloudsmith.io/branding/"
        },
        {
            "title": "Cloudways",
            "hex": "2C39BD",
            "source": "https://www.cloudways.com/en/media-kit.php"
        },
        {
            "title": "Clubhouse",
            "hex": "6515DD",
            "source": "https://brand.clubhouse.io/",
            "guidelines": "https://brand.clubhouse.io/"
        },
        {
            "title": "Clyp",
            "hex": "3CBDB1",
            "source": "https://clyp.it/"
        },
        {
            "title": "CMake",
            "hex": "064F8C",
            "source": "https://www.kitware.com/platforms/"
        },
        {
            "title": "CNN",
            "hex": "CC0000",
            "source": "https://edition.cnn.com/"
        },
        {
            "title": "Co-op",
            "slug": "co-op",
            "hex": "00B1E7",
            "source": "http://www.co-operative.coop/corporate/press/logos/"
        },
        {
            "title": "Cockroach Labs",
            "hex": "6933FF",
            "source": "https://www.cockroachlabs.com/"
        },
        {
            "title": "CocoaPods",
            "hex": "EE3322",
            "source": "https://github.com/CocoaPods/shared_resources",
            "license": {
                "type": "CC-BY-NC-4.0"
            }
        },
        {
            "title": "Cocos",
            "hex": "55C2E1",
            "source": "https://www.cocos.com/en/"
        },
        {
            "title": "Coda",
            "hex": "F46A54",
            "source": "https://coda.io/"
        },
        {
            "title": "Codacy",
            "hex": "222F29",
            "source": "https://www.codacy.com/blog/"
        },
        {
            "title": "Code Climate",
            "hex": "000000",
            "source": "https://codeclimate.com/github/codeclimate/python-test-reporter/badges/"
        },
        {
            "title": "Codeberg",
            "hex": "2185D0",
            "source": "https://codeberg.org"
        },
        {
            "title": "Codecademy",
            "hex": "1F4056",
            "source": "https://www.codecademy.com/"
        },
        {
            "title": "CodeceptJS",
            "hex": "F6E05E",
            "source": "https://github.com/codeceptjs/codeceptjs.github.io/blob/c7917445b9a70a9daacf20986c403c3299f5c960/favicon/safari-pinned-tab.svg"
        },
        {
            "title": "CodeChef",
            "hex": "5B4638",
            "source": "https://www.codechef.com/"
        },
        {
            "title": "Codecov",
            "hex": "F01F7A",
            "source": "https://codecov.io/"
        },
        {
            "title": "CodeFactor",
            "hex": "F44A6A",
            "source": "https://www.codefactor.io/"
        },
        {
            "title": "Codeforces",
            "hex": "1F8ACB",
            "source": "http://codeforces.com/"
        },
        {
            "title": "CodeIgniter",
            "hex": "EF4223",
            "source": "https://www.codeigniter.com/help/legal"
        },
        {
            "title": "Codemagic",
            "hex": "F45E3F",
            "source": "https://codemagic.io/"
        },
        {
            "title": "CodeMirror",
            "hex": "D30707",
            "source": "https://github.com/codemirror/CodeMirror/blob/6e7aa65a8bfb64837ae9d082b674b2f5ee056d2c/doc/logo.svg"
        },
        {
            "title": "CodeNewbie",
            "hex": "6BD80B",
            "source": "https://community.codenewbie.org/"
        },
        {
            "title": "CodePen",
            "hex": "000000",
            "source": "https://blog.codepen.io/documentation/brand-assets/logos/"
        },
        {
            "title": "CodeProject",
            "hex": "FF9900",
            "source": "https://www.codeproject.com/"
        },
        {
            "title": "CodersRank",
            "hex": "67A4AC",
            "source": "https://codersrank.io"
        },
        {
            "title": "Coderwall",
            "hex": "3E8DCC",
            "source": "https://github.com/twolfson/coderwall-svg"
        },
        {
            "title": "CodeSandbox",
            "hex": "000000",
            "source": "https://codesandbox.io"
        },
        {
            "title": "Codeship",
            "hex": "004466",
            "source": "https://app.codeship.com/"
        },
        {
            "title": "Codewars",
            "hex": "B1361E",
            "source": "https://github.com/codewars/branding"
        },
        {
            "title": "Coding Ninjas",
            "hex": "DD6620",
            "source": "https://www.codingninjas.com/press-release"
        },
        {
            "title": "CodinGame",
            "hex": "F2BB13",
            "source": "https://www.codingame.com/work/press/press-kit/"
        },
        {
            "title": "Codio",
            "hex": "4574E0",
            "source": "https://codio.com"
        },
        {
            "title": "CoffeeScript",
            "hex": "2F2625",
            "source": "https://coffeescript.org/"
        },
        {
            "title": "Cognizant",
            "hex": "1A4CA1",
            "source": "https://www.cognizant.com/"
        },
        {
            "title": "Coinbase",
            "hex": "0052FF",
            "source": "https://www.coinbase.com/press"
        },
        {
            "title": "Commerzbank",
            "hex": "FFCC33",
            "source": "https://commons.wikimedia.org/wiki/Category:Commerzbank_logos"
        },
        {
            "title": "Common Workflow Language",
            "hex": "B5314C",
            "source": "https://github.com/common-workflow-language/logo/blob/54b1624bc88df6730fa7b6c928a05fc9c939e47e/CWL-Logo-nofonts.svg"
        },
        {
            "title": "Composer",
            "hex": "885630",
            "source": "https://getcomposer.org/"
        },
        {
            "title": "Concourse",
            "hex": "3398DC",
            "source": "https://concourse-ci.org/"
        },
        {
            "title": "Conda-Forge",
            "slug": "conda-forge",
            "hex": "000000",
            "source": "https://github.com/conda-forge/conda-forge.github.io/"
        },
        {
            "title": "Conekta",
            "hex": "0A1837",
            "source": "https://www.conekta.com"
        },
        {
            "title": "Confluence",
            "hex": "172B4D",
            "source": "https://www.atlassian.com/company/news/press-kit"
        },
        {
            "title": "Consul",
            "hex": "F24C53",
            "source": "https://www.hashicorp.com/brand",
            "guidelines": "https://www.hashicorp.com/brand"
        },
        {
            "title": "Contactless Payment",
            "hex": "000000",
            "source": "https://en.wikipedia.org/wiki/Contactless_payment"
        },
        {
            "title": "Contentful",
            "hex": "2478CC",
            "source": "https://press.contentful.com/media_kits"
        },
        {
            "title": "Convertio",
            "hex": "FF3333",
            "source": "https://convertio.co/"
        },
        {
            "title": "Cookiecutter",
            "hex": "D4AA00",
            "source": "https://github.com/cookiecutter/cookiecutter/blob/52dd18513bbab7f0fbfcb2938c9644d9092247cf/logo/cookiecutter-logo.svg"
        },
        {
            "title": "Corona Engine",
            "hex": "F96F29",
            "source": "https://coronalabs.com/",
            "guidelines": "https://coronalabs.com/presskit.pdf"
        },
        {
            "title": "Corona Renderer",
            "hex": "E6502A",
            "source": "https://corona-renderer.com/about"
        },
        {
            "title": "Corsair",
            "hex": "000000",
            "source": "https://www.corsair.com",
            "guidelines": "https://www.corsair.com/press"
        },
        {
            "title": "Couchbase",
            "hex": "EA2328",
            "source": "https://www.couchbase.com/"
        },
        {
            "title": "Counter-Strike",
            "slug": "counter-strike",
            "hex": "000000",
            "source": "https://en.wikipedia.org/wiki/File:CS-GO_Logo.svg"
        },
        {
            "title": "CountingWorks PRO",
            "hex": "2E3084",
            "source": "https://www.countingworks.com/blog"
        },
        {
            "title": "Coursera",
            "hex": "0056D2",
            "source": "https://about.coursera.org/press"
        },
        {
            "title": "Coveralls",
            "hex": "3F5767",
            "source": "https://coveralls.io/"
        },
        {
            "title": "cPanel",
            "hex": "FF6C2C",
            "source": "https://cpanel.net/company/cpanel-brand-guide/"
        },
        {
            "title": "Craft CMS",
            "hex": "E5422B",
            "source": "https://craftcms.com/brand-resources"
        },
        {
            "title": "Creative Commons",
            "hex": "EF9421",
            "source": "https://creativecommons.org/"
        },
        {
            "title": "Crehana",
            "hex": "4B22F4",
            "source": "https://www.crehana.com/"
        },
        {
            "title": "Crowdin",
            "hex": "2E3340",
            "source": "https://support.crowdin.com/using-logo/"
        },
        {
            "title": "Crowdsource",
            "hex": "4285F4",
            "source": "https://crowdsource.google.com/about/"
        },
        {
            "title": "Crunchbase",
            "hex": "0288D1",
            "source": "https://www.crunchbase.com/home"
        },
        {
            "title": "Crunchyroll",
            "hex": "F47521",
            "source": "https://www.crunchyroll.com"
        },
        {
            "title": "CRYENGINE",
            "hex": "000000",
            "source": "https://www.cryengine.com/brand"
        },
        {
            "title": "Crystal",
            "hex": "000000",
            "source": "https://crystal-lang.org/media/"
        },
        {
            "title": "CSS Wizardry",
            "hex": "F43059",
            "source": "http://csswizardry.com"
        },
        {
            "title": "CSS3",
            "hex": "1572B6",
            "source": "http://www.w3.org/html/logo/"
        },
        {
            "title": "Cucumber",
            "hex": "23D96C",
            "source": "https://cucumber.io"
        },
        {
            "title": "curl",
            "hex": "073551",
            "source": "https://curl.haxx.se/logo/"
        },
        {
            "title": "CurseForge",
            "hex": "6441A4",
            "source": "https://www.curseforge.com/"
        },
        {
            "title": "Cycling '74",
            "hex": "111111",
            "source": "https://cycling74.com/"
        },
        {
            "title": "Cypress",
            "hex": "17202C",
            "source": "https://cypress.io"
        },
        {
            "title": "D-Wave Systems",
            "slug": "d-wavesystems",
            "hex": "008CD7",
            "source": "https://www.dwavesys.com/"
        },
        {
            "title": "D3.js",
            "slug": "d3-dot-js",
            "hex": "F9A03C",
            "source": "https://github.com/d3/d3-logo"
        },
        {
            "title": "Dacia",
            "hex": "122AFF",
            "source": "https://www.dacia.ro/"
        },
        {
            "title": "DAF",
            "hex": "00529B",
            "source": "https://www.daf.com/en"
        },
        {
            "title": "Dailymotion",
            "hex": "0D0D0D",
            "source": "https://about.dailymotion.com/en/press/"
        },
        {
            "title": "Daimler",
            "hex": "E6E6E6",
            "source": "https://designnavigator.daimler.com/Daimler_Corporate_Logotype_Black_DTP",
            "guidelines": "https://designnavigator.daimler.com/Daimler_Corporate_Logotype"
        },
        {
            "title": "Dark Reader",
            "hex": "141E24",
            "source": "https://github.com/simple-icons/simple-icons/pull/3348#issuecomment-667090608"
        },
        {
            "title": "Dart",
            "hex": "0175C2",
            "source": "https://github.com/dart-lang/site-shared/tree/master/src/_assets/image/dart/logo"
        },
        {
            "title": "Das Erste",
            "hex": "001A4B",
            "source": "https://en.wikipedia.org/wiki/Das_Erste"
        },
        {
            "title": "Dash",
            "hex": "008DE4",
            "source": "https://www.dash.org/brand-assets/",
            "guidelines": "https://www.dash.org/brand-guidelines/"
        },
        {
            "title": "Dashlane",
            "hex": "0E353D",
            "source": "https://brandfolder.com/dashlane/brandkitpartners"
        },
        {
            "title": "Dassault Systèmes",
            "hex": "005386",
            "source": "https://www.3ds.com/"
        },
        {
            "title": "Data Version Control",
            "aliases": {
                "aka": [
                    "DVC"
                ]
            },
            "hex": "945DD6",
            "source": "https://static.iterative.ai/logo/dvc.svg"
        },
        {
            "title": "Databricks",
            "hex": "FF3621",
            "source": "https://www.databricks.com/",
            "guidelines": "https://brand.databricks.com/Styleguide/Guide/"
        },
        {
            "title": "DataCamp",
            "hex": "03EF62",
            "source": "https://www.datacamp.com/"
        },
        {
            "title": "Datadog",
            "hex": "632CA6",
            "source": "https://www.datadoghq.com/about/resources",
            "guidelines": "https://www.datadoghq.com/about/resources/"
        },
        {
            "title": "DataStax",
            "hex": "3A3A42",
            "source": "https://www.datastax.com/brand-resources",
            "guidelines": "https://www.datastax.com/brand-resources"
        },
        {
            "title": "DatoCMS",
            "hex": "FF7751",
            "source": "https://www.datocms.com/company/brand-assets",
            "guidelines": "https://www.datocms.com/company/brand-assets"
        },
        {
            "title": "Datto",
            "hex": "199ED9",
            "source": "https://www.datto.com/brand/logos",
            "guidelines": "https://www.datto.com/brand"
        },
        {
            "title": "DAZN",
            "hex": "F8F8F5",
            "source": "https://media.dazn.com/en/assets/"
        },
        {
            "title": "dblp",
            "hex": "004F9F",
            "source": "https://dblp.org/"
        },
        {
            "title": "DC Entertainment",
            "hex": "0078F0",
            "source": "https://www.readdc.com/"
        },
        {
            "title": "De'Longhi",
            "hex": "072240",
            "source": "https://www.delonghi.com/"
        },
        {
            "title": "Debian",
            "hex": "A81D33",
            "source": "https://www.debian.org/logos",
            "guidelines": "https://www.debian.org/logos/",
            "license": {
                "type": "CC-BY-SA-3.0"
            }
        },
        {
            "title": "deepin",
            "hex": "007CFF",
            "source": "https://commons.wikimedia.org/wiki/File:Deepin_logo.svg"
        },
        {
            "title": "Deepnote",
            "hex": "3793EF",
            "source": "https://deepnote.com/"
        },
        {
            "title": "Deezer",
            "hex": "FEAA2D",
            "source": "https://deezerbrand.com/"
        },
        {
            "title": "del.icio.us",
            "slug": "delicious",
            "hex": "0000FF",
            "source": "http://del.icio.us/",
            "aliases": {
                "aka": [
                    "Delicious"
                ]
            }
        },
        {
            "title": "Deliveroo",
            "hex": "00CCBC",
            "source": "https://deliveroo.com/"
        },
        {
            "title": "Dell",
            "hex": "007DB8",
            "source": "https://www.dell.com/",
            "guidelines": "https://brand.delltechnologies.com/logos/"
        },
        {
            "title": "Delphi",
            "hex": "EE1F35",
            "source": "https://www.embarcadero.com/news/logo"
        },
        {
            "title": "Delta",
            "hex": "003366",
            "source": "https://news.delta.com/delta-air-lines-logos-brand-guidelines"
        },
        {
            "title": "Deno",
            "hex": "000000",
            "source": "https://github.com/denoland/deno_website2/blob/892750b99cc260f8b1b2a4bcea59eab9101dd67c/public/logo.svg"
        },
        {
            "title": "Dependabot",
            "hex": "025E8C",
            "source": "https://dependabot.com/"
        },
        {
            "title": "Der Spiegel",
            "hex": "E64415",
            "source": "https://www.spiegel.de/"
        },
        {
            "title": "Designer News",
            "hex": "2D72D9",
            "source": "https://www.designernews.co"
        },
        {
            "title": "Deutsche Bahn",
            "hex": "F01414",
            "source": "https://www.bahn.de/"
        },
        {
            "title": "Deutsche Bank",
            "hex": "0018A8",
            "source": "https://www.db.com/"
        },
        {
            "title": "dev.to",
            "slug": "dev-dot-to",
            "hex": "0A0A0A",
            "source": "https://dev.to/"
        },
        {
            "title": "DeviantArt",
            "hex": "05CC47",
            "source": "http://help.deviantart.com/21"
        },
        {
            "title": "Devpost",
            "hex": "003E54",
            "source": "https://github.com/challengepost/supportcenter/blob/e40066cde2ed25dc14c0541edb746ff8c6933114/images/devpost-icon-rgb.svg"
        },
        {
            "title": "devRant",
            "hex": "F99A66",
            "source": "https://devrant.com"
        },
        {
            "title": "Dgraph",
            "hex": "E50695",
            "source": "https://dgraph.io/"
        },
        {
            "title": "DHL",
            "hex": "FFCC00",
            "source": "https://www.dpdhl-brands.com/dhl/en/guides/design-basics/logo-and-claim.html",
            "guidelines": "https://www.dpdhl-brands.com/dhl/en/guides/design-basics/logo-and-claim.html"
        },
        {
            "title": "diagrams.net",
            "slug": "diagrams-dot-net",
            "hex": "F08705",
            "source": "https://github.com/jgraph/drawio/blob/4743eba8d5eaa497dc003df7bf7295b695c59bea/src/main/webapp/images/drawlogo.svg"
        },
        {
            "title": "Dialogflow",
            "hex": "FF9800",
            "source": "https://dialogflow.cloud.google.com/"
        },
        {
            "title": "Diaspora",
            "hex": "000000",
            "source": "https://wiki.diasporafoundation.org/Branding"
        },
        {
            "title": "Digg",
            "hex": "000000",
            "source": "https://digg.com/"
        },
        {
            "title": "Digi-Key Electronics",
            "slug": "digi-keyelectronics",
            "hex": "CC0000",
            "source": "https://www.digikey.com/"
        },
        {
            "title": "DigitalOcean",
            "hex": "0080FF",
            "source": "https://www.digitalocean.com/press/",
            "guidelines": "https://www.digitalocean.com/press/"
        },
        {
            "title": "Dior",
            "hex": "000000",
            "source": "https://www.dior.com/"
        },
        {
            "title": "Directus",
            "hex": "263238",
            "source": "https://directus.io/"
        },
        {
            "title": "Discogs",
            "hex": "333333",
            "source": "https://www.discogs.com/brand"
        },
        {
            "title": "Discord",
            "hex": "5865F2",
            "source": "https://discord.com/brand-new/branding",
            "guidelines": "https://discord.com/brand-new/branding"
        },
        {
            "title": "Discourse",
            "hex": "000000",
            "source": "https://www.discourse.org/"
        },
        {
            "title": "Discover",
            "hex": "FF6000",
            "source": "https://www.discovernetwork.com/en-us/business-resources/free-signage-logos"
        },
        {
            "title": "Disqus",
            "hex": "2E9FFF",
            "source": "https://disqus.com/brand"
        },
        {
            "title": "Disroot",
            "hex": "50162D",
            "source": "https://git.fosscommunity.in/disroot/assests/blob/master/d.svg"
        },
        {
            "title": "Django",
            "hex": "092E20",
            "source": "https://www.djangoproject.com/community/logos/"
        },
        {
            "title": "DLNA",
            "hex": "48A842",
            "source": "https://upload.wikimedia.org/wikipedia/de/e/eb/Digital_Living_Network_Alliance_logo.svg"
        },
        {
            "title": "Docker",
            "hex": "2496ED",
            "source": "https://www.docker.com/company/newsroom/media-resources"
        },
        {
            "title": "DocuSign",
            "hex": "FFCC22",
            "source": "https://github.com/simple-icons/simple-icons/issues/1098"
        },
        {
            "title": "Dogecoin",
            "hex": "C2A633",
            "source": "https://cryptologos.cc/dogecoin"
        },
        {
            "title": "Dolby",
            "hex": "000000",
            "source": "https://www.dolby.com/us/en/about/brand-identity.html"
        },
        {
            "title": "DoorDash",
            "hex": "FF3008",
            "source": "https://www.doordash.com/about/"
        },
        {
            "title": "Douban",
            "hex": "007722",
            "source": "https://zh.wikipedia.org/wiki/Douban"
        },
        {
            "title": "Draugiem.lv",
            "slug": "draugiem-dot-lv",
            "hex": "FF6600",
            "source": "https://www.frype.com/applications/dev/docs/logos/"
        },
        {
            "title": "Dribbble",
            "hex": "EA4C89",
            "source": "https://dribbble.com/branding"
        },
        {
            "title": "Drone",
            "hex": "212121",
            "source": "https://github.com/drone/brand"
        },
        {
            "title": "Drooble",
            "hex": "19C4BE",
            "source": "https://blog.drooble.com/press/"
        },
        {
            "title": "Dropbox",
            "hex": "0061FF",
            "source": "https://www.dropbox.com/branding"
        },
        {
            "title": "Drupal",
            "hex": "0678BE",
            "source": "https://www.drupal.org/about/media-kit/logos"
        },
        {
            "title": "DS Automobiles",
            "hex": "1D1717",
            "source": "https://www.stellantis.com/en/brands/ds"
        },
        {
            "title": "DTube",
            "hex": "F01A30",
            "source": "https://about.d.tube/mediakit.html"
        },
        {
            "title": "DuckDuckGo",
            "hex": "DE5833",
            "source": "https://duckduckgo.com/"
        },
        {
            "title": "Dunked",
            "hex": "2DA9D7",
            "source": "https://dunked.com/"
        },
        {
            "title": "Duolingo",
            "hex": "58CC02",
            "source": "https://www.duolingo.com/"
        },
        {
            "title": "dwm",
            "hex": "1177AA",
            "source": "https://dwm.suckless.org"
        },
        {
            "title": "Dynamics 365",
            "hex": "002050",
            "source": "http://thepartnerchannel.com/wp-content/uploads/Dynamics365_styleguide_092816.pdf"
        },
        {
            "title": "Dynatrace",
            "hex": "1496FF",
            "source": "https://www.dynatrace.com/company/press-kit/"
        },
        {
            "title": "EA",
            "hex": "000000",
            "source": "https://www.ea.com"
        },
        {
            "title": "Eagle",
            "hex": "0072EF",
            "source": "https://en.eagle.cool/"
        },
        {
            "title": "easyJet",
            "hex": "FF6600",
            "source": "https://www.easyjet.com"
        },
        {
            "title": "eBay",
            "hex": "E53238",
            "source": "https://go.developer.ebay.com/logos"
        },
        {
            "title": "Eclipse Che",
            "hex": "525C86",
            "source": "https://www.eclipse.org/che/"
        },
        {
            "title": "Eclipse IDE",
            "hex": "2C2255",
            "source": "https://www.eclipse.org/artwork/"
        },
        {
            "title": "Eclipse Jetty",
            "hex": "FC390E",
            "source": "https://github.com/eclipse/jetty.project/blob/dab26c601d08d350cd830c1007bb196c5196f0f6/logos/jetty-avatar.svg"
        },
        {
            "title": "Eclipse Mosquitto",
            "hex": "3C5280",
            "source": "https://github.com/eclipse/mosquitto/blob/75fc908bba90d4bd06e85efc1c4ed77952ec842c/logo/mosquitto-logo-only.svg"
        },
        {
            "title": "Eclipse Vert.x",
            "slug": "eclipsevert-dot-x",
            "hex": "782A90",
            "source": "https://github.com/vert-x3/.github/blob/1ad6612d87f35665e50a00fc32eb9c542556385d/workflow-templates/vertx-favicon.svg"
        },
        {
            "title": "EditorConfig",
            "hex": "FEFEFE",
            "source": "https://editorconfig.org"
        },
        {
            "title": "edX",
            "hex": "02262B",
            "source": "https://www.edx.org/"
        },
        {
            "title": "egghead",
            "hex": "FCFBFA",
            "source": "https://egghead.io/"
        },
        {
            "title": "Egnyte",
            "hex": "00968F",
            "source": "https://www.egnyte.com/presskit.html"
        },
        {
            "title": "Eight Sleep",
            "hex": "262729",
            "source": "https://www.eightsleep.com/press/"
        },
        {
            "title": "El Jueves",
            "hex": "BE312E",
            "source": "https://www.eljueves.es"
        },
        {
            "title": "Elastic",
            "hex": "005571",
            "source": "https://www.elastic.co/brand"
        },
        {
            "title": "Elastic Cloud",
            "hex": "005571",
            "source": "https://www.elastic.co/brand"
        },
        {
            "title": "Elastic Stack",
            "hex": "005571",
            "source": "https://www.elastic.co/brand"
        },
        {
            "title": "Elasticsearch",
            "hex": "005571",
            "source": "https://www.elastic.co/brand"
        },
        {
            "title": "Electron",
            "hex": "47848F",
            "source": "https://www.electronjs.org/"
        },
        {
            "title": "Element",
            "hex": "0DBD8B",
            "source": "https://element.io/"
        },
        {
            "title": "elementary",
            "hex": "64BAFF",
            "source": "https://elementary.io/brand"
        },
        {
            "title": "Eleventy",
            "hex": "000000",
            "source": "https://www.11ty.io"
        },
        {
            "title": "Elixir",
            "hex": "4B275F",
            "source": "https://github.com/elixir-lang/elixir-lang.github.com/tree/master/images/logo"
        },
        {
            "title": "Ello",
            "hex": "000000",
            "source": "https://ello.co"
        },
        {
            "title": "Elm",
            "hex": "1293D8",
            "source": "https://github.com/elm/foundation.elm-lang.org/blob/2d097b317d8af2aaeab49284830260a32d817305/assets/elm_logo.svg"
        },
        {
            "title": "Elsevier",
            "hex": "FF6C00",
            "source": "https://www.elsevier.com"
        },
        {
            "title": "Embarcadero",
            "hex": "ED1F35",
            "source": "https://www.embarcadero.com/news/logo"
        },
        {
            "title": "Ember.js",
            "slug": "ember-dot-js",
            "hex": "E04E39",
            "source": "https://emberjs.com/logos/",
            "guidelines": "https://emberjs.com/logos/"
        },
        {
            "title": "Emby",
            "hex": "52B54B",
            "source": "https://emby.media/"
        },
        {
            "title": "Emirates",
            "hex": "D71921",
            "source": "https://www.emirates.com/ie/english/"
        },
        {
            "title": "Emlakjet",
            "hex": "0AE524",
            "source": "https://www.emlakjet.com/kurumsal-materyaller/"
        },
        {
            "title": "Empire Kred",
            "hex": "72BE50",
            "source": "http://www.empire.kred"
        },
        {
            "title": "Enpass",
            "hex": "0D47A1",
            "source": "https://www.enpass.io/press/"
        },
        {
            "title": "Envato",
            "hex": "81B441",
            "source": "https://envato.com/"
        },
        {
            "title": "EPEL",
            "hex": "FC0000",
            "source": "https://fedoraproject.org/wiki/EPEL"
        },
        {
            "title": "Epic Games",
            "hex": "313131",
            "source": "https://dev.epicgames.com/docs/services/en-US/EpicAccountServices/DesignGuidelines/index.html#epicgamesbrandguidelines",
            "guidelines": "https://dev.epicgames.com/docs/services/en-US/EpicAccountServices/DesignGuidelines/index.html#epicgamesbrandguidelines"
        },
        {
            "title": "Epson",
            "hex": "003399",
            "source": "https://global.epson.com/IR/library/"
        },
        {
            "title": "Erlang",
            "hex": "A90533",
            "source": "https://github.com/erlang/erlide_eclipse/blob/99d1d61fde8e32ef1630ca0e1b05a6822b3d6489/meta/media/erlang-logo.svg"
        },
        {
            "title": "ESEA",
            "hex": "0E9648",
            "source": "https://play.esea.net/"
        },
        {
            "title": "ESLGaming",
            "hex": "FFFF09",
            "source": "https://brand.eslgaming.com/",
            "guidelines": "https://brand.eslgaming.com/"
        },
        {
            "title": "ESLint",
            "hex": "4B32C3",
            "source": "https://eslint.org/"
        },
        {
            "title": "ESPHome",
            "hex": "000000",
            "source": "https://esphome.io"
        },
        {
            "title": "Espressif",
            "hex": "E7352C",
            "source": "https://www.espressif.com/"
        },
        {
            "title": "Ethereum",
            "hex": "3C3C3D",
            "source": "https://ethereum.org/en/assets/"
        },
        {
            "title": "Ethiopian Airlines",
            "hex": "648B1A",
            "source": "https://corporate.ethiopianairlines.com/media/Ethiopian-Factsheet"
        },
        {
            "title": "Etihad Airways",
            "hex": "BD8B13",
            "source": "https://www.etihad.com/en-ie/manage/duty-free"
        },
        {
            "title": "Etsy",
            "hex": "F16521",
            "source": "https://www.etsy.com/uk/press"
        },
        {
            "title": "Event Store",
            "hex": "5AB552",
            "source": "https://github.com/eventstore/brand"
        },
        {
            "title": "Eventbrite",
            "hex": "F05537",
            "source": "https://www.eventbrite.com/signin/"
        },
        {
            "title": "Evernote",
            "hex": "00A82D",
            "source": "https://evernote.com/about-us",
            "guidelines": "https://evernote.com/about-us"
        },
        {
            "title": "Everplaces",
            "hex": "FA4B32",
            "source": "https://everplaces.com"
        },
        {
            "title": "Exercism",
            "hex": "009CAB",
            "source": "https://github.com/exercism/website-icons/blob/2ad12baa465acfaa74efc5da27a6a12f8b05e3d0/exercism/logo-icon.svg",
            "license": {
                "type": "CC-BY-3.0"
            }
        },
        {
            "title": "Expensify",
            "hex": "0185FF",
            "source": "https://use.expensify.com/press-kit",
            "guidelines": "https://use.expensify.com/press-kit"
        },
        {
            "title": "Experts Exchange",
            "hex": "00AAE7",
            "source": "https://www.experts-exchange.com/"
        },
        {
            "title": "Expo",
            "hex": "000020",
            "source": "http://expo.io/brand/"
        },
        {
            "title": "Express",
            "hex": "000000",
            "source": "https://github.com/openjs-foundation/artwork/blob/ac43961d1157f973c54f210cf5e0c9c45e3d3f10/projects/express/express-icon-black.svg"
        },
        {
            "title": "EyeEm",
            "hex": "000000",
            "source": "https://www.eyeem.com/"
        },
        {
            "title": "F-Droid",
            "slug": "f-droid",
            "hex": "1976D2",
            "source": "https://f-droid.org/"
        },
        {
            "title": "F-Secure",
            "slug": "f-secure",
            "hex": "00BAFF",
            "source": "https://vip.f-secure.com/en/marketing/logos"
        },
        {
            "title": "Facebook",
            "hex": "1877F2",
            "source": "https://en.facebookbrand.com/"
        },
        {
            "title": "Facebook Gaming",
            "hex": "005FED",
            "source": "https://www.facebook.com/fbgaminghome/"
        },
        {
            "title": "Facebook Live",
            "hex": "ED4242",
            "source": "https://en.facebookbrand.com/"
        },
        {
            "title": "FACEIT",
            "hex": "FF5500",
            "source": "https://corporate.faceit.com/branding/"
        },
        {
            "title": "Facepunch",
            "hex": "EC1C24",
            "source": "https://facepunch.com/img/brand/default-light.svg"
        },
        {
            "title": "Falcon",
            "hex": "F0AD4E",
            "source": "https://falconframework.org/"
        },
        {
            "title": "FamPay",
            "hex": "FFAD00",
            "source": "https://fampay.in"
        },
        {
            "title": "Fandango",
            "hex": "FF7300",
            "source": "https://www.fandango.com"
        },
        {
            "title": "Fandom",
            "hex": "00D6D6",
            "source": "https://fandomdesignsystem.com/identity/assets"
        },
        {
            "title": "FARFETCH",
            "hex": "000000",
            "source": "https://www.farfetch.com/"
        },
        {
            "title": "FastAPI",
            "hex": "009688",
            "source": "https://github.com/tiangolo/fastapi/blob/6205935323ded4767438ee81623892621b353415/docs/en/docs/img/icon-white.svg"
        },
        {
            "title": "Fastify",
            "hex": "000000",
            "source": "https://github.com/fastify/graphics/blob/91e8a3d4754807de3b69440f66c72a737a5fde94/fastify-1000px-square-02.svg"
        },
        {
            "title": "Fastlane",
            "hex": "00F200",
            "source": "https://github.com/fastlane/fastlane.tools/blob/19ff41a6c0f27510a7a7879e6944809d40ab382e/assets/img/logo-mobile.svg"
        },
        {
            "title": "Fastly",
            "hex": "FF282D",
            "source": "https://assets.fastly.com/style-guide/docs/"
        },
        {
            "title": "Fathom",
            "hex": "9187FF",
            "source": "https://usefathom.com/brand"
        },
        {
            "title": "Favro",
            "hex": "512DA8",
            "source": "https://favro.com/login"
        },
        {
            "title": "FeatHub",
            "hex": "9B9B9B",
            "source": "http://feathub.com/"
        },
        {
            "title": "FedEx",
            "hex": "4D148C",
            "source": "https://newsroom.fedex.com/"
        },
        {
            "title": "Fedora",
            "hex": "294172",
            "source": "https://fedoraproject.org/wiki/Logo/UsageGuidelines",
            "guidelines": "https://fedoraproject.org/wiki/Logo/UsageGuidelines",
            "license": {
                "type": "custom",
                "url": "https://fedoraproject.org/wiki/Legal:Trademark_guidelines"
            }
        },
        {
            "title": "Feedly",
            "hex": "2BB24C",
            "source": "https://blog.feedly.com/"
        },
        {
            "title": "Ferrari",
            "hex": "D40000",
            "source": "https://www.ferrari.com/"
        },
        {
            "title": "Ferrari N.V.",
            "slug": "ferrarin-dot-v-dot",
            "hex": "EB2E2C",
            "source": "https://corporate.ferrari.com/"
        },
        {
            "title": "FFmpeg",
            "hex": "007808",
            "source": "https://commons.wikimedia.org/wiki/File:FFmpeg_Logo_new.svg"
        },
        {
            "title": "Fiat",
            "hex": "941711",
            "source": "http://www.fcaci.com/x/FIATv15"
        },
        {
            "title": "Fido Alliance",
            "hex": "FFBF3B",
            "source": "https://fidoalliance.org/overview/legal/logo-usage/",
            "guidelines": "https://fidoalliance.org/overview/legal/fido-trademark-and-service-mark-usage-agreement-for-websites/"
        },
        {
            "title": "FIFA",
            "hex": "326295",
            "source": "https://en.wikipedia.org/wiki/FIFA"
        },
        {
            "title": "Figma",
            "hex": "F24E1E",
            "source": "https://brand.figma.com/icon.html"
        },
        {
            "title": "figshare",
            "hex": "556472",
            "source": "https://en.wikipedia.org/wiki/Figshare"
        },
        {
            "title": "Fila",
            "hex": "03234C",
            "source": "https://en.wikipedia.org/wiki/Fila_(company)"
        },
        {
            "title": "Files",
            "hex": "4285F4",
            "source": "https://files.google.com/"
        },
        {
            "title": "FileZilla",
            "hex": "BF0000",
            "source": "https://commons.wikimedia.org/wiki/File:FileZilla_logo.svg"
        },
        {
            "title": "Fing",
            "hex": "009AEE",
            "source": "https://www.fing.com/"
        },
        {
            "title": "Firebase",
            "hex": "FFCA28",
            "source": "https://firebase.google.com/brand-guidelines/",
            "guidelines": "https://firebase.google.com/brand-guidelines/"
        },
        {
            "title": "Firefox",
            "hex": "FF7139",
            "source": "https://mozilla.design/firefox/logos-usage/",
            "guidelines": "https://mozilla.design/firefox/logos-usage/"
        },
        {
            "title": "Firefox Browser",
            "hex": "FF7139",
            "source": "https://mozilla.design/firefox/logos-usage/"
        },
        {
            "title": "FIRST",
            "hex": "0066B3",
            "source": "https://www.firstinspires.org/brand"
        },
        {
            "title": "Fitbit",
            "hex": "00B0B9",
            "source": "http://www.fitbit.com/uk/home"
        },
        {
            "title": "FITE",
            "hex": "CA0404",
            "source": "https://www.fite.tv/"
        },
        {
            "title": "Fiverr",
            "hex": "1DBF73",
            "source": "https://www.fiverr.com/press-kit"
        },
        {
            "title": "Flask",
            "hex": "000000",
            "source": "https://github.com/pallets/flask/blob/e6e75e55470a0682ee8370e6d68062e515a248b9/artwork/logo-full.svg",
            "license": {
                "type": "custom",
                "url": "https://github.com/pallets/flask/blob/master/artwork/LICENSE.rst"
            }
        },
        {
            "title": "Flathub",
            "hex": "4A86CF",
            "source": "https://flathub.org/"
        },
        {
            "title": "Flattr",
            "hex": "000000",
            "source": "https://flattr.com/"
        },
        {
            "title": "Flickr",
            "hex": "0063DC",
            "source": "https://www.flickr.com/"
        },
        {
            "title": "Flipboard",
            "hex": "E12828",
            "source": "https://about.flipboard.com/brand-guidelines"
        },
        {
            "title": "Flipkart",
            "hex": "2874F0",
            "source": "https://www.flipkart.com/"
        },
        {
            "title": "Floatplane",
            "hex": "00AEEF",
            "source": "https://www.floatplane.com/"
        },
        {
            "title": "Flood",
            "hex": "4285F4",
            "source": "https://flood.io/"
        },
        {
            "title": "Fluentd",
            "hex": "0E83C8",
            "source": "https://docs.fluentd.org/quickstart/logo",
            "license": {
                "type": "Apache-2.0"
            }
        },
        {
            "title": "Flutter",
            "hex": "02569B",
            "source": "https://flutter.dev/brand",
            "guidelines": "https://flutter.dev/brand"
        },
        {
            "title": "FMOD",
            "hex": "000000",
            "source": "https://www.fmod.com/attribution",
            "guidelines": "https://www.fmod.com/attribution"
        },
        {
            "title": "Fnac",
            "hex": "E1A925",
            "source": "http://www.fnac.com/"
        },
        {
            "title": "Folium",
            "hex": "77B829",
            "source": "https://python-visualization.github.io/folium/"
        },
        {
            "title": "Font Awesome",
            "hex": "339AF0",
            "source": "https://fontawesome.com/icons/font-awesome"
        },
        {
            "title": "FontBase",
            "hex": "3D03A7",
            "source": "https://fontba.se/"
        },
        {
            "title": "foodpanda",
            "hex": "D70F64",
            "source": "https://www.foodpanda.com"
        },
        {
            "title": "Ford",
            "hex": "00274E",
            "source": "https://secure.ford.com/brochures/"
        },
        {
            "title": "Forestry",
            "hex": "343A40",
            "source": "https://forestry.io/"
        },
        {
            "title": "Formstack",
            "hex": "21B573",
            "source": "https://www.formstack.com/brand/guidelines"
        },
        {
            "title": "Fortinet",
            "hex": "EE3124",
            "source": "http://www.fortinet.com/"
        },
        {
            "title": "Fortran",
            "hex": "734F96",
            "source": "https://github.com/fortran-lang/fortran-lang.org/blob/5469465d08d3fcbf16d048e651ca5c9ba050839c/assets/img/fortran-logo.svg"
        },
        {
            "title": "Fossa",
            "hex": "289E6D",
            "source": "https://fossa.com/press/"
        },
        {
            "title": "Fossil SCM",
            "hex": "548294",
            "source": "https://fossil-scm.org/"
        },
        {
            "title": "Foursquare",
            "hex": "F94877",
            "source": "https://foursquare.com/about/logos"
        },
        {
            "title": "Foxtel",
            "hex": "EB5205",
            "source": "https://www.foxtel.com.au/"
        },
        {
            "title": "Fozzy",
            "hex": "F15B29",
            "source": "https://fozzy.com/partners.shtml?tab=materials"
        },
        {
            "title": "Framer",
            "hex": "0055FF",
            "source": "https://framer.com"
        },
        {
            "title": "Fraunhofer-Gesellschaft",
            "slug": "fraunhofer-gesellschaft",
            "hex": "179C7D",
            "source": "https://www.fraunhofer.de/"
        },
        {
            "title": "FreeBSD",
            "hex": "AB2B28",
            "source": "https://www.freebsdfoundation.org/about/project/"
        },
        {
            "title": "freeCodeCamp",
            "hex": "0A0A23",
            "source": "https://design-style-guide.freecodecamp.org/"
        },
        {
            "title": "freedesktop.org",
            "slug": "freedesktop-dot-org",
            "hex": "3B80AE",
            "source": "https://commons.wikimedia.org/wiki/File:Freedesktop-logo.svg"
        },
        {
            "title": "Freelancer",
            "hex": "29B2FE",
            "source": "https://www.freelancer.com/"
        },
        {
            "title": "FreeNAS",
            "hex": "343434",
            "source": "https://github.com/freenas/webui/blob/fd668f4c5920fe864fd98fa98e20fd333336c609/src/assets/images/logo.svg"
        },
        {
            "title": "Fujifilm",
            "hex": "ED1A3A",
            "source": "https://upload.wikimedia.org/wikipedia/commons/a/a1/Fujifilm_logo.svg"
        },
        {
            "title": "Fujitsu",
            "hex": "FF0000",
            "source": "https://www.fujitsu.com/global/about/brandmanagement/logo/"
        },
        {
            "title": "Fur Affinity",
            "hex": "36566F",
            "source": "https://www.furaffinity.net/"
        },
        {
            "title": "Furry Network",
            "hex": "2E75B4",
            "source": "https://furrynetwork.com"
        },
        {
            "title": "FutureLearn",
            "hex": "DE00A5",
            "source": "https://www.futurelearn.com/"
        },
        {
            "title": "G2A",
            "hex": "F05F00",
            "source": "https://www.g2a.co/documents/",
            "guidelines": "https://www.g2a.co/documents/"
        },
        {
            "title": "Game Jolt",
            "hex": "CCFF00",
            "source": "https://gamejolt.com/about",
            "guidelines": "https://gamejolt.com/about"
        },
        {
            "title": "Garmin",
            "hex": "000000",
            "source": "https://creative.garmin.com/styleguide/logo/",
            "guidelines": "https://creative.garmin.com/styleguide/brand/"
        },
        {
            "title": "Gatling",
            "hex": "FF9E2A",
            "source": "https://gatling.io/"
        },
        {
            "title": "Gatsby",
            "hex": "663399",
            "source": "https://www.gatsbyjs.com/guidelines/logo",
            "guidelines": "https://www.gatsbyjs.com/guidelines/logo"
        },
        {
            "title": "Gauges",
            "hex": "2FA66A",
            "source": "http://get.gaug.es/"
        },
        {
            "title": "GeeksforGeeks",
            "hex": "2F8D46",
            "source": "https://www.geeksforgeeks.org/"
        },
        {
            "title": "General Electric",
            "hex": "0870D8",
            "source": "https://www.ge.com/brand/"
        },
        {
            "title": "General Motors",
            "hex": "0170CE",
            "source": "https://www.gm.com"
        },
        {
            "title": "Genius",
            "hex": "FFFF64",
            "source": "https://genius.com"
        },
        {
            "title": "Gentoo",
            "hex": "54487A",
            "source": "https://wiki.gentoo.org/wiki/Project:Artwork/Artwork#Variations_of_the_.22g.22_logo",
            "guidelines": "https://www.gentoo.org/inside-gentoo/foundation/name-logo-guidelines.html",
            "license": {
                "type": "CC-BY-SA-2.5"
            }
        },
        {
            "title": "Geocaching",
            "hex": "00874D",
            "source": "https://www.geocaching.com/about/logousage.aspx",
            "guidelines": "https://www.geocaching.com/about/logousage.aspx"
        },
        {
            "title": "Gerrit",
            "hex": "EEEEEE",
            "source": "https://gerrit-review.googlesource.com/c/75842/"
        },
        {
            "title": "Ghost",
            "hex": "15171A",
            "source": "https://github.com/TryGhost/Admin/blob/e3e1fa3353767c3729b1658ad42cc35f883470c5/public/assets/icons/icon.svg",
            "guidelines": "https://ghost.org/docs/logos/"
        },
        {
            "title": "Ghostery",
            "hex": "00AEF0",
            "source": "https://www.ghostery.com/",
            "guidelines": "https://www.ghostery.com/press/"
        },
        {
            "title": "GIMP",
            "hex": "5C5543",
            "source": "https://www.gimp.org/about/linking.html#wilber-the-gimp-mascot",
            "license": {
                "type": "CC-BY-SA-3.0"
            }
        },
        {
            "title": "GIPHY",
            "hex": "FF6666",
            "source": "https://support.giphy.com/hc/en-us/articles/360022283772-GIPHY-Brand-Guidelines",
            "guidelines": "https://support.giphy.com/hc/en-us/articles/360022283772-GIPHY-Brand-Guidelines"
        },
        {
            "title": "Git",
            "hex": "F05032",
            "source": "http://git-scm.com/downloads/logos",
            "license": {
                "type": "CC-BY-3.0"
            }
        },
        {
            "title": "Git Extensions",
            "hex": "212121",
            "source": "https://github.com/gitextensions/gitextensions/blob/273a0f6fd3e07858f837cdc19d50827871e32319/Logo/Artwork/git-extensions-logo.svg"
        },
        {
            "title": "Git LFS",
            "hex": "F64935",
            "source": "https://git-lfs.github.com/"
        },
        {
            "title": "GitBook",
            "hex": "3884FF",
            "source": "https://github.com/GitbookIO/styleguide/blob/c958388dab901defa3e22978ca01272295627e05/icons/Logo.svg"
        },
        {
            "title": "Gitea",
            "hex": "609926",
            "source": "https://github.com/go-gitea/gitea/blob/e0c753e770a64cda5e3900aa1da3d7e1f3263c9a/assets/logo.svg"
        },
        {
            "title": "Gitee",
            "hex": "C71D23",
            "source": "https://gitee.com/about_us"
        },
        {
            "title": "GitHub",
            "hex": "181717",
            "source": "https://github.com/logos",
            "guidelines": "https://github.com/logos"
        },
        {
            "title": "GitHub Actions",
            "hex": "2088FF",
            "source": "https://github.com/features/actions"
        },
        {
            "title": "GitHub Sponsors",
            "hex": "EA4AAA",
            "source": "https://github.com/sponsors"
        },
        {
            "title": "GitKraken",
            "hex": "179287",
            "source": "https://www.gitkraken.com/"
        },
        {
            "title": "GitLab",
            "hex": "FCA121",
            "source": "https://about.gitlab.com/press/press-kit/"
        },
        {
            "title": "Gitpod",
            "hex": "FFAE33",
            "source": "https://www.gitpod.io/"
        },
        {
            "title": "Gitter",
            "hex": "ED1965",
            "source": "https://gitter.im/"
        },
        {
            "title": "Glassdoor",
            "hex": "0CAA41",
            "source": "https://www.glassdoor.com/about-us/press/media-assets/",
            "guidelines": "https://www.glassdoor.com/about-us/press/media-assets/"
        },
        {
            "title": "Glitch",
            "hex": "3333FF",
            "source": "https://glitch.com/about/press/"
        },
        {
            "title": "Gmail",
            "hex": "EA4335",
            "source": "https://fonts.gstatic.com/s/i/productlogos/gmail_2020q4/v8/192px.svg"
        },
        {
            "title": "GNOME",
            "hex": "4A86CF",
            "source": "https://wiki.gnome.org/Engagement/BrandGuidelines"
        },
        {
            "title": "GNU",
            "hex": "A42E2B",
            "source": "https://gnu.org",
            "license": {
                "type": "CC-BY-SA-2.0"
            }
        },
        {
            "title": "GNU Bash",
            "hex": "4EAA25",
            "source": "https://github.com/odb/official-bash-logo",
            "guidelines": "https://github.com/odb/official-bash-logo",
            "license": {
                "type": "custom",
                "url": "http://artlibre.org/licence/lal/en/"
            }
        },
        {
            "title": "GNU Emacs",
            "hex": "7F5AB6",
            "source": "https://git.savannah.gnu.org/cgit/emacs.git/tree/etc/images/icons/hicolor/scalable/apps/emacs.svg",
            "license": {
                "type": "GPL-2.0-or-later"
            }
        },
        {
            "title": "GNU IceCat",
            "hex": "002F5B",
            "source": "https://git.savannah.gnu.org/cgit/gnuzilla.git/plain/artwork/simple.svg"
        },
        {
            "title": "GNU Privacy Guard",
            "hex": "0093DD",
            "source": "https://git.gnupg.org/cgi-bin/gitweb.cgi?p=gnupg.git;a=tree;f=artwork/icons",
            "license": {
                "type": "GPL-3.0-or-later"
            }
        },
        {
            "title": "GNU social",
            "hex": "A22430",
            "source": "https://www.gnu.org/graphics/social.html",
            "license": {
                "type": "CC0-1.0"
            }
        },
        {
            "title": "Go",
            "hex": "00ADD8",
            "source": "https://blog.golang.org/go-brand",
            "guidelines": "https://blog.golang.org/go-brand"
        },
        {
            "title": "Godot Engine",
            "hex": "478CBF",
            "source": "https://godotengine.org/press",
            "guidelines": "https://godotengine.org/press",
            "license": {
                "type": "CC-BY-4.0"
            }
        },
        {
            "title": "GoFundMe",
            "hex": "00B964",
            "source": "https://www.gofundme.com/"
        },
        {
            "title": "GOG.com",
            "slug": "gog-dot-com",
            "hex": "86328A",
            "source": "https://www.cdprojekt.com/en/media/logotypes/"
        },
        {
            "title": "GoldenLine",
            "hex": "FFE005",
            "source": "http://www.goldenline.pl"
        },
        {
            "title": "Goodreads",
            "hex": "372213",
            "source": "https://www.goodreads.com/about/press"
        },
        {
            "title": "Google",
            "hex": "4285F4",
            "source": "https://partnermarketinghub.withgoogle.com/",
            "guidelines": "https://about.google/brand-resource-center/brand-elements/"
        },
        {
            "title": "Google Ads",
            "hex": "4285F4",
            "source": "https://ads.google.com/home/"
        },
        {
            "title": "Google AdSense",
            "hex": "4285F4",
            "source": "https://www.google.com/adsense/"
        },
        {
            "title": "Google Analytics",
            "hex": "E37400",
            "source": "https://marketingplatform.google.com/intl/en_uk/about/analytics/"
        },
        {
            "title": "Google Assistant",
            "hex": "4285F4",
            "source": "https://assistant.google.com/"
        },
        {
            "title": "Google Calendar",
            "hex": "4285F4",
            "source": "https://fonts.gstatic.com/s/i/productlogos/calendar_2020q4/v8/192px.svg"
        },
        {
            "title": "Google Cardboard",
            "hex": "FF7143",
            "source": "https://arvr.google.com/cardboard/images/header/vr-home.svg"
        },
        {
            "title": "Google Cast",
            "hex": "1BB6F6",
            "source": "https://www.google.com/intl/en_us/chromecast/built-in/"
        },
        {
            "title": "Google Chat",
            "hex": "00AC47",
            "source": "https://chat.google.com/"
        },
        {
            "title": "Google Chrome",
            "hex": "4285F4",
            "source": "https://www.google.com/chrome/"
        },
        {
            "title": "Google Classroom",
            "hex": "4285F4",
            "source": "https://classroom.google.com/"
        },
        {
            "title": "Google Cloud",
            "hex": "4285F4",
            "source": "https://cloud.google.com/"
        },
        {
            "title": "Google Colab",
            "hex": "F9AB00",
            "source": "https://colab.research.google.com"
        },
        {
            "title": "Google Domains",
            "hex": "4285F4",
            "source": "https://domains.google/"
        },
        {
            "title": "Google Drive",
            "hex": "4285F4",
            "source": "https://developers.google.com/drive/web/branding"
        },
        {
            "title": "Google Earth",
            "hex": "4285F4",
            "source": "https://earth.google.com/web/"
        },
        {
            "title": "Google Fit",
            "hex": "4285F4",
            "source": "https://partnermarketinghub.withgoogle.com/brands/google-fit/"
        },
        {
            "title": "Google Fonts",
            "hex": "4285F4",
            "source": "https://fonts.google.com/"
        },
        {
            "title": "Google Hangouts",
            "hex": "0C9D58",
            "source": "https://upload.wikimedia.org/wikipedia/commons/e/ee/Hangouts_icon.svg"
        },
        {
            "title": "Google Keep",
            "hex": "FFBB00",
            "source": "https://play.google.com/store/apps/details?id=com.google.android.keep"
        },
        {
            "title": "Google Lens",
            "hex": "4285F4",
            "source": "https://lens.google.com/"
        },
        {
            "title": "Google Maps",
            "hex": "4285F4",
            "source": "https://upload.wikimedia.org/wikipedia/commons/a/a9/Google_Maps_icon.svg"
        },
        {
            "title": "Google Meet",
            "hex": "00897B",
            "source": "https://meet.google.com/"
        },
        {
            "title": "Google Messages",
            "hex": "1A73E8",
            "source": "https://messages.google.com/"
        },
        {
            "title": "Google My Business",
            "hex": "4285F4",
            "source": "https://business.google.com/"
        },
        {
            "title": "Google Nearby",
            "hex": "4285F4",
            "source": "https://developers.google.com/nearby/developer-guidelines"
        },
        {
            "title": "Google News",
            "hex": "174EA6",
            "source": "https://partnermarketinghub.withgoogle.com/brands/google-news/",
            "guidelines": "https://partnermarketinghub.withgoogle.com/brands/google-news/legal-and-trademarks/legal-requirements/"
        },
        {
            "title": "Google Optimize",
            "hex": "B366F6",
            "source": "https://marketingplatform.google.com/about/optimize/"
        },
        {
            "title": "Google Pay",
            "hex": "4285F4",
            "source": "https://pay.google.com/intl/en_us/about/"
        },
        {
            "title": "Google Photos",
            "hex": "4285F4",
            "source": "https://partnermarketinghub.withgoogle.com/brands/google-photos/visual-identity/visual-identity/icon/",
            "guidelines": "https://partnermarketinghub.withgoogle.com/brands/google-photos/visual-identity/visual-identity/icon/"
        },
        {
            "title": "Google Play",
            "hex": "414141",
            "source": "https://partnermarketinghub.withgoogle.com/brands/google-play/visual-identity/primary-logos/",
            "guidelines": "https://partnermarketinghub.withgoogle.com/brands/google-play/visual-identity/primary-logos/"
        },
        {
            "title": "Google Podcasts",
            "hex": "4285F4",
            "source": "https://developers.google.com/search/docs/data-types/podcast"
        },
        {
            "title": "Google Scholar",
            "hex": "4285F4",
            "source": "https://commons.wikimedia.org/wiki/File:Google_Scholar_logo.svg"
        },
        {
            "title": "Google Search Console",
            "hex": "458CF5",
            "source": "https://search.google.com/search-console"
        },
        {
            "title": "Google Sheets",
            "hex": "34A853",
            "source": "http://sheets.google.com/"
        },
        {
            "title": "Google Street View",
            "hex": "FEC111",
            "source": "https://developers.google.com/streetview/ready/branding",
            "guidelines": "https://developers.google.com/streetview/ready/branding"
        },
        {
            "title": "Google Tag Manager",
            "hex": "246FDB",
            "source": "https://tagmanager.google.com/#/home"
        },
        {
            "title": "Google Translate",
            "hex": "4285F4",
            "source": "https://commons.wikimedia.org/wiki/File:Google_Translate_logo.svg"
        },
        {
            "title": "GoToMeeting",
            "hex": "F68D2E",
            "source": "https://www.gotomeeting.com/",
            "aliases": {
                "dup": [
                    {
                        "title": "GoToWebinar",
                        "hex": "00C0F3",
                        "source": "https://www.gotomeeting.com/en-ie/webinar"
                    }
                ]
            }
        },
        {
            "title": "Gradle",
            "hex": "02303A",
            "source": "https://gradle.com/brand",
            "guidelines": "https://gradle.com/brand"
        },
        {
            "title": "Grafana",
            "hex": "F46800",
            "source": "https://grafana.com/"
        },
        {
            "title": "Grammarly",
            "hex": "15C39A",
            "source": "https://www.grammarly.com/media-assets"
        },
        {
            "title": "Graphcool",
            "hex": "27AE60",
            "source": "https://www.graph.cool"
        },
        {
            "title": "GraphQL",
            "hex": "E434AA",
            "source": "https://github.com/graphql/artwork/blob/ac6ee2ac1cf31ba1be1b8fbc40910f0c70c98a1e/GraphQL/icon/GraphQL-mark-black.svg",
            "guidelines": "https://github.com/graphql/artwork"
        },
        {
            "title": "Grav",
            "hex": "221E1F",
            "source": "http://getgrav.org/media"
        },
        {
            "title": "Gravatar",
            "hex": "1E8CBE",
            "source": "https://automattic.com/press/brand-materials/"
        },
        {
            "title": "Graylog",
            "hex": "FF3633",
            "source": "https://www.graylog.org"
        },
        {
            "title": "GreenSock",
            "hex": "88CE02",
            "source": "https://greensock.com/"
        },
        {
            "title": "Grid.ai",
            "hex": "78FF96",
            "source": "https://github.com/gridai/logos/blob/1e12c83b77abdc22a41566cab232f4db40223895/GridAI-icons/icon-white-48.svg"
        },
        {
            "title": "Gridsome",
            "hex": "00A672",
            "source": "https://gridsome.org/logo/"
        },
        {
            "title": "Groupon",
            "hex": "53A318",
            "source": "https://about.groupon.com/press/",
            "guidelines": "https://about.groupon.com/press/"
        },
        {
            "title": "Grubhub",
            "hex": "F63440",
            "source": "https://www.grubhub.com/"
        },
        {
            "title": "Grunt",
            "hex": "FAA918",
            "source": "https://github.com/gruntjs/gruntjs.com/blob/70f43898d9ce8e6cc862ad72bf8a7aee5ca199a9/src/media/grunt-logo-no-wordmark.svg",
            "guidelines": "https://github.com/gruntjs/grunt-docs/blob/main/Grunt-Brand-Guide.md"
        },
        {
            "title": "Guangzhou Metro",
            "hex": "C51935",
            "source": "https://commons.wikimedia.org/wiki/File:Guangzhou_Metro_logo.svg"
        },
        {
            "title": "gulp",
            "hex": "CF4647",
            "source": "https://github.com/gulpjs/artwork/blob/4e14158817ac88e9a5c02b3b307e6f630fe222fb/gulp-white-text.svg",
            "guidelines": "https://github.com/gulpjs/artwork",
            "license": {
                "type": "CC0-1.0"
            }
        },
        {
            "title": "Gumroad",
            "hex": "36A9AE",
            "source": "https://gumroad.com/press"
        },
        {
            "title": "Gumtree",
            "hex": "72EF36",
            "source": "https://www.gumtree.com"
        },
        {
            "title": "Gutenberg",
            "hex": "000000",
            "source": "https://github.com/WordPress/gutenberg/blob/master/docs/final-g-wapuu-black.svg"
        },
        {
            "title": "Habr",
            "hex": "65A3BE",
            "source": "https://kiosk.habr.com/"
        },
        {
            "title": "Hack Club",
            "hex": "EC3750",
            "source": "https://hackclub.com/brand"
        },
        {
            "title": "Hack The Box",
            "hex": "9FEF00",
            "source": "https://www.hackthebox.eu/docs/Hack_The_Box_Brand_Assets_Guide.pdf",
            "guidelines": "https://www.hackthebox.eu/docs/Hack_The_Box_Brand_Assets_Guide.pdf"
        },
        {
            "title": "Hackaday",
            "hex": "1A1A1A",
            "source": "https://hackaday.com/"
        },
        {
            "title": "HackerEarth",
            "hex": "2C3454",
            "source": "https://www.hackerearth.com/logo/"
        },
        {
            "title": "HackerOne",
            "hex": "494649",
            "source": "https://www.hackerone.com/branding"
        },
        {
            "title": "HackerRank",
            "hex": "00EA64",
            "source": "https://www.hackerrank.com/about-us/"
        },
        {
            "title": "Hackster",
            "hex": "2E9FE6",
            "source": "https://www.hackster.io/branding#logos",
            "guidelines": "https://www.hackster.io/branding"
        },
        {
            "title": "Handshake",
            "hex": "FF2F1C",
            "source": "https://joinhandshake.com/career-centers/marketing-toolkit/",
            "guidelines": "https://joinhandshake.com/career-centers/marketing-toolkit/"
        },
        {
            "title": "Handshake",
            "slug": "handshake_protocol",
            "hex": "000000",
            "source": "https://handshake.org/"
        },
        {
            "title": "HappyCow",
            "hex": "7C4EC4",
            "source": "https://www.happycow.net/press-kits"
        },
        {
            "title": "Harbor",
            "hex": "60B932",
            "source": "https://branding.cncf.io/projects/harbor/"
        },
        {
            "title": "Hashnode",
            "hex": "2962FF",
            "source": "https://hashnode.com/media"
        },
        {
            "title": "Haskell",
            "hex": "5D4F85",
            "source": "https://wiki.haskell.org/Thompson-Wheeler_logo"
        },
        {
            "title": "Hasura",
            "hex": "1EB4D4",
            "source": "https://github.com/hasura/graphql-engine/blob/5850423aa60594c06320c3ef600117c31963e910/assets/brand/hasura_icon_blue.svg"
        },
        {
            "title": "Hatena Bookmark",
            "hex": "00A4DE",
            "source": "http://hatenacorp.jp/press/resource"
        },
        {
            "title": "haveibeenpwned",
            "hex": "2A6379",
            "source": "https://haveibeenpwned.com/"
        },
        {
            "title": "Haxe",
            "hex": "EA8220",
            "source": "https://haxe.org/foundation/branding.html",
            "guidelines": "https://haxe.org/foundation/branding.html"
        },
        {
            "title": "HBO",
            "hex": "000000",
            "source": "https://www.hbo.com/"
        },
        {
            "title": "HCL",
            "hex": "006BB6",
            "source": "https://www.hcl.com/brand-guidelines",
            "guidelines": "https://www.hcl.com/brand-guidelines"
        },
        {
            "title": "Headspace",
            "hex": "F47D31",
            "source": "https://www.headspace.com/press-and-media"
        },
        {
            "title": "HelloFresh",
            "hex": "99CC33",
            "source": "https://www.hellofresh.com/landing/student"
        },
        {
            "title": "Helly Hansen",
            "hex": "DA2128",
            "source": "https://www.hellyhansen.com/"
        },
        {
            "title": "Helm",
            "hex": "0F1689",
            "source": "https://helm.sh"
        },
        {
            "title": "HelpDesk",
            "hex": "FFD000",
            "source": "https://helpdesk.design/",
            "guidelines": "https://helpdesk.design/"
        },
        {
            "title": "HERE",
            "hex": "00AFAA",
            "source": "https://www.here.com/company/media-assets"
        },
        {
            "title": "Heroku",
            "hex": "430098",
            "source": "https://brand.heroku.com/",
            "guidelines": "https://brand.heroku.com/"
        },
        {
            "title": "Hexo",
            "hex": "0E83CD",
            "source": "https://hexo.io/"
        },
        {
            "title": "HEY",
            "hex": "5522FA",
            "source": "https://hey.com/"
        },
        {
            "title": "Hibernate",
            "hex": "59666C",
            "source": "https://hibernate.org/"
        },
        {
            "title": "Highly",
            "hex": "FF3C00",
            "source": "https://highly.co/"
        },
        {
            "title": "Hilton",
            "hex": "124D97",
            "source": "https://newsroom.hilton.com/hhr/page/logos"
        },
        {
            "title": "HipChat",
            "hex": "0052CC",
            "source": "https://www.atlassian.com/company/news/press-kit"
        },
        {
            "title": "Hitachi",
            "hex": "E60027",
            "source": "https://commons.wikimedia.org/wiki/File:Hitachi_inspire_the_next-Logo.svg"
        },
        {
            "title": "Hive",
            "hex": "FF7A00",
            "source": "https://www.hivehome.com/"
        },
        {
            "title": "Hive",
            "slug": "hive_blockchain",
            "hex": "E31337",
            "source": "https://hive.io/brand/"
        },
        {
            "title": "Home Assistant",
            "hex": "41BDF5",
            "source": "https://github.com/home-assistant/assets/blob/1e19f0dca208f0876b274c68345fcf989de7377a/logo/logo-small.png",
            "license": {
                "type": "CC-BY-NC-SA-4.0"
            }
        },
        {
            "title": "Home Assistant Community Store",
            "hex": "41BDF5",
            "source": "https://hacs.xyz/"
        },
        {
            "title": "HomeAdvisor",
            "hex": "F68315",
            "source": "https://www.homeadvisor.com/"
        },
        {
            "title": "Homebrew",
            "hex": "FBB040",
            "source": "https://github.com/Homebrew/brew.sh/blob/2e576aaca83e62dda41a188597bb4bd20e75e385/assets/img/homebrew.svg"
        },
        {
            "title": "Homebridge",
            "hex": "491F59",
            "source": "https://github.com/homebridge/branding/blob/6ef3a1685e79f79a2ecdcc83824e53775ec0475d/logos/homebridge-silhouette-round-black.svg"
        },
        {
            "title": "homify",
            "hex": "7DCDA3",
            "source": "https://www.homify.com"
        },
        {
            "title": "Honda",
            "hex": "E40521",
            "source": "https://www.honda.ie/"
        },
        {
            "title": "Hootsuite",
            "hex": "143059",
            "source": "https://hootsuite.widencollective.com/portals/bafpk5oo/MediaKitAssets/c/b9e3a7bb-aca7-48d7-90ed-cff5898aafd0",
            "guidelines": "https://hootsuite.widencollective.com/portals/bafpk5oo/MediaKitAssets"
        },
        {
            "title": "Hoppscotch",
            "hex": "31C48D",
            "source": "https://github.com/hoppscotch/hoppscotch/blob/77862cdf9bd902a4ea64bd8b2301ed2206820649/static/images/ufo_logo.svg"
        },
        {
            "title": "Hotels.com",
            "slug": "hotels-dot-com",
            "hex": "D32F2F",
            "source": "https://en.wikipedia.org/wiki/File:Hotels.com_logo.svg"
        },
        {
            "title": "Hotjar",
            "hex": "FD3A5C",
            "source": "https://www.hotjar.com/"
        },
        {
            "title": "Houdini",
            "hex": "FF4713",
            "source": "https://www.sidefx.com/products/houdini/"
        },
        {
            "title": "Houzz",
            "hex": "4DBC15",
            "source": "https://www.houzz.com/logoGuidelines",
            "guidelines": "https://www.houzz.com/logoGuidelines"
        },
        {
            "title": "HP",
            "hex": "0096D6",
            "source": "https://brandcentral.ext.hp.com/login"
        },
        {
            "title": "HTML Academy",
            "hex": "302683",
            "source": "https://htmlacademy.ru/"
        },
        {
            "title": "HTML5",
            "hex": "E34F26",
            "source": "http://www.w3.org/html/logo/"
        },
        {
            "title": "Huawei",
            "hex": "FF0000",
            "source": "https://e.huawei.com/ph/material/partner/0a72728b864949c48b22106454352483",
            "guidelines": "https://e.huawei.com/ph/material/partner/0a72728b864949c48b22106454352483"
        },
        {
            "title": "HubSpot",
            "hex": "FF7A59",
            "source": "https://www.hubspot.com/style-guide",
            "guidelines": "https://www.hubspot.com/style-guide"
        },
        {
            "title": "Hugo",
            "hex": "FF4088",
            "source": "https://gohugo.io/"
        },
        {
            "title": "Hulu",
            "hex": "1CE783",
            "source": "https://press.hulu.com/branding/",
            "guidelines": "https://press.hulu.com/branding/"
        },
        {
            "title": "Humble Bundle",
            "hex": "CC2929",
            "source": "https://support.humblebundle.com/hc/en-us/articles/202742060-Bundle-Logos"
        },
        {
            "title": "Hungry Jack's",
            "hex": "D0021B",
            "source": "https://www.hungryjacks.com.au/"
        },
        {
            "title": "Hurriyetemlak",
            "hex": "E02826",
            "source": "https://ilan.hurriyetemlak.com/emlak-ilani-yayinlama-kurallari"
        },
        {
            "title": "Husqvarna",
            "hex": "273A60",
            "source": "https://www.husqvarna.com/uk/catalogues/"
        },
        {
            "title": "Hyper",
            "hex": "000000",
            "source": "https://hyper.is/"
        },
        {
            "title": "Hyperledger",
            "hex": "2F3134",
            "source": "https://www.hyperledger.org/"
        },
        {
            "title": "Hypothesis",
            "hex": "BD1C2B",
            "source": "https://web.hypothes.is/brand/"
        },
        {
            "title": "Hyundai",
            "hex": "002C5F",
            "source": "https://en.wikipedia.org/wiki/File:Hyundai_Motor_Company_logo.svg",
            "guidelines": "https://www.hyundai.pl/fileadmin/user_upload/media/logo/201607_HYU_Guideline_ENG_small.pdf"
        },
        {
            "title": "Iata",
            "hex": "004E81",
            "source": "https://upload.wikimedia.org/wikipedia/commons/f/f7/IATAlogo.svg"
        },
        {
            "title": "iBeacon",
            "hex": "3D7EBB",
            "source": "https://developer.apple.com/ibeacon/"
        },
        {
            "title": "IBM",
            "hex": "052FAD",
            "source": "https://www.ibm.com/design/language/ibm-logos/8-bar/",
            "guidelines": "https://www.ibm.com/design/language/ibm-logos/8-bar/"
        },
        {
            "title": "IBM Watson",
            "hex": "BE95FF",
            "source": "https://www.ibm.com/brand/systems/watson/brand/"
        },
        {
            "title": "Icinga",
            "hex": "06062C",
            "source": "https://github.com/Icinga/icingaweb2/blob/293021b2000e9d459387153ca5690f97e0184aaa/public/img/icinga-logo-compact.svg"
        },
        {
            "title": "iCloud",
            "hex": "3693F3",
            "source": "https://commons.wikimedia.org/wiki/File:ICloud_logo.svg"
        },
        {
            "title": "IcoMoon",
            "hex": "825794",
            "source": "https://icomoon.io/"
        },
        {
            "title": "ICON",
            "hex": "31B8BB",
            "source": "https://icon.foundation/contents/resrce/media"
        },
        {
            "title": "Iconfinder",
            "hex": "1A1B1F",
            "source": "https://www.iconfinder.com/p/about"
        },
        {
            "title": "Iconify",
            "hex": "1769AA",
            "source": "https://iconify.design/"
        },
        {
            "title": "IconJar",
            "hex": "16A5F3",
            "source": "https://geticonjar.com/"
        },
        {
            "title": "ICQ",
            "hex": "24FF00",
            "source": "https://commons.wikimedia.org/wiki/File:ICQNewlogo.svg"
        },
        {
            "title": "IEEE",
            "hex": "00629B",
            "source": "https://brand-experience.ieee.org/templates-tools-resources/resources/master-brand-and-logos/",
            "guidelines": "https://brand-experience.ieee.org/guidelines/brand-identity/"
        },
        {
            "title": "iFixit",
            "hex": "0071CE",
            "source": "https://www.ifixit.com/",
            "guidelines": "https://www.ifixit.com/Info/Media"
        },
        {
            "title": "iFood",
            "hex": "EA1D2C",
            "source": "https://ifood.com.br/"
        },
        {
            "title": "IFTTT",
            "hex": "000000",
            "source": "https://ifttt.com/discover/brand-guidelines",
            "guidelines": "https://ifttt.com/discover/brand-guidelines"
        },
        {
            "title": "iHeartRadio",
            "hex": "C6002B",
            "source": "https://brand.iheart.com/logo",
            "guidelines": "https://brand.iheart.com/logo"
        },
        {
            "title": "IKEA",
            "hex": "0058A3",
            "source": "https://www.ikea.com/"
        },
        {
            "title": "ImageJ",
            "hex": "00D8E0",
            "source": "https://github.com/imagej/imagej/blob/0667395bcac20e5d7a371ac9f468522c74367d59/logo/inkscape_image_logo_src.svg"
        },
        {
            "title": "IMDb",
            "hex": "F5C518",
            "source": "https://brand.imdb.com/imdb",
            "guidelines": "https://brand.imdb.com/imdb"
        },
        {
            "title": "Imgur",
            "hex": "1BB76E",
            "source": "https://imgurinc.com/press",
            "guidelines": "https://help.imgur.com/hc/en-us/articles/202062878-Trademark-Use-Policy"
        },
        {
            "title": "Immer",
            "hex": "00E7C3",
            "source": "https://github.com/immerjs/immer/blob/7a5382899bc8b0bf5e21972a1c7db63f53e1d697/website/static/img/immer-logo.svg"
        },
        {
            "title": "Imou",
            "hex": "E89313",
            "source": "https://www.imoulife.com/support/download/userManual"
        },
        {
            "title": "Indeed",
            "hex": "003A9B",
            "source": "https://indeed.design/resources"
        },
        {
            "title": "Infiniti",
            "hex": "000000",
            "source": "https://www.infinitiusa.com"
        },
        {
            "title": "InfluxDB",
            "hex": "22ADF6",
            "source": "https://influxdata.github.io/branding/logo/downloads/",
            "guidelines": "https://influxdata.github.io/branding/logo/usage/"
        },
        {
            "title": "Informatica",
            "hex": "FF4D00",
            "source": "https://www.informatica.com/"
        },
        {
            "title": "Infosys",
            "hex": "007CC3",
            "source": "https://www.infosys.com/newsroom/journalist-resources/infosyslogo.html"
        },
        {
            "title": "Ingress",
            "hex": "783CBD",
            "source": "https://ingress.com/assets/fonts/ingress_icons.woff"
        },
        {
            "title": "Inkscape",
            "hex": "000000",
            "source": "https://inkscape.org/gallery/=inkscape-branding/inkscape-brand-assets/",
            "license": {
                "type": "CC-BY-SA-3.0"
            }
        },
        {
            "title": "Insomnia",
            "hex": "5849BE",
            "source": "https://insomnia.rest/"
        },
        {
            "title": "Instacart",
            "hex": "43B02A",
            "source": "https://www.instacart.com/press"
        },
        {
            "title": "Instagram",
            "hex": "E4405F",
            "source": "https://en.facebookbrand.com/instagram/",
            "guidelines": "https://en.facebookbrand.com/instagram/"
        },
        {
            "title": "Instapaper",
            "hex": "1F1F1F",
            "source": "https://www.instapaper.com/"
        },
        {
            "title": "Instructables",
            "hex": "FABF15",
            "source": "https://www.instructables.com/community/Official-Instructables-Logos-1/"
        },
        {
            "title": "Integromat",
            "hex": "2F8CBB",
            "source": "https://www.integromat.com"
        },
        {
            "title": "Intel",
            "hex": "0071C5",
            "source": "https://www.intel.com/content/www/us/en/newsroom/resources/press-kits-intel-overview.html"
        },
        {
            "title": "IntelliJ IDEA",
            "hex": "000000",
            "source": "https://www.jetbrains.com/idea/",
            "guidelines": "https://www.jetbrains.com/company/brand/"
        },
        {
            "title": "Intercom",
            "hex": "6AFDEF",
            "source": "https://www.intercom.com/press",
            "guidelines": "https://www.intercom.com/press"
        },
        {
            "title": "Internet Archive",
            "hex": "666666",
            "source": "https://archive.org/"
        },
        {
            "title": "Internet Explorer",
            "hex": "0076D6",
            "source": "https://compass-ssl.microsoft.com/assets/c8/67/c867db4c-f328-45b8-817c-33834c70aae6.svg?n=IE.svg"
        },
        {
            "title": "Intigriti",
            "hex": "161A36",
            "source": "https://www.intigriti.com/"
        },
        {
            "title": "InVision",
            "hex": "FF3366",
            "source": "https://www.invisionapp.com/news",
            "guidelines": "https://in.invisionapp.com/boards/FH3LW3S7XSD/"
        },
        {
            "title": "Invoice Ninja",
            "hex": "000000",
            "source": "https://github.com/invoiceninja/invoiceninja/blob/2bdb26dd06123a0426cc7a8da77fc8fce7e5a222/public/images/round_logo.png"
        },
        {
            "title": "ioBroker",
            "hex": "3399CC",
            "source": "https://github.com/ioBroker/awesome-iobroker/blob/6ba42e9fcda7c88356e2f8c98f435ce7b02d4e37/images/awesome-iobroker.svg"
        },
        {
            "title": "Ionic",
            "hex": "3880FF",
            "source": "https://ionicframework.com/press"
        },
        {
            "title": "iOS",
            "hex": "000000",
            "source": "https://en.wikipedia.org/wiki/IOS"
        },
        {
            "title": "IOTA",
            "hex": "131F37",
            "source": "https://www.iota.org/connect/brand",
            "guidelines": "https://www.iota.org/connect/brand",
            "license": {
                "type": "CC-BY-SA-4.0"
            }
        },
        {
            "title": "IPFS",
            "hex": "65C2CB",
            "source": "https://github.com/ipfs/logo"
        },
        {
            "title": "Issuu",
            "hex": "F36D5D",
            "source": "https://issuu.com/press",
            "guidelines": "https://issuu.com/press"
        },
        {
            "title": "Itch.io",
            "slug": "itch-dot-io",
            "hex": "FA5C5C",
            "source": "https://itch.io/press-kit",
            "guidelines": "https://itch.io/press-kit"
        },
        {
            "title": "iTunes",
            "hex": "FB5BC5",
            "source": "https://upload.wikimedia.org/wikipedia/commons/d/df/ITunes_logo.svg"
        },
        {
            "title": "IVECO",
            "hex": "004994",
            "source": "https://www.iveco.com/germany/Pages/Home-page.aspx"
        },
        {
            "title": "Jabber",
            "hex": "CC0000",
            "source": "https://commons.wikimedia.org/wiki/File:Jabber-bulb.svg",
            "guidelines": "http://www.jabber.org/faq.html#logo",
            "license": {
                "type": "CC-BY-2.5"
            }
        },
        {
            "title": "Jaguar",
            "hex": "FFFFFF",
            "source": "https://media.jaguar.com/en/press-kit"
        },
        {
            "title": "Jamboard",
            "hex": "F37C20",
            "source": "https://cdn2.hubspot.net/hubfs/159104/ECS/Jamboard/Approved%20Jamboard%20Brand%20Book.pdf",
            "guidelines": "https://cdn2.hubspot.net/hubfs/159104/ECS/Jamboard/Approved%20Jamboard%20Brand%20Book.pdf"
        },
        {
            "title": "Jameson",
            "hex": "004027",
            "source": "https://www.jamesonwhiskey.com/"
        },
        {
            "title": "Jamstack",
            "hex": "F0047F",
            "source": "https://github.com/jamstack/jamstack.org/tree/main/src/site/img/logo"
        },
        {
            "title": "Jasmine",
            "hex": "8A4182",
            "source": "https://github.com/jasmine/jasmine/blob/8991b1bba39b5b7e89fc5eeb07ae271a684cb1a4/images/jasmine-horizontal.svg"
        },
        {
            "title": "Java",
            "hex": "007396",
            "source": "https://www.oracle.com/legal/logos.html",
            "guidelines": "https://www.oracle.com/legal/logos.html"
        },
        {
            "title": "JavaScript",
            "hex": "F7DF1E",
            "source": "https://github.com/voodootikigod/logo.js",
            "license": {
                "type": "MIT"
            }
        },
        {
            "title": "JBL",
            "hex": "FF3300",
            "source": "https://www.jbl.com/"
        },
        {
            "title": "JCB",
            "hex": "0B4EA2",
            "source": "https://www.global.jcb/en/about-us/brand-concept/"
        },
        {
            "title": "Jeep",
            "hex": "000000",
            "source": "http://www.fcaci.com/x/JEEPv15",
            "guidelines": "http://www.fcaci.com/x/JEEPv15"
        },
        {
            "title": "Jekyll",
            "hex": "CC0000",
            "source": "https://github.com/jekyll/brand/blob/8302ad3ecf045054a095020729a8d2cc7005faf8/jekyll-logo-black.svg",
            "guidelines": "https://github.com/jekyll/brand",
            "license": {
                "type": "CC-BY-4.0"
            }
        },
        {
            "title": "Jellyfin",
            "hex": "00A4DC",
            "source": "https://jellyfin.org/docs/general/contributing/branding.html",
            "guidelines": "https://jellyfin.org/docs/general/contributing/branding.html"
        },
        {
            "title": "Jenkins",
            "hex": "D24939",
            "source": "https://get.jenkins.io/art/",
            "guidelines": "https://www.jenkins.io/press/",
            "license": {
                "type": "CC-BY-SA-3.0"
            }
        },
        {
            "title": "Jenkins X",
            "hex": "73C3D5",
            "source": "https://github.com/cdfoundation/artwork"
        },
        {
            "title": "Jest",
            "hex": "C21325",
            "source": "https://jestjs.io/"
        },
        {
            "title": "JET",
            "hex": "FBBA00",
            "source": "https://de.wikipedia.org/wiki/Datei:JET.svg"
        },
        {
            "title": "JetBrains",
            "hex": "000000",
            "source": "https://www.jetbrains.com/company/brand/logos/",
            "guidelines": "https://www.jetbrains.com/company/brand/"
        },
        {
            "title": "JFrog",
            "hex": "41BF47",
            "source": "https://jfrog.com/brand-guidelines/",
            "guidelines": "https://jfrog.com/brand-guidelines/"
        },
        {
            "title": "JFrog Bintray",
            "hex": "43A047",
            "source": "https://bintray.com/"
        },
        {
            "title": "Jinja",
            "hex": "B41717",
            "source": "https://github.com/pallets/jinja/blob/1c240154865a7b6034033027e3c2ca8a2fa53fc2/artwork/jinjalogo.svg"
        },
        {
            "title": "Jira",
            "hex": "0052CC",
            "source": "https://atlassian.design/resources/logo-library",
            "guidelines": "https://atlassian.design/foundations/logos/"
        },
        {
            "title": "Jira Software",
            "hex": "0052CC",
            "source": "https://www.atlassian.com/company/news/press-kit",
            "guidelines": "https://atlassian.design/foundations/logos/"
        },
        {
            "title": "Jitsi",
            "hex": "97979A",
            "source": "https://github.com/jitsi/jitsi-meet/blob/f8a41aea9c32796646c0fea11064775a4e5c3523/images/watermark.svg"
        },
        {
            "title": "John Deere",
            "hex": "367C2B",
            "source": "https://en.wikipedia.org/wiki/File:John_Deere_logo.svg",
            "guidelines": "https://johndeere.widencollective.com/portals/arrshkzc/MyPortalFeb23,2021"
        },
        {
            "title": "Joomla",
            "hex": "5091CD",
            "source": "https://docs.joomla.org/Joomla:Brand_Identity_Elements/Official_Logo",
            "guidelines": "https://docs.joomla.org/Joomla:Brand_Identity_Elements"
        },
        {
            "title": "JPEG",
            "hex": "8A8A8A",
            "source": "https://jpeg.org/contact.html"
        },
        {
            "title": "jQuery",
            "hex": "0769AD",
            "source": "https://brand.jquery.org/logos/",
            "guidelines": "https://brand.jquery.org/logos/"
        },
        {
            "title": "JR Group",
            "hex": "000000",
            "source": "https://www.jrhokkaido.co.jp/"
        },
        {
            "title": "jsDelivr",
            "hex": "E84D3D",
            "source": "https://github.com/jsdelivr/www.jsdelivr.com/blob/eff02f3a8879cf7c7296840584e1293fe04e3a76/src/public/img/logo_horizontal.svg"
        },
        {
            "title": "JSFiddle",
            "hex": "0084FF",
            "source": "https://jsfiddle.net/"
        },
        {
            "title": "JSON",
            "hex": "000000",
            "source": "https://commons.wikimedia.org/wiki/File:JSON_vector_logo.svg"
        },
        {
            "title": "JSON Web Tokens",
            "hex": "000000",
            "source": "https://jwt.io/"
        },
        {
            "title": "JSS",
            "hex": "F7DF1E",
            "source": "https://cssinjs.org/"
        },
        {
            "title": "Julia",
            "hex": "9558B2",
            "source": "https://github.com/JuliaLang/julia-logo-graphics/blob/b5551ca7946b4a25746c045c15fbb8806610f8d0/images/julia-dots.svg"
        },
        {
            "title": "Juniper Networks",
            "hex": "84B135",
            "source": "https://www.juniper.net/us/en/company/press-center/images/image-library/logos/",
            "guidelines": "https://www.juniper.net/us/en/company/press-center/images/image-library/logos/"
        },
        {
            "title": "JUnit5",
            "hex": "25A162",
            "source": "https://raw.githubusercontent.com/junit-team/junit5/86465f4f491219ad0c0cf9c64eddca7b0edeb86f/assets/img/junit5-logo.svg"
        },
        {
            "title": "Jupyter",
            "hex": "F37626",
            "source": "https://github.com/jupyter/design/blob/80716ee75dd7b2a6ec6abcd89922d020483589b1/logos/Logo%20Mark/logomark-whitebody-whitemoons/logomark-whitebody-whitemoons.svg",
            "guidelines": "https://github.com/jupyter/design"
        },
        {
            "title": "Just Eat",
            "hex": "F36D00",
            "source": "https://www.justeattakeaway.com/media/media-kit/"
        },
        {
            "title": "JustGiving",
            "hex": "AD29B6",
            "source": "https://justgiving.com"
        },
        {
            "title": "Kaggle",
            "hex": "20BEFF",
            "source": "https://www.kaggle.com",
            "guidelines": "https://www.kaggle.com/brand-guidelines"
        },
        {
            "title": "Kahoot!",
            "hex": "46178F",
            "source": "https://kahoot.com/library/kahoot-logo/",
            "guidelines": "https://kahoot.com/library/kahoot-logo/"
        },
        {
            "title": "KaiOS",
            "hex": "6F02B5",
            "source": "https://www.kaiostech.com/company/press-room"
        },
        {
            "title": "Kakao",
            "hex": "FFCD00",
            "source": "https://www.kakaocorp.com/kakao/introduce/ci"
        },
        {
            "title": "KakaoTalk",
            "hex": "FFCD00",
            "source": "https://commons.wikimedia.org/wiki/File:KakaoTalk_logo.svg"
        },
        {
            "title": "Kali Linux",
            "hex": "557C94",
            "source": "https://www.kali.org/docs/policy/trademark/",
            "guidelines": "https://www.kali.org/docs/policy/trademark/"
        },
        {
            "title": "Karlsruher Verkehrsverbund",
            "hex": "9B2321",
            "source": "https://commons.wikimedia.org/wiki/File:KVV_2010.svg"
        },
        {
            "title": "Kasa Smart",
            "hex": "4ACBD6",
            "source": "https://www.tp-link.com/us/support/download/hs200/"
        },
        {
            "title": "KashFlow",
            "hex": "E5426E",
            "source": "https://www.kashflow.com/"
        },
        {
            "title": "Kaspersky",
            "hex": "006D5C",
            "source": "https://www.kaspersky.com"
        },
        {
            "title": "Katacoda",
            "hex": "F48220",
            "source": "https://katacoda.com/press-kit"
        },
        {
            "title": "Katana",
            "hex": "000000",
            "source": "https://www.foundry.com/products/katana"
        },
        {
            "title": "KDE",
            "hex": "1D99F3",
            "source": "https://kde.org/stuff/clipart/"
        },
        {
            "title": "Kdenlive",
            "hex": "527EB2",
            "source": "https://kdenlive.org/en/logo/",
            "guidelines": "https://kdenlive.org/en/logo/"
        },
        {
            "title": "KeePassXC",
            "hex": "6CAC4D",
            "source": "https://github.com/keepassxreboot/keepassxc/"
        },
        {
            "title": "Kentico",
            "hex": "F05A22",
            "source": "https://www.kentico.com"
        },
        {
            "title": "Keras",
            "hex": "D00000",
            "source": "https://keras.io/"
        },
        {
            "title": "Keybase",
            "hex": "33A0FF",
            "source": "https://github.com/keybase/client/tree/a144e0ce38ee9e495cc5acbcd4ef859f5534d820/media/logos"
        },
        {
            "title": "KeyCDN",
            "hex": "047AED",
            "source": "https://www.keycdn.com/logos"
        },
        {
            "title": "Khan Academy",
            "hex": "14BF96",
            "source": "https://khanacademy.zendesk.com/hc/en-us/articles/202483630-Press-room",
            "guidelines": "https://support.khanacademy.org/hc/en-us/articles/202263034-Trademark-and-Brand-Usage-Policy"
        },
        {
            "title": "Khronos Group",
            "hex": "CC3333",
            "source": "https://www.khronos.org/legal/trademarks/",
            "guidelines": "https://www.khronos.org/legal/trademarks/"
        },
        {
            "title": "Kia",
            "hex": "05141F",
            "source": "https://www.kia.com"
        },
        {
            "title": "Kibana",
            "hex": "005571",
            "source": "https://www.elastic.co/brand"
        },
        {
            "title": "Kickstarter",
            "hex": "05CE78",
            "source": "https://www.kickstarter.com/help/brand_assets"
        },
        {
            "title": "Kik",
            "hex": "82BC23",
            "source": "https://www.kik.com/news/"
        },
        {
            "title": "Kirby",
            "hex": "000000",
            "source": "https://getkirby.com/press"
        },
        {
            "title": "Kitsu",
            "hex": "FD755C",
            "source": "https://kitsu.io/"
        },
        {
            "title": "Klarna",
            "hex": "FFB3C7",
            "source": "https://klarna.design/"
        },
        {
            "title": "KLM",
            "hex": "00A1DE",
            "source": "https://www.klm.com"
        },
        {
            "title": "Klook",
            "hex": "FF5722",
            "source": "https://www.klook.com/en-GB/newsroom/"
        },
        {
            "title": "Klout",
            "hex": "E44600",
            "source": "https://klout.com/s/developers/styleguide"
        },
        {
            "title": "KnowledgeBase",
            "hex": "FFD000",
            "source": "https://www.knowledgebase.ai/design",
            "guidelines": "https://www.knowledgebase.ai/design"
        },
        {
            "title": "Known",
            "hex": "333333",
            "source": "https://github.com/idno/known/tree/22c4935b57a61d94d2508651128b4f828f864989/gfx/logos"
        },
        {
            "title": "Ko-fi",
            "slug": "ko-fi",
            "hex": "FF5E5B",
            "source": "https://more.ko-fi.com/brand-assets",
            "guidelines": "https://more.ko-fi.com/brand-assets"
        },
        {
            "title": "Kodi",
            "hex": "17B2E7",
            "source": "https://kodi.tv/"
        },
        {
            "title": "Koding",
            "hex": "00B057",
            "source": "https://koding.com/About"
        },
        {
            "title": "Kofax",
            "hex": "00558C",
            "source": "https://www.kofax.com/"
        },
        {
            "title": "Komoot",
            "hex": "6AA127",
            "source": "http://newsroom.komoot.com/media_kits/219423/",
            "guidelines": "http://newsroom.komoot.com/media_kits/219423/"
        },
        {
            "title": "Kongregate",
            "hex": "990000",
            "source": "https://www.kongregate.com/pages/logos-and-branding"
        },
        {
            "title": "Kotlin",
            "hex": "0095D5",
            "source": "https://resources.jetbrains.com/storage/products/kotlin/docs/kotlin_logos.zip",
            "guidelines": "https://www.jetbrains.com/company/brand/"
        },
        {
            "title": "Krita",
            "hex": "3BABFF",
            "source": "https://krita.org/en/about/press/"
        },
        {
            "title": "KTM",
            "hex": "FF6600",
            "source": "https://ktm.com"
        },
        {
            "title": "Kubernetes",
            "hex": "326CE5",
            "source": "https://github.com/kubernetes/kubernetes/tree/master/logo"
        },
        {
            "title": "Kubuntu",
            "hex": "0079C1",
            "source": "https://kubuntu.org"
        },
        {
            "title": "Kyocera",
            "hex": "DF0522",
            "source": "https://uk.kyocera.com/"
        },
        {
            "title": "LabVIEW",
            "hex": "FFDB00",
            "source": "https://forums.ni.com/t5/NI-Partner-Network/New-Partner-Co-Marketing-Style-Guide/ba-p/3786987",
            "guidelines": "https://forums.ni.com/t5/NI-Partner-Network/New-Partner-Co-Marketing-Style-Guide/ba-p/3786987"
        },
        {
            "title": "Lada",
            "hex": "ED6B21",
            "source": "https://www.lada.ru/priora/sedan/accessories.html"
        },
        {
            "title": "Lamborghini",
            "hex": "DDB320",
            "source": "https://en.wikipedia.org/wiki/File:Lamborghini_Logo.svg"
        },
        {
            "title": "Land Rover",
            "hex": "005A2B",
            "source": "https://media.landrover.com/en/press-kit"
        },
        {
            "title": "Laragon",
            "hex": "0E83CD",
            "source": "https://laragon.org/"
        },
        {
            "title": "Laravel",
            "hex": "FF2D20",
            "source": "https://github.com/laravel/art"
        },
        {
            "title": "Laravel Horizon",
            "hex": "405263",
            "source": "https://github.com/laravel/horizon/blob/79ed572422d0ff789e9673a6dd9579026f14233a/public/img/horizon.svg"
        },
        {
            "title": "Laravel Nova",
            "hex": "252D37",
            "source": "https://nova.laravel.com/"
        },
        {
            "title": "Last.fm",
            "slug": "last-dot-fm",
            "hex": "D51007",
            "source": "https://commons.wikimedia.org/wiki/File:Lastfm_logo.svg"
        },
        {
            "title": "LastPass",
            "hex": "D32D27",
            "source": "https://lastpass.com/press-room/",
            "guidelines": "https://lastpass.com/press-room/"
        },
        {
            "title": "LaTeX",
            "hex": "008080",
            "source": "https://github.com/latex3/branding"
        },
        {
            "title": "Launchpad",
            "hex": "F8C300",
            "source": "https://help.launchpad.net/logo/submissions",
            "guidelines": "https://help.launchpad.net/Legal",
            "license": {
                "type": "CC-BY-ND-2.0"
            }
        },
        {
            "title": "LBRY",
            "hex": "2F9176",
            "source": "https://lbry.com/press-kit",
            "guidelines": "https://lbry.com/faq/acceptable-use-policy"
        },
        {
            "title": "Leaflet",
            "hex": "199900",
            "source": "https://github.com/Leaflet/Leaflet/blob/d843c3b88486713827d7e860b58bdba75bfbd5a2/src/images/logo.svg"
        },
        {
            "title": "Leanpub",
            "hex": "FFFFFF",
            "source": "https://leanpub.com/press",
            "guidelines": "https://leanpub.com/press"
        },
        {
            "title": "LeetCode",
            "hex": "FFA116",
            "source": "https://leetcode.com/store"
        },
        {
            "title": "Lenovo",
            "hex": "E2231A",
            "source": "https://news.lenovo.com/press-kits/"
        },
        {
            "title": "Less",
            "hex": "1D365D",
            "source": "https://github.com/less/logo/blob/c9c10c328cfc00071e92443934b35e389310abf8/less_logo.ai"
        },
        {
            "title": "Let’s Encrypt",
            "hex": "003A70",
            "source": "https://letsencrypt.org/trademarks/",
            "guidelines": "https://letsencrypt.org/trademarks/",
            "license": {
                "type": "CC-BY-NC-4.0"
            }
        },
        {
            "title": "Letterboxd",
            "hex": "00D735",
            "source": "https://letterboxd.com/about/logos/"
        },
        {
            "title": "LG",
            "hex": "A50034",
            "source": "https://en.wikipedia.org/wiki/LG_Corporation",
            "guidelines": "https://www.lg.com/global/about-lg-brand-identity"
        },
        {
            "title": "LGTM",
            "hex": "FFFFFF",
            "source": "https://lgtm.com/"
        },
        {
            "title": "Liberapay",
            "hex": "F6C915",
            "source": "https://en.liberapay.com/about/logos",
            "guidelines": "https://en.liberapay.com/about/logos",
            "license": {
                "type": "CC0-1.0"
            }
        },
        {
            "title": "Libraries.io",
            "slug": "libraries-dot-io",
            "hex": "337AB7",
            "source": "https://github.com/librariesio/libraries.io/blob/9ab0f659bb7fe137c15cf676612b6811f501a0bd/public/safari-pinned-tab.svg"
        },
        {
            "title": "LibraryThing",
            "hex": "251A15",
            "source": "https://twitter.com/LibraryThing/status/1054466649271656448"
        },
        {
            "title": "LibreOffice",
            "hex": "18A303",
            "source": "https://wiki.documentfoundation.org/Marketing/Branding",
            "guidelines": "https://wiki.documentfoundation.org/Marketing/Branding"
        },
        {
            "title": "libuv",
            "hex": "403C3D",
            "source": "https://github.com/libuv/libuv/blob/e4087dedf837f415056a45a838f639a3d9dc3ced/img/logos.svg"
        },
        {
            "title": "Lichess",
            "hex": "000000",
            "source": "https://lichess.org/about"
        },
        {
            "title": "LIFX",
            "hex": "000000",
            "source": "https://www.lifx.com/pages/press-enquiries",
            "guidelines": "https://www.dropbox.com/sh/i9khucz3ucy0q5v/AACrbtcpEIS0PdP84RdkhoAFa/Guides"
        },
        {
            "title": "Lighthouse",
            "hex": "F44B21",
            "source": "https://github.com/GoogleChrome/lighthouse/blob/80d2e6c1948f232ec4f1bdeabc8bc632fc5d0bfd/assets/lh_favicon.svg"
        },
        {
            "title": "LINE",
            "hex": "00C300",
            "source": "http://line.me/en/logo",
            "guidelines": "http://line.me/en/logo"
        },
        {
            "title": "LINE WEBTOON",
            "hex": "00D564",
            "source": "http://webtoons.com/"
        },
        {
            "title": "LineageOS",
            "hex": "167C80",
            "source": "https://www.lineageos.org/",
            "guidelines": "https://docs.google.com/presentation/d/1VmxFrVqkjtNMjZbAcrC4egp8C_So7gjJR3KuxdJfJDo/edit?usp=sharing"
        },
        {
            "title": "LinkedIn",
            "hex": "0A66C2",
            "source": "https://brand.linkedin.com",
            "guidelines": "https://brand.linkedin.com/policies"
        },
        {
            "title": "Linktree",
            "hex": "39E09B",
            "source": "https://linktr.ee/"
        },
        {
            "title": "Linode",
            "hex": "00A95C",
            "source": "https://www.linode.com/company/press/"
        },
        {
            "title": "Linux",
            "hex": "FCC624",
            "source": "https://www.linuxfoundation.org/the-linux-mark/"
        },
        {
            "title": "Linux Containers",
            "hex": "333333",
            "source": "https://github.com/lxc/linuxcontainers.org/blob/29d3299ddf8718099b6de1464570fbbadbaabecb/static/img/containers.svg"
        },
        {
            "title": "Linux Foundation",
            "hex": "003366",
            "source": "https://www.linuxfoundation.org/en/about/brand/",
            "guidelines": "https://www.linuxfoundation.org/en/about/brand/"
        },
        {
            "title": "Linux Mint",
            "hex": "87CF3E",
            "source": "https://commons.wikimedia.org/wiki/File:Linux_Mint_logo_without_wordmark.svg"
        },
        {
            "title": "Lion Air",
            "hex": "ED3237",
            "source": "https://lionairthai.com/en/"
        },
        {
            "title": "Lit",
            "hex": "324FFF",
            "source": "https://github.com/lit/lit.dev/blob/5e59bdb00b7a261d6fdcd6a4ae529e17f6146ed3/packages/lit-dev-content/site/images/flame-favicon.svg"
        },
        {
            "title": "Litecoin",
            "hex": "A6A9AA",
            "source": "https://litecoin-foundation.org/litecoin-branding-guidelines/",
            "guidelines": "https://litecoin-foundation.org/litecoin-branding-guidelines/"
        },
        {
            "title": "LiveChat",
            "hex": "FFD000",
            "source": "https://livechat.design/",
            "guidelines": "https://livechat.design/"
        },
        {
            "title": "LiveJournal",
            "hex": "00B0EA",
            "source": "http://www.livejournal.com"
        },
        {
            "title": "LLVM",
            "hex": "262D3A",
            "source": "https://llvm.org/Logo.html"
        },
        {
            "title": "LMMS",
            "hex": "10B146",
            "source": "https://lmms.io/branding"
        },
        {
            "title": "Logitech",
            "hex": "00B8FC",
            "source": "https://www.logitech.com/en-us/pr/library"
        },
        {
            "title": "LogMeIn",
            "hex": "45B6F2",
            "source": "https://www.logmein.com/legal/trademark",
            "guidelines": "https://www.logmein.com/legal/trademark"
        },
        {
            "title": "Logstash",
            "hex": "005571",
            "source": "https://www.elastic.co/brand",
            "guidelines": "https://www.elastic.co/brand"
        },
        {
            "title": "Looker",
            "hex": "4285F4",
            "source": "https://looker.com/"
        },
        {
            "title": "Loom",
            "hex": "625DF5",
            "source": "https://www.loom.com/press"
        },
        {
            "title": "Loop",
            "hex": "F29400",
            "source": "https://loop.frontiersin.org/"
        },
        {
            "title": "Lospec",
            "hex": "EAEAEA",
            "source": "https://lospec.com/brand",
            "guidelines": "https://lospec.com/brand"
        },
        {
            "title": "LOT Polish Airlines",
            "hex": "11397E",
            "source": "https://www.lot.com/us/en/kaleidoscope-inflight-magazine"
        },
        {
            "title": "Lua",
            "hex": "2C2D72",
            "source": "https://www.lua.org/images/",
            "guidelines": "https://www.lua.org/images/"
        },
        {
            "title": "Lubuntu",
            "hex": "0068C8",
            "source": "https://lubuntu.net/"
        },
        {
            "title": "Lufthansa",
            "hex": "05164D",
            "source": "https://www.lufthansa.com/"
        },
        {
            "title": "Lumen",
            "hex": "E74430",
            "source": "https://lumen.laravel.com/"
        },
        {
            "title": "Lydia",
            "hex": "0180FF",
            "source": "https://lydia-app.com/en/info/press.html",
            "guidelines": "https://lydia-app.com/en/info/press.html"
        },
        {
            "title": "Lyft",
            "hex": "FF00BF",
            "source": "https://www.lyft.com/press"
        },
        {
            "title": "MAAS",
            "hex": "E95420",
            "source": "https://design.ubuntu.com/downloads/",
            "license": {
                "type": "CC-BY-SA-3.0"
            }
        },
        {
            "title": "macOS",
            "hex": "000000",
            "source": "https://commons.wikimedia.org/wiki/File:MacOS_wordmark_(2017).svg"
        },
        {
            "title": "Macy’s",
            "hex": "E21A2C",
            "source": "https://www.macysinc.com/news-media/media-assets"
        },
        {
            "title": "Magento",
            "hex": "EE672F",
            "source": "http://magento.com"
        },
        {
            "title": "Magisk",
            "hex": "00AF9C",
            "source": "https://github.com/topjohnwu/Magisk/blob/master/app/src/main/res/drawable/ic_magisk.xml"
        },
        {
            "title": "Mail.Ru",
            "slug": "mail-dot-ru",
            "hex": "005FF9",
            "source": "https://my.mail.ru"
        },
        {
            "title": "MailChimp",
            "hex": "FFE01B",
            "source": "http://mailchimp.com/about/brand-assets",
            "guidelines": "http://mailchimp.com/about/brand-assets"
        },
        {
            "title": "Major League Hacking",
            "hex": "265A8F",
            "source": "https://mlh.io/brand-guidelines",
            "guidelines": "https://mlh.io/brand-guidelines"
        },
        {
            "title": "MakerBot",
            "hex": "FF1E0D",
            "source": "http://www.makerbot.com/makerbot-press-assets"
        },
        {
            "title": "MAN",
            "hex": "E40045",
            "source": "https://www.corporate.man.eu/"
        },
        {
            "title": "ManageIQ",
            "hex": "EF2929",
            "source": "https://www.manageiq.org/logo/"
        },
        {
            "title": "Manjaro",
            "hex": "35BF5C",
            "source": "https://manjaro.org/"
        },
        {
            "title": "Mapbox",
            "hex": "000000",
            "source": "https://www.mapbox.com/about/press/brand-guidelines",
            "guidelines": "https://www.mapbox.com/about/press/brand-guidelines"
        },
        {
            "title": "MariaDB",
            "hex": "003545",
            "source": "https://mariadb.com/about-us/logos/",
            "guidelines": "https://mariadb.com/about-us/logos/"
        },
        {
            "title": "MariaDB Foundation",
            "hex": "1F305F",
            "source": "https://mariadb.org/"
        },
        {
            "title": "Markdown",
            "hex": "000000",
            "source": "https://github.com/dcurtis/markdown-mark",
            "guidelines": "https://github.com/dcurtis/markdown-mark",
            "license": {
                "type": "CC0-1.0"
            }
        },
        {
            "title": "Marketo",
            "hex": "5C4C9F",
            "source": "https://www.marketo.com/"
        },
        {
            "title": "Marriott",
            "hex": "A70023",
            "source": "https://marriott-hotels.marriott.com/"
        },
        {
            "title": "Maserati",
            "hex": "0C2340",
            "source": "https://www.stellantis.com/en/brands/maserati"
        },
        {
            "title": "MasterCard",
            "hex": "EB001B",
            "source": "https://brand.mastercard.com/brandcenter/mastercard-brand-mark/downloads.html",
            "guidelines": "https://brand.mastercard.com/brandcenter/mastercard-brand-mark.html"
        },
        {
            "title": "mastercomfig",
            "hex": "009688",
            "source": "https://github.com/mastercomfig/mastercomfig.github.io/blob/d910ce7e868a6ef32106e36996c3473d78da2ce3/img/mastercomfig_logo.svg"
        },
        {
            "title": "Mastodon",
            "hex": "3088D4",
            "source": "https://joinmastodon.org/"
        },
        {
            "title": "Material Design",
            "hex": "757575",
            "source": "https://material.io/design/"
        },
        {
            "title": "Material Design Icons",
            "hex": "2196F3",
            "source": "https://materialdesignicons.com/icon/vector-square",
            "license": {
                "type": "Apache-2.0"
            }
        },
        {
            "title": "Material-UI",
            "slug": "material-ui",
            "hex": "0081CB",
            "source": "https://material-ui.com/"
        },
        {
            "title": "Mathworks",
            "hex": "0076A8",
            "source": "https://www.mathworks.com/brand.html",
            "guidelines": "https://www.mathworks.com/brand.html"
        },
        {
            "title": "Matomo",
            "hex": "3152A0",
            "source": "https://matomo.org/media/"
        },
        {
            "title": "Matrix",
            "hex": "000000",
            "source": "https://matrix.org"
        },
        {
            "title": "Mattermost",
            "hex": "0058CC",
            "source": "https://www.mattermost.org/brand-guidelines/",
            "guidelines": "https://www.mattermost.org/brand-guidelines/"
        },
        {
            "title": "Matternet",
            "hex": "261C29",
            "source": "http://mttr.net"
        },
        {
            "title": "Max",
            "hex": "525252",
            "source": "https://cycling74.com/"
        },
        {
            "title": "Max-Planck-Gesellschaft",
            "slug": "max-planck-gesellschaft",
            "hex": "006C66",
            "source": "https://www.mpg.de"
        },
        {
            "title": "Maytag",
            "hex": "002E5F",
            "source": "https://www.maytagcommerciallaundry.com/mclstorefront/c/-/p/MYR40PD"
        },
        {
            "title": "Mazda",
            "hex": "101010",
            "source": "https://www.mazda.com/en/about/profile/library/"
        },
        {
            "title": "McAfee",
            "hex": "C01818",
            "source": "https://www.mcafee.com/enterprise/en-us/about/newsroom/product-images.html"
        },
        {
            "title": "McDonald's",
            "hex": "FBC817",
            "source": "https://www.mcdonalds.com/gb/en-gb/newsroom.html"
        },
        {
            "title": "McLaren",
            "hex": "FF0000",
            "source": "https://cars.mclaren.com/"
        },
        {
            "title": "MDN Web Docs",
            "hex": "000000",
            "source": "https://developer.mozilla.org/"
        },
        {
            "title": "MediaFire",
            "hex": "1299F3",
            "source": "https://www.mediafire.com/developers/brand_assets/mediafire_brand_assets/",
            "guidelines": "https://www.mediafire.com/developers/brand_assets/mediafire_brand_assets/"
        },
        {
            "title": "MediaTek",
            "hex": "EC9430",
            "source": "https://corp.mediatek.com/news-events/press-library"
        },
        {
            "title": "MediaTemple",
            "hex": "000000",
            "source": "https://mediatemple.net/"
        },
        {
            "title": "Medium",
            "hex": "000000",
            "source": "https://medium.design/logos-and-brand-guidelines-f1a01a733592",
            "guidelines": "https://medium.design/logos-and-brand-guidelines-f1a01a733592"
        },
        {
            "title": "Meetup",
            "hex": "ED1C40",
            "source": "https://www.meetup.com/media/"
        },
        {
            "title": "MEGA",
            "hex": "D9272E",
            "source": "https://mega.io/corporate"
        },
        {
            "title": "Mendeley",
            "hex": "9D1620",
            "source": "https://www.mendeley.com/"
        },
        {
            "title": "Mercedes",
            "hex": "242424",
            "source": "https://www.mercedes-benz.com/"
        },
        {
            "title": "Mercurial",
            "hex": "999999",
            "source": "https://www.mercurial-scm.org/hg-logo/",
            "guidelines": "https://www.mercurial-scm.org/hg-logo/",
            "license": {
                "type": "GPL-2.0-or-later"
            }
        },
        {
            "title": "Messenger",
            "hex": "00B2FF",
            "source": "https://en.facebookbrand.com/facebookapp/assets/messenger/",
            "guidelines": "https://en.facebookbrand.com/facebookapp/assets/messenger/"
        },
        {
            "title": "Metabase",
            "hex": "509EE3",
            "source": "https://www.metabase.com/"
        },
        {
            "title": "MetaFilter",
            "hex": "065A8F",
            "source": "https://www.metafilter.com/apple-touch-icon.png"
        },
        {
            "title": "Meteor",
            "hex": "DE4F4F",
            "source": "http://logo.meteorapp.com/"
        },
        {
            "title": "Metro",
            "hex": "EF4242",
            "source": "https://facebook.github.io/metro/"
        },
        {
            "title": "Metro de la Ciudad de México",
            "hex": "F77E1C",
            "source": "https://es.wikipedia.org/wiki/Archivo:Metro_de_la_Ciudad_de_M%C3%A9xico_(logo)_version_2019.svg"
        },
        {
            "title": "Metro de Madrid",
            "hex": "255E9C",
            "source": "https://commons.wikimedia.org/wiki/File:MetroMadridLogo.svg"
        },
        {
            "title": "Métro de Paris",
            "hex": "003E95",
            "source": "https://www.ratp.fr/"
        },
        {
            "title": "MeWe",
            "hex": "17377F",
            "source": "https://mewe.com"
        },
        {
            "title": "micro:bit",
            "hex": "00ED00",
            "source": "https://microbit.org/"
        },
        {
            "title": "Micro.blog",
            "slug": "micro-dot-blog",
            "hex": "FF8800",
            "source": "https://help.micro.blog/"
        },
        {
            "title": "Microgenetics",
            "hex": "FF0000",
            "source": "http://microgenetics.co.uk/"
        },
        {
            "title": "MicroPython",
            "hex": "2B2728",
            "source": "https://commons.wikimedia.org/wiki/File:MicroPython_new_logo.svg"
        },
        {
            "title": "Microsoft",
            "hex": "5E5E5E",
            "source": "https://developer.microsoft.com"
        },
        {
            "title": "Microsoft Academic",
            "hex": "2D9FD9",
            "source": "https://academic.microsoft.com/"
        },
        {
            "title": "Microsoft Access",
            "hex": "A4373A",
            "source": "https://developer.microsoft.com/en-us/fluentui#/styles/web/colors/products"
        },
        {
            "title": "Microsoft Azure",
            "hex": "0089D6",
            "source": "https://developer.microsoft.com"
        },
        {
            "title": "Microsoft Bing",
            "hex": "258FFA",
            "source": "https://www.bing.com/covid/"
        },
        {
            "title": "Microsoft Edge",
            "hex": "0078D7",
            "source": "https://support.microsoft.com/en-us/help/17171/microsoft-edge-get-to-know"
        },
        {
            "title": "Microsoft Excel",
            "hex": "217346",
            "source": "https://developer.microsoft.com/en-us/fluentui#/styles/web/colors/products"
        },
        {
            "title": "Microsoft Exchange",
            "hex": "0078D4",
            "source": "https://developer.microsoft.com/en-us/fluentui#/styles/web/colors/products"
        },
        {
            "title": "Microsoft Office",
            "hex": "D83B01",
            "source": "https://developer.microsoft.com/en-us/microsoft-365"
        },
        {
            "title": "Microsoft OneDrive",
            "hex": "0078D4",
            "source": "https://developer.microsoft.com/en-us/fluentui#/styles/web/colors/products"
        },
        {
            "title": "Microsoft OneNote",
            "hex": "7719AA",
            "source": "https://developer.microsoft.com/en-us/fluentui#/styles/web/colors/products"
        },
        {
            "title": "Microsoft Outlook",
            "hex": "0078D4",
            "source": "https://developer.microsoft.com/en-us/outlook/docs"
        },
        {
            "title": "Microsoft PowerPoint",
            "hex": "B7472A",
            "source": "https://developer.microsoft.com/en-us/fluentui#/styles/web/colors/products"
        },
        {
            "title": "Microsoft SharePoint",
            "hex": "0078D4",
            "source": "https://developer.microsoft.com/en-us/fluentui#/styles/web/colors/products"
        },
        {
            "title": "Microsoft SQL Server",
            "hex": "CC2927",
            "source": "https://de.wikipedia.org/wiki/Datei:Microsoft_SQL_Server_Logo.svg"
        },
        {
            "title": "Microsoft Teams",
            "hex": "6264A7",
            "source": "https://developer.microsoft.com/en-us/fluentui#/styles/web/colors/products"
        },
        {
            "title": "Microsoft Visio",
            "hex": "3955A3",
            "source": "https://developer.microsoft.com/en-us/fluentui#/styles/web/colors/products"
        },
        {
            "title": "Microsoft Word",
            "hex": "2B579A",
            "source": "https://developer.microsoft.com/en-us/fluentui#/styles/web/colors/products"
        },
        {
            "title": "MicroStrategy",
            "hex": "D9232E",
            "source": "https://www.microstrategy.com/en/company/press-kit",
            "guidelines": "https://www.microstrategy.com/en/company/press-kit"
        },
        {
            "title": "MIDI",
            "hex": "000000",
            "source": "https://en.wikipedia.org/wiki/MIDI"
        },
        {
            "title": "Minds",
            "hex": "FED12F",
            "source": "https://www.minds.com/branding",
            "license": {
                "type": "CC-BY-SA-4.0"
            }
        },
        {
            "title": "Minecraft",
            "hex": "62B47A",
            "source": "https://education.minecraft.net/press/"
        },
        {
            "title": "Minetest",
            "hex": "53AC56",
            "source": "https://www.minetest.net/"
        },
        {
            "title": "Mini",
            "hex": "000000",
            "source": "https://mini.co.uk"
        },
        {
            "title": "Minutemailer",
            "hex": "30B980",
            "source": "https://minutemailer.com"
        },
        {
            "title": "Miro",
            "hex": "050038",
            "source": "https://miro.com/"
        },
        {
            "title": "Mitsubishi",
            "hex": "E60012",
            "source": "https://www.mitsubishi.com/"
        },
        {
            "title": "Mix",
            "hex": "FF8126",
            "source": "https://mix.com"
        },
        {
            "title": "Mixcloud",
            "hex": "5000FF",
            "source": "https://www.mixcloud.com/about",
            "guidelines": "https://www.mixcloud.com/about"
        },
        {
            "title": "MobX",
            "hex": "FF9955",
            "source": "https://github.com/mobxjs/mobx/blob/248e25e37af31c2e71ff452bc662a85816fa40d8/docs/assets/mobservable.svg"
        },
        {
            "title": "MobX-State-Tree",
            "slug": "mobx-state-tree",
            "hex": "FF7102",
            "source": "https://github.com/mobxjs/mobx-state-tree/blob/666dabd60a7fb87faf83d177c14f516481b5f141/website/static/img/mobx-state-tree-logo.svg"
        },
        {
            "title": "Mocha",
            "hex": "8D6748",
            "source": "https://mochajs.org/"
        },
        {
            "title": "MODX",
            "hex": "102C53",
            "source": "https://docs.modx.com/"
        },
        {
            "title": "Mojang Studios",
            "hex": "EF323D",
            "source": "https://www.minecraft.net"
        },
        {
            "title": "Moleculer",
            "hex": "3CAFCE",
            "source": "https://moleculer.services/"
        },
        {
            "title": "Momenteo",
            "hex": "5A6AB1",
            "source": "https://www.momenteo.com/media"
        },
        {
            "title": "Monero",
            "hex": "FF6600",
            "source": "https://www.getmonero.org/press-kit/"
        },
        {
            "title": "MongoDB",
            "hex": "47A248",
            "source": "https://www.mongodb.com/pressroom"
        },
        {
            "title": "monkey tie",
            "hex": "1A52C2",
            "source": "https://www.monkey-tie.com"
        },
        {
            "title": "Monogram",
            "hex": "FDB22A",
            "source": "http://monogram.me"
        },
        {
            "title": "Monster",
            "hex": "6D4C9F",
            "source": "https://www.monster.com/press/"
        },
        {
            "title": "Monzo",
            "hex": "14233C",
            "source": "https://monzo.com/press/"
        },
        {
            "title": "Moo",
            "hex": "00945E",
            "source": "https://www.moo.com/uk/about/press"
        },
        {
            "title": "Moscow Metro",
            "hex": "D9232E",
            "source": "https://mosmetro.ru/"
        },
        {
            "title": "Motorola",
            "hex": "E1140A",
            "source": "https://motorola-global-portal-de.custhelp.com/"
        },
        {
            "title": "Mozilla",
            "hex": "000000",
            "source": "https://mozilla.design/mozilla/",
            "guidelines": "https://mozilla.design/mozilla/"
        },
        {
            "title": "MTA",
            "hex": "0039A6",
            "source": "https://mta.info/"
        },
        {
            "title": "MTR",
            "hex": "AC2E45",
            "source": "https://commons.wikimedia.org/wiki/File:MTR_(logo_with_text).svg"
        },
        {
            "title": "Mumble",
            "hex": "FFFFFF",
            "source": "https://github.com/mumble-voip/mumble/blob/d40a19eb88cda61084da245a1b6cb8f32ef1b6e4/icons/mumble_small.svg",
            "guidelines": "https://github.com/mumble-voip/mumble/blob/d40a19eb88cda61084da245a1b6cb8f32ef1b6e4/LICENSE"
        },
        {
            "title": "MuseScore",
            "hex": "1A70B8",
            "source": "https://musescore.org/en/about/logos-and-graphics"
        },
        {
            "title": "MusicBrainz",
            "hex": "BA478F",
            "source": "https://metabrainz.org/projects"
        },
        {
            "title": "MX Linux",
            "hex": "000000",
            "source": "https://mxlinux.org/art/",
            "license": {
                "type": "GPL-3.0-only"
            }
        },
        {
            "title": "MyAnimeList",
            "hex": "2E51A2",
            "source": "https://myanimelist.net/forum/?topicid=1575618"
        },
        {
            "title": "MYOB",
            "hex": "6100A5",
            "source": "https://myob-identikit.frontify.com/d/JK2D4WFOdAwV/for-developers"
        },
        {
            "title": "Myspace",
            "hex": "030303",
            "source": "https://myspace.com/"
        },
        {
            "title": "MySQL",
            "hex": "4479A1",
            "source": "https://www.mysql.com/about/legal/logos.html",
            "guidelines": "https://www.mysql.com/about/legal/logos.html"
        },
        {
            "title": "N26",
            "hex": "48AC98",
            "source": "https://n26.com/"
        },
        {
            "title": "Namebase",
            "hex": "0068FF",
            "source": "https://www.namebase.io/"
        },
        {
            "title": "Namecheap",
            "hex": "DE3723",
            "source": "https://www.namecheap.com/"
        },
        {
            "title": "Nano",
            "hex": "4A90E2",
            "source": "https://nano.org/resources",
            "guidelines": "https://nano.org/resources"
        },
        {
            "title": "NASA",
            "hex": "E03C31",
            "source": "https://commons.wikimedia.org/wiki/File:NASA_Worm_logo.svg",
            "guidelines": "https://www.nasa.gov/multimedia/guidelines/index.html"
        },
        {
            "title": "National Grid",
            "hex": "00148C",
            "source": "https://www.nationalgrid.com/"
        },
        {
            "title": "NativeScript",
            "hex": "3655FF",
            "source": "https://docs.nativescript.org/"
        },
        {
            "title": "Naver",
            "hex": "03C75A",
            "source": "https://www.navercorp.com/investment/annualReport"
        },
        {
            "title": "NBA",
            "hex": "253B73",
            "source": "https://nba.com/"
        },
        {
            "title": "NBB",
            "hex": "FF7100",
            "source": "https://presse.notebooksbilliger.de/presskits/style-guide"
        },
        {
            "title": "NDR",
            "hex": "0C1754",
            "source": "https://www.ndr.de/"
        },
        {
            "title": "NEC",
            "hex": "1414A0",
            "source": "https://commons.wikimedia.org/wiki/File:NEC_logo.svg"
        },
        {
            "title": "Neo4j",
            "hex": "008CC1",
            "source": "https://neo4j.com/style-guide/",
            "guidelines": "https://neo4j.com/style-guide/"
        },
        {
            "title": "Neovim",
            "hex": "57A143",
            "source": "https://neovim.io/",
            "license": {
                "type": "CC-BY-SA-3.0"
            }
        },
        {
            "title": "NestJS",
            "hex": "E0234E",
            "source": "https://nestjs.com/"
        },
        {
            "title": "NetApp",
            "hex": "0067C5",
            "source": "http://www.netapp.com/",
            "guidelines": "https://www.netapp.com/company/legal/trademark-guidelines/"
        },
        {
            "title": "Netflix",
            "hex": "E50914",
            "source": "https://brand.netflix.com/en/assets/brand-symbol",
            "guidelines": "https://brand.netflix.com/en/assets/brand-symbol"
        },
        {
            "title": "Netlify",
            "hex": "00C7B7",
            "source": "https://www.netlify.com/press/",
            "guidelines": "https://www.netlify.com/press/",
            "aliases": {
                "dup": [
                    {
                        "title": "Netlify CMS",
                        "hex": "C9FA4B",
                        "source": "https://www.netlifycms.org/"
                    }
                ]
            }
        },
        {
            "title": "New Japan Pro-Wrestling",
            "slug": "newjapanpro-wrestling",
            "hex": "FF160B",
            "source": "https://en.wikipedia.org/wiki/File:NJPW_World_Logo.svg",
            "aliases": {
                "aka": [
                    "NJPW"
                ],
                "dup": [
                    {
                        "title": "NJPW World",
                        "hex": "B79C65",
                        "source": "https://njpwworld.com/"
                    }
                ],
                "loc": {
                    "ja-JP": "新日本プロレスリング"
                }
            }
        },
        {
            "title": "New Relic",
            "hex": "008C99",
            "source": "https://newrelic.com/about/media-assets",
            "guidelines": "https://newrelic.com/about/media-assets#guidelines"
        },
        {
            "title": "New York Times",
            "hex": "000000",
            "source": "https://www.nytimes.com/"
        },
        {
            "title": "Next.js",
            "slug": "next-dot-js",
            "hex": "000000",
            "source": "https://nextjs.org/"
        },
        {
            "title": "Nextcloud",
            "hex": "0082C9",
            "source": "https://nextcloud.com/press/",
            "guidelines": "https://nextcloud.com/trademarks/"
        },
        {
            "title": "Nextdoor",
            "hex": "8ED500",
            "source": "https://about.nextdoor.com/us-media/"
        },
        {
            "title": "NFC",
            "hex": "002E5F",
            "source": "https://nfc-forum.org/our-work/nfc-branding/n-mark/guidelines-and-brand-assets/",
            "guidelines": "https://nfc-forum.org/our-work/nfc-branding/n-mark/guidelines-and-brand-assets/"
        },
        {
            "title": "NGINX",
            "hex": "009639",
            "source": "https://www.nginx.com/press/",
            "guidelines": "https://www.nginx.com/press/"
        },
        {
            "title": "ngrok",
            "hex": "1F1E37",
            "source": "https://ngrok.com/"
        },
        {
            "title": "niconico",
            "hex": "231815",
            "source": "https://www.nicovideo.jp/"
        },
        {
            "title": "Nim",
            "hex": "FFE953",
            "source": "https://nim-lang.org"
        },
        {
            "title": "Nintendo",
            "hex": "8F8F8F",
            "source": "https://en.wikipedia.org/wiki/Nintendo#/media/File:Nintendo.svg"
        },
        {
            "title": "Nintendo 3DS",
            "hex": "D12228",
            "source": "https://www.nintendo.de/"
        },
        {
            "title": "Nintendo GameCube",
            "hex": "6A5FBB",
            "source": "https://www.nintendo.com/consumer/systems/nintendogamecube/index.jsp"
        },
        {
            "title": "Nintendo Network",
            "hex": "FF7D00",
            "source": "https://id.nintendo.net/login"
        },
        {
            "title": "Nintendo Switch",
            "hex": "E60012",
            "source": "https://www.nintendo.com/switch/"
        },
        {
            "title": "Nissan",
            "hex": "C3002F",
            "source": "https://www.nissan.ie/"
        },
        {
            "title": "NixOS",
            "hex": "5277C3",
            "source": "https://github.com/NixOS/nixos-homepage/tree/master/logo"
        },
        {
            "title": "Node-RED",
            "slug": "node-red",
            "hex": "8F0000",
            "source": "https://nodered.org/about/resources/"
        },
        {
            "title": "Node.js",
            "slug": "node-dot-js",
            "hex": "339933",
            "source": "https://nodejs.org/en/about/resources/",
            "guidelines": "https://nodejs.org/en/about/resources/"
        },
        {
            "title": "Nodemon",
            "hex": "76D04B",
            "source": "https://nodemon.io/"
        },
        {
            "title": "Nokia",
            "hex": "124191",
            "source": "https://www.nokia.com/"
        },
        {
            "title": "Norwegian",
            "hex": "D81939",
            "source": "https://www.norwegian.com/ie/travel-info/on-board/in-flight-entertainment/magazine/"
        },
        {
            "title": "Notepad++",
            "hex": "90E59A",
            "source": "https://github.com/notepad-plus-plus/notepad-plus-plus/blob/1f2c63cce173e3e1dc5922637c81a851693e2856/PowerEditor/misc/chameleon/chameleon-pencil.eps"
        },
        {
            "title": "Notion",
            "hex": "000000",
            "source": "https://www.notion.so/"
        },
        {
            "title": "Notist",
            "hex": "333333",
            "source": "https://noti.st/"
        },
        {
            "title": "Noun Project",
            "hex": "000000",
            "source": "https://www.lingoapp.com/6/s/oJkq3W/?v=3"
        },
        {
            "title": "npm",
            "hex": "CB3837",
            "source": "https://www.npmjs.com/",
            "guidelines": "https://www.npmjs.com/policies/trademark"
        },
        {
            "title": "Nrwl",
            "hex": "96D7E8",
            "source": "https://nrwl.io/assets/nrwl-logo-white.svg"
        },
        {
            "title": "Nubank",
            "hex": "820AD1",
            "source": "https://nubank.com.br/en/press/"
        },
        {
            "title": "Nucleo",
            "hex": "111111",
            "source": "https://nucleoapp.com/"
        },
        {
            "title": "NuGet",
            "hex": "004880",
            "source": "https://github.com/NuGet/Media/blob/89f7c87245e52e8ce91d94c0a47f44c6576e3a0d/Images/MainLogo/Vector/nuget.svg"
        },
        {
            "title": "Nuke",
            "hex": "000000",
            "source": "https://www.foundry.com/products/nuke"
        },
        {
            "title": "Numba",
            "hex": "00A3E0",
            "source": "https://github.com/numba/numba/blob/0db8a2bcd0f53c0d0ad8a798432fb3f37f14af27/docs/_static/numba-blue-icon-rgb.svg"
        },
        {
            "title": "NumPy",
            "hex": "013243",
            "source": "https://numpy.org/press-kit/",
            "guidelines": "https://github.com/numpy/numpy/blob/main/branding/logo/logoguidelines.md"
        },
        {
            "title": "Nutanix",
            "hex": "024DA1",
            "source": "https://www.nutanix.com/content/dam/nutanix/en/cmn/documents/nutanix-brandbook.pdf"
        },
        {
            "title": "Nuxt.js",
            "slug": "nuxt-dot-js",
            "hex": "00C58E",
            "source": "https://nuxtjs.org/design"
        },
        {
            "title": "NVIDIA",
            "hex": "76B900",
            "source": "https://www.nvidia.com/etc/designs/nvidiaGDC/clientlibs_base/images/NVIDIA-Logo.svg"
        },
        {
            "title": "Nx",
            "hex": "143055",
            "source": "https://nx.dev/"
        },
        {
            "title": "OBS Studio",
            "hex": "302E31",
            "source": "https://upload.wikimedia.org/wikipedia/commons/7/78/OBS.svg"
        },
        {
            "title": "Observable",
            "hex": "353E58",
            "source": "https://observablehq.com/"
        },
        {
            "title": "OCaml",
            "hex": "EC6813",
            "source": "http://ocaml.org/img/OCaml_Sticker.svg",
            "guidelines": "https://ocaml.org/docs/logos.html",
            "license": {
                "type": "Unlicense"
            }
        },
        {
            "title": "Octave",
            "hex": "0790C0",
            "source": "https://www.gnu.org/software/octave/"
        },
        {
            "title": "Octopus Deploy",
            "hex": "2F93E0",
            "source": "https://octopus.com/company/brand",
            "guidelines": "https://octopus.com/company/brand"
        },
        {
            "title": "Oculus",
            "hex": "1C1E20",
            "source": "https://en.facebookbrand.com/oculus/assets/oculus?audience=oculus-landing",
            "guidelines": "https://en.facebookbrand.com/oculus/"
        },
        {
            "title": "Odnoklassniki",
            "hex": "EE8208",
            "source": "https://insideok.ru/brandbook"
        },
        {
            "title": "Odysee",
            "hex": "EF1970",
            "source": "https://odysee.com/@OdyseeHelp:b/odyseepresskit:b"
        },
        {
            "title": "okcupid",
            "hex": "0500BE",
            "source": "https://okcupid.com/press"
        },
        {
            "title": "Okta",
            "hex": "007DC1",
            "source": "https://www.okta.com/press-room/media-assets/",
            "guidelines": "https://www.okta.com/terms-of-use-for-okta-content/"
        },
        {
            "title": "OnePlus",
            "hex": "F5010C",
            "source": "https://www.oneplus.com/ca_en/brand/asset"
        },
        {
            "title": "OnlyFans",
            "hex": "00AFF0",
            "source": "https://onlyfans.com/brand",
            "guidelines": "https://onlyfans.com/brand"
        },
        {
            "title": "ONNX",
            "hex": "005CED",
            "source": "https://github.com/onnx/onnx.github.io/blob/382e7036b616ce1555499ac41730245a2478513c/images/ONNX-ICON.svg"
        },
        {
            "title": "OnStar",
            "hex": "003D7D",
            "source": "https://www.onstar.com/"
        },
        {
            "title": "Opel",
            "hex": "F7FF14",
            "source": "https://www.stellantis.com/en/brands/opel"
        },
        {
            "title": "Open Access",
            "hex": "F68212",
            "source": "https://commons.wikimedia.org/wiki/File:Open_Access_logo_PLoS_white.svg"
        },
        {
            "title": "Open Badges",
            "hex": "073B5A",
            "source": "https://backpack.openbadges.org/"
        },
        {
            "title": "Open Bug Bounty",
            "hex": "F67909",
            "source": "https://www.openbugbounty.org/"
        },
        {
            "title": "Open Collective",
            "hex": "7FADF2",
            "source": "https://docs.opencollective.com/help/about#media-logo"
        },
        {
            "title": "Open Containers Initiative",
            "hex": "262261",
            "source": "https://github.com/opencontainers/artwork/tree/master/oci/icon"
        },
        {
            "title": "Open Source Initiative",
            "hex": "3DA639",
            "source": "https://opensource.org/logo-usage-guidelines",
            "guidelines": "https://opensource.org/logo-usage-guidelines"
        },
        {
            "title": "OpenAI",
            "hex": "412991",
            "source": "https://openai.com/"
        },
        {
            "title": "OpenAI Gym",
            "hex": "0081A5",
            "source": "https://gym.openai.com/"
        },
        {
            "title": "OpenAPI Initiative",
            "hex": "6BA539",
            "source": "https://www.openapis.org/faq/style-guide",
            "guidelines": "https://www.openapis.org/faq/style-guide"
        },
        {
            "title": "OpenBSD",
            "hex": "F2CA30",
            "source": "https://en.wikipedia.org/wiki/OpenBSD"
        },
        {
            "title": "OpenCV",
            "hex": "5C3EE8",
            "source": "https://opencv.org/resources/media-kit/",
            "guidelines": "https://opencv.org/resources/media-kit/"
        },
        {
            "title": "OpenFaaS",
            "hex": "3B5EE9",
            "source": "https://docs.openfaas.com/"
        },
        {
            "title": "OpenGL",
            "hex": "5586A4",
            "source": "https://www.khronos.org/legal/trademarks/"
        },
        {
            "title": "OpenID",
            "hex": "F78C40",
            "source": "https://openid.net/add-openid/logos/"
        },
        {
            "title": "Openlayers",
            "hex": "1F6B75",
            "source": "https://github.com/openlayers/openlayers.github.io/blob/5b93e18b8d302eb49a812fb96abb529895ceb7a2/assets/logo.svg"
        },
        {
            "title": "OpenNebula",
            "hex": "0097C2",
            "source": "https://opennebula.io/docs/"
        },
        {
            "title": "OpenSSL",
            "hex": "721412",
            "source": "https://www.openssl.org/"
        },
        {
            "title": "OpenStack",
            "hex": "ED1944",
            "source": "https://www.openstack.org/brand/openstack-logo/",
            "guidelines": "https://www.openstack.org/brand/openstack-logo/"
        },
        {
            "title": "OpenStreetMap",
            "hex": "7EBC6F",
            "source": "https://www.openstreetmap.org",
            "guidelines": "https://wiki.osmfoundation.org/wiki/Trademark_Policy"
        },
        {
            "title": "openSUSE",
            "hex": "73BA25",
            "source": "https://github.com/openSUSE/artwork/blob/33e94aa76837c09f03d1712705949b71a246a53b/logos/buttons/button-colour.svg",
            "guidelines": "https://en.opensuse.org/Portal:Artwork"
        },
        {
            "title": "OpenVPN",
            "hex": "EA7E20",
            "source": "https://openvpn.net/wp-content/themes/openvpn/assets/images/logo.svg",
            "guidelines": "https://openvpn.net/terms/"
        },
        {
            "title": "OpenWrt",
            "hex": "00B5E2",
            "source": "https://openwrt.org/docs/guide-graphic-designer/openwrt-logo",
            "guidelines": "https://openwrt.org/docs/guide-graphic-designer/openwrt-logo"
        },
        {
            "title": "Opera",
            "hex": "FF1B2D",
            "source": "https://brand.opera.com/1472-2/opera-logos/",
            "guidelines": "https://brand.opera.com/"
        },
        {
            "title": "OPNSense",
            "hex": "D94F00",
            "source": "https://opnsense.org/about/legal-notices/",
            "guidelines": "https://opnsense.org/about/legal-notices/"
        },
        {
            "title": "Opsgenie",
            "hex": "172B4D",
            "source": "https://www.atlassian.com/company/news/press-kit"
        },
        {
            "title": "OpsLevel",
            "hex": "1890FF",
            "source": "https://www.opslevel.com/"
        },
        {
            "title": "Oracle",
            "hex": "F80000",
            "source": "https://www.oracle.com/opn/index.html",
            "guidelines": "https://www.oracle.com/legal/logos.html"
        },
        {
            "title": "ORCID",
            "hex": "A6CE39",
            "source": "https://orcid.figshare.com/articles/figure/ORCID_iD_icon_graphics/5008697",
            "guidelines": "https://info.orcid.org/brand-guidelines/"
        },
        {
            "title": "Org",
            "hex": "77AA99",
            "source": "https://orgmode.org"
        },
        {
            "title": "Origin",
            "hex": "F56C2D",
            "source": "https://www.origin.com/gbr/en-us/store"
        },
        {
            "title": "Osano",
            "hex": "7764FA",
            "source": "https://www.osano.com/company/assets"
        },
        {
            "title": "Oshkosh",
            "hex": "E6830F",
            "source": "https://oshkoshdefense.com/media/photos/",
            "license": {
                "type": "CC-BY-SA-4.0"
            }
        },
        {
            "title": "OSMC",
            "hex": "17394A",
            "source": "https://github.com/osmc/osmc/tree/master/assets"
        },
        {
            "title": "osu!",
            "hex": "FF66AA",
            "source": "https://osu.ppy.sh/wiki/vi/Brand_identity_guidelines",
            "guidelines": "https://osu.ppy.sh/wiki/vi/Brand_identity_guidelines"
        },
        {
            "title": "Overcast",
            "hex": "FC7E0F",
            "source": "https://overcast.fm"
        },
        {
            "title": "Overleaf",
            "hex": "47A141",
            "source": "https://www.overleaf.com/for/press/media-resources"
        },
        {
            "title": "OVH",
            "hex": "123F6D",
            "source": "https://www.ovh.com/ca/en/newsroom/"
        },
        {
            "title": "OWASP",
            "hex": "000000",
            "source": "https://github.com/OWASP/www-event-2020-07-virtual/blob/eefbef6c1afdd1dee2af11e7f44ad005b25ad48c/assets/images/logo.svg"
        },
        {
            "title": "Oxygen",
            "hex": "3A209E",
            "source": "https://oxygenbuilder.com/",
            "guidelines": "https://oxygenbuilder.com/trademark-policy/"
        },
        {
            "title": "OYO",
            "hex": "EE2E24",
            "source": "https://www.oyorooms.com/"
        },
        {
            "title": "p5.js",
            "slug": "p5-dot-js",
            "hex": "ED225D",
            "source": "https://p5js.org"
        },
        {
            "title": "Packagist",
            "hex": "F28D1A",
            "source": "https://github.com/composer/packagist/issues/1147",
            "license": {
                "type": "MIT"
            }
        },
        {
            "title": "Pagekit",
            "hex": "212121",
            "source": "https://pagekit.com/logo-guide",
            "guidelines": "https://pagekit.com/logo-guide"
        },
        {
            "title": "PagerDuty",
            "hex": "06AC38",
            "source": "https://www.pagerduty.com/brand/",
            "guidelines": "https://www.pagerduty.com/brand/"
        },
        {
            "title": "PageSpeed Insights",
            "hex": "4285F4",
            "source": "https://developers.google.com/web/fundamentals/performance/speed-tools/"
        },
        {
            "title": "PagSeguro",
            "hex": "FFC801",
            "source": "https://pagseguro.uol.com.br/"
        },
        {
            "title": "Palantir",
            "hex": "101113",
            "source": "https://github.com/palantir/conjure/blob/master/docs/media/palantir-logo.svg"
        },
        {
            "title": "Palo Alto Software",
            "hex": "83DA77",
            "source": "https://www.paloalto.com"
        },
        {
            "title": "pandas",
            "hex": "150458",
            "source": "https://pandas.pydata.org/about/citing.html",
            "guidelines": "https://pandas.pydata.org/about/citing.html"
        },
        {
            "title": "Pandora",
            "hex": "224099",
            "source": "https://www.pandoraforbrands.com/"
        },
        {
            "title": "Pantheon",
            "hex": "FFDC28",
            "source": "https://projects.invisionapp.com/boards/8UOJQWW2J3G5#/1145336",
            "guidelines": "https://projects.invisionapp.com/boards/8UOJQWW2J3G5#/1145336"
        },
        {
            "title": "Parity Substrate",
            "hex": "282828",
            "source": "http://substrate.dev/"
        },
        {
            "title": "Parse.ly",
            "slug": "parse-dot-ly",
            "hex": "5BA745",
            "source": "https://www.parse.ly/press-kit",
            "guidelines": "https://www.parse.ly/press-kit"
        },
        {
            "title": "Passport",
            "hex": "34E27A",
            "source": "http://www.passportjs.org/"
        },
        {
            "title": "Pastebin",
            "hex": "02456C",
            "source": "https://pastebin.com/"
        },
        {
            "title": "Patreon",
            "hex": "FF424D",
            "source": "https://www.patreon.com/brand/downloads",
            "guidelines": "https://www.patreon.com/brand/downloads"
        },
        {
            "title": "Payoneer",
            "hex": "FF4800",
            "source": "https://www.payoneer.com/"
        },
        {
            "title": "PayPal",
            "hex": "00457C",
            "source": "https://www.paypal.com/"
        },
        {
            "title": "Paytm",
            "hex": "20336B",
            "source": "https://paytm.com/"
        },
        {
            "title": "PCGamingWiki",
            "hex": "556DB3",
            "source": "https://www.pcgamingwiki.com/wiki/Home"
        },
        {
            "title": "PeerTube",
            "hex": "F1680D",
            "source": "https://joinpeertube.org/"
        },
        {
            "title": "Pegasus Airlines",
            "hex": "FDC43E",
            "source": "https://www.flypgs.com/en/about-pegasus/flypgscom-magazine"
        },
        {
            "title": "Pelican",
            "hex": "14A0C4",
            "source": "https://blog.getpelican.com/pages/gratitude.html",
            "license": {
                "type": "CC-BY-4.0"
            }
        },
        {
            "title": "Peloton",
            "hex": "181A1D",
            "source": "https://press.onepeloton.com/#logos"
        },
        {
            "title": "Pepsi",
            "hex": "2151A1",
            "source": "http://gillettepepsicola.com/promotions-media/media-kit/",
            "guidelines": "http://gillettepepsicola.com/promotions-media/media-kit/"
        },
        {
            "title": "Perforce",
            "hex": "404040",
            "source": "https://www.perforce.com"
        },
        {
            "title": "Periscope",
            "hex": "40A4C4",
            "source": "https://www.periscope.tv/"
        },
        {
            "title": "Perl",
            "hex": "39457E",
            "source": "https://github.com/tpf/marketing-materials/blob/6765c6fd71bc5b123d6c1a77b86e08cdd6376078/images/onion-logo/tpf-logo-onion.svg"
        },
        {
            "title": "Peugeot",
            "hex": "000000",
            "source": "https://www.peugeot.co.uk/"
        },
        {
            "title": "Pexels",
            "hex": "05A081",
            "source": "https://www.pexels.com/"
        },
        {
            "title": "pfSense",
            "hex": "212121",
            "source": "https://www.pfsense.org/"
        },
        {
            "title": "Phabricator",
            "hex": "4A5F88",
            "source": "https://github.com/phacility/phabricator/blob/0a3093ef9c1898913196564435346e4daa9d2538/webroot/rsrc/image/logo/light-eye.png",
            "guidelines": "https://phacility.com/trademarks/"
        },
        {
            "title": "Philips Hue",
            "hex": "0065D3",
            "source": "https://www.philips-hue.com/en-us/support/faq"
        },
        {
            "title": "PhonePe",
            "hex": "5F259F",
            "source": "https://www.phonepe.com/press/"
        },
        {
            "title": "Photobucket",
            "hex": "0672CB",
            "source": "https://photobucket.com/"
        },
        {
            "title": "Photocrowd",
            "hex": "3DAD4B",
            "source": "https://www.photocrowd.com/"
        },
        {
            "title": "Photopea",
            "hex": "18A497",
            "source": "https://github.com/photopea/photopea/blob/d5c532e8ad8ece246e2ea8646aac7df768407c64/logo.svg"
        },
        {
            "title": "PHP",
            "hex": "777BB4",
            "source": "http://php.net/download-logos.php",
            "license": {
                "type": "CC-BY-SA-4.0"
            }
        },
        {
            "title": "PhpStorm",
            "hex": "000000",
            "source": "https://www.jetbrains.com/company/brand/logos/",
            "guidelines": "https://www.jetbrains.com/company/brand/"
        },
        {
            "title": "Pi-hole",
            "slug": "pi-hole",
            "hex": "96060C",
            "source": "https://docs.pi-hole.net",
            "guidelines": "https://pi-hole.net/trademark-rules-and-brand-guidelines/"
        },
        {
            "title": "Picarto.TV",
            "slug": "picarto-dot-tv",
            "hex": "1DA456",
            "source": "https://picarto.tv/site/press"
        },
        {
            "title": "Picnic",
            "hex": "E1171E",
            "source": "https://picnic.app/nl/feestdagen/"
        },
        {
            "title": "PicPay",
            "hex": "21C25E",
            "source": "https://www.picpay.com/site/sobre-nos"
        },
        {
            "title": "Pimcore",
            "hex": "6428B4",
            "source": "https://pimcore.com/en/media-kit",
            "guidelines": "https://pimcore.com/en/media-kit"
        },
        {
            "title": "Pinboard",
            "hex": "0000FF",
            "source": "https://commons.wikimedia.org/wiki/File:Feedbin-Icon-share-pinboard.svg"
        },
        {
            "title": "Pingdom",
            "hex": "FFF000",
            "source": "https://www.pingdom.com/resources/brand-assets/",
            "guidelines": "https://www.pingdom.com/resources/brand-assets/"
        },
        {
            "title": "Pingup",
            "hex": "00B1AB",
            "source": "http://pingup.com/resources"
        },
        {
            "title": "Pinterest",
            "hex": "BD081C",
            "source": "https://business.pinterest.com/en/brand-guidelines",
            "guidelines": "https://business.pinterest.com/en/brand-guidelines"
        },
        {
            "title": "Pioneer DJ",
            "hex": "1A1928",
            "source": "https://www.pioneerdj.com/"
        },
        {
            "title": "Pivotal Tracker",
            "hex": "517A9E",
            "source": "https://www.pivotaltracker.com/branding-guidelines",
            "guidelines": "https://www.pivotaltracker.com/branding-guidelines"
        },
        {
            "title": "Piwigo",
            "hex": "FF7700",
            "source": "https://github.com/Piwigo/piwigodotorg/blob/6edb840c16257314caec770a9a51f67ef81836e4/images/piwigo.org.svg"
        },
        {
            "title": "Pixabay",
            "hex": "2EC66D",
            "source": "https://pixabay.com/service/about/"
        },
        {
            "title": "pixiv",
            "hex": "0096FA",
            "source": "https://policies.pixiv.net/en.html#brand",
            "guidelines": "https://policies.pixiv.net/en.html#brand"
        },
        {
            "title": "PJSIP",
            "hex": "F86001",
            "source": "https://www.pjsip.org/"
        },
        {
            "title": "Planet",
            "hex": "009DB1",
            "source": "https://www.planet.com/explorer/"
        },
        {
            "title": "PlanGrid",
            "hex": "0085DE",
            "source": "https://app.plangrid.com/"
        },
        {
            "title": "Platzi",
            "hex": "98CA3F",
            "source": "https://github.com/PlatziDev/oss/blob/932bd83d43e061e1c38fbc116db31aa6d0145be6/static/logo.svg"
        },
        {
            "title": "PlayCanvas",
            "hex": "E05F2C",
            "source": "https://playcanvas.com/"
        },
        {
            "title": "Player FM",
            "hex": "C8122A",
            "source": "https://player.fm/"
        },
        {
            "title": "Player.me",
            "slug": "player-dot-me",
            "hex": "C0379A",
            "source": "https://player.me/p/about-us"
        },
        {
            "title": "PlayStation",
            "hex": "003791",
            "source": "https://www.playstation.com/en-us/"
        },
        {
            "title": "PlayStation 2",
            "hex": "003791",
            "source": "https://commons.wikimedia.org/wiki/File:PlayStation_2_logo.svg"
        },
        {
            "title": "PlayStation 3",
            "hex": "003791",
            "source": "https://commons.wikimedia.org/wiki/File:PlayStation_3_Logo_neu.svg#/media/File:PS3.svg"
        },
        {
            "title": "PlayStation 4",
            "hex": "003791",
            "source": "https://commons.wikimedia.org/wiki/File:PlayStation_4_logo_and_wordmark.svg"
        },
        {
            "title": "PlayStation 5",
            "hex": "003791",
            "source": "https://www.playstation.com/en-us/ps5/"
        },
        {
            "title": "PlayStation Vita",
            "hex": "003791",
            "source": "https://commons.wikimedia.org/wiki/File:PlayStation_Vita_logo.svg"
        },
        {
            "title": "Pleroma",
            "hex": "FBA457",
            "source": "https://pleroma.social/"
        },
        {
            "title": "Plesk",
            "hex": "52BBE6",
            "source": "https://www.plesk.com/brand/",
            "guidelines": "https://www.plesk.com/brand/"
        },
        {
            "title": "Plex",
            "hex": "E5A00D",
            "source": "https://brand.plex.tv/",
            "guidelines": "https://brand.plex.tv/"
        },
        {
            "title": "Plotly",
            "hex": "3F4F75",
            "source": "https://plotly.com/"
        },
        {
            "title": "Pluralsight",
            "hex": "F15B2A",
            "source": "https://www.pluralsight.com/newsroom/brand-assets"
        },
        {
            "title": "Plurk",
            "hex": "FF574D",
            "source": "https://www.plurk.com/brandInfo",
            "guidelines": "https://www.plurk.com/brandInfo"
        },
        {
            "title": "Plus Codes",
            "hex": "4285F4",
            "source": "https://maps.google.com/pluscodes/"
        },
        {
            "title": "PM2",
            "hex": "2B037A",
            "source": "https://pm2.keymetrics.io/"
        },
        {
            "title": "pnpm",
            "hex": "F69220",
            "source": "https://pnpm.io/logos"
        },
        {
            "title": "Pocket",
            "hex": "EF3F56",
            "source": "https://blog.getpocket.com/press/"
        },
        {
            "title": "Pocket Casts",
            "hex": "F43E37",
            "source": "https://blog.pocketcasts.com/press/"
        },
        {
            "title": "Podcast Addict",
            "hex": "F4842D",
            "source": "https://podcastaddict.com"
        },
        {
            "title": "Podman",
            "hex": "892CA0",
            "source": "https://podman.io/"
        },
        {
            "title": "Pointy",
            "hex": "009DE0",
            "source": "https://www.pointy.com/ie/vend"
        },
        {
            "title": "Pokémon",
            "hex": "FFCB05",
            "source": "https://commons.wikimedia.org/wiki/File:International_Pok%C3%A9mon_logo.svg"
        },
        {
            "title": "Poly",
            "hex": "EB3C00",
            "source": "https://www.poly.com/"
        },
        {
            "title": "Polymer Project",
            "hex": "FF4470",
            "source": "https://github.com/Polymer/polymer-project.org/blob/3d3e967446858b49a7796676714865ac9b2a5275/app/images/logos/p-logo.svg"
        },
        {
            "title": "Pop!_OS",
            "hex": "48B9C7",
            "source": "https://pop.system76.com/"
        },
        {
            "title": "Porsche",
            "hex": "B12B28",
            "source": "https://www.porsche.com/"
        },
        {
            "title": "PostCSS",
            "hex": "DD3A0A",
            "source": "https://postcss.org/"
        },
        {
            "title": "PostgreSQL",
            "hex": "4169E1",
            "source": "https://wiki.postgresql.org/wiki/Logo",
            "guidelines": "https://www.postgresql.org/about/policies/trademarks/"
        },
        {
            "title": "Postman",
            "hex": "FF6C37",
            "source": "https://www.getpostman.com/resources/media-assets/"
        },
        {
            "title": "Postmates",
            "hex": "FFDF18",
            "source": "https://postmates.com/press-and-media"
        },
        {
            "title": "Power BI",
            "hex": "F2C811",
            "source": "https://powerbi.microsoft.com/en-us/"
        },
        {
            "title": "POWERS",
            "hex": "E74536",
            "source": "https://www.powerswhiskey.com/"
        },
        {
            "title": "PowerShell",
            "hex": "5391FE",
            "source": "https://github.com/PowerShell/PowerShell"
        },
        {
            "title": "pr.co",
            "slug": "pr-dot-co",
            "hex": "0080FF",
            "source": "https://news.pr.co/media_kits"
        },
        {
            "title": "pre-commit",
            "slug": "pre-commit",
            "hex": "FAB040",
            "source": "https://github.com/pre-commit/pre-commit.com/blob/f263cdbcf46f97e1bd6229f2ab6d27bf8290ca88/logo.svg"
        },
        {
            "title": "Premier League",
            "hex": "360D3A",
            "source": "https://www.premierleague.com"
        },
        {
            "title": "PrestaShop",
            "hex": "DF0067",
            "source": "https://www.prestashop.com/en/media-kit"
        },
        {
            "title": "Presto",
            "hex": "5890FF",
            "source": "https://github.com/prestodb/presto/blob/414ab2a6bbdcca6479c2615b048920adac34dd20/presto-docs/src/main/resources/logo/web/fb/dark-blue/Presto_FB_Lockups_DARKBLUE_BG-14.svg"
        },
        {
            "title": "Prettier",
            "hex": "F7B93E",
            "source": "https://github.com/prettier/prettier-logo/blob/06997b307e0608ebee2044dafa0b9429d6b5a103/images/prettier-icon-clean-centred.svg"
        },
        {
            "title": "Prezi",
            "hex": "3181FF",
            "source": "https://prezi.com/press/kit/"
        },
        {
            "title": "Prime",
            "hex": "00A8E1",
            "source": "https://www.amazon.com/b?node=17277626011",
            "guidelines": "https://www.amazon.com/b?node=17277626011"
        },
        {
            "title": "Prime Video",
            "hex": "1F2E3E",
            "source": "https://videodirect.amazon.com/home/help?topicId=GT7W7GJBTDJW6Z8W#G8T2JFQZXPMHJLRZ",
            "guidelines": "https://videodirect.amazon.com/home/help?topicId=GT7W7GJBTDJW6Z8W#G8T2JFQZXPMHJLRZ"
        },
        {
            "title": "Prisma",
            "hex": "2D3748",
            "source": "https://github.com/prisma/presskit"
        },
        {
            "title": "Prismic",
            "hex": "5163BA",
            "source": "https://prismic.io/"
        },
        {
            "title": "Private Internet Access",
            "hex": "4BB749",
            "source": "https://www.privateinternetaccess.com/pages/press"
        },
        {
            "title": "Pro Tools",
            "hex": "7ACB10",
            "source": "https://cdn-www.avid.com/Content/fonts/avidmoon.ttf"
        },
        {
            "title": "Probot",
            "hex": "00B0D8",
            "source": "https://github.com/probot/probot/blob/5d29945dd2116618d63aba9d7a4460b940a85f5d/static/robot.svg"
        },
        {
            "title": "Processing Foundation",
            "hex": "006699",
            "source": "https://processingfoundation.org/"
        },
        {
            "title": "ProcessWire",
            "hex": "2480E6",
            "source": "https://processwire.com/"
        },
        {
            "title": "Product Hunt",
            "hex": "DA552F",
            "source": "https://www.producthunt.com/branding",
            "guidelines": "https://www.producthunt.com/branding"
        },
        {
            "title": "Progate",
            "hex": "380953",
            "source": "https://progate.com"
        },
        {
            "title": "Progress",
            "hex": "5CE500",
            "source": "https://www.progress.com/",
            "guidelines": "https://www.progress.com/legal/trademarks/trademarks-use-policy"
        },
        {
            "title": "Prometheus",
            "hex": "E6522C",
            "source": "https://prometheus.io/"
        },
        {
            "title": "ProSieben",
            "hex": "E6000F",
            "source": "https://www.prosieben.de/"
        },
        {
            "title": "Proto.io",
            "slug": "proto-dot-io",
            "hex": "34A7C1",
            "source": "https://proto.io/en/presskit"
        },
        {
            "title": "protocols.io",
            "slug": "protocols-dot-io",
            "hex": "4D9FE7",
            "source": "https://www.protocols.io/brand",
            "guidelines": "https://www.protocols.io/brand"
        },
        {
            "title": "ProtonDB",
            "hex": "F50057",
            "source": "https://www.protondb.com/"
        },
        {
            "title": "ProtonMail",
            "hex": "8B89CC",
            "source": "https://protonmail.com/media-kit"
        },
        {
            "title": "ProtonVPN",
            "hex": "56B366",
            "source": "https://protonvpn.com/press"
        },
        {
            "title": "Proxmox",
            "hex": "E57000",
            "source": "https://www.proxmox.com/en/news/media-kit",
            "guidelines": "https://www.proxmox.com/en/news/media-kit"
        },
        {
            "title": "Publons",
            "hex": "336699",
            "source": "https://publons.com/about/the-publons-logo",
            "guidelines": "https://publons.com/about/the-publons-logo"
        },
        {
            "title": "PubMed",
            "hex": "326599",
            "source": "https://pubmed.ncbi.nlm.nih.gov/"
        },
        {
            "title": "Pug",
            "hex": "A86454",
            "source": "https://github.com/pugjs/pug-logo/blob/61429fc45b5a411b83bdb5c99a61084d3054d1e6/SVG/pug-final-logo_-mono-64.svg"
        },
        {
            "title": "Puppet",
            "hex": "FFAE1A",
            "source": "https://puppet.com/company/press-room/"
        },
        {
            "title": "Puppeteer",
            "hex": "40B5A4",
            "source": "https://pptr.dev/"
        },
        {
            "title": "PureScript",
            "hex": "14161A",
            "source": "https://github.com/purescript/logo",
            "license": {
                "type": "CC-BY-4.0"
            }
        },
        {
            "title": "PurgeCSS",
            "hex": "14161A",
            "source": "https://github.com/FullHuman/purgecss/blob/4e2bf58e218119cc9faf9faa615d62a059bf9d9a/docs/.vuepress/public/safari-pinned-tab.svg"
        },
        {
            "title": "Purism",
            "hex": "2D2D2D",
            "source": "https://puri.sm/pr/images/"
        },
        {
            "title": "Pusher",
            "hex": "300D4F",
            "source": "https://pusher.com/"
        },
        {
            "title": "PyCharm",
            "hex": "000000",
            "source": "https://www.jetbrains.com/company/brand/logos/",
            "guidelines": "https://www.jetbrains.com/company/brand/"
        },
        {
            "title": "PyPI",
            "hex": "3775A9",
            "source": "https://pypi.org/"
        },
        {
            "title": "PyPy",
            "hex": "193440",
            "source": "https://www.pypy.org/images/pypy-logo.svg"
        },
        {
            "title": "Python",
            "hex": "3776AB",
            "source": "https://www.python.org/community/logos/",
            "guidelines": "https://www.python.org/community/logos/"
        },
        {
            "title": "PyTorch",
            "hex": "EE4C2C",
            "source": "https://github.com/pytorch/pytorch.github.io/blob/8f083bd12192ca12d5e1c1f3d236f4831d823d8f/assets/images/logo.svg",
            "guidelines": "https://github.com/pytorch/pytorch.github.io/blob/381117ec296f002b2de475402ef29cca6c55e209/assets/brand-guidelines/PyTorch-Brand-Guidelines.pdf"
        },
        {
            "title": "PyTorch Lightning",
            "hex": "792EE5",
            "source": "https://github.com/PyTorchLightning/pytorch-lightning/blob/a584196abf820179adb0758ef67ddae91c44e7bc/docs/source/_static/images/icon.svg"
        },
        {
            "title": "PyUp",
            "hex": "9F55FF",
            "source": "https://pyup.io/"
        },
        {
            "title": "Qantas",
            "hex": "E40000",
            "source": "https://freight.qantas.com/"
        },
        {
            "title": "Qatar Airways",
            "hex": "5C0D34",
            "source": "https://www.qatarairways.com/en/press-kit.html"
        },
        {
            "title": "QEMU",
            "hex": "FF6600",
            "source": "https://wiki.qemu.org/Logo"
        },
        {
            "title": "Qgis",
            "hex": "589632",
            "source": "https://www.qgis.org/en/site/getinvolved/styleguide.html",
            "guidelines": "https://www.qgis.org/en/site/getinvolved/styleguide.html"
        },
        {
            "title": "Qi",
            "hex": "000000",
            "source": "https://www.wirelesspowerconsortium.com/knowledge-base/retail/qi-logo-guidelines-and-artwork.html",
            "guidelines": "https://www.wirelesspowerconsortium.com/knowledge-base/retail/qi-logo-guidelines-and-artwork.html"
        },
        {
            "title": "Qiita",
            "hex": "55C500",
            "source": "https://help.qiita.com/ja/articles/others-brand-guideline",
            "guidelines": "https://help.qiita.com/ja/articles/others-brand-guideline"
        },
        {
            "title": "Qiskit",
            "hex": "6929C4",
            "source": "https://qiskit.org"
        },
        {
            "title": "QIWI",
            "hex": "FF8C00",
            "source": "https://qiwi.com/"
        },
        {
            "title": "Qt",
            "hex": "41CD52",
            "source": "https://qt-brandbook.webflow.io/design",
            "guidelines": "https://qt-brandbook.webflow.io/design"
        },
        {
            "title": "Qualcomm",
            "hex": "3253DC",
            "source": "https://www.qualcomm.com"
        },
        {
            "title": "Qualtrics",
            "hex": "00B4EF",
            "source": "https://www.qualtrics.com/brand-book/",
            "guidelines": "https://www.qualtrics.com/brand-book/"
        },
        {
            "title": "Quantcast",
            "hex": "000000",
            "source": "https://www.quantcast.com/"
        },
        {
            "title": "QuantConnect",
            "hex": "F5AE29",
            "source": "https://www.quantconnect.com/docs/home/home"
        },
        {
            "title": "Quantopian",
            "hex": "C51E25",
            "source": "https://www.quantopian.com/about"
        },
        {
            "title": "Quarkus",
            "hex": "4695EB",
            "source": "https://design.jboss.org/quarkus/"
        },
        {
            "title": "Quasar",
            "hex": "1976D2",
            "source": "https://github.com/quasarframework/quasar-art/blob/cbbbb4b0b7ec7181dfc2d1b29a1ce025e71575bc/src/quasar-logo.svg",
            "license": {
                "type": "CC-BY-4.0"
            }
        },
        {
            "title": "Qubes OS",
            "hex": "3874D8",
            "source": "https://github.com/QubesOS/qubes-attachment/blob/ed7e552eb8a5fca4e099361d137793d3551b3968/icons/qubes-logo-home.svg"
        },
        {
            "title": "Quest",
            "hex": "FB4F14",
            "source": "https://brand.quest.com/",
            "guidelines": "https://brand.quest.com/"
        },
        {
            "title": "QuickBooks",
            "hex": "2CA01C",
            "source": "https://designsystem.quickbooks.com/visual-assets/logos/",
            "guidelines": "https://designsystem.quickbooks.com/visual-assets/logos/"
        },
        {
            "title": "QuickTime",
            "hex": "1C69F0",
            "source": "https://support.apple.com/quicktime"
        },
        {
            "title": "Quip",
            "hex": "F27557",
            "source": "https://quip.com/"
        },
        {
            "title": "Quora",
            "hex": "B92B27",
            "source": "https://www.quora.com"
        },
        {
            "title": "Qwiklabs",
            "hex": "F5CD0E",
            "source": "https://www.qwiklabs.com"
        },
        {
            "title": "Qzone",
            "hex": "FECE00",
            "source": "https://qzone.qq.com/"
        },
        {
            "title": "R",
            "hex": "276DC3",
            "source": "https://www.r-project.org/logo/",
            "license": {
                "type": "CC-BY-SA-4.0"
            }
        },
        {
            "title": "R3",
            "hex": "EC1D24",
            "source": "https://www.r3.com/",
            "guidelines": "https://www.r3.com/contact-press-media/"
        },
        {
            "title": "RabbitMQ",
            "hex": "FF6600",
            "source": "https://www.rabbitmq.com/",
            "guidelines": "https://www.rabbitmq.com/trademark-guidelines.html"
        },
        {
            "title": "Racket",
            "hex": "9F1D20",
            "source": "https://racket-lang.org/"
        },
        {
            "title": "Radar",
            "hex": "007AFF",
            "source": "https://radar.io/"
        },
        {
            "title": "RadioPublic",
            "hex": "CE262F",
            "source": "https://help.radiopublic.com/hc/en-us/articles/360002546754-RadioPublic-logos"
        },
        {
            "title": "Rainmeter",
            "hex": "19519B",
            "source": "https://github.com/rainmeter/rainmeter-www/blob/867fd905fda8d1b1083730adcb7f49f1775cb5b0/source/img/logo_blue.ai"
        },
        {
            "title": "Rakuten",
            "hex": "BF0000",
            "source": "https://global.rakuten.com/corp/assets/img/site-icons/rakuten-black.svg",
            "guidelines": "https://global.rakuten.com/corp/news/media/"
        },
        {
            "title": "Ram",
            "hex": "000000",
            "source": "http://www.fcaci.com/x/RAMv15",
            "guidelines": "http://www.fcaci.com/x/RAMv15"
        },
        {
            "title": "Rancher",
            "hex": "0075A8",
            "source": "https://rancher.com/brand-guidelines/",
            "guidelines": "https://rancher.com/brand-guidelines/"
        },
        {
            "title": "Raspberry Pi",
            "hex": "A22846",
            "source": "https://www.raspberrypi.org/trademark-rules",
            "guidelines": "https://www.raspberrypi.org/trademark-rules"
        },
        {
            "title": "Razer",
            "hex": "00FF00",
            "source": "https://press.razer.com/"
        },
        {
            "title": "React",
            "hex": "61DAFB",
            "source": "https://github.com/facebook/create-react-app/blob/282c03f9525fdf8061ffa1ec50dce89296d916bd/test/fixtures/relative-paths/src/logo.svg",
            "aliases": {
                "dup": [
                    {
                        "title": "React Native",
                        "source": "https://reactnative.dev/"
                    }
                ]
            }
        },
        {
            "title": "React Router",
            "hex": "CA4245",
            "source": "https://github.com/ReactTraining/react-router/blob/c94bcd8cef0c811f80b02777ec26fee3618f8e86/website/static/safari-pinned-tab.svg"
        },
        {
            "title": "ReactiveX",
            "hex": "B7178C",
            "source": "https://github.com/ReactiveX/rxjs/blob/master/resources/CI-CD/logo/svg/RxJs_Logo_Black.svg"
        },
        {
            "title": "ReactOS",
            "hex": "0088CC",
            "source": "https://github.com/reactos/press-media"
        },
        {
            "title": "Read the Docs",
            "hex": "8CA1AF",
            "source": "https://github.com/readthedocs/readthedocs.org/blob/2dc9706c4fe7fa6d4410ed0e5aedca8d4796fe0f/media/readthedocsbranding.ai"
        },
        {
            "title": "Realm",
            "hex": "39477F",
            "source": "https://realm.io/"
        },
        {
            "title": "Reason",
            "hex": "DD4B39",
            "source": "https://reasonml.github.io/img/reason.svg"
        },
        {
            "title": "Reason Studios",
            "hex": "FFFFFF",
            "source": "https://www.reasonstudios.com/press",
            "guidelines": "https://www.reasonstudios.com/press"
        },
        {
            "title": "Red Hat",
            "hex": "EE0000",
            "source": "https://www.redhat.com/en/about/brand/new-brand/details"
        },
        {
            "title": "Red Hat Open Shift",
            "hex": "EE0000",
            "source": "https://www.openshift.com/"
        },
        {
            "title": "Redbubble",
            "hex": "E41321",
            "source": "https://www.redbubble.com/explore/client/4196122a442ab3f429ec802f71717465.svg"
        },
        {
            "title": "Reddit",
            "hex": "FF4500",
            "source": "https://www.redditinc.com/brand",
            "guidelines": "https://www.redditinc.com/brand"
        },
        {
            "title": "Redis",
            "hex": "DC382D",
            "source": "https://www.redislabs.com/brand-guidelines/",
            "guidelines": "https://www.redislabs.com/brand-guidelines/"
        },
        {
            "title": "Redux",
            "hex": "764ABC",
            "source": "https://github.com/reactjs/redux/tree/master/logo"
        },
        {
            "title": "Redux-Saga",
            "slug": "redux-saga",
            "hex": "999999",
            "source": "https://github.com/redux-saga/redux-saga/blob/9d2164946f402e594a0dfe453c6d20fb6f14858f/logo/3840/Redux-Saga-Logo.png"
        },
        {
            "title": "RedwoodJS",
            "hex": "BF4722",
            "source": "https://redwoodjs.com/logos/",
            "guidelines": "https://redwoodjs.com/logos/"
        },
        {
            "title": "Reliance Industries Limited",
            "hex": "D1AB66",
            "source": "https://www.ril.com/getattachment/7c210e67-5b0e-4965-b1a2-2ee83e19cee9/Morgan-Stanley-Eighteenth-Annual-India-Summit,-31.aspx"
        },
        {
            "title": "Ren'Py",
            "hex": "FF7F7F",
            "source": "https://renpy.org"
        },
        {
            "title": "Renault",
            "hex": "FFCC33",
            "source": "https://en.media.groupe.renault.com/news/renault-news-march-2021-5f28-989c5.html"
        },
        {
            "title": "RenovateBot",
            "hex": "1A1F6C",
            "source": "https://avatars1.githubusercontent.com/u/38656520"
        },
        {
            "title": "Renren",
            "hex": "217DC6",
            "source": "https://seeklogo.com/vector-logo/184137/renren-inc"
        },
        {
            "title": "Replit",
            "hex": "667881",
            "source": "https://repl.it/"
        },
        {
            "title": "ResearchGate",
            "hex": "00CCBB",
            "source": "https://c5.rgstatic.net/m/428059296771819/images/favicon/favicon.svg"
        },
        {
            "title": "Resurrection Remix OS",
            "hex": "000000",
            "source": "https://github.com/ResurrectionRemix"
        },
        {
            "title": "RetroArch",
            "hex": "000000",
            "source": "https://github.com/libretro/RetroArch/blob/b01aabf7d1f025999ad0f7812e6e6816d011e631/media/retroarch.svg"
        },
        {
            "title": "RetroPie",
            "hex": "CC0000",
            "source": "https://github.com/RetroPie/RetroPie-Docs/blob/c4e882bd2c9d740c591ff346e07a4a4cb536ca93/images/logo.svg"
        },
        {
            "title": "reveal.js",
            "slug": "reveal-dot-js",
            "hex": "F2E142",
            "source": "https://revealjs.com/"
        },
        {
            "title": "ReverbNation",
            "hex": "E43526",
            "source": "https://www.reverbnation.com"
        },
        {
            "title": "Revolut",
            "hex": "0075EB",
            "source": "https://www.revolut.com/"
        },
        {
            "title": "Revue",
            "hex": "E15718",
            "source": "https://www.getrevue.co/"
        },
        {
            "title": "REWE",
            "hex": "CC071E",
            "source": "https://www.rewe.de/"
        },
        {
            "title": "Rezgo",
            "hex": "F76C00",
            "source": "https://www.rezgo.com/"
        },
        {
            "title": "Rhinoceros",
            "hex": "801010",
            "source": "https://github.com/mcneel/compute.rhino3d/blob/2204d998ff0397a1c6a18dd2312a96508ad48bdb/README.md"
        },
        {
            "title": "Rider",
            "hex": "000000",
            "source": "https://www.jetbrains.com/company/brand/logos/",
            "guidelines": "https://www.jetbrains.com/company/brand/"
        },
        {
            "title": "Ring",
            "hex": "1C9AD6",
            "source": "https://store.ring.com/press"
        },
        {
            "title": "Riot Games",
            "hex": "D32936",
            "source": "https://www.riotgames.com/en/press"
        },
        {
            "title": "Ripple",
            "hex": "0085C0",
            "source": "https://www.ripple.com/media-kit/",
            "guidelines": "https://brand.ripple.com/article/brand-policy"
        },
        {
            "title": "Riseup",
            "hex": "FF0000",
            "source": "https://riseup.net/en/about-us/images"
        },
        {
            "title": "Roam Research",
            "hex": "343A40",
            "source": "https://roamresearch.com/#/app/help/page/Vu1MmjinS"
        },
        {
            "title": "Roblox",
            "hex": "000000",
            "source": "https://corp.roblox.com/press-kit/",
            "guidelines": "https://corp.roblox.com/wp-content/uploads/2021/03/Logo_Roblox.zip"
        },
        {
            "title": "Robot Framework",
            "hex": "000000",
            "source": "https://github.com/robotframework/visual-identity",
            "guidelines": "https://github.com/robotframework/visual-identity/blob/master/robot-framework-brand-guidelines.pdf"
        },
        {
            "title": "Rocket.Chat",
            "slug": "rocket-dot-chat",
            "hex": "F5455C",
            "source": "https://rocket.chat/press",
            "guidelines": "https://docs.rocket.chat/guides/brand-and-visual-guidelines/logo"
        },
        {
            "title": "Roku",
            "hex": "662D91",
            "source": "https://www.roku.com/",
            "guidelines": "https://docs.roku.com/published/trademarkguidelines/en/ca"
        },
        {
            "title": "Rolls-Royce",
            "slug": "rolls-royce",
            "hex": "281432",
            "source": "https://www.rolls-roycemotorcars.com/"
        },
        {
            "title": "rollup.js",
            "slug": "rollup-dot-js",
            "hex": "EC4A3F",
            "source": "https://rollupjs.org/"
        },
        {
            "title": "Roots",
            "hex": "525DDC",
            "source": "https://roots.io/about/brand/",
            "guidelines": "https://roots.io/about/brand/"
        },
        {
            "title": "Roots Bedrock",
            "hex": "525DDC",
            "source": "https://roots.io/about/brand/"
        },
        {
            "title": "Roots Sage",
            "hex": "525DDC",
            "source": "https://roots.io/about/brand/"
        },
        {
            "title": "ROS",
            "hex": "22314E",
            "source": "https://www.ros.org/press-kit/",
            "guidelines": "https://www.ros.org/press-kit/"
        },
        {
            "title": "Rotten Tomatoes",
            "hex": "FA320A",
            "source": "https://commons.wikimedia.org/wiki/File:Rottentomatoesalternativelogo.svg"
        },
        {
            "title": "Roundcube",
            "hex": "37BEFF",
            "source": "https://roundcube.net/"
        },
        {
            "title": "RSS",
            "hex": "FFA500",
            "source": "https://en.wikipedia.org/wiki/Feed_icon"
        },
        {
            "title": "RStudio",
            "hex": "75AADB",
            "source": "https://www.rstudio.com/about/logos/",
            "guidelines": "https://www.rstudio.com/about/logos/"
        },
        {
            "title": "RTÉ",
            "hex": "00A7B3",
            "source": "https://www.rte.ie/archives/"
        },
        {
            "title": "RTL",
            "hex": "E9113B",
            "source": "https://commons.wikimedia.org/wiki/File:RTL_Cornerlogo.svg"
        },
        {
            "title": "RTLZWEI",
            "hex": "00BCF6",
            "source": "https://www.rtl2.de/"
        },
        {
            "title": "Ruby",
            "hex": "CC342D",
            "source": "https://www.ruby-lang.org/en/about/logo/",
            "license": {
                "type": "CC-BY-SA-2.5"
            }
        },
        {
            "title": "Ruby on Rails",
            "hex": "CC0000",
            "source": "http://rubyonrails.org/",
            "guidelines": "https://rubyonrails.org/trademarks/"
        },
        {
            "title": "RubyGems",
            "hex": "E9573F",
            "source": "https://rubygems.org/pages/about"
        },
        {
            "title": "Runkeeper",
            "hex": "001E62",
            "source": "https://runkeeper.com/cms/press-kit",
            "guidelines": "https://runkeeper.com/cms/press-kit"
        },
        {
            "title": "RunKit",
            "hex": "491757",
            "source": "https://www.npmjs.com/package/@runkit/brand"
        },
        {
            "title": "Rust",
            "hex": "000000",
            "source": "https://www.rust-lang.org/",
            "guidelines": "https://www.rust-lang.org/policies/media-guide",
            "license": {
                "type": "CC-BY-SA-4.0"
            }
        },
        {
            "title": "RxDB",
            "hex": "8D1F89",
            "source": "https://github.com/pubkey/rxdb/blob/0c554dbcf7a4e6c48cd581ec1e3b130a4b5ab7d6/docs/files/logo/logo.svg"
        },
        {
            "title": "Ryanair",
            "hex": "073590",
            "source": "https://corporate.ryanair.com/media-centre/stock-images-gallery/#album-container-3"
        },
        {
            "title": "S7 Airlines",
            "hex": "BED600",
            "source": "https://www.s7.ru/"
        },
        {
            "title": "Safari",
            "hex": "000000",
            "source": "https://images.techhive.com/images/article/2014/11/safari-favorites-100530680-large.jpg"
        },
        {
            "title": "Sahibinden",
            "hex": "FFE800",
            "source": "https://www.sahibinden.com/favicon.ico"
        },
        {
            "title": "Salesforce",
            "hex": "00A1E0",
            "source": "https://www.salesforce.com/styleguide/elements/logos"
        },
        {
            "title": "SaltStack",
            "hex": "00EACE",
            "source": "https://www.saltstack.com/resources/brand/"
        },
        {
            "title": "Samsung",
            "hex": "1428A0",
            "source": "https://www.samsung.com/us"
        },
        {
            "title": "Samsung Pay",
            "hex": "1428A0",
            "source": "https://pay.samsung.com/developers/resource/brand"
        },
        {
            "title": "San Francisco Municipal Railway",
            "hex": "BA0C2F",
            "source": "http://www.actransit.org/wp-content/uploads/HSP_CC-sched.pdf"
        },
        {
            "title": "São Paulo Metro",
            "hex": "004382",
            "source": "https://upload.wikimedia.org/wikipedia/commons/d/da/Sao_Paulo_Metro_Logo.svg"
        },
        {
            "title": "SAP",
            "hex": "0FAAFF",
            "source": "https://www.sap.com/"
        },
        {
            "title": "Sass",
            "hex": "CC6699",
            "source": "http://sass-lang.com/styleguide/brand"
        },
        {
            "title": "Sat.1",
            "slug": "sat-dot-1",
            "hex": "047DA3",
            "source": "https://www.prosiebensat1.com/presse/downloads/logos"
        },
        {
            "title": "Sauce Labs",
            "hex": "E2231A",
            "source": "https://saucelabs.com/"
        },
        {
            "title": "Scala",
            "hex": "DC322F",
            "source": "https://www.scala-lang.org/"
        },
        {
            "title": "Scaleway",
            "hex": "4F0599",
            "source": "https://www.scaleway.com"
        },
        {
            "title": "Scania",
            "hex": "041E42",
            "source": "https://www.scania.com/"
        },
        {
            "title": "scikit-learn",
            "slug": "scikit-learn",
            "hex": "F7931E",
            "source": "https://github.com/scikit-learn/scikit-learn/blob/c5ef2e985c13119001aa697e446ebb3dbcb326e5/doc/logos/scikit-learn-logo.svg"
        },
        {
            "title": "SciPy",
            "hex": "8CAAE6",
            "source": "https://github.com/scikit-image/skimage-branding/blob/eafb65cbc3a700e3d9c8ba2ba15788fcc8703984/logo/scipy.svg"
        },
        {
            "title": "Scopus",
            "hex": "E9711C",
            "source": "https://www.scopus.com/"
        },
        {
            "title": "Scratch",
            "hex": "4D97FF",
            "source": "https://github.com/LLK/scratch-link/blob/027e3754ba6db976495e905023d5ac5e730dccfc/Assets/Windows/SVG/Windows%20Tray%20400x400.svg"
        },
        {
            "title": "Screencastify",
            "hex": "FF8282",
            "source": "https://www.screencastify.com/"
        },
        {
            "title": "Scribd",
            "hex": "1A7BBA",
            "source": "https://www.scribd.com"
        },
        {
            "title": "Scrimba",
            "hex": "2B283A",
            "source": "https://scrimba.com/"
        },
        {
            "title": "ScrollReveal",
            "hex": "FFCB36",
            "source": "https://scrollrevealjs.org/"
        },
        {
            "title": "Scrum Alliance",
            "hex": "009FDA",
            "source": "https://www.scrumalliance.org/ScrumRedesignDEVSite/media/ScrumAllianceMedia/Files%20and%20PDFs/Infographics/S_BrandGuidelines_2018_rev.pdf",
            "guidelines": "https://www.scrumalliance.org/ScrumRedesignDEVSite/media/ScrumAllianceMedia/Files%20and%20PDFs/Infographics/S_BrandGuidelines_2018_rev.pdf"
        },
        {
            "title": "Scrutinizer CI",
            "hex": "8A9296",
            "source": "https://scrutinizer-ci.com"
        },
        {
            "title": "Seagate",
            "hex": "6EBE49",
            "source": "https://branding.seagate.com/productpage/3fc51aba-c35a-4eff-a833-a258b0440bd2"
        },
        {
            "title": "SEAT",
            "hex": "33302E",
            "source": "https://www.seat.es/"
        },
        {
            "title": "Sefaria",
            "hex": "212E50",
            "source": "https://github.com/Sefaria/Sefaria-Project/blob/c141b2b3491660ed563df9f4b1a2e4c071e88688/static/img/logo/samekh.svg"
        },
        {
            "title": "Sega",
            "hex": "0089CF",
            "source": "https://en.wikipedia.org/wiki/Sega#/media/File:Sega_logo.svg"
        },
        {
            "title": "Selenium",
            "hex": "43B02A",
            "source": "https://github.com/SeleniumHQ/heroku-selenium/blob/2f66891ba030d3aa1f36ab1748c52ba4fb4e057d/selenium-green.svg"
        },
        {
            "title": "Sellfy",
            "hex": "21B352",
            "source": "https://sellfy.com/about/"
        },
        {
            "title": "Semantic UI React",
            "hex": "35BDB2",
            "source": "https://react.semantic-ui.com"
        },
        {
            "title": "Semantic Web",
            "hex": "005A9C",
            "source": "https://www.w3.org/2007/10/sw-logos.html"
        },
        {
            "title": "semantic-release",
            "slug": "semantic-release",
            "hex": "494949",
            "source": "https://github.com/semantic-release/semantic-release/blob/85bc213f04445a9bb8f19e5d45d6ecd7acccf841/media/semantic-release-logo.svg"
        },
        {
            "title": "Semaphore CI",
            "hex": "19A974",
            "source": "https://semaphoreci.com/"
        },
        {
            "title": "SemVer",
            "hex": "3F4551",
            "source": "https://github.com/semver/semver.org/blob/b6983849e38911195a24357809187c2f50af0d40/assets/500x500(light).jpg"
        },
        {
            "title": "Sencha",
            "hex": "86BC40",
            "source": "http://design.sencha.com/"
        },
        {
            "title": "Sennheiser",
            "hex": "000000",
            "source": "https://sennheiser.com"
        },
        {
            "title": "Sensu",
            "hex": "89C967",
            "source": "https://github.com/sensu/sensu-go/blob/master/dashboard/src/assets/logo/graphic/green.svg"
        },
        {
            "title": "Sentry",
            "hex": "362D59",
            "source": "https://sentry.io/branding/"
        },
        {
            "title": "SEPA",
            "hex": "2350A9",
            "source": "https://www.europeanpaymentscouncil.eu/document-library/other/sepa-logo-vector-format"
        },
        {
            "title": "Server Fault",
            "hex": "E7282D",
            "source": "http://stackoverflow.com/company/logos",
            "guidelines": "https://stackoverflow.com/legal/trademark-guidance"
        },
        {
            "title": "Serverless",
            "hex": "FD5750",
            "source": "https://serverless.com/"
        },
        {
            "title": "SFML",
            "hex": "8CC445",
            "source": "https://www.sfml-dev.org/download/goodies/"
        },
        {
            "title": "Shanghai Metro",
            "hex": "EC1C24",
            "source": "https://en.wikipedia.org/wiki/File:Shanghai_Metro_Full_Logo.svg"
        },
        {
            "title": "sharp",
            "hex": "99CC00",
            "source": "https://github.com/lovell/sharp/blob/315f519e1dd9adca0678e94a5ed0492cb5e0aae4/docs/image/sharp-logo-mono.svg"
        },
        {
            "title": "Shazam",
            "hex": "0088FF",
            "source": "https://brandfolder.com/shazam"
        },
        {
            "title": "Shell",
            "hex": "FFD500",
            "source": "https://en.wikipedia.org/wiki/File:Shell_logo.svg"
        },
        {
            "title": "Shelly",
            "hex": "4495D1",
            "source": "https://shelly.cloud/"
        },
        {
            "title": "Shenzhen Metro",
            "hex": "009943",
            "source": "https://en.wikipedia.org/wiki/File:Shenzhen_Metro_Corporation_logo_full.svg"
        },
        {
            "title": "Shields.io",
            "slug": "shields-dot-io",
            "hex": "000000",
            "source": "https://shields.io"
        },
        {
            "title": "Shikimori",
            "hex": "343434",
            "source": "https://shikimori.one"
        },
        {
            "title": "Shopify",
            "hex": "7AB55C",
            "source": "https://press.shopify.com/brand"
        },
        {
            "title": "Shopware",
            "hex": "189EFF",
            "source": "https://www.shopware.com/en/press/press-material/"
        },
        {
            "title": "Shotcut",
            "hex": "115C77",
            "source": "https://shotcut.com/media/"
        },
        {
            "title": "Showpad",
            "hex": "2D2E83",
            "source": "https://www.showpad.com/"
        },
        {
            "title": "Showtime",
            "hex": "B10000",
            "source": "https://commons.wikimedia.org/wiki/File:Showtime.svg"
        },
        {
            "title": "Shutterstock",
            "hex": "EE2B24",
            "source": "https://www.shutterstock.com/press/media"
        },
        {
            "title": "Siemens",
            "hex": "009999",
            "source": "https://siemens.com/"
        },
        {
            "title": "Signal",
            "hex": "2592E9",
            "source": "https://play.google.com/store/apps/details?id=org.thoughtcrime.securesms"
        },
        {
            "title": "Simkl",
            "hex": "000000",
            "source": "https://simkl.com"
        },
        {
            "title": "Simple Analytics",
            "hex": "FF4F64",
            "source": "https://simpleanalytics.com/",
            "guidelines": "https://simpleanalytics.com/press"
        },
        {
            "title": "Simple Icons",
            "hex": "111111",
            "source": "https://simpleicons.org/",
            "license": {
                "type": "CC0-1.0"
            }
        },
        {
            "title": "Sina Weibo",
            "hex": "E6162D",
            "source": "https://en.wikipedia.org/wiki/Sina_Weibo"
        },
        {
            "title": "SingleStore",
            "hex": "AA00FF",
            "source": "https://www.singlestore.com/brand/"
        },
        {
            "title": "SitePoint",
            "hex": "258AAF",
            "source": "http://www.sitepoint.com"
        },
        {
            "title": "Sketch",
            "hex": "F7B500",
            "source": "https://www.sketch.com/press/"
        },
        {
            "title": "Sketchfab",
            "hex": "1CAAD9",
            "source": "https://sketchfab.com/press"
        },
        {
            "title": "SketchUp",
            "hex": "005F9E",
            "source": "https://www.sketchup.com/themes/sketchup_www_terra/images/SketchUp-Horizontal-RGB.svg"
        },
        {
            "title": "Skillshare",
            "hex": "00FF84",
            "source": "https://www.skillshare.com"
        },
        {
            "title": "ŠKODA",
            "hex": "4BA82E",
            "source": "https://en.wikipedia.org/wiki/File:Skoda_Auto_logo_(2011).svg"
        },
        {
            "title": "Sky",
            "hex": "0072C9",
            "source": "https://www.skysports.com/"
        },
        {
            "title": "Skyliner",
            "hex": "2FCEA0",
            "source": "https://www.skyliner.io/help"
        },
        {
            "title": "Skype",
            "hex": "00AFF0",
            "source": "http://blogs.skype.com/?attachment_id=56273"
        },
        {
            "title": "Skype for Business",
            "hex": "00AFF0",
            "source": "https://en.wikipedia.org/wiki/Skype_for_Business_Server"
        },
        {
            "title": "Slack",
            "hex": "4A154B",
            "source": "https://slack.com/brand-guidelines"
        },
        {
            "title": "Slackware",
            "hex": "000000",
            "source": "https://en.wikipedia.org/wiki/Slackware"
        },
        {
            "title": "Slashdot",
            "hex": "026664",
            "source": "https://commons.wikimedia.org/wiki/File:Slashdot_wordmark_and_logo.svg"
        },
        {
            "title": "SlickPic",
            "hex": "FF880F",
            "source": "https://www.slickpic.com/"
        },
        {
            "title": "Slides",
            "hex": "E4637C",
            "source": "https://slides.com/about"
        },
        {
            "title": "SlideShare",
            "hex": "008ED2",
            "source": "https://www.slideshare.net/ss/creators/"
        },
        {
            "title": "smart",
            "hex": "FABC0C",
            "source": "https://www.smart.com/gb/en/models/eq-fortwo-coupe"
        },
        {
            "title": "SmartThings",
            "hex": "15BFFF",
            "source": "https://www.smartthings.com/press-kit"
        },
        {
            "title": "smash.gg",
            "hex": "CB333B",
            "source": "https://help.smash.gg/en/articles/1716774-smash-gg-brand-guidelines",
            "guidelines": "https://help.smash.gg/en/articles/1716774-smash-gg-brand-guidelines"
        },
        {
            "title": "Smashing Magazine",
            "hex": "E85C33",
            "source": "https://www.smashingmagazine.com/"
        },
        {
            "title": "SMRT",
            "hex": "EE2E24",
            "source": "https://commons.wikimedia.org/wiki/File:SMRT_Corporation.svg"
        },
        {
            "title": "SmugMug",
            "hex": "6DB944",
            "source": "https://help.smugmug.com/using-smugmug's-logo-HJulJePkEBf"
        },
        {
            "title": "Snapchat",
            "hex": "FFFC00",
            "source": "https://www.snapchat.com/brand-guidelines"
        },
        {
            "title": "Snapcraft",
            "hex": "82BEA0",
            "source": "https://github.com/snapcore/snap-store-badges"
        },
        {
            "title": "Snowflake",
            "hex": "56B9EB",
            "source": "https://www.snowflake.com/about/press-and-news/"
        },
        {
            "title": "Snyk",
            "hex": "4C4A73",
            "source": "https://snyk.io/press-kit"
        },
        {
            "title": "Society6",
            "hex": "000000",
            "source": "https://blog.society6.com/app/themes/society6/dist/images/mark.svg"
        },
        {
            "title": "Socket.io",
            "slug": "socket-dot-io",
            "hex": "010101",
            "source": "https://socket.io"
        },
        {
            "title": "Sogou",
            "hex": "FB6022",
            "source": "https://www.sogou.com/"
        },
        {
            "title": "Solidity",
            "hex": "363636",
            "source": "https://docs.soliditylang.org/en/v0.7.4/brand-guide.html"
        },
        {
            "title": "SoloLearn",
            "hex": "1ABC9C",
            "source": "https://www.sololearn.com/"
        },
        {
            "title": "Solus",
            "hex": "5294E2",
            "source": "https://getsol.us/branding/"
        },
        {
            "title": "SonarCloud",
            "hex": "F3702A",
            "source": "https://sonarcloud.io/about"
        },
        {
            "title": "SonarLint",
            "hex": "CB2029",
            "source": "https://www.sonarsource.com"
        },
        {
            "title": "SonarQube",
            "hex": "4E9BCD",
            "source": "https://www.sonarqube.org/logos/"
        },
        {
            "title": "SonarSource",
            "hex": "CB3032",
            "source": "https://www.sonarsource.com/"
        },
        {
            "title": "Songkick",
            "hex": "F80046",
            "source": "http://blog.songkick.com/media-assets"
        },
        {
            "title": "Songoda",
            "hex": "FC494A",
            "source": "https://songoda.com/branding"
        },
        {
            "title": "SonicWall",
            "hex": "FF791A",
            "source": "https://brandfolder.com/sonicwall/sonicwall-external"
        },
        {
            "title": "Sonos",
            "hex": "000000",
            "source": "https://www.sonos.com/en-gb/home"
        },
        {
            "title": "SoundCloud",
            "hex": "FF3300",
            "source": "https://soundcloud.com/press"
        },
        {
            "title": "Source Engine",
            "hex": "F79A10",
            "source": "https://developer.valvesoftware.com/favicon.ico"
        },
        {
            "title": "SourceForge",
            "hex": "FF6600",
            "source": "https://sourceforge.net/"
        },
        {
            "title": "Sourcegraph",
            "hex": "00B4F2",
            "source": "https://sourcegraph.com/.assets/img"
        },
        {
            "title": "Southwest Airlines",
            "hex": "304CB2",
            "source": "https://www.southwest.com/"
        },
        {
            "title": "Spacemacs",
            "hex": "9266CC",
            "source": "http://spacemacs.org/"
        },
        {
            "title": "SpaceX",
            "hex": "000000",
            "source": "https://www.spacex.com/"
        },
        {
            "title": "Spark AR",
            "hex": "FF5C83",
            "source": "https://sparkar.facebook.com/"
        },
        {
            "title": "Sparkasse",
            "hex": "FF0000",
            "source": "https://www.sparkasse.de/",
            "guidelines": "https://www.sparkasse.de/nutzungshinweise.html"
        },
        {
            "title": "SparkFun",
            "hex": "E53525",
            "source": "https://www.sparkfun.com/brand_assets",
            "guidelines": "https://www.sparkfun.com/brand_assets"
        },
        {
            "title": "SparkPost",
            "hex": "FA6423",
            "source": "https://www.sparkpost.com/"
        },
        {
            "title": "SPDX",
            "hex": "4398CC",
            "source": "https://spdx.org/Resources"
        },
        {
            "title": "Speaker Deck",
            "hex": "009287",
            "source": "https://speakerdeck.com/"
        },
        {
            "title": "Spectrum",
            "hex": "7B16FF",
            "source": "https://spectrum.chat"
        },
        {
            "title": "Speedtest",
            "hex": "141526",
            "source": "https://www.speedtest.net/"
        },
        {
            "title": "Spinnaker",
            "hex": "139BB4",
            "source": "https://github.com/spinnaker/spinnaker.github.io/tree/master/assets/images"
        },
        {
            "title": "Spinrilla",
            "hex": "460856",
            "source": "https://spinrilla.com"
        },
        {
            "title": "Splunk",
            "hex": "000000",
            "source": "https://www.splunk.com/"
        },
        {
            "title": "Spotify",
            "hex": "1ED760",
            "source": "https://developer.spotify.com/design"
        },
        {
            "title": "Spotlight",
            "hex": "352A71",
            "source": "https://www.spotlight.com/"
        },
        {
            "title": "Spreaker",
            "hex": "F5C300",
            "source": "http://www.spreaker.com/press"
        },
        {
            "title": "Spring",
            "hex": "6DB33F",
            "source": "https://spring.io/trademarks"
        },
        {
            "title": "Spring Boot",
            "hex": "6DB33F",
            "source": "https://spring.io/projects"
        },
        {
            "title": "Spyder IDE",
            "hex": "FF0000",
            "source": "https://www.spyder-ide.org/"
        },
        {
            "title": "SQLite",
            "hex": "003B57",
            "source": "https://github.com/sqlite/sqlite/blob/43e862723ec680542ca6f608f9963c0993dd7324/art/sqlite370.eps"
        },
        {
            "title": "Square",
            "hex": "3E4348",
            "source": "https://squareup.com/"
        },
        {
            "title": "Square Enix",
            "hex": "ED1C24",
            "source": "https://www.square-enix.com/"
        },
        {
            "title": "Squarespace",
            "hex": "000000",
            "source": "http://squarespace.com/brand-guidelines"
        },
        {
            "title": "SSRN",
            "hex": "154881",
            "source": "https://www.ssrn.com"
        },
        {
            "title": "Stack Exchange",
            "hex": "1E5397",
            "source": "http://stackoverflow.com/company/logos",
            "guidelines": "https://stackoverflow.com/legal/trademark-guidance"
        },
        {
            "title": "Stack Overflow",
            "hex": "F58025",
            "source": "https://stackoverflow.design/brand/logo/",
            "guidelines": "https://stackoverflow.com/legal/trademark-guidance"
        },
        {
            "title": "Stackbit",
            "hex": "207BEA",
            "source": "https://www.stackbit.com/branding-guidelines/"
        },
        {
            "title": "StackPath",
            "hex": "000000",
            "source": "https://www.stackpath.com/company/logo-and-branding/"
        },
        {
            "title": "StackShare",
            "hex": "0690FA",
            "source": "https://stackshare.io/branding"
        },
        {
            "title": "Stadia",
            "hex": "CD2640",
            "source": "https://stadia.google.com/home"
        },
        {
            "title": "Staffbase",
            "hex": "00A4FD",
            "source": "https://staffbase.com/en/about/press-assets/"
        },
        {
            "title": "Star Trek",
            "hex": "FFE200",
            "source": "https://intl.startrek.com/"
        },
        {
            "title": "Starling Bank",
            "hex": "7433FF",
            "source": "https://www.starlingbank.com/media/"
        },
        {
            "title": "Starship",
            "hex": "DD0B78",
            "source": "https://starship.rs/"
        },
        {
            "title": "STARZ",
            "hex": "000000",
            "source": "https://www.starz.com/StaticContent/Prod/guides/starzlibrary/"
        },
        {
            "title": "Statamic",
            "hex": "FF269E",
            "source": "https://statamic.com/branding"
        },
        {
            "title": "Statuspage",
            "hex": "172B4D",
            "source": "https://www.atlassian.com/company/news/press-kit"
        },
        {
            "title": "Statuspal",
            "hex": "4934BF",
            "source": "https://statuspal.io/"
        },
        {
            "title": "Steam",
            "hex": "000000",
            "source": "https://partner.steamgames.com/public/marketing/Steam_Guidelines_02102016.pdf"
        },
        {
            "title": "SteamDB",
            "hex": "000000",
            "source": "https://steamdb.info/"
        },
        {
            "title": "Steamworks",
            "hex": "1E1E1E",
            "source": "https://partner.steamgames.com/"
        },
        {
            "title": "Steem",
            "hex": "171FC9",
            "source": "https://steem.com/brand/"
        },
        {
            "title": "Steemit",
            "hex": "06D6A9",
            "source": "https://steemit.com/"
        },
        {
            "title": "Steinberg",
            "hex": "C90827",
            "source": "https://www.steinberg.net/en/company/press.html"
        },
        {
            "title": "Stellar",
            "hex": "7D00FF",
            "source": "https://www.stellar.org/blog/announcing-the-new-stellar-logo"
        },
        {
            "title": "Stencyl",
            "hex": "8E1C04",
            "source": "http://www.stencyl.com/about/press/"
        },
        {
            "title": "Stimulus",
            "hex": "77E8B9",
            "source": "https://stimulus.hotwire.dev/"
        },
        {
            "title": "Stitcher",
            "hex": "000000",
            "source": "https://partners.stitcher.com/"
        },
        {
            "title": "STMicroelectronics",
            "hex": "03234B",
            "source": "https://www.st.com/"
        },
        {
            "title": "Storyblok",
            "hex": "09B3AF",
            "source": "https://www.storyblok.com/press",
            "guidelines": "https://www.storyblok.com/press"
        },
        {
            "title": "Storybook",
            "hex": "FF4785",
            "source": "https://github.com/storybookjs/brand"
        },
        {
            "title": "Strapi",
            "hex": "2F2E8B",
            "source": "https://strapi.io/newsroom"
        },
        {
            "title": "Strava",
            "hex": "FC4C02",
            "source": "https://itunes.apple.com/us/app/strava-running-and-cycling-gps/id426826309"
        },
        {
            "title": "Streamlit",
            "hex": "FF4B4B",
            "source": "https://www.streamlit.io/brand"
        },
        {
            "title": "Stripe",
            "hex": "008CDD",
            "source": "https://stripe.com/about/resources"
        },
        {
            "title": "strongSwan",
            "hex": "E00033",
            "source": "https://www.strongswan.org/images/"
        },
        {
            "title": "StubHub",
            "hex": "003168",
            "source": "http://www.stubhub.com"
        },
        {
            "title": "styled-components",
            "slug": "styled-components",
            "hex": "DB7093",
            "source": "https://www.styled-components.com/"
        },
        {
            "title": "stylelint",
            "hex": "263238",
            "source": "https://github.com/stylelint/stylelint/blob/1f7bbb2d189b3e27b42de25f2948e3e5eec1b759/identity/stylelint-icon-black.svg"
        },
        {
            "title": "StyleShare",
            "hex": "212121",
            "source": "https://www.stylesha.re/"
        },
        {
            "title": "Stylus",
            "hex": "333333",
            "source": "http://stylus-lang.com/img/stylus-logo.svg"
        },
        {
            "title": "Subaru",
            "hex": "013C74",
            "source": "https://commons.wikimedia.org/wiki/File:Subaru_logo.svg"
        },
        {
            "title": "Sublime Text",
            "hex": "FF9800",
            "source": "https://www.sublimetext.com/images/logo.svg"
        },
        {
            "title": "Substack",
            "hex": "FF6719",
            "source": "https://on.substack.com/"
        },
        {
            "title": "Subversion",
            "hex": "809CC9",
            "source": "http://subversion.apache.org/logo"
        },
        {
            "title": "suckless",
            "hex": "1177AA",
            "source": "https://suckless.org"
        },
        {
            "title": "Sumo Logic",
            "hex": "000099",
            "source": "https://sites.google.com/sumologic.com/sumo-logic-brand/home"
        },
        {
            "title": "Supabase",
            "hex": "3ECF8E",
            "source": "https://github.com/supabase/supabase/blob/2a983c3290148d17cfce9e34c0a39102b22fdf78/web/static/img/showcase-logo/supabase-logo.svg"
        },
        {
            "title": "Super User",
            "hex": "38A1CE",
            "source": "https://stackoverflow.design/brand/logo/",
            "guidelines": "https://stackoverflow.com/legal/trademark-guidance"
        },
        {
            "title": "SurveyMonkey",
            "hex": "00BF6F",
            "source": "https://www.surveymonkey.com/mp/brandassets/"
        },
        {
            "title": "SUSE",
            "hex": "0C322C",
            "source": "https://brand.suse.com/"
        },
        {
            "title": "Suzuki",
            "hex": "E30613",
            "source": "https://www.suzuki.ie/"
        },
        {
            "title": "Svelte",
            "hex": "FF3E00",
            "source": "https://github.com/sveltejs/branding/blob/c4dfca6743572087a6aef0e109ffe3d95596e86a/svelte-logo.svg",
            "aliases": {
                "dup": [
                    {
                        "title": "Sapper",
                        "hex": "159497",
                        "source": "https://sapper.svelte.dev/"
                    }
                ]
            }
        },
        {
            "title": "SVG",
            "hex": "FFB13B",
            "source": "https://www.w3.org/2009/08/svg-logos.html"
        },
        {
            "title": "SVGO",
            "hex": "3E7FC1",
            "source": "https://github.com/svg/svgo/blob/93a5db197ca32990131bf41becf2e002bb0841bf/logo/isotype.svg"
        },
        {
            "title": "Swagger",
            "hex": "85EA2D",
            "source": "https://swagger.io/swagger/media/assets/images/swagger_logo.svg"
        },
        {
            "title": "Swarm",
            "hex": "FFA633",
            "source": "https://foursquare.com/about/logos"
        },
        {
            "title": "Swift",
            "hex": "FA7343",
            "source": "https://developer.apple.com/develop/"
        },
        {
            "title": "Swiggy",
            "hex": "FC8019",
            "source": "https://www.swiggy.com/"
        },
        {
            "title": "Swiper",
            "hex": "6332F6",
            "source": "https://swiperjs.com/"
        },
        {
            "title": "Symantec",
            "hex": "FDB511",
            "source": "https://commons.wikimedia.org/wiki/File:Symantec_logo10.svg"
        },
        {
            "title": "Symfony",
            "hex": "000000",
            "source": "https://symfony.com/logo"
        },
        {
            "title": "Symphony",
            "hex": "0098FF",
            "source": "https://symphony.com/"
        },
        {
            "title": "SymPy",
            "hex": "3B5526",
            "source": "https://github.com/sympy/sympy.github.com/blob/e606a6dc2ee90b1ddaa9c36be6c92392ab300f72/media/sympy-notailtext.svg"
        },
        {
            "title": "Synology",
            "hex": "B5B5B6",
            "source": "https://www.synology.com/en-global/company/branding"
        },
        {
            "title": "T-Mobile",
            "slug": "t-mobile",
            "hex": "E20074",
            "source": "https://www.t-mobile.com/"
        },
        {
            "title": "Tableau",
            "hex": "E97627",
            "source": "https://www.tableau.com/about/media-download-center"
        },
        {
            "title": "tado°",
            "hex": "FFA900",
            "source": "https://www.tado.com/gb-en/press-assets"
        },
        {
            "title": "Tails",
            "hex": "56347C",
            "source": "https://tails.boum.org/contribute/how/promote/material/logo/"
        },
        {
            "title": "Tailwind CSS",
            "hex": "38B2AC",
            "source": "https://tailwindcss.com/"
        },
        {
            "title": "Talend",
            "hex": "1675BC",
            "source": "https://www.talend.com/"
        },
        {
            "title": "Tampermonkey",
            "hex": "00485B",
            "source": "https://commons.wikimedia.org/wiki/File:Tampermonkey_logo.svg"
        },
        {
            "title": "Taobao",
            "hex": "E94F20",
            "source": "https://www.alibabagroup.com/en/ir/reports"
        },
        {
            "title": "Tapas",
            "hex": "FFCE00",
            "source": "https://tapas.io/site/about#media"
        },
        {
            "title": "Tasmota",
            "hex": "1FA3EC",
            "source": "https://tasmota.github.io/docs/"
        },
        {
            "title": "Tata",
            "hex": "486AAE",
            "source": "https://www.tata.com/"
        },
        {
            "title": "TaxBuzz",
            "hex": "ED8B0B",
            "source": "https://www.taxbuzz.com/"
        },
        {
            "title": "TeamCity",
            "hex": "000000",
            "source": "https://www.jetbrains.com/company/brand/logos/",
            "guidelines": "https://www.jetbrains.com/company/brand/"
        },
        {
            "title": "TeamSpeak",
            "hex": "2580C3",
            "source": "https://www.teamspeak.com/en/more/media-pack/"
        },
        {
            "title": "TeamViewer",
            "hex": "0E8EE9",
            "source": "https://www.teamviewer.com/resources/images/logos/teamviewer-logo-big.svg"
        },
        {
            "title": "TED",
            "hex": "E62B1E",
            "source": "https://www.ted.com/participate/organize-a-local-tedx-event/tedx-organizer-guide/branding-promotions/logo-and-design/your-tedx-logo"
        },
        {
            "title": "Teespring",
            "hex": "39ACE6",
            "source": "https://teespring.com"
        },
        {
            "title": "Tekton",
            "hex": "FD495C",
            "source": "https://github.com/cdfoundation/artwork/blob/3e748ca9cf9c3136a4a571f7655271b568c16a64/tekton/icon/black/tekton-icon-black.svg",
            "guidelines": "https://github.com/cdfoundation/artwork/blob/main/tekton/tekton_brand_guide.pdf"
        },
        {
            "title": "TELE5",
            "hex": "C2AD6F",
            "source": "https://www.tele5.de"
        },
        {
            "title": "Telegram",
            "hex": "26A5E4",
            "source": "https://telegram.org"
        },
        {
            "title": "Telegraph",
            "hex": "FAFAFA",
            "source": "https://telegra.ph/"
        },
        {
            "title": "Tencent QQ",
            "hex": "EB1923",
            "source": "https://en.wikipedia.org/wiki/File:Tencent_QQ.svg#/media/File:Tencent_QQ.svg"
        },
        {
            "title": "TensorFlow",
            "hex": "FF6F00",
            "source": "https://www.tensorflow.org/extras/tensorflow_brand_guidelines.pdf"
        },
        {
            "title": "Teradata",
            "hex": "F37440",
            "source": "https://github.com/Teradata/teradata.github.io/"
        },
        {
            "title": "teratail",
            "hex": "F4C51C",
            "source": "https://teratail.com/"
        },
        {
            "title": "Terraform",
            "hex": "7B42BC",
            "source": "https://www.hashicorp.com/brand",
            "guidelines": "https://www.hashicorp.com/brand"
        },
        {
            "title": "Tesla",
            "hex": "CC0000",
            "source": "http://www.teslamotors.com/en_GB/about"
        },
        {
            "title": "Testin",
            "hex": "007DD7",
            "source": "https://www.testin.cn/"
        },
        {
            "title": "Testing Library",
            "hex": "E33332",
            "source": "https://testing-library.com/"
        },
        {
            "title": "Textpattern",
            "hex": "FFDA44",
            "source": "https://textpattern.com/"
        },
        {
            "title": "The Conversation",
            "hex": "D8352A",
            "source": "https://theconversation.com/republishing-guidelines"
        },
        {
            "title": "The Irish Times",
            "hex": "000000",
            "source": "https://www.irishtimes.com/"
        },
        {
            "title": "The Mighty",
            "hex": "D0072A",
            "source": "https://themighty.com/"
        },
        {
            "title": "The Models Resource",
            "hex": "3A75BD",
            "source": "https://www.models-resource.com/"
        },
        {
            "title": "The Movie Database",
            "hex": "01D277",
            "source": "https://www.themoviedb.org/about/logos-attribution"
        },
        {
            "title": "The Register",
            "hex": "FF0000",
            "source": "https://www.theregister.co.uk/"
        },
        {
            "title": "The Sounds Resource",
            "hex": "39BE6B",
            "source": "https://www.sounds-resource.com/"
        },
        {
            "title": "The Spriters Resource",
            "hex": "BE3939",
            "source": "https://www.spriters-resource.com/"
        },
        {
            "title": "The Washington Post",
            "hex": "231F20",
            "source": "https://www.washingtonpost.com/brand-studio/archive/"
        },
        {
            "title": "Thingiverse",
            "hex": "248BFB",
            "source": "https://www.thingiverse.com/"
        },
        {
            "title": "ThinkPad",
            "hex": "EE2624",
            "source": "https://www.lenovo.com/us/en/thinkpad"
        },
        {
            "title": "Three.js",
            "slug": "three-dot-js",
            "hex": "000000",
            "source": "https://github.com/mrdoob/three.js/blob/a567b810cfcb7f6a03e4faea99f03c53081da477/files/icon.svg"
        },
        {
            "title": "Threema",
            "hex": "3FE669",
            "source": "https://threema.ch/en/press"
        },
        {
            "title": "Thumbtack",
            "hex": "009FD9",
            "source": "https://www.thumbtack.com/press/media-resources/"
        },
        {
            "title": "Thunderbird",
            "hex": "0A84FF",
            "source": "https://demo.identihub.co/thunderbird"
        },
        {
            "title": "Thymeleaf",
            "hex": "005F0F",
            "source": "https://github.com/thymeleaf/thymeleaf-dist/tree/master/src/artwork/thymeleaf%202016"
        },
        {
            "title": "Ticketmaster",
            "hex": "026CDF",
            "source": "https://design.ticketmaster.com/brand/overview/"
        },
        {
            "title": "Tidal",
            "hex": "000000",
            "source": "https://tidal.com"
        },
        {
            "title": "Tide",
            "hex": "4050FB",
            "source": "https://www.tide.co/newsroom/"
        },
        {
            "title": "TietoEVRY",
            "hex": "063752",
            "source": "https://www.tietoevry.com/en/about-us/our-company/"
        },
        {
            "title": "TikTok",
            "hex": "000000",
            "source": "https://tiktok.com"
        },
        {
            "title": "Tile",
            "hex": "000000",
            "source": "https://www.thetileapp.com/"
        },
        {
            "title": "Timescale",
            "hex": "FDB515",
            "source": "https://www.timescale.com/"
        },
        {
            "title": "Tinder",
            "hex": "FF6B6B",
            "source": "http://www.gotinder.com/press"
        },
        {
            "title": "TinyLetter",
            "hex": "ED1C24",
            "source": "https://tinyletter.com/site/press"
        },
        {
            "title": "tmux",
            "hex": "1BB91F",
            "source": "https://github.com/tmux/tmux/tree/f04cc3997629823f0e304d4e4184e2ec93c703f0/logo"
        },
        {
            "title": "Todoist",
            "hex": "E44332",
            "source": "https://doist.com/press/"
        },
        {
            "title": "Toggl",
            "hex": "E01B22",
            "source": "https://toggl.com/media-toolkit"
        },
        {
            "title": "Tokyo Metro",
            "hex": "149DD3",
            "source": "https://en.wikipedia.org/wiki/File:TokyoMetro.svg"
        },
        {
            "title": "Tomorrowland",
            "hex": "000000",
            "source": "https://global.tomorrowland.com/"
        },
        {
            "title": "Topcoder",
            "hex": "29A7DF",
            "source": "http://topcoder.com/"
        },
        {
            "title": "Toptal",
            "hex": "3863A0",
            "source": "https://www.toptal.com/branding"
        },
        {
            "title": "Tor Browser",
            "hex": "7D4698",
            "source": "https://styleguide.torproject.org/brand-assets/"
        },
        {
            "title": "Tor Project",
            "hex": "7E4798",
            "source": "https://styleguide.torproject.org/brand-assets/"
        },
        {
            "title": "Toshiba",
            "hex": "FF0000",
            "source": "https://commons.wikimedia.org/wiki/File:Toshiba_logo.svg"
        },
        {
            "title": "Toyota",
            "hex": "EB0A1E",
            "source": "https://www.toyota.com/brandguidelines/logo/",
            "guidelines": "https://www.toyota.com/brandguidelines/"
        },
        {
            "title": "TP-Link",
            "slug": "tp-link",
            "hex": "4ACBD6",
            "source": "https://www.tp-link.com/"
        },
        {
            "title": "tqdm",
            "hex": "FFC107",
            "source": "https://github.com/tqdm/img/blob/0dd23d9336af67976f88f9988ea660cde78c54d4/logo.svg"
        },
        {
            "title": "TrainerRoad",
            "hex": "E12726",
            "source": "https://www.trainerroad.com/"
        },
        {
            "title": "Trakt",
            "hex": "ED1C24",
            "source": "https://trakt.tv"
        },
        {
            "title": "TransferWise",
            "hex": "00B9FF",
            "source": "https://brand.transferwise.com/logo"
        },
        {
            "title": "Transport for Ireland",
            "hex": "00B274",
            "source": "https://www.transportforireland.ie/"
        },
        {
            "title": "Transport for London",
            "hex": "113B92",
            "source": "https://tfl.gov.uk/"
        },
        {
            "title": "Travis CI",
            "hex": "3EAAAF",
            "source": "https://travis-ci.com/logo"
        },
        {
            "title": "Treehouse",
            "hex": "5FCF80",
            "source": "https://teamtreehouse.com/about"
        },
        {
            "title": "Trello",
            "hex": "0052CC",
            "source": "https://atlassian.design/resources/logo-library",
            "guidelines": "https://atlassian.design/foundations/logos/"
        },
        {
            "title": "Trend Micro",
            "hex": "D71921",
            "source": "https://www.trendmicro.com/"
        },
        {
            "title": "Treyarch",
            "hex": "000000",
            "source": "https://upload.wikimedia.org/wikipedia/en/7/7a/Treyarch_logo.svg"
        },
        {
            "title": "Triller",
            "hex": "FF0089",
            "source": "https://triller.co/static/media/illustrations/logo-full-white.svg"
        },
        {
            "title": "Trino",
            "hex": "DD00A1",
            "source": "https://github.com/trinodb/docs.trino.io/blob/653a46f6bdc64b5f67302dc9ab8a0c432ca25e70/352/_static/trino.svg"
        },
        {
            "title": "Trip.com",
            "slug": "trip-dot-com",
            "hex": "287DFA",
            "source": "https://careers.trip.com/"
        },
        {
            "title": "Tripadvisor",
            "hex": "34E0A1",
            "source": "https://tripadvisor.mediaroom.com/logo-guidelines"
        },
        {
            "title": "Trove",
            "hex": "609540",
            "source": "https://trove.nla.gov.au/"
        },
        {
            "title": "TrueNAS",
            "hex": "0095D5",
            "source": "https://www.truenas.com/"
        },
        {
            "title": "Trulia",
            "hex": "53B50A",
            "source": "http://www.trulia.com"
        },
        {
            "title": "Trusted Shops",
            "hex": "FFDC0F",
            "source": "https://brand.trustedshops.com/d/dorIFVeUmcN9/corporate-design"
        },
        {
            "title": "Trustpilot",
            "hex": "00B67A",
            "source": "https://support.trustpilot.com/hc/en-us/articles/206289947-Trustpilot-Brand-Assets-Style-Guide"
        },
        {
            "title": "Try It Online",
            "hex": "303030",
            "source": "https://tio.run/"
        },
        {
            "title": "TryHackMe",
            "hex": "212C42",
            "source": "https://tryhackme.com/about"
        },
        {
            "title": "ts-node",
            "slug": "ts-node",
            "hex": "3178C6",
            "source": "https://typestrong.org/ts-node/"
        },
        {
            "title": "TUI",
            "hex": "70CBF4",
            "source": "https://www.tuiholidays.ie/"
        },
        {
            "title": "Tumblr",
            "hex": "36465D",
            "source": "https://www.tumblr.com/logo"
        },
        {
            "title": "TuneIn",
            "hex": "14D8CC",
            "source": "https://cms.tunein.com/press/"
        },
        {
            "title": "TurboSquid",
            "hex": "FF8135",
            "source": "https://www.brand.turbosquid.com/"
        },
        {
            "title": "Turkish Airlines",
            "hex": "C70A0C",
            "source": "https://www.turkishairlines.com/tr-int/basin-odasi/logo-arsivi/index.html"
        },
        {
            "title": "Tutanota",
            "hex": "840010",
            "source": "https://github.com/tutao/tutanota/blob/8ff5f0e7d78834ac8fcb0f2357c394b757ea4793/resources/images/logo-solo-red.svg"
        },
        {
            "title": "TV Time",
            "hex": "FFD400",
            "source": "https://www.tvtime.com/"
        },
        {
            "title": "Twilio",
            "hex": "F22F46",
            "source": "https://www.twilio.com/company/brand"
        },
        {
            "title": "Twitch",
            "hex": "9146FF",
            "source": "https://brand.twitch.tv"
        },
        {
            "title": "Twitter",
            "hex": "1DA1F2",
            "source": "https://brand.twitter.com"
        },
        {
            "title": "Twoo",
            "hex": "FF7102",
            "source": "http://www.twoo.com/about/press"
        },
        {
            "title": "TypeScript",
            "hex": "3178C6",
            "source": "https://www.staging-typescript.org/branding"
        },
        {
            "title": "TYPO3",
            "hex": "FF8700",
            "source": "https://typo3.com/fileadmin/assets/typo3logos/typo3_bullet_01.svg"
        },
        {
            "title": "Uber",
            "hex": "000000",
            "source": "https://www.uber.com/media/"
        },
        {
            "title": "Uber Eats",
            "hex": "06C167",
            "source": "https://www.ubereats.com"
        },
        {
            "title": "Ubiquiti",
            "hex": "0559C9",
            "source": "https://www.ui.com/marketing/#logos"
        },
        {
            "title": "Ubisoft",
            "hex": "000000",
            "source": "https://www.ubisoft.com/en-US/company/overview.aspx"
        },
        {
            "title": "uBlock Origin",
            "hex": "800000",
            "source": "https://github.com/gorhill/uBlock/blob/master/src/img/ublock.svg"
        },
        {
            "title": "Ubuntu",
            "hex": "E95420",
            "source": "https://design.ubuntu.com/brand/ubuntu-logo/",
            "guidelines": "https://design.ubuntu.com/brand/ubuntu-logo/"
        },
        {
            "title": "Udacity",
            "hex": "02B3E4",
            "source": "https://www.udacity.com"
        },
        {
            "title": "Udemy",
            "hex": "EC5252",
            "source": "https://about.udemy.com/newbrand/"
        },
        {
            "title": "UFC",
            "hex": "D20A0A",
            "source": "https://www.ufc.com"
        },
        {
            "title": "UIkit",
            "hex": "2396F3",
            "source": "https://getuikit.com"
        },
        {
            "title": "Ulule",
            "hex": "18A5D6",
            "source": "https://ulule.frontify.com/d/EX3dK8qsXgqh/branding-guidelines"
        },
        {
            "title": "Umbraco",
            "hex": "3544B1",
            "source": "https://umbraco.com/"
        },
        {
            "title": "Unacademy",
            "hex": "08BD80",
            "source": "https://unacademy.com/"
        },
        {
            "title": "Undertale",
            "hex": "E71D29",
            "source": "https://undertale.com/"
        },
        {
            "title": "Unicode",
            "hex": "5455FE",
            "source": "https://en.wikipedia.org/wiki/Unicode"
        },
        {
            "title": "Unilever",
            "hex": "1F36C7",
            "source": "https://www.unilever.co.uk/about/who-we-are/our-logo/"
        },
        {
            "title": "United Airlines",
            "hex": "002244",
            "source": "https://en.wikipedia.org/wiki/File:United_Airlines_Logo.svg"
        },
        {
            "title": "Unity",
            "hex": "000000",
            "source": "https://unity.com/"
        },
        {
            "title": "Unraid",
            "hex": "F15A2C",
            "source": "https://unraid.net/"
        },
        {
            "title": "Unreal Engine",
            "hex": "313131",
            "source": "https://www.unrealengine.com/en-US/branding",
            "guidelines": "https://www.unrealengine.com/en-US/branding"
        },
        {
            "title": "Unsplash",
            "hex": "000000",
            "source": "https://unsplash.com/"
        },
        {
            "title": "Untangle",
            "hex": "68BD49",
            "source": "https://www.untangle.com/company-overview/",
            "guidelines": "https://www.untangle.com/company-overview/"
        },
        {
            "title": "Untappd",
            "hex": "FFC000",
            "source": "https://untappd.com/"
        },
        {
            "title": "UpCloud",
            "hex": "7B00FF",
            "source": "https://upcloud.com/brand-assets/",
            "guidelines": "https://upcloud.com/brand-assets/"
        },
        {
            "title": "UpLabs",
            "hex": "3930D8",
            "source": "https://www.uplabs.com/"
        },
        {
            "title": "Uploaded",
            "hex": "0E70CB",
            "source": "https://www.uploaded.net"
        },
        {
            "title": "UPS",
            "hex": "150400",
            "source": "https://www.ups.com/"
        },
        {
            "title": "Upwork",
            "hex": "6FDA44",
            "source": "https://www.upwork.com/press/"
        },
        {
            "title": "USPS",
            "hex": "333366",
            "source": "https://www.usps.com/"
        },
        {
            "title": "V",
            "hex": "5D87BF",
            "source": "https://github.com/vlang/v-logo",
            "license": {
                "type": "MIT"
            }
        },
        {
            "title": "V8",
            "hex": "4B8BF5",
            "source": "https://v8.dev/logo"
        },
        {
            "title": "Vaadin",
            "hex": "00B4F0",
            "source": "https://vaadin.com/trademark",
            "guidelines": "https://vaadin.com/trademark"
        },
        {
            "title": "Vagrant",
            "hex": "1868F2",
            "source": "https://www.hashicorp.com/brand",
            "guidelines": "https://www.hashicorp.com/brand"
        },
        {
            "title": "Valve",
            "hex": "F74843",
            "source": "https://www.valvesoftware.com/"
        },
        {
            "title": "Vapor",
            "hex": "0D0D0D",
            "source": "https://vapor.codes/"
        },
        {
            "title": "Vault",
            "hex": "000000",
            "source": "https://www.hashicorp.com/brand",
            "guidelines": "https://www.hashicorp.com/brand"
        },
        {
            "title": "Vauxhall",
            "hex": "EB001E",
            "source": "https://www.stellantis.com/en/brands/vauxhall"
        },
        {
            "title": "vBulletin",
            "hex": "184D66",
            "source": "https://commons.wikimedia.org/wiki/File:VBulletin.svg"
        },
        {
            "title": "Vector Logo Zone",
            "hex": "184D66",
            "source": "https://www.vectorlogo.zone/"
        },
        {
            "title": "Vectorworks",
            "hex": "000000",
            "source": "https://www.vectorworks.net/en-US"
        },
        {
            "title": "Veeam",
            "hex": "00B336",
            "source": "https://www.veeam.com/newsroom/veeam-graphics.html"
        },
        {
            "title": "Veepee",
            "hex": "EC008C",
            "source": "https://www.veepee.fr/"
        },
        {
            "title": "Venmo",
            "hex": "3D95CE",
            "source": "https://venmo.com/about/brand/"
        },
        {
            "title": "Vercel",
            "hex": "000000",
            "source": "https://vercel.com/design"
        },
        {
            "title": "Verdaccio",
            "hex": "4B5E40",
            "source": "https://verdaccio.org/docs/en/logo"
        },
        {
            "title": "Veritas",
            "hex": "B1181E",
            "source": "https://my.veritas.com/cs/groups/partner/documents/styleguide/mdaw/mdq5/~edisp/tus3cpeapp3855186572.pdf"
        },
        {
            "title": "Verizon",
            "hex": "CD040B",
            "source": "https://www.verizondigitalmedia.com/about/logo-usage/"
        },
        {
            "title": "vFairs",
            "hex": "EF4678",
            "source": "https://www.vfairs.com/"
        },
        {
            "title": "Viadeo",
            "hex": "F07355",
            "source": "https://viadeo.journaldunet.com/"
        },
        {
            "title": "Viber",
            "hex": "7360F2",
            "source": "https://www.viber.com/brand-center/"
        },
        {
            "title": "Vim",
            "hex": "019733",
            "source": "https://commons.wikimedia.org/wiki/File:Vimlogo.svg"
        },
        {
            "title": "Vimeo",
            "hex": "1AB7EA",
            "source": "https://vimeo.com/about/brand_guidelines"
        },
        {
            "title": "Vimeo Livestream",
            "hex": "0A0A20",
            "source": "https://livestream.com"
        },
        {
            "title": "VirtualBox",
            "hex": "183A61",
            "source": "https://commons.wikimedia.org/wiki/File:Virtualbox_logo.png"
        },
        {
            "title": "VirusTotal",
            "hex": "394EFF",
            "source": "https://www.virustotal.com/"
        },
        {
            "title": "Visa",
            "hex": "1A1F71",
            "source": "https://merchantsignageeu.visa.com/product.asp?dptID=696"
        },
        {
            "title": "Visual Studio",
            "hex": "5C2D91",
            "source": "https://visualstudio.microsoft.com/"
        },
        {
            "title": "Visual Studio Code",
            "hex": "007ACC",
            "source": "https://commons.wikimedia.org/wiki/File:Visual_Studio_Code_1.35_icon.svg"
        },
        {
            "title": "Vite",
            "hex": "646CFF",
            "source": "https://vitejs.dev/"
        },
        {
            "title": "Vivaldi",
            "hex": "EF3939",
            "source": "https://vivaldi.com/press/"
        },
        {
            "title": "Vivino",
            "hex": "AA1329",
            "source": "https://www.vivino.com/press"
        },
        {
            "title": "VK",
            "hex": "4680C2",
            "source": "https://vk.com/brand"
        },
        {
            "title": "VLC media player",
            "hex": "FF8800",
            "source": "http://git.videolan.org/?p=vlc.git;a=tree;f=extras/package/macosx/asset_sources"
        },
        {
            "title": "VMware",
            "hex": "607078",
            "source": "https://myvmware.workspaceair.com/"
        },
        {
            "title": "Vodafone",
            "hex": "E60000",
            "source": "https://web.vodafone.com.eg/"
        },
        {
            "title": "Volkswagen",
            "hex": "151F5D",
            "source": "https://www.volkswagen.ie/"
        },
        {
            "title": "Volvo",
            "hex": "003057",
            "source": "https://www.media.volvocars.com/global/en-gb/logos"
        },
        {
            "title": "Vonage",
            "hex": "FFFFFF",
            "source": "https://www.vonage.com"
        },
        {
            "title": "VOX",
            "hex": "DA074A",
            "source": "https://commons.wikimedia.org/wiki/File:VOX_Logo_2013.svg"
        },
        {
            "title": "VSCO",
            "hex": "000000",
            "source": "https://vscopress.co/media-kit"
        },
        {
            "title": "Vue.js",
            "slug": "vue-dot-js",
            "hex": "4FC08D",
            "source": "https://github.com/vuejs/art",
            "license": {
                "type": "custom",
                "url": "https://github.com/vuejs/art/blob/master/README.md"
            },
            "guidelines": "https://github.com/vuejs/art/blob/master/README.md"
        },
        {
            "title": "Vuetify",
            "hex": "1867C0",
            "source": "https://vuetifyjs.com/"
        },
        {
            "title": "Vulkan",
            "hex": "AC162C",
            "source": "https://www.khronos.org/legal/trademarks/"
        },
        {
            "title": "Vultr",
            "hex": "007BFC",
            "source": "https://www.vultr.com/company/brand-assets/"
        },
        {
            "title": "W3C",
            "hex": "005A9C",
            "source": "https://www.w3.org/Consortium/Legal/logo-usage-20000308",
            "license": {
                "type": "custom",
                "url": "https://www.w3.org/Consortium/Legal/2002/trademark-license-20021231"
            }
        },
        {
            "title": "Wagtail",
            "hex": "43B1B0",
            "source": "https://github.com/wagtail/wagtail/blob/e3e46e23b780aa2b1b521de081cb81872f77466d/wagtail/admin/static_src/wagtailadmin/images/wagtail-logo.svg"
        },
        {
            "title": "WakaTime",
            "hex": "000000",
            "source": "https://wakatime.com/legal/logos-and-trademark-usage",
            "guidelines": "https://wakatime.com/legal/logos-and-trademark-usage"
        },
        {
            "title": "WALKMAN",
            "hex": "000000",
            "source": "https://en.wikipedia.org/wiki/File:Walkman_logo.svg"
        },
        {
            "title": "Wappalyzer",
            "hex": "32067C",
            "source": "https://www.wappalyzer.com/"
        },
        {
            "title": "Warner Bros.",
            "slug": "warnerbros-dot",
            "hex": "004DB4",
            "source": "https://www.warnerbros.com/"
        },
        {
            "title": "Wattpad",
            "hex": "FF500A",
            "source": "https://company.wattpad.com/brandguideline",
            "guidelines": "https://company.wattpad.com/brandguideline"
        },
        {
            "title": "Waze",
            "hex": "33CCFF",
            "source": "https://www.waze.com/"
        },
        {
            "title": "Wear OS",
            "hex": "4285F4",
            "source": "https://partnermarketinghub.withgoogle.com/#/brands/"
        },
        {
            "title": "Weasyl",
            "hex": "990000",
            "source": "https://www.weasyl.com/"
        },
        {
            "title": "WebAssembly",
            "hex": "654FF0",
            "source": "https://webassembly.org/"
        },
        {
            "title": "WebAuthn",
            "hex": "3423A6",
            "source": "https://github.com/webauthn-open-source/webauthn-logos",
            "guidelines": "https://github.com/webauthn-open-source/webauthn-logos"
        },
        {
            "title": "webcomponents.org",
            "slug": "webcomponents-dot-org",
            "hex": "29ABE2",
            "source": "https://www.webcomponents.org/"
        },
        {
            "title": "WebdriverIO",
            "hex": "EA5906",
            "source": "https://webdriver.io/docs/api/"
        },
        {
            "title": "Webflow",
            "hex": "4353FF",
            "source": "https://webflow.com/"
        },
        {
            "title": "WebGL",
            "hex": "990000",
            "source": "https://www.khronos.org/legal/trademarks/",
            "guidelines": "https://www.khronos.org/legal/trademarks/"
        },
        {
            "title": "webhint",
            "hex": "4700A3",
            "source": "https://github.com/webhintio/webhint.io/blob/5c9f10a33a6d68e1f0d2b1eff0829685b9123433/src/webhint-theme/source/images/webhint-logo.svg"
        },
        {
            "title": "Weblate",
            "hex": "2ECCAA",
            "source": "https://github.com/WeblateOrg/graphics/blob/669e4f910abd9ec36fda172d2ea6f2f424a32ace/logo/weblate-black.svg",
            "license": {
                "type": "GPL-3.0-only"
            }
        },
        {
            "title": "Webmin",
            "hex": "7DA0D0",
            "source": "https://github.com/webmin/webmin/blob/84d2d3d17f638a43939220f78b83bfefbae37f76/images/webmin-blue.svg"
        },
        {
            "title": "WebMoney",
            "hex": "036CB5",
            "source": "https://www.webmoney.ru/rus/developers/logos.shtml"
        },
        {
            "title": "Webpack",
            "hex": "8DD6F9",
            "source": "https://webpack.js.org/branding/"
        },
        {
            "title": "WebRTC",
            "hex": "333333",
            "source": "https://webrtc.org/"
        },
        {
            "title": "WebStorm",
            "hex": "000000",
            "source": "https://www.jetbrains.com/company/brand/logos/",
            "guidelines": "https://www.jetbrains.com/company/brand/"
        },
        {
            "title": "WeChat",
            "hex": "07C160",
            "source": "https://wechat.design/standard/download/brand",
            "guidelines": "https://wechat.design/standard/download/brand"
        },
        {
            "title": "Weights & Biases",
            "slug": "weights-and-biases",
            "hex": "FFBE00",
            "source": "https://wandb.ai/"
        },
        {
            "title": "WEMO",
            "hex": "72D44C",
            "source": "https://commons.wikimedia.org/wiki/File:WeMoApp.svg"
        },
        {
            "title": "WeTransfer",
            "hex": "409FFF",
            "source": "https://wetransfer.com/"
        },
        {
            "title": "WhatsApp",
            "hex": "25D366",
            "source": "https://www.whatsappbrand.com",
            "guidelines": "https://whatsappbrand.com/"
        },
        {
            "title": "When I Work",
            "hex": "51A33D",
            "source": "https://wheniwork.com/"
        },
        {
            "title": "WhiteSource",
            "hex": "161D4E",
            "source": "https://www.whitesourcesoftware.com/whitesource-media-kit/"
        },
        {
            "title": "Wii",
            "hex": "8B8B8B",
            "source": "https://commons.wikimedia.org/wiki/File:Wii.svg"
        },
        {
            "title": "Wii U",
            "hex": "8B8B8B",
            "source": "https://commons.wikipedia.org/wiki/File:WiiU.svg"
        },
        {
            "title": "Wikidata",
            "hex": "006699",
            "source": "https://commons.wikimedia.org/wiki/File:Wikidata-logo-en.svg"
        },
        {
            "title": "Wikimedia Commons",
            "hex": "006699",
            "source": "https://commons.wikimedia.org/wiki/File:Commons-logo.svg"
        },
        {
            "title": "Wikipedia",
            "hex": "000000",
            "source": "https://commons.wikimedia.org/wiki/File:Wikipedia-logo-v2.svg"
        },
        {
            "title": "Wikiquote",
            "hex": "006699",
            "source": "https://commons.wikimedia.org/wiki/File:Wikiquote-logo.svg"
        },
        {
            "title": "Wikivoyage",
            "hex": "006699",
            "source": "https://commons.wikimedia.org/wiki/File:Wikivoyage-Logo-v3-en.svg"
        },
        {
            "title": "Windows",
            "hex": "0078D6",
            "source": "https://commons.wikimedia.org/wiki/File:Windows_10_Logo.svg"
        },
        {
            "title": "Windows 95",
            "hex": "008080",
            "source": "https://en.wikipedia.org/wiki/Windows_95"
        },
        {
            "title": "Windows Terminal",
            "hex": "4D4D4D",
            "source": "https://github.com/microsoft/terminal/blob/a90289548f8548bf5c370a4b141b4b815c22616b/res/terminal/Terminal_HC.svg"
        },
        {
            "title": "Windows XP",
            "hex": "003399",
            "source": "https://commons.wikimedia.org/wiki/File:Windows_logo_-_2002%E2%80%932012_(Multicolored).svg"
        },
        {
            "title": "Winmate",
            "hex": "C11920",
            "source": "https://www.winmate.com/NewsAndEvents/Publications"
        },
        {
            "title": "Wipro",
            "hex": "341C53",
            "source": "https://www.wipro.com/content/dam/nexus/en/service-lines/applications/latest-thinking/state-of-cybersecurity-report-2019.pdf"
        },
        {
            "title": "Wire",
            "hex": "000000",
            "source": "http://brand.wire.com",
            "guidelines": "https://brand.wire.com/"
        },
        {
            "title": "WireGuard",
            "hex": "88171A",
            "source": "https://www.wireguard.com/"
        },
        {
            "title": "Wireshark",
            "hex": "1679A7",
            "source": "https://gitlab.com/wanduow/wireshark/-/blob/cd5539b0f76975474869984a9d2f0fce29d5c21e/image/wsicon.svg"
        },
        {
            "title": "Wish",
            "hex": "2FB7EC",
            "source": "https://wish.com/"
        },
        {
            "title": "Wistia",
            "hex": "54BBFF",
            "source": "https://wistia.com/about/assets",
            "guidelines": "https://wistia.com/about/assets"
        },
        {
            "title": "Wix",
            "hex": "0C6EFC",
            "source": "http://www.wix.com/about/design-assets"
        },
        {
            "title": "Wizz Air",
            "hex": "C6007E",
            "source": "https://wizzair.com/en-gb/information-and-services/about-us/press-office/logos"
        },
        {
            "title": "Wolfram",
            "hex": "DD1100",
            "source": "http://company.wolfram.com/press-center/wolfram-corporate/"
        },
        {
            "title": "Wolfram Language",
            "hex": "DD1100",
            "source": "http://company.wolfram.com/press-center/language/"
        },
        {
            "title": "Wolfram Mathematica",
            "hex": "DD1100",
            "source": "http://company.wolfram.com/press-center/mathematica/"
        },
        {
            "title": "Woo",
            "hex": "96588A",
            "source": "https://woocommerce.com/style-guide/",
            "guidelines": "https://woocommerce.com/trademark-guidelines/"
        },
        {
            "title": "WooCommerce",
            "hex": "96588A",
            "source": "https://woocommerce.com/style-guide/",
            "guidelines": "https://woocommerce.com/trademark-guidelines/"
        },
        {
            "title": "WordPress",
            "hex": "21759B",
            "source": "https://wordpress.org/about/logos"
        },
        {
            "title": "Workplace",
            "hex": "20252D",
            "source": "https://en.facebookbrand.com/",
            "guidelines": "https://en.facebookbrand.com/"
        },
        {
            "title": "World Health Organization",
            "hex": "0093D5",
            "source": "https://www.who.int/"
        },
        {
            "title": "WP Engine",
            "hex": "0ECAD4",
            "source": "https://wpengine.com/brand-assets/"
        },
        {
            "title": "WP Rocket",
            "hex": "F56640",
            "source": "https://wp-rocket.me/"
        },
        {
            "title": "write.as",
            "slug": "write-dot-as",
            "hex": "5BC4EE",
            "source": "https://write.as/brand",
            "guidelines": "https://write.as/brand"
        },
        {
            "title": "WWE",
            "hex": "000000",
            "source": "https://commons.wikimedia.org/wiki/File:WWE_Network_logo.svg"
        },
        {
<<<<<<< HEAD
=======
            "title": "Wwise",
            "hex": "00549F",
            "source": "https://www.audiokinetic.com/resources/credits/",
            "guidelines": "https://www.audiokinetic.com/resources/credits/"
        },
        {
            "title": "X-Pack",
            "slug": "x-pack",
            "hex": "005571",
            "source": "https://www.elastic.co/brand"
        },
        {
>>>>>>> a31b0dd1
            "title": "X.Org",
            "slug": "x-dot-org",
            "hex": "F28834",
            "source": "https://upload.wikimedia.org/wikipedia/commons/9/90/X.Org_Logo.svg"
        },
        {
            "title": "Xamarin",
            "hex": "3498DB",
            "source": "https://github.com/dotnet/swag/tree/master/xamarin"
        },
        {
            "title": "XAML",
            "hex": "0C54C2",
            "source": "https://github.com/microsoft/microsoft-ui-xaml/issues/1185#issuecomment-529731046"
        },
        {
            "title": "XAMPP",
            "hex": "FB7A24",
            "source": "https://www.apachefriends.org/en/"
        },
        {
            "title": "Xbox",
            "hex": "107C10",
            "source": "https://www.xbox.com/en-US/consoles"
        },
        {
            "title": "Xcode",
            "hex": "147EFB",
            "source": "https://developer.apple.com/develop/"
        },
        {
            "title": "XDA Developers",
            "hex": "EA7100",
            "source": "https://www.xda-developers.com/"
        },
        {
            "title": "Xero",
            "hex": "13B5EA",
            "source": "https://www.xero.com/uk/about/media/downloads"
        },
        {
            "title": "XFCE",
            "hex": "2284F2",
            "source": "https://www.xfce.org/download#artwork"
        },
        {
            "title": "Xiaomi",
            "hex": "FF6900",
            "source": "https://www.mi.com/global"
        },
        {
            "title": "Xilinx",
            "hex": "E01F27",
            "source": "https://www.xilinx.com"
        },
        {
            "title": "Xing",
            "hex": "006567",
            "source": "https://dev.xing.com/logo_rules"
        },
        {
            "title": "XMPP",
            "hex": "002B5C",
            "source": "https://github.com/xsf/xmpp.org/tree/00c49187e353c1a156c95562dafaf129e688fbad/content/icons"
        },
        {
            "title": "XRP",
            "hex": "25A768",
            "source": "https://xrpl.org/"
        },
        {
            "title": "XSplit",
            "hex": "0095DE",
            "source": "https://www.xsplit.com/presskit"
        },
        {
            "title": "XState",
            "hex": "2C3E50",
            "source": "https://github.com/davidkpiano/xstate/blob/544df7f00e2ef49603b5e5ff2f0d183ff6bd5e7c/docs/.vuepress/public/logo.svg"
        },
        {
            "title": "Y Combinator",
            "hex": "F0652F",
            "source": "https://www.ycombinator.com/press/"
        },
        {
            "title": "Yahoo!",
            "hex": "6001D2",
            "source": "https://yahoo.com/"
        },
        {
            "title": "Yale",
            "hex": "FFD900",
            "source": "https://yalehome.com"
        },
        {
            "title": "Yamaha Corporation",
            "hex": "4B1E78",
            "source": "https://www.yamaha.com/en/"
        },
        {
            "title": "Yamaha Motor Corporation",
            "hex": "E60012",
            "source": "https://en.wikipedia.org/wiki/Yamaha_Motor_Company"
        },
        {
            "title": "Yammer",
            "hex": "106EBE",
            "source": "https://developer.microsoft.com/en-us/fluentui#/styles/web/colors/products"
        },
        {
            "title": "Yarn",
            "hex": "2C8EBB",
            "source": "https://github.com/yarnpkg/assets"
        },
        {
            "title": "Yelp",
            "hex": "D32323",
            "source": "https://www.yelp.com/styleguide/icons"
        },
        {
            "title": "Yoast",
            "hex": "A4286A",
            "source": "https://yoast.com/media/logo/"
        },
        {
            "title": "YourTravel.TV",
            "slug": "yourtravel-dot-tv",
            "hex": "F79025",
            "source": "https://yourtravel.tv"
        },
        {
            "title": "YouTube",
            "hex": "FF0000",
            "source": "https://www.youtube.com/yt/about/brand-resources/#logos-icons-colors"
        },
        {
            "title": "YouTube Gaming",
            "hex": "FF0000",
            "source": "https://gaming.youtube.com/"
        },
        {
            "title": "YouTube Music",
            "hex": "FF0000",
            "source": "https://partnermarketinghub.withgoogle.com/#/brands/"
        },
        {
            "title": "YouTube Studio",
            "hex": "FF0000",
            "source": "https://www.youtube.com/"
        },
        {
            "title": "YouTube TV",
            "hex": "FF0000",
            "source": "https://partnermarketinghub.withgoogle.com/#/brands/"
        },
        {
            "title": "Z-Wave",
            "slug": "z-wave",
            "hex": "1B365D",
            "source": "https://www.z-wave.com/"
        },
        {
            "title": "Zalando",
            "hex": "FF6900",
            "source": "https://www.zalando.co.uk/"
        },
        {
            "title": "Zapier",
            "hex": "FF4A00",
            "source": "https://zapier.com/about/brand"
        },
        {
            "title": "ZDF",
            "hex": "FA7D19",
            "source": "https://www.zdf.de/"
        },
        {
            "title": "Zelle",
            "hex": "6D1ED4",
            "source": "https://www.zellepay.com/"
        },
        {
            "title": "Zend",
            "hex": "0679EA",
            "source": "https://www.zend.com/"
        },
        {
            "title": "Zend Framework",
            "hex": "68B604",
            "source": "https://framework.zend.com/"
        },
        {
            "title": "Zendesk",
            "hex": "03363D",
            "source": "https://brandland.zendesk.com/"
        },
        {
            "title": "Zenn",
            "hex": "3EA8FF",
            "source": "https://zenn.dev/mediakit"
        },
        {
            "title": "Zerodha",
            "hex": "387ED1",
            "source": "https://zerodha.com"
        },
        {
            "title": "ZeroMQ",
            "hex": "DF0000",
            "source": "https://github.com/zeromq/zeromq.org/blob/master/static/safari-pinned-tab.svg"
        },
        {
            "title": "Zerply",
            "hex": "7BBB6E",
            "source": "https://zerply.com/about/resources"
        },
        {
            "title": "Zhihu",
            "hex": "0084FF",
            "source": "https://www.zhihu.com/"
        },
        {
            "title": "Zigbee",
            "hex": "EB0443",
            "source": "https://zigbeealliance.org/solution/zigbee/"
        },
        {
            "title": "Zillow",
            "hex": "006AFF",
            "source": "https://www.zillow.com/"
        },
        {
            "title": "Zingat",
            "hex": "009CFB",
            "source": "https://www.zingat.com/kurumsal-logolar"
        },
        {
            "title": "Zoho",
            "hex": "C8202B",
            "source": "https://www.zoho.com/branding/"
        },
        {
            "title": "Zoiper",
            "hex": "F47920",
            "source": "https://www.zoiper.com/en/products"
        },
        {
            "title": "Zomato",
            "hex": "E23744",
            "source": "https://www.zomato.com/business/apps"
        },
        {
            "title": "Zoom",
            "hex": "2D8CFF",
            "source": "https://zoom.us/brandguidelines"
        },
        {
            "title": "Zorin",
            "hex": "0CC1F3",
            "source": "https://zorinos.com/press/"
        },
        {
            "title": "Zotero",
            "hex": "CC2936",
            "source": "https://www.zotero.org/support/brand"
        },
        {
            "title": "Zulip",
            "hex": "FFFFFF",
            "source": "https://github.com/zulip/zulip/blob/df9e40491dc77b658d943cff36a816d46e32ce1b/static/images/logo/zulip-org-logo.svg"
        }
    ]
}<|MERGE_RESOLUTION|>--- conflicted
+++ resolved
@@ -9966,21 +9966,12 @@
             "source": "https://commons.wikimedia.org/wiki/File:WWE_Network_logo.svg"
         },
         {
-<<<<<<< HEAD
-=======
             "title": "Wwise",
             "hex": "00549F",
             "source": "https://www.audiokinetic.com/resources/credits/",
             "guidelines": "https://www.audiokinetic.com/resources/credits/"
         },
         {
-            "title": "X-Pack",
-            "slug": "x-pack",
-            "hex": "005571",
-            "source": "https://www.elastic.co/brand"
-        },
-        {
->>>>>>> a31b0dd1
             "title": "X.Org",
             "slug": "x-dot-org",
             "hex": "F28834",
