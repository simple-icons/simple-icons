--- conflicted
+++ resolved
@@ -1852,15 +1852,14 @@
             "source": "https://ionicframework.com/press"
         },
         {
-<<<<<<< HEAD
+            "title": "IcoMoon",
+            "hex": "825794",
+            "source": "https://icomoon.io/"
+        },
+        {
             "title": "ICON",
             "hex": "1fc5c9",
             "source": "https://icon.foundation/"
-=======
-            "title": "IcoMoon",
-            "hex": "825794",
-            "source": "https://icomoon.io/"
->>>>>>> 5c24f52b
         },
         {
             "title": "IconJar",
