--- conflicted
+++ resolved
@@ -10533,20 +10533,19 @@
             "guidelines": "https://www.reasonstudios.com/press"
         },
         {
-<<<<<<< HEAD
+            "title": "Recoil",
+            "hex": "3578E5",
+            "source": "https://recoiljs.org"
+        },
+        {
+            "title": "Red",
+            "hex": "B32629",
+            "source": "https://www.red-lang.org"
+        },
+        {
             "title": "Red Bull",
             "hex": "DB0A40",
             "source": "https://www.redbull.com/"
-=======
-            "title": "Recoil",
-            "hex": "3578E5",
-            "source": "https://recoiljs.org"
-        },
-        {
-            "title": "Red",
-            "hex": "B32629",
-            "source": "https://www.red-lang.org"
->>>>>>> 7e1ad451
         },
         {
             "title": "Red Hat",
