{
    "icons": [
        {
            "title": ".NET",
            "hex": "5C2D91",
            "source": "https://docs.microsoft.com/en-us/dotnet/images/hub/net.svg"
        },
        {
            "title": "1001Tracklists",
            "hex": "40AEF0",
            "source": "https://www.1001tracklists.com/"
        },
        {
            "title": "1Password",
            "hex": "0094F5",
            "source": "https://1password.com/press/"
        },
        {
            "title": "500px",
            "hex": "0099E5",
            "source": "https://about.500px.com/press"
        },
        {
            "title": "A-Frame",
            "hex": "EF2D5E",
            "source": "https://aframe.io/docs/"
        },
        {
            "title": "ABB RobotStudio",
            "hex": "FF9E0F",
            "source": "https://new.abb.com/products/robotics/en/robotstudio/downloads"
        },
        {
            "title": "About.me",
            "hex": "00A98F",
            "source": "https://about.me/assets"
        },
        {
            "title": "Abstract",
            "hex": "191A1B",
            "source": "https://www.abstract.com/about/"
        },
        {
            "title": "Academia",
            "hex": "41454A",
            "source": "https://www.academia.edu/"
        },
        {
            "title": "Accusoft",
            "hex": "A9225C",
            "source": "https://company-39138.frontify.com/d/7EKFm12NQSa8/accusoft-corporation-style-guide#/style-guide/logo"
        },
        {
            "title": "ACM",
            "hex": "0085CA",
            "source": "http://identitystandards.acm.org/"
        },
        {
            "title": "ActiGraph",
            "hex": "0B2C4A",
            "source": "http://www.actigraphcorp.com/"
        },
        {
            "title": "Activision",
            "hex": "000000",
            "source": "https://www.activision.com/"
        },
        {
            "title": "AdBlock",
            "hex": "F40D12",
            "source": "https://getadblock.com/"
        },
        {
            "title": "Adblock Plus",
            "hex": "C70D2C",
            "source": "https://adblockplus.org/"
        },
        {
            "title": "AddThis",
            "hex": "FF6550",
            "source": "http://www.addthis.com/"
        },
        {
            "title": "AdGuard",
            "hex": "66B574",
            "source": "https://adguard.com/en/contribute.html"
        },
        {
            "title": "Adobe",
            "hex": "FF0000",
            "source": "https://www.adobe.com/"
        },
        {
            "title": "Adobe Acrobat Reader",
            "hex": "EC1C24",
            "source": "https://acrobat.adobe.com/"
        },
        {
            "title": "Adobe After Effects",
            "hex": "D291FF",
            "source": "https://www.adobe.com/products/aftereffects.html"
        },
        {
            "title": "Adobe Audition",
            "hex": "4CC0AD",
            "source": "https://www.adobe.com/products/audition.html"
        },
        {
            "title": "Adobe Creative Cloud",
            "hex": "DA1F26",
            "source": "https://www.adobe.com/creativecloud/plans.html"
        },
        {
            "title": "Adobe Dreamweaver",
            "hex": "35FA00",
            "source": "https://www.adobe.com/products/dreamweaver.html"
        },
        {
            "title": "Adobe Fonts",
            "hex": "323232",
            "source": "https://www.adobe.com/creativecloud/services.html"
        },
        {
            "title": "Adobe Illustrator",
            "hex": "F37021",
            "source": "https://www.adobe.com/products/illustrator.html"
        },
        {
            "title": "Adobe InDesign",
            "hex": "EE3D8F",
            "source": "https://www.adobe.com/products/indesign.html"
        },
        {
            "title": "Adobe Lightroom CC",
            "hex": "3DF0F0",
            "source": "https://www.adobe.com/products/photoshop-lightroom.html"
        },
        {
            "title": "Adobe Lightroom Classic",
            "hex": "AED6EA",
            "source": "https://www.adobe.com/products/photoshop-lightroom-classic.html"
        },
        {
            "title": "Adobe PhoneGap",
            "hex": "27A1C5",
            "source": "https://phonegap.com/about/logos/"
        },
        {
            "title": "Adobe Photoshop",
            "hex": "26C9FF",
            "source": "https://www.adobe.com/products/photoshop.html"
        },
        {
            "title": "Adobe Premiere",
            "hex": "EA77FF",
            "source": "https://www.adobe.com/ie/products/premiere.html"
        },
        {
            "title": "Adobe Typekit",
            "hex": "87EC00",
            "source": "https://helpx.adobe.com/content/dam/help/mnemonics/tk_appicon_RGB.svg"
        },
        {
            "title": "Adobe XD",
            "hex": "FF26BE",
            "source": "https://www.adobe.com/products/xd.html"
        },
        {
            "title": "AdonisJS",
            "hex": "220052",
            "source": "https://adonisjs.com/"
        },
        {
            "title": "Aer Lingus",
            "hex": "006272",
            "source": "https://www.aerlingus.com/"
        },
        {
            "title": "Affinity",
            "hex": "222324",
            "source": "https://affinity.serif.com/"
        },
        {
            "title": "Affinity Designer",
            "hex": "1B72BE",
            "source": "https://affinity.serif.com/en-gb/designer/"
        },
        {
            "title": "Affinity Photo",
            "hex": "7E4DD2",
            "source": "https://affinity.serif.com/en-gb/photo/"
        },
        {
            "title": "Affinity Publisher",
            "hex": "C9284D",
            "source": "https://affinity.serif.com/en-gb/publisher/"
        },
        {
            "title": "Aiqfome",
            "hex": "7A1FA2",
            "source": "https://aiqfome.com"
        },
        {
            "title": "Air Canada",
            "hex": "F01428",
            "source": "https://www.aircanada.com/"
        },
        {
            "title": "Air France",
            "hex": "002157",
            "source": "https://www.airfrance.fr/"
        },
        {
            "title": "Airbnb",
            "hex": "FF5A5F",
            "source": "https://www.airbnb.com"
        },
        {
            "title": "Airbus",
            "hex": "00205B",
            "source": "https://brand.airbus.com/brand-elements/logo.html"
        },
        {
            "title": "Aircall",
            "hex": "00B388",
            "source": "https://aircall.io/"
        },
        {
            "title": "AirPlay Audio",
            "hex": "000000",
            "source": "https://developer.apple.com/design/human-interface-guidelines/airplay/overview/icons/"
        },
        {
            "title": "AirPlay Video",
            "hex": "000000",
            "source": "https://developer.apple.com/design/human-interface-guidelines/airplay/overview/icons/"
        },
        {
            "title": "Airtable",
            "hex": "18BFFF",
            "source": "https://airtable.com/press"
        },
        {
            "title": "Alfa Romeo",
            "hex": "981E32",
            "source": "http://www.fcaci.com/x/Alfa"
        },
        {
            "title": "Algolia",
            "hex": "5468FF",
            "source": "https://www.algolia.com/press/?section=brand-guidelines"
        },
        {
            "title": "Alipay",
            "hex": "00A1E9",
            "source": "https://gw.alipayobjects.com/os/rmsportal/trUJZfSrlnRCcFgfZGjD.ai"
        },
        {
            "title": "AlliedModders",
            "hex": "1578D3",
            "source": "https://forums.alliedmods.net/index.php"
        },
        {
            "title": "AlloCiné",
            "hex": "FECC00",
            "source": "http://www.allocine.fr/favicon.ico"
        },
        {
            "title": "Alpine Linux",
            "hex": "0D597F",
            "source": "https://alpinelinux.org/"
        },
        {
            "title": "Amazon",
            "hex": "FF9900",
            "source": "https://worldvectorlogo.com/logo/amazon-icon"
        },
        {
            "title": "Amazon Alexa",
            "hex": "00CAFF",
            "source": "https://developer.amazon.com/docs/alexa-voice-service/logo-and-brand.html"
        },
        {
            "title": "Amazon AWS",
            "hex": "232F3E",
            "source": "https://upload.wikimedia.org/wikipedia/commons/9/93/Amazon_Web_Services_Logo.svg"
        },
        {
            "title": "Amazon Fire TV",
            "hex": "FC4C02",
            "source": "https://www.amazon.com/gp/help/customer/display.html?nodeId=201348270"
        },
        {
            "title": "Amazon Lumberyard",
            "hex": "67459B",
            "source": "https://github.com/aws/lumberyard"
        },
        {
            "title": "AMD",
            "hex": "ED1C24",
            "source": "https://subscriptions.amd.com/greatpower/img/amd-logo-black.svg"
        },
        {
            "title": "American Airlines",
            "hex": "0078D2",
            "source": "https://en.wikipedia.org/wiki/File:American_Airlines_logo_2013.svg"
        },
        {
            "title": "American Express",
            "hex": "2E77BC",
            "source": "https://commons.wikimedia.org/wiki/File:American_Express_logo.svg"
        },
        {
            "title": "Anaconda",
            "hex": "42B029",
            "source": "https://www.anaconda.com/media-kit/"
        },
        {
            "title": "Analogue",
            "hex": "1A1A1A",
            "source": "https://www.analogue.co/"
        },
        {
            "title": "Anchor",
            "hex": "8940FA",
            "source": "https://anchor.fm/"
        },
        {
            "title": "Andela",
            "hex": "3359DF",
            "source": "https://andela.com/press/"
        },
        {
            "title": "Android",
            "hex": "3DDC84",
            "source": "https://developer.android.com/distribute/marketing-tools/brand-guidelines"
        },
        {
            "title": "Android Auto",
            "hex": "4285F4",
            "source": "https://partnermarketinghub.withgoogle.com/#/brands/"
        },
        {
            "title": "Android Studio",
            "hex": "3DDC84",
            "source": "https://en.wikipedia.org/wiki/Android_Studio"
        },
        {
            "title": "AngelList",
            "hex": "000000",
            "source": "https://angel.co/logo"
        },
        {
            "title": "Angular",
            "hex": "DD0031",
            "source": "https://angular.io/assets/images/logos/angular/angular_solidBlack.svg"
        },
        {
            "title": "Angular Universal",
            "hex": "00ACC1",
            "source": "https://angular.io/presskit"
        },
        {
            "title": "AngularJS",
            "hex": "E23237",
            "source": "https://angularjs.org/"
        },
        {
            "title": "Ansible",
            "hex": "EE0000",
            "source": "https://www.ansible.com/logos"
        },
        {
            "title": "Ansys",
            "hex": "FFB71B",
            "source": "https://www.ansys.com/about-ansys/brand"
        },
        {
            "title": "Antena 3",
            "hex": "FF7328",
            "source": "https://www.antena3.com/"
        },
        {
            "title": "Apache",
            "hex": "D22128",
            "source": "https://www.apache.org/foundation/press/kit/"
        },
        {
            "title": "Apache Airflow",
            "hex": "007A88",
            "source": "https://github.com/apache/airflow/tree/master/docs/img/logos"
        },
        {
            "title": "Apache Ant",
            "hex": "A81C7D",
            "source": "https://commons.wikimedia.org/wiki/File:Apache-Ant-logo.svg"
        },
        {
            "title": "Apache CloudStack",
            "hex": "2AA5DC",
            "source": "http://cloudstack.apache.org/trademark-guidelines.html"
        },
        {
            "title": "Apache Cordova",
            "hex": "E8E8E8",
            "source": "https://cordova.apache.org/artwork/"
        },
        {
            "title": "Apache Druid",
            "hex": "29F1FB",
            "source": "https://apache.org/logos/"
        },
        {
            "title": "Apache ECharts",
            "hex": "AA344D",
            "source": "https://apache.org/logos/"
        },
        {
            "title": "Apache Flink",
            "hex": "E6526F",
            "source": "https://flink.apache.org/material.html"
        },
        {
            "title": "Apache Kafka",
            "hex": "000000",
            "source": "https://commons.wikimedia.org/wiki/File:Apache_kafka.svg"
        },
        {
            "title": "Apache Maven",
            "hex": "C71A36",
            "source": "https://en.wikipedia.org/wiki/Apache_Maven"
        },
        {
            "title": "Apache NetBeans IDE",
            "hex": "1B6AC6",
            "source": "https://netbeans.apache.org/images/"
        },
        {
            "title": "Apache OpenOffice",
            "hex": "0E85CD",
            "source": "https://www.openoffice.org/marketing/art/galleries/logos/index.html"
        },
        {
            "title": "Apache Pulsar",
            "hex": "188FFF",
            "source": "https://apache.org/logos/"
        },
        {
            "title": "Apache RocketMQ",
            "hex": "D77310",
            "source": "https://rocketmq.apache.org/"
        },
        {
            "title": "Apache Solr",
            "hex": "D9411E",
            "source": "https://lucene.apache.org/solr/"
        },
        {
            "title": "Apache Spark",
            "hex": "E25A1C",
            "source": "https://spark.apache.org/images/"
        },
        {
            "title": "Apollo GraphQL",
            "hex": "311C87",
            "source": "https://github.com/apollographql/space-kit/blob/9a42083746a49c9a734563f427c13233e42adcc9/logos/mark.svg"
        },
        {
            "title": "App Store",
            "hex": "0D96F6",
            "source": "https://developer.apple.com/app-store/"
        },
        {
            "title": "Apple",
            "hex": "999999",
            "source": "https://worldvectorlogo.com/logo/apple"
        },
        {
            "title": "Apple Music",
            "hex": "000000",
            "source": "https://www.apple.com/itunes/marketing-on-music/identity-guidelines.html#apple-music-icon"
        },
        {
            "title": "Apple Pay",
            "hex": "000000",
            "source": "https://developer.apple.com/apple-pay/marketing/"
        },
        {
            "title": "Apple Podcasts",
            "hex": "9933CC",
            "source": "https://www.apple.com/itunes/marketing-on-podcasts/identity-guidelines.html#apple-podcasts-icon"
        },
        {
            "title": "Apple TV",
            "hex": "000000",
            "source": "https://commons.wikimedia.org/wiki/File:AppleTV.svg"
        },
        {
            "title": "AppSignal",
            "hex": "21375A",
            "source": "https://appsignal.com/"
        },
        {
            "title": "AppVeyor",
            "hex": "00B3E0",
            "source": "https://commons.wikimedia.org/wiki/File:Appveyor_logo.svg"
        },
        {
            "title": "ARAL",
            "hex": "0063CB",
            "source": "https://upload.wikimedia.org/wikipedia/commons/6/60/Aral_Logo.svg"
        },
        {
            "title": "Arch Linux",
            "hex": "1793D1",
            "source": "https://www.archlinux.org/art/"
        },
        {
            "title": "ARCHICAD",
            "hex": "313D6B",
            "source": "https://www.graphisoft.com/archicad/"
        },
        {
            "title": "Archive of Our Own",
            "hex": "990000",
            "source": "https://archiveofourown.org/"
        },
        {
            "title": "Ardour",
            "hex": "C61C3E",
            "source": "https://github.com/Ardour/ardour/tree/master/tools/misc_resources/"
        },
        {
            "title": "Arduino",
            "hex": "00979D",
            "source": "https://cdn.arduino.cc/projecthub/img/Arduino-logo.svg"
        },
        {
            "title": "ArtStation",
            "hex": "13AFF0",
            "source": "https://www.artstation.com/about/logo"
        },
        {
            "title": "arXiv",
            "hex": "B31B1B",
            "source": "https://static.arxiv.org/static/base/0.15.2/images/arxiv-logo-web.svg"
        },
        {
            "title": "Asana",
            "hex": "273347",
            "source": "https://asana.com/styles"
        },
        {
            "title": "Asciidoctor",
            "hex": "E40046",
            "source": "https://github.com/asciidoctor/brand"
        },
        {
            "title": "asciinema",
            "hex": "D40000",
            "source": "https://github.com/asciinema/asciinema-logo"
        },
        {
            "title": "ASKfm",
            "hex": "DB3552",
            "source": "https://ask.fm/"
        },
        {
            "title": "ASUS",
            "hex": "000000",
            "source": "https://www.asus.com/"
        },
        {
            "title": "AT&T",
            "hex": "00A8E0",
            "source": "https://commons.wikimedia.org/wiki/File:AT%26T_logo_2016.svg"
        },
        {
            "title": "Atari",
            "hex": "E4202E",
            "source": "https://atarivcs.com/"
        },
        {
            "title": "Atlassian",
            "hex": "0052CC",
            "source": "https://atlassian.design/guidelines/brand/logos-1"
        },
        {
            "title": "Atom",
            "hex": "66595C",
            "source": "https://commons.wikimedia.org/wiki/File:Atom_editor_logo.svg"
        },
        {
            "title": "Audacity",
            "hex": "0000CC",
            "source": "https://github.com/audacity/audacity/blob/c818449c69193f5311b430fbf600d8d6cbe49047/images/audacity.svg"
        },
        {
            "title": "Audi",
            "hex": "BB0A30",
            "source": "https://www.audi.com/ci/en/intro/basics/rings.html"
        },
        {
            "title": "Audible",
            "hex": "F8991C",
            "source": "https://commons.wikimedia.org/wiki/File:Audible_logo.svg"
        },
        {
            "title": "Audio-Technica",
            "hex": "000000",
            "source": "https://wikipedia.org/wiki/File:Audio-technica.svg"
        },
        {
            "title": "Audioboom",
            "hex": "007CE2",
            "source": "https://audioboom.com/about/brand-guidelines"
        },
        {
            "title": "Audiomack",
            "hex": "FFA200",
            "source": "https://styleguide.audiomack.com/"
        },
        {
            "title": "Aurelia",
            "hex": "ED2B88",
            "source": "https://aurelia.io/"
        },
        {
            "title": "Auth0",
            "hex": "EB5424",
            "source": "https://styleguide.auth0.com"
        },
        {
            "title": "Authy",
            "hex": "EC1C24",
            "source": "https://authy.com/"
        },
        {
            "title": "Autodesk",
            "hex": "0696D7",
            "source": "https://www.autodesk.com"
        },
        {
            "title": "Automatic",
            "hex": "7D8084",
            "source": "https://www.automatic.com/press"
        },
        {
            "title": "Autotask",
            "hex": "E51937",
            "source": "https://www.autotask.com/branding"
        },
        {
            "title": "Aventrix",
            "hex": "0099DD",
            "source": "https://www.aventrix.com/press"
        },
        {
            "title": "Awesome Lists",
            "hex": "FC60A8",
            "source": "https://github.com/sindresorhus/awesome/tree/master/media"
        },
        {
            "title": "awesomeWM",
            "hex": "535D6C",
            "source": "https://awesomewm.org/"
        },
        {
            "title": "Azure Artifacts",
            "hex": "CB2E6D",
            "source": "https://azure.microsoft.com/en-us/services/devops/artifacts/"
        },
        {
            "title": "Azure DevOps",
            "hex": "0078D7",
            "source": "http://azure.com/devops"
        },
        {
            "title": "Azure Functions",
            "hex": "0062AD",
            "source": "https://azure.microsoft.com/en-us/services/functions"
        },
        {
            "title": "Azure Pipelines",
            "hex": "2560E0",
            "source": "https://github.com/vscode-icons/vscode-icons/pull/1741"
        },
        {
            "title": "Babel",
            "hex": "F9DC3E",
            "source": "https://github.com/babel/website/blob/93330158b6ecca1ab88d3be8dbf661f5c2da6c76/website/static/img/babel-black.svg"
        },
        {
            "title": "Badgr",
            "hex": "282C4C",
            "source": "https://info.badgr.com/"
        },
        {
            "title": "Badoo",
            "hex": "783BF9",
            "source": "https://badoo.com/team/press/"
        },
        {
            "title": "Baidu",
            "hex": "2319DC",
            "source": "https://en.wikipedia.org/wiki/File:Baidu.svg"
        },
        {
            "title": "Bamboo",
            "hex": "0052CC",
            "source": "https://www.atlassian.design/guidelines/marketing/resources/logo-files"
        },
        {
            "title": "Bancontact",
            "hex": "005498",
            "source": "https://www.bancontact.com/en/promotion-material/guidelines-logo"
        },
        {
            "title": "Bandcamp",
            "hex": "408294",
            "source": "https://bandcamp.com/buttons"
        },
        {
            "title": "BandLab",
            "hex": "DC3710",
            "source": "https://blog.bandlab.com/press/"
        },
        {
            "title": "Bandsintown",
            "hex": "00CEC8",
            "source": "https://corp.bandsintown.com/media-library"
        },
        {
            "title": "Basecamp",
            "hex": "5ECC62",
            "source": "https://basecamp.com/about/press"
        },
        {
            "title": "Bath ASU",
            "hex": "00A3E0",
            "source": "https://bathasu.com/press/"
        },
        {
            "title": "Battle.net",
            "hex": "00AEFF",
            "source": "https://www.blizzard.com/en-gb/"
        },
        {
            "title": "BBC iPlayer",
            "hex": "F54997",
            "source": "https://www.bbc.co.uk/iplayer"
        },
        {
            "title": "Beatport",
            "hex": "A8E00F",
            "source": "https://support.beatport.com/hc/en-us/articles/200353255-Beatport-Logos-and-Images"
        },
        {
            "title": "Beats",
            "hex": "005571",
            "source": "https://www.elastic.co/brand"
        },
        {
            "title": "Beats by Dre",
            "hex": "E01F3D",
            "source": "https://www.beatsbydre.com/"
        },
        {
            "title": "Behance",
            "hex": "1769FF",
            "source": "https://www.behance.net/dev/api/brand"
        },
        {
            "title": "Beijing Subway",
            "hex": "004A9D",
            "source": "https://commons.wikimedia.org/wiki/File:Beijing_Subway_logo.svg"
        },
        {
            "title": "Bentley",
            "hex": "333333",
            "source": "https://en.wikipedia.org/wiki/File:Bentley_logo.svg"
        },
        {
            "title": "Big Cartel",
            "hex": "222222",
            "source": "https://www.bigcartel.com"
        },
        {
            "title": "Bing",
            "hex": "008373",
            "source": "https://commons.wikimedia.org/wiki/File:Bing_logo_(2016).svg"
        },
        {
            "title": "Bit",
            "hex": "73398D",
            "source": "https://bit.dev"
        },
        {
            "title": "Bitbucket",
            "hex": "0052CC",
            "source": "https://www.atlassian.com/company/news/press-kit"
        },
        {
            "title": "Bitcoin",
            "hex": "F7931A",
            "source": "https://bitcoin.org/en"
        },
        {
            "title": "Bitdefender",
            "hex": "ED1C24",
            "source": "https://www.bitdefender.com/funzone/logos.html"
        },
        {
            "title": "Bitly",
            "hex": "EE6123",
            "source": "https://bitly.com/pages/press"
        },
        {
            "title": "Bitrise",
            "hex": "683D87",
            "source": "https://www.bitrise.io/presskit"
        },
        {
            "title": "Bitwarden",
            "hex": "175DDC",
            "source": "https://github.com/bitwarden/brand/blob/6182cd64321d810c6f6255db08c2a17804d2b724/icons/icon.svg"
        },
        {
            "title": "Blackberry",
            "hex": "000000",
            "source": "https://www.blackberry.com/"
        },
        {
            "title": "Blender",
            "hex": "F5792A",
            "source": "https://www.blender.org/about/logo/"
        },
        {
            "title": "Blogger",
            "hex": "FF5722",
            "source": "https://www.blogger.com"
        },
        {
            "title": "Bloglovin",
            "hex": "000000",
            "source": "https://www.bloglovin.com/widgets"
        },
        {
            "title": "Bluetooth",
            "hex": "0082FC",
            "source": "https://www.bluetooth.com/develop-with-bluetooth/marketing-branding/"
        },
        {
            "title": "BMC Software",
            "hex": "FE5000",
            "source": "https://www.bmc.com/"
        },
        {
            "title": "BMW",
            "hex": "0066B1",
            "source": "https://www.bmw.de/"
        },
        {
            "title": "Boeing",
            "hex": "1D439C",
            "source": "https://upload.wikimedia.org/wikipedia/commons/4/4f/Boeing_full_logo.svg"
        },
        {
            "title": "Boost",
            "hex": "F69220",
            "source": "https://www.boostmobile.com/"
        },
        {
            "title": "Bootstrap",
            "hex": "563D7C",
            "source": "http://getbootstrap.com/about"
        },
        {
            "title": "Bosch",
            "hex": "EA0016",
            "source": "https://www.bosch.de/"
        },
        {
            "title": "Bose",
            "hex": "000000",
            "source": "https://developer.bose.com/sites/default/files/Bose%20AR%20Design%20Guidelines%20v1.0.pdf"
        },
        {
            "title": "Bower",
            "hex": "EF5734",
            "source": "https://bower.io/docs/about/#brand"
        },
        {
            "title": "Box",
            "hex": "0061D5",
            "source": "https://www.box.com/en-gb/about-us/press"
        },
        {
            "title": "Brand.ai",
            "hex": "0AA0FF",
            "source": "https://brand.ai/brand-ai/style"
        },
        {
            "title": "Brandfolder",
            "hex": "40D1F5",
            "source": "https://brandfolder.com/brandfolder"
        },
        {
            "title": "Brave",
            "hex": "FB542B",
            "source": "https://brave.com/brave-branding-assets/"
        },
        {
            "title": "Breaker",
            "hex": "003DAD",
            "source": "https://www.breaker.audio/i/brand"
        },
        {
            "title": "Broadcom",
            "hex": "CC092F",
            "source": "https://en.wikipedia.org/wiki/Broadcom_Inc"
        },
        {
            "title": "BT",
            "hex": "6400AA",
            "source": "https://www.bt.com/"
        },
        {
            "title": "Buddy",
            "hex": "1A86FD",
            "source": "https://buddy.works/about"
        },
        {
            "title": "Buffer",
            "hex": "168EEA",
            "source": "https://buffer.com/press"
        },
        {
            "title": "Bugatti",
            "hex": "BE0030",
            "source": "https://www.bugatti.com/"
        },
        {
            "title": "Bugsnag",
            "hex": "4949E4",
            "source": "https://www.bugsnag.com/newsroom"
        },
        {
            "title": "Bulma",
            "hex": "00D1B2",
            "source": "https://github.com/jgthms/bulma/"
        },
        {
            "title": "Buy Me A Coffee",
            "hex": "FF813F",
            "source": "https://www.buymeacoffee.com/brand"
        },
        {
            "title": "BuzzFeed",
            "hex": "EE3322",
            "source": "http://www.buzzfeed.com/press/downloads"
        },
        {
            "title": "byte",
            "hex": "551DEF",
            "source": "https://byte.co/byte"
        },
        {
            "title": "C",
            "hex": "A8B9CC",
            "source": "https://commons.wikimedia.org/wiki/File:The_C_Programming_Language_logo.svg"
        },
        {
            "title": "C Sharp",
            "hex": "239120",
            "source": "https://upload.wikimedia.org/wikipedia/commons/0/0d/C_Sharp_wordmark.svg"
        },
        {
            "title": "C++",
            "hex": "00599C",
            "source": "https://github.com/isocpp/logos"
        },
        {
            "title": "Cairo Metro",
            "hex": "C10C0C",
            "source": "https://en.wikipedia.org/wiki/File:Cairo_metro_logo2012.svg"
        },
        {
            "title": "CakePHP",
            "hex": "D33C43",
            "source": "https://cakephp.org/logos"
        },
        {
            "title": "Campaign Monitor",
            "hex": "111324",
            "source": "https://www.campaignmonitor.com/company/brand/"
        },
        {
            "title": "Canonical",
            "hex": "77216F",
            "source": "https://design.ubuntu.com/downloads/"
        },
        {
            "title": "Canva",
            "hex": "00C4CC",
            "source": "https://www.canva.com/"
        },
        {
            "title": "Car Throttle",
            "hex": "FF9C42",
            "source": "https://www.carthrottle.com/"
        },
        {
            "title": "Carto",
            "hex": "EB1510",
            "source": "https://carto.com/brand/"
        },
        {
            "title": "Cash App",
            "hex": "00C244",
            "source": "https://cash.app/press"
        },
        {
            "title": "Cassandra",
            "hex": "1287B1",
            "source": "https://upload.wikimedia.org/wikipedia/commons/5/5e/Cassandra_logo.svg"
        },
        {
            "title": "Castbox",
            "hex": "F55B23",
            "source": "https://castbox.fm/newsroom/"
        },
        {
            "title": "Castorama",
            "hex": "0078D7",
            "source": "https://www.castorama.fr/"
        },
        {
            "title": "Castro",
            "hex": "00B265",
            "source": "http://supertop.co/castro/press/"
        },
        {
            "title": "Caterpillar",
            "hex": "FFCD11",
            "source": "https://commons.wikimedia.org/wiki/File:Caterpillar_logo.svg"
        },
        {
            "title": "CD Projekt",
            "hex": "DC0D15",
            "source": "https://www.cdprojekt.com/en/media/logotypes/"
        },
        {
            "title": "Celery",
            "hex": "37814A",
            "source": "http://www.celeryproject.org/"
        },
        {
            "title": "CentOS",
            "hex": "262577",
            "source": "https://wiki.centos.org/ArtWork/Brand/Logo"
        },
        {
            "title": "Cesium",
            "hex": "6CADDF",
            "source": "https://cesium.com/press/"
        },
        {
            "title": "CEVO",
            "hex": "1EABE2",
            "source": "https://cevo.com/"
        },
        {
            "title": "ChartMogul",
            "hex": "13324B",
            "source": "https://chartmogul.com/company/"
        },
        {
            "title": "Chase",
            "hex": "117ACA",
            "source": "https://commons.wikimedia.org/wiki/File:Chase_logo_2007.svg"
        },
        {
            "title": "Checkmarx",
            "hex": "54B848",
            "source": "https://www.checkmarx.com/resources/datasheets/"
        },
        {
            "title": "Chef",
            "hex": "F09820",
            "source": "https://www.chef.io/"
        },
        {
            "title": "Chocolatey",
            "hex": "80B5E3",
            "source": "https://chocolatey.org/media-kit"
        },
        {
            "title": "Chupa Chups",
            "hex": "CF103E",
            "source": "https://www.chupachups.co.uk/"
        },
        {
            "title": "Cinema 4D",
            "hex": "011A6A",
            "source": "https://www.maxon.net/de/header-meta-navigation/ueber-maxon/pressematerial/"
        },
        {
            "title": "Circle",
            "hex": "8669AE",
            "source": "https://www.circle.com/"
        },
        {
            "title": "CircleCI",
            "hex": "343434",
            "source": "https://circleci.com/press"
        },
        {
            "title": "Cirrus CI",
            "hex": "212121",
            "source": "https://cirrus-ci.org"
        },
        {
            "title": "Cisco",
            "hex": "1BA0D7",
            "source": "https://www.cisco.com/"
        },
        {
            "title": "Citrix",
            "hex": "000000",
            "source": "https://www.citrix.com/news/media-resources.html"
        },
        {
            "title": "Citroën",
            "hex": "6E6E6E",
            "source": "https://citroen.pcaci.co.uk/logo.php"
        },
        {
            "title": "CiviCRM",
            "hex": "81C459",
            "source": "https://civicrm.org/trademark"
        },
        {
            "title": "Claris",
            "hex": "000000",
            "source": "https://www.claris.com/"
        },
        {
            "title": "ClickUp",
            "hex": "7B68EE",
            "source": "https://clickup.com/brand"
        },
        {
            "title": "Cliqz",
            "hex": "00AEF0",
            "source": "https://cliqz.com/design"
        },
        {
            "title": "Clockify",
            "hex": "03A9F4",
            "source": "https://clockify.me/"
        },
        {
            "title": "Clojure",
            "hex": "5881D8",
            "source": "https://commons.wikimedia.org/wiki/File:Clojure_logo.svg"
        },
        {
            "title": "CloudBees",
            "hex": "1997B5",
            "source": "https://www.cloudbees.com/"
        },
        {
            "title": "CloudCannon",
            "hex": "407AFC",
            "source": "https://cloudcannon.com/"
        },
        {
            "title": "Cloudflare",
            "hex": "F38020",
            "source": "https://www.cloudflare.com/logo/"
        },
        {
            "title": "Cloudsmith",
            "hex": "187EB6",
            "source": "https://cloudsmith.io/branding/"
        },
        {
            "title": "Clyp",
            "hex": "3CBDB1",
            "source": "https://clyp.it/"
        },
        {
            "title": "CMake",
            "hex": "064F8C",
            "source": "https://www.kitware.com/platforms/"
        },
        {
            "title": "CNN",
            "hex": "CC0000",
            "source": "https://edition.cnn.com/"
        },
        {
            "title": "Co-op",
            "hex": "00B1E7",
            "source": "http://www.co-operative.coop/corporate/press/logos/"
        },
        {
            "title": "CocoaPods",
            "hex": "EE3322",
            "source": "https://github.com/CocoaPods/shared_resources"
        },
        {
            "title": "Coda",
            "hex": "F46A54",
            "source": "https://coda.io/"
        },
        {
            "title": "Codacy",
            "hex": "222F29",
            "source": "https://www.codacy.com/blog/"
        },
        {
            "title": "Code Climate",
            "hex": "000000",
            "source": "https://codeclimate.com/"
        },
        {
            "title": "Codecademy",
            "hex": "1F4056",
            "source": "https://www.codecademy.com/"
        },
        {
            "title": "CodeChef",
            "hex": "5B4638",
            "source": "https://www.codechef.com/"
        },
        {
            "title": "Codecov",
            "hex": "F01F7A",
            "source": "https://codecov.io/"
        },
        {
            "title": "CodeFactor",
            "hex": "F44A6A",
            "source": "https://www.codefactor.io/"
        },
        {
            "title": "Codeforces",
            "hex": "1F8ACB",
            "source": "http://codeforces.com/"
        },
        {
            "title": "CodeIgniter",
            "hex": "EE4623",
            "source": "https://www.codeigniter.com/help/legal"
        },
        {
            "title": "CodePen",
            "hex": "000000",
            "source": "https://blog.codepen.io/documentation/brand-assets/logos/"
        },
        {
            "title": "CodersRank",
            "hex": "67A4AC",
            "source": "https://codersrank.io"
        },
        {
            "title": "Coderwall",
            "hex": "3E8DCC",
            "source": "https://github.com/twolfson/coderwall-svg"
        },
        {
            "title": "CodeSandbox",
            "hex": "000000",
            "source": "https://codesandbox.io"
        },
        {
            "title": "Codeship",
            "hex": "3C4858",
            "source": "https://app.codeship.com/"
        },
        {
            "title": "Codewars",
            "hex": "AD2C27",
            "source": "https://www.codewars.com"
        },
        {
            "title": "Codio",
            "hex": "4574E0",
            "source": "https://codio.com"
        },
        {
            "title": "CoffeeScript",
            "hex": "2F2625",
            "source": "https://coffeescript.org/"
        },
        {
            "title": "Coinbase",
            "hex": "0667D0",
            "source": "https://www.coinbase.com/press"
        },
        {
            "title": "Common Workflow Language",
            "hex": "B5314C",
            "source": "https://github.com/common-workflow-language/logo/blob/master/CWL-Logo-nofonts.svg"
        },
        {
            "title": "Composer",
            "hex": "885630",
            "source": "https://getcomposer.org/"
        },
        {
            "title": "ComproPago",
            "hex": "00AAEF",
            "source": "https://compropago.com"
        },
        {
            "title": "Concourse",
            "hex": "3398DC",
            "source": "https://concourse-ci.org/"
        },
        {
            "title": "Conda-Forge",
            "hex": "000000",
            "source": "https://github.com/conda-forge/conda-forge.github.io/"
        },
        {
            "title": "Conekta",
            "hex": "414959",
            "source": "https://www.conekta.io"
        },
        {
            "title": "Confluence",
            "hex": "172B4D",
            "source": "https://www.atlassian.com/company/news/press-kit"
        },
        {
            "title": "Consul",
            "hex": "CA2171",
            "source": "https://www.hashicorp.com/brand"
        },
        {
            "title": "Contactless Payment",
            "hex": "000000",
            "source": "https://en.wikipedia.org/wiki/Contactless_payment"
        },
        {
            "title": "Convertio",
            "hex": "FF3333",
            "source": "https://convertio.co/"
        },
        {
            "title": "Corona Engine",
            "hex": "F96F29",
            "source": "https://coronalabs.com/"
        },
        {
            "title": "Corona Renderer",
            "hex": "E6502A",
            "source": "https://corona-renderer.com/about"
        },
        {
            "title": "Counter-Strike",
            "hex": "000000",
            "source": "https://en.wikipedia.org/wiki/File:CS-GO_Logo.svg"
        },
        {
            "title": "Coursera",
            "hex": "2A73CC",
            "source": "https://about.coursera.org/press"
        },
        {
            "title": "Coveralls",
            "hex": "3F5767",
            "source": "https://coveralls.io/"
        },
        {
            "title": "cPanel",
            "hex": "FF6C2C",
            "source": "https://cpanel.net/company/cpanel-brand-guide/"
        },
        {
            "title": "Craft CMS",
            "hex": "E5422B",
            "source": "https://craftcms.com/brand-resources"
        },
        {
            "title": "Creative Commons",
            "hex": "EF9421",
            "source": "https://creativecommons.org/"
        },
        {
            "title": "Crehana",
            "hex": "4B22F4",
            "source": "https://www.crehana.com/"
        },
        {
            "title": "Crunchbase",
            "hex": "0288D1",
            "source": "https://www.crunchbase.com/home"
        },
        {
            "title": "Crunchyroll",
            "hex": "F47521",
            "source": "https://www.crunchyroll.com"
        },
        {
            "title": "CRYENGINE",
            "hex": "000000",
            "source": "https://www.cryengine.com/brand"
        },
        {
            "title": "CSS Wizardry",
            "hex": "F43059",
            "source": "http://csswizardry.com"
        },
        {
            "title": "CSS3",
            "hex": "1572B6",
            "source": "http://www.w3.org/html/logo/"
        },
        {
            "title": "curl",
            "hex": "073551",
            "source": "https://curl.haxx.se/logo/"
        },
        {
            "title": "Cypress",
            "hex": "17202C",
            "source": "https://cypress.io"
        },
        {
            "title": "D3.js",
            "hex": "F9A03C",
            "source": "https://github.com/d3/d3-logo"
        },
        {
            "title": "DAF",
            "hex": "00529B",
            "source": "https://www.daf.com/en"
        },
        {
            "title": "Dailymotion",
            "hex": "0066DC",
            "source": "http://press.dailymotion.com/?page_id=346"
        },
        {
            "title": "Dart",
            "hex": "0175C2",
            "source": "https://github.com/dart-lang/site-shared/tree/master/src/_assets/image/dart/logo"
        },
        {
            "title": "Das Erste",
            "hex": "001A4B",
            "source": "https://en.wikipedia.org/wiki/Das_Erste"
        },
        {
            "title": "Dash",
            "hex": "008DE4",
            "source": "https://www.dash.org/brand-assets/"
        },
        {
            "title": "Dashlane",
            "hex": "007C97",
            "source": "https://www.dashlane.com/"
        },
        {
            "title": "Dassault Systèmes",
            "hex": "005386",
            "source": "https://www.3ds.com/statics/menu/2/assets/img/logo/3ds-dark.svg"
        },
        {
            "title": "DataCamp",
            "hex": "33AACC",
            "source": "https://www.datacamp.com/"
        },
        {
            "title": "Datadog",
            "hex": "632CA6",
            "source": "https://www.datadoghq.com/"
        },
        {
            "title": "DAZN",
            "hex": "F8F8F5",
            "source": "https://media.dazn.com/en/assets/"
        },
        {
            "title": "dblp",
            "hex": "004F9F",
            "source": "https://dblp.org/"
        },
        {
            "title": "DC Entertainment",
            "hex": "0078F0",
            "source": "https://www.readdc.com/"
        },
        {
            "title": "Debian",
            "hex": "A81D33",
            "source": "https://www.debian.org/logos"
        },
        {
            "title": "deepin",
            "hex": "007CFF",
            "source": "https://commons.wikimedia.org/wiki/File:Deepin_logo.svg"
        },
        {
            "title": "Deezer",
            "hex": "FEAA2D",
            "source": "https://deezerbrand.com/"
        },
        {
            "title": "Delicious",
            "hex": "3399FF",
            "source": "https://en.wikipedia.org/wiki/Delicious_(website)"
        },
        {
            "title": "Deliveroo",
            "hex": "00CCBC",
            "source": "https://www.deliveroo.design/"
        },
        {
            "title": "Dell",
            "hex": "007DB8",
            "source": "https://datasecurity.dell.com/wp-content/themes/dell/images/logo-dell.svg"
        },
        {
            "title": "Deno",
            "hex": "000000",
            "source": "https://github.com/denoland/deno/tree/1cc02a5d9d867f1a239ee4b69f587d8afac07b02/website/images"
        },
        {
            "title": "Dependabot",
            "hex": "025E8C",
            "source": "https://dependabot.com/dependabot-logo-symbol-square-mono.svg"
        },
        {
            "title": "Der Spiegel",
            "hex": "E64415",
            "source": "https://www.spiegel.de/"
        },
        {
            "title": "Designer News",
            "hex": "2D72D9",
            "source": "https://www.designernews.co"
        },
        {
            "title": "dev.to",
            "hex": "0A0A0A",
            "source": "https://dev.to/"
        },
        {
            "title": "DeviantArt",
            "hex": "05CC47",
            "source": "http://help.deviantart.com/21"
        },
        {
            "title": "devRant",
            "hex": "F99A66",
            "source": "https://devrant.com"
        },
        {
            "title": "DHL",
            "hex": "FFCC00",
            "source": "https://www.dpdhl-brands.com/dhl/en/guides/design-basics/logo-and-claim.html"
        },
        {
            "title": "Diaspora",
            "hex": "000000",
            "source": "https://wiki.diasporafoundation.org/Branding"
        },
        {
            "title": "Digg",
            "hex": "000000",
            "source": "https://en.wikipedia.org/wiki/Digg"
        },
        {
            "title": "DigitalOcean",
            "hex": "0080FF",
            "source": "https://www.digitalocean.com/company/logos-and-badges/"
        },
        {
            "title": "Dior",
            "hex": "000000",
            "source": "https://commons.wikimedia.org/wiki/File:Dior_Logo.svg"
        },
        {
            "title": "Directus",
            "hex": "263238",
            "source": "https://directus.io/resources.html"
        },
        {
            "title": "Discogs",
            "hex": "333333",
            "source": "https://www.discogs.com/brand"
        },
        {
            "title": "Discord",
            "hex": "7289DA",
            "source": "https://discordapp.com/branding"
        },
        {
            "title": "Discourse",
            "hex": "000000",
            "source": "https://www.discourse.org/"
        },
        {
            "title": "Discover",
            "hex": "FF6000",
            "source": "https://www.discovernetwork.com/en-us/business-resources/free-signage-logos"
        },
        {
            "title": "Disqus",
            "hex": "2E9FFF",
            "source": "https://disqus.com/brand"
        },
        {
            "title": "Disroot",
            "hex": "50162D",
            "source": "https://git.fosscommunity.in/disroot/assests/blob/master/d.svg"
        },
        {
            "title": "Django",
            "hex": "092E20",
            "source": "https://www.djangoproject.com/community/logos/"
        },
        {
            "title": "DLNA",
            "hex": "48A842",
            "source": "https://upload.wikimedia.org/wikipedia/de/e/eb/Digital_Living_Network_Alliance_logo.svg"
        },
        {
            "title": "Docker",
            "hex": "2496ED",
            "source": "https://www.docker.com/company/newsroom/media-resources"
        },
        {
            "title": "DocuSign",
            "hex": "FFCC22",
            "source": "https://github.com/simple-icons/simple-icons/issues/1098"
        },
        {
            "title": "Dolby",
            "hex": "000000",
            "source": "https://www.dolby.com/us/en/about/brand-identity.html"
        },
        {
            "title": "Douban",
            "hex": "007722",
            "source": "https://zh.wikipedia.org/wiki/Douban"
        },
        {
            "title": "Draugiem.lv",
            "hex": "FF6600",
            "source": "https://www.frype.com/applications/dev/docs/logos/"
        },
        {
            "title": "Dribbble",
            "hex": "EA4C89",
            "source": "https://dribbble.com/branding"
        },
        {
            "title": "Drone",
            "hex": "212121",
            "source": "https://github.com/drone/brand"
        },
        {
            "title": "Dropbox",
            "hex": "0061FF",
            "source": "https://www.dropbox.com/branding"
        },
        {
            "title": "Drupal",
            "hex": "0678BE",
            "source": "https://www.drupal.org/drupalorg/style-guide/colors"
        },
        {
            "title": "DS Automobiles",
            "hex": "1D1717",
            "source": "https://en.wikipedia.org/wiki/File:DS_Automobiles_logo.svg"
        },
        {
            "title": "DTube",
            "hex": "FF0000",
            "source": "https://about.d.tube/mediakit.html"
        },
        {
            "title": "DuckDuckGo",
            "hex": "DE5833",
            "source": "https://duckduckgo.com/"
        },
        {
            "title": "Dunked",
            "hex": "2DA9D7",
            "source": "https://dunked.com/"
        },
        {
            "title": "Duolingo",
            "hex": "58CC02",
            "source": "https://www.duolingo.com/"
        },
        {
            "title": "Dynamics 365",
            "hex": "002050",
            "source": "http://thepartnerchannel.com/wp-content/uploads/Dynamics365_styleguide_092816.pdf"
        },
        {
            "title": "Dynatrace",
            "hex": "1496FF",
            "source": "https://www.dynatrace.com/company/press-kit/"
        },
        {
            "title": "EA",
            "hex": "000000",
            "source": "https://www.ea.com"
        },
        {
            "title": "easyJet",
            "hex": "FF6600",
            "source": "https://www.easyjet.com"
        },
        {
            "title": "eBay",
            "hex": "E53238",
            "source": "https://go.developer.ebay.com/logos"
        },
        {
            "title": "Eclipse IDE",
            "hex": "2C2255",
            "source": "https://www.eclipse.org/artwork/"
        },
        {
            "title": "Eclipse Mosquitto",
            "hex": "3C5280",
            "source": "https://github.com/eclipse/mosquitto/blob/75fc908bba90d4bd06e85efc1c4ed77952ec842c/logo/mosquitto-logo-only.svg"
        },
        {
            "title": "Egnyte",
            "hex": "00968F",
            "source": "https://www.egnyte.com/presskit.html"
        },
        {
            "title": "Elastic",
            "hex": "005571",
            "source": "https://www.elastic.co/brand"
        },
        {
            "title": "Elastic Cloud",
            "hex": "005571",
            "source": "https://www.elastic.co/brand"
        },
        {
            "title": "Elastic Stack",
            "hex": "005571",
            "source": "https://www.elastic.co/brand"
        },
        {
            "title": "Elasticsearch",
            "hex": "005571",
            "source": "https://www.elastic.co/brand"
        },
        {
            "title": "Electron",
            "hex": "47848F",
            "source": "https://electronjs.org/images/electron-logo.svg"
        },
        {
            "title": "elementary",
            "hex": "64BAFF",
            "source": "https://elementary.io/brand"
        },
        {
            "title": "Eleventy",
            "hex": "000000",
            "source": "https://www.11ty.io"
        },
        {
            "title": "Elixir",
            "hex": "4B275F",
            "source": "https://github.com/elixir-lang/elixir-lang.github.com/tree/master/images/logo"
        },
        {
            "title": "Ello",
            "hex": "000000",
            "source": "https://ello.co"
        },
        {
            "title": "Elm",
            "hex": "1293D8",
            "source": "https://github.com/elm/foundation.elm-lang.org/blob/2d097b317d8af2aaeab49284830260a32d817305/assets/elm_logo.svg"
        },
        {
            "title": "Elsevier",
            "hex": "FF6C00",
            "source": "https://www.elsevier.com"
        },
        {
            "title": "Embarcadero",
            "hex": "ED1F35",
            "source": "https://www.embarcadero.com/news/logo"
        },
        {
            "title": "Ember.js",
            "hex": "E04E39",
            "source": "https://emberjs.com/logos/"
        },
        {
            "title": "Emby",
            "hex": "52B54B",
            "source": "https://emby.media/"
        },
        {
            "title": "Emlakjet",
            "hex": "0AE524",
            "source": "https://www.emlakjet.com/kurumsal-materyaller/"
        },
        {
            "title": "Empire Kred",
            "hex": "72BE50",
            "source": "http://www.empire.kred"
        },
        {
            "title": "Envato",
            "hex": "81B441",
            "source": "https://envato.com/"
        },
        {
            "title": "EPEL",
            "hex": "FC0000",
            "source": "https://fedoraproject.org/wiki/EPEL"
        },
        {
            "title": "Epic Games",
            "hex": "313131",
            "source": "https://www.epicgames.com/"
        },
        {
            "title": "Epson",
            "hex": "003399",
            "source": "https://global.epson.com/IR/library/"
        },
        {
            "title": "ESEA",
            "hex": "0E9648",
            "source": "https://play.esea.net/"
        },
        {
            "title": "ESLGaming",
            "hex": "FFFF09",
            "source": "https://brand.eslgaming.com/"
        },
        {
            "title": "ESLint",
            "hex": "4B32C3",
            "source": "https://eslint.org/img/logo.svg"
        },
        {
            "title": "Ethereum",
            "hex": "3C3C3D",
            "source": "https://www.ethereum.org/images/logos/Ethereum_Visual_Identity_1.0.0.pdf"
        },
        {
            "title": "Etsy",
            "hex": "F16521",
            "source": "https://www.etsy.com/uk/press"
        },
        {
            "title": "Event Store",
            "hex": "5AB552",
            "source": "https://github.com/eventstore/brand"
        },
        {
            "title": "Eventbrite",
            "hex": "F05537",
            "source": "https://www.eventbrite.com/signin/"
        },
        {
            "title": "Evernote",
            "hex": "00A82D",
            "source": "https://evernote.com/press"
        },
        {
            "title": "Everplaces",
            "hex": "FA4B32",
            "source": "https://everplaces.com"
        },
        {
            "title": "EVRY",
            "hex": "063A54",
            "source": "https://www.evry.com/en/"
        },
        {
            "title": "Exercism",
            "hex": "009CAB",
            "source": "https://github.com/exercism/website-icons/blob/master/exercism/logo-icon.svg"
        },
        {
            "title": "Experts Exchange",
            "hex": "00AAE7",
            "source": "https://www.experts-exchange.com/"
        },
        {
            "title": "Expo",
            "hex": "000020",
            "source": "http://expo.io/brand/"
        },
        {
            "title": "EyeEm",
            "hex": "000000",
            "source": "https://www.eyeem.com/"
        },
        {
            "title": "F-Droid",
            "hex": "1976D2",
            "source": "https://f-droid.org/"
        },
        {
            "title": "F-Secure",
            "hex": "00BAFF",
            "source": "https://vip.f-secure.com/en/marketing/logos"
        },
        {
            "title": "Facebook",
            "hex": "1877F2",
            "source": "https://en.facebookbrand.com/"
        },
        {
            "title": "Facebook Live",
            "hex": "ED4242",
            "source": "https://en.facebookbrand.com/"
        },
        {
            "title": "FACEIT",
            "hex": "FF5500",
            "source": "https://corporate.faceit.com/branding/"
        },
        {
            "title": "Fandango",
            "hex": "FF7300",
            "source": "https://www.fandango.com"
        },
        {
            "title": "Fandom",
            "hex": "00D6D6",
            "source": "https://fandomdesignsystem.com/"
        },
        {
            "title": "Farfetch",
            "hex": "000000",
            "source": "https://www.farfetch.com/"
        },
        {
            "title": "Fastify",
            "hex": "000000",
            "source": "https://github.com/fastify/graphics/blob/91e8a3d4754807de3b69440f66c72a737a5fde94/fastify-1000px-square-02.svg"
        },
        {
            "title": "Fastly",
            "hex": "FF282D",
            "source": "https://assets.fastly.com/style-guide/docs/"
        },
        {
            "title": "Favro",
            "hex": "512DA8",
            "source": "https://favro.com/login"
        },
        {
            "title": "FeatHub",
            "hex": "9B9B9B",
            "source": "http://feathub.com/"
        },
        {
            "title": "Fedora",
            "hex": "294172",
            "source": "https://fedoraproject.org/wiki/Logo/UsageGuidelines"
        },
        {
            "title": "FedRAMP",
            "hex": "112E51",
            "source": "https://www.fedramp.gov/assets/resources/documents/FedRAMP_Branding_Guidance.pdf"
        },
        {
            "title": "Feedly",
            "hex": "2BB24C",
            "source": "https://blog.feedly.com/wp-content/themes/feedly-2017-v1.19.3/assets/images/logos/logo.svg"
        },
        {
            "title": "Ferrari",
            "hex": "D40000",
            "source": "https://www.ferrari.com/"
        },
        {
            "title": "Ferrari N.V.",
            "hex": "EB2E2C",
            "source": "https://corporate.ferrari.com/"
        },
        {
            "title": "Fiat",
            "hex": "AD0C33",
            "source": "https://en.wikipedia.org/wiki/File:Fiat_Logo.svg"
        },
        {
            "title": "Fido Alliance",
            "hex": "FFBF3B",
            "source": "https://fidoalliance.org/overview/legal/logo-usage/"
        },
        {
            "title": "FIFA",
            "hex": "326295",
            "source": "https://en.wikipedia.org/wiki/FIFA"
        },
        {
            "title": "Figma",
            "hex": "F24E1E",
            "source": "https://figma.com/"
        },
        {
            "title": "figshare",
            "hex": "556472",
            "source": "https://en.wikipedia.org/wiki/Figshare"
        },
        {
            "title": "Fila",
            "hex": "03234C",
            "source": "https://en.wikipedia.org/wiki/Fila_(company)"
        },
        {
            "title": "FileZilla",
            "hex": "BF0000",
            "source": "https://upload.wikimedia.org/wikipedia/commons/0/01/FileZilla_logo.svg"
        },
        {
            "title": "Firebase",
            "hex": "FFCA28",
            "source": "https://firebase.google.com/brand-guidelines/"
        },
        {
            "title": "FIRST",
            "hex": "0066B3",
            "source": "https://www.firstinspires.org/brand"
        },
        {
            "title": "Fitbit",
            "hex": "00B0B9",
            "source": "http://www.fitbit.com/uk/home"
        },
        {
            "title": "FITE",
            "hex": "CA0404",
            "source": "https://www.fite.tv/"
        },
        {
            "title": "Fiverr",
            "hex": "1DBF73",
            "source": "https://www.fiverr.com/press-kit"
        },
        {
            "title": "Flask",
            "hex": "000000",
            "source": "http://flask.pocoo.org/community/logos/"
        },
        {
            "title": "Flathub",
            "hex": "4A86CF",
            "source": "https://flathub.org/"
        },
        {
            "title": "Flattr",
            "hex": "000000",
            "source": "https://flattr.com/"
        },
        {
            "title": "Flickr",
            "hex": "0063DC",
            "source": "https://worldvectorlogo.com/logo/flickr-1"
        },
        {
            "title": "Flipboard",
            "hex": "E12828",
            "source": "https://about.flipboard.com/brand-guidelines"
        },
        {
            "title": "Floatplane",
            "hex": "00AEEF",
            "source": "https://www.floatplane.com/"
        },
        {
            "title": "Flood",
            "hex": "4285F4",
            "source": "https://flood.io/"
        },
        {
            "title": "Fluentd",
            "hex": "0E83C8",
            "source": "https://docs.fluentd.org/quickstart/logo"
        },
        {
            "title": "Flutter",
            "hex": "02569B",
            "source": "https://flutter.dev/brand"
        },
        {
            "title": "Fnac",
            "hex": "E1A925",
            "source": "http://www.fnac.com/"
        },
        {
            "title": "Font Awesome",
            "hex": "339AF0",
            "source": "https://fontawesome.com/icons/font-awesome"
        },
        {
            "title": "Ford",
            "hex": "003478",
            "source": "https://www.ford.com/"
        },
        {
            "title": "Formstack",
            "hex": "21B573",
            "source": "https://www.formstack.com/brand/guidelines"
        },
        {
            "title": "Fortinet",
            "hex": "EE3124",
            "source": "http://www.fortinet.com/"
        },
        {
            "title": "Fossa",
            "hex": "90A1B8",
            "source": "https://fossa.com/press/"
        },
        {
            "title": "Fossil SCM",
            "hex": "548294",
            "source": "https://fossil-scm.org/"
        },
        {
            "title": "Foursquare",
            "hex": "F94877",
            "source": "https://foursquare.com/about/logos"
        },
        {
            "title": "Framer",
            "hex": "0055FF",
            "source": "https://framer.com"
        },
        {
            "title": "FreeBSD",
            "hex": "AB2B28",
            "source": "https://www.freebsdfoundation.org/about/project/"
        },
        {
            "title": "freeCodeCamp",
            "hex": "006400",
            "source": "https://freecodecamp.com"
        },
        {
            "title": "freedesktop.org",
            "hex": "3B80AE",
            "source": "https://commons.wikimedia.org/wiki/File:Freedesktop-logo.svg"
        },
        {
            "title": "Freelancer",
            "hex": "29B2FE",
            "source": "https://www.freelancer.com/"
        },
        {
            "title": "Fujifilm",
            "hex": "ED1A3A",
            "source": "https://upload.wikimedia.org/wikipedia/commons/a/a1/Fujifilm_logo.svg"
        },
        {
            "title": "Fujitsu",
            "hex": "FF0000",
            "source": "https://www.fujitsu.com/global/about/brandmanagement/logo/"
        },
        {
            "title": "Fur Affinity",
            "hex": "36566F",
            "source": "https://www.furaffinity.net/"
        },
        {
            "title": "Furry Network",
            "hex": "2E75B4",
            "source": "https://furrynetwork.com"
        },
        {
            "title": "Garmin",
            "hex": "007CC3",
            "source": "https://developer.garmin.com/resources/brand-guidelines/"
        },
        {
            "title": "Gatling",
            "hex": "FF9E2A",
            "source": "https://gatling.io/"
        },
        {
            "title": "Gatsby",
            "hex": "663399",
            "source": "https://www.gatsbyjs.org/"
        },
        {
            "title": "Gauges",
            "hex": "2FA66A",
            "source": "http://get.gaug.es/"
        },
        {
            "title": "GeeksforGeeks",
            "hex": "0F9D58",
            "source": "https://www.geeksforgeeks.org/"
        },
        {
            "title": "General Motors",
            "hex": "22559E",
            "source": "https://commons.wikimedia.org/wiki/File:General_Motors_logo.svg"
        },
        {
            "title": "Genius",
            "hex": "FFFF64",
            "source": "https://upload.wikimedia.org/wikipedia/en/a/ad/Genius_website_logo.svg"
        },
        {
            "title": "Gentoo",
            "hex": "54487A",
            "source": "https://wiki.gentoo.org/wiki/Project:Artwork/Artwork#Variations_of_the_.22g.22_logo"
        },
        {
            "title": "Geocaching",
            "hex": "00874D",
            "source": "https://www.geocaching.com/about/logousage.aspx"
        },
        {
            "title": "Gerrit",
            "hex": "EEEEEE",
            "source": "https://gerrit-review.googlesource.com/c/75842/"
        },
        {
            "title": "Ghost",
            "hex": "738A94",
            "source": "https://ghost.org/design"
        },
        {
            "title": "Ghostery",
            "hex": "00BAF2",
            "source": "https://www.ghostery.com/"
        },
        {
            "title": "GIMP",
            "hex": "5C5543",
            "source": "https://www.gimp.org/about/linking.html#wilber-the-gimp-mascot"
        },
        {
            "title": "Git",
            "hex": "F05032",
            "source": "http://git-scm.com/downloads/logos"
        },
        {
            "title": "Gitea",
            "hex": "609926",
            "source": "https://github.com/go-gitea/gitea/tree/master/assets"
        },
        {
            "title": "GitHub",
            "hex": "181717",
            "source": "https://github.com/logos"
        },
        {
            "title": "GitHub Actions",
            "hex": "2088FF",
            "source": "https://github.com/features/actions"
        },
        {
            "title": "GitKraken",
            "hex": "179287",
            "source": "https://www.gitkraken.com/"
        },
        {
            "title": "GitLab",
            "hex": "FCA121",
            "source": "https://about.gitlab.com/press/press-kit/"
        },
        {
            "title": "Gitpod",
            "hex": "1AA6E4",
            "source": "https://www.gitpod.io/"
        },
        {
            "title": "Gitter",
            "hex": "ED1965",
            "source": "https://gitter.im/"
        },
        {
            "title": "Glassdoor",
            "hex": "0CAA41",
            "source": "https://www.glassdoor.com/press/images/"
        },
        {
            "title": "Glitch",
            "hex": "3333FF",
            "source": "https://glitch.com/about/press/"
        },
        {
            "title": "Gmail",
            "hex": "D14836",
            "source": "https://material.io/guidelines/resources/sticker-sheets-icons.html#sticker-sheets-icons-components"
        },
        {
            "title": "GNOME",
            "hex": "4A86CF",
            "source": "https://wiki.gnome.org/Engagement/BrandGuidelines"
        },
        {
            "title": "GNU",
            "hex": "A42E2B",
            "source": "https://gnu.org"
        },
        {
            "title": "GNU Bash",
            "hex": "4EAA25",
            "source": "https://github.com/odb/official-bash-logo"
        },
        {
            "title": "GNU Emacs",
            "hex": "7F5AB6",
            "source": "https://git.savannah.gnu.org/cgit/emacs.git/tree/etc/images/icons/hicolor/scalable/apps/emacs.svg"
        },
        {
            "title": "GNU IceCat",
            "hex": "002F5B",
            "source": "https://git.savannah.gnu.org/cgit/gnuzilla.git/plain/artwork/simple.svg"
        },
        {
            "title": "GNU Privacy Guard",
            "hex": "0093DD",
            "source": "https://git.gnupg.org/cgi-bin/gitweb.cgi?p=gnupg.git;a=tree;f=artwork/icons"
        },
        {
            "title": "GNU social",
            "hex": "A22430",
            "source": "https://www.gnu.org/graphics/social.html"
        },
        {
            "title": "Go",
            "hex": "00ADD8",
            "source": "https://blog.golang.org/go-brand"
        },
        {
            "title": "Godot Engine",
            "hex": "478CBF",
            "source": "https://godotengine.org/themes/godotengine/assets/download/godot_logo.svg"
        },
        {
            "title": "GoFundMe",
            "hex": "00B964",
            "source": "https://www.gofundme.com/"
        },
        {
            "title": "GOG.com",
            "hex": "86328A",
            "source": "https://www.cdprojekt.com/en/media/logotypes/"
        },
        {
            "title": "GoldenLine",
            "hex": "F1B92B",
            "source": "http://www.goldenline.pl"
        },
        {
            "title": "Goodreads",
            "hex": "663300",
            "source": "https://www.goodreads.com/about/press"
        },
        {
            "title": "Google",
            "hex": "4285F4",
            "source": "https://developers.google.com/+/branding-guidelines?hl=en"
        },
        {
            "title": "Google Ads",
            "hex": "4285F4",
            "source": "https://designguidelines.withgoogle.com/ads-branding/google-ads/logos.html#logos-brand-logo-lockups"
        },
        {
            "title": "Google AdSense",
            "hex": "4285F4",
            "source": "https://commons.wikimedia.org/wiki/File:AdSense_Logo.svg"
        },
        {
            "title": "Google Analytics",
            "hex": "E37400",
            "source": "https://analytics.google.com"
        },
        {
            "title": "Google Assistant",
            "hex": "4285F4",
            "source": "https://assistant.google.com/"
        },
        {
            "title": "Google Calendar",
            "hex": "4285F4",
            "source": "https://commons.wikimedia.org/wiki/File:Google_Calendar_icon.svg"
        },
        {
            "title": "Google Cardboard",
            "hex": "FF7143",
            "source": "https://arvr.google.com/cardboard/"
        },
        {
            "title": "Google Cast",
            "hex": "1BB6F6",
            "source": "https://partnermarketinghub.withgoogle.com/#/brands"
        },
        {
            "title": "Google Chrome",
            "hex": "4285F4",
            "source": "https://blog.google/press/?product_tag=chrome"
        },
        {
            "title": "Google Classroom",
            "hex": "4285F4",
            "source": "https://classroom.google.com/"
        },
        {
            "title": "Google Cloud",
            "hex": "4285F4",
            "source": "https://cloud.google.com/"
        },
        {
            "title": "Google Drive",
            "hex": "4285F4",
            "source": "https://developers.google.com/drive/web/branding"
        },
        {
            "title": "Google Earth",
            "hex": "4285F4",
            "source": "https://earth.google.com/web/"
        },
        {
            "title": "Google Fit",
            "hex": "4285F4",
            "source": "https://partnermarketinghub.withgoogle.com/#/brands/"
        },
        {
            "title": "Google Hangouts",
            "hex": "0C9D58",
            "source": "https://material.google.com/resources/sticker-sheets-icons.html#sticker-sheets-icons-components"
        },
        {
            "title": "Google Hangouts Chat",
            "hex": "00897B",
            "source": "https://chat.google.com/error/noaccess"
        },
        {
            "title": "Google Hangouts Meet",
            "hex": "00897B",
            "source": "https://meet.google.com/"
        },
        {
            "title": "Google Keep",
            "hex": "FFBB00",
            "source": "https://play.google.com/store/apps/details?id=com.google.android.keep"
        },
        {
            "title": "Google Lens",
            "hex": "4285F4",
            "source": "https://partnermarketinghub.withgoogle.com/#/brands/"
        },
        {
            "title": "Google Maps",
            "hex": "4285F4",
            "source": "https://upload.wikimedia.org/wikipedia/commons/a/a9/Google_Maps_icon.svg"
        },
        {
            "title": "Google Messages",
            "hex": "1A73E8",
            "source": "https://messages.google.com/"
        },
        {
            "title": "Google My Business",
            "hex": "4285F4",
            "source": "https://business.google.com/"
        },
        {
            "title": "Google Nearby",
            "hex": "4285F4",
            "source": "https://developers.google.com/nearby/developer-guidelines"
        },
        {
            "title": "Google News",
            "hex": "174EA6",
            "source": "https://partnermarketinghub.withgoogle.com/#/brands/"
        },
        {
            "title": "Google Pay",
            "hex": "4285F4",
            "source": "https://partnermarketinghub.withgoogle.com/#/brands/"
        },
        {
            "title": "Google Play",
            "hex": "414141",
            "source": "https://partnermarketinghub.withgoogle.com/#/brands/"
        },
        {
            "title": "Google Podcasts",
            "hex": "4285F4",
            "source": "https://developers.google.com/search/docs/data-types/podcast"
        },
        {
            "title": "Google Scholar",
            "hex": "4285F4",
            "source": "https://commons.wikimedia.org/wiki/File:Google_Scholar_logo.svg"
        },
        {
            "title": "Google Search Console",
            "hex": "458CF5",
            "source": "https://search.google.com/search-console"
        },
        {
            "title": "Google Sheets",
            "hex": "0F9D58",
            "source": "http://sheets.google.com/"
        },
        {
            "title": "Google Street View",
            "hex": "FEC111",
            "source": "https://developers.google.com/streetview/ready/branding"
        },
        {
            "title": "Google Tag Manager",
            "hex": "246FDB",
            "source": "https://tagmanager.google.com/#/home"
        },
        {
            "title": "Google Translate",
            "hex": "4285F4",
            "source": "https://en.wikipedia.org/wiki/Google_Translate"
        },
        {
            "title": "GOV.UK",
            "hex": "005EA5",
            "source": "https://github.com/alphagov/design-assets/tree/master/Icons"
        },
        {
            "title": "Gradle",
            "hex": "02303A",
            "source": "https://gradle.com/brand"
        },
        {
            "title": "Grafana",
            "hex": "F46800",
            "source": "https://grafana.com/"
        },
        {
            "title": "Graphcool",
            "hex": "27AE60",
            "source": "https://www.graph.cool"
        },
        {
            "title": "GraphQL",
            "hex": "E10098",
            "source": "http://graphql.org/"
        },
        {
            "title": "Grav",
            "hex": "221E1F",
            "source": "http://getgrav.org/media"
        },
        {
            "title": "Gravatar",
            "hex": "1E8CBE",
            "source": "https://automattic.com/press"
        },
        {
            "title": "Greenkeeper",
            "hex": "00C775",
            "source": "https://greenkeeper.io/"
        },
        {
            "title": "GreenSock",
            "hex": "88CE02",
            "source": "https://greensock.com/"
        },
        {
            "title": "Groovy",
            "hex": "4298B8",
            "source": "https://groovy-lang.org/"
        },
        {
            "title": "Groupon",
            "hex": "53A318",
            "source": "https://brandplaybook.groupon.com/guidelines/logo/"
        },
        {
            "title": "Grunt",
            "hex": "FBA919",
            "source": "https://github.com/gruntjs/gruntjs.com/tree/master/src/media"
        },
        {
            "title": "Guangzhou Metro",
            "hex": "C51935",
            "source": "https://commons.wikimedia.org/wiki/File:Guangzhou_Metro_logo.svg"
        },
        {
            "title": "gulp",
            "hex": "CF4647",
            "source": "https://gulpjs.com/"
        },
        {
            "title": "Gumroad",
            "hex": "36A9AE",
            "source": "https://gumroad.com/press"
        },
        {
            "title": "Gumtree",
            "hex": "72EF36",
            "source": "https://www.gumtree.com"
        },
        {
            "title": "Gutenberg",
            "hex": "000000",
            "source": "https://github.com/WordPress/gutenberg/blob/master/docs/final-g-wapuu-black.svg"
        },
        {
            "title": "Habr",
            "hex": "77A2B6",
            "source": "https://habr.com/"
        },
        {
            "title": "Hackaday",
            "hex": "1A1A1A",
            "source": "https://hackaday.com/"
        },
        {
            "title": "HackerEarth",
            "hex": "323754",
            "source": "https://www.hackerearth.com/logo/"
        },
        {
            "title": "HackerOne",
            "hex": "494649",
            "source": "https://www.hackerone.com/branding"
        },
        {
            "title": "HackerRank",
            "hex": "2EC866",
            "source": "https://www.hackerrank.com/"
        },
        {
            "title": "HackHands",
            "hex": "00ACBD",
            "source": "https://hackhands.com/"
        },
        {
            "title": "Hackster",
            "hex": "1BACF7",
            "source": "https://drive.google.com/file/d/0B3aqzR8LzoqdT1p4ZUlWVnJ1elk/view?usp=sharing"
        },
        {
            "title": "HappyCow",
            "hex": "7C4EC4",
            "source": "https://www.happycow.net/press-kits"
        },
        {
            "title": "Harbor",
            "hex": "4A00D8",
            "source": "https://github.com/goharbor/harbor/blob/13686cbe83d22259216da7658612e86201070e94/src/portal/src/images/harbor-logo.svg"
        },
        {
            "title": "Hashnode",
            "hex": "2962FF",
            "source": "https://hashnode.com/media"
        },
        {
            "title": "Haskell",
            "hex": "5D4F85",
            "source": "https://commons.wikimedia.org/wiki/File:Haskell-Logo.svg"
        },
        {
            "title": "Hatena Bookmark",
            "hex": "00A4DE",
            "source": "http://hatenacorp.jp/press/resource"
        },
        {
            "title": "haveibeenpwned",
            "hex": "2A6379",
            "source": "https://haveibeenpwned.com/"
        },
        {
            "title": "Haxe",
            "hex": "EA8220",
            "source": "https://haxe.org/foundation/branding.html"
        },
        {
            "title": "HBO",
            "hex": "000000",
            "source": "https://www.hbo.com/"
        },
        {
            "title": "HelloFresh",
            "hex": "91C11E",
            "source": "https://www.hellofresh.com/landing/student"
        },
        {
            "title": "Helly Hansen",
            "hex": "DA2128",
            "source": "https://www.hellyhansen.com/"
        },
        {
            "title": "Helm",
            "hex": "277A9F",
            "source": "https://helm.sh"
        },
        {
            "title": "HERE",
            "hex": "48DAD0",
            "source": "https://www.here.com"
        },
        {
            "title": "Heroku",
            "hex": "430098",
            "source": "https://www.heroku.com"
        },
        {
            "title": "Hexo",
            "hex": "0E83CD",
            "source": "https://hexo.io/"
        },
        {
            "title": "Highly",
            "hex": "FF3C00",
            "source": "https://highly.co/"
        },
        {
            "title": "Hilton",
            "hex": "124D97",
            "source": "https://www.hilton.com/en/"
        },
        {
            "title": "HipChat",
            "hex": "0052CC",
            "source": "https://www.atlassian.com/company/news/press-kit"
        },
        {
            "title": "Hitachi",
            "hex": "E60027",
            "source": "https://commons.wikimedia.org/wiki/File:Hitachi_inspire_the_next-Logo.svg"
        },
        {
            "title": "Hive",
            "hex": "FF7A00",
            "source": "https://www.hivehome.com/"
        },
        {
            "title": "HockeyApp",
            "hex": "009EE1",
            "source": "https://hockeyapp.net/brand-guidelines/"
        },
        {
            "title": "Home Assistant",
            "hex": "41BDF5",
            "source": "https://github.com/home-assistant/home-assistant-assets"
        },
        {
            "title": "homify",
            "hex": "7DCDA3",
            "source": "http://lsg.homify.com/"
        },
        {
            "title": "Honda",
            "hex": "E40521",
            "source": "https://www.honda.ie/"
        },
        {
            "title": "Hootsuite",
            "hex": "000000",
            "source": "https://hootsuite.com/en-gb/about/media-kit"
        },
        {
            "title": "Hotels.com",
            "hex": "D32F2F",
            "source": "https://en.wikipedia.org/wiki/File:Hotels.com_logo.svg"
        },
        {
            "title": "Houdini",
            "hex": "FF4713",
            "source": "https://www.sidefx.com/products/houdini/"
        },
        {
            "title": "Houzz",
            "hex": "4DBC15",
            "source": "https://www.houzz.com/logoGuidelines"
        },
        {
            "title": "HP",
            "hex": "0096D6",
            "source": "https://commons.wikimedia.org/wiki/File:HP_New_Logo_2D.svg"
        },
        {
            "title": "HTML Academy",
            "hex": "302683",
            "source": "https://htmlacademy.ru/"
        },
        {
            "title": "HTML5",
            "hex": "E34F26",
            "source": "http://www.w3.org/html/logo/"
        },
        {
            "title": "Huawei",
            "hex": "FF0000",
            "source": "https://en.wikipedia.org/wiki/File:Huawei.svg"
        },
        {
            "title": "HubSpot",
            "hex": "FF7A59",
            "source": "https://www.hubspot.com/style-guide"
        },
        {
            "title": "Hugo",
            "hex": "FF4088",
            "source": "https://gohugo.io/"
        },
        {
            "title": "Hulu",
            "hex": "3DBB3D",
            "source": "https://www.hulu.com/press/brand-assets/"
        },
        {
            "title": "Humble Bundle",
            "hex": "CC2929",
            "source": "https://support.humblebundle.com/hc/en-us/articles/202742060-Bundle-Logos"
        },
        {
            "title": "Hurriyetemlak",
            "hex": "E02826",
            "source": "https://ilan.hurriyetemlak.com/emlak-ilani-yayinlama-kurallari"
        },
        {
            "title": "Husqvarna",
            "hex": "273A60",
            "source": "https://www.husqvarna.com/uk/catalogues/"
        },
        {
            "title": "Hypothesis",
            "hex": "BD1C2B",
            "source": "https://web.hypothes.is/"
        },
        {
            "title": "Hyundai",
            "hex": "002C5F",
            "source": "https://en.wikipedia.org/wiki/File:Hyundai_Motor_Company_logo.svg"
        },
        {
            "title": "Iata",
            "hex": "004E81",
            "source": "https://upload.wikimedia.org/wikipedia/commons/f/f7/IATAlogo.svg"
        },
        {
            "title": "iBeacon",
            "hex": "3D7EBB",
            "source": "https://developer.apple.com/ibeacon/"
        },
        {
            "title": "IBM",
            "hex": "054ADA",
            "source": "https://www.ibm.com/design/language/elements/logos/8-bar/"
        },
        {
            "title": "iCloud",
            "hex": "3693F3",
            "source": "https://www.icloud.com/"
        },
        {
            "title": "IcoMoon",
            "hex": "825794",
            "source": "https://icomoon.io/"
        },
        {
            "title": "ICON",
            "hex": "31B8BB",
            "source": "https://icon.foundation/"
        },
        {
            "title": "Iconify",
            "hex": "1769AA",
            "source": "https://iconify.design/"
        },
        {
            "title": "IconJar",
            "hex": "16A5F3",
            "source": "https://geticonjar.com/press-kit/"
        },
        {
            "title": "ICQ",
            "hex": "7EBD00",
            "source": "https://en.wikipedia.org/wiki/File:ICQ.svg"
        },
        {
            "title": "iDEAL",
            "hex": "CC0066",
            "source": "https://www.ideal.nl/cms/files/Manual_iDEAL_logo.pdf"
        },
        {
            "title": "iFixit",
            "hex": "0071CE",
            "source": "https://www.ifixit.com/"
        },
        {
            "title": "iFood",
            "hex": "EA1D2C",
            "source": "https://ifood.com.br/"
        },
        {
            "title": "iHeartRadio",
            "hex": "C6002B",
            "source": "https://brand.iheart.com/logo"
        },
        {
            "title": "IMDb",
            "hex": "E6B91E",
            "source": "http://www.imdb.com/pressroom/brand_guidelines"
        },
        {
            "title": "Imgur",
            "hex": "1BB76E",
            "source": "https://s.imgur.com/images/favicon-152.png"
        },
        {
            "title": "Indeed",
            "hex": "2164F3",
            "source": "https://www.indeed.com"
        },
        {
            "title": "InfluxDB",
            "hex": "22ADF6",
            "source": "https://www.influxdata.com/"
        },
        {
            "title": "Inkscape",
            "hex": "000000",
            "source": "https://commons.wikimedia.org/wiki/File:Inkscape_Logo.svg"
        },
        {
            "title": "Insomnia",
            "hex": "5849BE",
            "source": "https://insomnia.rest/"
        },
        {
            "title": "Instacart",
            "hex": "43B02A",
            "source": "https://www.instacart.com/press"
        },
        {
            "title": "Instagram",
            "hex": "E4405F",
            "source": "https://www.instagram-brand.com"
        },
        {
            "title": "Instapaper",
            "hex": "1F1F1F",
            "source": "https://www.instapaper.com/"
        },
        {
            "title": "Intel",
            "hex": "0071C5",
            "source": "https://www.intel.com"
        },
        {
            "title": "IntelliJ IDEA",
            "hex": "000000",
            "source": "https://www.jetbrains.com/idea/"
        },
        {
            "title": "Intercom",
            "hex": "6AFDEF",
            "source": "https://www.intercom.com/press"
        },
        {
            "title": "Internet Archive",
            "hex": "000000",
            "source": "https://openlibrary.org/static/images/ia-logo.svg"
        },
        {
            "title": "Internet Explorer",
            "hex": "0076D6",
            "source": "https://compass-ssl.microsoft.com/assets/c8/67/c867db4c-f328-45b8-817c-33834c70aae6.svg?n=IE.svg"
        },
        {
            "title": "InVision",
            "hex": "FF3366",
            "source": "https://projects.invisionapp.com/boards/BX4P1DY5H46R"
        },
        {
            "title": "Invoice Ninja",
            "hex": "000000",
            "source": "https://github.com/invoiceninja/invoiceninja"
        },
        {
            "title": "ioBroker",
            "hex": "3399CC",
            "source": "https://github.com/ioBroker/awesome-iobroker/blob/master/images/"
        },
        {
            "title": "Ionic",
            "hex": "3880FF",
            "source": "https://ionicframework.com/press"
        },
        {
            "title": "iOS",
            "hex": "000000",
            "source": "https://en.wikipedia.org/wiki/IOS"
        },
        {
            "title": "IPFS",
            "hex": "65C2CB",
            "source": "https://github.com/ipfs/logo"
        },
        {
            "title": "Issuu",
            "hex": "F36D5D",
            "source": "https://issuu.com/press"
        },
        {
            "title": "Itch.io",
            "hex": "FA5C5C",
            "source": "https://itch.io/press-kit"
        },
        {
            "title": "iTunes",
            "hex": "FB5BC5",
            "source": "https://upload.wikimedia.org/wikipedia/commons/d/df/ITunes_logo.svg"
        },
        {
            "title": "IVECO",
            "hex": "004994",
            "source": "https://www.iveco.com/germany/Pages/Home-page.aspx"
        },
        {
            "title": "Jabber",
            "hex": "CC0000",
            "source": "https://commons.wikimedia.org/wiki/File:Jabber-bulb.svg"
        },
        {
            "title": "Jameson",
            "hex": "004027",
            "source": "https://www.jamesonwhiskey.com/"
        },
        {
            "title": "Jasmine",
            "hex": "8A4182",
            "source": "https://github.com/jasmine/jasmine/blob/8991b1bba39b5b7e89fc5eeb07ae271a684cb1a4/images/jasmine-horizontal.svg"
        },
        {
            "title": "Java",
            "hex": "007396",
            "source": "https://www.oracle.com/legal/logos.html"
        },
        {
            "title": "JavaScript",
            "hex": "F7DF1E",
            "source": "https://github.com/voodootikigod/logo.js"
        },
        {
            "title": "JCB",
            "hex": "0B4EA2",
            "source": "https://www.global.jcb/en/about-us/brand-concept/"
        },
        {
            "title": "Jeep",
            "hex": "000000",
            "source": "http://www.fcaci.com/v15-images/jeep/Jeep-Brand-Mark-Guidelines-Rev10.15.pdf"
        },
        {
            "title": "Jekyll",
            "hex": "CC0000",
            "source": "https://github.com/jekyll/brand"
        },
        {
            "title": "Jenkins",
            "hex": "D24939",
            "source": "https://wiki.jenkins-ci.org/display/JENKINS/Logo"
        },
        {
            "title": "Jenkins X",
            "hex": "73C3D5",
            "source": "https://github.com/cdfoundation/artwork"
        },
        {
            "title": "Jest",
            "hex": "C21325",
            "source": "https://jestjs.io/"
        },
        {
            "title": "JET",
            "hex": "FBBA00",
            "source": "https://de.wikipedia.org/wiki/Datei:JET.svg"
        },
        {
            "title": "JetBrains",
            "hex": "000000",
            "source": "https://www.jetbrains.com/company/brand/"
        },
        {
<<<<<<< HEAD
            "title": "JFrog",
            "hex": "41bf47",
            "source": "https://jfrog.com/about/"
=======
            "title": "JFrog Bintray",
            "hex": "43A047",
            "source": "https://bintray.com/"
>>>>>>> eec8ebba
        },
        {
            "title": "Jinja",
            "hex": "B41717",
            "source": "https://github.com/pallets/jinja/"
        },
        {
            "title": "Jira",
            "hex": "172B4D",
            "source": "https://www.atlassian.com/company/news/press-kit"
        },
        {
            "title": "John Deere",
            "hex": "367C2B",
            "source": "https://en.wikipedia.org/wiki/File:John_Deere_logo.svg"
        },
        {
            "title": "Joomla",
            "hex": "5091CD",
            "source": "https://docs.joomla.org/Joomla:Brand_Identity_Elements"
        },
        {
            "title": "jQuery",
            "hex": "0769AD",
            "source": "https://brand.jquery.org/logos/"
        },
        {
            "title": "JR Group",
            "hex": "000000",
            "source": "https://www.jrhokkaido.co.jp/"
        },
        {
            "title": "jsDelivr",
            "hex": "E84D3D",
            "source": "https://github.com/jsdelivr/www.jsdelivr.com/blob/eff02f3a8879cf7c7296840584e1293fe04e3a76/src/public/img/logo_horizontal.svg"
        },
        {
            "title": "JSFiddle",
            "hex": "0084FF",
            "source": "https://jsfiddle.net/"
        },
        {
            "title": "JSON",
            "hex": "000000",
            "source": "https://commons.wikimedia.org/wiki/File:JSON_vector_logo.svg"
        },
        {
            "title": "JSON Web Tokens",
            "hex": "000000",
            "source": "https://jwt.io/"
        },
        {
            "title": "Jupyter",
            "hex": "F37626",
            "source": "https://github.com/jupyter/design"
        },
        {
            "title": "Just Eat",
            "hex": "FA0029",
            "source": "https://d2vkuayfhnkplp.cloudfront.net/assets/dist/img/logos/je-logo-v3.svg"
        },
        {
            "title": "JustGiving",
            "hex": "AD29B6",
            "source": "https://justgiving.com"
        },
        {
            "title": "Kaggle",
            "hex": "20BEFF",
            "source": "https://www.kaggle.com/contact"
        },
        {
            "title": "KaiOS",
            "hex": "6F02B5",
            "source": "https://www.dropbox.com/sh/2qihtgrzllws8ki/AABmo9X1KMT6lHnvh4Em7dpWa?dl=0"
        },
        {
            "title": "Kaspersky",
            "hex": "009982",
            "source": "https://www.kaspersky.com"
        },
        {
            "title": "Katana",
            "hex": "000000",
            "source": "https://www.foundry.com/products/katana"
        },
        {
            "title": "KDE",
            "hex": "1D99F3",
            "source": "https://kde.org/stuff/clipart.php"
        },
        {
            "title": "KeePassXC",
            "hex": "6CAC4D",
            "source": "https://github.com/keepassxreboot/keepassxc/"
        },
        {
            "title": "Kentico",
            "hex": "F05A22",
            "source": "https://brand.kentico.com"
        },
        {
            "title": "Keras",
            "hex": "D00000",
            "source": "https://keras.io/"
        },
        {
            "title": "Keybase",
            "hex": "33A0FF",
            "source": "https://github.com/keybase/client/tree/master/media/logos"
        },
        {
            "title": "KeyCDN",
            "hex": "3686BE",
            "source": "https://www.keycdn.com/logos"
        },
        {
            "title": "Khan Academy",
            "hex": "14BF96",
            "source": "https://khanacademy.zendesk.com/hc/en-us/articles/202483630-Press-room"
        },
        {
            "title": "Khronos Group",
            "hex": "CC3333",
            "source": "https://www.khronos.org/legal/trademarks/"
        },
        {
            "title": "Kia",
            "hex": "BB162B",
            "source": "https://www.kia.com/ie/brochure/"
        },
        {
            "title": "Kibana",
            "hex": "005571",
            "source": "https://www.elastic.co/brand"
        },
        {
            "title": "Kickstarter",
            "hex": "05CE78",
            "source": "https://www.kickstarter.com/help/brand_assets"
        },
        {
            "title": "Kik",
            "hex": "82BC23",
            "source": "http://www.kik.com/press"
        },
        {
            "title": "Kirby",
            "hex": "000000",
            "source": "https://getkirby.com/press"
        },
        {
            "title": "KLM",
            "hex": "00A1DE",
            "source": "https://www.klm.com"
        },
        {
            "title": "Klout",
            "hex": "E44600",
            "source": "https://klout.com/s/developers/styleguide"
        },
        {
            "title": "Known",
            "hex": "333333",
            "source": "https://withknown.com/img/logo_k.png"
        },
        {
            "title": "Ko-fi",
            "hex": "F16061",
            "source": "https://ko-fi.com/home/about"
        },
        {
            "title": "Kodi",
            "hex": "17B2E7",
            "source": "https://kodi.tv/"
        },
        {
            "title": "Koding",
            "hex": "00B057",
            "source": "https://koding.com/About"
        },
        {
            "title": "Kofax",
            "hex": "00558C",
            "source": "https://www.kofax.com/styleguide/logos"
        },
        {
            "title": "Kotlin",
            "hex": "0095D5",
            "source": "https://resources.jetbrains.com/storage/products/kotlin/docs/kotlin_logos.zip"
        },
        {
            "title": "Krita",
            "hex": "3BABFF",
            "source": "https://krita.org/en/about/press/"
        },
        {
            "title": "KTM",
            "hex": "FF6600",
            "source": "https://ktm.com"
        },
        {
            "title": "Kubernetes",
            "hex": "326CE5",
            "source": "https://github.com/kubernetes/kubernetes/tree/master/logo"
        },
        {
            "title": "Kyocera",
            "hex": "ED1C24",
            "source": "https://en.wikipedia.org/wiki/Kyocera"
        },
        {
            "title": "LabVIEW",
            "hex": "FFDB00",
            "source": "http://download.ni.com/evaluation/2018_Partner_Cobranding_Style_Guide.pdf"
        },
        {
            "title": "Lamborghini",
            "hex": "DDB320",
            "source": "https://en.wikipedia.org/wiki/File:Lamborghini_Logo.svg"
        },
        {
            "title": "Land Rover",
            "hex": "005A2B",
            "source": "https://www.landrover.com.au/download-a-brochure/index.html"
        },
        {
            "title": "Laravel",
            "hex": "FF2D20",
            "source": "https://github.com/laravel/art"
        },
        {
            "title": "Laravel Horizon",
            "hex": "405263",
            "source": "https://horizon.laravel.com/"
        },
        {
            "title": "Laravel Nova",
            "hex": "252D37",
            "source": "https://nova.laravel.com/"
        },
        {
            "title": "Last.fm",
            "hex": "D51007",
            "source": "http://www.last.fm/about/resources"
        },
        {
            "title": "LastPass",
            "hex": "D32D27",
            "source": "https://lastpass.com/press-room/"
        },
        {
            "title": "LaTeX",
            "hex": "008080",
            "source": "https://github.com/latex3/branding"
        },
        {
            "title": "Launchpad",
            "hex": "F8C300",
            "source": "https://help.launchpad.net/logo/submissions"
        },
        {
            "title": "Leaflet",
            "hex": "199900",
            "source": "https://github.com/Leaflet/Leaflet/blob/d843c3b88486713827d7e860b58bdba75bfbd5a2/src/images/logo.svg"
        },
        {
            "title": "LeetCode",
            "hex": "F89F1B",
            "source": "https://leetcode.com"
        },
        {
            "title": "Lenovo",
            "hex": "E2231A",
            "source": "https://www.lenovopartnernetwork.com/us/branding/"
        },
        {
            "title": "Let’s Encrypt",
            "hex": "003A70",
            "source": "https://letsencrypt.org/trademarks/"
        },
        {
            "title": "Letterboxd",
            "hex": "00D735",
            "source": "https://letterboxd.com/about/logos/"
        },
        {
            "title": "LG",
            "hex": "A50034",
            "source": "https://en.wikipedia.org/wiki/LG_Corporation"
        },
        {
            "title": "LGTM",
            "hex": "FFFFFF",
            "source": "https://lgtm.com/"
        },
        {
            "title": "Liberapay",
            "hex": "F6C915",
            "source": "https://liberapay.com/assets/liberapay/icon-v2_yellow-r.svg"
        },
        {
            "title": "LibraryThing",
            "hex": "251A15",
            "source": "https://twitter.com/LibraryThing/status/1054466649271656448"
        },
        {
            "title": "LibreOffice",
            "hex": "18A303",
            "source": "https://wiki.documentfoundation.org/Marketing/Branding"
        },
        {
            "title": "libuv",
            "hex": "403C3D",
            "source": "https://github.com/libuv/libuv/blob/e4087dedf837f415056a45a838f639a3d9dc3ced/img/logos.svg"
        },
        {
            "title": "Lighthouse",
            "hex": "F44B21",
            "source": "https://github.com/GoogleChrome/lighthouse/blob/80d2e6c1948f232ec4f1bdeabc8bc632fc5d0bfd/assets/lh_favicon.svg"
        },
        {
            "title": "Line",
            "hex": "00C300",
            "source": "http://line.me/en/logo"
        },
        {
            "title": "LINE WEBTOON",
            "hex": "00D564",
            "source": "http://webtoons.com/"
        },
        {
            "title": "LineageOS",
            "hex": "167C80",
            "source": "https://www.lineageos.org/"
        },
        {
            "title": "LinkedIn",
            "hex": "0077B5",
            "source": "https://brand.linkedin.com"
        },
        {
            "title": "Linode",
            "hex": "00A95C",
            "source": "https://www.linode.com/company/press/"
        },
        {
            "title": "Linux",
            "hex": "FCC624",
            "source": "http://www.linuxfoundation.org/about/about-linux"
        },
        {
            "title": "Linux Foundation",
            "hex": "009BEE",
            "source": "http://www.linuxfoundation.org/about/about-linux"
        },
        {
            "title": "Linux Mint",
            "hex": "87CF3E",
            "source": "https://commons.wikimedia.org/wiki/File:Linux_Mint_logo_without_wordmark.svg"
        },
        {
            "title": "Litecoin",
            "hex": "A6A9AA",
            "source": "https://litecoin-foundation.org/wp-content/uploads/2019/01/LC18-007-Brand-guidelines.pdf"
        },
        {
            "title": "LiveJournal",
            "hex": "00B0EA",
            "source": "http://www.livejournal.com"
        },
        {
            "title": "Livestream",
            "hex": "CF202E",
            "source": "https://livestream.com/press"
        },
        {
            "title": "LLVM",
            "hex": "262D3A",
            "source": "https://llvm.org/Logo.html"
        },
        {
            "title": "LMMS",
            "hex": "10B146",
            "source": "https://lmms.io/branding"
        },
        {
            "title": "Logitech",
            "hex": "00B8FC",
            "source": "https://www.logitech.com/"
        },
        {
            "title": "LogMeIn",
            "hex": "45B6F2",
            "source": "https://www.logmein.com/"
        },
        {
            "title": "Logstash",
            "hex": "005571",
            "source": "https://www.elastic.co/brand"
        },
        {
            "title": "Loom",
            "hex": "FD5E60",
            "source": "https://www.loom.com/press"
        },
        {
            "title": "Loop",
            "hex": "F29400",
            "source": "https://loop.frontiersin.org/"
        },
        {
            "title": "Lua",
            "hex": "2C2D72",
            "source": "https://www.lua.org/docs.html"
        },
        {
            "title": "Lubuntu",
            "hex": "0068C8",
            "source": "https://lubuntu.net/"
        },
        {
            "title": "Lufthansa",
            "hex": "05164D",
            "source": "https://www.lufthansa.com/"
        },
        {
            "title": "Lumen",
            "hex": "E74430",
            "source": "https://lumen.laravel.com/"
        },
        {
            "title": "Lyft",
            "hex": "FF00BF",
            "source": "https://www.lyft.com/press"
        },
        {
            "title": "MAAS",
            "hex": "E95420",
            "source": "https://design.ubuntu.com/downloads/"
        },
        {
            "title": "Macy’s",
            "hex": "E21A2C",
            "source": "http://www.macysinc.com/press-room/logo-photo-gallery/logos-macys-inc/default.aspx"
        },
        {
            "title": "Magento",
            "hex": "EE672F",
            "source": "http://magento.com"
        },
        {
            "title": "Magisk",
            "hex": "00AF9C",
            "source": "https://github.com/topjohnwu/Magisk/blob/master/app/src/main/res/drawable/ic_magisk.xml"
        },
        {
            "title": "Mail.Ru",
            "hex": "168DE2",
            "source": "https://corp.mail.ru/en/press/identity/"
        },
        {
            "title": "MailChimp",
            "hex": "FFE01B",
            "source": "http://mailchimp.com/about/brand-assets"
        },
        {
            "title": "MakerBot",
            "hex": "FF1E0D",
            "source": "http://www.makerbot.com/makerbot-press-assets"
        },
        {
            "title": "MAN",
            "hex": "E40045",
            "source": "https://www.corporate.man.eu/"
        },
        {
            "title": "ManageIQ",
            "hex": "EF2929",
            "source": "https://www.manageiq.org/logo/"
        },
        {
            "title": "Manjaro",
            "hex": "35BF5C",
            "source": "https://commons.wikimedia.org/wiki/File:Manjaro-logo.svg"
        },
        {
            "title": "Mapbox",
            "hex": "000000",
            "source": "https://www.mapbox.com/about/press/brand-guidelines"
        },
        {
            "title": "MariaDB",
            "hex": "003545",
            "source": "https://mariadb.com/"
        },
        {
            "title": "MariaDB Foundation",
            "hex": "1F305F",
            "source": "https://mariadb.org/"
        },
        {
            "title": "Markdown",
            "hex": "000000",
            "source": "https://github.com/dcurtis/markdown-mark"
        },
        {
            "title": "Marketo",
            "hex": "5C4C9F",
            "source": "https://www.marketo.com/"
        },
        {
            "title": "Marriott",
            "hex": "A70023",
            "source": "https://marriott-hotels.marriott.com/"
        },
        {
            "title": "Maserati",
            "hex": "0C2340",
            "source": "https://www.maserati.com/international/"
        },
        {
            "title": "MasterCard",
            "hex": "EB001B",
            "source": "https://brand.mastercard.com/brandcenter/mastercard-brand-mark/downloads.html"
        },
        {
            "title": "Mastodon",
            "hex": "3088D4",
            "source": "https://source.joinmastodon.org/mastodon/joinmastodon/blob/master/public/press-kit.zip"
        },
        {
            "title": "Material Design",
            "hex": "757575",
            "source": "https://material.io/design/"
        },
        {
            "title": "Material Design Icons",
            "hex": "2196F3",
            "source": "https://materialdesignicons.com/icon/vector-square"
        },
        {
            "title": "Material-UI",
            "hex": "0081CB",
            "source": "https://material-ui.com/"
        },
        {
            "title": "Mathworks",
            "hex": "0076A8",
            "source": "https://www.mathworks.com/brand/visual-design/mathworks-logo.html"
        },
        {
            "title": "Matrix",
            "hex": "000000",
            "source": "https://matrix.org"
        },
        {
            "title": "Mattermost",
            "hex": "0072C6",
            "source": "https://www.mattermost.org/brand-guidelines/"
        },
        {
            "title": "Matternet",
            "hex": "261C29",
            "source": "http://mttr.net"
        },
        {
            "title": "Mazda",
            "hex": "101010",
            "source": "https://www.mazda.com/en/about/profile/library/"
        },
        {
            "title": "McAfee",
            "hex": "C01818",
            "source": "https://www.mcafee.com/"
        },
        {
            "title": "McDonald's",
            "hex": "FBC817",
            "source": "https://www.mcdonalds.com/gb/en-gb/newsroom.html"
        },
        {
            "title": "MDN Web Docs",
            "hex": "000000",
            "source": "https://developer.mozilla.org/"
        },
        {
            "title": "MediaFire",
            "hex": "1299F3",
            "source": "https://www.mediafire.com/press/"
        },
        {
            "title": "MediaTemple",
            "hex": "000000",
            "source": "https://mediatemple.net/company/about-us"
        },
        {
            "title": "Medium",
            "hex": "12100E",
            "source": "https://medium.design/logos-and-brand-guidelines-f1a01a733592"
        },
        {
            "title": "Meetup",
            "hex": "ED1C40",
            "source": "https://www.meetup.com/media/"
        },
        {
            "title": "MEGA",
            "hex": "D9272E",
            "source": "https://en.wikipedia.org/wiki/File:01_mega_logo.svg"
        },
        {
            "title": "Mendeley",
            "hex": "9D1620",
            "source": "https://www.mendeley.com/"
        },
        {
            "title": "Mercedes",
            "hex": "242424",
            "source": "https://www.mercedes-benz.com/"
        },
        {
            "title": "Messenger",
            "hex": "00B2FF",
            "source": "https://en.facebookbrand.com/assets/messenger/"
        },
        {
            "title": "Meteor",
            "hex": "DE4F4F",
            "source": "http://logo.meteorapp.com/"
        },
        {
            "title": "Metro de la Ciudad de México",
            "hex": "F77E1C",
            "source": "https://es.wikipedia.org/wiki/Archivo:Metro_de_la_Ciudad_de_M%C3%A9xico_(logo)_version_2019.svg"
        },
        {
            "title": "Metro de Madrid",
            "hex": "255E9C",
            "source": "https://commons.wikimedia.org/wiki/File:MetroMadridLogo.svg"
        },
        {
            "title": "Métro de Paris",
            "hex": "003E95",
            "source": "https://www.ratp.fr/"
        },
        {
            "title": "micro:bit",
            "hex": "00ED00",
            "source": "https://microbit.org/"
        },
        {
            "title": "Micro.blog",
            "hex": "FD8308",
            "source": "https://twitter.com/BradEllis/status/943956921886715904"
        },
        {
            "title": "Microgenetics",
            "hex": "FF0000",
            "source": "http://microgenetics.co.uk/"
        },
        {
            "title": "Microsoft",
            "hex": "666666",
            "source": "https://ratnacahayarina.files.wordpress.com/2014/03/microsoft.pdf"
        },
        {
            "title": "Microsoft Academic",
            "hex": "2D9FD9",
            "source": "https://academic.microsoft.com/"
        },
        {
            "title": "Microsoft Access",
            "hex": "A4373A",
            "source": "https://developer.microsoft.com/en-us/fabric#/styles/web/colors/products"
        },
        {
            "title": "Microsoft Azure",
            "hex": "0089D6",
            "source": "https://upload.wikimedia.org/wikipedia/commons/a/a8/Microsoft_Azure_Logo.svg"
        },
        {
            "title": "Microsoft Edge",
            "hex": "0078D7",
            "source": "https://support.microsoft.com/en-us/help/17171/microsoft-edge-get-to-know"
        },
        {
            "title": "Microsoft Excel",
            "hex": "217346",
            "source": "https://developer.microsoft.com/en-us/fabric#/styles/web/colors/products"
        },
        {
            "title": "Microsoft Exchange",
            "hex": "0078D4",
            "source": "https://developer.microsoft.com/en-us/fabric#/styles/web/"
        },
        {
            "title": "Microsoft Office",
            "hex": "D83B01",
            "source": "https://developer.microsoft.com/en-us/microsoft-365"
        },
        {
            "title": "Microsoft OneDrive",
            "hex": "0078D4",
            "source": "https://developer.microsoft.com/en-us/fabric#/styles/web/colors/products"
        },
        {
            "title": "Microsoft OneNote",
            "hex": "7719AA",
            "source": "https://developer.microsoft.com/en-us/fabric#/styles/web/colors/products"
        },
        {
            "title": "Microsoft Outlook",
            "hex": "0078D4",
            "source": "https://developer.microsoft.com/en-us/outlook/docs"
        },
        {
            "title": "Microsoft PowerPoint",
            "hex": "B7472A",
            "source": "https://developer.microsoft.com/en-us/fabric#/styles/web/colors/products"
        },
        {
            "title": "Microsoft SharePoint",
            "hex": "0078D4",
            "source": "https://developer.microsoft.com/en-us/fabric#/styles/web/colors/products"
        },
        {
            "title": "Microsoft SQL Server",
            "hex": "CC2927",
            "source": "https://de.wikipedia.org/wiki/Microsoft_SQL_Server"
        },
        {
            "title": "Microsoft Teams",
            "hex": "6264A7",
            "source": "https://developer.microsoft.com/en-us/fabric#/styles/web/colors/products"
        },
        {
            "title": "Microsoft Visio",
            "hex": "3955A3",
            "source": "https://developer.microsoft.com/en-us/fabric#/styles/web/colors/products"
        },
        {
            "title": "Microsoft Word",
            "hex": "2B579A",
            "source": "https://developer.microsoft.com/en-us/fabric#/styles/web/colors/products"
        },
        {
            "title": "MicroStrategy",
            "hex": "D9232E",
            "source": "https://www.microstrategy.com/us/company/press-kit"
        },
        {
            "title": "MIDI",
            "hex": "000000",
            "source": "https://en.wikipedia.org/wiki/MIDI"
        },
        {
            "title": "Minds",
            "hex": "FED12F",
            "source": "https://www.minds.com/"
        },
        {
            "title": "Minetest",
            "hex": "53AC56",
            "source": "https://www.minetest.net/"
        },
        {
            "title": "Mini",
            "hex": "000000",
            "source": "https://mini.co.uk"
        },
        {
            "title": "Minutemailer",
            "hex": "3ABFE6",
            "source": "https://minutemailer.com/press"
        },
        {
            "title": "Mitsubishi",
            "hex": "E60012",
            "source": "https://www.mitsubishi.com/"
        },
        {
            "title": "Mix",
            "hex": "FF8126",
            "source": "https://mix.com"
        },
        {
            "title": "Mixcloud",
            "hex": "314359",
            "source": "https://www.mixcloud.com/branding"
        },
        {
            "title": "Mixer",
            "hex": "002050",
            "source": "https://github.com/mixer/branding-kit/"
        },
        {
            "title": "Mocha",
            "hex": "8D6748",
            "source": "https://mochajs.org/"
        },
        {
            "title": "Mojang",
            "hex": "DB1F29",
            "source": "https://www.mojang.com/"
        },
        {
            "title": "Moleculer",
            "hex": "3CAFCE",
            "source": "https://moleculer.services/"
        },
        {
            "title": "Monero",
            "hex": "FF6600",
            "source": "https://getmonero.org"
        },
        {
            "title": "MongoDB",
            "hex": "47A248",
            "source": "https://www.mongodb.com/pressroom"
        },
        {
            "title": "Monkey tie",
            "hex": "FFC619",
            "source": "https://www.monkey-tie.com/presse"
        },
        {
            "title": "Monogram",
            "hex": "FDB22A",
            "source": "http://monogram.me"
        },
        {
            "title": "Monster",
            "hex": "6E46AE",
            "source": "https://www.monster.com/"
        },
        {
            "title": "Monzo",
            "hex": "14233C",
            "source": "https://monzo.com/press/"
        },
        {
            "title": "Moo",
            "hex": "00945E",
            "source": "https://www.moo.com/uk/about/press.html"
        },
        {
            "title": "Moscow Metro",
            "hex": "D9232E",
            "source": "https://mosmetro.ru/"
        },
        {
            "title": "Mozilla",
            "hex": "000000",
            "source": "https://mozilla.ninja/our-logo"
        },
        {
            "title": "Mozilla Firefox",
            "hex": "FF7139",
            "source": "https://mozilla.design/firefox/logos-usage/"
        },
        {
            "title": "Mozilla Thunderbird",
            "hex": "0A84FF",
            "source": "https://demo.identihub.co/thunderbird"
        },
        {
            "title": "MTA",
            "hex": "0039A6",
            "source": "https://mta.info/"
        },
        {
            "title": "MTR",
            "hex": "AC2E45",
            "source": "https://commons.wikimedia.org/wiki/File:MTR_(logo_with_text).svg"
        },
        {
            "title": "MuseScore",
            "hex": "1A70B8",
            "source": "https://musescore.org/en/about/logos-and-graphics"
        },
        {
            "title": "MusicBrainz",
            "hex": "BA478F",
            "source": "https://metabrainz.org/projects"
        },
        {
            "title": "MX Linux",
            "hex": "000000",
            "source": "https://mxlinux.org/art/"
        },
        {
            "title": "Myspace",
            "hex": "030303",
            "source": "https://myspace.com/pressroom/assetslogos"
        },
        {
            "title": "MySQL",
            "hex": "4479A1",
            "source": "https://www.mysql.com/about/legal/logos.html"
        },
        {
            "title": "N26",
            "hex": "48AC98",
            "source": "https://n26.com/"
        },
        {
            "title": "NativeScript",
            "hex": "3655FF",
            "source": "https://docs.nativescript.org/"
        },
        {
            "title": "NBB",
            "hex": "FF7100",
            "source": "https://presse.notebooksbilliger.de/presskits/style-guide"
        },
        {
            "title": "NDR",
            "hex": "0C1754",
            "source": "https://www.ndr.de/"
        },
        {
            "title": "NEC",
            "hex": "1414A0",
            "source": "https://commons.wikimedia.org/wiki/File:NEC_logo.svg"
        },
        {
            "title": "Neo4j",
            "hex": "008CC1",
            "source": "https://neo4j.com/style-guide/"
        },
        {
            "title": "Neovim",
            "hex": "57A143",
            "source": "https://github.com/neovim/neovim.github.io/tree/master/logos"
        },
        {
            "title": "NestJS",
            "hex": "E0234E",
            "source": "https://nestjs.com/"
        },
        {
            "title": "NetApp",
            "hex": "0067C5",
            "source": "http://www.netapp.com/"
        },
        {
            "title": "Netflix",
            "hex": "E50914",
            "source": "https://commons.wikimedia.org/wiki/File:Netflix_2014_logo.svg"
        },
        {
            "title": "Netlify",
            "hex": "00C7B7",
            "source": "https://www.netlify.com/press/"
        },
        {
            "title": "New Relic",
            "hex": "008C99",
            "source": "https://newrelic.com/about/media-assets"
        },
        {
            "title": "New York Times",
            "hex": "000000",
            "source": "https://www.nytimes.com/"
        },
        {
            "title": "Next.js",
            "hex": "000000",
            "source": "https://nextjs.org/"
        },
        {
            "title": "Nextcloud",
            "hex": "0082C9",
            "source": "https://nextcloud.com/press/"
        },
        {
            "title": "Nextdoor",
            "hex": "00B246",
            "source": "https://nextdoor.com/newsroom/"
        },
        {
            "title": "NFC",
            "hex": "002E5F",
            "source": "https://nfc-forum.org/our-work/nfc-branding/n-mark/guidelines-and-brand-assets/"
        },
        {
            "title": "NGINX",
            "hex": "269539",
            "source": "https://www.nginx.com/"
        },
        {
            "title": "niconico",
            "hex": "231815",
            "source": "https://www.nicovideo.jp/"
        },
        {
            "title": "Nim",
            "hex": "FFE953",
            "source": "https://nim-lang.org"
        },
        {
            "title": "Nintendo",
            "hex": "8F8F8F",
            "source": "https://en.wikipedia.org/wiki/Nintendo#/media/File:Nintendo.svg"
        },
        {
            "title": "Nintendo 3DS",
            "hex": "D12228",
            "source": "https://www.nintendo.de/"
        },
        {
            "title": "Nintendo GameCube",
            "hex": "6A5FBB",
            "source": "https://www.nintendo.com/consumer/systems/nintendogamecube/index.jsp"
        },
        {
            "title": "Nintendo Network",
            "hex": "FF7D00",
            "source": "https://accounts.nintendo.com/login"
        },
        {
            "title": "Nintendo Switch",
            "hex": "E60012",
            "source": "http://www.nintendo.co.uk/"
        },
        {
            "title": "Nissan",
            "hex": "C3002F",
            "source": "https://commons.wikimedia.org/wiki/File:Nissan-logo.svg"
        },
        {
            "title": "NixOS",
            "hex": "5277C3",
            "source": "https://github.com/NixOS/nixos-homepage/tree/master/logo"
        },
        {
            "title": "Node-RED",
            "hex": "8F0000",
            "source": "https://nodered.org/about/resources/"
        },
        {
            "title": "Node.js",
            "hex": "339933",
            "source": "https://nodejs.org/en/about/resources/"
        },
        {
            "title": "Nodemon",
            "hex": "76D04B",
            "source": "https://nodemon.io/"
        },
        {
            "title": "Nokia",
            "hex": "124191",
            "source": "https://www.nokia.com/"
        },
        {
            "title": "Notion",
            "hex": "000000",
            "source": "https://www.notion.so/"
        },
        {
            "title": "Notist",
            "hex": "333333",
            "source": "https://noti.st/"
        },
        {
            "title": "NPM",
            "hex": "CB3837",
            "source": "https://github.com/npm/logos"
        },
        {
            "title": "Nucleo",
            "hex": "766DCC",
            "source": "https://nucleoapp.com/wp-content/themes/nucleo-webapp-12/img/logo.svg"
        },
        {
            "title": "NuGet",
            "hex": "004880",
            "source": "https://github.com/NuGet/Media"
        },
        {
            "title": "Nuke",
            "hex": "000000",
            "source": "https://www.foundry.com/products/nuke"
        },
        {
            "title": "Nutanix",
            "hex": "024DA1",
            "source": "https://www.nutanix.com/content/dam/nutanix/en/cmn/documents/nutanix-brandbook.pdf"
        },
        {
            "title": "Nuxt.js",
            "hex": "00C58E",
            "source": "https://nuxtjs.org/"
        },
        {
            "title": "NVIDIA",
            "hex": "76B900",
            "source": "https://www.nvidia.com/etc/designs/nvidiaGDC/clientlibs_base/images/NVIDIA-Logo.svg"
        },
        {
            "title": "OBS Studio",
            "hex": "302E31",
            "source": "https://upload.wikimedia.org/wikipedia/commons/7/78/OBS.svg"
        },
        {
            "title": "OCaml",
            "hex": "EC6813",
            "source": "http://ocaml.org/img/OCaml_Sticker.svg"
        },
        {
            "title": "Octave",
            "hex": "0790C0",
            "source": "https://www.gnu.org/software/octave/"
        },
        {
            "title": "Octopus Deploy",
            "hex": "2F93E0",
            "source": "https://octopus.com/company/brand"
        },
        {
            "title": "Oculus",
            "hex": "1C1E20",
            "source": "https://www.oculus.com/en-us/press-kit"
        },
        {
            "title": "Odnoklassniki",
            "hex": "F4731C",
            "source": "http://v.ok.ru/logo.html"
        },
        {
            "title": "OnePlus",
            "hex": "F5010C",
            "source": "https://en.wikipedia.org/wiki/OnePlus#/media/File:OP_LU_Reg_1L_RGB_red_copy-01.svg"
        },
        {
            "title": "OnStar",
            "hex": "003D7D",
            "source": "https://www.onstar.com/"
        },
        {
            "title": "Opel",
            "hex": "F7D900",
            "source": "https://de.wikipedia.org/wiki/Opel"
        },
        {
            "title": "Open Access",
            "hex": "F68212",
            "source": "https://commons.wikimedia.org/wiki/File:Open_Access_logo_PLoS_white.svg"
        },
        {
            "title": "Open Badges",
            "hex": "073B5A",
            "source": "https://backpack.openbadges.org/"
        },
        {
            "title": "Open Collective",
            "hex": "7FADF2",
            "source": "https://docs.opencollective.com/help/about#media-logo"
        },
        {
            "title": "Open Containers Initiative",
            "hex": "262261",
            "source": "https://github.com/opencontainers/artwork/tree/master/oci/icon"
        },
        {
            "title": "Open Source Initiative",
            "hex": "3DA639",
            "source": "https://opensource.org/logo-usage-guidelines"
        },
        {
            "title": "OpenAPI Initiative",
            "hex": "6BA539",
            "source": "https://www.openapis.org/faq/style-guide"
        },
        {
            "title": "OpenBSD",
            "hex": "F2CA30",
            "source": "https://en.wikipedia.org/wiki/OpenBSD"
        },
        {
            "title": "OpenGL",
            "hex": "5586A4",
            "source": "https://www.khronos.org/legal/trademarks/"
        },
        {
            "title": "OpenID",
            "hex": "F78C40",
            "source": "https://openid.net/add-openid/logos/"
        },
        {
            "title": "Openlayers",
            "hex": "1F6B75",
            "source": "https://github.com/openlayers/openlayers.github.io/blob/5b93e18b8d302eb49a812fb96abb529895ceb7a2/assets/logo.svg"
        },
        {
            "title": "OpenSSL",
            "hex": "721412",
            "source": "https://www.openssl.org/"
        },
        {
            "title": "OpenStack",
            "hex": "ED1944",
            "source": "https://www.openstack.org/brand/openstack-logo/"
        },
        {
            "title": "OpenStreetMap",
            "hex": "7EBC6F",
            "source": "https://www.openstreetmap.org"
        },
        {
            "title": "openSUSE",
            "hex": "73BA25",
            "source": "https://en.opensuse.org/Portal:Artwork"
        },
        {
            "title": "OpenVPN",
            "hex": "EA7E20",
            "source": "https://openvpn.net/wp-content/themes/openvpn/assets/images/logo.svg"
        },
        {
            "title": "Opera",
            "hex": "FF1B2D",
            "source": "https://github.com/operasoftware/logo"
        },
        {
            "title": "Opsgenie",
            "hex": "172B4D",
            "source": "https://www.atlassian.com/company/news/press-kit"
        },
        {
            "title": "OpsLevel",
            "hex": "1890FF",
            "source": "https://www.opslevel.com/"
        },
        {
            "title": "Oracle",
            "hex": "F80000",
            "source": "https://www.oracle.com/webfolder/s/brand/identity/index.html"
        },
        {
            "title": "ORCID",
            "hex": "A6CE39",
            "source": "https://orcid.org/trademark-and-id-display-guidelines"
        },
        {
            "title": "Origin",
            "hex": "F56C2D",
            "source": "https://www.origin.com/gbr/en-us/store"
        },
        {
            "title": "Oshkosh",
            "hex": "E6830F",
            "source": "https://oshkoshdefense.com/media/photos/"
        },
        {
            "title": "OSMC",
            "hex": "17394A",
            "source": "https://github.com/osmc/osmc/tree/master/assets"
        },
        {
            "title": "Overcast",
            "hex": "FC7E0F",
            "source": "https://overcast.fm"
        },
        {
            "title": "Overleaf",
            "hex": "47A141",
            "source": "https://www.overleaf.com/for/press/media-resources"
        },
        {
            "title": "OVH",
            "hex": "123F6D",
            "source": "https://www.ovh.com/fr/news/logo-ovh.xml"
        },
        {
            "title": "Pagekit",
            "hex": "212121",
            "source": "https://pagekit.com/logo-guide"
        },
        {
            "title": "PagerDuty",
            "hex": "06AC38",
            "source": "https://www.pagerduty.com/brand/"
        },
        {
            "title": "PagSeguro",
            "hex": "FFC801",
            "source": "https://pagseguro.uol.com.br/"
        },
        {
            "title": "Palantir",
            "hex": "101113",
            "source": "https://github.com/palantir/conjure/blob/master/docs/media/palantir-logo.svg"
        },
        {
            "title": "Palo Alto Software",
            "hex": "83DA77",
            "source": "https://press.paloalto.com/logos"
        },
        {
            "title": "pandas",
            "hex": "150458",
            "source": "https://pandas.pydata.org/about/citing.html"
        },
        {
            "title": "Pandora",
            "hex": "224099",
            "source": "https://www.pandoraforbrands.com/"
        },
        {
            "title": "Pantheon",
            "hex": "EFD01B",
            "source": "https://projects.invisionapp.com/boards/8UOJQWW2J3G5#/1145336"
        },
        {
            "title": "Parity Substrate",
            "hex": "282828",
            "source": "http://substrate.dev/"
        },
        {
            "title": "Parse.ly",
            "hex": "5BA745",
            "source": "https://www.parse.ly/"
        },
        {
            "title": "Pastebin",
            "hex": "02456C",
            "source": "https://pastebin.com/"
        },
        {
            "title": "Patreon",
            "hex": "F96854",
            "source": "https://www.patreon.com/brand/downloads"
        },
        {
            "title": "PayPal",
            "hex": "00457C",
            "source": "https://www.paypal-marketing.com/html/partner/na/portal-v2/pdf/PP_Masterbrandguidelines_v21_mm.pdf"
        },
        {
            "title": "PeerTube",
            "hex": "F1680D",
            "source": "https://github.com/Chocobozzz/PeerTube/tree/develop/client/src/assets/images"
        },
        {
            "title": "Pepsi",
            "hex": "2151A1",
            "source": "https://commons.wikimedia.org/wiki/File:Pepsi_logo_new.svg"
        },
        {
            "title": "Periscope",
            "hex": "40A4C4",
            "source": "https://www.periscope.tv/press"
        },
        {
            "title": "Perl",
            "hex": "39457E",
            "source": "https://github.com/tpf/marketing-materials/blob/6765c6fd71bc5b123d6c1a77b86e08cdd6376078/images/onion-logo/tpf-logo-onion.svg"
        },
        {
            "title": "Peugeot",
            "hex": "002355",
            "source": "https://www.groupe-psa.com/en/brands-and-services/peugeot/"
        },
        {
            "title": "Pexels",
            "hex": "05A081",
            "source": "https://www.pexels.com/"
        },
        {
            "title": "Phabricator",
            "hex": "4A5F88",
            "source": "https://phacility.com/trademarks/"
        },
        {
            "title": "Photocrowd",
            "hex": "3DAD4B",
            "source": "https://www.photocrowd.com/"
        },
        {
            "title": "PHP",
            "hex": "777BB4",
            "source": "http://php.net/download-logos.php"
        },
        {
            "title": "Pi-hole",
            "hex": "F60D1A",
            "source": "https://github.com/pi-hole/web/"
        },
        {
            "title": "Picarto.TV",
            "hex": "1DA456",
            "source": "https://picarto.tv/site/press"
        },
        {
            "title": "Pinboard",
            "hex": "0000FF",
            "source": "https://commons.wikimedia.org/wiki/File:Feedbin-Icon-share-pinboard.svg"
        },
        {
            "title": "Pingdom",
            "hex": "FFF000",
            "source": "https://tools.pingdom.com"
        },
        {
            "title": "Pingup",
            "hex": "00B1AB",
            "source": "http://pingup.com/resources"
        },
        {
            "title": "Pinterest",
            "hex": "BD081C",
            "source": "https://business.pinterest.com/en/brand-guidelines"
        },
        {
            "title": "Pivotal Tracker",
            "hex": "517A9E",
            "source": "https://www.pivotaltracker.com/branding-guidelines"
        },
        {
            "title": "Piwigo",
            "hex": "FF7700",
            "source": "https://github.com/Piwigo/piwigodotorg/blob/6edb840c16257314caec770a9a51f67ef81836e4/images/piwigo.org.svg"
        },
        {
            "title": "Pixabay",
            "hex": "2EC66D",
            "source": "https://pixabay.com/service/about/"
        },
        {
            "title": "pixiv",
            "hex": "0096FA",
            "source": "https://www.pixiv.net/terms/?page=brand"
        },
        {
            "title": "PJSIP",
            "hex": "F86001",
            "source": "https://www.pjsip.org/favicon.ico"
        },
        {
            "title": "PlanGrid",
            "hex": "0085DE",
            "source": "https://plangrid.com/en/"
        },
        {
            "title": "Platzi",
            "hex": "98CA3F",
            "source": "https://github.com/PlatziDev/oss/blob/932bd83d43e061e1c38fbc116db31aa6d0145be6/static/logo.svg"
        },
        {
            "title": "Player FM",
            "hex": "C8122A",
            "source": "https://player.fm/"
        },
        {
            "title": "Player.me",
            "hex": "C0379A",
            "source": "https://player.me/p/about-us"
        },
        {
            "title": "PlayStation",
            "hex": "003791",
            "source": "http://uk.playstation.com/media/DPBjbK0o/CECH-4202_4203%20PS3_QSG_GB_Eastern_3_web_vf1.pdf"
        },
        {
            "title": "PlayStation 2",
            "hex": "003791",
            "source": "https://commons.wikimedia.org/wiki/File:PlayStation_2_logo.svg"
        },
        {
            "title": "PlayStation 3",
            "hex": "003791",
            "source": "https://commons.wikimedia.org/wiki/File:PlayStation_3_Logo_neu.svg#/media/File:PS3.svg"
        },
        {
            "title": "PlayStation 4",
            "hex": "003791",
            "source": "https://commons.wikimedia.org/wiki/File:PlayStation_4_logo_and_wordmark.svg"
        },
        {
            "title": "PlayStation Vita",
            "hex": "003791",
            "source": "https://commons.wikimedia.org/wiki/File:PlayStation_Vita_logo.svg"
        },
        {
            "title": "Pleroma",
            "hex": "FBA457",
            "source": "https://pleroma.social/"
        },
        {
            "title": "Plesk",
            "hex": "52BBE6",
            "source": "https://www.plesk.com/brand/"
        },
        {
            "title": "Plex",
            "hex": "E5A00D",
            "source": "http://brand.plex.tv/d/qxmJ3odkK0fj/plex-style-guide"
        },
        {
            "title": "Pluralsight",
            "hex": "F15B2A",
            "source": "https://www.pluralsight.com/newsroom/brand-assets"
        },
        {
            "title": "Plurk",
            "hex": "FF574D",
            "source": "https://www.plurk.com/brandInfo"
        },
        {
            "title": "Plus Codes",
            "hex": "57C4D2",
            "source": "https://plus.codes/"
        },
        {
            "title": "Pocket",
            "hex": "EF3F56",
            "source": "https://getpocket.com/blog/press/"
        },
        {
            "title": "Pocket Casts",
            "hex": "F43E37",
            "source": "https://blog.pocketcasts.com/press/"
        },
        {
            "title": "Pokémon",
            "hex": "FFCB05",
            "source": "https://commons.wikimedia.org/wiki/File:International_Pok%C3%A9mon_logo.svg"
        },
        {
            "title": "Poly",
            "hex": "EB3C00",
            "source": "https://www.poly.com/"
        },
        {
            "title": "Polymer Project",
            "hex": "FF4470",
            "source": "https://github.com/Polymer/polymer-project.org/tree/master/app/images/logos"
        },
        {
            "title": "Porsche",
            "hex": "B12B28",
            "source": "https://www.porsche.com/"
        },
        {
            "title": "PostCSS",
            "hex": "DD3A0A",
            "source": "https://postcss.org/"
        },
        {
            "title": "PostgreSQL",
            "hex": "336791",
            "source": "https://wiki.postgresql.org/wiki/Logo"
        },
        {
            "title": "Postman",
            "hex": "FF6C37",
            "source": "https://www.getpostman.com/resources/media-assets/"
        },
        {
            "title": "Postwoman",
            "hex": "50FA7B",
            "source": "https://github.com/liyasthomas/postwoman"
        },
        {
            "title": "Power BI",
            "hex": "F2C811",
            "source": "https://powerbi.microsoft.com/en-us/"
        },
        {
            "title": "POWERS",
            "hex": "D21F3C",
            "source": "https://www.powerswhiskey.com/"
        },
        {
            "title": "PowerShell",
            "hex": "5391FE",
            "source": "https://github.com/PowerShell/PowerShell"
        },
        {
            "title": "pr.co",
            "hex": "0080FF",
            "source": "https://www.pr.co/"
        },
        {
            "title": "pre-commit",
            "hex": "FAB040",
            "source": "https://github.com/pre-commit/pre-commit.github.io"
        },
        {
            "title": "PrestaShop",
            "hex": "DF0067",
            "source": "https://www.prestashop.com/en/media-kit"
        },
        {
            "title": "Prettier",
            "hex": "F7B93E",
            "source": "https://github.com/prettier/prettier-logo/tree/master/images"
        },
        {
            "title": "Prezi",
            "hex": "3181FF",
            "source": "https://prezi.com/press/kit/"
        },
        {
            "title": "Prime",
            "hex": "00A8E1",
            "source": "https://www.amazon.com/b?node=17277626011"
        },
        {
            "title": "Prime Video",
            "hex": "1F2E3E",
            "source": "https://m.media-amazon.com/images/G/01/cooper/PV_Branding_Guidelines_Logos_Lock_Ups._CB1539191655_.pdf"
        },
        {
            "title": "Prismic",
            "hex": "484A7A",
            "source": "https://prismic.io/"
        },
        {
            "title": "Probot",
            "hex": "00B0D8",
            "source": "https://github.com/probot/probot"
        },
        {
            "title": "ProcessWire",
            "hex": "EF145F",
            "source": "https://github.com/processwire"
        },
        {
            "title": "Product Hunt",
            "hex": "DA552F",
            "source": "https://www.producthunt.com/branding"
        },
        {
            "title": "Prometheus",
            "hex": "E6522C",
            "source": "https://prometheus.io/"
        },
        {
            "title": "ProSieben",
            "hex": "E6000F",
            "source": "https://www.prosieben.de/"
        },
        {
            "title": "Proto.io",
            "hex": "34A7C1",
            "source": "https://proto.io/en/presskit"
        },
        {
            "title": "protocols.io",
            "hex": "4D9FE7",
            "source": "https://www.protocols.io/brand"
        },
        {
            "title": "ProtonMail",
            "hex": "8B89CC",
            "source": "https://protonmail.com/media-kit"
        },
        {
            "title": "Proxmox",
            "hex": "E57000",
            "source": "https://www.proxmox.com/en/news/media-kit"
        },
        {
            "title": "Publons",
            "hex": "336699",
            "source": "https://publons.com/about/logos"
        },
        {
            "title": "Puppet",
            "hex": "FFAE1A",
            "source": "https://puppet.com/company/press-room/"
        },
        {
            "title": "PureScript",
            "hex": "14161A",
            "source": "https://github.com/purescript/logo"
        },
        {
            "title": "PyPI",
            "hex": "3775A9",
            "source": "https://pypi.org/"
        },
        {
            "title": "Python",
            "hex": "3776AB",
            "source": "https://www.python.org/community/logos/"
        },
        {
            "title": "PyTorch",
            "hex": "EE4C2C",
            "source": "https://github.com/pytorch/pytorch/tree/master/docs/source/_static/img"
        },
        {
            "title": "PyUp",
            "hex": "9F55FF",
            "source": "https://pyup.io/"
        },
        {
            "title": "Qantas",
            "hex": "E40000",
            "source": "https://freight.qantas.com/"
        },
        {
            "title": "QEMU",
            "hex": "FF6600",
            "source": "https://wiki.qemu.org/Logo"
        },
        {
            "title": "Qgis",
            "hex": "589632",
            "source": "https://www.qgis.org/en/site/getinvolved/styleguide.html"
        },
        {
            "title": "Qi",
            "hex": "000000",
            "source": "https://www.wirelesspowerconsortium.com/knowledge-base/retail/qi-logo-guidelines-and-artwork.html"
        },
        {
            "title": "Qiita",
            "hex": "55C500",
            "source": "https://www.qiita.com"
        },
        {
            "title": "QIWI",
            "hex": "FF8C00",
            "source": "https://qiwi.com/"
        },
        {
            "title": "Qt",
            "hex": "41CD52",
            "source": "https://qt-brandbook.webflow.io/design"
        },
        {
            "title": "Qualcomm",
            "hex": "3253DC",
            "source": "https://www.qualcomm.com"
        },
        {
            "title": "Qualtrics",
            "hex": "00B4EF",
            "source": "https://www.qualtrics.com/brand-book/"
        },
        {
            "title": "Quantcast",
            "hex": "1E262C",
            "source": "http://branding.quantcast.com/logouse/"
        },
        {
            "title": "Quantopian",
            "hex": "C51E25",
            "source": "https://www.quantopian.com/about"
        },
        {
            "title": "Quarkus",
            "hex": "4695EB",
            "source": "https://design.jboss.org/quarkus/"
        },
        {
            "title": "Quasar",
            "hex": "1976D2",
            "source": "https://github.com/quasarframework/quasar-art/blob/cbbbb4b0b7ec7181dfc2d1b29a1ce025e71575bc/src/quasar-logo.svg"
        },
        {
            "title": "Quest",
            "hex": "FB4F14",
            "source": "https://www.quest.com/legal/trademark-information.aspx"
        },
        {
            "title": "QuickTime",
            "hex": "1C69F0",
            "source": "https://support.apple.com/quicktime"
        },
        {
            "title": "Quip",
            "hex": "F27557",
            "source": "https://quip.com/"
        },
        {
            "title": "Quora",
            "hex": "B92B27",
            "source": "https://www.quora.com"
        },
        {
            "title": "Qwiklabs",
            "hex": "F5CD0E",
            "source": "https://www.qwiklabs.com"
        },
        {
            "title": "Qzone",
            "hex": "FECE00",
            "source": "https://qzone.qq.com/"
        },
        {
            "title": "R",
            "hex": "276DC3",
            "source": "https://www.r-project.org/logo/"
        },
        {
            "title": "RabbitMQ",
            "hex": "FF6600",
            "source": "https://www.rabbitmq.com/"
        },
        {
            "title": "RadioPublic",
            "hex": "CE262F",
            "source": "https://help.radiopublic.com/hc/en-us/articles/360002546754-RadioPublic-logos"
        },
        {
            "title": "Rails",
            "hex": "CC0000",
            "source": "http://rubyonrails.org/images/rails-logo.svg"
        },
        {
            "title": "Rancher",
            "hex": "0075A8",
            "source": "https://rancher.com/brand-guidelines/"
        },
        {
            "title": "Raspberry Pi",
            "hex": "C51A4A",
            "source": "https://www.raspberrypi.org/trademark-rules"
        },
        {
            "title": "Razer",
            "hex": "00FF00",
            "source": "https://en.wikipedia.org/wiki/File:Razer_snake_logo.svg"
        },
        {
            "title": "React",
            "hex": "61DAFB",
            "source": "https://facebook.github.io/react/"
        },
        {
            "title": "React Router",
            "hex": "CA4245",
            "source": "https://reacttraining.com/react-router/"
        },
        {
            "title": "ReactOS",
            "hex": "0088CC",
            "source": "https://github.com/reactos/press-media"
        },
        {
            "title": "Read the Docs",
            "hex": "8CA1AF",
            "source": "https://github.com/rtfd/readthedocs.org/blob/master/media/readthedocsbranding.ai"
        },
        {
            "title": "Realm",
            "hex": "39477F",
            "source": "https://realm.io/press"
        },
        {
            "title": "Reason",
            "hex": "DD4B39",
            "source": "https://reasonml.github.io/img/reason.svg"
        },
        {
            "title": "Reason Studios",
            "hex": "FFFFFF",
            "source": "https://www.reasonstudios.com/press"
        },
        {
            "title": "Red Hat",
            "hex": "EE0000",
            "source": "https://www.redhat.com/en/about/brand/new-brand/details"
        },
        {
            "title": "Red Hat Open Shift",
            "hex": "EE0000",
            "source": "https://www.openshift.com/"
        },
        {
            "title": "Redbubble",
            "hex": "E41321",
            "source": "https://www.redbubble.com/explore/client/4196122a442ab3f429ec802f71717465.svg"
        },
        {
            "title": "Reddit",
            "hex": "FF4500",
            "source": "https://www.redditinc.com/brand"
        },
        {
            "title": "Redis",
            "hex": "DC382D",
            "source": "https://www.redislabs.com/brand-guidelines/"
        },
        {
            "title": "Redux",
            "hex": "764ABC",
            "source": "https://github.com/reactjs/redux/tree/master/logo"
        },
        {
            "title": "Renault",
            "hex": "FFCC33",
            "source": "https://en.wikipedia.org/wiki/File:Renault_F1_Team_logo_2019.svg"
        },
        {
            "title": "Renren",
            "hex": "217DC6",
            "source": "https://seeklogo.com/vector-logo/184137/renren-inc"
        },
        {
            "title": "repl.it",
            "hex": "667881",
            "source": "https://repl.it/"
        },
        {
            "title": "ResearchGate",
            "hex": "00CCBB",
            "source": "https://c5.rgstatic.net/m/428059296771819/images/favicon/favicon.svg"
        },
        {
            "title": "RetroArch",
            "hex": "000000",
            "source": "https://github.com/libretro/RetroArch/blob/b01aabf7d1f025999ad0f7812e6e6816d011e631/media/retroarch.svg"
        },
        {
            "title": "RetroPie",
            "hex": "CC0000",
            "source": "https://github.com/RetroPie/RetroPie-Docs/blob/c4e882bd2c9d740c591ff346e07a4a4cb536ca93/images/logo.svg"
        },
        {
            "title": "ReverbNation",
            "hex": "E43526",
            "source": "https://www.reverbnation.com"
        },
        {
            "title": "Rhinoceros",
            "hex": "801010",
            "source": "https://www.rhino3d.com/"
        },
        {
            "title": "Riot",
            "hex": "368BD6",
            "source": "https://about.riot.im/"
        },
        {
            "title": "Riot Games",
            "hex": "D32936",
            "source": "https://www.riotgames.com/en/press"
        },
        {
            "title": "Ripple",
            "hex": "0085C0",
            "source": "https://www.ripple.com/media-kit/"
        },
        {
            "title": "Riseup",
            "hex": "5E9EE3",
            "source": "https://riseup.net/en/about-us/images"
        },
        {
            "title": "Roku",
            "hex": "662D91",
            "source": "https://www.roku.com/"
        },
        {
            "title": "rollup.js",
            "hex": "EC4A3F",
            "source": "https://rollupjs.org/"
        },
        {
            "title": "Roots",
            "hex": "525DDC",
            "source": "https://roots.io/about/brand/"
        },
        {
            "title": "Roundcube",
            "hex": "37BEFF",
            "source": "https://roundcube.net/images/roundcube_logo_icon.svg"
        },
        {
            "title": "RSS",
            "hex": "FFA500",
            "source": "https://en.wikipedia.org/wiki/Feed_icon"
        },
        {
            "title": "RStudio",
            "hex": "75AADB",
            "source": "https://www.rstudio.com/about/logos/"
        },
        {
            "title": "RTLZWEI",
            "hex": "00BCF6",
            "source": "https://www.rtl2.de/"
        },
        {
            "title": "Ruby",
            "hex": "CC342D",
            "source": "https://www.ruby-lang.org/en/about/logo/"
        },
        {
            "title": "RubyGems",
            "hex": "E9573F",
            "source": "https://rubygems.org/pages/about"
        },
        {
            "title": "Runkeeper",
            "hex": "2DC9D7",
            "source": "https://runkeeper.com/partnerships"
        },
        {
            "title": "RunKit",
            "hex": "491757",
            "source": "https://www.npmjs.com/package/@runkit/brand"
        },
        {
            "title": "Rust",
            "hex": "000000",
            "source": "https://www.rust-lang.org/"
        },
        {
            "title": "Ryanair",
            "hex": "073590",
            "source": "https://corporate.ryanair.com/media-centre/stock-images-gallery/#album-container-3"
        },
        {
            "title": "Safari",
            "hex": "000000",
            "source": "https://images.techhive.com/images/article/2014/11/safari-favorites-100530680-large.jpg"
        },
        {
            "title": "Sahibinden",
            "hex": "FFE800",
            "source": "https://www.sahibinden.com/favicon.ico"
        },
        {
            "title": "Salesforce",
            "hex": "00A1E0",
            "source": "https://www.salesforce.com/"
        },
        {
            "title": "SaltStack",
            "hex": "00EACE",
            "source": "https://www.saltstack.com/resources/brand/"
        },
        {
            "title": "Samsung",
            "hex": "1428A0",
            "source": "https://www.samsung.com/us"
        },
        {
            "title": "Samsung Pay",
            "hex": "1428A0",
            "source": "https://pay.samsung.com/developers/resource/brand"
        },
        {
            "title": "SAP",
            "hex": "008FD3",
            "source": "https://support.sap.com/content/dam/support/sap-logo.svg"
        },
        {
            "title": "Sass",
            "hex": "CC6699",
            "source": "http://sass-lang.com/styleguide/brand"
        },
        {
            "title": "Sat.1",
            "hex": "047DA3",
            "source": "https://www.prosiebensat1.com/presse/downloads/logos"
        },
        {
            "title": "Sauce Labs",
            "hex": "E2231A",
            "source": "https://saucelabs.com/"
        },
        {
            "title": "Scala",
            "hex": "DC322F",
            "source": "https://www.scala-lang.org/"
        },
        {
            "title": "Scaleway",
            "hex": "4F0599",
            "source": "https://www.scaleway.com"
        },
        {
            "title": "Scania",
            "hex": "041E42",
            "source": "https://www.scania.com/"
        },
        {
            "title": "Scopus",
            "hex": "E9711C",
            "source": "https://www.scopus.com/"
        },
        {
            "title": "Scratch",
            "hex": "4D97FF",
            "source": "https://github.com/LLK/scratch-link/blob/027e3754ba6db976495e905023d5ac5e730dccfc/Assets/Windows/SVG/Windows%20Tray%20400x400.svg"
        },
        {
            "title": "Scribd",
            "hex": "1A7BBA",
            "source": "https://www.scribd.com"
        },
        {
            "title": "Scrutinizer CI",
            "hex": "8A9296",
            "source": "https://scrutinizer-ci.com"
        },
        {
            "title": "Seagate",
            "hex": "72BE4F",
            "source": "https://www.seagate.com"
        },
        {
            "title": "SEAT",
            "hex": "33302E",
            "source": "https://www.seat.es/"
        },
        {
            "title": "Sega",
            "hex": "0089CF",
            "source": "https://en.wikipedia.org/wiki/Sega#/media/File:Sega_logo.svg"
        },
        {
            "title": "Sellfy",
            "hex": "21B352",
            "source": "https://sellfy.com/about/"
        },
        {
            "title": "Semantic Web",
            "hex": "005A9C",
            "source": "https://www.w3.org/2007/10/sw-logos.html"
        },
        {
            "title": "Semaphore CI",
            "hex": "19A974",
            "source": "https://semaphoreci.com/"
        },
        {
            "title": "Sencha",
            "hex": "86BC40",
            "source": "http://design.sencha.com/"
        },
        {
            "title": "Sennheiser",
            "hex": "000000",
            "source": "https://sennheiser.com"
        },
        {
            "title": "Sensu",
            "hex": "89C967",
            "source": "https://github.com/sensu/sensu-go/blob/master/dashboard/src/assets/logo/graphic/green.svg"
        },
        {
            "title": "Sentry",
            "hex": "FB4226",
            "source": "https://sentry.io/branding/"
        },
        {
            "title": "Server Fault",
            "hex": "E7282D",
            "source": "http://stackoverflow.com/company/logos"
        },
        {
            "title": "Serverless",
            "hex": "FD5750",
            "source": "https://serverless.com/"
        },
        {
            "title": "Shanghai Metro",
            "hex": "EC1C24",
            "source": "https://en.wikipedia.org/wiki/File:Shanghai_Metro_Full_Logo.svg"
        },
        {
            "title": "Shazam",
            "hex": "0088FF",
            "source": "https://brandfolder.com/shazam"
        },
        {
            "title": "Shell",
            "hex": "FFD500",
            "source": "https://en.wikipedia.org/wiki/File:Shell_logo.svg"
        },
        {
            "title": "Shenzhen Metro",
            "hex": "009943",
            "source": "https://en.wikipedia.org/wiki/File:Shenzhen_Metro_Corporation_logo_full.svg"
        },
        {
            "title": "Shikimori",
            "hex": "343434",
            "source": "https://shikimori.one"
        },
        {
            "title": "Shopify",
            "hex": "7AB55C",
            "source": "https://press.shopify.com/brand"
        },
        {
            "title": "Shopware",
            "hex": "189EFF",
            "source": "https://www.shopware.com/en/press/press-material/"
        },
        {
            "title": "Showpad",
            "hex": "2D2E83",
            "source": "https://www.showpad.com/"
        },
        {
            "title": "Siemens",
            "hex": "009999",
            "source": "https://siemens.com/"
        },
        {
            "title": "Signal",
            "hex": "2592E9",
            "source": "https://play.google.com/store/apps/details?id=org.thoughtcrime.securesms"
        },
        {
            "title": "Simple Icons",
            "hex": "111111",
            "source": "https://simpleicons.org/"
        },
        {
            "title": "Sina Weibo",
            "hex": "E6162D",
            "source": "https://en.wikipedia.org/wiki/Sina_Weibo"
        },
        {
            "title": "SitePoint",
            "hex": "258AAF",
            "source": "http://www.sitepoint.com"
        },
        {
            "title": "Sketch",
            "hex": "F7B500",
            "source": "https://www.sketch.com/press/"
        },
        {
            "title": "Skillshare",
            "hex": "17C5CB",
            "source": "https://company-89494.frontify.com/d/Tquwc3XMiaBb/skillshare-style-guide"
        },
        {
            "title": "ŠKODA",
            "hex": "4BA82E",
            "source": "https://en.wikipedia.org/wiki/File:Skoda_Auto_logo_(2011).svg"
        },
        {
            "title": "Sky",
            "hex": "0072C9",
            "source": "https://www.skysports.com/"
        },
        {
            "title": "Skyliner",
            "hex": "2FCEA0",
            "source": "https://www.skyliner.io/help"
        },
        {
            "title": "Skype",
            "hex": "00AFF0",
            "source": "http://blogs.skype.com/?attachment_id=56273"
        },
        {
            "title": "Skype for Business",
            "hex": "00AFF0",
            "source": "https://en.wikipedia.org/wiki/Skype_for_Business_Server"
        },
        {
            "title": "Slack",
            "hex": "4A154B",
            "source": "https://slack.com/brand-guidelines"
        },
        {
            "title": "Slackware",
            "hex": "000000",
            "source": "https://en.wikipedia.org/wiki/Slackware"
        },
        {
            "title": "Slashdot",
            "hex": "026664",
            "source": "https://commons.wikimedia.org/wiki/File:Slashdot_wordmark_and_logo.svg"
        },
        {
            "title": "SlickPic",
            "hex": "FF880F",
            "source": "https://www.slickpic.com/"
        },
        {
            "title": "Slides",
            "hex": "E4637C",
            "source": "https://slides.com/about"
        },
        {
            "title": "SlideShare",
            "hex": "008ED2",
            "source": "https://www.slideshare.net/ss/creators/"
        },
        {
            "title": "smart",
            "hex": "FABC0C",
            "source": "https://www.smart.com/gb/en/models/eq-fortwo-coupe"
        },
        {
            "title": "SmartThings",
            "hex": "15BFFF",
            "source": "https://www.smartthings.com/press-kit"
        },
        {
            "title": "Smashing Magazine",
            "hex": "E85C33",
            "source": "https://www.smashingmagazine.com/"
        },
        {
            "title": "SmugMug",
            "hex": "6DB944",
            "source": "https://help.smugmug.com/using-smugmug's-logo-HJulJePkEBf"
        },
        {
            "title": "Snapchat",
            "hex": "FFFC00",
            "source": "https://www.snapchat.com/brand-guidelines"
        },
        {
            "title": "Snapcraft",
            "hex": "82BEA0",
            "source": "https://github.com/snapcore/snap-store-badges"
        },
        {
            "title": "Snyk",
            "hex": "4C4A73",
            "source": "https://snyk.io/press-kit"
        },
        {
            "title": "Society6",
            "hex": "000000",
            "source": "https://blog.society6.com/app/themes/society6/dist/images/mark.svg"
        },
        {
            "title": "Socket.io",
            "hex": "010101",
            "source": "https://socket.io"
        },
        {
            "title": "Sogou",
            "hex": "FB6022",
            "source": "https://www.sogou.com/"
        },
        {
            "title": "Solus",
            "hex": "5294E2",
            "source": "https://getsol.us/branding/"
        },
        {
            "title": "SonarCloud",
            "hex": "F3702A",
            "source": "https://sonarcloud.io/about"
        },
        {
            "title": "SonarLint",
            "hex": "CC2026",
            "source": "https://github.com/SonarSource/sonarlint-website/"
        },
        {
            "title": "SonarQube",
            "hex": "4E9BCD",
            "source": "https://www.sonarqube.org/logos/"
        },
        {
            "title": "SonarSource",
            "hex": "CB3032",
            "source": "https://www.sonarsource.com/"
        },
        {
            "title": "Songkick",
            "hex": "F80046",
            "source": "http://blog.songkick.com/media-assets"
        },
        {
            "title": "SonicWall",
            "hex": "FF6600",
            "source": "https://brandfolder.com/sonicwall/sonicwall-external"
        },
        {
            "title": "Sonos",
            "hex": "000000",
            "source": "https://www.sonos.com/en-gb/home"
        },
        {
            "title": "SoundCloud",
            "hex": "FF3300",
            "source": "https://soundcloud.com/press"
        },
        {
            "title": "Source Engine",
            "hex": "F79A10",
            "source": "https://developer.valvesoftware.com/favicon.ico"
        },
        {
            "title": "SourceForge",
            "hex": "FF6600",
            "source": "https://sourceforge.net/"
        },
        {
            "title": "Sourcegraph",
            "hex": "00B4F2",
            "source": "https://github.com/sourcegraph/about"
        },
        {
            "title": "Spacemacs",
            "hex": "9266CC",
            "source": "http://spacemacs.org/"
        },
        {
            "title": "SpaceX",
            "hex": "000000",
            "source": "https://www.spacex.com/"
        },
        {
            "title": "SparkFun",
            "hex": "E53525",
            "source": "https://www.sparkfun.com/brand_assets"
        },
        {
            "title": "SparkPost",
            "hex": "FA6423",
            "source": "https://www.sparkpost.com/"
        },
        {
            "title": "SPDX",
            "hex": "4398CC",
            "source": "https://spdx.org/Resources"
        },
        {
            "title": "Speaker Deck",
            "hex": "339966",
            "source": "https://speakerdeck.com/"
        },
        {
            "title": "Spectrum",
            "hex": "7B16FF",
            "source": "https://spectrum.chat"
        },
        {
            "title": "Spinnaker",
            "hex": "139BB4",
            "source": "https://github.com/spinnaker/spinnaker.github.io/tree/master/assets/images"
        },
        {
            "title": "Spinrilla",
            "hex": "460856",
            "source": "https://spinrilla.com"
        },
        {
            "title": "Splunk",
            "hex": "000000",
            "source": "https://www.splunk.com/"
        },
        {
            "title": "Spotify",
            "hex": "1ED760",
            "source": "https://developer.spotify.com/design"
        },
        {
            "title": "Spotlight",
            "hex": "352A71",
            "source": "https://www.spotlight.com/"
        },
        {
            "title": "Spreaker",
            "hex": "F5C300",
            "source": "http://www.spreaker.com/press"
        },
        {
            "title": "Spring",
            "hex": "6DB33F",
            "source": "https://spring.io/trademarks"
        },
        {
            "title": "Sprint",
            "hex": "FFCE0A",
            "source": "https://www.sprint.com/"
        },
        {
            "title": "SQLite",
            "hex": "003B57",
            "source": "https://github.com/sqlite/sqlite/blob/43e862723ec680542ca6f608f9963c0993dd7324/art/sqlite370.eps"
        },
        {
            "title": "Square",
            "hex": "3E4348",
            "source": "https://squareup.com/"
        },
        {
            "title": "Square Enix",
            "hex": "ED1C24",
            "source": "https://www.square-enix.com/"
        },
        {
            "title": "Squarespace",
            "hex": "000000",
            "source": "http://squarespace.com/brand-guidelines"
        },
        {
            "title": "SSRN",
            "hex": "154881",
            "source": "https://www.ssrn.com"
        },
        {
            "title": "Stack Exchange",
            "hex": "1E5397",
            "source": "http://stackoverflow.com/company/logos"
        },
        {
            "title": "Stack Overflow",
            "hex": "FE7A16",
            "source": "http://stackoverflow.com"
        },
        {
            "title": "Stackbit",
            "hex": "3EB0FD",
            "source": "https://www.stackbit.com/"
        },
        {
            "title": "StackPath",
            "hex": "000000",
            "source": "https://www.stackpath.com/company/logo-and-branding/"
        },
        {
            "title": "StackShare",
            "hex": "0690FA",
            "source": "https://stackshare.io/branding"
        },
        {
            "title": "Stadia",
            "hex": "CD2640",
            "source": "https://stadia.dev"
        },
        {
            "title": "Staffbase",
            "hex": "00A4FD",
            "source": "https://staffbase.com/en/about/press-assets/"
        },
        {
            "title": "Statamic",
            "hex": "1F3641",
            "source": "http://statamic.com/press"
        },
        {
            "title": "Staticman",
            "hex": "000000",
            "source": "https://staticman.net/"
        },
        {
            "title": "Statuspage",
            "hex": "172B4D",
            "source": "https://www.atlassian.com/company/news/press-kit"
        },
        {
            "title": "Steam",
            "hex": "000000",
            "source": "https://partner.steamgames.com/public/marketing/Steam_Guidelines_02102016.pdf"
        },
        {
            "title": "Steamworks",
            "hex": "1E1E1E",
            "source": "https://partner.steamgames.com/"
        },
        {
            "title": "Steem",
            "hex": "4BA2F2",
            "source": "https://steem.io/"
        },
        {
            "title": "Steemit",
            "hex": "06D6A9",
            "source": "https://steemit.com/"
        },
        {
            "title": "Steinberg",
            "hex": "C90827",
            "source": "https://www.steinberg.net/en/company/press.html"
        },
        {
            "title": "Stellar",
            "hex": "7D00FF",
            "source": "https://www.stellar.org/blog/announcing-the-new-stellar-logo"
        },
        {
            "title": "Stencyl",
            "hex": "8E1C04",
            "source": "http://www.stencyl.com/about/press/"
        },
        {
            "title": "Stitcher",
            "hex": "000000",
            "source": "https://www.stitcher.com/"
        },
        {
            "title": "Storify",
            "hex": "3A98D9",
            "source": "https://storify.com"
        },
        {
            "title": "Storybook",
            "hex": "FF4785",
            "source": "https://github.com/storybookjs/brand"
        },
        {
            "title": "Strapi",
            "hex": "2E7EEA",
            "source": "https://strapi.io/"
        },
        {
            "title": "Strava",
            "hex": "FC4C02",
            "source": "https://itunes.apple.com/us/app/strava-running-and-cycling-gps/id426826309"
        },
        {
            "title": "Stripe",
            "hex": "008CDD",
            "source": "https://stripe.com/about/resources"
        },
        {
            "title": "strongSwan",
            "hex": "E00033",
            "source": "https://www.strongswan.org/images/"
        },
        {
            "title": "StubHub",
            "hex": "003168",
            "source": "http://www.stubhub.com"
        },
        {
            "title": "styled-components",
            "hex": "DB7093",
            "source": "https://www.styled-components.com/"
        },
        {
            "title": "StyleShare",
            "hex": "212121",
            "source": "https://www.stylesha.re/"
        },
        {
            "title": "Stylus",
            "hex": "333333",
            "source": "http://stylus-lang.com/img/stylus-logo.svg"
        },
        {
            "title": "Subaru",
            "hex": "013C74",
            "source": "https://commons.wikimedia.org/wiki/File:Subaru_logo.svg"
        },
        {
            "title": "Sublime Text",
            "hex": "FF9800",
            "source": "https://www.sublimetext.com/images/logo.svg"
        },
        {
            "title": "Subversion",
            "hex": "809CC9",
            "source": "http://subversion.apache.org/logo"
        },
        {
            "title": "Super User",
            "hex": "2EACE3",
            "source": "http://stackoverflow.com/company/logos"
        },
        {
            "title": "Suzuki",
            "hex": "E30613",
            "source": "https://www.suzuki.ie/"
        },
        {
            "title": "Svelte",
            "hex": "FF3E00",
            "source": "https://github.com/sveltejs/svelte/tree/master/site/static"
        },
        {
            "title": "SVG",
            "hex": "FFB13B",
            "source": "https://www.w3.org/2009/08/svg-logos.html"
        },
        {
            "title": "SVGO",
            "hex": "14B9FF",
            "source": "https://github.com/svg/svgo"
        },
        {
            "title": "Swagger",
            "hex": "85EA2D",
            "source": "https://swagger.io/swagger/media/assets/images/swagger_logo.svg"
        },
        {
            "title": "Swarm",
            "hex": "FFA633",
            "source": "https://foursquare.com/about/logos"
        },
        {
            "title": "Swift",
            "hex": "FA7343",
            "source": "https://developer.apple.com/develop/"
        },
        {
            "title": "Symantec",
            "hex": "FDB511",
            "source": "https://commons.wikimedia.org/wiki/File:Symantec_logo10.svg"
        },
        {
            "title": "Symfony",
            "hex": "000000",
            "source": "https://symfony.com/logo"
        },
        {
            "title": "Symphony",
            "hex": "0098FF",
            "source": "https://symphony.com/"
        },
        {
            "title": "Synology",
            "hex": "B6B5B6",
            "source": "https://www.synology.com/en-global/company/branding"
        },
        {
            "title": "T-Mobile",
            "hex": "E20074",
            "source": "https://www.t-mobile.com/"
        },
        {
            "title": "Tableau",
            "hex": "E97627",
            "source": "https://www.tableau.com/about/media-download-center"
        },
        {
            "title": "Tails",
            "hex": "56347C",
            "source": "https://tails.boum.org/contribute/how/promote/material/logo/"
        },
        {
            "title": "Tailwind CSS",
            "hex": "38B2AC",
            "source": "https://tailwindcss.com/"
        },
        {
            "title": "Talend",
            "hex": "1675BC",
            "source": "https://www.talend.com/"
        },
        {
            "title": "Tapas",
            "hex": "FFCE00",
            "source": "https://tapas.io/site/about#media"
        },
        {
            "title": "Tata",
            "hex": "486AAE",
            "source": "https://www.tata.com/"
        },
        {
            "title": "TeamSpeak",
            "hex": "2580C3",
            "source": "https://www.teamspeak.com/en/more/media-pack/"
        },
        {
            "title": "TeamViewer",
            "hex": "0E8EE9",
            "source": "https://www.teamviewer.com/resources/images/logos/teamviewer-logo-big.svg"
        },
        {
            "title": "TED",
            "hex": "E62B1E",
            "source": "https://www.ted.com/participate/organize-a-local-tedx-event/tedx-organizer-guide/branding-promotions/logo-and-design/your-tedx-logo"
        },
        {
            "title": "Teespring",
            "hex": "39ACE6",
            "source": "https://teespring.com"
        },
        {
            "title": "TELE5",
            "hex": "C2AD6F",
            "source": "https://www.tele5.de"
        },
        {
            "title": "Telegram",
            "hex": "2CA5E0",
            "source": "https://commons.wikimedia.org/wiki/File:Telegram_alternative_logo.svg"
        },
        {
            "title": "Tencent QQ",
            "hex": "EB1923",
            "source": "https://en.wikipedia.org/wiki/File:Tencent_QQ.svg#/media/File:Tencent_QQ.svg"
        },
        {
            "title": "Tencent Weibo",
            "hex": "20B8E5",
            "source": "http://t.qq.com/"
        },
        {
            "title": "TensorFlow",
            "hex": "FF6F00",
            "source": "https://www.tensorflow.org/extras/tensorflow_brand_guidelines.pdf"
        },
        {
            "title": "Teradata",
            "hex": "F37440",
            "source": "https://github.com/Teradata/teradata.github.io/"
        },
        {
            "title": "Terraform",
            "hex": "623CE4",
            "source": "https://www.hashicorp.com/brand#terraform"
        },
        {
            "title": "Tesla",
            "hex": "CC0000",
            "source": "http://www.teslamotors.com/en_GB/about"
        },
        {
            "title": "The Conversation",
            "hex": "D8352A",
            "source": "https://theconversation.com/republishing-guidelines"
        },
        {
            "title": "The Mighty",
            "hex": "D0072A",
            "source": "https://themighty.com/"
        },
        {
            "title": "The Movie Database",
            "hex": "01D277",
            "source": "https://www.themoviedb.org/about/logos-attribution"
        },
        {
            "title": "The Register",
            "hex": "FF0000",
            "source": "https://www.theregister.co.uk/"
        },
        {
            "title": "The Washington Post",
            "hex": "231F20",
            "source": "https://www.washingtonpost.com/brand-studio/archive/"
        },
        {
            "title": "Threema",
            "hex": "3FE669",
            "source": "https://threema.ch/en/press"
        },
        {
            "title": "Tidal",
            "hex": "000000",
            "source": "https://tidal.com"
        },
        {
            "title": "Tide",
            "hex": "4050FB",
            "source": "https://www.tide.co/newsroom/"
        },
        {
            "title": "Tik Tok",
            "hex": "000000",
            "source": "https://tiktok.com"
        },
        {
            "title": "Timescale",
            "hex": "FDB515",
            "source": "https://www.timescale.com/"
        },
        {
            "title": "Tinder",
            "hex": "FF6B6B",
            "source": "http://www.gotinder.com/press"
        },
        {
            "title": "Todoist",
            "hex": "E44332",
            "source": "https://doist.com/press/"
        },
        {
            "title": "Toggl",
            "hex": "E01B22",
            "source": "https://toggl.com/media-toolkit"
        },
        {
            "title": "Tokyo Metro",
            "hex": "149DD3",
            "source": "https://en.wikipedia.org/wiki/File:TokyoMetro.svg"
        },
        {
            "title": "Tomorrowland",
            "hex": "000000",
            "source": "https://global.tomorrowland.com/"
        },
        {
            "title": "Topcoder",
            "hex": "29A8E0",
            "source": "http://topcoder.com/"
        },
        {
            "title": "Toptal",
            "hex": "3863A0",
            "source": "https://www.toptal.com/branding"
        },
        {
            "title": "Tor",
            "hex": "7E4798",
            "source": "https://github.com/TheTorProject/tor-media/tree/master/Onion%20Icon"
        },
        {
            "title": "Toshiba",
            "hex": "FF0000",
            "source": "https://commons.wikimedia.org/wiki/File:Toshiba_logo.svg"
        },
        {
            "title": "Toyota",
            "hex": "EB0A1E",
            "source": "https://www.toyota.com/brandguidelines/"
        },
        {
            "title": "TrainerRoad",
            "hex": "E12726",
            "source": "https://www.trainerroad.com/"
        },
        {
            "title": "Trakt",
            "hex": "ED1C24",
            "source": "https://trakt.tv"
        },
        {
            "title": "Transport for Ireland",
            "hex": "113B92",
            "source": "https://tfl.gov.uk/"
        },
        {
            "title": "Transport for London",
            "hex": "00B274",
            "source": "https://www.transportforireland.ie/"
        },
        {
            "title": "Travis CI",
            "hex": "3EAAAF",
            "source": "https://travis-ci.com/logo"
        },
        {
            "title": "Treehouse",
            "hex": "5FCF80",
            "source": "https://teamtreehouse.com/about"
        },
        {
            "title": "Trello",
            "hex": "0079BF",
            "source": "https://trello.com/about/branding"
        },
        {
            "title": "Trend Micro",
            "hex": "D71921",
            "source": "https://www.trendmicro.com/"
        },
        {
            "title": "Tripadvisor",
            "hex": "34E0A1",
            "source": "https://tripadvisor.mediaroom.com/logo-guidelines"
        },
        {
            "title": "Trove",
            "hex": "609540",
            "source": "https://trove.nla.gov.au/"
        },
        {
            "title": "Trulia",
            "hex": "53B50A",
            "source": "http://www.trulia.com"
        },
        {
            "title": "Trustpilot",
            "hex": "00B67A",
            "source": "https://support.trustpilot.com/hc/en-us/articles/206289947-Trustpilot-Brand-Assets-Style-Guide"
        },
        {
            "title": "Try It Online",
            "hex": "303030",
            "source": "https://tio.run/"
        },
        {
            "title": "TUI",
            "hex": "70CBF4",
            "source": "https://www.tuiholidays.ie/"
        },
        {
            "title": "Tumblr",
            "hex": "36465D",
            "source": "https://www.tumblr.com/logo"
        },
        {
            "title": "TuneIn",
            "hex": "14D8CC",
            "source": "https://cms.tunein.com/press/"
        },
        {
            "title": "Turkish Airlines",
            "hex": "C70A0C",
            "source": "https://www.turkishairlines.com/tr-int/basin-odasi/logo-arsivi/index.html"
        },
        {
            "title": "Twilio",
            "hex": "F22F46",
            "source": "https://www.twilio.com/company/brand"
        },
        {
            "title": "Twitch",
            "hex": "9146FF",
            "source": "https://brand.twitch.tv"
        },
        {
            "title": "Twitter",
            "hex": "1DA1F2",
            "source": "https://brand.twitter.com"
        },
        {
            "title": "Twoo",
            "hex": "FF7102",
            "source": "http://www.twoo.com/about/press"
        },
        {
            "title": "TypeScript",
            "hex": "007ACC",
            "source": "https://github.com/remojansen/logo.ts"
        },
        {
            "title": "TYPO3",
            "hex": "FF8700",
            "source": "https://typo3.com/fileadmin/assets/typo3logos/typo3_bullet_01.svg"
        },
        {
            "title": "Uber",
            "hex": "000000",
            "source": "https://www.uber.com/media/"
        },
        {
            "title": "Uber Eats",
            "hex": "5FB709",
            "source": "https://about.ubereats.com/en/logo/"
        },
        {
            "title": "Ubisoft",
            "hex": "000000",
            "source": "https://www.ubisoft.com/en-US/company/overview.aspx"
        },
        {
            "title": "uBlock Origin",
            "hex": "800000",
            "source": "https://github.com/gorhill/uBlock/blob/master/src/img/ublock.svg"
        },
        {
            "title": "Ubuntu",
            "hex": "E95420",
            "source": "https://design.ubuntu.com/brand/ubuntu-logo/"
        },
        {
            "title": "Udacity",
            "hex": "01B3E3",
            "source": "https://www.udacity.com"
        },
        {
            "title": "Udemy",
            "hex": "EC5252",
            "source": "https://about.udemy.com/newbrand/"
        },
        {
            "title": "UIkit",
            "hex": "2396F3",
            "source": "https://getuikit.com"
        },
        {
            "title": "Ulule",
            "hex": "18A5D6",
            "source": "https://ulule.frontify.com/d/EX3dK8qsXgqh/branding-guidelines"
        },
        {
            "title": "Umbraco",
            "hex": "00BEC1",
            "source": "https://umbraco.com/"
        },
        {
            "title": "Unicode",
            "hex": "5455FE",
            "source": "https://en.wikipedia.org/wiki/Unicode"
        },
        {
            "title": "United Airlines",
            "hex": "002244",
            "source": "https://en.wikipedia.org/wiki/File:United_Airlines_Logo.svg"
        },
        {
            "title": "Unity",
            "hex": "000000",
            "source": "https://unity.com/"
        },
        {
            "title": "Unreal Engine",
            "hex": "313131",
            "source": "https://www.unrealengine.com/en-US/branding"
        },
        {
            "title": "Unsplash",
            "hex": "000000",
            "source": "https://unsplash.com/"
        },
        {
            "title": "Untangle",
            "hex": "68BD49",
            "source": "https://www.untangle.com/company-overview/"
        },
        {
            "title": "Untappd",
            "hex": "FFC000",
            "source": "https://untappd.com/"
        },
        {
            "title": "UpLabs",
            "hex": "3930D8",
            "source": "https://www.uplabs.com/"
        },
        {
            "title": "Uploaded",
            "hex": "0E70CB",
            "source": "https://www.uploaded.net"
        },
        {
            "title": "Upwork",
            "hex": "6FDA44",
            "source": "https://www.upwork.com/press/"
        },
        {
            "title": "V",
            "hex": "5D87BF",
            "source": "https://github.com/vlang/v-logo"
        },
        {
            "title": "V8",
            "hex": "4B8BF5",
            "source": "https://v8.dev/logo"
        },
        {
            "title": "Vagrant",
            "hex": "1563FF",
            "source": "https://www.hashicorp.com/brand#vagrant"
        },
        {
            "title": "Valve",
            "hex": "F74843",
            "source": "https://www.valvesoftware.com/"
        },
        {
            "title": "Vauxhall",
            "hex": "9F363D",
            "source": "https://www.vauxhall.co.uk/microapps/vxr/corsa-vxr/"
        },
        {
            "title": "vBulletin",
            "hex": "184D66",
            "source": "https://commons.wikimedia.org/wiki/File:VBulletin.svg"
        },
        {
            "title": "Veeam",
            "hex": "00B336",
            "source": "https://www.veeam.com/newsroom/veeam-graphics.html"
        },
        {
            "title": "Venmo",
            "hex": "3D95CE",
            "source": "https://venmo.com/about/brand/"
        },
        {
            "title": "Veritas",
            "hex": "B1181E",
            "source": "https://my.veritas.com/cs/groups/partner/documents/styleguide/mdaw/mdq5/~edisp/tus3cpeapp3855186572.pdf"
        },
        {
            "title": "Verizon",
            "hex": "CD040B",
            "source": "https://www.verizondigitalmedia.com/about/logo-usage/"
        },
        {
            "title": "Viadeo",
            "hex": "F88D2D",
            "source": "http://corporate.viadeo.com/en/media/resources"
        },
        {
            "title": "Viber",
            "hex": "665CAC",
            "source": "https://www.viber.com/brand-center/"
        },
        {
            "title": "Vim",
            "hex": "019733",
            "source": "https://commons.wikimedia.org/wiki/File:Vimlogo.svg"
        },
        {
            "title": "Vimeo",
            "hex": "1AB7EA",
            "source": "https://vimeo.com/about/brand_guidelines"
        },
        {
            "title": "Vine",
            "hex": "11B48A",
            "source": "https://vine.co/logo"
        },
        {
            "title": "Virb",
            "hex": "0093DA",
            "source": "http://virb.com/about"
        },
        {
            "title": "VirusTotal",
            "hex": "394EFF",
            "source": "https://www.virustotal.com/"
        },
        {
            "title": "Visa",
            "hex": "142787",
            "source": "https://commons.wikimedia.org/wiki/File:Visa_2014_logo_detail.svg"
        },
        {
            "title": "Visual Studio",
            "hex": "5C2D91",
            "source": "https://visualstudio.microsoft.com/"
        },
        {
            "title": "Visual Studio Code",
            "hex": "007ACC",
            "source": "https://commons.wikimedia.org/wiki/File:Visual_Studio_Code_1.35_icon.svg"
        },
        {
            "title": "Vivaldi",
            "hex": "EF3939",
            "source": "https://vivaldi.com/press/"
        },
        {
            "title": "Vivino",
            "hex": "AA1329",
            "source": "https://www.vivino.com/press"
        },
        {
            "title": "VK",
            "hex": "4680C2",
            "source": "https://vk.com/brand"
        },
        {
            "title": "VLC media player",
            "hex": "FF8800",
            "source": "http://git.videolan.org/?p=vlc.git;a=tree;f=extras/package/macosx/asset_sources"
        },
        {
            "title": "VMware",
            "hex": "607078",
            "source": "https://myvmware.workspaceair.com/"
        },
        {
            "title": "Vodafone",
            "hex": "E60000",
            "source": "https://web.vodafone.com.eg/"
        },
        {
            "title": "Volkswagen",
            "hex": "151F5D",
            "source": "https://www.volkswagen.ie/"
        },
        {
            "title": "Volvo",
            "hex": "003057",
            "source": "https://www.media.volvocars.com/global/en-gb/logos"
        },
        {
            "title": "VSCO",
            "hex": "000000",
            "source": "https://vsco.co/about/press/vsco-releases-redesigned-mobile-app"
        },
        {
            "title": "Vue.js",
            "hex": "4FC08D",
            "source": "https://github.com/vuejs/art"
        },
        {
            "title": "Vuetify",
            "hex": "1867C0",
            "source": "https://vuetifyjs.com/"
        },
        {
            "title": "Vulkan",
            "hex": "AC162C",
            "source": "https://www.khronos.org/legal/trademarks/"
        },
        {
            "title": "Vultr",
            "hex": "007BFC",
            "source": "https://www.vultr.com/company/brand-assets/"
        },
        {
            "title": "W3C",
            "hex": "005A9C",
            "source": "https://www.w3.org/Consortium/Legal/logo-usage-20000308"
        },
        {
            "title": "Warner Bros.",
            "hex": "004DB4",
            "source": "https://www.warnerbros.com/"
        },
        {
            "title": "Wattpad",
            "hex": "F68D12",
            "source": "https://www.wattpad.com/press/#assets"
        },
        {
            "title": "Waze",
            "hex": "333665",
            "source": "https://www.waze.com/"
        },
        {
            "title": "Wear OS",
            "hex": "4285F4",
            "source": "https://partnermarketinghub.withgoogle.com/#/brands/"
        },
        {
            "title": "Weasyl",
            "hex": "990000",
            "source": "https://www.weasyl.com/"
        },
        {
            "title": "WebAssembly",
            "hex": "654FF0",
            "source": "https://webassembly.org/"
        },
        {
            "title": "WebAuthn",
            "hex": "3423A6",
            "source": "https://github.com/apowers313/webauthn-logos"
        },
        {
            "title": "webcomponents.org",
            "hex": "29ABE2",
            "source": "https://www.webcomponents.org/"
        },
        {
            "title": "WebGL",
            "hex": "990000",
            "source": "https://www.khronos.org/legal/trademarks/"
        },
        {
            "title": "Webmin",
            "hex": "7DA0D0",
            "source": "https://github.com/webmin/webmin"
        },
        {
            "title": "WebMoney",
            "hex": "036CB5",
            "source": "https://www.webmoney.ru/rus/developers/logos.shtml"
        },
        {
            "title": "Webpack",
            "hex": "8DD6F9",
            "source": "https://webpack.js.org/branding/"
        },
        {
            "title": "WebRTC",
            "hex": "333333",
            "source": "https://webrtc.org/press/"
        },
        {
            "title": "WebStorm",
            "hex": "000000",
            "source": "https://www.jetbrains.com/company/brand/logos/"
        },
        {
            "title": "WeChat",
            "hex": "7BB32E",
            "source": "https://worldvectorlogo.com/logo/wechat-3"
        },
        {
            "title": "WEMO",
            "hex": "72D44C",
            "source": "https://commons.wikimedia.org/wiki/File:WeMoApp.svg"
        },
        {
            "title": "WhatsApp",
            "hex": "25D366",
            "source": "https://www.whatsappbrand.com"
        },
        {
            "title": "When I Work",
            "hex": "51A33D",
            "source": "https://wheniwork.com/"
        },
        {
            "title": "WhiteSource",
            "hex": "161D4E",
            "source": "https://www.whitesourcesoftware.com/whitesource-media-kit/"
        },
        {
            "title": "Wii",
            "hex": "8B8B8B",
            "source": "https://de.wikipedia.org/wiki/Datei:WiiU.svg"
        },
        {
            "title": "Wii U",
            "hex": "8B8B8B",
            "source": "https://de.wikipedia.org/wiki/Datei:WiiU.svg"
        },
        {
            "title": "Wikimedia Commons",
            "hex": "006699",
            "source": "https://commons.wikimedia.org/wiki/File:Commons-logo.svg"
        },
        {
            "title": "Wikipedia",
            "hex": "000000",
            "source": "https://en.wikipedia.org/wiki/Logo_of_Wikipedia"
        },
        {
            "title": "Windows",
            "hex": "0078D6",
            "source": "https://commons.wikimedia.org/wiki/File:Windows_10_Logo.svg"
        },
        {
            "title": "Windows 95",
            "hex": "008080",
            "source": "https://en.wikipedia.org/wiki/Windows_95"
        },
        {
            "title": "Windows XP",
            "hex": "003399",
            "source": "https://commons.wikimedia.org/wiki/File:Windows_logo_-_2002%E2%80%932012_(Multicolored).svg"
        },
        {
            "title": "Wire",
            "hex": "000000",
            "source": "http://brand.wire.com"
        },
        {
            "title": "WireGuard",
            "hex": "88171A",
            "source": "https://www.wireguard.com/img/wireguard.svg"
        },
        {
            "title": "Wish",
            "hex": "2FB7EC",
            "source": "https://wish.com/"
        },
        {
            "title": "Wistia",
            "hex": "54BBFF",
            "source": "https://wistia.com/about/assets"
        },
        {
            "title": "Wix",
            "hex": "0C6EFC",
            "source": "http://www.wix.com/about/design-assets"
        },
        {
            "title": "Wizz Air",
            "hex": "C6007E",
            "source": "https://wizzair.com/en-gb/information-and-services/about-us/press-office/logos"
        },
        {
            "title": "Wolfram",
            "hex": "DD1100",
            "source": "http://company.wolfram.com/press-center/wolfram-corporate/"
        },
        {
            "title": "Wolfram Language",
            "hex": "DD1100",
            "source": "http://company.wolfram.com/press-center/language/"
        },
        {
            "title": "Wolfram Mathematica",
            "hex": "DD1100",
            "source": "http://company.wolfram.com/press-center/mathematica/"
        },
        {
            "title": "Woo",
            "hex": "96588A",
            "source": "https://woocommerce.com/style-guide/"
        },
        {
            "title": "WooCommerce",
            "hex": "96588A",
            "source": "https://woocommerce.com/style-guide/"
        },
        {
            "title": "WordPress",
            "hex": "21759B",
            "source": "https://wordpress.org/about/logos"
        },
        {
            "title": "Workplace",
            "hex": "20252D",
            "source": "https://en.facebookbrand.com/"
        },
        {
            "title": "World Health Organization",
            "hex": "0093D5",
            "source": "https://www.who.int/"
        },
        {
            "title": "WP Engine",
            "hex": "40BAC8",
            "source": "https://wpengine.com/"
        },
        {
            "title": "WP Rocket",
            "hex": "F56640",
            "source": "https://wp-rocket.me/"
        },
        {
            "title": "write.as",
            "hex": "5BC4EE",
            "source": "https://write.as/brand"
        },
        {
            "title": "WWE",
            "hex": "000000",
            "source": "https://commons.wikimedia.org/wiki/File:WWE_Network_logo.svg"
        },
        {
            "title": "X-Pack",
            "hex": "005571",
            "source": "https://www.elastic.co/brand"
        },
        {
            "title": "X.Org",
            "hex": "F28834",
            "source": "https://upload.wikimedia.org/wikipedia/commons/9/90/X.Org_Logo.svg"
        },
        {
            "title": "Xamarin",
            "hex": "3498DB",
            "source": "https://github.com/dotnet/swag/tree/master/xamarin"
        },
        {
            "title": "XAML",
            "hex": "0C54C2",
            "source": "https://github.com/microsoft/microsoft-ui-xaml/issues/1185"
        },
        {
            "title": "XAMPP",
            "hex": "FB7A24",
            "source": "https://www.apachefriends.org/en/"
        },
        {
            "title": "Xbox",
            "hex": "107C10",
            "source": "http://mspartner-public.sharepoint.com/XBOX%20Games/Xbox%20logo's%20+%20Guidelines/Xbox%20Live/Xbox_Live_Guidelines_10-4-13.pdf"
        },
        {
            "title": "Xcode",
            "hex": "1575F9",
            "source": "https://developer.apple.com/develop/"
        },
        {
            "title": "XDA Developers",
            "hex": "F59812",
            "source": "https://www.xda-developers.com/"
        },
        {
            "title": "Xero",
            "hex": "13B5EA",
            "source": "https://www.xero.com/uk/about/media/downloads"
        },
        {
            "title": "XFCE",
            "hex": "2284F2",
            "source": "https://www.xfce.org/download#artwork"
        },
        {
            "title": "Xiaomi",
            "hex": "FA6709",
            "source": "https://www.mi.com/global"
        },
        {
            "title": "Xing",
            "hex": "006567",
            "source": "https://dev.xing.com/logo_rules"
        },
        {
            "title": "XMPP",
            "hex": "002B5C",
            "source": "https://commons.wikimedia.org/wiki/File:XMPP_logo.svg"
        },
        {
            "title": "XRP",
            "hex": "25A768",
            "source": "https://xrpl.org/"
        },
        {
            "title": "XSplit",
            "hex": "0095DE",
            "source": "https://www.xsplit.com/presskit"
        },
        {
            "title": "Y Combinator",
            "hex": "F0652F",
            "source": "https://www.ycombinator.com/press/"
        },
        {
            "title": "Yahoo!",
            "hex": "6001D2",
            "source": "https://yahoo.com/"
        },
        {
            "title": "Yamaha Corporation",
            "hex": "4B1E78",
            "source": "https://www.yamaha.com/en/"
        },
        {
            "title": "Yamaha Motor Corporation",
            "hex": "E60012",
            "source": "https://en.wikipedia.org/wiki/Yamaha_Motor_Company"
        },
        {
            "title": "Yammer",
            "hex": "106EBE",
            "source": "https://developer.microsoft.com/en-us/fabric#/styles/web/colors/products"
        },
        {
            "title": "Yandex",
            "hex": "FF0000",
            "source": "https://yandex.com/company/general_info/logotype_rules"
        },
        {
            "title": "Yarn",
            "hex": "2C8EBB",
            "source": "https://github.com/yarnpkg/assets"
        },
        {
            "title": "Yelp",
            "hex": "D32323",
            "source": "http://www.yelp.com/brand"
        },
        {
            "title": "Yoast",
            "hex": "A4286A",
            "source": "https://yoast.com/media/logo/"
        },
        {
            "title": "YouTube",
            "hex": "FF0000",
            "source": "https://www.youtube.com/yt/about/brand-resources/#logos-icons-colors"
        },
        {
            "title": "YouTube Gaming",
            "hex": "FF0000",
            "source": "https://gaming.youtube.com/"
        },
        {
            "title": "YouTube Music",
            "hex": "FF0000",
            "source": "https://partnermarketinghub.withgoogle.com/#/brands/"
        },
        {
            "title": "YouTube Studio",
            "hex": "FF0000",
            "source": "https://www.youtube.com/"
        },
        {
            "title": "YouTube TV",
            "hex": "FF0000",
            "source": "https://play.google.com/store/apps/details?id=com.google.android.apps.youtube.unplugged"
        },
        {
            "title": "Z-Wave",
            "hex": "1B365D",
            "source": "https://www.z-wave.com/"
        },
        {
            "title": "Zalando",
            "hex": "FF6900",
            "source": "https://www.zalando.co.uk/"
        },
        {
            "title": "Zapier",
            "hex": "FF4A00",
            "source": "https://zapier.com/about/brand"
        },
        {
            "title": "ZDF",
            "hex": "FA7D19",
            "source": "https://www.zdf.de/"
        },
        {
            "title": "Zeit",
            "hex": "000000",
            "source": "https://zeit.co/design/brand"
        },
        {
            "title": "Zend",
            "hex": "0679EA",
            "source": "https://www.zend.com/"
        },
        {
            "title": "Zend Framework",
            "hex": "68B604",
            "source": "https://framework.zend.com/"
        },
        {
            "title": "Zendesk",
            "hex": "03363D",
            "source": "https://www.zendesk.com/company/brand-assets/#logo"
        },
        {
            "title": "ZeroMQ",
            "hex": "DF0000",
            "source": "https://github.com/zeromq/zeromq.org/blob/master/static/safari-pinned-tab.svg"
        },
        {
            "title": "Zerply",
            "hex": "9DBC7A",
            "source": "https://zerply.com/about/resources"
        },
        {
            "title": "Zhihu",
            "hex": "0084FF",
            "source": "https://www.zhihu.com/"
        },
        {
            "title": "Zigbee",
            "hex": "EB0443",
            "source": "https://zigbeealliance.org/solution/zigbee/"
        },
        {
            "title": "Zillow",
            "hex": "0074E4",
            "source": "http://zillow.mediaroom.com/logos"
        },
        {
            "title": "Zingat",
            "hex": "009CFB",
            "source": "https://www.zingat.com/kurumsal-logolar"
        },
        {
            "title": "Zoom",
            "hex": "2D8CFF",
            "source": "https://zoom.us/brandguidelines"
        },
        {
            "title": "Zorin",
            "hex": "0CC1F3",
            "source": "https://zorinos.com/press/"
        },
        {
            "title": "Zulip",
            "hex": "52C2AF",
            "source": "https://github.com/zulip/zulip/"
        }
    ]
}<|MERGE_RESOLUTION|>--- conflicted
+++ resolved
@@ -3101,15 +3101,13 @@
             "source": "https://www.jetbrains.com/company/brand/"
         },
         {
-<<<<<<< HEAD
             "title": "JFrog",
             "hex": "41bf47",
             "source": "https://jfrog.com/about/"
-=======
+        },
             "title": "JFrog Bintray",
             "hex": "43A047",
             "source": "https://bintray.com/"
->>>>>>> eec8ebba
         },
         {
             "title": "Jinja",
