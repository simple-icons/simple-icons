--- conflicted
+++ resolved
@@ -767,15 +767,15 @@
             "source": "https://github.com/common-workflow-language/logo/blob/master/CWL-Logo-nofonts.svg"
         },
         {
-<<<<<<< HEAD
+            "title": "C Sharp",
+            "hex": "239120",
+            "source": "https://upload.wikimedia.org/wikipedia/commons/0/0d/C_Sharp_wordmark.svg"
+            
+        },
+        {
             "title": "curl",
             "hex": "073551",
             "source": "https://curl.haxx.se/logo/"
-=======
-            "title": "C Sharp",
-            "hex": "239120",
-            "source": "https://upload.wikimedia.org/wikipedia/commons/0/0d/C_Sharp_wordmark.svg"
->>>>>>> 122f3844
         },
         {
             "title": "C++",
