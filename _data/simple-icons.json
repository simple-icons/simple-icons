--- conflicted
+++ resolved
@@ -1701,15 +1701,14 @@
             "source": "https://codemagic.io/"
         },
         {
-<<<<<<< HEAD
+            "title": "CodeMirror",
+            "hex": "D30707",
+            "source": "https://github.com/codemirror/CodeMirror/blob/6e7aa65a8bfb64837ae9d082b674b2f5ee056d2c/doc/logo.svg"
+        },
+        {
             "title": "CodeNewbie",
             "hex": "6BD80B",
             "source": "https://community.codenewbie.org/"
-=======
-            "title": "CodeMirror",
-            "hex": "D30707",
-            "source": "https://github.com/codemirror/CodeMirror/blob/6e7aa65a8bfb64837ae9d082b674b2f5ee056d2c/doc/logo.svg"
->>>>>>> 4fce0a55
         },
         {
             "title": "CodePen",
