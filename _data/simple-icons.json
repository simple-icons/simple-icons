--- conflicted
+++ resolved
@@ -61,15 +61,14 @@
             "source": "https://www.activision.com/"
         },
         {
-<<<<<<< HEAD
+            "title": "AdBlock",
+            "hex": "F40D12",
+            "source": "https://getadblock.com/"
+        },
+        {
             "title": "Adblock Plus",
             "hex": "C70D2C",
             "source": "https://adblockplus.org/"
-=======
-            "title": "AdBlock",
-            "hex": "F40D12",
-            "source": "https://getadblock.com/"
->>>>>>> c61ca57c
         },
         {
             "title": "AddThis",
