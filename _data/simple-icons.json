{
    "icons": [
        {
            "title": ".ENV",
            "hex": "ECD53F",
            "source": "https://github.com/motdotla/dotenv/tree/40e75440337d1de2345dc8326d6108331f583fd8",
            "aliases": {
                "aka": [
                    "Dotenv"
                ]
            }
        },
        {
            "title": ".NET",
            "hex": "512BD4",
            "source": "https://github.com/dotnet/brand/tree/defe0408e765b48223a434a0d9a94213edc062f8"
        },
        {
            "title": "(ISC)²",
            "slug": "iscsquared",
            "hex": "007054",
            "source": "https://www.isc2.org"
        },
        {
            "title": "/e/",
            "hex": "000000",
            "source": "https://gitlab.e.foundation/e/cloud/my-spot/-/blob/4e5430a17ba4ce77d4cb188222e47924f032b197/searx/static/themes/eelo/img/logo.svg"
        },
        {
            "title": "1001Tracklists",
            "hex": "40AEF0",
            "source": "https://www.1001tracklists.com"
        },
        {
            "title": "1Password",
            "hex": "1A285F",
            "source": "https://1password.com"
        },
        {
            "title": "3M",
            "hex": "FF0000",
            "source": "https://www.3m.com"
        },
        {
            "title": "42",
            "hex": "000000",
            "source": "https://www.42.fr"
        },
        {
            "title": "4chan",
            "hex": "006600",
            "source": "https://www.4chan.org"
        },
        {
            "title": "4D",
            "hex": "004088",
            "source": "https://www.4d.com"
        },
        {
            "title": "500px",
            "hex": "0099E5",
            "source": "https://about.500px.com/press"
        },
        {
            "title": "A-Frame",
            "hex": "EF2D5E",
            "source": "https://aframe.io/docs"
        },
        {
            "title": "ABB RobotStudio",
            "hex": "FF9E0F",
            "source": "https://new.abb.com/products/robotics/en/robotstudio/downloads"
        },
        {
            "title": "Abbott",
            "hex": "008FC7",
            "source": "https://commons.wikimedia.org/wiki/File:Logo_Abbott_Laboratories.svg"
        },
        {
            "title": "Abbvie",
            "hex": "071D49",
            "source": "https://www.abbvie.com"
        },
        {
            "title": "Ableton Live",
            "hex": "000000",
            "source": "https://www.ableton.com/en/legal/branding-trademark-guidelines/"
        },
        {
            "title": "About.me",
            "hex": "333333",
            "source": "https://about.me/assets",
            "guidelines": "https://about.me/assets"
        },
        {
            "title": "Abstract",
            "hex": "191A1B",
            "source": "https://www.abstract.com/about"
        },
        {
            "title": "Academia",
            "hex": "41454A",
            "source": "https://www.academia.edu"
        },
        {
            "title": "Accenture",
            "hex": "A100FF",
            "source": "https://www.accenture.com"
        },
        {
            "title": "Acclaim",
            "hex": "26689A",
            "source": "https://www.youracclaim.com"
        },
        {
            "title": "Accusoft",
            "hex": "A9225C",
            "source": "https://www.accusoft.com"
        },
        {
            "title": "Acer",
            "hex": "83B81A",
            "source": "https://www.acer.com"
        },
        {
            "title": "ACM",
            "hex": "0085CA",
            "source": "https://identitystandards.acm.org"
        },
        {
            "title": "ActiGraph",
            "hex": "0B2C4A",
            "source": "https://www.actigraphcorp.com"
        },
        {
            "title": "Activision",
            "hex": "000000",
            "source": "https://www.activision.com"
        },
        {
            "title": "Acura",
            "hex": "000000",
            "source": "https://www.acura.com",
            "guidelines": "https://www.honda.com/privacy/terms-and-conditions"
        },
        {
            "title": "Adafruit",
            "hex": "000000",
            "source": "https://www.adafruit.com"
        },
        {
            "title": "AdBlock",
            "hex": "F40D12",
            "source": "https://getadblock.com"
        },
        {
            "title": "Adblock Plus",
            "hex": "C70D2C",
            "source": "https://adblockplus.org"
        },
        {
            "title": "AddThis",
            "hex": "FF6550",
            "source": "https://www.addthis.com"
        },
        {
            "title": "AdGuard",
            "hex": "68BC71",
            "source": "https://adguard.com/en/media-materials.html"
        },
        {
            "title": "Adidas",
            "hex": "000000",
            "source": "https://www.adidas.com"
        },
        {
            "title": "Adminer",
            "hex": "34567C",
            "source": "https://www.adminer.org"
        },
        {
            "title": "Adobe",
            "hex": "FF0000",
            "source": "https://www.adobe.com",
            "guidelines": "https://developer.adobe.com/developer-distribution/creative-cloud/docs/guides/branding_guidelines"
        },
        {
            "title": "Adobe Acrobat Reader",
            "hex": "EC1C24",
            "source": "https://acrobat.adobe.com",
            "guidelines": "https://developer.adobe.com/developer-distribution/creative-cloud/docs/guides/branding_guidelines"
        },
        {
            "title": "Adobe After Effects",
            "hex": "9999FF",
            "source": "https://www.adobe.com/creativecloud.html",
            "guidelines": "https://developer.adobe.com/developer-distribution/creative-cloud/docs/guides/branding_guidelines"
        },
        {
            "title": "Adobe Audition",
            "hex": "9999FF",
            "source": "https://www.adobe.com/creativecloud.html",
            "guidelines": "https://developer.adobe.com/developer-distribution/creative-cloud/docs/guides/branding_guidelines"
        },
        {
            "title": "Adobe Creative Cloud",
            "hex": "DA1F26",
            "source": "https://www.adobe.com/creativecloud.html",
            "guidelines": "https://developer.adobe.com/developer-distribution/creative-cloud/docs/guides/branding_guidelines"
        },
        {
            "title": "Adobe Dreamweaver",
            "hex": "FF61F6",
            "source": "https://www.adobe.com/products/catalog.html",
            "guidelines": "https://developer.adobe.com/developer-distribution/creative-cloud/docs/guides/branding_guidelines"
        },
        {
            "title": "Adobe Fonts",
            "hex": "000B1D",
            "source": "https://www.adobe.com/creativecloud.html",
            "guidelines": "https://developer.adobe.com/developer-distribution/creative-cloud/docs/guides/branding_guidelines"
        },
        {
            "title": "Adobe Illustrator",
            "hex": "FF9A00",
            "source": "https://www.adobe.com/creativecloud.html",
            "guidelines": "https://developer.adobe.com/developer-distribution/creative-cloud/docs/guides/branding_guidelines"
        },
        {
            "title": "Adobe InDesign",
            "hex": "FF3366",
            "source": "https://www.adobe.com/creativecloud.html",
            "guidelines": "https://developer.adobe.com/developer-distribution/creative-cloud/docs/guides/branding_guidelines"
        },
        {
            "title": "Adobe Lightroom",
            "hex": "31A8FF",
            "source": "https://www.adobe.com/creativecloud.html",
            "guidelines": "https://developer.adobe.com/developer-distribution/creative-cloud/docs/guides/branding_guidelines"
        },
        {
            "title": "Adobe Lightroom Classic",
            "hex": "31A8FF",
            "source": "https://www.adobe.com/creativecloud.html",
            "guidelines": "https://developer.adobe.com/developer-distribution/creative-cloud/docs/guides/branding_guidelines"
        },
        {
            "title": "Adobe Photoshop",
            "hex": "31A8FF",
            "source": "https://www.adobe.com/creativecloud.html",
            "guidelines": "https://developer.adobe.com/developer-distribution/creative-cloud/docs/guides/branding_guidelines"
        },
        {
            "title": "Adobe Premiere Pro",
            "hex": "9999FF",
            "source": "https://www.adobe.com/creativecloud.html",
            "guidelines": "https://developer.adobe.com/developer-distribution/creative-cloud/docs/guides/branding_guidelines"
        },
        {
            "title": "Adobe XD",
            "hex": "FF61F6",
            "source": "https://helpx.adobe.com/support/xd.html",
            "guidelines": "https://developer.adobe.com/developer-distribution/creative-cloud/docs/guides/branding_guidelines"
        },
        {
            "title": "AdonisJS",
            "hex": "5A45FF",
            "source": "https://adonisjs.com",
            "guidelines": "https://adonisjs.notion.site/adonisjs/Welcome-to-the-AdonisJS-Brand-Assets-Guidelines-a042a6d0be7640c6bc78eb32e1bbaaa1"
        },
        {
            "title": "ADP",
            "hex": "D0271D",
            "source": "https://www.adp.com",
            "guidelines": "https://www.adp.com/legal.aspx"
        },
        {
            "title": "Adroll",
            "hex": "0DBDFF",
            "source": "https://www.adroll.com"
        },
        {
            "title": "Advent Of Code",
            "hex": "FFFF66",
            "source": "https://adventofcode.com"
        },
        {
            "title": "Adyen",
            "hex": "0ABF53",
            "source": "https://www.adyen.com/press-and-media/presskit",
            "guidelines": "https://www.adyen.com/press-and-media/presskit"
        },
        {
            "title": "Aer Lingus",
            "hex": "006272",
            "source": "https://www.aerlingus.com"
        },
        {
            "title": "Aeroflot",
            "hex": "02458D",
            "source": "https://www.aeroflot.ru/ru-en/information/onboard/press"
        },
        {
            "title": "Aeroméxico",
            "hex": "0B2343",
            "source": "https://www.aeromexico.com"
        },
        {
            "title": "Aerospike",
            "hex": "C22127",
            "source": "https://pages.aerospike.com/rs/aerospike/images/Acid_Whitepaper.pdf"
        },
        {
            "title": "AEW",
            "aliases": {
                "aka": [
                    "All Elite Wrestling"
                ]
            },
            "hex": "000000",
            "source": "https://commons.wikimedia.org/wiki/File:AEW_Logo_(simplified).svg"
        },
        {
            "title": "AFFiNE",
            "hex": "1E96EB",
            "source": "https://affine.pro"
        },
        {
            "title": "Affinity",
            "hex": "222324",
            "source": "https://affinity.serif.com"
        },
        {
            "title": "Affinity Designer",
            "hex": "1B72BE",
            "source": "https://affinity.serif.com/designer"
        },
        {
            "title": "Affinity Photo",
            "hex": "7E4DD2",
            "source": "https://affinity.serif.com/photo"
        },
        {
            "title": "Affinity Publisher",
            "hex": "C9284D",
            "source": "https://affinity.serif.com/publisher"
        },
        {
            "title": "Agora",
            "hex": "099DFD",
            "source": "https://github.com/AgoraIO/Docs-Source/blob/849872dd0496bada0a2dceecb3f79663e3b2d323/assets/images/others/agora-logo.svg"
        },
        {
            "title": "AI Dungeon",
            "hex": "000000",
            "source": "https://commons.wikimedia.org/wiki/File:AI_Dungeon_Logo.png"
        },
        {
            "title": "AIB",
            "hex": "7F2B7B",
            "source": "https://aib.ie",
            "aliases": {
                "aka": [
                    "Allied Irish Banks"
                ]
            }
        },
        {
            "title": "AIOHTTP",
            "hex": "2C5BB4",
            "source": "https://github.com/aio-libs/aiohttp/blob/fb5fe72b1bca3b899af579d376f5fe45745410e4/docs/aiohttp-plain.svg",
            "license": {
                "type": "Apache-2.0"
            }
        },
        {
            "title": "Aiqfome",
            "hex": "7A1FA2",
            "source": "https://aiqfome.com"
        },
        {
            "title": "Air Canada",
            "hex": "F01428",
            "source": "https://www.aircanada.com"
        },
        {
            "title": "Air China",
            "hex": "E30E17",
            "source": "https://www.airchina.com.cn/en/investor_relations"
        },
        {
            "title": "Air France",
            "hex": "002157",
            "source": "https://www.airfrance.fr"
        },
        {
            "title": "Air India",
            "hex": "D9000D",
            "source": "https://www.airindia.com"
        },
        {
            "title": "AirAsia",
            "hex": "FF0000",
            "source": "https://www.airasia.com/shop"
        },
        {
            "title": "Airbnb",
            "hex": "FF5A5F",
            "source": "https://www.airbnb.com"
        },
        {
            "title": "Airbrake.io",
            "hex": "FFA500",
            "source": "https://github.com/airbrake/slate/blob/c116f2968bcf4dfda126511de0a2d0f0dc8b6a8e/source/images/logo.svg",
            "license": {
                "type": "Apache-2.0"
            }
        },
        {
            "title": "Airbus",
            "hex": "00205B",
            "source": "https://brand.airbus.com/brand-elements/logo.html"
        },
        {
            "title": "Airbyte",
            "hex": "615EFF",
            "source": "https://airbyte.com"
        },
        {
            "title": "Aircall",
            "hex": "00B388",
            "source": "https://aircall.io"
        },
        {
            "title": "AirPlay Audio",
            "hex": "000000",
            "source": "https://developer.apple.com/design/human-interface-guidelines/airplay/overview/icons",
            "guidelines": "https://www.apple.com/legal/intellectual-property/guidelinesfor3rdparties.html"
        },
        {
            "title": "AirPlay Video",
            "hex": "000000",
            "source": "https://developer.apple.com/design/human-interface-guidelines/airplay/overview/icons/",
            "guidelines": "https://www.apple.com/legal/intellectual-property/guidelinesfor3rdparties.html"
        },
        {
            "title": "Airtable",
            "hex": "18BFFF",
            "source": "https://airtable.com/press"
        },
        {
            "title": "Ajv",
            "hex": "23C8D2",
            "source": "https://github.com/ajv-validator/ajv/blob/95b15b683dfb60f63c5129b0426629b968d53af8/docs/.vuepress/public/img/ajv.svg",
            "license": {
                "type": "MIT"
            }
        },
        {
            "title": "Akamai",
            "hex": "0096D6",
            "source": "https://www.akamai.com"
        },
        {
            "title": "Akaunting",
            "hex": "6DA252",
            "source": "https://akaunting.com/logo",
            "license": {
                "type": "GPL-3.0-only"
            }
        },
        {
            "title": "Alacritty",
            "hex": "F46D01",
            "source": "https://github.com/alacritty/alacritty/blob/6d8db6b9dfadd6164c4be7a053f25db8ef6b7998/extra/logo/alacritty-simple.svg",
            "license": {
                "type": "Apache-2.0"
            }
        },
        {
            "title": "Albert Heijn",
            "hex": "04ACE6",
            "source": "https://www.ah.nl"
        },
        {
            "title": "Alby",
            "hex": "FFDF6F",
            "source": "https://github.com/getAlby/media/blob/c24fee4a3f76d6cd000343a972f10590d3913b25/Alby-logo-icons/Alby-logo-head/alby.svg",
            "guidelines": "https://github.com/getAlby/lightning-browser-extension/wiki/Open-Design"
        },
        {
            "title": "Alchemy",
            "hex": "0C0C0E",
            "source": "https://www.alchemy.com"
        },
        {
            "title": "Aldi Nord",
            "hex": "2490D7",
            "source": "https://commons.wikimedia.org/wiki/File:Aldi_Nord_201x_logo.svg"
        },
        {
            "title": "Aldi Süd",
            "hex": "00005F",
            "source": "https://www.aldi-sued.de"
        },
        {
            "title": "Alfa Romeo",
            "hex": "981E32",
            "source": "https://www.fcaci.com/x/Alfa"
        },
        {
            "title": "Alfred",
            "hex": "5C1F87",
            "source": "https://www.alfredapp.com"
        },
        {
            "title": "Algolia",
            "hex": "003DFF",
            "source": "https://algolia.frontify.com/d/1AZwVNcFZiu7/style-guide"
        },
        {
            "title": "Algorand",
            "hex": "000000",
            "source": "https://www.algorand.com/about/media-kit",
            "guidelines": "https://algorand.com/about/media-kit"
        },
        {
            "title": "Alibaba Cloud",
            "hex": "FF6A00",
            "source": "https://www.alibabagroup.com/en/ir/reports"
        },
        {
            "title": "Alibaba.com",
            "hex": "FF6A00",
            "source": "https://www.alibabagroup.com/en/ir/reports"
        },
        {
            "title": "Alienware",
            "hex": "541BAE",
            "source": "https://www.dell.com/en-us/gaming/alienware"
        },
        {
            "title": "AliExpress",
            "hex": "FF4747",
            "source": "https://www.alibabagroup.com/en/ir/reports"
        },
        {
            "title": "Alipay",
            "hex": "1890FF",
            "source": "https://global.alipay.com"
        },
        {
            "title": "Allegro",
            "hex": "FF5A00",
            "source": "https://allegro.pl"
        },
        {
            "title": "AlliedModders",
            "hex": "1578D3",
            "source": "https://forums.alliedmods.net"
        },
        {
            "title": "AlloCiné",
            "hex": "FECC00",
            "source": "https://www.allocine.fr"
        },
        {
            "title": "AllTrails",
            "hex": "428813",
            "source": "https://www.alltrails.com"
        },
        {
            "title": "Alpine Linux",
            "hex": "0D597F",
            "source": "https://alpinelinux.org"
        },
        {
            "title": "Alpine.js",
            "hex": "8BC0D0",
            "source": "https://alpinejs.dev"
        },
        {
            "title": "Alteryx",
            "hex": "0078C0",
            "source": "https://www.alteryx.com"
        },
        {
            "title": "Altium Designer",
            "hex": "A5915F",
            "source": "https://www.altium.com/altium-designer"
        },
        {
            "title": "Alwaysdata",
            "hex": "E9568E",
            "source": "https://www.alwaysdata.com"
        },
        {
            "title": "Amazon",
            "hex": "FF9900",
            "source": "https://www.amazon.com"
        },
        {
            "title": "Amazon Alexa",
            "hex": "00CAFF",
            "source": "https://developer.amazon.com/docs/alexa-voice-service/logo-and-brand.html"
        },
        {
            "title": "Amazon API Gateway",
            "hex": "FF4F8B",
            "source": "https://aws.amazon.com/architecture/icons",
            "guidelines": "https://aws.amazon.com/architecture/icons",
            "aliases": {
                "aka": [
                    "AWS API Gateway"
                ]
            }
        },
        {
            "title": "Amazon AWS",
            "hex": "232F3E",
            "source": "https://commons.wikimedia.org/wiki/File:Amazon_Web_Services_Logo.svg",
            "aliases": {
                "aka": [
                    "AWS"
                ]
            }
        },
        {
            "title": "Amazon CloudWatch",
            "hex": "FF4F8B",
            "source": "https://aws.amazon.com/architecture/icons",
            "guidelines": "https://aws.amazon.com/architecture/icons",
            "aliases": {
                "aka": [
                    "AWS CloudWatch"
                ]
            }
        },
        {
            "title": "Amazon DocumentDB",
            "hex": "C925D1",
            "source": "https://aws.amazon.com/architecture/icons",
            "guidelines": "https://aws.amazon.com/architecture/icons",
            "aliases": {
                "aka": [
                    "AWS DocumentDB"
                ]
            }
        },
        {
            "title": "Amazon DynamoDB",
            "hex": "4053D6",
            "source": "https://aws.amazon.com/architecture/icons",
            "guidelines": "https://aws.amazon.com/architecture/icons",
            "aliases": {
                "aka": [
                    "AWS DynamoDB"
                ]
            }
        },
        {
            "title": "Amazon EC2",
            "hex": "FF9900",
            "source": "https://aws.amazon.com/architecture/icons",
            "guidelines": "https://aws.amazon.com/architecture/icons",
            "aliases": {
                "aka": [
                    "Amazon Elastic Compute Cloud",
                    "AWS EC2",
                    "AWS Elastic Compute Cloud"
                ]
            }
        },
        {
            "title": "Amazon ECS",
            "hex": "FF9900",
            "source": "https://aws.amazon.com/architecture/icons",
            "guidelines": "https://aws.amazon.com/architecture/icons",
            "aliases": {
                "aka": [
                    "Amazon Elastic Container Service",
                    "AWS ECS",
                    "AWS Elastic Container Service"
                ]
            }
        },
        {
            "title": "Amazon EKS",
            "hex": "FF9900",
            "source": "https://aws.amazon.com/architecture/icons",
            "guidelines": "https://aws.amazon.com/architecture/icons",
            "aliases": {
                "aka": [
                    "Amazon Elastic Kubernetes Service",
                    "AWS EKS",
                    "AWS Elastic Kubernetes Service"
                ]
            }
        },
        {
            "title": "Amazon Fire TV",
            "hex": "FC4C02",
            "source": "https://www.amazon.com/gp/help/customer/display.html?nodeId=201348270"
        },
        {
            "title": "Amazon Games",
            "hex": "FF9900",
            "source": "https://www.amazongames.com"
        },
        {
            "title": "Amazon Identity Access Management",
            "slug": "amazoniam",
            "hex": "DD344C",
            "source": "https://aws.amazon.com/architecture/icons",
            "guidelines": "https://aws.amazon.com/architecture/icons"
        },
        {
            "title": "Amazon Lumberyard",
            "hex": "66459B",
            "source": "https://aws.amazon.com/architecture/icons",
            "guidelines": "https://aws.amazon.com/architecture/icons"
        },
        {
            "title": "Amazon Luna",
            "hex": "9146FF",
            "source": "https://luna.amazon.com"
        },
        {
            "title": "Amazon Pay",
            "hex": "FF9900",
            "source": "https://pay.amazon.com"
        },
        {
            "title": "Amazon Prime",
            "hex": "00A8E1",
            "source": "https://www.amazon.com/b?node=17277626011"
        },
        {
            "title": "Amazon RDS",
            "hex": "527FFF",
            "source": "https://aws.amazon.com/architecture/icons",
            "guidelines": "https://aws.amazon.com/architecture/icons",
            "aliases": {
                "aka": [
                    "AWS RDS"
                ]
            }
        },
        {
            "title": "Amazon Redshift",
            "hex": "8C4FFF",
            "source": "https://aws.amazon.com/architecture/icons",
            "guidelines": "https://aws.amazon.com/architecture/icons"
        },
        {
            "title": "Amazon Route 53",
            "hex": "8C4FFF",
            "source": "https://aws.amazon.com/architecture/icons/",
            "guidelines": "https://aws.amazon.com/architecture/icons/",
            "aliases": {
                "aka": [
                    "AWS Route53"
                ]
            }
        },
        {
            "title": "Amazon S3",
            "hex": "569A31",
            "source": "https://aws.amazon.com/architecture/icons",
            "guidelines": "https://aws.amazon.com/architecture/icons",
            "aliases": {
                "aka": [
                    "AWS S3"
                ]
            }
        },
        {
            "title": "Amazon Simple Email Service",
            "hex": "DD344C",
            "source": "https://aws.amazon.com/architecture/icons",
            "guidelines": "https://aws.amazon.com/architecture/icons",
            "aliases": {
                "aka": [
                    "AWS SES"
                ]
            }
        },
        {
            "title": "Amazon SQS",
            "hex": "FF4F8B",
            "source": "https://aws.amazon.com/architecture/icons",
            "guidelines": "https://aws.amazon.com/architecture/icons",
            "aliases": {
                "aka": [
                    "Amazon Simple Queue Service",
                    "AWS SQS",
                    "AWS Simple Queue Service"
                ]
            }
        },
        {
            "title": "AMD",
            "hex": "ED1C24",
            "source": "https://www.amd.com"
        },
        {
            "title": "Ameba",
            "hex": "2D8C3C",
            "source": "https://ameblo.jp",
            "aliases": {
                "aka": [
                    "Ameba Blog",
                    "Ameblo"
                ],
                "loc": {
                    "ja-JP": "アメブロ"
                }
            }
        },
        {
            "title": "American Airlines",
            "hex": "0078D2",
            "source": "https://news.aa.com"
        },
        {
            "title": "American Express",
            "hex": "2E77BC",
            "source": "https://commons.wikimedia.org/wiki/File:American_Express_logo_(2018).svg"
        },
        {
            "title": "AMG",
            "hex": "000000",
            "source": "https://www.mercedes-amg.com"
        },
        {
            "title": "AMP",
            "hex": "005AF0",
            "source": "https://amp.dev"
        },
        {
            "title": "Amul",
            "hex": "ED1D24",
            "source": "https://amul.com/classic/products/horeca.php"
        },
        {
            "title": "ANA",
            "hex": "13448F",
            "source": "https://www.ana.co.jp/en/eur/the-ana-experience/brand"
        },
        {
            "title": "Anaconda",
            "hex": "44A833",
            "source": "https://www.anaconda.com"
        },
        {
            "title": "Analogue",
            "hex": "1A1A1A",
            "source": "https://www.analogue.co"
        },
        {
            "title": "Anchor",
            "hex": "5000B9",
            "source": "https://anchor.fm"
        },
        {
            "title": "Andela",
            "hex": "173B3F",
            "source": "https://andela.com"
        },
        {
            "title": "Android",
            "hex": "3DDC84",
            "source": "https://www.android.com"
        },
        {
            "title": "Android Auto",
            "hex": "3DDC84",
            "source": "https://thepartnermarketinghub.withgoogle.com/brands/android-auto"
        },
        {
            "title": "Android Studio",
            "hex": "3DDC84",
            "source": "https://developer.android.com/studio"
        },
        {
            "title": "AngelList",
            "hex": "000000",
            "source": "https://angel.co/logo"
        },
        {
            "title": "Angular",
            "hex": "DD0031",
            "source": "https://angular.io",
            "guidelines": "https://angular.io/presskit",
            "license": {
                "type": "CC-BY-4.0"
            }
        },
        {
            "title": "Angular Universal",
            "hex": "00ACC1",
            "source": "https://angular.io/presskit"
        },
        {
            "title": "AngularJS",
            "hex": "E23237",
            "source": "https://angularjs.org"
        },
        {
            "title": "AniList",
            "hex": "02A9FF",
            "source": "https://anilist.co"
        },
        {
            "title": "Ansible",
            "hex": "EE0000",
            "source": "https://www.ansible.com/logos"
        },
        {
            "title": "Answer",
            "hex": "0033FF",
            "source": "https://answer.dev"
        },
        {
            "title": "Ansys",
            "hex": "FFB71B",
            "source": "https://www.ansys.com/about-ansys/brand"
        },
        {
            "title": "Ant Design",
            "hex": "0170FE",
            "source": "https://ant.design"
        },
        {
            "title": "Anta",
            "hex": "D70010",
            "source": "https://www.anta.com"
        },
        {
            "title": "Antena 3",
            "hex": "FF7328",
            "source": "https://www.antena3.com"
        },
        {
            "title": "AnyDesk",
            "hex": "EF443B",
            "source": "https://anydesk.com"
        },
        {
            "title": "AOL",
            "hex": "3399FF",
            "source": "https://www.aol.com"
        },
        {
            "title": "Apache",
            "hex": "D22128",
            "source": "https://www.apache.org/foundation/press/kit",
            "guidelines": "https://www.apache.org/foundation/marks",
            "license": {
                "type": "Apache-2.0"
            }
        },
        {
            "title": "Apache Airflow",
            "hex": "017CEE",
            "source": "https://apache.org/logos",
            "guidelines": "https://www.apache.org/foundation/marks",
            "license": {
                "type": "Apache-2.0"
            }
        },
        {
            "title": "Apache Ant",
            "hex": "A81C7D",
            "source": "https://apache.org/logos",
            "guidelines": "https://www.apache.org/foundation/marks",
            "license": {
                "type": "Apache-2.0"
            }
        },
        {
            "title": "Apache Cassandra",
            "hex": "1287B1",
            "source": "https://www.apache.org/logos",
            "guidelines": "https://www.apache.org/foundation/marks",
            "license": {
                "type": "Apache-2.0"
            }
        },
        {
            "title": "Apache CloudStack",
            "hex": "2AA5DC",
            "source": "https://apache.org/logos",
            "guidelines": "https://www.apache.org/foundation/marks",
            "license": {
                "type": "Apache-2.0"
            }
        },
        {
            "title": "Apache Cordova",
            "hex": "E8E8E8",
            "source": "https://cordova.apache.org/artwork",
            "guidelines": "https://www.apache.org/foundation/marks",
            "license": {
                "type": "Apache-2.0"
            }
        },
        {
            "title": "Apache CouchDB",
            "hex": "E42528",
            "source": "https://apache.org/logos",
            "guidelines": "https://www.apache.org/foundation/marks",
            "license": {
                "type": "Apache-2.0"
            }
        },
        {
            "title": "Apache Druid",
            "hex": "29F1FB",
            "source": "https://apache.org/logos",
            "guidelines": "https://www.apache.org/foundation/marks",
            "license": {
                "type": "Apache-2.0"
            }
        },
        {
            "title": "Apache ECharts",
            "hex": "AA344D",
            "source": "https://apache.org/logos",
            "guidelines": "https://www.apache.org/foundation/marks",
            "license": {
                "type": "Apache-2.0"
            }
        },
        {
            "title": "Apache Flink",
            "hex": "E6526F",
            "source": "https://apache.org/logos",
            "guidelines": "https://www.apache.org/foundation/marks",
            "license": {
                "type": "Apache-2.0"
            }
        },
        {
            "title": "Apache Groovy",
            "hex": "4298B8",
            "source": "https://apache.org/logos",
            "guidelines": "https://www.apache.org/foundation/marks",
            "license": {
                "type": "Apache-2.0"
            }
        },
        {
            "title": "Apache Hadoop",
            "hex": "66CCFF",
            "source": "https://apache.org/logos",
            "guidelines": "https://www.apache.org/foundation/marks",
            "license": {
                "type": "Apache-2.0"
            }
        },
        {
            "title": "Apache Hive",
            "hex": "FDEE21",
            "source": "https://apache.org/logos",
            "guidelines": "https://www.apache.org/foundation/marks",
            "license": {
                "type": "Apache-2.0"
            }
        },
        {
            "title": "Apache JMeter",
            "hex": "D22128",
            "source": "https://apache.org/logos",
            "guidelines": "https://www.apache.org/foundation/marks",
            "license": {
                "type": "Apache-2.0"
            }
        },
        {
            "title": "Apache Kafka",
            "hex": "231F20",
            "source": "https://apache.org/logos",
            "guidelines": "https://www.apache.org/foundation/marks",
            "license": {
                "type": "Apache-2.0"
            }
        },
        {
            "title": "Apache Kylin",
            "hex": "F09D13",
            "source": "https://apache.org/logos",
            "guidelines": "https://www.apache.org/foundation/marks",
            "license": {
                "type": "Apache-2.0"
            }
        },
        {
            "title": "Apache Maven",
            "hex": "C71A36",
            "source": "https://apache.org/logos",
            "guidelines": "https://www.apache.org/foundation/marks",
            "license": {
                "type": "Apache-2.0"
            }
        },
        {
            "title": "Apache NetBeans IDE",
            "hex": "1B6AC6",
            "source": "https://apache.org/logos",
            "guidelines": "https://www.apache.org/foundation/marks",
            "license": {
                "type": "Apache-2.0"
            }
        },
        {
            "title": "Apache OpenOffice",
            "hex": "0E85CD",
            "source": "https://apache.org/logos",
            "guidelines": "https://www.apache.org/foundation/marks",
            "license": {
                "type": "Apache-2.0"
            }
        },
        {
            "title": "Apache Parquet",
            "hex": "50ABF1",
            "source": "https://apache.org/logos",
            "guidelines": "https://www.apache.org/foundation/marks",
            "license": {
                "type": "Apache-2.0"
            }
        },
        {
            "title": "Apache Pulsar",
            "hex": "188FFF",
            "source": "https://apache.org/logos",
            "guidelines": "https://www.apache.org/foundation/marks",
            "license": {
                "type": "Apache-2.0"
            }
        },
        {
            "title": "Apache RocketMQ",
            "hex": "D77310",
            "source": "https://apache.org/logos",
            "guidelines": "https://www.apache.org/foundation/marks",
            "license": {
                "type": "Apache-2.0"
            }
        },
        {
            "title": "Apache Solr",
            "hex": "D9411E",
            "source": "https://apache.org/logos",
            "guidelines": "https://www.apache.org/foundation/marks",
            "license": {
                "type": "Apache-2.0"
            }
        },
        {
            "title": "Apache Spark",
            "hex": "E25A1C",
            "source": "https://apache.org/logos",
            "guidelines": "https://www.apache.org/foundation/marks",
            "license": {
                "type": "Apache-2.0"
            }
        },
        {
            "title": "Apache Storm",
            "hex": "225593",
            "source": "https://apache.org/logos",
            "guidelines": "https://www.apache.org/foundation/marks",
            "license": {
                "type": "Apache-2.0"
            }
        },
        {
            "title": "Apache Tomcat",
            "hex": "F8DC75",
            "source": "https://apache.org/logos",
            "guidelines": "https://www.apache.org/foundation/marks",
            "license": {
                "type": "Apache-2.0"
            }
        },
        {
            "title": "Aparat",
            "hex": "ED145B",
            "source": "https://www.aparat.com/logo"
        },
        {
            "title": "Apifox",
            "hex": "F44A53",
            "source": "https://apifox.com"
        },
        {
            "title": "Apollo GraphQL",
            "hex": "311C87",
            "source": "https://www.apollographql.com"
        },
        {
            "title": "Apostrophe",
            "hex": "6236FF",
            "source": "https://github.com/apostrophecms/apostrophe/blob/a7fcc6b13831302e27f79a6fcaaf58e3a40517df/logo.svg"
        },
        {
            "title": "App Store",
            "hex": "0D96F6",
            "source": "https://developer.apple.com/app-store"
        },
        {
            "title": "Appian",
            "hex": "2322F0",
            "source": "https://appian.com",
            "guidelines": "https://assets.appian.com/uploads/assets/Appian_BrandGuidelines_Newsroom.pdf"
        },
        {
            "title": "Apple",
            "hex": "000000",
            "source": "https://www.apple.com"
        },
        {
            "title": "Apple Arcade",
            "hex": "000000",
            "source": "https://www.apple.com/apple-arcade"
        },
        {
            "title": "Apple Music",
            "hex": "FA243C",
            "source": "https://www.apple.com/itunes/marketing-on-music/identity-guidelines.html#apple-music-icon"
        },
        {
            "title": "Apple News",
            "hex": "FD415E",
            "source": "https://www.apple.com/apple-news"
        },
        {
            "title": "Apple Pay",
            "hex": "000000",
            "source": "https://developer.apple.com/apple-pay/marketing"
        },
        {
            "title": "Apple Podcasts",
            "hex": "9933CC",
            "source": "https://www.apple.com/itunes/marketing-on-podcasts/identity-guidelines.html#apple-podcasts-icon"
        },
        {
            "title": "Apple TV",
            "hex": "000000",
            "source": "https://en.wikipedia.org/wiki/File:Apple_TV_(logo).svg"
        },
        {
            "title": "AppSignal",
            "hex": "21375A",
            "source": "https://appsignal.com"
        },
        {
            "title": "Appsmith",
            "hex": "2A2F3D",
            "source": "https://www.appsmith.com"
        },
        {
            "title": "AppVeyor",
            "hex": "00B3E0",
            "source": "https://www.appveyor.com"
        },
        {
            "title": "Appwrite",
            "hex": "F02E65",
            "source": "https://appwrite.io"
        },
        {
            "title": "Aqua",
            "hex": "1904DA",
            "source": "https://www.aquasec.com/brand",
            "guidelines": "https://www.aquasec.com/brand"
        },
        {
            "title": "ARAL",
            "hex": "0063CB",
            "source": "https://commons.wikimedia.org/wiki/File:Aral_Logo.svg"
        },
        {
            "title": "ArangoDB",
            "hex": "DDE072",
            "source": "https://www.arangodb.com/resources/logos",
            "guidelines": "https://www.arangodb.com/resources/logos"
        },
        {
            "title": "ArcGIS",
            "hex": "2C7AC3",
            "source": "https://www.esri.com/en-us/arcgis/products/arcgis-pro/overview"
        },
        {
            "title": "Arch Linux",
            "hex": "1793D1",
            "source": "https://www.archlinux.org/art",
            "guidelines": "https://wiki.archlinux.org/index.php/DeveloperWiki:TrademarkPolicy#Logo_Usage_Guidelines"
        },
        {
            "title": "Archicad",
            "hex": "2D50A5",
            "source": "https://graphisoft.com/contact-us/press-relations#/documents/archicad-logo-98604"
        },
        {
            "title": "Archive of Our Own",
            "hex": "990000",
            "source": "https://archiveofourown.org"
        },
        {
            "title": "Ardour",
            "hex": "C61C3E",
            "source": "https://github.com/Ardour/ardour/blob/c5a0c0f6e0fc1ed0b94f94af38d5b55d49882add/tools/misc_resources/ardour_bw.svg"
        },
        {
            "title": "Arduino",
            "hex": "00878F",
            "source": "https://www.arduino.cc",
            "guidelines": "https://www.arduino.cc/en/trademark"
        },
        {
            "title": "Argo",
            "hex": "EF7B4D",
            "source": "https://github.com/cncf/artwork/blob/c2e619cdf85e8bac090ceca7c0834c5cfedf9426/projects/argo/icon/black/argo-icon-black.svg"
        },
        {
            "title": "Argos",
            "hex": "DA291C",
            "source": "https://www.argos.co.uk"
        },
        {
            "title": "Ariakit",
            "hex": "007ACC",
            "source": "https://github.com/ariakit/ariakit/blob/a739913ab1c3919c4353f0e0e3573ec6eda99549/logo/icon.svg"
        },
        {
            "title": "ARK Ecosystem",
            "hex": "C9292C",
            "source": "https://ark.io"
        },
        {
            "title": "Arlo",
            "hex": "49B48A",
            "source": "https://www.arlo.com"
        },
        {
            "title": "Arm",
            "hex": "0091BD",
            "source": "https://www.arm.com",
            "guidelines": "https://www.arm.com/company/policies/trademarks/guidelines-corporate-logo"
        },
        {
            "title": "Arm Keil",
            "hex": "394049",
            "source": "https://www.keil.arm.com"
        },
        {
            "title": "Ars Technica",
            "hex": "FF4E00",
            "source": "https://arstechnica.com"
        },
        {
            "title": "Artifact Hub",
            "hex": "417598",
            "source": "https://github.com/artifacthub/hub/blob/b7df64e044687e5788d6e7e809539679eb9fe45a/web/public/static/media/logo/artifacthub-brand-white.svg"
        },
        {
            "title": "Artix Linux",
            "hex": "10A0CC",
            "source": "https://gitea.artixlinux.org/artix/artwork/src/commit/256432e3d06b3e9024bfd6912768e80281ea3746/icons/logo-gray.svg"
        },
        {
            "title": "ArtStation",
            "hex": "13AFF0",
            "source": "https://www.artstation.com/about/logo"
        },
        {
            "title": "arXiv",
            "hex": "B31B1B",
            "source": "https://arxiv.org",
            "guidelines": "https://arxiv.org/about/brand"
        },
        {
            "title": "Asana",
            "hex": "F06A6A",
            "source": "https://asana.com/brand",
            "guidelines": "https://asana.com/brand"
        },
        {
            "title": "Asciidoctor",
            "hex": "E40046",
            "source": "https://github.com/asciidoctor/brand/blob/b9cf5e276616f4770c4f1227e646e7daee0cbf24/logo/logo-fill-bw.svg"
        },
        {
            "title": "asciinema",
            "hex": "D40000",
            "source": "https://github.com/asciinema/asciinema-logo/blob/1c743621830c0d8c92fd0076b4f15f75b4cf79f4/logo-red.svg"
        },
        {
            "title": "ASDA",
            "hex": "68A51C",
            "source": "https://www.asda.com"
        },
        {
            "title": "Aseprite",
            "hex": "7D929E",
            "source": "https://www.aseprite.org"
        },
        {
            "title": "Ask Ubuntu",
            "hex": "DC461D",
            "source": "https://askubuntu.com",
            "guidelines": "https://stackoverflow.com/legal/trademark-guidance"
        },
        {
            "title": "ASKfm",
            "hex": "DB3552",
            "source": "https://ask.fm"
        },
        {
            "title": "AssemblyScript",
            "hex": "007AAC",
            "source": "https://www.assemblyscript.org"
        },
        {
            "title": "Aston Martin",
            "hex": "000000",
            "source": "https://www.astonmartin.com"
        },
        {
            "title": "Astro",
            "hex": "BC52EE",
            "source": "https://astro.build/press"
        },
        {
            "title": "ASUS",
            "hex": "000000",
            "source": "https://www.asus.com"
        },
        {
            "title": "AT&T",
            "hex": "009FDB",
            "source": "https://www.att.com"
        },
        {
            "title": "Atari",
            "hex": "E4202E",
            "source": "https://atarivcs.com"
        },
        {
            "title": "Atlassian",
            "hex": "0052CC",
            "source": "https://atlassian.design/resources/logo-library",
            "guidelines": "https://atlassian.design/foundations/logos"
        },
        {
            "title": "Atom",
            "hex": "66595C",
            "source": "https://commons.wikimedia.org/wiki/File:Atom_editor_logo.svg"
        },
        {
            "title": "Auchan",
            "hex": "D6180B",
            "source": "https://www.auchan.fr"
        },
        {
            "title": "Audacity",
            "hex": "0000CC",
            "source": "https://github.com/audacity/audacity/blob/c818449c69193f5311b430fbf600d8d6cbe49047/images/audacity.svg"
        },
        {
            "title": "Audi",
            "hex": "BB0A30",
            "source": "https://www.audi.com/ci/en/intro/basics/rings.html",
            "guidelines": "https://www.audi.com/ci/en/intro/basics/rings.html"
        },
        {
            "title": "Audible",
            "hex": "F8991C",
            "source": "https://commons.wikimedia.org/wiki/File:Audible_logo.svg"
        },
        {
            "title": "Audio-Technica",
            "hex": "000000",
            "source": "https://commons.wikimedia.org/wiki/File:Audio-technica.svg"
        },
        {
            "title": "Audioboom",
            "hex": "007CE2",
            "source": "https://audioboom.com/about/brand-guidelines"
        },
        {
            "title": "Audiomack",
            "hex": "FFA200",
            "source": "https://styleguide.audiomack.com"
        },
        {
            "title": "Aurelia",
            "hex": "ED2B88",
            "source": "https://aurelia.io"
        },
        {
            "title": "Auth0",
            "hex": "EB5424",
            "source": "https://auth0.com"
        },
        {
            "title": "Authelia",
            "hex": "113155",
            "source": "https://github.com/authelia/authelia/blob/8316cd4eb7a6f0778c8f480c61ad76a88416fc3a/docs/static/images/branding/logo.svg"
        },
        {
            "title": "Authy",
            "hex": "EC1C24",
            "source": "https://authy.com"
        },
        {
            "title": "Autodesk",
            "hex": "000000",
            "source": "https://brand.autodesk.com/brand-system/logo",
            "guidelines": "https://brand.autodesk.com/brand-system/logo"
        },
        {
            "title": "Autodesk Revit",
            "hex": "186BFF",
            "source": "https://www.autodesk.com/products/revit"
        },
        {
            "title": "AutoHotkey",
            "hex": "334455",
            "source": "https://www.autohotkey.com"
        },
        {
            "title": "Automattic",
            "hex": "3499CD",
            "source": "https://automattic.com/press/brand-materials"
        },
        {
            "title": "Autoprefixer",
            "hex": "DD3735",
            "source": "https://github.com/postcss/autoprefixer/blob/1341747bc8142a147342f55eea5ed4286a3ca318/logo.svg"
        },
        {
            "title": "avajs",
            "hex": "4B4B77",
            "source": "https://github.com/avajs/ava/blob/6f8e30c94626238a5b26deadac319089fa43d333/media/logo.svg"
        },
        {
            "title": "Avast",
            "hex": "FF7800",
            "source": "https://press.avast.com/media-materials#logos-and-brand-guidelines",
            "guidelines": "https://press.avast.com/media-materials#logos-and-brand-guidelines"
        },
        {
            "title": "Avira",
            "hex": "E02027",
            "source": "https://www.avira.com/en/media-library",
            "guidelines": "https://www.avira.com/en/media-library"
        },
        {
            "title": "Awesome Lists",
            "hex": "FC60A8",
            "source": "https://github.com/sindresorhus/awesome/tree/52b6dbacde01c2595f2133a5378cb8d2f89906fa/media/logo.svg"
        },
        {
            "title": "awesomeWM",
            "hex": "535D6C",
            "source": "https://awesomewm.org"
        },
        {
            "title": "AWS Amplify",
            "hex": "FF9900",
            "source": "https://aws.amazon.com/architecture/icons",
            "guidelines": "https://aws.amazon.com/architecture/icons"
        },
        {
            "title": "AWS Fargate",
            "hex": "FF9900",
            "source": "https://aws.amazon.com/architecture/icons",
            "guidelines": "https://aws.amazon.com/architecture/icons"
        },
        {
            "title": "AWS Lambda",
            "hex": "FF9900",
            "source": "https://aws.amazon.com/architecture/icons",
            "guidelines": "https://aws.amazon.com/architecture/icons"
        },
        {
            "title": "AWS Organizations",
            "hex": "E7157B",
            "source": "https://aws.amazon.com/architecture/icons",
            "guidelines": "https://aws.amazon.com/architecture/icons"
        },
        {
            "title": "Axios",
            "hex": "5A29E4",
            "source": "https://github.com/axios/axios-docs/blob/ba35d67160f94419c1b0292831cd1a4b378adb42/assets/logo.svg"
        },
        {
            "title": "Azure Artifacts",
            "hex": "CB2E6D",
            "source": "https://azure.microsoft.com/products/devops"
        },
        {
            "title": "Azure Data Explorer",
            "hex": "0078D4",
            "source": "https://azure.microsoft.com/pricing/details/data-explorer"
        },
        {
            "title": "Azure DevOps",
            "hex": "0078D7",
            "source": "https://azure.microsoft.com/products/devops"
        },
        {
            "title": "Azure Functions",
            "hex": "0062AD",
            "source": "https://learn.microsoft.com/azure/architecture/icons"
        },
        {
            "title": "Azure Pipelines",
            "hex": "2560E0",
            "source": "https://azure.microsoft.com/products/devops"
        },
        {
            "title": "B&R Automation",
            "hex": "FF8800",
            "source": "https://www.br-automation.com"
        },
        {
            "title": "Babel",
            "hex": "F9DC3E",
            "source": "https://github.com/babel/website/blob/93330158b6ecca1ab88d3be8dbf661f5c2da6c76/website/static/img/babel-black.svg"
        },
        {
            "title": "Babylon.js",
            "hex": "BB464B",
            "source": "https://github.com/BabylonJS/Brand-Toolkit/blob/8583d4d9bf252a233fa480fa02ac6f367d5207a1/babylon_logo/monochrome/babylon_logo_monochrome_dark.svg"
        },
        {
            "title": "Backblaze",
            "hex": "E21E29",
            "source": "https://www.backblaze.com/company/news.html",
            "guidelines": "https://www.backblaze.com/company/news.html"
        },
        {
            "title": "Backbone.js",
            "hex": "0071B5",
            "source": "https://commons.wikimedia.org/wiki/File:Backbone.js_logo.svg",
            "license": {
                "type": "MIT"
            }
        },
        {
            "title": "Backendless",
            "hex": "5056E5",
            "source": "https://backendless.com"
        },
        {
            "title": "Backstage",
            "hex": "9BF0E1",
            "source": "https://github.com/backstage/backstage/blob/862f2517188849dd7467d059edeb8692e6933c35/microsite/static/logo_assets/svg/Icon_Teal.svg",
            "guidelines": "https://backstage.io/logo_assets/Backstage_Identity_Assets_Overview.pdf"
        },
        {
            "title": "Badgr",
            "hex": "282C4C",
            "source": "https://info.badgr.com"
        },
        {
            "title": "Badoo",
            "hex": "783BF9",
            "source": "https://badoo.com"
        },
        {
            "title": "Baidu",
            "hex": "2932E1",
            "source": "https://www.baidu.com"
        },
        {
            "title": "Bamboo",
            "hex": "0052CC",
            "source": "https://www.atlassian.design/guidelines/marketing/resources/logo-files"
        },
        {
            "title": "Bandcamp",
            "hex": "408294",
            "source": "https://bandcamp.com/buttons"
        },
        {
            "title": "BandLab",
            "hex": "F12C18",
            "source": "https://www.bandlab.com"
        },
        {
            "title": "Bandsintown",
            "hex": "00CEC8",
            "source": "https://www.company.bandsintown.com/brand-assets"
        },
        {
            "title": "Bank of America",
            "hex": "012169",
            "source": "https://www.bankofamerica.com"
        },
        {
            "title": "Barclays",
            "hex": "00AEEF",
            "source": "https://home.barclays"
        },
        {
            "title": "Baremetrics",
            "hex": "6078FF",
            "source": "https://baremetrics.com"
        },
        {
            "title": "Basecamp",
            "hex": "1D2D35",
            "source": "https://basecamp.com/about/press"
        },
        {
            "title": "Bastyon",
            "hex": "00A4FF",
            "source": "https://github.com/pocketnetteam/pocketnet.gui/blob/978201dca0d63bc87c4c66513a67f085f2f51d83/img/logo.svg",
            "aliases": {
                "aka": [
                    "pocketnet"
                ]
            }
        },
        {
            "title": "Bata",
            "hex": "DD282E",
            "source": "https://www.bata.com"
        },
        {
            "title": "Bath ASU",
            "hex": "00A3E0",
            "source": "https://bathasu.com"
        },
        {
            "title": "Battle.net",
            "hex": "4381C3",
            "source": "https://battle.net"
        },
        {
            "title": "BBC",
            "hex": "000000",
            "source": "https://www.bbc.co.uk",
            "guidelines": "https://www.bbc.co.uk/branding/logo-use"
        },
        {
            "title": "BBC iPlayer",
            "hex": "FF4C98",
            "source": "https://www.bbc.co.uk/iplayer",
            "guidelines": "https://www.bbc.co.uk/branding/logo-use"
        },
        {
            "title": "Beatport",
            "hex": "01FF95",
            "source": "https://www.beatport.com",
            "guidelines": "https://support.beatport.com/hc/en-us/articles/4412316336404-Beatport-Logos-and-Images"
        },
        {
            "title": "Beats",
            "hex": "005571",
            "source": "https://www.elastic.co/beats",
            "guidelines": "https://www.elastic.co/legal/trademarks"
        },
        {
            "title": "Beats by Dre",
            "hex": "E01F3D",
            "source": "https://www.beatsbydre.com"
        },
        {
            "title": "Behance",
            "hex": "1769FF",
            "source": "https://www.behance.net"
        },
        {
            "title": "Beijing Subway",
            "hex": "004A9D",
            "source": "https://zh.wikipedia.org/wiki/File:Beijing_Subway_Logo.svg"
        },
        {
            "title": "BEM",
            "hex": "000000",
            "source": "https://en.bem.info"
        },
        {
            "title": "Bentley",
            "hex": "333333",
            "source": "https://en.wikipedia.org/wiki/File:Bentley_logo_2.svg"
        },
        {
            "title": "Bento",
            "hex": "768CFF",
            "source": "https://bento.me"
        },
        {
            "title": "BentoML",
            "hex": "000000",
            "source": "https://github.com/bentoml/BentoML/blob/2169ebe9bc74e3d89ceba5dda8f8e1b85f08efa5/docs/source/_static/img/logo-light.svg"
        },
        {
            "title": "Betfair",
            "hex": "FFB80B",
            "source": "https://www.betfair.com"
        },
        {
            "title": "Big Cartel",
            "hex": "222222",
            "source": "https://www.bigcartel.com"
        },
        {
            "title": "bigbasket",
            "hex": "A5CD39",
            "source": "https://www.bigbasket.com"
        },
        {
            "title": "BigBlueButton",
            "hex": "283274",
            "source": "https://github.com/bigbluebutton/bbb-app-rooms/blob/0fcf9636a3ba683296326f46354265917c4f0ea4/app/assets/images/icon.svg",
            "guidelines": "https://bigbluebutton.org/trademark"
        },
        {
            "title": "BigCommerce",
            "hex": "121118",
            "source": "https://www.bigcommerce.co.uk/press",
            "guidelines": "https://www.elastic.co/legal/trademarks"
        },
        {
            "title": "Bilibili",
            "hex": "00A1D6",
            "source": "https://www.bilibili.com"
        },
        {
            "title": "Billboard",
            "hex": "000000",
            "source": "https://www.billboard.com"
        },
        {
            "title": "BIM",
            "hex": "EB1928",
            "source": "https://commons.wikimedia.org/wiki/File:Bim_(company)_logo.svg"
        },
        {
            "title": "Binance",
            "hex": "F0B90B",
            "source": "https://binance.com"
        },
        {
            "title": "Bio Link",
            "hex": "000000",
            "source": "https://bio.link"
        },
        {
            "title": "BisectHosting",
            "hex": "0D1129",
            "source": "https://www.bisecthosting.com"
        },
        {
            "title": "Bit",
            "hex": "592EC1",
            "source": "https://bit.dev"
        },
        {
            "title": "Bitbucket",
            "hex": "0052CC",
            "source": "https://atlassian.design/resources/logo-library",
            "guidelines": "https://atlassian.design/foundations/logos"
        },
        {
            "title": "Bitcoin",
            "hex": "F7931A",
            "source": "https://bitcoin.org"
        },
        {
            "title": "Bitcoin Cash",
            "hex": "0AC18E",
            "source": "https://www.bitcoincash.org/graphics"
        },
        {
            "title": "Bitcoin SV",
            "hex": "EAB300",
            "source": "https://bitcoinsv.com"
        },
        {
            "title": "Bitdefender",
            "hex": "ED1C24",
            "source": "https://brand.bitdefender.com"
        },
        {
            "title": "Bitly",
            "hex": "EE6123",
            "source": "https://bitly.com/pages/press"
        },
        {
            "title": "Bitrise",
            "hex": "683D87",
            "source": "https://www.bitrise.io/presskit"
        },
        {
            "title": "Bitwarden",
            "hex": "175DDC",
            "source": "https://github.com/bitwarden/brand/blob/6182cd64321d810c6f6255db08c2a17804d2b724/icons/icon.svg"
        },
        {
            "title": "Bitwig",
            "hex": "FF5A00",
            "source": "https://www.bitwig.com"
        },
        {
            "title": "Blackberry",
            "hex": "000000",
            "source": "https://www.blackberry.com"
        },
        {
            "title": "Blazemeter",
            "hex": "CA2133",
            "source": "https://www.blazemeter.com"
        },
        {
            "title": "Blazor",
            "hex": "512BD4",
            "source": "https://commons.wikimedia.org/wiki/File:Blazor.png"
        },
        {
            "title": "Blender",
            "hex": "E87D0D",
            "source": "https://www.blender.org/about/logo",
            "guidelines": "https://www.blender.org/about/logo"
        },
        {
            "title": "Blockchain.com",
            "hex": "121D33",
            "source": "https://www.blockchain.com/en/press",
            "guidelines": "https://www.blockchain.com/en/press"
        },
        {
            "title": "Blogger",
            "hex": "FF5722",
            "source": "https://www.blogger.com"
        },
        {
            "title": "Bloglovin",
            "hex": "000000",
            "source": "https://www.bloglovin.com/widgets"
        },
        {
            "title": "Blueprint",
            "hex": "137CBD",
            "source": "https://blueprintjs.com/docs"
        },
        {
            "title": "Bluetooth",
            "hex": "0082FC",
            "source": "https://www.bluetooth.com/develop-with-bluetooth/marketing-branding",
            "guidelines": "https://www.bluetooth.com/develop-with-bluetooth/marketing-branding"
        },
        {
            "title": "BMC Software",
            "hex": "FE5000",
            "source": "https://www.bmc.com"
        },
        {
            "title": "BMW",
            "hex": "0066B1",
            "source": "https://www.bmw.de"
        },
        {
            "title": "BoardGameGeek",
            "hex": "FF5100",
            "source": "https://boardgamegeek.com"
        },
        {
            "title": "Boehringer Ingelheim",
            "hex": "003366",
            "source": "https://cd.boehringer-ingelheim.com"
        },
        {
            "title": "Boeing",
            "hex": "1D439C",
            "source": "https://commons.wikimedia.org/wiki/File:Boeing_full_logo.svg"
        },
        {
            "title": "Bombardier",
            "hex": "020203",
            "source": "https://bombardier.com"
        },
        {
            "title": "Bookalope",
            "hex": "DC2829",
            "source": "https://bookalope.net"
        },
        {
            "title": "BookBub",
            "hex": "F44336",
            "source": "https://insights.bookbub.com/bookbub-follow-bookmark-buttons-for-authors-websites"
        },
        {
            "title": "Bookmeter",
            "hex": "64BC4B",
            "source": "https://bookmeter.com"
        },
        {
            "title": "BookMyShow",
            "hex": "C4242B",
            "source": "https://in.bookmyshow.com"
        },
        {
            "title": "BookStack",
            "hex": "0288D1",
            "source": "https://www.bookstackapp.com"
        },
        {
            "title": "Boost",
            "hex": "F7901E",
            "source": "https://www.boostmobile.com"
        },
        {
            "title": "Boots",
            "hex": "05054B",
            "source": "https://www.boots-uk.com"
        },
        {
            "title": "Bootstrap",
            "hex": "7952B3",
            "source": "https://getbootstrap.com/docs/5.3/about/brand",
            "guidelines": "https://getbootstrap.com/docs/5.3/about/brand",
            "license": {
                "type": "MIT"
            }
        },
        {
            "title": "BorgBackup",
            "hex": "00DD00",
            "source": "https://www.borgbackup.org"
        },
        {
            "title": "Bosch",
            "hex": "EA0016",
            "source": "https://www.bosch.de"
        },
        {
            "title": "Bose",
            "hex": "000000",
            "source": "https://www.bose.com",
            "guidelines": "https://www.bose.com/legal/terms-of-use"
        },
        {
            "title": "Botble CMS",
            "hex": "205081",
            "source": "https://botble.com"
        },
        {
            "title": "boulanger",
            "hex": "FD5300",
            "source": "https://www.boulanger.com"
        },
        {
            "title": "Bower",
            "hex": "EF5734",
            "source": "https://bower.io/docs/about/#brand"
        },
        {
            "title": "Box",
            "hex": "0061D5",
            "source": "https://www.box.com/en-gb/about-us/press",
            "guidelines": "https://www.box.com/en-gb/about-us/press"
        },
        {
            "title": "Boxy SVG",
            "hex": "3584E3",
            "source": "https://boxy-svg.com/ideas/7/app-icon-redesign#comment-1953"
        },
        {
            "title": "Brandfolder",
            "hex": "40D1F5",
            "source": "https://brandfolder.com/brandfolder"
        },
        {
            "title": "Brave",
            "hex": "FB542B",
            "source": "https://brave.com/brave-branding-assets"
        },
        {
            "title": "Breaker",
            "hex": "003DAD",
            "source": "https://www.breaker.audio/i/brand"
        },
        {
            "title": "Brevo",
            "hex": "0B996E",
            "source": "https://www.brevo.com"
        },
        {
            "title": "British Airways",
            "hex": "2E5C99",
            "source": "https://www.britishairways.com"
        },
        {
            "title": "Broadcom",
            "hex": "E31837",
            "source": "https://www.broadcom.com/support",
            "license": {
                "type": "custom",
                "url": "https://logorequest.broadcom.com/Home.aspx"
            }
        },
        {
            "title": "BSD",
            "hex": "AB2B28",
            "source": "https://freebsdfoundation.org/about-us/about-the-foundation/project",
            "guidelines": "https://freebsdfoundation.org/about-us/about-the-foundation/project"
        },
        {
            "title": "bspwm",
            "hex": "2E2E2E",
            "source": "https://github.com/baskerville/bspwm/blob/8fc2269fe0f29a785885bcd9122812eae7226d7b/artworks/bspwm_logo.svg"
        },
        {
            "title": "BT",
            "hex": "6400AA",
            "source": "https://www.bt.com"
        },
        {
            "title": "Buddy",
            "hex": "1A86FD",
            "source": "https://buddy.works/about"
        },
        {
            "title": "Budibase",
            "hex": "000000",
            "source": "https://github.com/Budibase/budibase/blob/6137ffd9a278ecb3e4dbb42af804c9652741699e/packages/builder/assets/bb-emblem.svg"
        },
        {
            "title": "Buefy",
            "hex": "7957D5",
            "source": "https://github.com/buefy/buefy/blob/a9a724efca0b531e6a64ab734889b00bf4507a9d/static/img/icons/safari-pinned-tab.svg"
        },
        {
            "title": "Buffer",
            "hex": "231F20",
            "source": "https://buffer.com"
        },
        {
            "title": "Bugatti",
            "hex": "BE0030",
            "source": "https://www.bugatti.com"
        },
        {
            "title": "Bugcrowd",
            "hex": "F26822",
            "source": "https://www.bugcrowd.com/about/press-kit",
            "guidelines": "https://www.bugcrowd.com/about/press-kit"
        },
        {
            "title": "Bugsnag",
            "hex": "4949E4",
            "source": "https://www.bugsnag.com"
        },
        {
            "title": "Buildkite",
            "hex": "14CC80",
            "source": "https://buildkite.com/brand-assets",
            "guidelines": "https://buildkite.com/brand-assets"
        },
        {
            "title": "Bukalapak",
            "hex": "E31E52",
            "source": "https://www.bukalapak.com",
            "guidelines": "https://brand.bukalapak.design/brand-elements#logo-overview"
        },
        {
            "title": "Bulma",
            "hex": "00D1B2",
            "source": "https://bulma.io/brand"
        },
        {
            "title": "Bun",
            "hex": "000000",
            "source": "https://bun.sh/press-kit"
        },
        {
            "title": "bunq",
            "hex": "3394D7",
            "source": "https://press.bunq.com/media_kits"
        },
        {
            "title": "Burger King",
            "hex": "D62300",
            "source": "https://www.bk.com",
            "guidelines": "https://www.bk.com/trademarks"
        },
        {
            "title": "Burton",
            "hex": "000000",
            "source": "https://brand.burton.com/logo",
            "guidelines": "https://brand.burton.com/logo"
        },
        {
            "title": "Buy Me A Coffee",
            "hex": "FFDD00",
            "source": "https://www.buymeacoffee.com/brand"
        },
        {
            "title": "BuzzFeed",
            "hex": "EE3322",
            "source": "https://www.buzzfeed.com/press/assets"
        },
        {
            "title": "BVG",
            "hex": "F0D722",
            "source": "https://www.bvg.de",
            "aliases": {
                "aka": [
                    "Berliner Verkehrsbetriebe"
                ]
            }
        },
        {
            "title": "Byju's",
            "hex": "813588",
            "source": "https://byjus.com/byjus-the-learning-app"
        },
        {
            "title": "byte",
            "hex": "551DEF",
            "source": "https://byte.co/byte"
        },
        {
            "title": "ByteDance",
            "hex": "3C8CFF",
            "source": "https://www.bytedance.com"
        },
        {
            "title": "C",
            "hex": "A8B9CC",
            "source": "https://commons.wikimedia.org/wiki/File:The_C_Programming_Language_logo.svg"
        },
        {
            "title": "C Sharp",
            "hex": "512BD4",
            "source": "https://learn.microsoft.com/training/paths/get-started-c-sharp-part-1",
            "aliases": {
                "aka": [
                    "C#"
                ]
            }
        },
        {
            "title": "C++",
            "hex": "00599C",
            "source": "https://github.com/isocpp/logos/tree/64ef037049f87ac74875dbe72695e59118b52186"
        },
        {
            "title": "C++ Builder",
            "hex": "E62431",
            "source": "https://www.embarcadero.com/news/logo",
            "guidelines": "https://www.ideracorp.com/legal/embarcadero"
        },
        {
            "title": "Cachet",
            "hex": "7ED321",
            "source": "https://cachethq.io/press"
        },
        {
            "title": "Caddy",
            "hex": "1F88C0",
            "source": "https://caddyserver.com"
        },
        {
            "title": "Cadillac",
            "hex": "000000",
            "source": "https://www.cadillac.com",
            "guidelines": "https://www.gm.com/copyright-trademark"
        },
        {
            "title": "CafePress",
            "hex": "58A616",
            "source": "https://en.wikipedia.org/wiki/CafePress#/media/File:CafePress_logo.svg"
        },
        {
            "title": "Caffeine",
            "hex": "0000FF",
            "source": "https://www.caffeine.tv",
            "guidelines": "https://www.caffeine.tv/newsroom.html"
        },
        {
            "title": "Cairo Graphics",
            "hex": "F39914",
            "source": "https://github.com/freedesktop/cairo/blob/44f808fce9f437e14f2b0ef4e1583def8ab578ae/doc/tutorial/slides/cairo-title.svg"
        },
        {
            "title": "Cairo Metro",
            "hex": "C10C0C",
            "source": "https://en.wikipedia.org/wiki/File:Cairo_metro_logo2012.svg"
        },
        {
            "title": "CakePHP",
            "hex": "D33C43",
            "source": "https://cakephp.org/logos"
        },
        {
            "title": "Campaign Monitor",
            "hex": "111324",
            "source": "https://www.campaignmonitor.com/company/brand/"
        },
        {
            "title": "Canonical",
            "hex": "E95420",
            "source": "https://design.ubuntu.com/resources",
            "guidelines": "https://design.ubuntu.com/brand/",
            "license": {
                "type": "CC-BY-SA-3.0"
            }
        },
        {
            "title": "Canva",
            "hex": "00C4CC",
            "source": "https://www.canva.com"
        },
        {
            "title": "Capacitor",
            "hex": "119EFF",
            "source": "https://github.com/ionic-team/ionicons-site/blob/b0c97018d737b763301154231b34e1b882c0c84d/docs/ionicons/svg/logo-capacitor.svg"
        },
        {
            "title": "Car Throttle",
            "hex": "FF9C42",
            "source": "https://www.carthrottle.com"
        },
        {
            "title": "Cardano",
            "hex": "0133AD",
            "source": "https://cardano.org/brand-assets/"
        },
        {
            "title": "Carrd",
            "hex": "596CAF",
            "source": "https://carrd.co/docs/general/brand-assets"
        },
        {
            "title": "Carrefour",
            "hex": "004E9F",
            "source": "https://upload.wikimedia.org/wikipedia/commons/5/5b/Carrefour_logo.svg"
        },
        {
            "title": "Carto",
            "hex": "EB1510",
            "source": "https://carto.com/brand/"
        },
        {
            "title": "Cash App",
            "hex": "00C244",
            "source": "https://cash.app/press"
        },
        {
            "title": "Castbox",
            "hex": "F55B23",
            "source": "https://castbox.fm/newsroom/"
        },
        {
            "title": "Castorama",
            "hex": "0078D7",
            "source": "https://www.castorama.fr"
        },
        {
            "title": "Castro",
            "hex": "00B265",
            "source": "https://supertop.co/castro/press/"
        },
        {
            "title": "Caterpillar",
            "hex": "FFCD11",
            "source": "https://commons.wikimedia.org/wiki/File:Caterpillar_logo.svg"
        },
        {
            "title": "CBS",
            "hex": "033963",
            "source": "https://www.cbs.com"
        },
        {
            "title": "CD Projekt",
            "hex": "DC0D15",
            "source": "https://www.cdprojekt.com/en/media/logotypes/"
        },
        {
            "title": "Celery",
            "hex": "37814A",
            "source": "https://github.com/celery/celery/blob/4d77ddddb10797011dc10dd2e4e1e7a7467b8431/docs/images/favicon.ico"
        },
        {
            "title": "CentOS",
            "hex": "262577",
            "source": "https://wiki.centos.org/ArtWork/Brand/Logo"
        },
        {
            "title": "Ceph",
            "hex": "EF5C55",
            "source": "https://github.com/ceph/ceph/blob/b106a03dcddaee80493825e85bc5e399ab4d8746/src/pybind/mgr/dashboard/frontend/src/assets/Ceph_Logo.svg"
        },
        {
            "title": "Cesium",
            "hex": "6CADDF",
            "source": "https://cesium.com/press/"
        },
        {
            "title": "Chai",
            "hex": "A30701",
            "source": "https://github.com/simple-icons/simple-icons/issues/4983#issuecomment-796736373"
        },
        {
            "title": "Chainguard",
            "hex": "4445E7",
            "source": "https://www.chainguard.dev"
        },
        {
            "title": "Chainlink",
            "hex": "375BD2",
            "source": "https://chain.link/brand-assets"
        },
        {
            "title": "Chakra UI",
            "hex": "319795",
            "source": "https://github.com/chakra-ui/chakra-ui/blob/327e1624d22936abb43068e1f57054e43c9c6819/logo/logomark-colored.svg"
        },
        {
            "title": "Channel 4",
            "hex": "AAFF89",
            "source": "https://www.channel4.com"
        },
        {
            "title": "Chart.js",
            "hex": "FF6384",
            "source": "https://www.chartjs.org"
        },
        {
            "title": "ChartMogul",
            "hex": "13324B",
            "source": "https://chartmogul.com/company/"
        },
        {
            "title": "Chase",
            "hex": "117ACA",
            "source": "https://commons.wikimedia.org/wiki/File:Chase_logo_2007.svg"
        },
        {
            "title": "ChatBot",
            "hex": "0066FF",
            "source": "https://chatbot.design",
            "guidelines": "https://chatbot.design"
        },
        {
            "title": "Chatwoot",
            "hex": "1F93FF",
            "source": "https://www.chatwoot.com"
        },
        {
            "title": "CheckiO",
            "hex": "008DB6",
            "source": "https://py.checkio.org/blog/"
        },
        {
            "title": "Checkmarx",
            "hex": "54B848",
            "source": "https://www.checkmarx.com/resources/datasheets/"
        },
        {
            "title": "Checkmk",
            "hex": "15D1A0",
            "source": "https://checkmk.com"
        },
        {
            "title": "Chef",
            "hex": "F09820",
            "source": "https://www.chef.io"
        },
        {
            "title": "Chemex",
            "hex": "4D2B1A",
            "source": "https://vtlogo.com/chemex-coffeemaker-vector-logo-svg/"
        },
        {
            "title": "Chevrolet",
            "hex": "CD9834",
            "source": "https://www.chevrolet.com/content/dam/chevrolet/na/us/english/index/shopping-tools/download-catalog/02-pdf/2019-chevrolet-corvette-catalog.pdf"
        },
        {
            "title": "Chia Network",
            "hex": "5ECE71",
            "source": "https://www.chia.net/branding/",
            "guidelines": "https://www.chia.net/wp-content/uploads/2022/08/Guidelines-for-Using-Chia-Network.pdf",
            "license": {
                "type": "custom",
                "url": "https://www.chia.net/wp-content/uploads/2022/08/Chia-Trademark-Policy.pdf"
            }
        },
        {
            "title": "China Eastern Airlines",
            "hex": "1A2477",
            "source": "https://uk.ceair.com/newCMS/uk/en/content/en_Footer/Support/201904/t20190404_5763.html"
        },
        {
            "title": "China Southern Airlines",
            "hex": "008BCB",
            "source": "https://www.csair.com/en/about/investor/yejibaogao/2020/"
        },
        {
            "title": "Chocolatey",
            "hex": "80B5E3",
            "source": "https://chocolatey.org/media-kit"
        },
        {
            "title": "Chromatic",
            "hex": "FC521F",
            "source": "https://www.chromatic.com"
        },
        {
            "title": "Chromecast",
            "hex": "999999",
            "source": "https://www.google.com/intl/en_us/chromecast/built-in/",
            "aliases": {
                "aka": [
                    "Google Cast"
                ]
            }
        },
        {
            "title": "Chrysler",
            "hex": "000000",
            "source": "https://www.stellantis.com/en/brands/chrysler"
        },
        {
            "title": "Chupa Chups",
            "hex": "CF103E",
            "source": "https://www.chupachups.co.uk"
        },
        {
            "title": "Cilium",
            "hex": "F8C517",
            "source": "https://github.com/cilium/cilium/blob/774a91f0e7497d9c9085234005ec81f1065c3783/Documentation/images/logo-solo.svg"
        },
        {
            "title": "Cinema 4D",
            "hex": "011A6A",
            "source": "https://www.maxon.net/en/about-maxon/branding"
        },
        {
            "title": "Circle",
            "hex": "8669AE",
            "source": "https://www.circle.com"
        },
        {
            "title": "CircleCI",
            "hex": "343434",
            "source": "https://circleci.com/press"
        },
        {
            "title": "CircuitVerse",
            "hex": "42B883",
            "source": "https://circuitverse.org"
        },
        {
            "title": "Cirrus CI",
            "hex": "4051B5",
            "source": "https://cirrus-ci.org"
        },
        {
            "title": "Cisco",
            "hex": "1BA0D7",
            "source": "https://www.cisco.com"
        },
        {
            "title": "Citrix",
            "hex": "452170",
            "source": "https://brand.citrix.com"
        },
        {
            "title": "Citroën",
            "hex": "6E6E6E",
            "source": "https://citroen.pcaci.co.uk/logo.php"
        },
        {
            "title": "CiviCRM",
            "hex": "81C459",
            "source": "https://civicrm.org/trademark"
        },
        {
            "title": "Civo",
            "hex": "239DFF",
            "source": "https://www.civo.com/brand-assets",
            "guidelines": "https://www.civo.com/brand-assets"
        },
        {
            "title": "CKEditor 4",
            "hex": "0287D0",
            "source": "https://github.com/ckeditor/ckeditor4/blob/7d8305ce4d12683853a563b9d6ea54e0d4686a2f/samples/img/logo.svg"
        },
        {
            "title": "Clarifai",
            "hex": "1955FF",
            "source": "https://www.clarifai.com"
        },
        {
            "title": "Claris",
            "hex": "000000",
            "source": "https://www.claris.com"
        },
        {
            "title": "Clarivate",
            "hex": "000000",
            "source": "https://clarivate.com"
        },
        {
            "title": "ClickHouse",
            "hex": "FFCC01",
            "source": "https://github.com/ClickHouse/ClickHouse/blob/12bd453a43819176d25ecf247033f6cb1af54beb/website/images/logo-clickhouse.svg"
        },
        {
            "title": "ClickUp",
            "hex": "7B68EE",
            "source": "https://clickup.com/brand"
        },
        {
            "title": "CLion",
            "hex": "000000",
            "source": "https://www.jetbrains.com/company/brand/logos/",
            "guidelines": "https://www.jetbrains.com/company/brand/"
        },
        {
            "title": "Cliqz",
            "hex": "00AEF0",
            "source": "https://cliqz.com/design"
        },
        {
            "title": "Clockify",
            "hex": "03A9F4",
            "source": "https://clockify.me/brand-assets"
        },
        {
            "title": "Clojure",
            "hex": "5881D8",
            "source": "https://commons.wikimedia.org/wiki/File:Clojure_logo.svg"
        },
        {
            "title": "Cloud 66",
            "hex": "3C72B9",
            "source": "https://www.cloud66.com"
        },
        {
            "title": "Cloud Foundry",
            "hex": "0C9ED5",
            "source": "https://www.cloudfoundry.org",
            "guidelines": "https://www.cloudfoundry.org/logo/"
        },
        {
            "title": "CloudBees",
            "hex": "1997B5",
            "source": "https://www.cloudbees.com"
        },
        {
            "title": "CloudCannon",
            "hex": "407AFC",
            "source": "https://cloudcannon.com"
        },
        {
            "title": "Cloudera",
            "hex": "F96702",
            "source": "https://www.cloudera.com"
        },
        {
            "title": "Cloudflare",
            "hex": "F38020",
            "source": "https://www.cloudflare.com/logo/",
            "guidelines": "https://www.cloudflare.com/trademark/"
        },
        {
            "title": "Cloudflare Pages",
            "hex": "F38020",
            "source": "https://pages.cloudflare.com",
            "guidelines": "https://www.cloudflare.com/trademark/"
        },
        {
            "title": "Cloudsmith",
            "hex": "2A6FE1",
            "source": "https://cloudsmith.com/company/brand/",
            "guidelines": "https://cloudsmith.com/company/brand/"
        },
        {
            "title": "Cloudways",
            "hex": "2C39BD",
            "source": "https://www.cloudways.com/en/media-kit.php"
        },
        {
            "title": "Clubhouse",
            "hex": "6515DD",
            "source": "https://brand.clubhouse.io",
            "guidelines": "https://brand.clubhouse.io"
        },
        {
            "title": "Clyp",
            "hex": "3CBDB1",
            "source": "https://clyp.it"
        },
        {
            "title": "CMake",
            "hex": "064F8C",
            "source": "https://www.kitware.com/platforms/"
        },
        {
            "title": "CNCF",
            "hex": "231F20",
            "source": "https://github.com/cncf/artwork/blob/d2ed716cc0769e6c65d2e58f9a503fca02b60a56/examples/other.md#cncf-logos",
            "guidelines": "https://www.cncf.io/brand-guidelines/"
        },
        {
            "title": "CNN",
            "hex": "CC0000",
            "source": "https://edition.cnn.com"
        },
        {
            "title": "Co-op",
            "hex": "00B1E7",
            "source": "https://www.co-operative.coop/media/assets"
        },
        {
            "title": "Coca Cola",
            "hex": "D00013",
            "source": "https://upload.wikimedia.org/wikipedia/commons/c/ce/Coca-Cola_logo.svg"
        },
        {
            "title": "Cockpit",
            "hex": "0066CC",
            "source": "https://github.com/cockpit-project/cockpit-project.github.io/blob/b851b3477d90017961ac9b252401c9a6cb6239f1/images/site/cockpit-logo.svg"
        },
        {
            "title": "Cockroach Labs",
            "hex": "6933FF",
            "source": "https://www.cockroachlabs.com"
        },
        {
            "title": "CocoaPods",
            "hex": "EE3322",
            "source": "https://github.com/CocoaPods/shared_resources/tree/3125baf19976bd240c86459645f45b68d2facd10",
            "license": {
                "type": "CC-BY-NC-4.0"
            }
        },
        {
            "title": "Cocos",
            "hex": "55C2E1",
            "source": "https://www.cocos.com/en/"
        },
        {
            "title": "Coda",
            "hex": "F46A54",
            "source": "https://coda.io"
        },
        {
            "title": "Codacy",
            "hex": "222F29",
            "source": "https://www.codacy.com/blog/"
        },
        {
            "title": "Code Climate",
            "hex": "000000",
            "source": "https://codeclimate.com/github/codeclimate/python-test-reporter/badges/"
        },
        {
            "title": "Code Review",
            "hex": "485A62",
            "source": "https://codereview.stackexchange.com",
            "guidelines": "https://stackoverflow.com/legal/trademark-guidance"
        },
        {
            "title": "Codeberg",
            "hex": "2185D0",
            "source": "https://codeberg.org"
        },
        {
            "title": "Codecademy",
            "hex": "1F4056",
            "source": "https://www.codecademy.com"
        },
        {
            "title": "CodeceptJS",
            "hex": "F6E05E",
            "source": "https://github.com/codeceptjs/codeceptjs.github.io/blob/c7917445b9a70a9daacf20986c403c3299f5c960/favicon/safari-pinned-tab.svg"
        },
        {
            "title": "CodeChef",
            "hex": "5B4638",
            "source": "https://www.codechef.com"
        },
        {
            "title": "Codecov",
            "hex": "F01F7A",
            "source": "https://codecov.io"
        },
        {
            "title": "CodeFactor",
            "hex": "F44A6A",
            "source": "https://www.codefactor.io"
        },
        {
            "title": "Codeforces",
            "hex": "1F8ACB",
            "source": "https://codeforces.com"
        },
        {
            "title": "CodeIgniter",
            "hex": "EF4223",
            "source": "https://www.codeigniter.com/help/legal"
        },
        {
            "title": "Codemagic",
            "hex": "F45E3F",
            "source": "https://codemagic.io"
        },
        {
            "title": "CodeMirror",
            "hex": "D30707",
            "source": "https://github.com/codemirror/CodeMirror/blob/6e7aa65a8bfb64837ae9d082b674b2f5ee056d2c/doc/logo.svg"
        },
        {
            "title": "CodeNewbie",
            "hex": "9013FE",
            "source": "https://community.codenewbie.org"
        },
        {
            "title": "CodePen",
            "hex": "000000",
            "source": "https://blog.codepen.io/documentation/brand-assets/logos/"
        },
        {
            "title": "CodeProject",
            "hex": "FF9900",
            "source": "https://www.codeproject.com"
        },
        {
            "title": "CodersRank",
            "hex": "67A4AC",
            "source": "https://codersrank.io"
        },
        {
            "title": "Coderwall",
            "hex": "3E8DCC",
            "source": "https://github.com/twolfson/coderwall-svg/tree/e87fb90eab5e401210a174f9418b5af0a246758e"
        },
        {
            "title": "CodeSandbox",
            "hex": "151515",
            "source": "https://codesandbox.io/CodeSandbox-Press-Kit.zip"
        },
        {
            "title": "Codeship",
            "hex": "004466",
            "source": "https://app.codeship.com"
        },
        {
            "title": "CodeSignal",
            "hex": "1062FB",
            "source": "https://codesignal.com"
        },
        {
            "title": "CodeStream",
            "hex": "008C99",
            "source": "https://www.codestream.com"
        },
        {
            "title": "Codewars",
            "hex": "B1361E",
            "source": "https://github.com/codewars/branding/tree/1ff0d44db52ac4a5e3a1c43277dc35f228eb6983"
        },
        {
            "title": "Coding Ninjas",
            "hex": "DD6620",
            "source": "https://www.codingninjas.com/press-release"
        },
        {
            "title": "CodinGame",
            "hex": "F2BB13",
            "source": "https://www.codingame.com/work/press/press-kit/"
        },
        {
            "title": "Codio",
            "hex": "4574E0",
            "source": "https://codio.com"
        },
        {
            "title": "CoffeeScript",
            "hex": "2F2625",
            "source": "https://coffeescript.org"
        },
        {
            "title": "Cognizant",
            "hex": "1A4CA1",
            "source": "https://www.cognizant.com"
        },
        {
            "title": "Coil",
            "hex": "000000",
            "source": "https://coil.com/press/brand-guidelines",
            "guidelines": "https://coil.com/press/brand-guidelines"
        },
        {
            "title": "Coinbase",
            "hex": "0052FF",
            "source": "https://www.coinbase.com/press"
        },
        {
            "title": "CoinMarketCap",
            "hex": "17181B",
            "source": "https://www.coinmarketcap.com"
        },
        {
            "title": "Commerzbank",
            "hex": "FFCC33",
            "source": "https://commons.wikimedia.org/wiki/Category:Commerzbank_logos"
        },
        {
            "title": "commitlint",
            "hex": "000000",
            "source": "https://github.com/conventional-changelog/commitlint/blob/0b177635472214faac5a5800ced970bf4d2e6012/docs/assets/icon.svg"
        },
        {
            "title": "Commodore",
            "hex": "1E2A4E",
            "source": "https://commodore.inc"
        },
        {
            "title": "Common Workflow Language",
            "hex": "B5314C",
            "source": "https://github.com/common-workflow-language/logo/blob/54b1624bc88df6730fa7b6c928a05fc9c939e47e/CWL-Logo-nofonts.svg"
        },
        {
            "title": "Compiler Explorer",
            "hex": "67C52A",
            "source": "https://github.com/compiler-explorer/infra/blob/8d362efe7ddc24e6a625f7db671d0a6e7600e3c9/logo/icon/CompilerExplorer%20Logo%20Icon%20SVG.svg"
        },
        {
            "title": "Composer",
            "hex": "885630",
            "source": "https://getcomposer.org"
        },
        {
            "title": "CompTIA",
            "hex": "C8202F",
            "source": "https://www.comptia.org",
            "guidelines": "https://www.comptia.org/newsroom/media-library"
        },
        {
            "title": "Comsol",
            "hex": "368CCB",
            "source": "https://cdn.comsol.com/company/comsol-brand-guide-November2019.pdf"
        },
        {
            "title": "Conan",
            "hex": "6699CB",
            "source": "https://conan.io"
        },
        {
            "title": "Concourse",
            "hex": "3398DC",
            "source": "https://concourse-ci.org"
        },
        {
            "title": "Conda-Forge",
            "hex": "000000",
            "source": "https://github.com/conda-forge/conda-forge.github.io/tree/0fc7dac2b989f3601dcc1be8a9f92c5b617c291e"
        },
        {
            "title": "Conekta",
            "hex": "0A1837",
            "source": "https://www.conekta.com"
        },
        {
            "title": "Confluence",
            "hex": "172B4D",
            "source": "https://www.atlassian.com/company/news/press-kit"
        },
        {
            "title": "Construct 3",
            "hex": "00FFDA",
            "source": "https://www.construct.net",
            "guidelines": "https://www.construct.net"
        },
        {
            "title": "Consul",
            "hex": "F24C53",
            "source": "https://www.hashicorp.com/brand",
            "guidelines": "https://www.hashicorp.com/brand"
        },
        {
            "title": "Contactless Payment",
            "hex": "000000",
            "source": "https://en.wikipedia.org/wiki/Contactless_payment"
        },
        {
            "title": "containerd",
            "hex": "575757",
            "source": "https://cncf-branding.netlify.app/projects/containerd/"
        },
        {
            "title": "Contao",
            "hex": "F47C00",
            "source": "https://contao.org",
            "guidelines": "https://contao.org/en/media"
        },
        {
            "title": "Contentful",
            "hex": "2478CC",
            "source": "https://press.contentful.com/media_kits"
        },
        {
            "title": "Conventional Commits",
            "hex": "FE5196",
            "source": "https://www.conventionalcommits.org",
            "license": {
                "type": "MIT"
            }
        },
        {
            "title": "Convertio",
            "hex": "FF3333",
            "source": "https://convertio.co"
        },
        {
            "title": "Cookiecutter",
            "hex": "D4AA00",
            "source": "https://github.com/cookiecutter/cookiecutter/blob/52dd18513bbab7f0fbfcb2938c9644d9092247cf/logo/cookiecutter-logo.svg"
        },
        {
            "title": "Cora",
            "hex": "E61845",
            "source": "https://www.cora.fr"
        },
        {
            "title": "Corona Engine",
            "hex": "F96F29",
            "source": "https://coronalabs.com",
            "guidelines": "https://coronalabs.com/presskit.pdf"
        },
        {
            "title": "Corona Renderer",
            "hex": "E6502A",
            "source": "https://corona-renderer.com/about"
        },
        {
            "title": "Corsair",
            "hex": "000000",
            "source": "https://www.corsair.com",
            "guidelines": "https://www.corsair.com/press"
        },
        {
            "title": "Couchbase",
            "hex": "EA2328",
            "source": "https://www.couchbase.com"
        },
        {
            "title": "Counter-Strike",
            "hex": "000000",
            "source": "https://en.wikipedia.org/wiki/File:CS-GO_Logo.svg"
        },
        {
            "title": "CountingWorks PRO",
            "hex": "2E3084",
            "source": "https://www.countingworks.com/blog"
        },
        {
            "title": "Coursera",
            "hex": "0056D2",
            "source": "https://about.coursera.org/press"
        },
        {
            "title": "Coveralls",
            "hex": "3F5767",
            "source": "https://coveralls.io"
        },
        {
            "title": "cPanel",
            "hex": "FF6C2C",
            "source": "https://cpanel.net/company/cpanel-brand-guide/"
        },
        {
            "title": "Craft CMS",
            "hex": "E5422B",
            "source": "https://craftcms.com/brand-resources"
        },
        {
            "title": "Craftsman",
            "hex": "D6001C",
            "source": "https://www.craftsman.com"
        },
        {
            "title": "CrateDB",
            "hex": "009DC7",
            "source": "https://github.com/crate/crate-docs-theme/blob/cbd734b3617489ca937f35e30f37f3f6c1870e1f/src/crate/theme/rtd/crate/static/images/crate-logo.svg"
        },
        {
            "title": "Crayon",
            "hex": "FF6A4C",
            "source": "https://www.crayon.com"
        },
        {
            "title": "Creality",
            "hex": "000000",
            "source": "https://www.creality.com"
        },
        {
            "title": "Create React App",
            "hex": "09D3AC",
            "source": "https://github.com/facebook/create-react-app/blob/9d0369b1fe3260e620b08effcf85f1edefc5d1ea/docusaurus/website/static/img/logo.svg"
        },
        {
            "title": "Creative Commons",
            "hex": "EF9421",
            "source": "https://creativecommons.org"
        },
        {
            "title": "Creative Technology",
            "hex": "000000",
            "source": "https://creative.com"
        },
        {
            "title": "Credly",
            "hex": "FF6B00",
            "source": "https://cdn.credly.com/assets/structure/logo-78b59f8114817c758ca965ed8f1a58a76a39b6fd70d031f771a9bbc581fcde65.svg"
        },
        {
            "title": "Crehana",
            "hex": "4B22F4",
            "source": "https://www.crehana.com"
        },
        {
            "title": "Critical Role",
            "hex": "000000",
            "source": "https://critrole.com"
        },
        {
            "title": "Crowdin",
            "hex": "2E3340",
            "source": "https://support.crowdin.com/using-logo/"
        },
        {
            "title": "Crowdsource",
            "hex": "4285F4",
            "source": "https://crowdsource.google.com/about/"
        },
        {
            "title": "Crunchbase",
            "hex": "0288D1",
            "source": "https://www.crunchbase.com/home"
        },
        {
            "title": "Crunchyroll",
            "hex": "F47521",
            "source": "https://www.crunchyroll.com"
        },
        {
            "title": "CRYENGINE",
            "hex": "000000",
            "source": "https://www.cryengine.com/brand"
        },
        {
            "title": "Crystal",
            "hex": "000000",
            "source": "https://crystal-lang.org/media/"
        },
        {
            "title": "CSS Modules",
            "hex": "000000",
            "source": "https://github.com/css-modules/logos/blob/32e4717062e4328ed861fa92d5d9cfd47859362f/css-modules-logo.svg"
        },
        {
            "title": "CSS Wizardry",
            "hex": "F43059",
            "source": "https://csswizardry.com"
        },
        {
            "title": "CSS3",
            "hex": "1572B6",
            "source": "https://www.w3.org/html/logo/"
        },
        {
            "title": "CTS",
            "hex": "E53236",
            "source": "https://commons.wikimedia.org/wiki/File:Logo_Compagnie_des_transports_strasbourgeois.svg",
            "aliases": {
                "aka": [
                    "Compagnie des Transports Strasbourgeois"
                ]
            }
        },
        {
            "title": "Cucumber",
            "hex": "23D96C",
            "source": "https://cucumber.io"
        },
        {
            "title": "Cultura",
            "hex": "1D2C54",
            "source": "https://www.cultura.com"
        },
        {
            "title": "curl",
            "hex": "073551",
            "source": "https://curl.haxx.se/logo/"
        },
        {
            "title": "CurseForge",
            "hex": "F16436",
            "source": "https://www.curseforge.com"
        },
        {
            "title": "CyberDefenders",
            "hex": "335EEA",
            "source": "https://cyberdefenders.org"
        },
        {
            "title": "Cycling '74",
            "hex": "111111",
            "source": "https://cycling74.com"
        },
        {
            "title": "Cypress",
            "hex": "17202C",
            "source": "https://cypress.io"
        },
        {
            "title": "Cytoscape.js",
            "hex": "F7DF1E",
            "source": "https://github.com/cytoscape/cytoscape.js/blob/97c27700feefe2f7b79fca248763049e9a0b38c6/documentation/img/cytoscape-logo.svg"
        },
        {
            "title": "D",
            "hex": "B03931",
            "source": "https://github.com/dlang/dlang.org/blob/6d0e2e5f6a8249031cfd010e389b99ff014cd320/images/dlogo.svg"
        },
        {
            "title": "D-EDGE",
            "hex": "432975",
            "source": "https://github.com/d-edge/JoinUs/blob/4d8b5cf7145db26649fe9f1587194e44dbbe3565/d-edge.svg"
        },
        {
            "title": "D-Wave Systems",
            "hex": "008CD7",
            "source": "https://www.dwavesys.com"
        },
        {
            "title": "D3.js",
            "hex": "F9A03C",
            "source": "https://github.com/d3/d3-logo/tree/6d9c471aa852033501d00ca63fe73d9f8be82d1d"
        },
        {
            "title": "Dacia",
            "hex": "646B52",
            "source": "https://commons.wikimedia.org/wiki/File:Dacia-Logo-2021.svg"
        },
        {
            "title": "DAF",
            "hex": "00529B",
            "source": "https://www.daf.com/en"
        },
        {
            "title": "Dailymotion",
            "hex": "0D0D0D",
            "source": "https://about.dailymotion.com/en/press/"
        },
        {
            "title": "Daimler",
            "hex": "E6E6E6",
            "source": "https://designnavigator.daimler.com/Daimler_Corporate_Logotype_Black_DTP",
            "guidelines": "https://designnavigator.daimler.com/Daimler_Corporate_Logotype"
        },
        {
            "title": "DaisyUI",
            "hex": "5A0EF8",
            "source": "https://raw.githubusercontent.com/saadeghi/files/main/daisyui/logo-4.svg"
        },
        {
            "title": "Dapr",
            "hex": "0D2192",
            "source": "https://raw.githubusercontent.com/dapr/dapr/18575823c74318c811d6cd6f57ffac76d5debe93/img/dapr_logo.svg"
        },
        {
            "title": "Dark Reader",
            "hex": "141E24",
            "source": "https://github.com/simple-icons/simple-icons/pull/3348#issuecomment-667090608"
        },
        {
            "title": "Dart",
            "hex": "0175C2",
            "source": "https://github.com/dart-lang/site-shared/tree/18458ff440afd3d06f04e5cb871c4c5eda29c9d5/src/_assets/image/dart/logo"
        },
        {
            "title": "Darty",
            "hex": "EB1B23",
            "source": "https://www.darty.com"
        },
        {
            "title": "Das Erste",
            "hex": "001A4B",
            "source": "https://en.wikipedia.org/wiki/Das_Erste"
        },
        {
            "title": "Dash",
            "hex": "008DE4",
            "source": "https://www.dash.org/brand-assets/",
            "guidelines": "https://www.dash.org/brand-guidelines/"
        },
        {
            "title": "Dashlane",
            "hex": "0E353D",
            "source": "https://brandfolder.com/dashlane/brandkitpartners"
        },
        {
            "title": "Dask",
            "hex": "FC6E6B",
            "source": "https://github.com/dask/dask/blob/67e648922512615f94f8a90726423e721d0e3eb2/docs/source/images/dask_icon_black.svg"
        },
        {
            "title": "Dassault Systèmes",
            "hex": "005386",
            "source": "https://www.3ds.com"
        },
        {
            "title": "data.ai",
            "hex": "000000",
            "source": "https://www.data.ai/en/about/press/"
        },
        {
            "title": "Databricks",
            "hex": "FF3621",
            "source": "https://www.databricks.com",
            "guidelines": "https://brand.databricks.com/Styleguide/Guide/"
        },
        {
            "title": "DataCamp",
            "hex": "03EF62",
            "source": "https://www.datacamp.com"
        },
        {
            "title": "Datadog",
            "hex": "632CA6",
            "source": "https://www.datadoghq.com/about/resources",
            "guidelines": "https://www.datadoghq.com/about/resources/"
        },
        {
            "title": "DataGrip",
            "hex": "000000",
            "source": "https://www.jetbrains.com/company/brand/logos/",
            "guidelines": "https://www.jetbrains.com/company/brand/"
        },
        {
            "title": "Dataiku",
            "hex": "2AB1AC",
            "source": "https://www.dataiku.com/company/media-kit/"
        },
        {
            "title": "DataStax",
            "hex": "3A3A42",
            "source": "https://www.datastax.com/brand-resources",
            "guidelines": "https://www.datastax.com/brand-resources"
        },
        {
            "title": "Dataverse",
            "hex": "088142",
            "source": "https://docs.microsoft.com/en-us/power-platform/guidance/icons",
            "guidelines": "https://docs.microsoft.com/en-us/power-platform/guidance/icons",
            "license": {
                "type": "custom",
                "url": "https://docs.microsoft.com/en-us/power-platform/guidance/icons"
            }
        },
        {
            "title": "DatoCMS",
            "hex": "FF7751",
            "source": "https://www.datocms.com/company/brand-assets",
            "guidelines": "https://www.datocms.com/company/brand-assets"
        },
        {
            "title": "Datto",
            "hex": "199ED9",
            "source": "https://www.datto.com/brand/logos",
            "guidelines": "https://www.datto.com/brand"
        },
        {
            "title": "DAZN",
            "hex": "F8F8F5",
            "source": "https://media.dazn.com/en/assets/"
        },
        {
            "title": "dblp",
            "hex": "004F9F",
            "source": "https://dblp.org"
        },
        {
            "title": "dbt",
            "hex": "FF694B",
            "source": "https://github.com/fishtown-analytics/dbt-styleguide/blob/a2895e005457eda531880dfde62f31959d42f18b/_includes/icons/logo.svg"
        },
        {
            "title": "DC Entertainment",
            "hex": "0078F0",
            "source": "https://www.readdc.com"
        },
        {
            "title": "De'Longhi",
            "hex": "072240",
            "source": "https://www.delonghi.com"
        },
        {
            "title": "Debian",
            "hex": "A81D33",
            "source": "https://www.debian.org/logos",
            "guidelines": "https://www.debian.org/logos/",
            "license": {
                "type": "CC-BY-SA-3.0"
            }
        },
        {
            "title": "Decap CMS",
            "hex": "FF0082",
            "source": "https://github.com/decaporg/decap-cms/blob/ba158f4a56d6d79869811971bc1bb0ef15197d30/website/static/img/decap-logo.svg"
        },
        {
            "title": "deepin",
            "hex": "007CFF",
            "source": "https://commons.wikimedia.org/wiki/File:Deepin_logo.svg"
        },
        {
            "title": "Deepnote",
            "hex": "3793EF",
            "source": "https://deepnote.com"
        },
        {
            "title": "Deezer",
            "hex": "FEAA2D",
            "source": "https://deezerbrand.com",
            "guidelines": "https://deezerbrand.com"
        },
        {
            "title": "del.icio.us",
            "slug": "delicious",
            "hex": "0000FF",
            "source": "https://del.icio.us",
            "aliases": {
                "aka": [
                    "Delicious"
                ]
            }
        },
        {
            "title": "Deliveroo",
            "hex": "00CCBC",
            "source": "https://deliveroo.com"
        },
        {
            "title": "Dell",
            "hex": "007DB8",
            "source": "https://www.dell.com",
            "guidelines": "https://brand.delltechnologies.com/logos/"
        },
        {
            "title": "Delphi",
            "hex": "E62431",
            "source": "https://www.embarcadero.com/news/logo",
            "guidelines": "https://www.ideracorp.com/legal/embarcadero"
        },
        {
            "title": "Delta",
            "hex": "003366",
            "source": "https://news.delta.com/delta-air-lines-logos-brand-guidelines"
        },
        {
            "title": "Deno",
            "hex": "000000",
            "source": "https://github.com/denoland/dotland/blob/f1ba74327b401b47de678f30d768ff9bf54494b6/public/logo.svg",
            "license": {
                "type": "MIT"
            }
        },
        {
            "title": "Denon",
            "hex": "0B131A",
            "source": "https://www.denon.com",
            "guidelines": "https://www.denon.com/en-us/support/termsofuse.html"
        },
        {
            "title": "Dependabot",
            "hex": "025E8C",
            "source": "https://dependabot.com"
        },
        {
            "title": "Der Spiegel",
            "hex": "E64415",
            "source": "https://www.spiegel.de"
        },
        {
            "title": "Designer News",
            "hex": "2D72D9",
            "source": "https://www.designernews.co"
        },
        {
            "title": "Deutsche Bahn",
            "hex": "F01414",
            "source": "https://www.bahn.de"
        },
        {
            "title": "Deutsche Bank",
            "hex": "0018A8",
            "source": "https://www.db.com"
        },
        {
            "title": "dev.to",
            "hex": "0A0A0A",
            "source": "https://dev.to"
        },
        {
            "title": "DevExpress",
            "hex": "FF7200",
            "source": "https://www.devexpress.com/aboutus/"
        },
        {
            "title": "DeviantArt",
            "hex": "05CC47",
            "source": "https://help.deviantart.com/21"
        },
        {
            "title": "Devpost",
            "hex": "003E54",
            "source": "https://github.com/challengepost/supportcenter/blob/e40066cde2ed25dc14c0541edb746ff8c6933114/images/devpost-icon-rgb.svg"
        },
        {
            "title": "devRant",
            "hex": "F99A66",
            "source": "https://devrant.com"
        },
        {
            "title": "Dgraph",
            "hex": "E50695",
            "source": "https://dgraph.io"
        },
        {
            "title": "DHL",
            "hex": "FFCC00",
            "source": "https://www.dpdhl-brands.com/dhl/en/guides/design-basics/logo-and-claim.html",
            "guidelines": "https://www.dpdhl-brands.com/dhl/en/guides/design-basics/logo-and-claim.html"
        },
        {
            "title": "diagrams.net",
            "hex": "F08705",
            "source": "https://github.com/jgraph/drawio/blob/4743eba8d5eaa497dc003df7bf7295b695c59bea/src/main/webapp/images/drawlogo.svg",
            "aliases": {
                "aka": [
                    "draw.io"
                ]
            }
        },
        {
            "title": "Dialogflow",
            "hex": "FF9800",
            "source": "https://dialogflow.cloud.google.com"
        },
        {
            "title": "Diaspora",
            "hex": "000000",
            "source": "https://wiki.diasporafoundation.org/Branding"
        },
        {
            "title": "Digg",
            "hex": "000000",
            "source": "https://digg.com"
        },
        {
            "title": "Digi-Key Electronics",
            "hex": "CC0000",
            "source": "https://www.digikey.com"
        },
        {
            "title": "DigitalOcean",
            "hex": "0080FF",
            "source": "https://www.digitalocean.com/press/",
            "guidelines": "https://www.digitalocean.com/press/"
        },
        {
            "title": "Dior",
            "hex": "000000",
            "source": "https://www.dior.com"
        },
        {
            "title": "Directus",
            "hex": "263238",
            "source": "https://directus.io"
        },
        {
            "title": "Discogs",
            "hex": "333333",
            "source": "https://www.discogs.com/brand"
        },
        {
            "title": "Discord",
            "hex": "5865F2",
            "source": "https://discord.com/branding",
            "guidelines": "https://discord.com/branding"
        },
        {
            "title": "Discourse",
            "hex": "000000",
            "source": "https://www.discourse.org"
        },
        {
            "title": "Discover",
            "hex": "FF6000",
            "source": "https://www.discovernetwork.com/en-us/business-resources/free-signage-logos"
        },
        {
            "title": "Disqus",
            "hex": "2E9FFF",
            "source": "https://disqus.com/brand"
        },
        {
            "title": "Disroot",
            "hex": "50162D",
            "source": "https://disroot.org/en"
        },
        {
            "title": "Distrokid",
            "hex": "231F20",
            "source": "https://distrokid.com/logo"
        },
        {
            "title": "Django",
            "hex": "092E20",
            "source": "https://www.djangoproject.com/community/logos/"
        },
        {
            "title": "Dlib",
            "hex": "008000",
            "source": "https://github.com/davisking/dlib/blob/8a2c7442074339ac9ffceff6ef5a49e0114222b9/docs/docs/dlib-logo-and-icons.svg"
        },
        {
            "title": "DLNA",
            "hex": "48A842",
            "source": "https://upload.wikimedia.org/wikipedia/de/e/eb/Digital_Living_Network_Alliance_logo.svg"
        },
        {
            "title": "dm",
            "hex": "002878",
            "source": "https://www.dm.de"
        },
        {
            "title": "Docker",
            "hex": "2496ED",
            "source": "https://www.docker.com/company/newsroom/media-resources"
        },
        {
            "title": "Docs.rs",
            "hex": "000000",
            "source": "https://docs.rs"
        },
        {
            "title": "Docsify",
            "hex": "2ECE53",
            "source": "https://github.com/docsifyjs/docsify/blob/d01841fd9d829adeeae6cde1d5818ce8798c7e58/docs/_media/icon.svg"
        },
        {
            "title": "Docusaurus",
            "hex": "3ECC5F",
            "source": "https://github.com/facebook/docusaurus/blob/67c40069d1062b5aae530b696e6f66bf9618a696/website/static/img/docusaurus.svg"
        },
        {
            "title": "DocuSign",
            "hex": "FFCC22",
            "source": "https://www.docusign.com/sites/all/themes/custom/docusign/favicons/mstile-310x310.png"
        },
        {
            "title": "Dogecoin",
            "hex": "C2A633",
            "source": "https://cryptologos.cc/dogecoin"
        },
        {
            "title": "DOI",
            "hex": "FAB70C",
            "source": "https://www.doi.org/images/logos/header_logo_cropped.svg",
            "guidelines": "https://www.doi.org/resources/130718-trademark-policy.pdf"
        },
        {
            "title": "Dolby",
            "hex": "000000",
            "source": "https://www.dolby.com/us/en/about/brand-identity.html"
        },
        {
            "title": "DoorDash",
            "hex": "FF3008",
            "source": "https://www.doordash.com/about/"
        },
        {
            "title": "Douban",
            "hex": "2D963D",
            "source": "https://www.douban.com/about",
            "license": {
                "type": "custom",
                "url": "https://www.douban.com/about/legal#info_data"
            }
        },
        {
            "title": "Douban Read",
            "hex": "389EAC",
            "source": "https://read.douban.com",
            "license": {
                "type": "custom",
                "url": "https://www.douban.com/about/legal#info_data"
            }
        },
        {
            "title": "Dovecot",
            "hex": "54BCAB",
            "source": "https://commons.wikimedia.org/wiki/File:Dovecot_logo.svg"
        },
        {
            "title": "DPD",
            "hex": "DC0032",
            "source": "https://www.dpd.com"
        },
        {
            "title": "Dragonframe",
            "hex": "D4911E",
            "source": "https://dragonframe.com"
        },
        {
            "title": "Draugiem.lv",
            "hex": "FF6600",
            "source": "https://www.frype.com/applications/dev/docs/logos/"
        },
        {
            "title": "Dribbble",
            "hex": "EA4C89",
            "source": "https://dribbble.com/branding"
        },
        {
            "title": "Drone",
            "hex": "212121",
            "source": "https://github.com/drone/brand/tree/f3ba7a1ad3c35abfe9571ea9c3ea93dff9912955"
        },
        {
            "title": "Drooble",
            "hex": "19C4BE",
            "source": "https://blog.drooble.com/press/"
        },
        {
            "title": "Dropbox",
            "hex": "0061FF",
            "source": "https://www.dropbox.com/branding"
        },
        {
            "title": "Drupal",
            "hex": "0678BE",
            "source": "https://www.drupal.org/about/media-kit/logos"
        },
        {
            "title": "DS Automobiles",
            "hex": "1D1717",
            "source": "https://www.stellantis.com/en/brands/ds"
        },
        {
            "title": "DTS",
            "hex": "F98B2B",
            "source": "https://xperi.com/brands/dts/",
            "guidelines": "https://xperi.com/terms-conditions/"
        },
        {
            "title": "DTube",
            "hex": "F01A30",
            "source": "https://about.d.tube/mediakit.html"
        },
        {
            "title": "Ducati",
            "hex": "CC0000",
            "source": "https://brandlogos.net/ducati-logo-vector-svg-92931.html"
        },
        {
            "title": "DuckDB",
            "hex": "FFF000",
            "source": "https://duckdb.org"
        },
        {
            "title": "DuckDuckGo",
            "hex": "DE5833",
            "source": "https://duckduckgo.com"
        },
        {
            "title": "Dungeons & Dragons",
            "hex": "ED1C24",
            "source": "https://dnd.wizards.com/articles/features/basicrules",
            "guidelines": "https://dnd.wizards.com/articles/features/fan-site-kit",
            "aliases": {
                "aka": [
                    "D&D"
                ]
            }
        },
        {
            "title": "Dunked",
            "hex": "2DA9D7",
            "source": "https://dunked.com"
        },
        {
            "title": "Duolingo",
            "hex": "58CC02",
            "source": "https://www.duolingo.com"
        },
        {
            "title": "DVC",
            "aliases": {
                "aka": [
                    "Data Version Control"
                ]
            },
            "hex": "13ADC7",
            "source": "https://iterative.ai/brand/",
            "guidelines": "https://iterative.ai/brand/"
        },
        {
            "title": "dwm",
            "hex": "1177AA",
            "source": "https://dwm.suckless.org"
        },
        {
            "title": "Dynamics 365",
            "hex": "0B53CE",
            "source": "https://docs.microsoft.com/en-us/dynamics365/get-started/icons",
            "guidelines": "https://docs.microsoft.com/en-us/dynamics365/get-started/icons",
            "license": {
                "type": "custom",
                "url": "https://docs.microsoft.com/en-us/dynamics365/get-started/icons"
            }
        },
        {
            "title": "Dynatrace",
            "hex": "1496FF",
            "source": "https://www.dynatrace.com/company/press-kit/"
        },
        {
            "title": "E.Leclerc",
            "hex": "0066CC",
            "source": "https://www.e.leclerc/assets/images/sue-logo.svg"
        },
        {
            "title": "E3",
            "hex": "E73D2F",
            "source": "https://commons.wikimedia.org/wiki/File:E3_Logo.svg",
            "aliases": {
                "aka": [
                    "Electronic Entertainment Expo"
                ]
            }
        },
        {
            "title": "EA",
            "hex": "000000",
            "source": "https://www.ea.com"
        },
        {
            "title": "Eagle",
            "hex": "0072EF",
            "source": "https://en.eagle.cool"
        },
        {
            "title": "EasyEDA",
            "hex": "1765F6",
            "source": "https://easyeda.com"
        },
        {
            "title": "easyJet",
            "hex": "FF6600",
            "source": "https://www.easyjet.com"
        },
        {
            "title": "eBay",
            "hex": "E53238",
            "source": "https://go.developer.ebay.com/logos"
        },
        {
            "title": "EBOX",
            "hex": "BE2323",
            "source": "https://www.ebox.ca"
        },
        {
            "title": "Eclipse Adoptium",
            "hex": "FF1464",
            "source": "https://www.eclipse.org/org/artwork/",
            "guidelines": "https://www.eclipse.org/legal/logo_guidelines.php"
        },
        {
            "title": "Eclipse Che",
            "hex": "525C86",
            "source": "https://www.eclipse.org/che/"
        },
        {
            "title": "Eclipse IDE",
            "hex": "2C2255",
            "source": "https://www.eclipse.org/artwork/"
        },
        {
            "title": "Eclipse Jetty",
            "hex": "FC390E",
            "source": "https://github.com/eclipse/jetty.project/blob/dab26c601d08d350cd830c1007bb196c5196f0f6/logos/jetty-avatar.svg"
        },
        {
            "title": "Eclipse Mosquitto",
            "hex": "3C5280",
            "source": "https://github.com/eclipse/mosquitto/blob/75fc908bba90d4bd06e85efc1c4ed77952ec842c/logo/mosquitto-logo-only.svg"
        },
        {
            "title": "Eclipse Vert.x",
            "hex": "782A90",
            "source": "https://github.com/vert-x3/.github/blob/1ad6612d87f35665e50a00fc32eb9c542556385d/workflow-templates/vertx-favicon.svg"
        },
        {
            "title": "EDEKA",
            "hex": "1B66B3",
            "source": "https://www.edeka.de"
        },
        {
            "title": "EditorConfig",
            "hex": "FEFEFE",
            "source": "https://editorconfig.org"
        },
        {
            "title": "edX",
            "hex": "02262B",
            "source": "https://www.edx.org"
        },
        {
            "title": "egghead",
            "hex": "FCFBFA",
            "source": "https://egghead.io"
        },
        {
            "title": "Egnyte",
            "hex": "00968F",
            "source": "https://www.egnyte.com/presskit.html"
        },
        {
            "title": "Eight Sleep",
            "hex": "262729",
            "source": "https://www.eightsleep.com/press/"
        },
        {
            "title": "El Jueves",
            "hex": "BE312E",
            "source": "https://www.eljueves.es"
        },
        {
            "title": "Elastic",
            "hex": "005571",
            "source": "https://www.elastic.co/brand"
        },
        {
            "title": "Elastic Cloud",
            "hex": "005571",
            "source": "https://www.elastic.co/brand"
        },
        {
            "title": "Elastic Stack",
            "hex": "005571",
            "source": "https://www.elastic.co/brand"
        },
        {
            "title": "Elasticsearch",
            "hex": "005571",
            "source": "https://www.elastic.co/brand"
        },
        {
            "title": "Elavon",
            "hex": "0C2074",
            "source": "https://www.elavon.com"
        },
        {
            "title": "Electron",
            "hex": "47848F",
            "source": "https://www.electronjs.org"
        },
        {
            "title": "Electron Fiddle",
            "hex": "E79537",
            "source": "https://github.com/electron/fiddle/blob/19360ade76354240630e5660469b082128e1e57e/assets/icons/fiddle.svg"
        },
        {
            "title": "electron-builder",
            "hex": "000000",
            "source": "https://www.electron.build"
        },
        {
            "title": "Element",
            "hex": "0DBD8B",
            "source": "https://element.io"
        },
        {
            "title": "elementary",
            "hex": "64BAFF",
            "source": "https://elementary.io/brand"
        },
        {
            "title": "Elementor",
            "hex": "92003B",
            "source": "https://elementor.com/logos/",
            "guidelines": "https://elementor.com/logos/"
        },
        {
            "title": "Eleventy",
            "hex": "000000",
            "source": "https://www.11ty.io"
        },
        {
            "title": "Elgato",
            "hex": "101010",
            "source": "https://www.elgato.com/en/media-room"
        },
        {
            "title": "Elixir",
            "hex": "4B275F",
            "source": "https://github.com/elixir-lang/elixir-lang.github.com/tree/031746384ee23b9be19298c92a9699c56cc05845/images/logo"
        },
        {
            "title": "Ello",
            "hex": "000000",
            "source": "https://ello.co"
        },
        {
            "title": "Elm",
            "hex": "1293D8",
            "source": "https://github.com/elm/foundation.elm-lang.org/blob/2d097b317d8af2aaeab49284830260a32d817305/assets/elm_logo.svg"
        },
        {
            "title": "Elsevier",
            "hex": "FF6C00",
            "source": "https://www.elsevier.com"
        },
        {
            "title": "Embarcadero",
            "hex": "ED1F35",
            "source": "https://www.embarcadero.com/news/logo"
        },
        {
            "title": "Ember.js",
            "hex": "E04E39",
            "source": "https://emberjs.com/logos/",
            "guidelines": "https://emberjs.com/logos/"
        },
        {
            "title": "Emby",
            "hex": "52B54B",
            "source": "https://emby.media"
        },
        {
            "title": "Emirates",
            "hex": "D71921",
            "source": "https://www.emirates.com/ie/english/"
        },
        {
            "title": "Emlakjet",
            "hex": "0AE524",
            "source": "https://www.emlakjet.com/kurumsal-materyaller/"
        },
        {
            "title": "Empire Kred",
            "hex": "72BE50",
            "source": "https://www.empire.kred"
        },
        {
            "title": "Engadget",
            "hex": "000000",
            "source": "https://www.engadget.com",
            "guidelines": "https://o.aolcdn.com/engadget/brand-kit/eng-logo-guidelines.pdf"
        },
        {
            "title": "Enpass",
            "hex": "0D47A1",
            "source": "https://www.enpass.io/press/"
        },
        {
            "title": "EnterpriseDB",
            "hex": "FF3E00",
            "source": "https://www.enterprisedb.com"
        },
        {
            "title": "Envato",
            "hex": "81B441",
            "source": "https://envato.com"
        },
        {
            "title": "Envoy Proxy",
            "hex": "AC6199",
            "source": "https://d33wubrfki0l68.cloudfront.net/6f16455dae972425b77c7e31642269b375ec250e/3bd11/img/envoy-logo.svg"
        },
        {
            "title": "EPEL",
            "hex": "FC0000",
            "source": "https://fedoraproject.org/wiki/EPEL"
        },
        {
            "title": "Epic Games",
            "hex": "313131",
            "source": "https://dev.epicgames.com/docs/services/en-US/EpicAccountServices/DesignGuidelines/index.html#epicgamesbrandguidelines",
            "guidelines": "https://dev.epicgames.com/docs/services/en-US/EpicAccountServices/DesignGuidelines/index.html#epicgamesbrandguidelines"
        },
        {
            "title": "Epson",
            "hex": "003399",
            "source": "https://global.epson.com/IR/library/"
        },
        {
            "title": "Equinix Metal",
            "hex": "ED2224",
            "source": "https://metal.equinix.com"
        },
        {
            "title": "Ericsson",
            "hex": "0082F0",
            "source": "https://www.ericsson.com/en/newsroom/media-kits/logo",
            "guidelines": "https://mediabank.ericsson.net/admin/mb/?h=dbeb87a1bcb16fa379c0020bdf713872"
        },
        {
            "title": "Erlang",
            "hex": "A90533",
            "source": "https://github.com/erlang/erlide_eclipse/blob/99d1d61fde8e32ef1630ca0e1b05a6822b3d6489/meta/media/erlang-logo.svg"
        },
        {
            "title": "esbuild",
            "hex": "FFCF00",
            "source": "https://github.com/evanw/esbuild/blob/ac542f913908d7326b65eb2e01f0559ed135a40e/images/logo.svg"
        },
        {
            "title": "ESEA",
            "hex": "0E9648",
            "source": "https://play.esea.net"
        },
        {
            "title": "ESLGaming",
            "hex": "FFFF09",
            "source": "https://brand.eslgaming.com",
            "guidelines": "https://brand.eslgaming.com"
        },
        {
            "title": "ESLint",
            "hex": "4B32C3",
            "source": "https://eslint.org"
        },
        {
            "title": "ESPHome",
            "hex": "000000",
            "source": "https://esphome.io"
        },
        {
            "title": "Espressif",
            "hex": "E7352C",
            "source": "https://www.espressif.com"
        },
        {
            "title": "ESRI",
            "hex": "000000",
            "source": "https://www.esri.com/en-us/arcgis/products/arcgis-pro/overview"
        },
        {
            "title": "etcd",
            "hex": "419EDA",
            "source": "https://cncf-branding.netlify.app/projects/etcd/"
        },
        {
            "title": "Ethereum",
            "hex": "3C3C3D",
            "source": "https://ethereum.org/en/assets/"
        },
        {
            "title": "Ethiopian Airlines",
            "hex": "648B1A",
            "source": "https://corporate.ethiopianairlines.com/media/Ethiopian-Factsheet"
        },
        {
            "title": "Etihad Airways",
            "hex": "BD8B13",
            "source": "https://www.etihad.com/en-ie/manage/duty-free"
        },
        {
            "title": "Etsy",
            "hex": "F16521",
            "source": "https://www.etsy.com/uk/press"
        },
        {
            "title": "Event Store",
            "hex": "5AB552",
            "source": "https://github.com/EventStore/Brand/tree/319d6f8dadc2881062917ea5a6dafa675775ea85"
        },
        {
            "title": "Eventbrite",
            "hex": "F05537",
            "source": "https://www.eventbrite.com/signin/"
        },
        {
            "title": "Evernote",
            "hex": "00A82D",
            "source": "https://evernote.com/about-us",
            "guidelines": "https://evernote.com/about-us"
        },
        {
            "title": "Exercism",
            "hex": "009CAB",
            "source": "https://github.com/exercism/website-icons/blob/2ad12baa465acfaa74efc5da27a6a12f8b05e3d0/exercism/logo-icon.svg",
            "license": {
                "type": "CC-BY-3.0"
            }
        },
        {
            "title": "Exordo",
            "hex": "DAA449",
            "source": "https://www.exordo.com"
        },
        {
            "title": "Exoscale",
            "hex": "DA291C",
            "source": "https://www.exoscale.com/press/",
            "guidelines": "https://www.exoscale.com/press/"
        },
        {
            "title": "Expensify",
            "hex": "0185FF",
            "source": "https://use.expensify.com/press-kit",
            "guidelines": "https://use.expensify.com/press-kit"
        },
        {
            "title": "Experts Exchange",
            "hex": "00AAE7",
            "source": "https://www.experts-exchange.com"
        },
        {
            "title": "Expo",
            "hex": "000020",
            "source": "https://expo.io/brand/"
        },
        {
            "title": "Express",
            "hex": "000000",
            "source": "https://github.com/openjs-foundation/artwork/blob/ac43961d1157f973c54f210cf5e0c9c45e3d3f10/projects/express/express-icon-black.svg"
        },
        {
            "title": "ExpressVPN",
            "hex": "DA3940",
            "source": "https://www.expressvpn.com/press",
            "guidelines": "https://www.expressvpn.com/press"
        },
        {
            "title": "EyeEm",
            "hex": "000000",
            "source": "https://www.eyeem.com"
        },
        {
            "title": "F-Droid",
            "hex": "1976D2",
            "source": "https://f-droid.org"
        },
        {
            "title": "F-Secure",
            "hex": "00BAFF",
            "source": "https://vip.f-secure.com/en/marketing/logos"
        },
        {
            "title": "F#",
            "hex": "378BBA",
            "slug": "fsharp",
            "source": "https://foundation.fsharp.org/logo",
            "guidelines": "https://foundation.fsharp.org/logo",
            "aliases": {
                "aka": [
                    "F sharp"
                ]
            }
        },
        {
            "title": "F1",
            "hex": "E10600",
            "source": "https://www.formula1.com"
        },
        {
            "title": "F5",
            "hex": "E4002B",
            "source": "https://www.f5.com/company/news/press-kit"
        },
        {
            "title": "Facebook",
            "hex": "1877F2",
            "source": "https://en.facebookbrand.com"
        },
        {
            "title": "Facebook Gaming",
            "hex": "005FED",
            "source": "https://www.facebook.com/fbgaminghome/"
        },
        {
            "title": "Facebook Live",
            "hex": "ED4242",
            "source": "https://en.facebookbrand.com"
        },
        {
            "title": "FACEIT",
            "hex": "FF5500",
            "source": "https://corporate.faceit.com/branding/"
        },
        {
            "title": "Facepunch",
            "hex": "EC1C24",
            "source": "https://sbox.facepunch.com/news"
        },
        {
            "title": "Falco",
            "hex": "00AEC7",
            "source": "https://falco.org/community/falco-brand",
            "guidelines": "https://falco.org/community/falco-brand"
        },
        {
            "title": "Falcon",
            "hex": "F0AD4E",
            "source": "https://falconframework.org"
        },
        {
            "title": "FamPay",
            "hex": "FFAD00",
            "source": "https://fampay.in"
        },
        {
            "title": "Fandango",
            "hex": "FF7300",
            "source": "https://www.fandango.com"
        },
        {
            "title": "Fandom",
            "hex": "FA005A",
            "source": "https://fandomdesignsystem.com"
        },
        {
            "title": "Fanfou",
            "hex": "00CCFF",
            "source": "https://fanfou.com"
        },
        {
            "title": "Fantom",
            "hex": "0928FF",
            "source": "https://fantom.foundation"
        },
        {
            "title": "FareHarbor",
            "hex": "0A6ECE",
            "source": "https://help.fareharbor.com/about/logo",
            "guidelines": "https://help.fareharbor.com/about/logo"
        },
        {
            "title": "FARFETCH",
            "hex": "000000",
            "source": "https://www.farfetch.com"
        },
        {
            "title": "FastAPI",
            "hex": "009688",
            "source": "https://github.com/tiangolo/fastapi/blob/6205935323ded4767438ee81623892621b353415/docs/en/docs/img/icon-white.svg"
        },
        {
            "title": "Fastify",
            "hex": "000000",
            "source": "https://github.com/fastify/graphics/blob/91e8a3d4754807de3b69440f66c72a737a5fde94/fastify-1000px-square-02.svg"
        },
        {
            "title": "Fastlane",
            "hex": "00F200",
            "source": "https://github.com/fastlane/fastlane.tools/blob/19ff41a6c0f27510a7a7879e6944809d40ab382e/assets/img/logo-mobile.svg"
        },
        {
            "title": "Fastly",
            "hex": "FF282D",
            "source": "https://assets.fastly.com/style-guide/docs/"
        },
        {
            "title": "Fathom",
            "hex": "9187FF",
            "source": "https://usefathom.com/brand"
        },
        {
            "title": "Fauna",
            "hex": "3A1AB6",
            "source": "https://fauna.com"
        },
        {
            "title": "Favro",
            "hex": "512DA8",
            "source": "https://favro.com/login"
        },
        {
            "title": "FeatHub",
            "hex": "9B9B9B",
            "source": "https://feathub.com"
        },
        {
            "title": "FedEx",
            "hex": "4D148C",
            "source": "https://newsroom.fedex.com"
        },
        {
            "title": "Fedora",
            "hex": "51A2DA",
            "source": "https://docs.fedoraproject.org/en-US/project/brand/",
            "guidelines": "https://fedoraproject.org/wiki/Legal:Trademark_guidelines",
            "license": {
                "type": "custom",
                "url": "https://docs.fedoraproject.org/en-US/project/brand/"
            }
        },
        {
            "title": "Feedly",
            "hex": "2BB24C",
            "source": "https://blog.feedly.com"
        },
        {
            "title": "Ferrari",
            "hex": "D40000",
            "source": "https://www.ferrari.com"
        },
        {
            "title": "Ferrari N.V.",
            "slug": "ferrarinv",
            "hex": "EB2E2C",
            "source": "https://corporate.ferrari.com"
        },
        {
            "title": "FerretDB",
            "hex": "042133",
            "source": "https://github.com/FerretDB/FerretDB/blob/1176606075dfe52225ce0cd1bbd0cd06128f8599/website/static/img/logo.svg"
        },
        {
            "title": "FFmpeg",
            "hex": "007808",
            "source": "https://commons.wikimedia.org/wiki/File:FFmpeg_Logo_new.svg"
        },
        {
            "title": "Fi",
            "hex": "00B899",
            "source": "https://fi.money",
            "aliases": {
                "aka": [
                    "Fi.Money",
                    "epiFi"
                ]
            }
        },
        {
            "title": "Fiat",
            "hex": "941711",
            "source": "https://www.fcaci.com/x/FIATv15"
        },
        {
            "title": "Fido Alliance",
            "hex": "FFBF3B",
            "source": "https://fidoalliance.org/overview/legal/logo-usage/",
            "guidelines": "https://fidoalliance.org/overview/legal/fido-trademark-and-service-mark-usage-agreement-for-websites/"
        },
        {
            "title": "FIFA",
            "hex": "326295",
            "source": "https://en.wikipedia.org/wiki/FIFA"
        },
        {
            "title": "Fig",
            "hex": "000000",
            "source": "https://fig.io/icons/fig.svg"
        },
        {
            "title": "Figma",
            "hex": "F24E1E",
            "source": "https://www.figma.com/using-the-figma-brand/",
            "guidelines": "https://www.figma.com/using-the-figma-brand/"
        },
        {
            "title": "figshare",
            "hex": "556472",
            "source": "https://en.wikipedia.org/wiki/Figshare"
        },
        {
            "title": "Fila",
            "hex": "002D62",
            "source": "https://www.fila.com"
        },
        {
            "title": "Files",
            "hex": "4285F4",
            "source": "https://files.google.com"
        },
        {
            "title": "FileZilla",
            "hex": "BF0000",
            "source": "https://commons.wikimedia.org/wiki/File:FileZilla_logo.svg"
        },
        {
            "title": "Fing",
            "hex": "009AEE",
            "source": "https://www.fing.com"
        },
        {
            "title": "Firebase",
            "hex": "FFCA28",
            "source": "https://firebase.google.com/brand-guidelines/",
            "guidelines": "https://firebase.google.com/brand-guidelines/"
        },
        {
            "title": "Firefish",
            "hex": "F07A5B",
            "source": "https://joinfirefish.org/about/#brand",
            "guidelines": "https://joinfirefish.org/about/#brand"
        },
        {
            "title": "Firefly III",
            "hex": "CD5029",
            "source": "https://docs.firefly-iii.org/firefly-iii/more-information/logo"
        },
        {
            "title": "Firefox",
            "hex": "FF7139",
            "source": "https://mozilla.design/firefox/logos-usage/",
            "guidelines": "https://mozilla.design/firefox/logos-usage/"
        },
        {
            "title": "Firefox Browser",
            "hex": "FF7139",
            "source": "https://mozilla.design/firefox/logos-usage/"
        },
        {
            "title": "Fireship",
            "hex": "EB844E",
            "source": "https://github.com/fireship-io/fireship.io/blob/987da97305a5968b99347aa748f928a4667336f8/hugo/layouts/partials/svg/logo.svg"
        },
        {
            "title": "Firewalla",
            "hex": "C8332D",
            "source": "https://github.com/firewalla/firewalla/blob/97f7463fe07b85b979a8f0738fdf14c1af0249a8/extension/diag/static/firewalla.svg"
        },
        {
            "title": "FIRST",
            "hex": "0066B3",
            "source": "https://www.firstinspires.org/brand",
            "guidelines": "https://www.firstinspires.org/brand"
        },
        {
            "title": "Fitbit",
            "hex": "00B0B9",
            "source": "https://www.fitbit.com/uk/home"
        },
        {
            "title": "FITE",
            "hex": "CA0404",
            "source": "https://www.fite.tv"
        },
        {
            "title": "FiveM",
            "hex": "F40552",
            "source": "https://fivem.net"
        },
        {
            "title": "Fiverr",
            "hex": "1DBF73",
            "source": "https://www.fiverr.com/press-kit"
        },
        {
            "title": "Flask",
            "hex": "000000",
            "source": "https://github.com/pallets/flask/blob/e6e75e55470a0682ee8370e6d68062e515a248b9/artwork/logo-full.svg",
            "license": {
                "type": "custom",
                "url": "https://github.com/pallets/flask/blob/master/artwork/LICENSE.rst"
            }
        },
        {
            "title": "Flat",
            "hex": "3481FE",
            "source": "https://github.com/netless-io/flat/blob/525b2247f36e96ae2f9e6a39b4fe0967152305f2/desktop/renderer-app/src/assets/image/logo.svg"
        },
        {
            "title": "Flathub",
            "hex": "000000",
            "source": "https://flathub.org"
        },
        {
            "title": "Flatpak",
            "hex": "4A90D9",
            "source": "https://flatpak.org/press",
            "guidelines": "https://flatpak.org/press"
        },
        {
            "title": "Flattr",
            "hex": "000000",
            "source": "https://flattr.com"
        },
        {
            "title": "Flickr",
            "hex": "0063DC",
            "source": "https://www.flickr.com"
        },
        {
            "title": "Flightaware",
            "hex": "19315B",
            "source": "https://flightaware.com/about/logo"
        },
        {
            "title": "Flipboard",
            "hex": "E12828",
            "source": "https://about.flipboard.com/brand-guidelines"
        },
        {
            "title": "Flipkart",
            "hex": "2874F0",
            "source": "https://www.flipkart.com"
        },
        {
            "title": "Floatplane",
            "hex": "00AEEF",
            "source": "https://www.floatplane.com"
        },
        {
            "title": "Flood",
            "hex": "4285F4",
            "source": "https://flood.io"
        },
        {
            "title": "Fluent Bit",
            "hex": "49BDA5",
            "source": "https://github.com/fluent/fluent-bit/blob/cdb35721d06242d66a729656282831ccd1589ca2/snap/fluent-bit.svg"
        },
        {
            "title": "Fluentd",
            "hex": "0E83C8",
            "source": "https://docs.fluentd.org/quickstart/logo",
            "license": {
                "type": "Apache-2.0"
            }
        },
        {
            "title": "Fluke",
            "hex": "FFC20E",
            "source": "https://www.fluke.com",
            "guidelines": "https://www.fluke.com/en-us/fluke/fluke-terms-of-use"
        },
        {
            "title": "Flutter",
            "hex": "02569B",
            "source": "https://flutter.dev/brand",
            "guidelines": "https://flutter.dev/brand"
        },
        {
            "title": "Flux",
            "hex": "5468FF",
            "source": "https://github.com/cncf/artwork/blob/c2e619cdf85e8bac090ceca7c0834c5cfedf9426/projects/flux/icon/black/flux-icon-black.svg",
            "guidelines": "https://www.cncf.io/brand-guidelines/",
            "license": {
                "type": "custom",
                "url": "https://www.linuxfoundation.org/legal/trademark-usage"
            }
        },
        {
            "title": "Fluxus",
            "hex": "8D73B0",
            "source": "https://github.com/YieldingFluxus/fluxuswebsite/blob/651d798b8753786dcc51644c3b048a4f399db166/public/icon-svg.svg"
        },
        {
            "title": "Flyway",
            "hex": "CC0200",
            "source": "https://github.com/flyway/flywaydb.org/blob/8a7923cb9ead016442d4c5caf2e8ba5a9bfad5cf/assets/logo/flyway-logo.png"
        },
        {
            "title": "FMOD",
            "hex": "000000",
            "source": "https://www.fmod.com/attribution",
            "guidelines": "https://www.fmod.com/attribution"
        },
        {
            "title": "Fnac",
            "hex": "E1A925",
            "source": "https://www.fnac.com"
        },
        {
            "title": "Folium",
            "hex": "77B829",
            "source": "https://python-visualization.github.io/folium/"
        },
        {
            "title": "Fonoma",
            "hex": "02B78F",
            "source": "https://en.fonoma.com"
        },
        {
            "title": "Font Awesome",
            "hex": "528DD7",
            "source": "https://fontawesome.com/v5.15/icons/font-awesome-flag"
        },
        {
            "title": "FontBase",
            "hex": "3D03A7",
            "source": "https://fontba.se"
        },
        {
            "title": "FontForge",
            "hex": "F2712B",
            "source": "https://fontforge.org"
        },
        {
            "title": "foodpanda",
            "hex": "D70F64",
            "source": "https://www.foodpanda.com"
        },
        {
            "title": "Ford",
            "hex": "00274E",
            "source": "https://secure.ford.com/brochures/"
        },
        {
            "title": "Forestry",
            "hex": "343A40",
            "source": "https://forestry.io"
        },
        {
            "title": "Forgejo",
            "hex": "FB923C",
            "source": "https://codeberg.org/forgejo/meta/raw/branch/readme/branding/logo/forgejo-monochrome.svg",
            "guidelines": "https://codeberg.org/forgejo/meta/src/branch/readme/branding/README.md#logo",
            "license": {
                "type": "CC-BY-SA-4.0"
            }
        },
        {
            "title": "Formstack",
            "hex": "21B573",
            "source": "https://www.formstack.com/brand/guidelines"
        },
        {
            "title": "Fortinet",
            "hex": "EE3124",
            "source": "https://www.fortinet.com"
        },
        {
            "title": "Fortran",
            "hex": "734F96",
            "source": "https://github.com/fortran-lang/fortran-lang.org/blob/5469465d08d3fcbf16d048e651ca5c9ba050839c/assets/img/fortran-logo.svg"
        },
        {
            "title": "Fossa",
            "hex": "289E6D",
            "source": "https://fossa.com/press/"
        },
        {
            "title": "Fossil SCM",
            "hex": "548294",
            "source": "https://fossil-scm.org"
        },
        {
            "title": "Foursquare",
            "hex": "3333FF",
            "source": "https://foursquare.com/brand/",
            "guidelines": "https://foursquare.com/brand/"
        },
        {
            "title": "Foursquare City Guide",
            "hex": "F94877",
            "source": "https://foursquare.com/about/logos"
        },
        {
            "title": "FOX",
            "hex": "000000",
            "source": "https://www.fox.com"
        },
        {
            "title": "Foxtel",
            "hex": "EB5205",
            "source": "https://www.foxtel.com.au"
        },
        {
            "title": "Fozzy",
            "hex": "F15B29",
            "source": "https://fozzy.com/partners.shtml?tab=materials"
        },
        {
            "title": "Framer",
            "hex": "0055FF",
            "source": "https://framer.com"
        },
        {
            "title": "Framework7",
            "hex": "EE350F",
            "source": "https://github.com/framework7io/framework7-website/blob/2a1e32290c795c2070ffc7019ba7276614e00de0/public/i/logo.svg"
        },
        {
            "title": "Franprix",
            "hex": "EC6237",
            "source": "https://www.franprix.fr"
        },
        {
            "title": "Fraunhofer-Gesellschaft",
            "hex": "179C7D",
            "source": "https://www.fraunhofer.de"
        },
        {
            "title": "FreeBSD",
            "hex": "AB2B28",
            "source": "https://www.freebsdfoundation.org/about/project/"
        },
        {
            "title": "freeCodeCamp",
            "hex": "0A0A23",
            "source": "https://design-style-guide.freecodecamp.org",
            "guidelines": "https://design-style-guide.freecodecamp.org",
            "license": {
                "type": "CC-BY-SA-4.0"
            }
        },
        {
            "title": "freedesktop.org",
            "hex": "3B80AE",
            "source": "https://commons.wikimedia.org/wiki/File:Freedesktop-logo.svg"
        },
        {
            "title": "Freelancer",
            "hex": "29B2FE",
            "source": "https://www.freelancer.com"
        },
        {
            "title": "FreeNAS",
            "hex": "343434",
            "source": "https://github.com/freenas/webui/blob/fd668f4c5920fe864fd98fa98e20fd333336c609/src/assets/images/logo.svg"
        },
        {
            "title": "Freepik",
            "hex": "1273EB",
            "source": "https://commons.wikimedia.org/wiki/File:Freepik.svg"
        },
        {
            "title": "Frontend Mentor",
            "hex": "3F54A3",
            "source": "https://www.frontendmentor.io"
        },
        {
            "title": "Frontify",
            "hex": "2D3232",
            "source": "https://brand.frontify.com/d/7WQZazaZFkMz/brand-guidelines-1#/visual/logo"
        },
        {
            "title": "Fuga Cloud",
            "hex": "242F4B",
            "source": "https://fuga.cloud",
            "guidelines": "https://fuga.cloud/media/"
        },
        {
            "title": "Fujifilm",
            "hex": "FB0020",
            "source": "https://www.fujifilm.com",
            "guidelines": "https://www.fujifilm.com/us/en/terms"
        },
        {
            "title": "Fujitsu",
            "hex": "FF0000",
            "source": "https://www.fujitsu.com/global/about/brandmanagement/logo/"
        },
        {
            "title": "Funimation",
            "hex": "5B0BB5",
            "source": "https://www.funimation.com",
            "guidelines": "https://brandpad.io/funimationstyleguide"
        },
        {
            "title": "Fur Affinity",
            "hex": "36566F",
            "source": "https://www.furaffinity.net"
        },
        {
            "title": "Furry Network",
            "hex": "2E75B4",
            "source": "https://furrynetwork.com"
        },
        {
            "title": "FutureLearn",
            "hex": "DE00A5",
            "source": "https://www.futurelearn.com"
        },
        {
            "title": "G2",
            "hex": "FF492C",
            "source": "https://www.g2.com",
            "guidelines": "https://company.g2.com/brand-resources"
        },
        {
            "title": "G2A",
            "hex": "F05F00",
            "source": "https://www.g2a.co/documents/",
            "guidelines": "https://www.g2a.co/documents/"
        },
        {
            "title": "Game & Watch",
            "hex": "000000",
            "source": "https://upload.wikimedia.org/wikipedia/commons/4/41/Game_and_watch_logo.svg"
        },
        {
            "title": "Game Developer",
            "hex": "E60012",
            "source": "https://www.gamedeveloper.com",
            "aliases": {
                "aka": [
                    "Gamasutra"
                ]
            }
        },
        {
            "title": "Game Jolt",
            "hex": "CCFF00",
            "source": "https://gamejolt.com/about",
            "guidelines": "https://gamejolt.com/about"
        },
        {
            "title": "GameBanana",
            "hex": "FCEF40",
            "source": "https://gamebanana.com/tools/3474",
            "license": {
                "type": "CC-BY-NC-ND-4.0"
            }
        },
        {
            "title": "Gamemaker",
            "hex": "000000",
            "source": "https://gamemaker.io/en/legal/brand",
            "guidelines": "https://gamemaker.io/en/legal/brand"
        },
        {
            "title": "Garmin",
            "hex": "000000",
            "source": "https://creative.garmin.com/styleguide/logo/",
            "guidelines": "https://creative.garmin.com/styleguide/brand/"
        },
        {
            "title": "Gatling",
            "hex": "FF9E2A",
            "source": "https://gatling.io"
        },
        {
            "title": "Gatsby",
            "hex": "663399",
            "source": "https://www.gatsbyjs.com/guidelines/logo",
            "guidelines": "https://www.gatsbyjs.com/guidelines/logo"
        },
        {
            "title": "GDAL",
            "hex": "5CAE58",
            "source": "https://www.osgeo.org/projects/gdal/"
        },
        {
            "title": "Géant",
            "hex": "DD1F26",
            "source": "https://www.geantcasino.fr"
        },
        {
            "title": "GeeksforGeeks",
            "hex": "2F8D46",
            "source": "https://www.geeksforgeeks.org"
        },
        {
            "title": "General Electric",
            "hex": "0870D8",
            "source": "https://www.ge.com/brand/"
        },
        {
            "title": "General Motors",
            "hex": "0170CE",
            "source": "https://www.gm.com"
        },
        {
            "title": "Genius",
            "hex": "FFFF64",
            "source": "https://genius.com"
        },
        {
            "title": "Gentoo",
            "hex": "54487A",
            "source": "https://wiki.gentoo.org/wiki/Project:Artwork/Artwork#Variations_of_the_.22g.22_logo",
            "guidelines": "https://www.gentoo.org/inside-gentoo/foundation/name-logo-guidelines.html",
            "license": {
                "type": "CC-BY-SA-2.5"
            }
        },
        {
            "title": "Geocaching",
            "hex": "00874D",
            "source": "https://www.geocaching.com/about/logousage.aspx",
            "guidelines": "https://www.geocaching.com/about/logousage.aspx"
        },
        {
            "title": "Gerrit",
            "hex": "EEEEEE",
            "source": "https://gerrit-review.googlesource.com/c/75842/"
        },
        {
            "title": "Ghost",
            "hex": "15171A",
            "source": "https://github.com/TryGhost/Admin/blob/e3e1fa3353767c3729b1658ad42cc35f883470c5/public/assets/icons/icon.svg",
            "guidelines": "https://ghost.org/docs/logos/"
        },
        {
            "title": "Ghostery",
            "hex": "00AEF0",
            "source": "https://www.ghostery.com",
            "guidelines": "https://www.ghostery.com/press/"
        },
        {
            "title": "GIMP",
            "hex": "5C5543",
            "source": "https://www.gimp.org/about/linking.html#wilber-the-gimp-mascot",
            "license": {
                "type": "CC-BY-SA-3.0"
            }
        },
        {
            "title": "GIPHY",
            "hex": "FF6666",
            "source": "https://support.giphy.com/hc/en-us/articles/360022283772-GIPHY-Brand-Guidelines",
            "guidelines": "https://support.giphy.com/hc/en-us/articles/360022283772-GIPHY-Brand-Guidelines"
        },
        {
            "title": "Git",
            "hex": "F05032",
            "source": "https://git-scm.com/downloads/logos",
            "license": {
                "type": "CC-BY-3.0"
            }
        },
        {
            "title": "Git Extensions",
            "hex": "212121",
            "source": "https://github.com/gitextensions/gitextensions/blob/273a0f6fd3e07858f837cdc19d50827871e32319/Logo/Artwork/git-extensions-logo.svg"
        },
        {
            "title": "Git LFS",
            "hex": "F64935",
            "source": "https://git-lfs.github.com"
        },
        {
            "title": "GitBook",
            "hex": "3884FF",
            "source": "https://github.com/GitbookIO/styleguide/blob/c958388dab901defa3e22978ca01272295627e05/icons/Logo.svg"
        },
        {
            "title": "Gitea",
            "hex": "609926",
            "source": "https://github.com/go-gitea/gitea/blob/e0c753e770a64cda5e3900aa1da3d7e1f3263c9a/assets/logo.svg"
        },
        {
            "title": "Gitee",
            "hex": "C71D23",
            "source": "https://gitee.com/about_us"
        },
        {
            "title": "GitHub",
            "hex": "181717",
            "source": "https://github.com/logos",
            "guidelines": "https://github.com/logos"
        },
        {
            "title": "GitHub Actions",
            "hex": "2088FF",
            "source": "https://github.com/features/actions"
        },
        {
            "title": "GitHub Pages",
            "hex": "222222",
            "source": "https://pages.github.com"
        },
        {
            "title": "GitHub Sponsors",
            "hex": "EA4AAA",
            "source": "https://github.com/sponsors"
        },
        {
            "title": "gitignore.io",
            "hex": "204ECF",
            "source": "https://docs.gitignore.io/design/logo"
        },
        {
            "title": "GitKraken",
            "hex": "179287",
            "source": "https://www.gitkraken.com"
        },
        {
            "title": "GitLab",
            "hex": "FC6D26",
            "source": "https://about.gitlab.com/press/press-kit/",
            "guidelines": "https://about.gitlab.com/handbook/marketing/corporate-marketing/brand-activation/trademark-guidelines/"
        },
        {
            "title": "Gitpod",
            "hex": "FFAE33",
            "source": "https://www.gitpod.io"
        },
        {
            "title": "Gitter",
            "hex": "ED1965",
            "source": "https://gitter.im"
        },
        {
            "title": "Glassdoor",
            "hex": "0CAA41",
            "source": "https://www.glassdoor.com/about-us/press/media-assets/",
            "guidelines": "https://www.glassdoor.com/about-us/press/media-assets/"
        },
        {
            "title": "Glitch",
            "hex": "3333FF",
            "source": "https://glitch.com/about/press/"
        },
        {
            "title": "Globus",
            "hex": "CA6201",
            "source": "https://www.globus.de"
        },
        {
            "title": "Gmail",
            "hex": "EA4335",
            "source": "https://fonts.gstatic.com/s/i/productlogos/gmail_2020q4/v8/192px.svg"
        },
        {
            "title": "GNOME",
            "hex": "4A86CF",
            "source": "https://wiki.gnome.org/Engagement/BrandGuidelines",
            "guidelines": "https://gitlab.gnome.org/Teams/Design/brand/-/blob/master/brand-book.pdf"
        },
        {
            "title": "GNOME Terminal",
            "hex": "241F31",
            "source": "https://gitlab.gnome.org/GNOME/gnome-terminal/-/blob/9c32e039bfb7902c136dc7aed3308e027325776c/data/icons/hicolor_apps_scalable_org.gnome.Terminal.svg",
            "guidelines": "https://gitlab.gnome.org/Teams/Design/brand/-/blob/master/brand-book.pdf"
        },
        {
            "title": "GNU",
            "hex": "A42E2B",
            "source": "https://gnu.org",
            "license": {
                "type": "CC-BY-SA-2.0"
            }
        },
        {
            "title": "GNU Bash",
            "hex": "4EAA25",
            "source": "https://github.com/odb/official-bash-logo/tree/61eff022f2dad3c7468f5deb4f06652d15f2c143",
            "guidelines": "https://github.com/odb/official-bash-logo",
            "license": {
                "type": "MIT"
            }
        },
        {
            "title": "GNU Emacs",
            "hex": "7F5AB6",
            "source": "https://git.savannah.gnu.org/cgit/emacs.git/tree/etc/images/icons/hicolor/scalable/apps/emacs.svg",
            "license": {
                "type": "GPL-2.0-or-later"
            }
        },
        {
            "title": "GNU IceCat",
            "hex": "002F5B",
            "source": "https://git.savannah.gnu.org/cgit/gnuzilla.git/plain/artwork/simple.svg"
        },
        {
            "title": "GNU Privacy Guard",
            "hex": "0093DD",
            "source": "https://git.gnupg.org/cgi-bin/gitweb.cgi?p=gnupg.git;a=tree;f=artwork/icons",
            "license": {
                "type": "GPL-3.0-or-later"
            }
        },
        {
            "title": "GNU social",
            "hex": "A22430",
            "source": "https://www.gnu.org/graphics/social.html",
            "license": {
                "type": "CC0-1.0"
            }
        },
        {
            "title": "Go",
            "hex": "00ADD8",
            "source": "https://blog.golang.org/go-brand",
            "guidelines": "https://blog.golang.org/go-brand"
        },
        {
            "title": "GoCD",
            "hex": "94399E",
            "source": "https://www.gocd.org",
            "guidelines": "https://www.gocd.org"
        },
        {
            "title": "GoDaddy",
            "hex": "1BDBDB",
            "source": "https://godaddy.design/the-go/",
            "guidelines": "https://godaddy.design/the-go/"
        },
        {
            "title": "Godot Engine",
            "hex": "478CBF",
            "source": "https://godotengine.org/press",
            "guidelines": "https://godotengine.org/press",
            "license": {
                "type": "CC-BY-4.0"
            }
        },
        {
            "title": "GoFundMe",
            "hex": "00B964",
            "source": "https://www.gofundme.com"
        },
        {
            "title": "GOG.com",
            "hex": "86328A",
            "source": "https://www.cdprojekt.com/en/media/logotypes/"
        },
        {
            "title": "GoLand",
            "hex": "000000",
            "source": "https://www.jetbrains.com/company/brand/#logos-and-icons-jetbrains-logos",
            "guidelines": "https://www.jetbrains.com/company/brand/#brand-guidelines"
        },
        {
            "title": "GoldenLine",
            "hex": "FFE005",
            "source": "https://www.goldenline.pl"
        },
        {
            "title": "Goodreads",
            "hex": "372213",
            "source": "https://www.goodreads.com/about/press"
        },
        {
            "title": "Google",
            "aliases": {
                "loc": {
                    "ko-KR": "구글"
                }
            },
            "hex": "4285F4",
            "source": "https://partnermarketinghub.withgoogle.com",
            "guidelines": "https://about.google/brand-resource-center/brand-elements/"
        },
        {
            "title": "Google AdMob",
            "hex": "EA4335",
            "source": "https://commons.wikimedia.org/wiki/File:Google_AdMob_logo.svg"
        },
        {
            "title": "Google Ads",
            "hex": "4285F4",
            "source": "https://ads.google.com/home/"
        },
        {
            "title": "Google AdSense",
            "hex": "4285F4",
            "source": "https://www.google.com/adsense/"
        },
        {
            "title": "Google Analytics",
            "hex": "E37400",
            "source": "https://marketingplatform.google.com/intl/en_uk/about/analytics/"
        },
        {
            "title": "Google Apps Script",
            "hex": "4285F4",
            "source": "https://github.com/simple-icons/simple-icons/issues/3556#issuecomment-800482267"
        },
        {
            "title": "Google Assistant",
            "hex": "4285F4",
            "source": "https://assistant.google.com"
        },
        {
            "title": "Google Bard",
            "hex": "886FBF",
            "source": "https://bard.google.com"
        },
        {
            "title": "Google BigQuery",
            "hex": "669DF6",
            "source": "https://cloud.google.com/icons",
            "guidelines": "https://about.google/brand-resource-center"
        },
        {
            "title": "Google Calendar",
            "hex": "4285F4",
            "source": "https://fonts.gstatic.com/s/i/productlogos/calendar_2020q4/v8/192px.svg"
        },
        {
            "title": "Google Cardboard",
            "hex": "FF7143",
            "source": "https://arvr.google.com/cardboard/images/header/vr-home.svg"
        },
        {
            "title": "Google Chat",
            "hex": "00AC47",
            "source": "https://chat.google.com"
        },
        {
            "title": "Google Chrome",
            "hex": "4285F4",
            "source": "https://www.google.com/chrome/"
        },
        {
            "title": "Google Classroom",
            "hex": "0F9D58",
            "source": "https://classroom.google.com"
        },
        {
            "title": "Google Cloud",
            "hex": "4285F4",
            "source": "https://cloud.google.com"
        },
        {
            "title": "Google Cloud Composer",
            "hex": "4285F4",
            "source": "https://cloud.google.com/icons",
            "guidelines": "https://about.google/brand-resource-center"
        },
        {
            "title": "Google Colab",
            "hex": "F9AB00",
            "source": "https://colab.research.google.com"
        },
        {
            "title": "Google Container Optimized OS",
            "hex": "4285F4",
            "source": "https://cloud.google.com/icons",
            "guidelines": "https://cloud.google.com/terms/"
        },
        {
            "title": "Google Data Studio",
            "hex": "669DF6",
            "source": "https://cloud.google.com/icons",
            "guidelines": "https://about.google/brand-resource-center"
        },
        {
            "title": "Google Docs",
            "hex": "4285F4",
            "source": "https://www.google.com/docs/about"
        },
        {
            "title": "Google Domains",
            "hex": "4285F4",
            "source": "https://domains.google"
        },
        {
            "title": "Google Drive",
            "hex": "4285F4",
            "source": "https://developers.google.com/drive/web/branding"
        },
        {
            "title": "Google Earth",
            "hex": "4285F4",
            "source": "https://earth.google.com/web/"
        },
        {
            "title": "Google Earth Engine",
            "hex": "4285F4",
            "source": "https://github.com/simple-icons/simple-icons/issues/8912#issuecomment-1638850020"
        },
        {
            "title": "Google Fit",
            "hex": "4285F4",
            "source": "https://partnermarketinghub.withgoogle.com/brands/google-fit/"
        },
        {
            "title": "Google Fonts",
            "hex": "4285F4",
            "source": "https://fonts.google.com"
        },
        {
            "title": "Google Forms",
            "hex": "7248B9",
            "source": "https://about.google/products/#all-products"
        },
        {
            "title": "Google Hangouts",
            "hex": "0C9D58",
            "source": "https://upload.wikimedia.org/wikipedia/commons/e/ee/Hangouts_icon.svg"
        },
        {
            "title": "Google Home",
            "hex": "4285F4",
            "source": "https://home.google.com/welcome/"
        },
        {
            "title": "Google Keep",
            "hex": "FFBB00",
            "source": "https://about.google/brand-resource-center/logos-list/"
        },
        {
            "title": "Google Lens",
            "hex": "4285F4",
            "source": "https://lens.google.com"
        },
        {
            "title": "Google Maps",
            "hex": "4285F4",
            "source": "https://upload.wikimedia.org/wikipedia/commons/a/a9/Google_Maps_icon.svg"
        },
        {
            "title": "Google Marketing Platform",
            "hex": "4285F4",
            "source": "https://about.google/brand-resource-center/logos-list/"
        },
        {
            "title": "Google Meet",
            "hex": "00897B",
            "source": "https://about.google/brand-resource-center/logos-list/"
        },
        {
            "title": "Google Messages",
            "hex": "1A73E8",
            "source": "https://messages.google.com"
        },
        {
            "title": "Google My Business",
            "hex": "4285F4",
            "source": "https://business.google.com"
        },
        {
            "title": "Google Nearby",
            "hex": "4285F4",
            "source": "https://developers.google.com/nearby/developer-guidelines"
        },
        {
            "title": "Google News",
            "hex": "174EA6",
            "source": "https://partnermarketinghub.withgoogle.com/brands/google-news/",
            "guidelines": "https://partnermarketinghub.withgoogle.com/brands/google-news/legal-and-trademarks/legal-requirements/"
        },
        {
            "title": "Google Optimize",
            "hex": "B366F6",
            "source": "https://marketingplatform.google.com/about/optimize/"
        },
        {
            "title": "Google Pay",
            "hex": "4285F4",
            "source": "https://pay.google.com/intl/en_us/about/"
        },
        {
            "title": "Google Photos",
            "hex": "4285F4",
            "source": "https://partnermarketinghub.withgoogle.com/brands/google-photos/visual-identity/visual-identity/icon/",
            "guidelines": "https://partnermarketinghub.withgoogle.com/brands/google-photos/visual-identity/visual-identity/icon/"
        },
        {
            "title": "Google Play",
            "hex": "414141",
            "source": "https://partnermarketinghub.withgoogle.com/brands/google-play/visual-identity/primary-logos/",
            "guidelines": "https://partnermarketinghub.withgoogle.com/brands/google-play/visual-identity/primary-logos/"
        },
        {
            "title": "Google Podcasts",
            "hex": "4285F4",
            "source": "https://developers.google.com/search/docs/data-types/podcast"
        },
        {
            "title": "Google Scholar",
            "hex": "4285F4",
            "source": "https://commons.wikimedia.org/wiki/File:Google_Scholar_logo.svg"
        },
        {
            "title": "Google Search Console",
            "hex": "458CF5",
            "source": "https://search.google.com/search-console"
        },
        {
            "title": "Google Sheets",
            "hex": "34A853",
            "source": "https://sheets.google.com"
        },
        {
            "title": "Google Slides",
            "hex": "FBBC04",
            "source": "https://slides.google.com"
        },
        {
            "title": "Google Street View",
            "hex": "FEC111",
            "source": "https://developers.google.com/streetview/ready/branding",
            "guidelines": "https://developers.google.com/streetview/ready/branding"
        },
        {
            "title": "Google Tag Manager",
            "hex": "246FDB",
            "source": "https://tagmanager.google.com/#/home"
        },
        {
            "title": "Google Translate",
            "hex": "4285F4",
            "source": "https://commons.wikimedia.org/wiki/File:Google_Translate_logo.svg"
        },
        {
            "title": "GoToMeeting",
            "hex": "F68D2E",
            "source": "https://www.gotomeeting.com",
            "aliases": {
                "dup": [
                    {
                        "title": "GoToWebinar",
                        "hex": "00C0F3",
                        "source": "https://www.gotomeeting.com/en-ie/webinar"
                    }
                ]
            }
        },
        {
            "title": "Grab",
            "hex": "00B14F",
            "source": "https://en.wikipedia.org/wiki/File:Grab_(application)_logo.svg"
        },
        {
            "title": "Gradle",
            "hex": "02303A",
            "source": "https://gradle.com/brand",
            "guidelines": "https://gradle.com/brand"
        },
        {
            "title": "Gradle Play Publisher",
            "hex": "82B816",
            "source": "https://github.com/Triple-T/gradle-play-publisher/blob/df4eadf1ca6b5bad50e21be0b21816722ed50342/assets/logo.svg",
            "license": {
                "type": "MIT"
            },
            "aliases": {
                "aka": [
                    "gpp",
                    "Triple-T"
                ]
            }
        },
        {
            "title": "Grafana",
            "hex": "F46800",
            "source": "https://grafana.com"
        },
        {
            "title": "Grammarly",
            "hex": "15C39A",
            "source": "https://www.grammarly.com/media-assets"
        },
        {
            "title": "Grand Frais",
            "hex": "ED2D2F",
            "source": "https://www.grandfrais.com"
        },
        {
            "title": "GraphQL",
            "hex": "E10098",
            "source": "https://graphql.org/brand",
            "guidelines": "https://graphql.org/brand"
        },
        {
            "title": "Grav",
            "hex": "221E1F",
            "source": "https://getgrav.org/media"
        },
        {
            "title": "Gravatar",
            "hex": "1E8CBE",
            "source": "https://automattic.com/press/brand-materials/"
        },
        {
            "title": "Graylog",
            "hex": "FF3633",
            "source": "https://www.graylog.org"
        },
        {
            "title": "Greenhouse",
            "hex": "24A47F",
            "source": "https://brand.greenhouse.io/brand-portal/p/6",
            "guidelines": "https://brand.greenhouse.io/brand-portal/p/5"
        },
        {
            "title": "GreenSock",
            "hex": "88CE02",
            "source": "https://greensock.com"
        },
        {
            "title": "Grid.ai",
            "hex": "78FF96",
            "source": "https://github.com/gridai/logos/blob/1e12c83b77abdc22a41566cab232f4db40223895/GridAI-icons/icon-white-48.svg"
        },
        {
            "title": "Gridsome",
            "hex": "00A672",
            "source": "https://gridsome.org/logo/"
        },
        {
            "title": "GroupMe",
            "hex": "00AFF0",
            "source": "https://groupme.com"
        },
        {
            "title": "Groupon",
            "hex": "53A318",
            "source": "https://about.groupon.com/press/",
            "guidelines": "https://about.groupon.com/press/"
        },
        {
            "title": "Grubhub",
            "hex": "F63440",
            "source": "https://www.grubhub.com"
        },
        {
            "title": "Grunt",
            "hex": "FAA918",
            "source": "https://github.com/gruntjs/gruntjs.com/blob/70f43898d9ce8e6cc862ad72bf8a7aee5ca199a9/src/media/grunt-logo-no-wordmark.svg",
            "guidelines": "https://github.com/gruntjs/grunt-docs/blob/main/Grunt-Brand-Guide.md"
        },
        {
            "title": "GSK",
            "hex": "F36633",
            "source": "https://www.gskbrandhub.com",
            "aliases": {
                "aka": [
                    "GlaxoSmithKline"
                ]
            }
        },
        {
            "title": "GStreamer",
            "hex": "FF3131",
            "source": "https://gstreamer.freedesktop.org/artwork"
        },
        {
            "title": "GTK",
            "hex": "7FE719",
            "source": "https://commons.wikimedia.org/wiki/File:GTK_logo.svg",
            "guidelines": "https://foundation.gnome.org/logo-and-trademarks/"
        },
        {
            "title": "Guangzhou Metro",
            "hex": "C51935",
            "source": "https://commons.wikimedia.org/wiki/File:Guangzhou_Metro_logo.svg"
        },
        {
            "title": "Guilded",
            "hex": "F5C400",
            "source": "https://www.guilded.gg/brand",
            "guidelines": "https://www.guilded.gg/brand"
        },
        {
            "title": "gulp",
            "hex": "CF4647",
            "source": "https://github.com/gulpjs/artwork/blob/4e14158817ac88e9a5c02b3b307e6f630fe222fb/gulp-white-text.svg",
            "guidelines": "https://github.com/gulpjs/artwork",
            "license": {
                "type": "CC0-1.0"
            }
        },
        {
            "title": "Gumroad",
            "hex": "FF90E8",
            "source": "https://gumroad.com"
        },
        {
            "title": "Gumtree",
            "hex": "72EF36",
            "source": "https://www.gumtree.com"
        },
        {
            "title": "Gunicorn",
            "hex": "499848",
            "source": "https://github.com/benoitc/gunicorn/blob/ff58e0c6da83d5520916bc4cc109a529258d76e1/docs/logo/gunicorn.svg"
        },
        {
            "title": "Gurobi",
            "hex": "EE3524",
            "source": "https://cdn.gurobi.com/wp-content/uploads/2021/02/Gurobi-Optimization_Corporate-Brochure.pdf"
        },
        {
            "title": "Gutenberg",
            "hex": "000000",
            "source": "https://github.com/WordPress/gutenberg/blob/7829913ae117dfb561d14c600eea7b281afd6556/docs/final-g-wapuu-black.svg"
        },
        {
            "title": "H&M",
            "hex": "E50010",
            "source": "https://www2.hm.com/en_gb/index.html"
        },
        {
            "title": "H3",
            "hex": "1E54B7",
            "source": "https://github.com/uber/h3/blob/71e09dc002b211887c6db525609a449058233a71/website/static/images/h3Logo-color.svg"
        },
        {
            "title": "Habr",
            "hex": "65A3BE",
            "source": "https://kiosk.habr.com"
        },
        {
            "title": "Hack Club",
            "hex": "EC3750",
            "source": "https://hackclub.com/brand",
            "guidelines": "https://hackclub.com/brand"
        },
        {
            "title": "Hack The Box",
            "hex": "9FEF00",
            "source": "https://www.hackthebox.eu/docs/Hack_The_Box_Brand_Assets_Guide.pdf",
            "guidelines": "https://www.hackthebox.eu/docs/Hack_The_Box_Brand_Assets_Guide.pdf"
        },
        {
            "title": "Hackaday",
            "hex": "1A1A1A",
            "source": "https://hackaday.com"
        },
        {
            "title": "Hacker Noon",
            "hex": "00FE00",
            "source": "https://sponsor.hackernoon.com/#brandasauthor"
        },
        {
            "title": "HackerEarth",
            "hex": "2C3454",
            "source": "https://www.hackerearth.com/logo/"
        },
        {
            "title": "HackerOne",
            "hex": "494649",
            "source": "https://www.hackerone.com/branding",
            "guidelines": "https://www.hackerone.com/branding/pages#logo_usage"
        },
        {
            "title": "HackerRank",
            "hex": "00EA64",
            "source": "https://www.hackerrank.com/about-us/"
        },
        {
            "title": "Hackster",
            "hex": "2E9FE6",
            "source": "https://www.hackster.io/branding#logos",
            "guidelines": "https://www.hackster.io/branding"
        },
        {
            "title": "HAL",
            "hex": "B03532",
            "source": "https://www.ccsd.cnrs.fr/en/brand-guidelines",
            "guidelines": "https://www.ccsd.cnrs.fr/en/brand-guidelines/"
        },
        {
            "title": "Handlebars.js",
            "hex": "000000",
            "source": "https://github.com/handlebars-lang/docs/blob/13a2e2d9e31ebff4295924ea366abf3062e47ede/src/.vuepress/public/icons/handlebarsjs-icon.svg"
        },
        {
            "title": "Handshake",
            "hex": "D3FB52",
            "source": "https://joinhandshake.com/career-centers/marketing-toolkit",
            "guidelines": "https://joinhandshake.com/career-centers/marketing-toolkit"
        },
        {
            "title": "Handshake",
            "slug": "handshake_protocol",
            "hex": "000000",
            "source": "https://handshake.org"
        },
        {
            "title": "HappyCow",
            "hex": "7C4EC4",
            "source": "https://www.happycow.net/press-kits"
        },
        {
            "title": "Harbor",
            "hex": "60B932",
<<<<<<< HEAD
            "source": "https://branding.cncf.io/projects/harbor"
=======
            "source": "https://github.com/cncf/artwork/blob/ff2b2b5216e22f001ddd444ca580c484dd10302e/projects/harbor/icon/black/harbor-icon-black.svg",
            "guidelines": "https://github.com/cncf/artwork/blob/ff2b2b5216e22f001ddd444ca580c484dd10302e/README.md",
            "license": {
                "type": "custom",
                "url": "https://www.linuxfoundation.org/legal/trademark-usage"
            }
>>>>>>> 914802ed
        },
        {
            "title": "HarmonyOS",
            "hex": "000000",
            "source": "https://www.harmonyos.com",
            "aliases": {
                "aka": [
                    "HMOS"
                ]
            }
        },
        {
            "title": "HashiCorp",
            "hex": "000000",
            "source": "https://www.hashicorp.com",
            "guidelines": "https://www.hashicorp.com/brand"
        },
        {
            "title": "Hashnode",
            "hex": "2962FF",
            "source": "https://hashnode.com/media"
        },
        {
            "title": "Haskell",
            "hex": "5D4F85",
            "source": "https://wiki.haskell.org/Thompson-Wheeler_logo"
        },
        {
            "title": "Hasura",
            "hex": "1EB4D4",
            "source": "https://github.com/hasura/graphql-engine/blob/5e2f5d470cdc2a7e59db7a3d5e94475a00bb2ac6/docs/static/img/logo.svg"
        },
        {
            "title": "Hatena Bookmark",
            "hex": "00A4DE",
            "source": "https://hatenacorp.jp/press/resource"
        },
        {
            "title": "haveibeenpwned",
            "hex": "2A6379",
            "source": "https://haveibeenpwned.com"
        },
        {
            "title": "Haxe",
            "hex": "EA8220",
            "source": "https://haxe.org/foundation/branding.html",
            "guidelines": "https://haxe.org/foundation/branding.html"
        },
        {
            "title": "HBO",
            "hex": "000000",
            "source": "https://www.hbo.com"
        },
        {
            "title": "HCL",
            "hex": "006BB6",
            "source": "https://www.hcl.com/brand-guidelines",
            "guidelines": "https://www.hcl.com/brand-guidelines"
        },
        {
            "title": "Headless UI",
            "hex": "66E3FF",
            "source": "https://headlessui.dev"
        },
        {
            "title": "Headspace",
            "hex": "F47D31",
            "source": "https://www.headspace.com/press-and-media"
        },
        {
            "title": "Hearth",
            "hex": "A33035",
            "source": "https://www.gethearth.com"
        },
        {
            "title": "hearthis.at",
            "hex": "000000",
            "source": "https://hearthis.at"
        },
        {
            "title": "Hedera",
            "hex": "222222",
            "source": "https://hederabrandcentral.frontify.com/d/Tmocz52AXpLj/brand-assets#/brand-assets/brand-identity/our-hbar-logomark",
            "guidelines": "https://hederabrandcentral.frontify.com/d/Tmocz52AXpLj/brand-assets#/brand-assets/brand-identity"
        },
        {
            "title": "HelloFresh",
            "hex": "99CC33",
            "source": "https://www.hellofresh.com/landing/student"
        },
        {
            "title": "Helly Hansen",
            "hex": "DA2128",
            "source": "https://www.hellyhansen.com"
        },
        {
            "title": "Helm",
            "hex": "0F1689",
            "source": "https://helm.sh"
        },
        {
            "title": "Help Scout",
            "hex": "1292EE",
            "source": "https://www.helpscout.com"
        },
        {
            "title": "HelpDesk",
            "hex": "2FC774",
            "source": "https://helpdesk.design",
            "guidelines": "https://helpdesk.design"
        },
        {
            "title": "HERE",
            "hex": "00AFAA",
            "source": "https://www.here.com/company/media-assets"
        },
        {
            "title": "Heroku",
            "hex": "430098",
            "source": "https://devcenter.heroku.com/articles/heroku-brand-guidelines#logos",
            "guidelines": "https://devcenter.heroku.com/articles/heroku-brand-guidelines"
        },
        {
            "title": "Hetzner",
            "hex": "D50C2D",
            "source": "https://www.hetzner.com"
        },
        {
            "title": "Hexlet",
            "hex": "116EF5",
            "source": "https://hexlet.io",
            "aliases": {
                "loc": {
                    "ru-RU": "Хекслет"
                }
            }
        },
        {
            "title": "Hexo",
            "hex": "0E83CD",
            "source": "https://hexo.io"
        },
        {
            "title": "HEY",
            "hex": "5522FA",
            "source": "https://hey.com"
        },
        {
            "title": "Hi Bob",
            "hex": "E42C51",
            "source": "https://www.hibob.com",
            "aliases": {
                "aka": [
                    "Bob"
                ]
            }
        },
        {
            "title": "Hibernate",
            "hex": "59666C",
            "source": "https://hibernate.org"
        },
        {
            "title": "Hilton",
            "hex": "124D97",
            "source": "https://newsroom.hilton.com/hhr/page/logos"
        },
        {
            "title": "Hitachi",
            "hex": "E60027",
            "source": "https://commons.wikimedia.org/wiki/File:Hitachi_inspire_the_next-Logo.svg"
        },
        {
            "title": "Hive",
            "hex": "FF7A00",
            "source": "https://www.hivehome.com"
        },
        {
            "title": "Hive",
            "slug": "hive_blockchain",
            "hex": "E31337",
            "source": "https://hive.io/brand"
        },
        {
            "title": "Home Assistant",
            "hex": "18BCF2",
            "source": "https://github.com/home-assistant/assets/blob/0f69676da79c3881e7dfca6d6c0a5739f88273d8/logo/home-assistant-logo.zip",
            "guidelines": "https://design.home-assistant.io/#brand/logo"
        },
        {
            "title": "Home Assistant Community Store",
            "hex": "41BDF5",
            "source": "https://hacs.xyz"
        },
        {
            "title": "HomeAdvisor",
            "hex": "F68315",
            "source": "https://www.homeadvisor.com"
        },
        {
            "title": "Homebrew",
            "hex": "FBB040",
            "source": "https://github.com/Homebrew/brew.sh/blob/2e576aaca83e62dda41a188597bb4bd20e75e385/assets/img/homebrew.svg"
        },
        {
            "title": "Homebridge",
            "hex": "491F59",
            "source": "https://github.com/homebridge/branding/blob/6ef3a1685e79f79a2ecdcc83824e53775ec0475d/logos/homebridge-silhouette-round-black.svg"
        },
        {
            "title": "homify",
            "hex": "7DCDA3",
            "source": "https://www.homify.com"
        },
        {
            "title": "Honda",
            "hex": "E40521",
            "source": "https://www.honda.ie"
        },
        {
            "title": "Honey",
            "hex": "FF6801",
            "source": "https://www.joinhoney.com"
        },
        {
            "title": "Honor",
            "hex": "000000",
            "source": "https://www.hihonor.com",
            "guidelines": "https://www.hihonor.com/global/brand-guideline11/basics/logo"
        },
        {
            "title": "Hootsuite",
            "hex": "FF4C46",
            "source": "https://hootsuite.widencollective.com/portals/bafpk5oo/bafpk5oo/MediaKitAssets/c/b9e3a7bb-aca7-48d7-90ed-cff5898aafd0",
            "guidelines": "https://hootsuite.widencollective.com/portals/bafpk5oo/MediaKitAssets"
        },
        {
            "title": "Hoppscotch",
            "hex": "31C48D",
            "source": "https://github.com/hoppscotch/hoppscotch/blob/77862cdf9bd902a4ea64bd8b2301ed2206820649/static/images/ufo_logo.svg"
        },
        {
            "title": "Hotels.com",
            "hex": "D32F2F",
            "source": "https://en.wikipedia.org/wiki/File:Hotels.com_logo.svg"
        },
        {
            "title": "Hotjar",
            "hex": "FF3C00",
            "source": "https://www.hotjar.com"
        },
        {
            "title": "Hotwire",
            "hex": "FFE801",
            "source": "https://hotwired.dev"
        },
        {
            "title": "Houdini",
            "hex": "FF4713",
            "source": "https://www.sidefx.com/products/houdini/"
        },
        {
            "title": "Houzz",
            "hex": "4DBC15",
            "source": "https://www.houzz.com/logoGuidelines",
            "guidelines": "https://www.houzz.com/logoGuidelines"
        },
        {
            "title": "HP",
            "hex": "0096D6",
            "source": "https://brandcentral.ext.hp.com/login"
        },
        {
            "title": "HSBC",
            "hex": "DB0011",
            "source": "https://www.hsbc.com",
            "guidelines": "https://www.hsbc.com/terms-and-conditions"
        },
        {
            "title": "HTML Academy",
            "hex": "302683",
            "source": "https://htmlacademy.ru"
        },
        {
            "title": "HTML5",
            "hex": "E34F26",
            "source": "https://www.w3.org/html/logo/"
        },
        {
            "title": "htop",
            "hex": "009020",
            "source": "https://github.com/htop-dev/htop/blob/03d5e4746f53bd07daf68638d714a7fec336297b/htop.svg"
        },
        {
            "title": "HTTPie",
            "hex": "73DC8C",
            "source": "https://github.com/httpie/httpie/blob/d262181bede5241a6b692c3245a77e2eb02bc262/docs/httpie-logo.svg"
        },
        {
            "title": "Huawei",
            "hex": "FF0000",
            "source": "https://e.huawei.com/ph/material/partner/0a72728b864949c48b22106454352483",
            "guidelines": "https://e.huawei.com/ph/material/partner/0a72728b864949c48b22106454352483"
        },
        {
            "title": "HubSpot",
            "hex": "FF7A59",
            "source": "https://www.hubspot.com/style-guide",
            "guidelines": "https://www.hubspot.com/style-guide"
        },
        {
            "title": "Hugo",
            "hex": "FF4088",
            "source": "https://gohugo.io"
        },
        {
            "title": "Hulu",
            "hex": "1CE783",
            "source": "https://thisis.hulu.com",
            "guidelines": "https://thisis.hulu.com"
        },
        {
            "title": "Humble Bundle",
            "hex": "CC2929",
            "source": "https://support.humblebundle.com/hc/en-us/articles/202742060-Bundle-Logos"
        },
        {
            "title": "Hungry Jack's",
            "hex": "D0021B",
            "source": "https://www.hungryjacks.com.au"
        },
        {
            "title": "Hurriyetemlak",
            "hex": "E02826",
            "source": "https://ilan.hurriyetemlak.com/emlak-ilani-yayinlama-kurallari"
        },
        {
            "title": "Husqvarna",
            "hex": "273A60",
            "source": "https://www.husqvarna.com/uk/catalogues/"
        },
        {
            "title": "Hyper",
            "hex": "000000",
            "source": "https://hyper.is"
        },
        {
            "title": "Hyperledger",
            "hex": "2F3134",
            "source": "https://www.hyperledger.org"
        },
        {
            "title": "Hypothesis",
            "hex": "BD1C2B",
            "source": "https://web.hypothes.is/brand/"
        },
        {
            "title": "Hyundai",
            "hex": "002C5F",
            "source": "https://en.wikipedia.org/wiki/File:Hyundai_Motor_Company_logo.svg",
            "guidelines": "https://www.hyundai.pl/fileadmin/user_upload/media/logo/201607_HYU_Guideline_ENG_small.pdf"
        },
        {
            "title": "i18next",
            "hex": "26A69A",
            "source": "https://github.com/i18next/i18next-gitbook/blob/32efcfd9c59ae55cc63a60e633dbc1651c7950ad/assets/img/logo.svg"
        },
        {
            "title": "i3",
            "hex": "52C0FF",
            "source": "https://github.com/i3/i3/blob/d6e2a38b5cdf200c0fb82fc4cf7fff7dbcdeb605/logo.svg"
        },
        {
            "title": "Iata",
            "hex": "004E81",
            "source": "https://upload.wikimedia.org/wikipedia/commons/f/f7/IATAlogo.svg"
        },
        {
            "title": "iBeacon",
            "hex": "3D7EBB",
            "source": "https://developer.apple.com/ibeacon/"
        },
        {
            "title": "IBM",
            "hex": "052FAD",
            "source": "https://www.ibm.com/design/language/ibm-logos/8-bar/",
            "guidelines": "https://www.ibm.com/design/language/ibm-logos/8-bar/"
        },
        {
            "title": "IBM Cloud",
            "hex": "1261FE",
            "source": "https://www.ibm.com/brand/systems/cloud/brand/logo"
        },
        {
            "title": "IBM Watson",
            "hex": "BE95FF",
            "source": "https://www.ibm.com/brand/systems/watson/brand/"
        },
        {
            "title": "Iced",
            "hex": "3645FF",
            "source": "https://iced.rs"
        },
        {
            "title": "Iceland",
            "hex": "CC092F",
            "source": "https://www.iceland.co.uk"
        },
        {
            "title": "Icinga",
            "hex": "06062C",
            "source": "https://github.com/Icinga/icingaweb2/blob/293021b2000e9d459387153ca5690f97e0184aaa/public/img/icinga-logo-compact.svg"
        },
        {
            "title": "iCloud",
            "hex": "3693F3",
            "source": "https://commons.wikimedia.org/wiki/File:ICloud_logo.svg"
        },
        {
            "title": "IcoMoon",
            "hex": "825794",
            "source": "https://icomoon.io"
        },
        {
            "title": "ICON",
            "hex": "31B8BB",
            "source": "https://icon.foundation/contents/resrce/media"
        },
        {
            "title": "Iconfinder",
            "hex": "1A1B1F",
            "source": "https://www.iconfinder.com/p/about"
        },
        {
            "title": "Iconify",
            "hex": "1769AA",
            "source": "https://iconify.design"
        },
        {
            "title": "IconJar",
            "hex": "16A5F3",
            "source": "https://geticonjar.com"
        },
        {
            "title": "Icons8",
            "hex": "1FB141",
            "source": "https://icons8.com"
        },
        {
            "title": "ICQ",
            "hex": "24FF00",
            "source": "https://commons.wikimedia.org/wiki/File:ICQNewlogo.svg"
        },
        {
            "title": "IEEE",
            "hex": "00629B",
            "source": "https://brand-experience.ieee.org/templates-tools-resources/resources/master-brand-and-logos/",
            "guidelines": "https://brand-experience.ieee.org/guidelines/brand-identity/"
        },
        {
            "title": "iFixit",
            "hex": "0071CE",
            "source": "https://www.ifixit.com",
            "guidelines": "https://www.ifixit.com/Info/Media"
        },
        {
            "title": "iFood",
            "hex": "EA1D2C",
            "source": "https://ifood.com.br"
        },
        {
            "title": "IFTTT",
            "hex": "000000",
            "source": "https://ifttt.com/discover/brand-guidelines",
            "guidelines": "https://ifttt.com/discover/brand-guidelines"
        },
        {
            "title": "IGDB",
            "hex": "9147FF",
            "source": "https://commons.wikimedia.org/wiki/File:IGDB_logo.svg"
        },
        {
            "title": "iHeartRadio",
            "hex": "C6002B",
            "source": "https://brand.iheart.com/logo",
            "guidelines": "https://brand.iheart.com/logo"
        },
        {
            "title": "IKEA",
            "hex": "0058A3",
            "source": "https://www.ikea.com"
        },
        {
            "title": "Île-de-France Mobilités",
            "hex": "67B4E7",
            "source": "https://www.iledefrance-mobilites.fr"
        },
        {
            "title": "ImageJ",
            "hex": "00D8E0",
            "source": "https://github.com/imagej/imagej/blob/0667395bcac20e5d7a371ac9f468522c74367d59/logo/inkscape_image_logo_src.svg"
        },
        {
            "title": "IMDb",
            "hex": "F5C518",
            "source": "https://brand.imdb.com/imdb",
            "guidelines": "https://brand.imdb.com/imdb"
        },
        {
            "title": "Imgur",
            "hex": "1BB76E",
            "source": "https://imgurinc.com/press",
            "guidelines": "https://help.imgur.com/hc/en-us/articles/202062878-Trademark-Use-Policy"
        },
        {
            "title": "Immer",
            "hex": "00E7C3",
            "source": "https://github.com/immerjs/immer/blob/7a5382899bc8b0bf5e21972a1c7db63f53e1d697/website/static/img/immer-logo.svg"
        },
        {
            "title": "Immich",
            "hex": "4250AF",
            "source": "https://github.com/immich-app/immich/blob/bba4c4418279b7dc87e0f4a0b346a4e81057a631/design/immich-logo.svg"
        },
        {
            "title": "Imou",
            "hex": "E89313",
            "source": "https://www.imoulife.com/support/download/userManual"
        },
        {
            "title": "ImprovMX",
            "hex": "2FBEFF",
            "source": "https://improvmx.com"
        },
        {
            "title": "Indeed",
            "hex": "003A9B",
            "source": "https://indeed.design/resources"
        },
        {
            "title": "IndiGo",
            "hex": "09009B",
            "source": "https://www.goindigo.in"
        },
        {
            "title": "Inertia",
            "hex": "9553E9",
            "source": "https://inertiajs.com"
        },
        {
            "title": "Infiniti",
            "hex": "000000",
            "source": "https://www.infinitiusa.com"
        },
        {
            "title": "InfluxDB",
            "hex": "22ADF6",
            "source": "https://influxdata.github.io/branding/logo/downloads/",
            "guidelines": "https://influxdata.github.io/branding/logo/usage/"
        },
        {
            "title": "InfoQ",
            "hex": "2C6CAF",
            "source": "https://www.infoq.com"
        },
        {
            "title": "Informatica",
            "hex": "FF4D00",
            "source": "https://www.informatica.com"
        },
        {
            "title": "Infosys",
            "hex": "007CC3",
            "source": "https://www.infosys.com/newsroom/journalist-resources/infosyslogo.html"
        },
        {
            "title": "Infracost",
            "hex": "DB44B8",
            "source": "https://www.infracost.io/img/logo.svg"
        },
        {
            "title": "Ingress",
            "hex": "783CBD",
            "source": "https://ingress.com/assets/fonts/ingress_icons.woff"
        },
        {
            "title": "Inkdrop",
            "hex": "7A78D7",
            "source": "https://site-cdn.inkdrop.app/site/icons/inkdrop-icon.svg"
        },
        {
            "title": "Inkscape",
            "hex": "000000",
            "source": "https://inkscape.org/gallery/=inkscape-branding/inkscape-brand-assets/",
            "license": {
                "type": "CC-BY-SA-3.0"
            }
        },
        {
            "title": "Insomnia",
            "hex": "4000BF",
            "source": "https://insomnia.rest"
        },
        {
            "title": "Instacart",
            "hex": "43B02A",
            "source": "https://www.instacart.com/press"
        },
        {
            "title": "Instagram",
            "hex": "E4405F",
            "source": "https://en.facebookbrand.com/instagram/",
            "guidelines": "https://en.facebookbrand.com/instagram/"
        },
        {
            "title": "Instapaper",
            "hex": "1F1F1F",
            "source": "https://www.instapaper.com"
        },
        {
            "title": "Instatus",
            "hex": "4EE3C2",
            "source": "https://www.instatus.com"
        },
        {
            "title": "Instructables",
            "hex": "FABF15",
            "source": "https://www.instructables.com/community/Official-Instructables-Logos-1/"
        },
        {
            "title": "Instructure",
            "hex": "2A7BA0",
            "source": "https://www.instructure.com/about/brand-guide/download-logos",
            "guidelines": "https://www.instructure.com/canvas/resources/noram-guides/instructure-brand-guide-2022"
        },
        {
            "title": "Integromat",
            "hex": "2F8CBB",
            "source": "https://www.integromat.com"
        },
        {
            "title": "Intel",
            "hex": "0071C5",
            "source": "https://www.intel.com/content/www/us/en/newsroom/resources/press-kits-intel-overview.html"
        },
        {
            "title": "IntelliJ IDEA",
            "hex": "000000",
            "source": "https://www.jetbrains.com/idea/",
            "guidelines": "https://www.jetbrains.com/company/brand/"
        },
        {
            "title": "Interaction Design Foundation",
            "hex": "2B2B2B",
            "source": "https://www.interaction-design.org"
        },
        {
            "title": "InteractJS",
            "hex": "2599ED",
            "source": "https://github.com/taye/interact.js/blob/603c34d4b34dece8a260381e2e5991b810d6d739/img/ijs-icon.svg"
        },
        {
            "title": "Interbase",
            "hex": "E62431",
            "source": "https://www.embarcadero.com/news/logo",
            "guidelines": "https://www.ideracorp.com/legal/embarcadero"
        },
        {
            "title": "Intercom",
            "hex": "6AFDEF",
            "source": "https://www.intercom.com/press",
            "guidelines": "https://www.intercom.com/press"
        },
        {
            "title": "Intermarche",
            "hex": "E2001A",
            "source": "https://www.intermarche.com"
        },
        {
            "title": "Internet Archive",
            "hex": "666666",
            "source": "https://archive.org"
        },
        {
            "title": "Internet Computer",
            "hex": "3B00B9",
            "source": "https://dfinity.frontify.com/d/pD7yZhsmpqos/internet-computer#/internet-computer/logo",
            "guidelines": "https://dfinity.frontify.com/d/pD7yZhsmpqos",
            "aliases": {
                "aka": [
                    "Internet Computer Protocol"
                ]
            }
        },
        {
            "title": "Internet Explorer",
            "hex": "0076D6",
            "source": "https://compass-ssl.microsoft.com/assets/c8/67/c867db4c-f328-45b8-817c-33834c70aae6.svg?n=IE.svg"
        },
        {
            "title": "Intigriti",
            "hex": "161A36",
            "source": "https://www.intigriti.com"
        },
        {
            "title": "Intuit",
            "hex": "236CFF",
            "source": "https://www.intuit.com",
            "guidelines": "https://www.intuit.com/company/press-room/logos"
        },
        {
            "title": "InVision",
            "hex": "FF3366",
            "source": "https://www.invisionapp.com/news",
            "guidelines": "https://in.invisionapp.com/boards/FH3LW3S7XSD/"
        },
        {
            "title": "Invoice Ninja",
            "hex": "000000",
            "source": "https://github.com/invoiceninja/invoiceninja/blob/2bdb26dd06123a0426cc7a8da77fc8fce7e5a222/public/images/round_logo.png"
        },
        {
            "title": "ioBroker",
            "hex": "3399CC",
            "source": "https://github.com/ioBroker/awesome-iobroker/blob/6ba42e9fcda7c88356e2f8c98f435ce7b02d4e37/images/awesome-iobroker.svg"
        },
        {
            "title": "Ionic",
            "hex": "3880FF",
            "source": "https://ionicframework.com/press"
        },
        {
            "title": "Ionos",
            "hex": "003D8F",
            "source": "https://www.ionos.de"
        },
        {
            "title": "iOS",
            "hex": "000000",
            "source": "https://en.wikipedia.org/wiki/IOS"
        },
        {
            "title": "IOTA",
            "hex": "131F37",
            "source": "https://www.iota.org/connect/brand",
            "guidelines": "https://www.iota.org/connect/brand",
            "license": {
                "type": "CC-BY-SA-4.0"
            }
        },
        {
            "title": "IPFS",
            "hex": "65C2CB",
            "source": "https://github.com/ipfs-inactive/logo/tree/73169b495332415b174ac2f37ec27c4b2ee8da83",
            "license": {
                "type": "CC-BY-SA-3.0"
            }
        },
        {
            "title": "IRIS",
            "hex": "25313C",
            "source": "https://www.iris.co.uk"
        },
        {
            "title": "ISC2",
            "hex": "468145",
            "source": "https://www.isc2.org",
            "aliases": {
                "aka": [
                    "(ISC)²"
                ]
            }
        },
        {
            "title": "Issuu",
            "hex": "F36D5D",
            "source": "https://issuu.com/press",
            "guidelines": "https://issuu.com/press"
        },
        {
            "title": "Istio",
            "hex": "466BB0",
            "source": "https://github.com/istio/istio/blob/5a047251817eb2523af297607b7614120812e47a/logo/istio-bluelogo-whitebackground-unframed.svg"
        },
        {
            "title": "Itch.io",
            "hex": "FA5C5C",
            "source": "https://itch.io/press-kit",
            "guidelines": "https://itch.io/press-kit"
        },
        {
            "title": "iTerm2",
            "hex": "000000",
            "source": "https://github.com/gnachman/iTerm2/blob/6a857f3f5872eb1465ddc0dd83412015991e79ae/images/AppIcon/iTermIcon.sketch"
        },
        {
            "title": "iTunes",
            "hex": "FB5BC5",
            "source": "https://upload.wikimedia.org/wikipedia/commons/d/df/ITunes_logo.svg"
        },
        {
            "title": "ITVx",
            "hex": "DEEB52",
            "source": "https://www.itvmedia.co.uk"
        },
        {
            "title": "IVECO",
            "hex": "004994",
            "source": "https://www.iveco.com/germany/Pages/Home-page.aspx"
        },
        {
            "title": "Jabber",
            "hex": "CC0000",
            "source": "https://commons.wikimedia.org/wiki/File:Jabber-bulb.svg",
            "guidelines": "https://www.jabber.org/faq.html#logo",
            "license": {
                "type": "CC-BY-2.5"
            }
        },
        {
            "title": "Jaguar",
            "hex": "000000",
            "source": "https://media.jaguar.com/en/press-kit"
        },
        {
            "title": "Jamboard",
            "hex": "F37C20",
            "source": "https://cdn2.hubspot.net/hubfs/159104/ECS/Jamboard/Approved%20Jamboard%20Brand%20Book.pdf",
            "guidelines": "https://cdn2.hubspot.net/hubfs/159104/ECS/Jamboard/Approved%20Jamboard%20Brand%20Book.pdf"
        },
        {
            "title": "Jameson",
            "hex": "004027",
            "source": "https://www.jamesonwhiskey.com"
        },
        {
            "title": "Jamstack",
            "hex": "F0047F",
            "source": "https://github.com/jamstack/jamstack.org/tree/9e761f6b77ad11e8dc6d3a953e61e53f1d99a1e6/src/site/img/logo"
        },
        {
            "title": "Jasmine",
            "hex": "8A4182",
            "source": "https://github.com/jasmine/jasmine/blob/8991b1bba39b5b7e89fc5eeb07ae271a684cb1a4/images/jasmine-horizontal.svg"
        },
        {
            "title": "JavaScript",
            "hex": "F7DF1E",
            "source": "https://github.com/voodootikigod/logo.js/tree/1544bdeed6d618a6cfe4f0650d04ab8d9cfa76d9",
            "license": {
                "type": "MIT"
            }
        },
        {
            "title": "JBL",
            "hex": "FF3300",
            "source": "https://www.jbl.com"
        },
        {
            "title": "JCB",
            "hex": "0B4EA2",
            "source": "https://www.global.jcb/en/about-us/brand-concept/"
        },
        {
            "title": "Jeep",
            "hex": "000000",
            "source": "https://www.fcaci.com/x/JEEPv15",
            "guidelines": "https://www.fcaci.com/x/JEEPv15"
        },
        {
            "title": "Jekyll",
            "hex": "CC0000",
            "source": "https://github.com/jekyll/brand/blob/8302ad3ecf045054a095020729a8d2cc7005faf8/jekyll-logo-black.svg",
            "guidelines": "https://github.com/jekyll/brand",
            "license": {
                "type": "CC-BY-4.0"
            }
        },
        {
            "title": "Jellyfin",
            "hex": "00A4DC",
            "source": "https://jellyfin.org/docs/general/contributing/branding.html",
            "guidelines": "https://jellyfin.org/docs/general/contributing/branding.html"
        },
        {
            "title": "Jenkins",
            "hex": "D24939",
            "source": "https://get.jenkins.io/art/",
            "guidelines": "https://www.jenkins.io/press/",
            "license": {
                "type": "CC-BY-SA-3.0"
            }
        },
        {
            "title": "Jenkins X",
            "hex": "73C3D5",
            "source": "https://github.com/cdfoundation/artwork/tree/358a7db882463b68f59ae9bc669b8f97c4539ffd"
        },
        {
            "title": "Jest",
            "hex": "C21325",
            "source": "https://jestjs.io"
        },
        {
            "title": "JET",
            "hex": "FBBA00",
            "source": "https://de.wikipedia.org/wiki/Datei:JET.svg"
        },
        {
            "title": "JetBlue",
            "hex": "001E59",
            "source": "https://www.jetblue.com"
        },
        {
            "title": "JetBrains",
            "hex": "000000",
            "source": "https://www.jetbrains.com/company/brand/logos/",
            "guidelines": "https://www.jetbrains.com/company/brand/"
        },
        {
            "title": "Jetpack Compose",
            "hex": "4285F4",
            "source": "https://developer.android.com/jetpack/compose/"
        },
        {
            "title": "JFrog",
            "hex": "41BF47",
            "source": "https://jfrog.com/brand-guidelines/",
            "guidelines": "https://jfrog.com/brand-guidelines/"
        },
        {
            "title": "JFrog Bintray",
            "hex": "43A047",
            "source": "https://bintray.com"
        },
        {
            "title": "JFrog Pipelines",
            "hex": "40BE46",
            "source": "https://jfrog.com/pipelines/",
            "guidelines": "https://jfrog.com/brand-guidelines/"
        },
        {
            "title": "Jinja",
            "hex": "B41717",
            "source": "https://github.com/pallets/jinja/blob/1c240154865a7b6034033027e3c2ca8a2fa53fc2/artwork/jinjalogo.svg"
        },
        {
            "title": "Jira",
            "hex": "0052CC",
            "source": "https://atlassian.design/resources/logo-library",
            "guidelines": "https://atlassian.design/foundations/logos/"
        },
        {
            "title": "Jira Software",
            "hex": "0052CC",
            "source": "https://www.atlassian.com/company/news/press-kit",
            "guidelines": "https://atlassian.design/foundations/logos/"
        },
        {
            "title": "Jitsi",
            "hex": "97979A",
            "source": "https://github.com/jitsi/jitsi-meet/blob/f8a41aea9c32796646c0fea11064775a4e5c3523/images/watermark.svg"
        },
        {
            "title": "John Deere",
            "hex": "367C2B",
            "source": "https://en.wikipedia.org/wiki/File:John_Deere_logo.svg",
            "guidelines": "https://johndeere.widencollective.com/portals/arrshkzc/MyPortalFeb23,2021"
        },
        {
            "title": "Joomla",
            "hex": "5091CD",
            "source": "https://docs.joomla.org/Joomla:Brand_Identity_Elements/Official_Logo",
            "guidelines": "https://docs.joomla.org/Joomla:Brand_Identity_Elements"
        },
        {
            "title": "Joplin",
            "hex": "1071D3",
            "source": "https://github.com/laurent22/joplin/blob/45e35576bd8b1bb0ffe958309cc1ab3736cc266b/Assets/JoplinLetter.svg"
        },
        {
            "title": "Jordan",
            "hex": "000000",
            "source": "https://www.nike.com/jordan"
        },
        {
            "title": "Jovian",
            "hex": "0D61FF",
            "source": "https://jovian.com"
        },
        {
            "title": "JPEG",
            "hex": "8A8A8A",
            "source": "https://jpeg.org/contact.html",
            "license": {
                "type": "CC-BY-ND-4.0"
            }
        },
        {
            "title": "jQuery",
            "hex": "0769AD",
            "source": "https://brand.jquery.org/logos/",
            "guidelines": "https://brand.jquery.org/logos/"
        },
        {
            "title": "JR Group",
            "hex": "000000",
            "source": "https://www.jrhokkaido.co.jp"
        },
        {
            "title": "jsDelivr",
            "hex": "E84D3D",
            "source": "https://github.com/jsdelivr/www.jsdelivr.com/blob/eff02f3a8879cf7c7296840584e1293fe04e3a76/src/public/img/logo_horizontal.svg"
        },
        {
            "title": "JSFiddle",
            "hex": "0084FF",
            "source": "https://jsfiddle.net"
        },
        {
            "title": "JSON",
            "hex": "000000",
            "source": "https://commons.wikimedia.org/wiki/File:JSON_vector_logo.svg"
        },
        {
            "title": "JSON Web Tokens",
            "hex": "000000",
            "source": "https://jwt.io"
        },
        {
            "title": "JSS",
            "hex": "F7DF1E",
            "source": "https://cssinjs.org"
        },
        {
            "title": "JUCE",
            "hex": "8DC63F",
            "source": "https://juce.com"
        },
        {
            "title": "Juejin",
            "hex": "007FFF",
            "source": "https://juejin.cn"
        },
        {
            "title": "JUKE",
            "hex": "6CD74A",
            "source": "https://juke.nl"
        },
        {
            "title": "Julia",
            "hex": "9558B2",
            "source": "https://github.com/JuliaLang/julia-logo-graphics/blob/b5551ca7946b4a25746c045c15fbb8806610f8d0/images/julia-dots.svg"
        },
        {
            "title": "Juniper Networks",
            "hex": "84B135",
            "source": "https://www.juniper.net/us/en/company/press-center/images/image-library/logos/",
            "guidelines": "https://www.juniper.net/us/en/company/press-center/images/image-library/logos/"
        },
        {
            "title": "JUnit5",
            "hex": "25A162",
            "source": "https://raw.githubusercontent.com/junit-team/junit5/86465f4f491219ad0c0cf9c64eddca7b0edeb86f/assets/img/junit5-logo.svg"
        },
        {
            "title": "Jupyter",
            "hex": "F37626",
            "source": "https://github.com/jupyter/design/blob/80716ee75dd7b2a6ec6abcd89922d020483589b1/logos/Logo%20Mark/logomark-whitebody-whitemoons/logomark-whitebody-whitemoons.svg",
            "guidelines": "https://github.com/jupyter/design"
        },
        {
            "title": "Just Eat",
            "hex": "F36D00",
            "source": "https://www.justeattakeaway.com/media/media-kit/"
        },
        {
            "title": "JustGiving",
            "hex": "AD29B6",
            "source": "https://justgiving.com"
        },
        {
            "title": "K3s",
            "hex": "FFC61C",
            "source": "https://k3s.io"
        },
        {
            "title": "k6",
            "hex": "7D64FF",
            "source": "https://commons.wikimedia.org/wiki/File:K6-logo.svg",
            "aliases": {
                "aka": [
                    "Grafana k6"
                ]
            }
        },
        {
            "title": "Kaggle",
            "hex": "20BEFF",
            "source": "https://www.kaggle.com/brand-guidelines",
            "guidelines": "https://www.kaggle.com/brand-guidelines"
        },
        {
            "title": "Kahoot!",
            "hex": "46178F",
            "source": "https://kahoot.com/library/kahoot-logo/",
            "guidelines": "https://kahoot.com/library/kahoot-logo/"
        },
        {
            "title": "KaiOS",
            "hex": "6F02B5",
            "source": "https://www.kaiostech.com/company/press-room"
        },
        {
            "title": "Kakao",
            "aliases": {
                "loc": {
                    "ko-KR": "카카오"
                }
            },
            "hex": "FFCD00",
            "source": "https://www.kakaocorp.com/kakao/introduce/ci"
        },
        {
            "title": "KakaoTalk",
            "aliases": {
                "loc": {
                    "ko-KR": "카카오톡"
                }
            },
            "hex": "FFCD00",
            "source": "https://commons.wikimedia.org/wiki/File:KakaoTalk_logo.svg"
        },
        {
            "title": "Kali Linux",
            "hex": "557C94",
            "source": "https://www.kali.org/docs/policy/trademark/",
            "guidelines": "https://www.kali.org/docs/policy/trademark/"
        },
        {
            "title": "Kamailio",
            "hex": "506365",
            "source": "https://www.kamailio.org/pub/kamailio-logos/current"
        },
        {
            "title": "Kaniko",
            "hex": "FFA600",
            "source": "https://github.com/GoogleContainerTools/kaniko/blob/cf5ca26aa4e2f7bf0de56efdf3b4e86b0ff74ed0/logo/Kaniko-Logo-Monochrome.svg"
        },
        {
            "title": "Karlsruher Verkehrsverbund",
            "hex": "9B2321",
            "source": "https://commons.wikimedia.org/wiki/File:KVV_2010.svg"
        },
        {
            "title": "Kasa Smart",
            "hex": "4ACBD6",
            "source": "https://www.tp-link.com/us/support/download/hs200/"
        },
        {
            "title": "KashFlow",
            "hex": "E5426E",
            "source": "https://www.kashflow.com"
        },
        {
            "title": "Kaspersky",
            "hex": "006D5C",
            "source": "https://www.kaspersky.com"
        },
        {
            "title": "Katacoda",
            "hex": "F48220",
            "source": "https://katacoda.com/press-kit"
        },
        {
            "title": "Katana",
            "hex": "000000",
            "source": "https://www.foundry.com/products/katana"
        },
        {
            "title": "Kaufland",
            "hex": "E10915",
            "source": "https://www.kaufland.com/etc.clientlibs/kaufland/clientlibs/clientlib-klsite/resources/frontend/img/kl-logo-small-e825b661c5.svg"
        },
        {
            "title": "KDE",
            "hex": "1D99F3",
            "source": "https://kde.org/stuff/clipart/"
        },
        {
            "title": "Kdenlive",
            "hex": "527EB2",
            "source": "https://kdenlive.org/en/logo/",
            "guidelines": "https://kdenlive.org/en/logo/"
        },
        {
            "title": "Kedro",
            "hex": "FFC900",
            "source": "https://github.com/kedro-org/kedro-brand-identity/blob/7f7b380cb1a2951c06ca292f0d2b442db895f804/icon/black/kedro-icon-svgo-black.svg",
            "guidelines": "https://github.com/kedro-org/kedro-brand-identity/blob/7f7b380cb1a2951c06ca292f0d2b442db895f804/Kedro_Brand_Guidelines.pdf",
            "license": {
                "type": "custom",
                "url": "https://www.linuxfoundation.org/trademark-usage"
            }
        },
        {
            "title": "Keep a Changelog",
            "hex": "E05735",
            "source": "https://keepachangelog.com"
        },
        {
            "title": "KeePassXC",
            "hex": "6CAC4D",
            "source": "https://github.com/keepassxreboot/keepassxc/tree/3fdafc6d25e85050976e0cc645db579086db3f45"
        },
        {
            "title": "Kentico",
            "hex": "F05A22",
            "source": "https://www.kentico.com"
        },
        {
            "title": "Keras",
            "hex": "D00000",
            "source": "https://keras.io"
        },
        {
            "title": "Keybase",
            "hex": "33A0FF",
            "source": "https://github.com/keybase/client/tree/a144e0ce38ee9e495cc5acbcd4ef859f5534d820/media/logos"
        },
        {
            "title": "KeyCDN",
            "hex": "047AED",
            "source": "https://www.keycdn.com/logos"
        },
        {
            "title": "Keystone",
            "hex": "166BFF",
            "source": "https://keystonejs.com"
        },
        {
            "title": "KFC",
            "hex": "F40027",
            "source": "https://global.kfc.com/asset-library/",
            "aliases": {
                "aka": [
                    "Kentucky Fried Chicken"
                ]
            }
        },
        {
            "title": "Khan Academy",
            "hex": "14BF96",
            "source": "https://khanacademy.zendesk.com/hc/en-us/articles/202483630-Press-room",
            "guidelines": "https://support.khanacademy.org/hc/en-us/articles/202263034-Trademark-and-Brand-Usage-Policy"
        },
        {
            "title": "Khronos Group",
            "hex": "CC3333",
            "source": "https://www.khronos.org/legal/trademarks/",
            "guidelines": "https://www.khronos.org/legal/trademarks/"
        },
        {
            "title": "Kia",
            "hex": "05141F",
            "source": "https://www.kia.com"
        },
        {
            "title": "Kibana",
            "hex": "005571",
            "source": "https://www.elastic.co/brand"
        },
        {
            "title": "KiCad",
            "hex": "314CB0",
            "source": "https://www.kicad.org/about/kicad/",
            "license": {
                "type": "GPL-3.0-or-later"
            }
        },
        {
            "title": "Kickstarter",
            "hex": "05CE78",
            "source": "https://www.kickstarter.com/help/brand_assets"
        },
        {
            "title": "Kik",
            "hex": "82BC23",
            "source": "https://www.kik.com/news/"
        },
        {
            "title": "Kingston Technology",
            "aliases": {
                "aka": [
                    "Kingston"
                ]
            },
            "hex": "000000",
            "source": "https://www.kingston.com"
        },
        {
            "title": "KinoPoisk",
            "hex": "FF6600",
            "source": "https://www.kinopoisk.ru",
            "aliases": {
                "loc": {
                    "ru-RU": "КиноПоиск"
                }
            }
        },
        {
            "title": "Kinsta",
            "hex": "5333ED",
            "source": "https://kinsta.com/press"
        },
        {
            "title": "Kirby",
            "hex": "000000",
            "source": "https://getkirby.com/press"
        },
        {
            "title": "Kit",
            "hex": "000000",
            "source": "https://kit.co"
        },
        {
            "title": "Kitsu",
            "hex": "FD755C",
            "source": "https://kitsu.io"
        },
        {
            "title": "Klarna",
            "hex": "FFB3C7",
            "source": "https://klarna.design"
        },
        {
            "title": "KLM",
            "hex": "00A1DE",
            "source": "https://www.klm.com"
        },
        {
            "title": "Klook",
            "hex": "FF5722",
            "source": "https://www.klook.com/en-GB/newsroom/"
        },
        {
            "title": "Knative",
            "hex": "0865AD",
            "source": "https://github.com/knative/community/blob/fb49068c9b7619685248247d29e48eb3d96f3ac2/icons/logo.svg",
            "guidelines": "https://github.com/knative/community/blob/main/BRANDING.MD"
        },
        {
            "title": "KnowledgeBase",
            "hex": "9146FF",
            "source": "https://www.knowledgebase.com/design",
            "guidelines": "https://www.knowledgebase.com/design"
        },
        {
            "title": "Known",
            "hex": "333333",
            "source": "https://github.com/idno/known/tree/22c4935b57a61d94d2508651128b4f828f864989/gfx/logos"
        },
        {
            "title": "Ko-fi",
            "hex": "FF5E5B",
            "source": "https://more.ko-fi.com/brand-assets",
            "guidelines": "https://more.ko-fi.com/brand-assets"
        },
        {
            "title": "Koa",
            "hex": "33333D",
            "source": "https://koajs.com"
        },
        {
            "title": "Koc",
            "hex": "F9423A",
            "source": "https://www.koc.com.tr/en"
        },
        {
            "title": "Kodak",
            "hex": "ED0000",
            "source": "https://www.kodak.com",
            "guidelines": "https://www.kodak.com/en/company/page/site-terms"
        },
        {
            "title": "Kodi",
            "hex": "17B2E7",
            "source": "https://kodi.tv"
        },
        {
            "title": "Kofax",
            "hex": "00558C",
            "source": "https://www.kofax.com"
        },
        {
            "title": "Komoot",
            "hex": "6AA127",
            "source": "https://newsroom.komoot.com/media_kits/219423/",
            "guidelines": "https://newsroom.komoot.com/media_kits/219423/"
        },
        {
            "title": "Konami",
            "hex": "B60014",
            "source": "https://commons.wikimedia.org/wiki/File:Konami_4th_logo_2.svg"
        },
        {
            "title": "Kong",
            "hex": "003459",
            "source": "https://konghq.com/brand-assets/",
            "guidelines": "https://konghq.com/brand/"
        },
        {
            "title": "Kongregate",
            "hex": "990000",
            "source": "https://www.kongregate.com/pages/logos-and-branding"
        },
        {
            "title": "Konva",
            "hex": "0D83CD",
            "source": "https://github.com/konvajs/konvajs.github.io/blob/2cfe67461dfe32076ba56c88a75fe8e99d068130/icon.png"
        },
        {
            "title": "Kotlin",
            "aliases": {
                "loc": {
                    "ko-KR": "코틀린"
                }
            },
            "hex": "7F52FF",
            "source": "https://www.jetbrains.com/company/brand/logos/",
            "guidelines": "https://www.jetbrains.com/company/brand/"
        },
        {
            "title": "Koyeb",
            "hex": "121212",
            "source": "https://www.koyeb.com"
        },
        {
            "title": "Krita",
            "hex": "3BABFF",
            "source": "https://krita.org/en/about/press/"
        },
        {
            "title": "KTM",
            "hex": "FF6600",
            "source": "https://ktm.com"
        },
        {
            "title": "Kuaishou",
            "hex": "FF4906",
            "source": "https://www.kuaishou.com/official/material-lib",
            "guidelines": "https://www.kuaishou.com/official/material-lib"
        },
        {
            "title": "Kubernetes",
            "hex": "326CE5",
            "source": "https://github.com/kubernetes/kubernetes/tree/cac53883f4714452f3084a22e4be20d042a9df33/logo"
        },
        {
            "title": "Kubuntu",
            "hex": "0079C1",
            "source": "https://kubuntu.org"
        },
        {
            "title": "Kuma",
            "hex": "290B53",
            "source": "https://cncf-branding.netlify.app/projects/kuma/"
        },
        {
            "title": "Kuula",
            "hex": "4092B4",
            "source": "https://kuula.co"
        },
        {
            "title": "Kyocera",
            "hex": "DF0522",
            "source": "https://uk.kyocera.com"
        },
        {
            "title": "LabVIEW",
            "hex": "FFDB00",
            "source": "https://forums.ni.com/t5/NI-Partner-Network/New-Partner-Co-Marketing-Style-Guide/ba-p/3786987",
            "guidelines": "https://forums.ni.com/t5/NI-Partner-Network/New-Partner-Co-Marketing-Style-Guide/ba-p/3786987"
        },
        {
            "title": "Lada",
            "hex": "ED6B21",
            "source": "https://www.lada.ru/priora/sedan/accessories.html"
        },
        {
            "title": "Lamborghini",
            "hex": "DDB320",
            "source": "https://en.wikipedia.org/wiki/File:Lamborghini_Logo.svg"
        },
        {
            "title": "Land Rover",
            "hex": "005A2B",
            "source": "https://media.landrover.com/en/press-kit"
        },
        {
            "title": "Lapce",
            "hex": "3B82F6",
            "source": "https://github.com/lapce/lapce/blob/95c4cf2d87083e348c0b621d0be0ea17f79ed703/extra/images/logo.svg"
        },
        {
            "title": "Laragon",
            "hex": "0E83CD",
            "source": "https://laragon.org"
        },
        {
            "title": "Laravel",
            "hex": "FF2D20",
            "source": "https://github.com/laravel/art/tree/5a8325b064634b900f25dbb6f1cafd888b2d2211"
        },
        {
            "title": "Laravel Horizon",
            "hex": "405263",
            "source": "https://github.com/laravel/horizon/blob/79ed572422d0ff789e9673a6dd9579026f14233a/public/img/horizon.svg"
        },
        {
            "title": "Laravel Nova",
            "hex": "252D37",
            "source": "https://nova.laravel.com"
        },
        {
            "title": "Last.fm",
            "hex": "D51007",
            "source": "https://commons.wikimedia.org/wiki/File:Lastfm_logo.svg"
        },
        {
            "title": "LastPass",
            "hex": "D32D27",
            "source": "https://lastpass.com/press-room/",
            "guidelines": "https://lastpass.com/press-room/"
        },
        {
            "title": "LaTeX",
            "hex": "008080",
            "source": "https://github.com/latex3/branding/tree/9def6b5f6075567d62b67424e11dbe6d4d5245b4"
        },
        {
            "title": "Launchpad",
            "hex": "F8C300",
            "source": "https://help.launchpad.net/logo/submissions",
            "guidelines": "https://help.launchpad.net/Legal",
            "license": {
                "type": "CC-BY-ND-2.0"
            }
        },
        {
            "title": "Lazarus",
            "hex": "000000",
            "source": "https://sourceforge.net/projects/lazarus/"
        },
        {
            "title": "LBRY",
            "hex": "2F9176",
            "source": "https://lbry.com/press-kit",
            "guidelines": "https://lbry.com/faq/acceptable-use-policy"
        },
        {
            "title": "Leader Price",
            "hex": "E50005",
            "source": "https://www.leaderprice.fr"
        },
        {
            "title": "Leaflet",
            "hex": "199900",
            "source": "https://github.com/Leaflet/Leaflet/blob/d843c3b88486713827d7e860b58bdba75bfbd5a2/src/images/logo.svg"
        },
        {
            "title": "League of Legends",
            "hex": "C28F2C",
            "source": "https://www.leagueoflegends.com"
        },
        {
            "title": "Leanpub",
            "hex": "222222",
            "source": "https://leanpub.com/press",
            "guidelines": "https://leanpub.com/press"
        },
        {
            "title": "LeetCode",
            "hex": "FFA116",
            "source": "https://leetcode.com/store"
        },
        {
            "title": "Legacy Games",
            "hex": "144B9E",
            "source": "https://legacygames.com"
        },
        {
            "title": "Leica",
            "hex": "E20612",
            "source": "https://leica-camera.com",
            "guidelines": "https://leica-camera.com/en-US/legal-notices"
        },
        {
            "title": "Lemmy",
            "hex": "14854F",
            "source": "https://join-lemmy.org"
        },
        {
            "title": "Lenovo",
            "hex": "E2231A",
            "source": "https://news.lenovo.com/press-kits/"
        },
        {
            "title": "Lens",
            "hex": "3D90CE",
            "source": "https://github.com/lensapp/lens/blob/3cc12d9599b655a366e7a34c356d2a84654b2466/docs/img/lens-logo-icon.svg"
        },
        {
            "title": "Leptos",
            "hex": "EF3939",
            "source": "https://github.com/leptos-rs/leptos/blob/6fac92cb6298f1bfa72464de47e33e47b5e5857d/logos/Simple_Icon.svg"
        },
        {
            "title": "Lerna",
            "hex": "9333EA",
            "source": "https://github.com/lerna/logo/blob/fb18db535d71aacc6ffb0f6b75a0c3bd9e353543/lerna.svg"
        },
        {
            "title": "Leroy Merlin",
            "hex": "78BE20",
            "source": "https://www.leroymerlin.fr"
        },
        {
            "title": "Less",
            "hex": "1D365D",
            "source": "https://github.com/less/logo/blob/c9c10c328cfc00071e92443934b35e389310abf8/less_logo.ai"
        },
        {
            "title": "Let's Encrypt",
            "hex": "003A70",
            "source": "https://letsencrypt.org/trademarks/",
            "guidelines": "https://letsencrypt.org/trademarks/",
            "license": {
                "type": "CC-BY-NC-4.0"
            }
        },
        {
            "title": "Letterboxd",
            "hex": "202830",
            "source": "https://letterboxd.com/about/brand/",
            "guidelines": "https://letterboxd.com/about/brand/"
        },
        {
            "title": "levels.fyi",
            "hex": "788B95",
            "source": "https://www.levels.fyi/press/"
        },
        {
            "title": "LG",
            "hex": "A50034",
            "source": "https://www.lg.com/global/our-brand/brand-expression/elements/logo/index.jsp",
            "guidelines": "https://www.lg.com/global/our-brand/brand-expression/elements/logo/index.jsp"
        },
        {
            "title": "LGTM",
            "hex": "000000",
            "source": "https://lgtm.com"
        },
        {
            "title": "Libera.Chat",
            "hex": "FF55DD",
            "source": "https://libera.chat"
        },
        {
            "title": "Liberapay",
            "hex": "F6C915",
            "source": "https://en.liberapay.com/about/logos",
            "guidelines": "https://en.liberapay.com/about/logos",
            "license": {
                "type": "CC0-1.0"
            }
        },
        {
            "title": "Libraries.io",
            "hex": "337AB7",
            "source": "https://github.com/librariesio/libraries.io/blob/9ab0f659bb7fe137c15cf676612b6811f501a0bd/public/safari-pinned-tab.svg"
        },
        {
            "title": "LibraryThing",
            "hex": "251A15",
            "source": "https://twitter.com/LibraryThing/status/1054466649271656448"
        },
        {
            "title": "LibreOffice",
            "hex": "18A303",
            "source": "https://wiki.documentfoundation.org/Marketing/Branding",
            "guidelines": "https://wiki.documentfoundation.org/Marketing/Branding"
        },
        {
            "title": "libuv",
            "hex": "403C3D",
            "source": "https://github.com/libuv/libuv/blob/e4087dedf837f415056a45a838f639a3d9dc3ced/img/logos.svg"
        },
        {
            "title": "Lichess",
            "hex": "000000",
            "source": "https://lichess.org/about"
        },
        {
            "title": "Lidl",
            "hex": "0050AA",
            "source": "https://www.lidl.de"
        },
        {
            "title": "LIFX",
            "hex": "000000",
            "source": "https://www.lifx.com/pages/press-enquiries",
            "guidelines": "https://www.dropbox.com/sh/i9khucz3ucy0q5v/AACrbtcpEIS0PdP84RdkhoAFa/Guides"
        },
        {
            "title": "LightBurn",
            "hex": "57182D",
            "source": "https://lightburnsoftware.com"
        },
        {
            "title": "Lighthouse",
            "hex": "F44B21",
            "source": "https://github.com/GoogleChrome/lighthouse/blob/80d2e6c1948f232ec4f1bdeabc8bc632fc5d0bfd/assets/lh_favicon.svg"
        },
        {
            "title": "Lightning",
            "hex": "792EE5",
            "source": "https://github.com/Lightning-AI/lightning/blob/a584196abf820179adb0758ef67ddae91c44e7bc/docs/source/_static/images/icon.svg"
        },
        {
            "title": "LINE",
            "aliases": {
                "loc": {
                    "ko-KR": "라인",
                    "ja-JP": "ライン"
                }
            },
            "hex": "00C300",
            "source": "https://line.me/en/logo",
            "guidelines": "https://line.me/en/logo"
        },
        {
            "title": "LineageOS",
            "hex": "167C80",
            "source": "https://www.lineageos.org",
            "guidelines": "https://docs.google.com/presentation/d/1VmxFrVqkjtNMjZbAcrC4egp8C_So7gjJR3KuxdJfJDo/edit?usp=sharing"
        },
        {
            "title": "Linear",
            "hex": "5E6AD2",
            "source": "https://linear.app"
        },
        {
            "title": "LinkedIn",
            "hex": "0A66C2",
            "source": "https://brand.linkedin.com",
            "guidelines": "https://brand.linkedin.com/policies"
        },
        {
            "title": "Linkerd",
            "hex": "2BEDA7",
            "source": "https://cncf-branding.netlify.app/projects/linkerd/"
        },
        {
            "title": "Linkfire",
            "hex": "FF3850",
            "source": "https://www.linkfire.com"
        },
        {
            "title": "Linktree",
            "hex": "43E55E",
            "source": "https://linktr.ee"
        },
        {
            "title": "Linux",
            "hex": "FCC624",
            "source": "https://www.linuxfoundation.org/the-linux-mark/"
        },
        {
            "title": "Linux Containers",
            "hex": "333333",
            "source": "https://github.com/lxc/linuxcontainers.org/blob/29d3299ddf8718099b6de1464570fbbadbaabecb/static/img/containers.svg"
        },
        {
            "title": "Linux Foundation",
            "hex": "003366",
            "source": "https://www.linuxfoundation.org/en/about/brand/",
            "guidelines": "https://www.linuxfoundation.org/en/about/brand/"
        },
        {
            "title": "Linux Mint",
            "hex": "87CF3E",
            "source": "https://commons.wikimedia.org/wiki/File:Linux_Mint_logo_without_wordmark.svg"
        },
        {
            "title": "Lion Air",
            "hex": "ED3237",
            "source": "https://lionairthai.com/en/"
        },
        {
            "title": "Liquibase",
            "hex": "2962FF",
            "source": "https://www.liquibase.com/brand",
            "guidelines": "https://www.liquibase.com/brand"
        },
        {
            "title": "Lit",
            "hex": "324FFF",
            "source": "https://github.com/lit/lit.dev/blob/5e59bdb00b7a261d6fdcd6a4ae529e17f6146ed3/packages/lit-dev-content/site/images/flame-favicon.svg"
        },
        {
            "title": "Litecoin",
            "hex": "A6A9AA",
            "source": "https://litecoin-foundation.org/litecoin-branding-guidelines/",
            "guidelines": "https://litecoin-foundation.org/litecoin-branding-guidelines/"
        },
        {
            "title": "LITIENGINE",
            "hex": "00A5BC",
            "source": "https://litiengine.com"
        },
        {
            "title": "LiveChat",
            "hex": "FF5100",
            "source": "https://livechat.design",
            "guidelines": "https://livechat.design"
        },
        {
            "title": "LiveJournal",
            "hex": "00B0EA",
            "source": "https://www.livejournal.com"
        },
        {
            "title": "Livewire",
            "hex": "4E56A6",
            "source": "https://laravel-livewire.com"
        },
        {
            "title": "LLVM",
            "hex": "262D3A",
            "source": "https://llvm.org/Logo.html"
        },
        {
            "title": "LMMS",
            "hex": "10B146",
            "source": "https://lmms.io/branding"
        },
        {
            "title": "Local",
            "hex": "51BB7B",
            "source": "https://localwp.com"
        },
        {
            "title": "Lodash",
            "hex": "3492FF",
            "source": "https://github.com/lodash/lodash.com/blob/c8d41c62b446f08905fd94802db4da8da05d3e92/assets/img/lodash.svg"
        },
        {
            "title": "Logitech",
            "hex": "00B8FC",
            "source": "https://www.logitech.com/en-us/pr/library"
        },
        {
            "title": "LogMeIn",
            "hex": "45B6F2",
            "source": "https://www.logmein.com/legal/trademark",
            "guidelines": "https://www.logmein.com/legal/trademark"
        },
        {
            "title": "Logseq",
            "hex": "85C8C8",
            "source": "https://github.com/logseq/logseq/blob/c4d15ec8487c9fb6b6f41780fc1abddab89491e4/resources/icon.png"
        },
        {
            "title": "Logstash",
            "hex": "005571",
            "source": "https://www.elastic.co/brand",
            "guidelines": "https://www.elastic.co/brand"
        },
        {
            "title": "Looker",
            "hex": "4285F4",
            "source": "https://looker.com"
        },
        {
            "title": "Loom",
            "hex": "625DF5",
            "source": "https://www.loom.com/press"
        },
        {
            "title": "Loop",
            "hex": "F29400",
            "source": "https://loop.frontiersin.org"
        },
        {
            "title": "LoopBack",
            "hex": "3F5DFF",
            "source": "https://loopback.io/resources"
        },
        {
            "title": "Lospec",
            "hex": "EAEAEA",
            "source": "https://lospec.com/brand",
            "guidelines": "https://lospec.com/brand"
        },
        {
            "title": "LOT Polish Airlines",
            "hex": "11397E",
            "source": "https://www.lot.com/us/en/kaleidoscope-inflight-magazine"
        },
        {
            "title": "LTspice",
            "hex": "900028",
            "source": "https://www.analog.com/media/en/news-marketing-collateral/solutions-bulletins-brochures/ltspice-keyboard-shortcuts.pdf",
            "guidelines": "https://www.analog.com/en/about-adi/legal-and-risk-oversight/intellectual-property/trademark-notice.html"
        },
        {
            "title": "Lua",
            "hex": "2C2D72",
            "source": "https://www.lua.org/images/",
            "guidelines": "https://www.lua.org/images/"
        },
        {
            "title": "Lubuntu",
            "hex": "0068C8",
            "source": "https://lubuntu.net"
        },
        {
            "title": "Ludwig",
            "hex": "000000",
            "source": "https://github.com/ludwig-ai/ludwig-docs/blob/8d8abb2117a93af2622a6545943c773b27153e1b/docs/images/ludwig_icon.svg"
        },
        {
            "title": "Lufthansa",
            "hex": "05164D",
            "source": "https://www.lufthansa.com"
        },
        {
            "title": "Lumen",
            "hex": "E74430",
            "source": "https://lumen.laravel.com"
        },
        {
            "title": "Lunacy",
            "hex": "179DE3",
            "source": "https://icons8.com/lunacy"
        },
        {
            "title": "Lutris",
            "hex": "FF9900",
            "source": "https://github.com/lutris/lutris/blob/f62feaef063868cb39afddefbb9ba7a5928bd978/share/icons/hicolor/scalable/apps/lutris.svg"
        },
        {
            "title": "Lydia",
            "hex": "0180FF",
            "source": "https://lydia-app.com/en/info/press.html",
            "guidelines": "https://lydia-app.com/en/info/press.html"
        },
        {
            "title": "Lyft",
            "hex": "FF00BF",
            "source": "https://www.lyft.com/press"
        },
        {
            "title": "MAAS",
            "hex": "E95420",
            "source": "https://design.ubuntu.com/downloads/",
            "license": {
                "type": "CC-BY-SA-3.0"
            }
        },
        {
            "title": "macOS",
            "hex": "000000",
            "source": "https://commons.wikimedia.org/wiki/File:MacOS_wordmark_(2017).svg"
        },
        {
            "title": "MacPaw",
            "hex": "000000",
            "source": "https://macpaw.com"
        },
        {
            "title": "Macy's",
            "hex": "E21A2C",
            "source": "https://www.macysinc.com/news-media/media-assets"
        },
        {
            "title": "Magasins U",
            "hex": "E71B34",
            "source": "https://www.magasins-u.com"
        },
        {
            "title": "Magento",
            "hex": "EE672F",
            "source": "https://magento.com"
        },
        {
            "title": "Magisk",
            "hex": "00AF9C",
            "source": "https://github.com/topjohnwu/Magisk/blob/23ad611566b557f26d268920692b25aa89fc0070/app/src/main/res/drawable/ic_magisk.xml"
        },
        {
            "title": "mail.com",
            "hex": "004788",
            "source": "https://www.mail.com",
            "guidelines": "https://www.mail.com/company/terms/"
        },
        {
            "title": "Mail.Ru",
            "hex": "005FF9",
            "source": "https://my.mail.ru"
        },
        {
            "title": "MailChimp",
            "hex": "FFE01B",
            "source": "https://mailchimp.com/about/brand-assets",
            "guidelines": "https://mailchimp.com/about/brand-assets"
        },
        {
            "title": "Mailgun",
            "hex": "F06B66",
            "source": "https://mailgun.com"
        },
        {
            "title": "Major League Hacking",
            "hex": "265A8F",
            "source": "https://mlh.io/brand-guidelines",
            "guidelines": "https://mlh.io/brand-guidelines"
        },
        {
            "title": "MakerBot",
            "hex": "FF1E0D",
            "source": "https://www.makerbot.com/makerbot-press-assets"
        },
        {
            "title": "Mamba UI",
            "hex": "6D28D9",
            "source": "https://github.com/Microwawe/mamba-ui/blob/b4ca2eba570c451886e5822d7ba12a8d78015bba/src/assets/svg/logo.svg"
        },
        {
            "title": "MAMP",
            "hex": "02749C",
            "source": "https://www.mamp.info/en/mamp/mac/"
        },
        {
            "title": "MAN",
            "hex": "E40045",
            "source": "https://www.corporate.man.eu"
        },
        {
            "title": "ManageIQ",
            "hex": "EF2929",
            "source": "https://www.manageiq.org/logo/"
        },
        {
            "title": "Manjaro",
            "hex": "35BF5C",
            "source": "https://manjaro.org"
        },
        {
            "title": "Mantine",
            "hex": "339AF0",
            "source": "https://github.com/mantinedev/mantine/blob/f2da0287bfcda19dcf7866f4d03a05d1ee7b49f7/docs/src/images/logo.svg",
            "license": {
                "type": "MIT"
            }
        },
        {
            "title": "Mapbox",
            "hex": "000000",
            "source": "https://www.mapbox.com/about/press/brand-guidelines",
            "guidelines": "https://www.mapbox.com/about/press/brand-guidelines"
        },
        {
            "title": "MapLibre",
            "hex": "396CB2",
            "source": "https://github.com/maplibre/maplibre-gl-js-docs/blob/e916a4cdd671890126f88b26b2b16c04220dc4b0/docs/pages/assets/favicon/maplibregl-favicon.svg"
        },
        {
            "title": "MariaDB",
            "hex": "003545",
            "source": "https://mariadb.com/about-us/logos/",
            "guidelines": "https://mariadb.com/about-us/logos/"
        },
        {
            "title": "MariaDB Foundation",
            "hex": "1F305F",
            "source": "https://mariadb.org"
        },
        {
            "title": "Markdown",
            "hex": "000000",
            "source": "https://github.com/dcurtis/markdown-mark/tree/360a3657fef7f6ad0b303296a95ad52985caa0d3",
            "guidelines": "https://github.com/dcurtis/markdown-mark",
            "license": {
                "type": "CC0-1.0"
            }
        },
        {
            "title": "Marketo",
            "hex": "5C4C9F",
            "source": "https://www.marketo.com"
        },
        {
            "title": "Marko",
            "hex": "2596BE",
            "source": "https://github.com/marko-js/website/blob/c03b8229e8fe8e01fde6c0772bc1cb0ceae9be05/src/logos/marko.svg"
        },
        {
            "title": "Marriott",
            "hex": "A70023",
            "source": "https://marriott-hotels.marriott.com"
        },
        {
            "title": "MarvelApp",
            "hex": "1FB6FF",
            "source": "https://marvelapp.com"
        },
        {
            "title": "Maserati",
            "hex": "0C2340",
            "source": "https://www.stellantis.com/en/brands/maserati"
        },
        {
            "title": "MasterCard",
            "hex": "EB001B",
            "source": "https://brand.mastercard.com/brandcenter/mastercard-brand-mark/downloads.html",
            "guidelines": "https://brand.mastercard.com/brandcenter/mastercard-brand-mark.html"
        },
        {
            "title": "mastercomfig",
            "hex": "009688",
            "source": "https://github.com/mastercomfig/mastercomfig.github.io/blob/d910ce7e868a6ef32106e36996c3473d78da2ce3/img/mastercomfig_logo.svg"
        },
        {
            "title": "Mastodon",
            "hex": "6364FF",
            "source": "https://github.com/mastodon/mastodon/blob/7ccf7a73f1c47a8c03712c39f7c591e837cf6d08/app/javascript/images/logo-symbol-icon.svg"
        },
        {
            "title": "Material Design",
            "hex": "757575",
            "source": "https://material.io/design/"
        },
        {
            "title": "Material Design Icons",
            "hex": "2196F3",
            "source": "https://materialdesignicons.com/icon/vector-square",
            "license": {
                "type": "Apache-2.0"
            }
        },
        {
            "title": "Matillion",
            "hex": "19E57F",
            "source": "https://www.matillion.com"
        },
        {
            "title": "Matomo",
            "hex": "3152A0",
            "source": "https://matomo.org/media/"
        },
        {
            "title": "Matrix",
            "hex": "000000",
            "source": "https://matrix.org"
        },
        {
            "title": "Matter.js",
            "hex": "4B5562",
            "source": "https://brm.io/matter-js"
        },
        {
            "title": "Mattermost",
            "hex": "0058CC",
            "source": "https://www.mattermost.org/brand-guidelines/",
            "guidelines": "https://www.mattermost.org/brand-guidelines/"
        },
        {
            "title": "Matternet",
            "hex": "261C29",
            "source": "https://mttr.net"
        },
        {
            "title": "Mautic",
            "hex": "4E5E9E",
            "source": "https://www.mautic.org/about/logos-and-graphics"
        },
        {
            "title": "Max",
            "hex": "525252",
            "source": "https://cycling74.com"
        },
        {
            "title": "Max-Planck-Gesellschaft",
            "hex": "006C66",
            "source": "https://www.mpg.de"
        },
        {
            "title": "Maytag",
            "hex": "002E5F",
            "source": "https://www.maytagcommerciallaundry.com/mclstorefront/c/-/p/MYR40PD"
        },
        {
            "title": "Mazda",
            "hex": "101010",
            "source": "https://www.mazda.com/en/about/profile/library/"
        },
        {
            "title": "McAfee",
            "hex": "C01818",
            "source": "https://www.mcafee.com/enterprise/en-us/about/newsroom/product-images.html"
        },
        {
            "title": "McDonald's",
            "hex": "FBC817",
            "source": "https://www.mcdonalds.com/gb/en-gb/newsroom.html"
        },
        {
            "title": "McLaren",
            "hex": "FF0000",
            "source": "https://cars.mclaren.com"
        },
        {
            "title": "mdBook",
            "hex": "000000",
            "source": "https://github.com/rust-lang/mdBook/blob/cdfa5ad9909e2cba8390688f3f0686fb70cb4bef/src/theme/favicon.svg"
        },
        {
            "title": "MDN Web Docs",
            "hex": "000000",
            "source": "https://github.com/mdn/yari/blob/77e6cda02f7013219e9da27a00b9424085e60fdb/client/src/assets/mdn-logo.svg"
        },
        {
            "title": "MDX",
            "hex": "1B1F24",
            "source": "https://github.com/mdx-js/mdx/blob/b8a76c95deb14f7297bafdac1aa3eddd2b0fbb8f/docs/_static/icon.svg"
        },
        {
            "title": "MediaFire",
            "hex": "1299F3",
            "source": "https://www.mediafire.com/developers/brand_assets/mediafire_brand_assets/",
            "guidelines": "https://www.mediafire.com/developers/brand_assets/mediafire_brand_assets/"
        },
        {
            "title": "MediaMarkt",
            "hex": "DF0000",
            "source": "https://www.mediamarkt.de"
        },
        {
            "title": "MediaTek",
            "hex": "EC9430",
            "source": "https://corp.mediatek.com/news-events/press-library"
        },
        {
            "title": "MediaTemple",
            "hex": "000000",
            "source": "https://mediatemple.net"
        },
        {
            "title": "MediBang Paint",
            "hex": "00DBDE",
            "source": "https://medibangpaint.com"
        },
        {
            "title": "Medium",
            "hex": "000000",
            "source": "https://medium.design/logos-and-brand-guidelines-f1a01a733592",
            "guidelines": "https://medium.design/logos-and-brand-guidelines-f1a01a733592"
        },
        {
            "title": "Meetup",
            "hex": "ED1C40",
            "source": "https://www.meetup.com/media/"
        },
        {
            "title": "MEGA",
            "hex": "D9272E",
            "source": "https://mega.io/corporate"
        },
        {
            "title": "Meilisearch",
            "hex": "FF5CAA",
            "source": "https://www.meilisearch.com"
        },
        {
            "title": "Mendeley",
            "hex": "9D1620",
            "source": "https://www.mendeley.com"
        },
        {
            "title": "Mercado Pago",
            "hex": "00B1EA",
            "source": "https://www.mercadopago.com"
        },
        {
            "title": "Mercedes",
            "hex": "242424",
            "source": "https://www.mercedes-benz.com"
        },
        {
            "title": "Merck",
            "hex": "007A73",
            "source": "https://www.merck.com"
        },
        {
            "title": "Mercurial",
            "hex": "999999",
            "source": "https://www.mercurial-scm.org/hg-logo/",
            "guidelines": "https://www.mercurial-scm.org/hg-logo/",
            "license": {
                "type": "GPL-2.0-or-later"
            }
        },
        {
            "title": "Messenger",
            "hex": "00B2FF",
            "source": "https://en.facebookbrand.com/facebookapp/assets/messenger/",
            "guidelines": "https://en.facebookbrand.com/facebookapp/assets/messenger/"
        },
        {
            "title": "Meta",
            "hex": "0467DF",
            "source": "https://www.meta.com",
            "guidelines": "https://www.facebook.com/brand/resources/meta/company-brand"
        },
        {
            "title": "Metabase",
            "hex": "509EE3",
            "source": "https://www.metabase.com"
        },
        {
            "title": "MetaFilter",
            "hex": "065A8F",
            "source": "https://www.metafilter.com/apple-touch-icon.png"
        },
        {
            "title": "Meteor",
            "hex": "DE4F4F",
            "source": "https://logo.meteorapp.com"
        },
        {
            "title": "Metro",
            "hex": "EF4242",
            "source": "https://facebook.github.io/metro/"
        },
        {
            "title": "Metro de la Ciudad de México",
            "hex": "F77E1C",
            "source": "https://es.wikipedia.org/wiki/Archivo:Metro_de_la_Ciudad_de_M%C3%A9xico_(logo)_version_2019.svg"
        },
        {
            "title": "Metro de Madrid",
            "hex": "255E9C",
            "source": "https://commons.wikimedia.org/wiki/File:MetroMadridLogo.svg"
        },
        {
            "title": "Métro de Paris",
            "hex": "003E95",
            "source": "https://www.ratp.fr"
        },
        {
            "title": "MeWe",
            "hex": "17377F",
            "source": "https://mewe.com"
        },
        {
            "title": "MG",
            "aliases": {
                "aka": [
                    "Morris Garages"
                ]
            },
            "hex": "FF0000",
            "source": "https://www.mg.co.uk/themes/custom/mg/assets/images/svg/mg-logo-desktop.svg",
            "guidelines": "https://www.mg.co.uk/terms-and-conditions"
        },
        {
            "title": "Micro Editor",
            "hex": "2E3192",
            "source": "https://github.com/zyedidia/micro/blob/48645907ec55798b75723019dad75dba51bd97d7/assets/micro-logo-mark.svg"
        },
        {
            "title": "micro:bit",
            "hex": "00ED00",
            "source": "https://microbit.org"
        },
        {
            "title": "Micro.blog",
            "hex": "FF8800",
            "source": "https://help.micro.blog"
        },
        {
            "title": "Microgenetics",
            "hex": "FF0000",
            "source": "https://microgenetics.co.uk"
        },
        {
            "title": "MicroPython",
            "hex": "2B2728",
            "source": "https://commons.wikimedia.org/wiki/File:MicroPython_new_logo.svg"
        },
        {
            "title": "Microsoft",
            "hex": "5E5E5E",
            "source": "https://developer.microsoft.com",
            "guidelines": "https://www.microsoft.com/en-us/legal/intellectualproperty/trademarks"
        },
        {
            "title": "Microsoft Academic",
            "hex": "2D9FD9",
            "source": "https://academic.microsoft.com",
            "guidelines": "https://www.microsoft.com/en-us/legal/intellectualproperty/trademarks"
        },
        {
            "title": "Microsoft Access",
            "hex": "A4373A",
            "source": "https://developer.microsoft.com/en-us/fluentui#/styles/web/colors/products",
            "guidelines": "https://www.microsoft.com/en-us/legal/intellectualproperty/trademarks",
            "license": {
                "type": "custom",
                "url": "https://aka.ms/fluentui-assets-license"
            }
        },
        {
            "title": "Microsoft Azure",
            "hex": "0078D4",
            "source": "https://github.com/microsoft/vscode-azureresourcegroups/blob/0a06362e82170fd7f8dc2496286825b1a69cc42b/resources/azure.svg",
            "guidelines": "https://www.microsoft.com/en-us/legal/intellectualproperty/trademarks"
        },
        {
            "title": "Microsoft Bing",
            "hex": "258FFA",
            "source": "https://www.bing.com/covid/",
            "guidelines": "https://www.microsoft.com/en-us/legal/intellectualproperty/trademarks"
        },
        {
            "title": "Microsoft Edge",
            "hex": "0078D7",
            "source": "https://support.microsoft.com/en-us/help/17171/microsoft-edge-get-to-know",
            "guidelines": "https://www.microsoft.com/en-us/legal/intellectualproperty/trademarks"
        },
        {
            "title": "Microsoft Excel",
            "hex": "217346",
            "source": "https://developer.microsoft.com/en-us/fluentui#/styles/web/colors/products",
            "guidelines": "https://www.microsoft.com/en-us/legal/intellectualproperty/trademarks",
            "license": {
                "type": "custom",
                "url": "https://aka.ms/fluentui-assets-license"
            }
        },
        {
            "title": "Microsoft Exchange",
            "hex": "0078D4",
            "source": "https://developer.microsoft.com/en-us/fluentui#/styles/web/colors/products",
            "guidelines": "https://www.microsoft.com/en-us/legal/intellectualproperty/trademarks",
            "license": {
                "type": "custom",
                "url": "https://aka.ms/fluentui-assets-license"
            }
        },
        {
            "title": "Microsoft Office",
            "hex": "D83B01",
            "source": "https://developer.microsoft.com/en-us/microsoft-365",
            "guidelines": "https://www.microsoft.com/en-us/legal/intellectualproperty/trademarks"
        },
        {
            "title": "Microsoft OneDrive",
            "hex": "0078D4",
            "source": "https://developer.microsoft.com/en-us/fluentui#/styles/web/colors/products",
            "guidelines": "https://www.microsoft.com/en-us/legal/intellectualproperty/trademarks",
            "license": {
                "type": "custom",
                "url": "https://aka.ms/fluentui-assets-license"
            }
        },
        {
            "title": "Microsoft OneNote",
            "hex": "7719AA",
            "source": "https://developer.microsoft.com/en-us/fluentui#/styles/web/colors/products",
            "guidelines": "https://www.microsoft.com/en-us/legal/intellectualproperty/trademarks",
            "license": {
                "type": "custom",
                "url": "https://aka.ms/fluentui-assets-license"
            }
        },
        {
            "title": "Microsoft Outlook",
            "hex": "0078D4",
            "source": "https://developer.microsoft.com/en-us/outlook/docs",
            "guidelines": "https://www.microsoft.com/en-us/legal/intellectualproperty/trademarks"
        },
        {
            "title": "Microsoft PowerPoint",
            "hex": "B7472A",
            "source": "https://developer.microsoft.com/en-us/fluentui#/styles/web/colors/products",
            "guidelines": "https://www.microsoft.com/en-us/legal/intellectualproperty/trademarks",
            "license": {
                "type": "custom",
                "url": "https://aka.ms/fluentui-assets-license"
            }
        },
        {
            "title": "Microsoft SharePoint",
            "hex": "0078D4",
            "source": "https://developer.microsoft.com/en-us/fluentui#/styles/web/colors/products",
            "guidelines": "https://www.microsoft.com/en-us/legal/intellectualproperty/trademarks",
            "license": {
                "type": "custom",
                "url": "https://aka.ms/fluentui-assets-license"
            }
        },
        {
            "title": "Microsoft SQL Server",
            "hex": "CC2927",
            "source": "https://de.wikipedia.org/wiki/Datei:Microsoft_SQL_Server_Logo.svg"
        },
        {
            "title": "Microsoft Teams",
            "hex": "6264A7",
            "source": "https://developer.microsoft.com/en-us/fluentui#/styles/web/colors/products",
            "guidelines": "https://www.microsoft.com/en-us/legal/intellectualproperty/trademarks",
            "license": {
                "type": "custom",
                "url": "https://aka.ms/fluentui-assets-license"
            }
        },
        {
            "title": "Microsoft Translator",
            "hex": "057B00",
            "source": "https://translator.microsoft.com",
            "guidelines": "https://www.microsoft.com/en-us/legal/intellectualproperty/trademarks"
        },
        {
            "title": "Microsoft Visio",
            "hex": "3955A3",
            "source": "https://developer.microsoft.com/en-us/fluentui#/styles/web/colors/products",
            "guidelines": "https://www.microsoft.com/en-us/legal/intellectualproperty/trademarks",
            "license": {
                "type": "custom",
                "url": "https://aka.ms/fluentui-assets-license"
            }
        },
        {
            "title": "Microsoft Word",
            "hex": "2B579A",
            "source": "https://developer.microsoft.com/en-us/fluentui#/styles/web/colors/products",
            "guidelines": "https://www.microsoft.com/en-us/legal/intellectualproperty/trademarks",
            "license": {
                "type": "custom",
                "url": "https://aka.ms/fluentui-assets-license"
            }
        },
        {
            "title": "Microstation",
            "hex": "62BB47",
            "source": "https://www.bentley.com/software/microstation"
        },
        {
            "title": "MicroStrategy",
            "hex": "D9232E",
            "source": "https://www.microstrategy.com/en/company/press-kit",
            "guidelines": "https://www.microstrategy.com/en/company/press-kit"
        },
        {
            "title": "MIDI",
            "hex": "000000",
            "source": "https://en.wikipedia.org/wiki/MIDI"
        },
        {
            "title": "Mikrotik",
            "hex": "293239",
            "source": "https://mikrotik.com/aboutus"
        },
        {
            "title": "Milvus",
            "hex": "00A1EA",
            "source": "https://github.com/milvus-io/artwork/blob/e30bffa2b0632b0d4cefcdd4e1a2c09fee5b0d28/icon/black/milvus-icon-black.svg"
        },
        {
            "title": "Minds",
            "hex": "FED12F",
            "source": "https://www.minds.com/branding",
            "license": {
                "type": "CC-BY-SA-4.0"
            }
        },
        {
            "title": "Minecraft",
            "hex": "62B47A",
            "source": "https://education.minecraft.net/press/"
        },
        {
            "title": "Minetest",
            "hex": "53AC56",
            "source": "https://www.minetest.net"
        },
        {
            "title": "Mini",
            "hex": "000000",
            "source": "https://mini.co.uk"
        },
        {
            "title": "MinIO",
            "hex": "C72E49",
            "source": "https://min.io",
            "guidelines": "https://min.io/logo"
        },
        {
            "title": "Minutemailer",
            "hex": "30B980",
            "source": "https://minutemailer.com"
        },
        {
            "title": "Miraheze",
            "hex": "FFFC00",
            "source": "https://miraheze.org"
        },
        {
            "title": "Miro",
            "hex": "050038",
            "source": "https://miro.com"
        },
        {
            "title": "Misskey",
            "hex": "A1CA03",
            "source": "https://misskey-hub.net/appendix/assets.html",
            "license": {
                "type": "CC-BY-NC-SA-4.0"
            }
        },
        {
            "title": "Mitsubishi",
            "hex": "E60012",
            "source": "https://www.mitsubishi.com"
        },
        {
            "title": "Mix",
            "hex": "FF8126",
            "source": "https://mix.com"
        },
        {
            "title": "Mixcloud",
            "hex": "5000FF",
            "source": "https://www.mixcloud.com/about",
            "guidelines": "https://www.mixcloud.com/about"
        },
        {
            "title": "Mixpanel",
            "hex": "7856FF",
            "source": "https://mixpanel.com",
            "guidelines": "https://brand.mixpanel.com"
        },
        {
            "title": "MLB",
            "hex": "041E42",
            "source": "https://www.mlb.com",
            "aliases": {
                "aka": [
                    "Major League Baseball"
                ]
            }
        },
        {
            "title": "MLflow",
            "hex": "0194E2",
            "source": "https://github.com/mlflow/mlflow/blob/855881f93703b15ffe643003fb4d7c84f0ec2502/assets/icon.svg"
        },
        {
            "title": "MobX",
            "hex": "FF9955",
            "source": "https://github.com/mobxjs/mobx/blob/248e25e37af31c2e71ff452bc662a85816fa40d8/docs/assets/mobservable.svg"
        },
        {
            "title": "MobX-State-Tree",
            "hex": "FF7102",
            "source": "https://github.com/mobxjs/mobx-state-tree/blob/666dabd60a7fb87faf83d177c14f516481b5f141/website/static/img/mobx-state-tree-logo.svg"
        },
        {
            "title": "Mocha",
            "hex": "8D6748",
            "source": "https://mochajs.org"
        },
        {
            "title": "Mock Service Worker",
            "hex": "FF6A33",
            "source": "https://github.com/mswjs/msw/blob/9c53bd23040307d41b5b0b7cec1bf3a05950dbc8/media/msw-logo-black.svg"
        },
        {
            "title": "Modin",
            "hex": "001729",
            "source": "https://modin.org"
        },
        {
            "title": "Modrinth",
            "hex": "00AF5C",
            "source": "https://github.com/modrinth/art/blob/d5ab4f965b0b4cea7201967483885ecd8d04a562/Branding/Favicon/favicon.svg"
        },
        {
            "title": "MODX",
            "hex": "102C53",
            "source": "https://docs.modx.com"
        },
        {
            "title": "Mojang Studios",
            "hex": "EF323D",
            "source": "https://www.minecraft.net"
        },
        {
            "title": "Moleculer",
            "hex": "3CAFCE",
            "source": "https://moleculer.services"
        },
        {
            "title": "Momenteo",
            "hex": "5A6AB1",
            "source": "https://www.momenteo.com/media"
        },
        {
            "title": "Monero",
            "hex": "FF6600",
            "source": "https://www.getmonero.org/press-kit/"
        },
        {
            "title": "MoneyGram",
            "hex": "FF6600",
            "source": "https://moneygram.com"
        },
        {
            "title": "MongoDB",
            "hex": "47A248",
            "source": "https://www.mongodb.com/pressroom"
        },
        {
            "title": "Mongoose",
            "hex": "880000",
            "source": "https://github.com/Automattic/mongoose/blob/7971a4dbd55888f0b005e65b06024109af8352f7/docs/images/mongoose.svg"
        },
        {
            "title": "Mongoose",
            "hex": "F04D35",
            "slug": "mongoosedotws",
            "source": "https://mongoose.ws"
        },
        {
            "title": "Monica",
            "hex": "2C2B29",
            "source": "https://github.com/monicahq/monica/blob/d7886cc6fd11388a95b7504e1a5363ecc7ad9a59/public/img/monica.svg"
        },
        {
            "title": "monkey tie",
            "hex": "1A52C2",
            "source": "https://www.monkey-tie.com"
        },
        {
            "title": "Monkeytype",
            "hex": "E2B714",
            "source": "https://github.com/monkeytypegame/monkeytype/blob/20a08d27ead851bbfd5ac557b4ea444ea8bddd79/frontend/static/html/top.html",
            "license": {
                "type": "GPL-3.0-only"
            }
        },
        {
            "title": "MonoGame",
            "hex": "E73C00",
            "source": "https://www.monogame.net"
        },
        {
            "title": "Monoprix",
            "hex": "FB1911",
            "source": "https://www.monoprix.fr"
        },
        {
            "title": "Monster",
            "hex": "6D4C9F",
            "source": "https://www.monster.com/press/"
        },
        {
            "title": "Monzo",
            "hex": "14233C",
            "source": "https://monzo.com/press/"
        },
        {
            "title": "Moo",
            "hex": "00945E",
            "source": "https://www.moo.com/uk/about/press"
        },
        {
            "title": "Moonrepo",
            "hex": "6F53F3",
            "source": "https://moonrepo.dev"
        },
        {
            "title": "Morrisons",
            "hex": "007531",
            "source": "https://groceries.morrisons.com"
        },
        {
            "title": "Moscow Metro",
            "hex": "D9232E",
            "source": "https://mosmetro.ru"
        },
        {
            "title": "Motorola",
            "hex": "E1140A",
            "source": "https://motorola-global-portal-de.custhelp.com"
        },
        {
            "title": "Mozilla",
            "hex": "000000",
            "source": "https://mozilla.design/mozilla/",
            "guidelines": "https://mozilla.design/mozilla/"
        },
        {
            "title": "MQTT",
            "hex": "660066",
            "source": "https://mqtt.org"
        },
        {
            "title": "MSI",
            "aliases": {
                "aka": [
                    "Micro-Star International"
                ]
            },
            "hex": "FF0000",
            "source": "https://www.msi.com/page/brochure"
        },
        {
            "title": "MSI Business",
            "hex": "9A8555",
            "source": "https://www.msi.com/Business-Productivity"
        },
        {
            "title": "MTA",
            "hex": "0039A6",
            "source": "https://mta.info"
        },
        {
            "title": "MTR",
            "hex": "AC2E45",
            "source": "https://commons.wikimedia.org/wiki/File:MTR_(logo_with_text).svg"
        },
        {
            "title": "MUBI",
            "hex": "000000",
            "source": "https://mubi.com"
        },
        {
            "title": "MUI",
            "aliases": {
                "aka": [
                    "Material-UI"
                ]
            },
            "hex": "007FFF",
            "source": "https://github.com/mui-org/material-ui/blob/353cecb5391571163eb6bd8cbf36d2dd299aaf56/docs/src/icons/SvgMuiLogo.tsx"
        },
        {
            "title": "Mulesoft",
            "hex": "00A0DF",
            "source": "https://www.mulesoft.com/brand",
            "guidelines": "https://www.mulesoft.com/brand"
        },
        {
            "title": "Müller",
            "hex": "F46519",
            "source": "https://www.mueller.de"
        },
        {
            "title": "Multisim",
            "hex": "57B685",
            "source": "https://www.multisim.com",
            "guidelines": "https://www.ni.com/en-us/about-ni/legal.html"
        },
        {
            "title": "Mumble",
            "hex": "000000",
            "source": "https://github.com/mumble-voip/mumble/blob/d40a19eb88cda61084da245a1b6cb8f32ef1b6e4/icons/mumble_small.svg",
            "guidelines": "https://github.com/mumble-voip/mumble/blob/d40a19eb88cda61084da245a1b6cb8f32ef1b6e4/LICENSE"
        },
        {
            "title": "MuseScore",
            "hex": "1A70B8",
            "source": "https://musescore.org/en/about/logos-and-graphics"
        },
        {
            "title": "MusicBrainz",
            "hex": "BA478F",
            "source": "https://metabrainz.org/projects"
        },
        {
            "title": "MX Linux",
            "hex": "000000",
            "source": "https://mxlinux.org/art/",
            "license": {
                "type": "GPL-3.0-only"
            }
        },
        {
            "title": "MyAnimeList",
            "hex": "2E51A2",
            "source": "https://myanimelist.net/forum/?topicid=1575618"
        },
        {
            "title": "MYOB",
            "hex": "6100A5",
            "source": "https://myob-identikit.frontify.com/d/JK2D4WFOdAwV/for-developers"
        },
        {
            "title": "Myspace",
            "hex": "030303",
            "source": "https://myspace.com"
        },
        {
            "title": "MySQL",
            "hex": "4479A1",
            "source": "https://www.mysql.com/about/legal/logos.html",
            "guidelines": "https://www.mysql.com/about/legal/logos.html"
        },
        {
            "title": "N26",
            "hex": "48AC98",
            "source": "https://n26.com"
        },
        {
            "title": "Namebase",
            "hex": "0068FF",
            "source": "https://www.namebase.io"
        },
        {
            "title": "Namecheap",
            "hex": "DE3723",
            "source": "https://www.namecheap.com"
        },
        {
            "title": "Nano",
            "hex": "4A90E2",
            "source": "https://nano.org/resources",
            "guidelines": "https://nano.org/resources"
        },
        {
            "title": "NASA",
            "hex": "E03C31",
            "source": "https://commons.wikimedia.org/wiki/File:NASA_Worm_logo.svg",
            "guidelines": "https://www.nasa.gov/multimedia/guidelines/index.html"
        },
        {
            "title": "National Grid",
            "hex": "00148C",
            "source": "https://www.nationalgrid.com"
        },
        {
            "title": "NativeScript",
            "hex": "65ADF1",
            "source": "https://docs.nativescript.org"
        },
        {
            "title": "NATS.io",
            "hex": "27AAE1",
            "source": "https://github.com/cncf/artwork/blob/88bc5e7a0cc7f3770ba6edddc92e1ab8a6006171/projects/nats/icon/black/nats-icon-black.svg"
        },
        {
            "title": "Naver",
            "hex": "03C75A",
            "source": "https://developers.naver.com/docs/login/bi/bi.md",
            "guidelines": "https://developers.naver.com/docs/login/bi/bi.md",
            "aliases": {
                "loc": {
                    "ko-KR": "네이버",
                    "ja-JP": "ネイバー"
                }
            }
        },
        {
            "title": "NBA",
            "hex": "253B73",
            "source": "https://nba.com"
        },
        {
            "title": "NBB",
            "hex": "FF7100",
            "source": "https://presse.notebooksbilliger.de/presskits/style-guide"
        },
        {
            "title": "NBC",
            "hex": "222222",
            "source": "https://www.nbcnews.com"
        },
        {
            "title": "NDR",
            "hex": "0C1754",
            "source": "https://www.ndr.de"
        },
        {
            "title": "NEAR",
            "hex": "000000",
            "source": "https://near.org/brand"
        },
        {
            "title": "NEC",
            "hex": "1414A0",
            "source": "https://commons.wikimedia.org/wiki/File:NEC_logo.svg"
        },
        {
            "title": "Neo4j",
            "hex": "4581C3",
            "source": "https://neo4j.com/brand/#logo",
            "guidelines": "https://neo4j.com/brand/#logo"
        },
        {
            "title": "Neovim",
            "hex": "57A143",
            "source": "https://neovim.io",
            "license": {
                "type": "CC-BY-SA-3.0"
            }
        },
        {
            "title": "NestJS",
            "hex": "E0234E",
            "source": "https://nestjs.com"
        },
        {
            "title": "NetApp",
            "hex": "0067C5",
            "source": "https://www.netapp.com",
            "guidelines": "https://www.netapp.com/company/legal/trademark-guidelines/"
        },
        {
            "title": "NetBSD",
            "hex": "FF6600",
            "source": "https://www.netbsd.org",
            "guidelines": "https://www.netbsd.org/about/disclaimer.html"
        },
        {
            "title": "Netflix",
            "hex": "E50914",
            "source": "https://brand.netflix.com/en/assets/brand-symbol",
            "guidelines": "https://brand.netflix.com/en/assets/brand-symbol"
        },
        {
            "title": "Netlify",
            "hex": "00C7B7",
            "source": "https://www.netlify.com/press/",
            "guidelines": "https://www.netlify.com/press/",
            "aliases": {
                "dup": [
                    {
                        "title": "Netlify CMS",
                        "hex": "C9FA4B",
                        "source": "https://www.netlifycms.org"
                    }
                ]
            }
        },
        {
            "title": "Nette",
            "hex": "3484D2",
            "source": "https://nette.org/en/logo",
            "guidelines": "https://nette.org/en/logo"
        },
        {
            "title": "Netto",
            "hex": "FFE500",
            "source": "https://www.netto-online.de/INTERSHOP/static/WFS/Plus-NettoDE-Site/-/-/de_DE/css/images/netto-logo.svg"
        },
        {
            "title": "Neutralinojs",
            "hex": "F89901",
            "source": "https://github.com/neutralinojs/design-guide/blob/52a7232598ff22cddd810a3079e09a2cc2892609/logo/neutralinojs_logo_vector.svg"
        },
        {
            "title": "New Balance",
            "hex": "CF0A2C",
            "source": "https://www.newbalance.com"
        },
        {
            "title": "New Japan Pro-Wrestling",
            "hex": "FF160B",
            "source": "https://en.wikipedia.org/wiki/File:NJPW_World_Logo.svg",
            "aliases": {
                "aka": [
                    "NJPW"
                ],
                "dup": [
                    {
                        "title": "NJPW World",
                        "hex": "B79C65",
                        "source": "https://njpwworld.com"
                    }
                ],
                "loc": {
                    "ja-JP": "新日本プロレスリング"
                }
            }
        },
        {
            "title": "New Relic",
            "hex": "1CE783",
            "source": "https://newrelic.com/about/media-assets",
            "guidelines": "https://newrelic.com/about/media-assets#guidelines"
        },
        {
            "title": "New York Times",
            "hex": "000000",
            "source": "https://www.nytimes.com"
        },
        {
            "title": "Newegg",
            "hex": "E05E00",
            "source": "https://www.newegg.com"
        },
        {
            "title": "Next.js",
            "hex": "000000",
            "source": "https://nextjs.org"
        },
        {
            "title": "NextBillion.ai",
            "hex": "8D5A9E",
            "source": "https://nextbillion.ai"
        },
        {
            "title": "Nextcloud",
            "hex": "0082C9",
            "source": "https://nextcloud.com/press/",
            "guidelines": "https://nextcloud.com/trademarks/"
        },
        {
            "title": "Nextdoor",
            "hex": "8ED500",
            "source": "https://about.nextdoor.com/us-media/"
        },
        {
            "title": "Nextra",
            "hex": "000000",
            "source": "https://nextra.site",
            "guidelines": "https://nextra.site/about#design-assets"
        },
        {
            "title": "NFC",
            "hex": "002E5F",
            "source": "https://nfc-forum.org/our-work/nfc-branding/n-mark/guidelines-and-brand-assets/",
            "guidelines": "https://nfc-forum.org/our-work/nfc-branding/n-mark/guidelines-and-brand-assets/"
        },
        {
            "title": "NGINX",
            "hex": "009639",
            "source": "https://www.nginx.com/press/",
            "guidelines": "https://www.nginx.com/press/"
        },
        {
            "title": "Nginx Proxy Manager",
            "hex": "F15833",
            "source": "https://github.com/NginxProxyManager/nginx-proxy-manager/blob/2a06384a4aa597777931d38cef49cf89540392e6/docs/.vuepress/public/logo.svg"
        },
        {
            "title": "ngrok",
            "hex": "1F1E37",
            "source": "https://ngrok.com"
        },
        {
            "title": "NgRx",
            "hex": "BA2BD2",
            "source": "https://ngrx.io",
            "license": {
                "type": "CC-BY-4.0"
            }
        },
        {
            "title": "niconico",
            "hex": "231815",
            "source": "https://www.nicovideo.jp"
        },
        {
            "title": "Nike",
            "hex": "111111",
            "source": "https://www.nike.com"
        },
        {
            "title": "Nikon",
            "hex": "FFE100",
            "source": "https://www.nikon.com",
            "guidelines": "https://www.nikon.com/usage/group-info"
        },
        {
            "title": "Nim",
            "hex": "FFE953",
            "source": "https://nim-lang.org"
        },
        {
            "title": "Nintendo",
            "hex": "8F8F8F",
            "source": "https://en.wikipedia.org/wiki/Nintendo#/media/File:Nintendo.svg"
        },
        {
            "title": "Nintendo 3DS",
            "hex": "D12228",
            "source": "https://www.nintendo.de"
        },
        {
            "title": "Nintendo GameCube",
            "hex": "6A5FBB",
            "source": "https://www.nintendo.com/consumer/systems/nintendogamecube/index.jsp"
        },
        {
            "title": "Nintendo Network",
            "hex": "FF7D00",
            "source": "https://id.nintendo.net/login"
        },
        {
            "title": "Nintendo Switch",
            "hex": "E60012",
            "source": "https://www.nintendo.com/switch/"
        },
        {
            "title": "Nissan",
            "hex": "C3002F",
            "source": "https://www.nissan.ie"
        },
        {
            "title": "NixOS",
            "hex": "5277C3",
            "source": "https://github.com/NixOS/nixos-homepage/tree/58cfdb770aba28b73446a1b3ee65a5cec4f0d44f/logo"
        },
        {
            "title": "Node-RED",
            "hex": "8F0000",
            "source": "https://nodered.org/about/resources/"
        },
        {
            "title": "Node.js",
            "hex": "339933",
            "source": "https://nodejs.org/en/about/resources/",
            "guidelines": "https://nodejs.org/en/about/resources/"
        },
        {
            "title": "Nodemon",
            "hex": "76D04B",
            "source": "https://nodemon.io"
        },
        {
            "title": "Nokia",
            "hex": "005AFF",
            "source": "https://www.nokia.com"
        },
        {
            "title": "Norco",
            "hex": "00FF00",
            "source": "https://www.norco.com"
        },
        {
            "title": "NordVPN",
            "hex": "4687FF",
            "source": "https://nordvpn.com/press-area/",
            "guidelines": "https://nordvpn.com/press-area/"
        },
        {
            "title": "Normalize.css",
            "hex": "E3695F",
            "source": "https://github.com/necolas/normalize.css/blob/3a60304f90870c6087d226f53e02a7523c907a35/logo.svg"
        },
        {
            "title": "Norwegian",
            "hex": "D81939",
            "source": "https://www.norwegian.com/ie/travel-info/on-board/in-flight-entertainment/magazine/"
        },
        {
            "title": "Notepad++",
            "hex": "90E59A",
            "source": "https://github.com/notepad-plus-plus/notepad-plus-plus/blob/1f2c63cce173e3e1dc5922637c81a851693e2856/PowerEditor/misc/chameleon/chameleon-pencil.eps"
        },
        {
            "title": "Notion",
            "hex": "000000",
            "source": "https://www.notion.so"
        },
        {
            "title": "Notist",
            "hex": "333333",
            "source": "https://noti.st"
        },
        {
            "title": "Noun Project",
            "hex": "000000",
            "source": "https://www.lingoapp.com/6/s/oJkq3W/?v=3"
        },
        {
            "title": "Novu",
            "hex": "000000",
            "source": "https://handbook.novu.co/logos-assets"
        },
        {
            "title": "NOW",
            "hex": "001211",
            "source": "https://www.nowtv.com"
        },
        {
            "title": "npm",
            "hex": "CB3837",
            "source": "https://www.npmjs.com",
            "guidelines": "https://docs.npmjs.com/policies/logos-and-usage"
        },
        {
            "title": "Nrwl",
            "hex": "96D7E8",
            "source": "https://nrwl.io/assets/nrwl-logo-white.svg"
        },
        {
            "title": "Nubank",
            "hex": "820AD1",
            "source": "https://nubank.com.br/en/press/"
        },
        {
            "title": "Nucleo",
            "hex": "252B2D",
            "source": "https://nucleoapp.com"
        },
        {
            "title": "NuGet",
            "hex": "004880",
            "source": "https://github.com/NuGet/Media/blob/89f7c87245e52e8ce91d94c0a47f44c6576e3a0d/Images/MainLogo/Vector/nuget.svg"
        },
        {
            "title": "Nuke",
            "hex": "000000",
            "source": "https://www.foundry.com/products/nuke"
        },
        {
            "title": "Numba",
            "hex": "00A3E0",
            "source": "https://github.com/numba/numba/blob/0db8a2bcd0f53c0d0ad8a798432fb3f37f14af27/docs/_static/numba-blue-icon-rgb.svg"
        },
        {
            "title": "NumPy",
            "hex": "013243",
            "source": "https://numpy.org/press-kit/",
            "guidelines": "https://github.com/numpy/numpy/blob/main/branding/logo/logoguidelines.md"
        },
        {
            "title": "Nunjucks",
            "hex": "1C4913",
            "source": "https://github.com/mozilla/nunjucks/blob/fd500902d7c88672470c87170796de52fc0f791a/docs/img/favicon.png"
        },
        {
            "title": "Nutanix",
            "hex": "024DA1",
            "source": "https://www.nutanix.com/content/dam/nutanix/en/cmn/documents/nutanix-brandbook.pdf"
        },
        {
            "title": "Nuxt.js",
            "hex": "00DC82",
            "source": "https://nuxt.com/design-kit",
            "guidelines": "https://nuxt.com/design-kit"
        },
        {
            "title": "NVIDIA",
            "hex": "76B900",
            "source": "https://www.nvidia.com/etc/designs/nvidiaGDC/clientlibs_base/images/NVIDIA-Logo.svg"
        },
        {
            "title": "Nx",
            "hex": "143055",
            "source": "https://nx.dev"
        },
        {
            "title": "NXP",
            "hex": "000000",
            "source": "https://www.nxp.com/company/about-nxp/newsroom:NEWSROOM",
            "guidelines": "https://www.nxp.com/company/about-nxp/newsroom:NEWSROOM"
        },
        {
            "title": "NZXT",
            "hex": "000000",
            "source": "https://nzxt.com",
            "guidelines": "https://nzxt.com/about/brand-guidelines"
        },
        {
            "title": "O'Reilly",
            "hex": "D3002D",
            "source": "https://www.oreilly.com/about/logos/",
            "guidelines": "https://www.oreilly.com/about/logos/"
        },
        {
            "title": "OBS Studio",
            "hex": "302E31",
            "source": "https://upload.wikimedia.org/wikipedia/commons/7/78/OBS.svg"
        },
        {
            "title": "Observable",
            "hex": "353E58",
            "source": "https://observablehq.com"
        },
        {
            "title": "Obsidian",
            "hex": "7C3AED",
            "source": "https://obsidian.md"
        },
        {
            "title": "OCaml",
            "hex": "EC6813",
            "source": "https://ocaml.org/img/OCaml_Sticker.svg",
            "guidelines": "https://ocaml.org/docs/logos.html",
            "license": {
                "type": "Unlicense"
            }
        },
        {
            "title": "Octane Render",
            "hex": "000000",
            "source": "https://render.otoy.com/forum/viewtopic.php?f=9&t=359",
            "aliases": {
                "aka": [
                    "otoy"
                ]
            }
        },
        {
            "title": "Octave",
            "hex": "0790C0",
            "source": "https://www.gnu.org/software/octave/"
        },
        {
            "title": "October CMS",
            "hex": "DB6A26",
            "source": "https://octobercms.com"
        },
        {
            "title": "OctoPrint",
            "hex": "13C100",
            "source": "https://github.com/OctoPrint/OctoPrint/blob/53b9b6185781c07e8c4744a6e28462e96448f249/src/octoprint/static/img/mask.svg"
        },
        {
            "title": "Octopus Deploy",
            "hex": "2F93E0",
            "source": "https://octopus.com/company/brand",
            "guidelines": "https://octopus.com/company/brand"
        },
        {
            "title": "Oculus",
            "hex": "1C1E20",
            "source": "https://en.facebookbrand.com/oculus/assets/oculus?audience=oculus-landing",
            "guidelines": "https://en.facebookbrand.com/oculus/"
        },
        {
            "title": "Odnoklassniki",
            "hex": "EE8208",
            "source": "https://insideok.ru/brandbook"
        },
        {
            "title": "Odysee",
            "hex": "EF1970",
            "source": "https://odysee.com/@OdyseeHelp:b/odyseepresskit:b"
        },
        {
            "title": "Oh Dear",
            "hex": "FF3900",
            "source": "https://ohdear.app/logos"
        },
        {
            "title": "okcupid",
            "hex": "0500BE",
            "source": "https://okcupid.com/press"
        },
        {
            "title": "Okta",
            "hex": "007DC1",
            "source": "https://www.okta.com/press-room/media-assets/",
            "guidelines": "https://www.okta.com/terms-of-use-for-okta-content/"
        },
        {
            "title": "OnePlus",
            "hex": "F5010C",
            "source": "https://www.oneplus.com/ca_en/brand/asset"
        },
        {
            "title": "OnlyFans",
            "hex": "00AFF0",
            "source": "https://onlyfans.com/brand",
            "guidelines": "https://onlyfans.com/brand"
        },
        {
            "title": "ONLYOFFICE",
            "hex": "444444",
            "source": "https://www.onlyoffice.com/en/press-downloads.aspx"
        },
        {
            "title": "ONNX",
            "hex": "005CED",
            "source": "https://github.com/onnx/onnx.github.io/blob/382e7036b616ce1555499ac41730245a2478513c/images/ONNX-ICON.svg"
        },
        {
            "title": "OnStar",
            "hex": "003D7D",
            "source": "https://www.onstar.com"
        },
        {
            "title": "Opel",
            "hex": "F7FF14",
            "source": "https://www.stellantis.com/en/brands/opel"
        },
        {
            "title": "Open Access",
            "hex": "F68212",
            "source": "https://commons.wikimedia.org/wiki/File:Open_Access_logo_PLoS_white.svg"
        },
        {
            "title": "Open Badges",
            "hex": "073B5A",
            "source": "https://backpack.openbadges.org"
        },
        {
            "title": "Open Bug Bounty",
            "hex": "F67909",
            "source": "https://www.openbugbounty.org"
        },
        {
            "title": "Open Collective",
            "hex": "7FADF2",
            "source": "https://docs.opencollective.com/help/about#media-logo"
        },
        {
            "title": "Open Containers Initiative",
            "hex": "262261",
            "source": "https://github.com/opencontainers/artwork/tree/d8ccfe94471a0236b1d4a3f0f90862c4fe5486ce/oci/icon"
        },
        {
            "title": "Open Source Hardware",
            "hex": "0099B0",
            "source": "https://www.oshwa.org/open-source-hardware-logo",
            "guidelines": "https://www.oshwa.org/open-source-hardware-logo",
            "license": {
                "type": "CC-BY-SA-4.0"
            },
            "aliases": {
                "aka": [
                    "OSHWA"
                ]
            }
        },
        {
            "title": "Open Source Initiative",
            "hex": "3DA639",
            "source": "https://opensource.org/logo-usage-guidelines",
            "guidelines": "https://opensource.org/logo-usage-guidelines"
        },
        {
            "title": "OpenAI",
            "hex": "412991",
            "source": "https://openai.com"
        },
        {
            "title": "OpenAI Gym",
            "hex": "0081A5",
            "source": "https://gym.openai.com"
        },
        {
            "title": "OpenAPI Initiative",
            "hex": "6BA539",
            "source": "https://www.openapis.org/faq/style-guide",
            "guidelines": "https://www.openapis.org/faq/style-guide"
        },
        {
            "title": "OpenBSD",
            "hex": "F2CA30",
            "source": "https://en.wikipedia.org/wiki/OpenBSD"
        },
        {
            "title": "OpenCV",
            "hex": "5C3EE8",
            "source": "https://opencv.org/resources/media-kit/",
            "guidelines": "https://opencv.org/resources/media-kit/"
        },
        {
            "title": "OpenFaaS",
            "hex": "3B5EE9",
            "source": "https://docs.openfaas.com"
        },
        {
            "title": "OpenGL",
            "hex": "5586A4",
            "source": "https://www.khronos.org/legal/trademarks/"
        },
        {
            "title": "OpenID",
            "hex": "F78C40",
            "source": "https://openid.net/add-openid/logos/"
        },
        {
            "title": "OpenJDK",
            "hex": "437291",
            "source": "https://hg.openjdk.java.net/duke/duke/file/ca00f100dafc/vector/Agent.svg#l1"
        },
        {
            "title": "Openlayers",
            "hex": "1F6B75",
            "source": "https://github.com/openlayers/openlayers.github.io/blob/5b93e18b8d302eb49a812fb96abb529895ceb7a2/assets/logo.svg"
        },
        {
            "title": "OpenMined",
            "hex": "ED986C",
            "source": "https://www.openmined.org",
            "guidelines": "https://www.openmined.org"
        },
        {
            "title": "OpenNebula",
            "hex": "0097C2",
            "source": "https://opennebula.io/docs/"
        },
        {
            "title": "OpenProject",
            "hex": "0770B8",
            "source": "https://www.openproject.org/press/"
        },
        {
            "title": "OpenSCAD",
            "hex": "F9D72C",
            "source": "https://commons.wikimedia.org/wiki/File:Openscad.svg"
        },
        {
            "title": "OpenSea",
            "hex": "2081E2",
            "source": "https://docs.opensea.io"
        },
        {
            "title": "OpenSearch",
            "hex": "005EB8",
            "source": "https://opensearch.org/brand.html",
            "guidelines": "https://opensearch.org/brand.html"
        },
        {
            "title": "OpenSSL",
            "hex": "721412",
            "source": "https://www.openssl.org"
        },
        {
            "title": "OpenStack",
            "hex": "ED1944",
            "source": "https://www.openstack.org/brand/openstack-logo/",
            "guidelines": "https://www.openstack.org/brand/openstack-logo/"
        },
        {
            "title": "OpenStreetMap",
            "hex": "7EBC6F",
            "source": "https://www.openstreetmap.org",
            "guidelines": "https://wiki.osmfoundation.org/wiki/Trademark_Policy"
        },
        {
            "title": "openSUSE",
            "hex": "73BA25",
            "source": "https://github.com/openSUSE/artwork/blob/33e94aa76837c09f03d1712705949b71a246a53b/logos/buttons/button-colour.svg",
            "guidelines": "https://en.opensuse.org/Portal:Artwork"
        },
        {
            "title": "OpenTelemetry",
            "hex": "000000",
            "source": "https://cncf-branding.netlify.app/projects/opentelemetry/",
            "guidelines": "https://cncf-branding.netlify.app/projects/opentelemetry/",
            "license": {
                "type": "CC-BY-4.0"
            },
            "aliases": {
                "aka": [
                    "OTel"
                ]
            }
        },
        {
            "title": "OpenTF",
            "hex": "933EFF",
            "source": "https://github.com/opentffoundation/brand-artifacts/blob/d9eb71760dee1db5ace6607a50161d2a822ad48b/symbol-only/transparent/SVG/on-light.svg",
            "aliases": {
                "aka": [
                    "Terraform"
                ]
            }
        },
        {
            "title": "Openverse",
            "hex": "FFE033",
            "source": "https://github.com/WordPress/openverse/blob/5db2545d6b73ec4aa5e908822683ee9d18af301d/brand/icon.svg",
            "guidelines": "https://www.figma.com/file/GIIQ4sDbaToCfFQyKMvzr8/Openverse-Design-Library?node-id=312%3A487"
        },
        {
            "title": "OpenVPN",
            "hex": "EA7E20",
            "source": "https://openvpn.net/wp-content/themes/openvpn/assets/images/logo.svg",
            "guidelines": "https://openvpn.net/terms/"
        },
        {
            "title": "OpenWrt",
            "hex": "00B5E2",
            "source": "https://openwrt.org/docs/guide-graphic-designer/openwrt-logo",
            "guidelines": "https://openwrt.org/docs/guide-graphic-designer/openwrt-logo"
        },
        {
            "title": "OpenZeppelin",
            "hex": "4E5EE4",
            "source": "https://openzeppelin.com"
        },
        {
            "title": "OpenZFS",
            "hex": "2A667F",
            "source": "https://commons.wikimedia.org/wiki/File:OpenZFS_logo.svg"
        },
        {
            "title": "Opera",
            "hex": "FF1B2D",
            "source": "https://brand.opera.com/1472-2/opera-logos/",
            "guidelines": "https://brand.opera.com"
        },
        {
            "title": "Opera GX",
            "hex": "EE2950",
            "source": "https://brand.opera.com/1472-2/opera-logos/",
            "guidelines": "https://brand.opera.com"
        },
        {
            "title": "OPNSense",
            "hex": "D94F00",
            "source": "https://opnsense.org/about/legal-notices/",
            "guidelines": "https://opnsense.org/about/legal-notices/"
        },
        {
            "title": "Opsgenie",
            "hex": "172B4D",
            "source": "https://www.atlassian.com/company/news/press-kit"
        },
        {
            "title": "OpsLevel",
            "hex": "0A53E0",
            "source": "https://www.opslevel.com"
        },
        {
            "title": "Oracle",
            "hex": "F80000",
            "source": "https://www.oracle.com/opn/index.html",
            "guidelines": "https://www.oracle.com/legal/logos.html"
        },
        {
            "title": "ORCID",
            "hex": "A6CE39",
            "source": "https://orcid.figshare.com/articles/figure/ORCID_iD_icon_graphics/5008697",
            "guidelines": "https://info.orcid.org/brand-guidelines/"
        },
        {
            "title": "Org",
            "hex": "77AA99",
            "source": "https://orgmode.org"
        },
        {
            "title": "Origin",
            "hex": "F56C2D",
            "source": "https://www.origin.com/gbr/en-us/store"
        },
        {
            "title": "Osano",
            "hex": "7764FA",
            "source": "https://www.osano.com/company/assets"
        },
        {
            "title": "OSGeo",
            "hex": "5CAE58",
            "source": "https://www.osgeo.org"
        },
        {
            "title": "Oshkosh",
            "hex": "E6830F",
            "source": "https://oshkoshdefense.com/media/photos/",
            "license": {
                "type": "CC-BY-SA-4.0"
            }
        },
        {
            "title": "OSMC",
            "hex": "17394A",
            "source": "https://github.com/osmc/website/tree/e7d0d8002660c979ae5119e28d1c69c893ac9f76/content/themes/osmc/assets/img/logo"
        },
        {
            "title": "osu!",
            "hex": "FF66AA",
            "source": "https://osu.ppy.sh/wiki/Brand_identity_guidelines",
            "guidelines": "https://osu.ppy.sh/wiki/Brand_identity_guidelines"
        },
        {
            "title": "Otto",
            "hex": "D4021D",
            "source": "https://www.ottogroup.com/en/presse/material.php"
        },
        {
            "title": "Overcast",
            "hex": "FC7E0F",
            "source": "https://overcast.fm"
        },
        {
            "title": "Overleaf",
            "hex": "47A141",
            "source": "https://www.overleaf.com/for/press/media-resources"
        },
        {
            "title": "OVH",
            "hex": "123F6D",
            "source": "https://www.ovh.com/ca/en/newsroom/"
        },
        {
            "title": "OWASP",
            "hex": "000000",
            "source": "https://github.com/OWASP/www-event-2020-07-virtual/blob/eefbef6c1afdd1dee2af11e7f44ad005b25ad48c/assets/images/logo.svg"
        },
        {
            "title": "OWASP Dependency-Check",
            "slug": "dependencycheck",
            "hex": "F78D0A",
            "source": "https://github.com/jeremylong/DependencyCheck/blob/8ee82149179c6faeca78727e57039e987c387e26/src/site/resources/images/logo.svg",
            "license": {
                "type": "Apache-2.0"
            }
        },
        {
            "title": "ownCloud",
            "hex": "041E42",
            "source": "https://owncloud.com"
        },
        {
            "title": "Oxygen",
            "hex": "3A209E",
            "source": "https://oxygenbuilder.com",
            "guidelines": "https://oxygenbuilder.com/trademark-policy/"
        },
        {
            "title": "OYO",
            "hex": "EE2E24",
            "source": "https://www.oyorooms.com"
        },
        {
            "title": "p5.js",
            "hex": "ED225D",
            "source": "https://p5js.org"
        },
        {
            "title": "Packagist",
            "hex": "F28D1A",
            "source": "https://github.com/composer/packagist/issues/1147#issuecomment-747951608",
            "license": {
                "type": "MIT"
            }
        },
        {
            "title": "Packer",
            "hex": "02A8EF",
            "source": "https://www.hashicorp.com/brand",
            "guidelines": "https://www.hashicorp.com/brand"
        },
        {
            "title": "PaddlePaddle",
            "hex": "0062B0",
            "source": "https://www.paddlepaddle.org.cn/en"
        },
        {
            "title": "Paddy Power",
            "hex": "004833",
            "source": "https://www.paddypower.com"
        },
        {
            "title": "Pagekit",
            "hex": "212121",
            "source": "https://pagekit.com/logo-guide",
            "guidelines": "https://pagekit.com/logo-guide"
        },
        {
            "title": "PagerDuty",
            "hex": "06AC38",
            "source": "https://www.pagerduty.com/brand/",
            "guidelines": "https://www.pagerduty.com/brand/"
        },
        {
            "title": "PageSpeed Insights",
            "hex": "4285F4",
            "source": "https://developers.google.com/web/fundamentals/performance/speed-tools/"
        },
        {
            "title": "PagSeguro",
            "hex": "FFC801",
            "source": "https://pagseguro.uol.com.br"
        },
        {
            "title": "Palantir",
            "hex": "101113",
            "source": "https://github.com/palantir/conjure/blob/1b0d450dc52c4822b4c9d1da8c61ad7f78855fe5/docs/media/palantir-logo.svg"
        },
        {
            "title": "Palo Alto Networks",
            "hex": "F04E23",
            "source": "https://www.paloaltonetworks.com",
            "guidelines": "https://www.paloaltonetworks.com/company/brand"
        },
        {
            "title": "Palo Alto Software",
            "hex": "83DA77",
            "source": "https://www.paloalto.com"
        },
        {
            "title": "Panasonic",
            "hex": "0049AB",
            "source": "https://www.panasonic.com",
            "guidelines": "https://holdings.panasonic/global/terms-of-use.html"
        },
        {
            "title": "pandas",
            "hex": "150458",
            "source": "https://pandas.pydata.org/about/citing.html",
            "guidelines": "https://pandas.pydata.org/about/citing.html"
        },
        {
            "title": "Pandora",
            "hex": "224099",
            "source": "https://www.pandoraforbrands.com"
        },
        {
            "title": "Pantheon",
            "hex": "FFDC28",
            "source": "https://projects.invisionapp.com/boards/8UOJQWW2J3G5#/1145336",
            "guidelines": "https://projects.invisionapp.com/boards/8UOJQWW2J3G5#/1145336"
        },
        {
            "title": "Paperspace",
            "hex": "000000",
            "source": "https://docs.paperspace.com/img/ps-logo-light.svg"
        },
        {
            "title": "Parity Substrate",
            "hex": "282828",
            "source": "https://substrate.dev"
        },
        {
            "title": "Parse.ly",
            "hex": "5BA745",
            "source": "https://www.parse.ly/press-kit",
            "guidelines": "https://www.parse.ly/press-kit"
        },
        {
            "title": "Passport",
            "hex": "34E27A",
            "source": "https://www.passportjs.org"
        },
        {
            "title": "Pastebin",
            "hex": "02456C",
            "source": "https://pastebin.com"
        },
        {
            "title": "Patreon",
            "hex": "FF424D",
            "source": "https://www.patreon.com/brand/downloads",
            "guidelines": "https://www.patreon.com/brand/downloads"
        },
        {
            "title": "Paychex",
            "hex": "004B8D",
            "source": "https://www.paychex.com"
        },
        {
            "title": "Payload CMS",
            "hex": "000000",
            "source": "https://payloadcms.com"
        },
        {
            "title": "Payoneer",
            "hex": "FF4800",
            "source": "https://www.payoneer.com"
        },
        {
            "title": "PayPal",
            "hex": "003087",
            "source": "https://www.paypal.com",
            "guidelines": "https://newsroom.paypal-corp.com/media-resources"
        },
        {
            "title": "Paytm",
            "hex": "20336B",
            "source": "https://paytm.com"
        },
        {
            "title": "PCGamingWiki",
            "hex": "556DB3",
            "source": "https://www.pcgamingwiki.com/wiki/Home"
        },
        {
            "title": "Peak Design",
            "hex": "1C1B1C",
            "source": "https://www.peakdesign.com"
        },
        {
            "title": "Pearson",
            "hex": "000000",
            "source": "https://www.pearson.com",
            "aliases": {
                "dup": [
                    {
                        "title": "Pearson VUE",
                        "hex": "008FB4"
                    }
                ]
            }
        },
        {
            "title": "Peerlist",
            "hex": "00AA45",
            "source": "https://peerlist.io",
            "guidelines": "https://peerlist.io/legal/peerlist-terms-conditions.pdf"
        },
        {
            "title": "PeerTube",
            "hex": "F1680D",
            "source": "https://joinpeertube.org"
        },
        {
            "title": "Pegasus Airlines",
            "hex": "FDC43E",
            "source": "https://www.flypgs.com/en/about-pegasus/flypgscom-magazine"
        },
        {
            "title": "Pelican",
            "hex": "14A0C4",
            "source": "https://blog.getpelican.com/pages/gratitude.html",
            "license": {
                "type": "CC-BY-4.0"
            }
        },
        {
            "title": "Peloton",
            "hex": "181A1D",
            "source": "https://press.onepeloton.com/#logos"
        },
        {
            "title": "Penny",
            "hex": "CD1414",
            "source": "https://www.penny.de"
        },
        {
            "title": "Penpot",
            "hex": "000000",
            "source": "https://penpot.app"
        },
        {
            "title": "Pepsi",
            "hex": "2151A1",
            "source": "https://gillettepepsicola.com/promotions-media/media-kit/",
            "guidelines": "https://gillettepepsicola.com/promotions-media/media-kit/"
        },
        {
            "title": "Percy",
            "hex": "9E66BF",
            "source": "https://percy.io"
        },
        {
            "title": "Perforce",
            "hex": "404040",
            "source": "https://www.perforce.com"
        },
        {
            "title": "Perl",
            "hex": "39457E",
            "source": "https://github.com/tpf/marketing-materials/blob/6765c6fd71bc5b123d6c1a77b86e08cdd6376078/images/onion-logo/tpf-logo-onion.svg"
        },
        {
            "title": "Persistent",
            "hex": "FD5F07",
            "source": "https://www.persistent.com/company-overview/branding-guidelines/#nav-persistent-logo",
            "guidelines": "https://www.persistent.com/company-overview/branding-guidelines/#nav-persistent-logo"
        },
        {
            "title": "Personio",
            "hex": "000000",
            "source": "https://www.personio.com"
        },
        {
            "title": "Pets at Home",
            "hex": "00AA28",
            "source": "https://petsathome.com"
        },
        {
            "title": "Peugeot",
            "hex": "000000",
            "source": "https://www.peugeot.co.uk"
        },
        {
            "title": "Pexels",
            "hex": "05A081",
            "source": "https://www.pexels.com"
        },
        {
            "title": "pfSense",
            "hex": "212121",
            "source": "https://www.pfsense.org"
        },
        {
            "title": "Phabricator",
            "hex": "4A5F88",
            "source": "https://github.com/phacility/phabricator/blob/0a3093ef9c1898913196564435346e4daa9d2538/webroot/rsrc/image/logo/light-eye.png",
            "guidelines": "https://phacility.com/trademarks/"
        },
        {
            "title": "Philips Hue",
            "hex": "0065D3",
            "source": "https://www.philips-hue.com/en-us/support/faq"
        },
        {
            "title": "Phoenix Framework",
            "hex": "FD4F00",
            "source": "https://github.com/phoenixframework/phoenix/blob/e9f1975d5aa15bee22bab6a4acae8f543886b17a/installer/templates/phx_assets/logo.svg"
        },
        {
            "title": "PhonePe",
            "hex": "5F259F",
            "source": "https://www.phonepe.com/press/"
        },
        {
            "title": "Photobucket",
            "hex": "0672CB",
            "source": "https://photobucket.com"
        },
        {
            "title": "Photocrowd",
            "hex": "3DAD4B",
            "source": "https://www.photocrowd.com"
        },
        {
            "title": "Photopea",
            "hex": "18A497",
            "source": "https://github.com/photopea/photopea/blob/d5c532e8ad8ece246e2ea8646aac7df768407c64/logo.svg"
        },
        {
            "title": "PHP",
            "hex": "777BB4",
            "source": "https://php.net/download-logos.php",
            "license": {
                "type": "CC-BY-SA-4.0"
            }
        },
        {
            "title": "phpMyAdmin",
            "hex": "6C78AF",
            "source": "https://github.com/phpmyadmin/data/blob/b7d3bdb9bb973beff4726541b87d3a4c8a950b4b/brand/phpMyAdmin-Logo-Symbol.svg"
        },
        {
            "title": "PhpStorm",
            "hex": "000000",
            "source": "https://www.jetbrains.com/company/brand/logos/",
            "guidelines": "https://www.jetbrains.com/company/brand/"
        },
        {
            "title": "Pi-hole",
            "hex": "96060C",
            "source": "https://docs.pi-hole.net",
            "guidelines": "https://pi-hole.net/trademark-rules-and-brand-guidelines/"
        },
        {
            "title": "Piaggio Group",
            "hex": "000000",
            "source": "https://www.piaggiogroup.com",
            "guidelines": "https://www.piaggiogroup.com/en/archive/document/logo-guide"
        },
        {
            "title": "Picard Surgelés",
            "hex": "2D4999",
            "source": "https://www.picard.fr"
        },
        {
            "title": "Picarto.TV",
            "hex": "1DA456",
            "source": "https://picarto.tv/site/press"
        },
        {
            "title": "Picnic",
            "hex": "E1171E",
            "source": "https://picnic.app/nl/feestdagen/"
        },
        {
            "title": "PicPay",
            "hex": "21C25E",
            "source": "https://www.picpay.com/site/sobre-nos"
        },
        {
            "title": "Pimcore",
            "hex": "6428B4",
            "source": "https://pimcore.com/en/media-kit",
            "guidelines": "https://pimcore.com/en/media-kit"
        },
        {
            "title": "Pinboard",
            "hex": "0000FF",
            "source": "https://commons.wikimedia.org/wiki/File:Feedbin-Icon-share-pinboard.svg"
        },
        {
            "title": "Pingdom",
            "hex": "FFF000",
            "source": "https://www.pingdom.com/resources/brand-assets/",
            "guidelines": "https://www.pingdom.com/resources/brand-assets/"
        },
        {
            "title": "Pinterest",
            "hex": "BD081C",
            "source": "https://business.pinterest.com/en/brand-guidelines",
            "guidelines": "https://business.pinterest.com/en/brand-guidelines"
        },
        {
            "title": "Pioneer DJ",
            "hex": "1A1928",
            "source": "https://www.pioneerdj.com"
        },
        {
            "title": "Pivotal Tracker",
            "hex": "517A9E",
            "source": "https://www.pivotaltracker.com/branding-guidelines",
            "guidelines": "https://www.pivotaltracker.com/branding-guidelines"
        },
        {
            "title": "Piwigo",
            "hex": "FF7700",
            "source": "https://github.com/Piwigo/piwigodotorg/blob/6edb840c16257314caec770a9a51f67ef81836e4/images/piwigo.org.svg"
        },
        {
            "title": "Pix",
            "hex": "77B6A8",
            "source": "https://www.bcb.gov.br/estabilidadefinanceira/pix",
            "guidelines": "https://www.bcb.gov.br/content/estabilidadefinanceira/pix/Regulamento_Pix/I_manual_uso_marca_pix.pdf"
        },
        {
            "title": "Pixabay",
            "hex": "2EC66D",
            "source": "https://pixabay.com/service/about/"
        },
        {
            "title": "pixiv",
            "hex": "0096FA",
            "source": "https://policies.pixiv.net/en.html#brand",
            "guidelines": "https://policies.pixiv.net/en.html#brand"
        },
        {
            "title": "pkgsrc",
            "hex": "FF6600",
            "source": "https://pkgsrc.org"
        },
        {
            "title": "Planet",
            "hex": "009DB1",
            "source": "https://www.planet.com/explorer/"
        },
        {
            "title": "PlanetScale",
            "hex": "000000",
            "source": "https://planetscale.com"
        },
        {
            "title": "PlanGrid",
            "hex": "0085DE",
            "source": "https://app.plangrid.com"
        },
        {
            "title": "Platform.sh",
            "hex": "1A182A",
            "source": "https://platform.sh/logos/"
        },
        {
            "title": "Platzi",
            "hex": "98CA3F",
            "source": "https://github.com/PlatziDev/oss/blob/932bd83d43e061e1c38fbc116db31aa6d0145be6/static/logo.svg"
        },
        {
            "title": "Plausible Analytics",
            "hex": "5850EC",
            "source": "https://github.com/plausible/docs/blob/be5c935484e075f1e0caf3c9b3351ddd62348139/static/img/logo.svg"
        },
        {
            "title": "PlayCanvas",
            "hex": "E05F2C",
            "source": "https://playcanvas.com"
        },
        {
            "title": "Player FM",
            "hex": "C8122A",
            "source": "https://player.fm"
        },
        {
            "title": "Player.me",
            "hex": "C0379A",
            "source": "https://player.me/p/about-us"
        },
        {
            "title": "PlayStation",
            "hex": "003791",
            "source": "https://www.playstation.com/en-us/"
        },
        {
            "title": "PlayStation 2",
            "hex": "003791",
            "source": "https://commons.wikimedia.org/wiki/File:PlayStation_2_logo.svg"
        },
        {
            "title": "PlayStation 3",
            "hex": "003791",
            "source": "https://commons.wikimedia.org/wiki/File:PlayStation_3_Logo_neu.svg#/media/File:PS3.svg"
        },
        {
            "title": "PlayStation 4",
            "hex": "003791",
            "source": "https://commons.wikimedia.org/wiki/File:PlayStation_4_logo_and_wordmark.svg"
        },
        {
            "title": "PlayStation 5",
            "hex": "003791",
            "source": "https://www.playstation.com/en-us/ps5/"
        },
        {
            "title": "PlayStation Vita",
            "hex": "003791",
            "source": "https://commons.wikimedia.org/wiki/File:PlayStation_Vita_logo.svg"
        },
        {
            "title": "Playwright",
            "hex": "2EAD33",
            "source": "https://github.com/microsoft/playwright.dev/blob/768c59464e5b3270db26fa6a839d022a7e0dd064/static/img/playwright-logo.svg"
        },
        {
            "title": "Pleroma",
            "hex": "FBA457",
            "source": "https://pleroma.social"
        },
        {
            "title": "Plesk",
            "hex": "52BBE6",
            "source": "https://www.plesk.com/brand/",
            "guidelines": "https://www.plesk.com/brand/"
        },
        {
            "title": "Plex",
            "hex": "EBAF00",
            "source": "https://brand.plex.tv",
            "guidelines": "https://brand.plex.tv"
        },
        {
            "title": "Plotly",
            "hex": "3F4F75",
            "source": "https://plotly.com"
        },
        {
            "title": "Pluralsight",
            "hex": "F15B2A",
            "source": "https://www.pluralsight.com/newsroom/brand-assets"
        },
        {
            "title": "Plurk",
            "hex": "FF574D",
            "source": "https://www.plurk.com/brandInfo",
            "guidelines": "https://www.plurk.com/brandInfo"
        },
        {
            "title": "Plus Codes",
            "hex": "4285F4",
            "source": "https://maps.google.com/pluscodes/"
        },
        {
            "title": "PM2",
            "hex": "2B037A",
            "source": "https://pm2.keymetrics.io"
        },
        {
            "title": "pnpm",
            "hex": "F69220",
            "source": "https://pnpm.io/logos"
        },
        {
            "title": "Pocket",
            "hex": "EF3F56",
            "source": "https://blog.getpocket.com/press/"
        },
        {
            "title": "Pocket Casts",
            "hex": "F43E37",
            "source": "https://blog.pocketcasts.com/press/"
        },
        {
            "title": "PocketBase",
            "hex": "B8DBE4",
            "source": "https://github.com/pocketbase/pocketbase/blob/4b64e0910b7dc527ff3de8cdacec074e40449e2e/ui/dist/images/logo.svg"
        },
        {
            "title": "Podcast Addict",
            "hex": "F4842D",
            "source": "https://podcastaddict.com"
        },
        {
            "title": "Podcast Index",
            "hex": "F90000",
            "source": "https://podcastindex.org"
        },
        {
            "title": "Podman",
            "hex": "892CA0",
            "source": "https://podman.io"
        },
        {
            "title": "Poe",
            "hex": "5D5CDE",
            "source": "https://poe.com"
        },
        {
            "title": "Poetry",
            "hex": "60A5FA",
            "source": "https://python-poetry.org"
        },
        {
            "title": "Pointy",
            "hex": "009DE0",
            "source": "https://www.pointy.com/ie/vend"
        },
        {
            "title": "Pokémon",
            "hex": "FFCB05",
            "source": "https://commons.wikimedia.org/wiki/File:International_Pok%C3%A9mon_logo.svg"
        },
        {
            "title": "Polars",
            "hex": "CD792C",
            "source": "https://pola.rs"
        },
        {
            "title": "Polkadot",
            "hex": "E6007A",
            "source": "https://polkadot.network/brand-assets/",
            "guidelines": "https://polkadot.network/brand-assets/"
        },
        {
            "title": "Poly",
            "hex": "EB3C00",
            "source": "https://www.poly.com"
        },
        {
            "title": "Polymer Project",
            "hex": "FF4470",
            "source": "https://github.com/Polymer/polymer-project.org/blob/3d3e967446858b49a7796676714865ac9b2a5275/app/images/logos/p-logo.svg"
        },
        {
            "title": "Polywork",
            "hex": "543DE0",
            "source": "https://www.polywork.com"
        },
        {
            "title": "Pop!_OS",
            "hex": "48B9C7",
            "source": "https://pop.system76.com"
        },
        {
            "title": "Porsche",
            "hex": "B12B28",
            "source": "https://www.porsche.com"
        },
        {
            "title": "Portainer",
            "hex": "13BEF9",
            "source": "https://www.portainer.io"
        },
        {
            "title": "PostCSS",
            "hex": "DD3A0A",
            "source": "https://postcss.org"
        },
        {
            "title": "PostgreSQL",
            "hex": "4169E1",
            "source": "https://wiki.postgresql.org/wiki/Logo",
            "guidelines": "https://www.postgresql.org/about/policies/trademarks/"
        },
        {
            "title": "PostHog",
            "hex": "000000",
            "source": "https://posthog.com/handbook/company/brand-assets",
            "guidelines": "https://posthog.com/handbook/company/brand-assets"
        },
        {
            "title": "Postman",
            "hex": "FF6C37",
            "source": "https://www.getpostman.com/resources/media-assets/"
        },
        {
            "title": "Postmates",
            "hex": "FFDF18",
            "source": "https://postmates.com/press-and-media"
        },
        {
            "title": "Power Apps",
            "hex": "742774",
            "source": "https://docs.microsoft.com/en-us/power-platform/guidance/icons",
            "guidelines": "https://docs.microsoft.com/en-us/power-platform/guidance/icons",
            "license": {
                "type": "custom",
                "url": "https://docs.microsoft.com/en-us/power-platform/guidance/icons"
            }
        },
        {
            "title": "Power Automate",
            "hex": "0066FF",
            "source": "https://docs.microsoft.com/en-us/power-platform/guidance/icons",
            "guidelines": "https://docs.microsoft.com/en-us/power-platform/guidance/icons",
            "aliases": {
                "aka": [
                    "Microsoft Flow"
                ]
            },
            "license": {
                "type": "custom",
                "url": "https://docs.microsoft.com/en-us/power-platform/guidance/icons"
            }
        },
        {
            "title": "Power BI",
            "hex": "F2C811",
            "source": "https://docs.microsoft.com/en-us/power-platform/guidance/icons",
            "guidelines": "https://docs.microsoft.com/en-us/power-platform/guidance/icons",
            "license": {
                "type": "custom",
                "url": "https://docs.microsoft.com/en-us/power-platform/guidance/icons"
            }
        },
        {
            "title": "Power Fx",
            "hex": "7F2157",
            "source": "https://docs.microsoft.com/en-us/power-platform/guidance/icons",
            "guidelines": "https://docs.microsoft.com/en-us/power-platform/guidance/icons",
            "license": {
                "type": "custom",
                "url": "https://docs.microsoft.com/en-us/power-platform/guidance/icons"
            }
        },
        {
            "title": "Power Pages",
            "hex": "A493E7",
            "source": "https://docs.microsoft.com/en-us/power-platform/guidance/icons",
            "guidelines": "https://docs.microsoft.com/en-us/power-platform/guidance/icons",
            "aliases": {
                "aka": [
                    "Power Apps Portals"
                ]
            },
            "license": {
                "type": "custom",
                "url": "https://docs.microsoft.com/en-us/power-platform/guidance/icons"
            }
        },
        {
            "title": "Power Virtual Agents",
            "hex": "0B556A",
            "source": "https://docs.microsoft.com/en-us/power-platform/guidance/icons",
            "guidelines": "https://docs.microsoft.com/en-us/power-platform/guidance/icons",
            "license": {
                "type": "custom",
                "url": "https://docs.microsoft.com/en-us/power-platform/guidance/icons"
            }
        },
        {
            "title": "POWERS",
            "hex": "E74536",
            "source": "https://www.powerswhiskey.com"
        },
        {
            "title": "PowerShell",
            "hex": "5391FE",
            "source": "https://github.com/PowerShell/PowerShell/tree/11d7587f9b934cf27013d318886f97fb95c811cf"
        },
        {
            "title": "pr.co",
            "hex": "0080FF",
            "source": "https://news.pr.co/media_kits"
        },
        {
            "title": "pre-commit",
            "hex": "FAB040",
            "source": "https://github.com/pre-commit/pre-commit.com/blob/f263cdbcf46f97e1bd6229f2ab6d27bf8290ca88/logo.svg"
        },
        {
            "title": "Preact",
            "hex": "673AB8",
            "source": "https://preactjs.com"
        },
        {
            "title": "Prefect",
            "hex": "070E10",
            "source": "https://www.prefect.io"
        },
        {
            "title": "Premier League",
            "hex": "360D3A",
            "source": "https://www.premierleague.com"
        },
        {
            "title": "PrestaShop",
            "hex": "DF0067",
            "source": "https://www.prestashop.com/en/media-kit"
        },
        {
            "title": "Presto",
            "hex": "5890FF",
            "source": "https://github.com/prestodb/presto/blob/414ab2a6bbdcca6479c2615b048920adac34dd20/presto-docs/src/main/resources/logo/web/fb/dark-blue/Presto_FB_Lockups_DARKBLUE_BG-14.svg"
        },
        {
            "title": "Prettier",
            "hex": "F7B93E",
            "source": "https://github.com/prettier/prettier-logo/blob/06997b307e0608ebee2044dafa0b9429d6b5a103/images/prettier-icon-clean-centred.svg"
        },
        {
            "title": "Pretzel",
            "hex": "1BB3A4",
            "source": "https://www.pretzel.rocks"
        },
        {
            "title": "Prevention",
            "hex": "44C1C5",
            "source": "https://prevention.com"
        },
        {
            "title": "Prezi",
            "hex": "3181FF",
            "source": "https://prezi.com/press/kit/"
        },
        {
            "title": "Prime",
            "hex": "00A8E1",
            "source": "https://www.amazon.com/b?node=17277626011",
            "guidelines": "https://www.amazon.com/b?node=17277626011"
        },
        {
            "title": "Prime Video",
            "hex": "1F2E3E",
            "source": "https://videodirect.amazon.com/home/help?topicId=GT7W7GJBTDJW6Z8W#G8T2JFQZXPMHJLRZ",
            "guidelines": "https://videodirect.amazon.com/home/help?topicId=GT7W7GJBTDJW6Z8W#G8T2JFQZXPMHJLRZ"
        },
        {
            "title": "Printables",
            "hex": "FA6831",
            "source": "https://printables.com"
        },
        {
            "title": "Prisma",
            "hex": "2D3748",
            "source": "https://github.com/prisma/presskit/tree/4bcb64181f266723439d955d60afa1c55fefa715"
        },
        {
            "title": "Prismic",
            "hex": "5163BA",
            "source": "https://prismic.io"
        },
        {
            "title": "Private Internet Access",
            "hex": "4BB749",
            "source": "https://www.privateinternetaccess.com/pages/press"
        },
        {
            "title": "Pro Tools",
            "hex": "7ACB10",
            "source": "https://cdn-www.avid.com/Content/fonts/avidmoon.ttf"
        },
        {
            "title": "Probot",
            "hex": "00B0D8",
            "source": "https://github.com/probot/probot/blob/5d29945dd2116618d63aba9d7a4460b940a85f5d/static/robot.svg"
        },
        {
            "title": "Processing Foundation",
            "hex": "006699",
            "source": "https://processingfoundation.org"
        },
        {
            "title": "ProcessWire",
            "hex": "2480E6",
            "source": "https://processwire.com"
        },
        {
            "title": "Product Hunt",
            "hex": "DA552F",
            "source": "https://www.producthunt.com/branding",
            "guidelines": "https://www.producthunt.com/branding"
        },
        {
            "title": "Progate",
            "hex": "380953",
            "source": "https://progate.com"
        },
        {
            "title": "Progress",
            "hex": "5CE500",
            "source": "https://www.progress.com",
            "guidelines": "https://www.progress.com/legal/trademarks/trademarks-use-policy"
        },
        {
            "title": "Prometheus",
            "hex": "E6522C",
            "source": "https://prometheus.io"
        },
        {
            "title": "ProSieben",
            "hex": "E6000F",
            "source": "https://www.prosieben.de"
        },
        {
            "title": "Proto.io",
            "hex": "34A7C1",
            "source": "https://proto.io/en/presskit"
        },
        {
            "title": "protocols.io",
            "hex": "4D9FE7",
            "source": "https://www.protocols.io/brand",
            "guidelines": "https://www.protocols.io/brand"
        },
        {
            "title": "Proton",
            "hex": "6D4AFF",
            "source": "https://proton.me/media/kit"
        },
        {
            "title": "Proton Calendar",
            "hex": "50B0E9",
            "source": "https://proton.me/media/kit"
        },
        {
            "title": "Proton Drive",
            "hex": "EB508D",
            "source": "https://proton.me/media/kit"
        },
        {
            "title": "ProtonDB",
            "hex": "F50057",
            "source": "https://www.protondb.com"
        },
        {
            "title": "ProtonMail",
            "hex": "6D4AFF",
            "source": "https://proton.me/media/kit"
        },
        {
            "title": "ProtonVPN",
            "hex": "66DEB1",
            "source": "https://proton.me/media/kit"
        },
        {
            "title": "Protractor",
            "hex": "ED163A",
            "source": "https://github.com/angular/protractor/blob/4bc80d1a459542d883ea9200e4e1f48d265d0fda/logo.svg"
        },
        {
            "title": "Proxmox",
            "hex": "E57000",
            "source": "https://www.proxmox.com/en/news/media-kit",
            "guidelines": "https://www.proxmox.com/en/news/media-kit"
        },
        {
            "title": "Pterodactyl",
            "hex": "10539F",
            "source": "https://github.com/pterodactyl/panel/blob/eaf46429f2a001469fb5f18f7891ce8e5be7f049/public/favicons/favicon-96x96.png"
        },
        {
            "title": "PUBG",
            "hex": "FEAB02",
            "source": "https://www.pubgmobile.com/en/event/brandassets/"
        },
        {
            "title": "Publons",
            "hex": "336699",
            "source": "https://publons.com/about/the-publons-logo",
            "guidelines": "https://publons.com/about/the-publons-logo"
        },
        {
            "title": "PubMed",
            "hex": "326599",
            "source": "https://pubmed.ncbi.nlm.nih.gov"
        },
        {
            "title": "Pug",
            "hex": "A86454",
            "source": "https://github.com/pugjs/pug-logo/blob/61429fc45b5a411b83bdb5c99a61084d3054d1e6/SVG/pug-final-logo_-mono-64.svg"
        },
        {
            "title": "Pulumi",
            "hex": "8A3391",
            "source": "https://www.pulumi.com",
            "guidelines": "https://www.pulumi.com/brand/"
        },
        {
            "title": "Puma",
            "hex": "242B2F",
            "source": "https://us.puma.com"
        },
        {
            "title": "Puppet",
            "hex": "FFAE1A",
            "source": "https://puppet.com/company/press-room/"
        },
        {
            "title": "Puppeteer",
            "hex": "40B5A4",
            "source": "https://pptr.dev"
        },
        {
            "title": "PureScript",
            "hex": "14161A",
            "source": "https://github.com/purescript/logo/tree/1e7a57affdaeaf88ff594c08bd2b5a78fe2ed13c",
            "license": {
                "type": "CC-BY-4.0"
            }
        },
        {
            "title": "PurgeCSS",
            "hex": "14161A",
            "source": "https://github.com/FullHuman/purgecss/blob/4e2bf58e218119cc9faf9faa615d62a059bf9d9a/docs/.vuepress/public/safari-pinned-tab.svg"
        },
        {
            "title": "Purism",
            "hex": "2D2D2D",
            "source": "https://puri.sm/pr/images/"
        },
        {
            "title": "Pusher",
            "hex": "300D4F",
            "source": "https://pusher.com"
        },
        {
            "title": "PWA",
            "hex": "5A0FC8",
            "source": "https://github.com/webmaxru/progressive-web-apps-logo/blob/77744cd5c0a4d484bb3d082c6ac458c44202da03/pwalogo-white.svg",
            "guidelines": "https://github.com/webmaxru/progressive-web-apps-logo#readme",
            "aliases": {
                "aka": [
                    "Progressive Web Application"
                ]
            }
        },
        {
            "title": "PyCharm",
            "hex": "000000",
            "source": "https://www.jetbrains.com/company/brand/logos/",
            "guidelines": "https://www.jetbrains.com/company/brand/"
        },
        {
            "title": "Pydantic",
            "hex": "E92063",
            "source": "https://github.com/pydantic/pydantic/blob/94c748001a32992a587694b999fb1f3d2f1fc1fe/docs/logo-white.svg"
        },
        {
            "title": "PyG",
            "hex": "3C2179",
            "source": "https://github.com/pyg-team/pyg_sphinx_theme/blob/4f696513b4b4adf2ba3874574a10a8e8718672fe/pyg_sphinx_theme/static/img/pyg_logo.svg",
            "aliases": {
                "aka": [
                    "PyTorch Geometric"
                ]
            }
        },
        {
            "title": "PyPI",
            "hex": "3775A9",
            "source": "https://pypi.org"
        },
        {
            "title": "PyPy",
            "hex": "193440",
            "source": "https://www.pypy.org/images/pypy-logo.svg"
        },
        {
            "title": "PyScaffold",
            "hex": "005CA0",
            "source": "https://github.com/pyscaffold/pyscaffold/blob/3f72bf7894fc73b34af06a90bb5d43aae410ce5d/docs/gfx/logo.svg"
        },
        {
            "title": "PySyft",
            "hex": "F1BF7A",
            "source": "https://github.com/OpenMined/openmined-website/blob/db5c223657c8c49ab1ee8db2841fe802f73af31c/src/containers/app/components/repo-icon/assets/syft.svg"
        },
        {
            "title": "Pytest",
            "hex": "0A9EDC",
            "source": "https://github.com/pytest-dev/design/blob/081f06cd2d6cd742e68f593560a2e8c1802feb7c/pytest_logo/pytest_logo.svg"
        },
        {
            "title": "Python",
            "hex": "3776AB",
            "source": "https://www.python.org/community/logos/",
            "guidelines": "https://www.python.org/community/logos/"
        },
        {
            "title": "PythonAnywhere",
            "hex": "1D9FD7",
            "source": "https://www.pythonanywhere.com"
        },
        {
            "title": "PyTorch",
            "hex": "EE4C2C",
            "source": "https://github.com/pytorch/pytorch.github.io/blob/8f083bd12192ca12d5e1c1f3d236f4831d823d8f/assets/images/logo.svg",
            "guidelines": "https://github.com/pytorch/pytorch.github.io/blob/381117ec296f002b2de475402ef29cca6c55e209/assets/brand-guidelines/PyTorch-Brand-Guidelines.pdf"
        },
        {
            "title": "PyUp",
            "hex": "9F55FF",
            "source": "https://pyup.io"
        },
        {
            "title": "Qantas",
            "hex": "E40000",
            "source": "https://www.qantas.com"
        },
        {
            "title": "Qatar Airways",
            "hex": "5C0D34",
            "source": "https://www.qatarairways.com/press-releases/en-WW/media_kits"
        },
        {
            "title": "QEMU",
            "hex": "FF6600",
            "source": "https://wiki.qemu.org/Logo"
        },
        {
            "title": "Qgis",
            "hex": "589632",
            "source": "https://www.qgis.org/en/site/getinvolved/styleguide.html",
            "guidelines": "https://www.qgis.org/en/site/getinvolved/styleguide.html"
        },
        {
            "title": "Qi",
            "hex": "000000",
            "source": "https://www.wirelesspowerconsortium.com/knowledge-base/retail/qi-logo-guidelines-and-artwork.html",
            "guidelines": "https://www.wirelesspowerconsortium.com/knowledge-base/retail/qi-logo-guidelines-and-artwork.html"
        },
        {
            "title": "Qiita",
            "hex": "55C500",
            "source": "https://help.qiita.com/ja/articles/others-brand-guideline",
            "guidelines": "https://help.qiita.com/ja/articles/others-brand-guideline"
        },
        {
            "title": "Qiskit",
            "hex": "6929C4",
            "source": "https://qiskit.org"
        },
        {
            "title": "QIWI",
            "hex": "FF8C00",
            "source": "https://qiwi.com"
        },
        {
            "title": "Qlik",
            "hex": "009848",
            "source": "https://www.qlik.com",
            "guidelines": "https://www.qlik.com/us/legal/trademarks"
        },
        {
            "title": "QMK",
            "hex": "333333",
            "source": "https://github.com/qmk/qmk.fm/blob/d6f7b646aa03f2941bb3977ba13a07ca351f20ae/assets/images/badge-dark.svg"
        },
        {
            "title": "Qt",
            "hex": "41CD52",
            "source": "https://www.qt.io",
            "guidelines": "https://www.qt.io/brand"
        },
        {
            "title": "Qualcomm",
            "hex": "3253DC",
            "source": "https://www.qualcomm.com"
        },
        {
            "title": "Qualtrics",
            "hex": "00B4EF",
            "source": "https://www.qualtrics.com/brand-book",
            "guidelines": "https://www.qualtrics.com/brand-book"
        },
        {
            "title": "Qualys",
            "hex": "ED2E26",
            "source": "https://www.qualys.com",
            "guidelines": "https://www.qualys.com/company/newsroom/media-contacts"
        },
        {
            "title": "Quantcast",
            "hex": "000000",
            "source": "https://www.quantcast.com"
        },
        {
            "title": "QuantConnect",
            "hex": "F98309",
            "source": "https://www.quantconnect.com",
            "guidelines": "https://www.quantconnect.com/terms"
        },
        {
            "title": "Quarkus",
            "hex": "4695EB",
            "source": "https://design.jboss.org/quarkus"
        },
        {
            "title": "Quasar",
            "hex": "050A14",
            "source": "https://github.com/quasarframework/quasar-art/blob/6300e95687a923cd027dc4b8c356dd4e0cea618f/Brand/Logo/RGB/Icon/Monochrome/Cold%20Black/QUASAR_icon_mono_cold_black_RGB.svg",
            "license": {
                "type": "custom",
                "url": "https://github.com/quasarframework/quasar-art/blob/6300e95687a923cd027dc4b8c356dd4e0cea618f/LICENSE"
            }
        },
        {
            "title": "Qubes OS",
            "hex": "3874D8",
            "source": "https://github.com/QubesOS/qubes-attachment/blob/ed7e552eb8a5fca4e099361d137793d3551b3968/icons/qubes-logo-home.svg"
        },
        {
            "title": "Quest",
            "hex": "FB4F14",
            "source": "https://brand.quest.com/quest/questlogos",
            "guidelines": "https://brand.quest.com/quest/questlogos"
        },
        {
            "title": "QuickBooks",
            "hex": "2CA01C",
            "source": "https://design.intuit.com/quickbooks/brand",
            "guidelines": "https://design.intuit.com/quickbooks/brand"
        },
        {
            "title": "QuickLook",
            "hex": "0078D3",
            "source": "https://github.com/QL-Win/QuickLook/blob/f726841d99bbceafd5399e5777b4dba302bf1e51/QuickLook/Resources/app.svg",
            "license": {
                "type": "GPL-3.0-or-later"
            }
        },
        {
            "title": "QuickTime",
            "hex": "1C69F0",
            "source": "https://support.apple.com/quicktime"
        },
        {
            "title": "Quip",
            "hex": "F27557",
            "source": "https://quip.com"
        },
        {
            "title": "Quora",
            "hex": "B92B27",
            "source": "https://www.quora.com"
        },
        {
            "title": "Qwant",
            "hex": "5C97FF",
            "source": "https://about.qwant.com"
        },
        {
            "title": "Qwiklabs",
            "hex": "F5CD0E",
            "source": "https://www.cloudskillsboost.google"
        },
        {
            "title": "Qzone",
            "hex": "FECE00",
            "source": "https://qzone.qq.com"
        },
        {
            "title": "R",
            "hex": "276DC3",
            "source": "https://www.r-project.org/logo/",
            "license": {
                "type": "CC-BY-SA-4.0"
            }
        },
        {
            "title": "R3",
            "hex": "EC1D24",
            "source": "https://www.r3.com",
            "guidelines": "https://www.r3.com/contact-press-media/"
        },
        {
            "title": "RabbitMQ",
            "hex": "FF6600",
            "source": "https://www.rabbitmq.com",
            "guidelines": "https://www.rabbitmq.com/trademark-guidelines.html"
        },
        {
            "title": "Racket",
            "hex": "9F1D20",
            "source": "https://racket-lang.org"
        },
        {
            "title": "RAD Studio",
            "hex": "E62431",
            "source": "https://www.embarcadero.com/news/logo",
            "guidelines": "https://www.ideracorp.com/legal/embarcadero"
        },
        {
            "title": "Radar",
            "hex": "007AFF",
            "source": "https://radar.io"
        },
        {
            "title": "RadioPublic",
            "hex": "CE262F",
            "source": "https://help.radiopublic.com/hc/en-us/articles/360002546754-RadioPublic-logos"
        },
        {
            "title": "Radix UI",
            "hex": "161618",
            "source": "https://www.radix-ui.com"
        },
        {
            "title": "Railway",
            "hex": "0B0D0E",
            "source": "https://railway.app"
        },
        {
            "title": "Rainmeter",
            "hex": "19519B",
            "source": "https://github.com/rainmeter/rainmeter-www/blob/867fd905fda8d1b1083730adcb7f49f1775cb5b0/source/img/logo_blue.ai"
        },
        {
            "title": "Rakuten",
            "hex": "BF0000",
            "source": "https://global.rakuten.com/corp/assets/img/site-icons/rakuten-black.svg",
            "guidelines": "https://global.rakuten.com/corp/news/media/"
        },
        {
            "title": "Ram",
            "hex": "000000",
            "source": "https://www.fcaci.com/x/RAMv15",
            "guidelines": "https://www.fcaci.com/x/RAMv15"
        },
        {
            "title": "Rancher",
            "hex": "0075A8",
            "source": "https://rancher.com/brand-guidelines/",
            "guidelines": "https://rancher.com/brand-guidelines/"
        },
        {
            "title": "Rarible",
            "hex": "FEDA03",
            "source": "https://rarible.com"
        },
        {
            "title": "Rasa",
            "hex": "5A17EE",
            "source": "https://rasa.com"
        },
        {
            "title": "Raspberry Pi",
            "hex": "A22846",
            "source": "https://www.raspberrypi.org/trademark-rules",
            "guidelines": "https://www.raspberrypi.org/trademark-rules"
        },
        {
            "title": "Ravelry",
            "hex": "EE6E62",
            "source": "https://www.ravelry.com/help/logos",
            "guidelines": "https://www.ravelry.com/help/logos"
        },
        {
            "title": "Ray",
            "hex": "028CF0",
            "source": "https://github.com/ray-project/ray/blob/6522935291caa120e83697c6c9b3a450617c9283/dashboard/client/src/logo.svg"
        },
        {
            "title": "Razer",
            "hex": "00FF00",
            "source": "https://press.razer.com"
        },
        {
            "title": "Razorpay",
            "hex": "0C2451",
            "source": "https://razorpay.com/newsroom/brand-assets/",
            "guidelines": "https://razorpay.com/newsroom/brand-assets/"
        },
        {
            "title": "React",
            "hex": "61DAFB",
            "source": "https://github.com/facebook/create-react-app/blob/282c03f9525fdf8061ffa1ec50dce89296d916bd/test/fixtures/relative-paths/src/logo.svg",
            "aliases": {
                "dup": [
                    {
                        "title": "React Native",
                        "source": "https://reactnative.dev"
                    }
                ]
            }
        },
        {
            "title": "React Hook Form",
            "hex": "EC5990",
            "source": "https://github.com/react-hook-form/documentation/blob/d049ffe923336ce7a5bf58990c54c07f39ab2429/src/images/Logo.svg"
        },
        {
            "title": "React Query",
            "hex": "FF4154",
            "source": "https://github.com/tannerlinsley/react-query/blob/9b5d18cd47a4c1454d6c8dd0f38280641c1dd5dd/docs/src/images/emblem-light.svg"
        },
        {
            "title": "React Router",
            "hex": "CA4245",
            "source": "https://github.com/ReactTraining/react-router/blob/c94bcd8cef0c811f80b02777ec26fee3618f8e86/website/static/safari-pinned-tab.svg"
        },
        {
            "title": "React Table",
            "hex": "FF4154",
            "source": "https://github.com/tannerlinsley/react-table/blob/8c77b4ad97353a0b1f0746be5b919868862a9dcc/docs/src/images/emblem-light.svg"
        },
        {
            "title": "ReactiveX",
            "hex": "B7178C",
            "source": "https://github.com/ReactiveX/rxjs/blob/ee6ababb9fa75f068ac2122e956ff4e449604c59/resources/CI-CD/logo/svg/RxJs_Logo_Black.svg",
            "aliases": {
                "dup": [
                    {
                        "title": "RxJS",
                        "hex": "D81B60"
                    }
                ]
            }
        },
        {
            "title": "ReactOS",
            "hex": "0088CC",
            "source": "https://github.com/reactos/press-media/tree/48089e09e0c7e828f1eb81e5ea0d8da85ec41dc3"
        },
        {
            "title": "Read the Docs",
            "hex": "8CA1AF",
            "source": "https://github.com/readthedocs/readthedocs.org/blob/2dc9706c4fe7fa6d4410ed0e5aedca8d4796fe0f/media/readthedocsbranding.ai"
        },
        {
            "title": "read.cv",
            "hex": "111111",
            "source": "https://read.cv/support/vcY96F2GqbvLOdKkWl0I"
        },
        {
            "title": "ReadMe",
            "hex": "018EF5",
            "source": "https://readme.com"
        },
        {
            "title": "Realm",
            "hex": "39477F",
            "source": "https://realm.io"
        },
        {
            "title": "Reason",
            "hex": "DD4B39",
            "source": "https://reasonml.github.io/img/reason.svg"
        },
        {
            "title": "Reason Studios",
            "hex": "F9CB61",
            "source": "https://www.reasonstudios.com/press",
            "guidelines": "https://www.reasonstudios.com/press"
        },
        {
            "title": "Recoil",
            "hex": "3578E5",
            "source": "https://recoiljs.org"
        },
        {
            "title": "Red",
            "hex": "B32629",
            "source": "https://www.red-lang.org"
        },
        {
            "title": "Red Hat",
            "hex": "EE0000",
            "source": "https://www.redhat.com/en/about/brand/new-brand/details"
        },
        {
            "title": "Red Hat Open Shift",
            "hex": "EE0000",
            "source": "https://www.openshift.com"
        },
        {
            "title": "Redbubble",
            "hex": "E41321",
            "source": "https://www.redbubble.com/explore/client/4196122a442ab3f429ec802f71717465.svg"
        },
        {
            "title": "Reddit",
            "hex": "FF4500",
            "source": "https://www.redditinc.com/brand",
            "guidelines": "https://www.redditinc.com/brand"
        },
        {
            "title": "Redis",
            "hex": "DC382D",
            "source": "https://www.redislabs.com/brand-guidelines/",
            "guidelines": "https://www.redislabs.com/brand-guidelines/"
        },
        {
            "title": "Redmine",
            "hex": "B32024",
            "source": "https://www.redmine.org/projects/redmine/wiki/logo",
            "license": {
                "type": "CC-BY-SA-2.5"
            }
        },
        {
            "title": "Redox",
            "hex": "000000",
            "source": "https://github.com/redox-os/assets/blob/4935a777cd7aa44323d3c263b1e0bb4ae864a027/logos/redox/vectorized_logo.svg"
        },
        {
            "title": "Redux",
            "hex": "764ABC",
            "source": "https://github.com/reduxjs/redux/tree/8ad084251a5b3e4617157fc52795b6284e68bc1e/logo"
        },
        {
            "title": "Redux-Saga",
            "hex": "999999",
            "source": "https://github.com/redux-saga/redux-saga/blob/9d2164946f402e594a0dfe453c6d20fb6f14858f/logo/3840/Redux-Saga-Logo.png"
        },
        {
            "title": "RedwoodJS",
            "hex": "BF4722",
            "source": "https://redwoodjs.com/logos/",
            "guidelines": "https://redwoodjs.com/logos/"
        },
        {
            "title": "Reebok",
            "hex": "E41D1B",
            "source": "https://www.reebok.com/us"
        },
        {
            "title": "Relay",
            "hex": "F26B00",
            "source": "https://relay.dev"
        },
        {
            "title": "Reliance Industries Limited",
            "hex": "D1AB66",
            "source": "https://www.ril.com/getattachment/7c210e67-5b0e-4965-b1a2-2ee83e19cee9/Morgan-Stanley-Eighteenth-Annual-India-Summit,-31.aspx"
        },
        {
            "title": "remark",
            "hex": "000000",
            "source": "https://github.com/remarkjs/remark/blob/26dc58a675ac7267c105f0fdb76a82db77f8402a/logo.svg"
        },
        {
            "title": "Remix",
            "hex": "000000",
            "source": "https://drive.google.com/drive/u/0/folders/1pbHnJqg8Y1ATs0Oi8gARH7wccJGv4I2c"
        },
        {
            "title": "Ren'Py",
            "hex": "FF7F7F",
            "source": "https://renpy.org"
        },
        {
            "title": "Renault",
            "hex": "FFCC33",
            "source": "https://en.media.groupe.renault.com/news/renault-news-march-2021-5f28-989c5.html"
        },
        {
            "title": "Render",
            "hex": "46E3B7",
            "source": "https://render.com"
        },
        {
            "title": "RenovateBot",
            "hex": "1A1F6C",
            "source": "https://avatars1.githubusercontent.com/u/38656520"
        },
        {
            "title": "Renren",
            "hex": "217DC6",
            "source": "https://seeklogo.com/vector-logo/184137/renren-inc"
        },
        {
            "title": "Replit",
            "hex": "F26207",
            "source": "https://repl.it"
        },
        {
            "title": "Republic of Gamers",
            "aliases": {
                "aka": [
                    "ASUS ROG",
                    "ROG"
                ]
            },
            "hex": "FF0029",
            "source": "https://rog.asus.com"
        },
        {
            "title": "ReScript",
            "hex": "E6484F",
            "source": "https://rescript-lang.org/brand"
        },
        {
            "title": "RescueTime",
            "hex": "161A3B",
            "source": "https://www.rescuetime.com/press"
        },
        {
            "title": "ResearchGate",
            "hex": "00CCBB",
            "source": "https://c5.rgstatic.net/m/428059296771819/images/favicon/favicon.svg"
        },
        {
            "title": "ReSharper",
            "hex": "000000",
            "source": "https://www.jetbrains.com/company/brand/logos/",
            "guidelines": "https://www.jetbrains.com/company/brand/"
        },
        {
            "title": "Resurrection Remix OS",
            "hex": "000000",
            "source": "https://avatars.githubusercontent.com/u/4931972"
        },
        {
            "title": "Retool",
            "hex": "3D3D3D",
            "source": "https://retool.com"
        },
        {
            "title": "RetroArch",
            "hex": "000000",
            "source": "https://github.com/libretro/RetroArch/blob/b01aabf7d1f025999ad0f7812e6e6816d011e631/media/retroarch.svg"
        },
        {
            "title": "RetroPie",
            "hex": "CC0000",
            "source": "https://github.com/RetroPie/RetroPie-Docs/blob/c4e882bd2c9d740c591ff346e07a4a4cb536ca93/images/logo.svg"
        },
        {
            "title": "ReVanced",
            "hex": "9ED5FF",
            "source": "https://revanced.app"
        },
        {
            "title": "reveal.js",
            "hex": "F2E142",
            "source": "https://revealjs.com"
        },
        {
            "title": "ReverbNation",
            "hex": "E43526",
            "source": "https://www.reverbnation.com"
        },
        {
            "title": "Revolt.chat",
            "hex": "FF4655",
            "source": "https://app.revolt.chat/assets/badges/revolt_r.svg",
            "aliases": {
                "aka": [
                    "revolt"
                ]
            }
        },
        {
            "title": "Revolut",
            "hex": "0075EB",
            "source": "https://www.revolut.com"
        },
        {
            "title": "Revue",
            "hex": "E15718",
            "source": "https://www.getrevue.co"
        },
        {
            "title": "REWE",
            "hex": "CC071E",
            "source": "https://www.rewe.de"
        },
        {
            "title": "Rezgo",
            "hex": "F76C00",
            "source": "https://www.rezgo.com"
        },
        {
            "title": "Rhinoceros",
            "hex": "801010",
            "source": "https://github.com/mcneel/compute.rhino3d/blob/2204d998ff0397a1c6a18dd2312a96508ad48bdb/README.md"
        },
        {
            "title": "Rider",
            "hex": "000000",
            "source": "https://www.jetbrains.com/company/brand/logos/",
            "guidelines": "https://www.jetbrains.com/company/brand/"
        },
        {
            "title": "Rimac Automobili",
            "hex": "0A222E",
            "source": "https://www.rimac-automobili.com/media/",
            "guidelines": "https://www.rimac-automobili.com/media/"
        },
        {
            "title": "Ring",
            "hex": "1C9AD6",
            "source": "https://store.ring.com/press"
        },
        {
            "title": "Riot Games",
            "hex": "D32936",
            "source": "https://www.riotgames.com/en/press"
        },
        {
            "title": "Ripple",
            "hex": "0085C0",
            "source": "https://www.ripple.com/media-kit/",
            "guidelines": "https://brand.ripple.com/article/brand-policy"
        },
        {
            "title": "RISC-V",
            "hex": "283272",
            "source": "https://riscv.org/risc-v-logo/",
            "guidelines": "https://riscv.org/about/risc-v-branding-guidelines/"
        },
        {
            "title": "Riseup",
            "hex": "FF0000",
            "source": "https://riseup.net/en/about-us/images"
        },
        {
            "title": "roadmap.sh",
            "hex": "000000",
            "source": "https://roadmap.sh"
        },
        {
            "title": "Roam Research",
            "hex": "343A40",
            "source": "https://roamresearch.com/#/app/help/page/Vu1MmjinS"
        },
        {
            "title": "Robinhood",
            "hex": "00C805",
            "source": "https://robinhood.com"
        },
        {
            "title": "Roblox",
            "hex": "000000",
            "source": "https://blog.roblox.com/wp-content/themes/roblox/img/Roblox_Logo_White.svg",
            "guidelines": "https://en.help.roblox.com/hc/en-us/articles/115001708126-Roblox-Name-and-Logo-Community-Usage-Guidelines"
        },
        {
            "title": "Roblox Studio",
            "hex": "00A2FF",
            "source": "https://create.roblox.com/assets/common/studio_white.svg"
        },
        {
            "title": "Robot Framework",
            "hex": "000000",
            "source": "https://github.com/robotframework/visual-identity/tree/fadf8cda9f79ea31987a214f0047cca9626327b7",
            "guidelines": "https://github.com/robotframework/visual-identity/blob/master/robot-framework-brand-guidelines.pdf",
            "license": {
                "type": "CC-BY-NC-SA-4.0"
            }
        },
        {
            "title": "Rocket.Chat",
            "hex": "F5455C",
            "source": "https://rocket.chat/press",
            "guidelines": "https://docs.rocket.chat/guides/brand-and-visual-guidelines/logo"
        },
        {
            "title": "RocksDB",
            "hex": "2A2A2A",
            "source": "https://github.com/facebook/rocksdb/blob/9ed96703d11a1cf4af0e1c1db0e4a6057a8e5d42/docs/static/logo.svg",
            "license": {
                "type": "CC-BY-4.0"
            }
        },
        {
            "title": "Rocky Linux",
            "hex": "10B981",
            "source": "https://github.com/rocky-linux/branding/blob/94e97dd30b87d909cc4f6a6838a2926f77f9ac47/logo/src/icon-black.svg",
            "license": {
                "type": "CC-BY-SA-4.0"
            }
        },
        {
            "title": "Roku",
            "hex": "662D91",
            "source": "https://www.roku.com",
            "guidelines": "https://docs.roku.com/published/trademarkguidelines/en/ca"
        },
        {
            "title": "Rolls-Royce",
            "hex": "281432",
            "source": "https://www.rolls-roycemotorcars.com"
        },
        {
            "title": "rollup.js",
            "hex": "EC4A3F",
            "source": "https://rollupjs.org"
        },
        {
            "title": "Rome",
            "hex": "27272A",
            "source": "https://github.com/rome/tools/blob/261c3f3bdc21439777f78b6551f707cce0c8d04a/assets/SVG/logomark_black.svg",
            "guidelines": "https://github.com/rome/tools/tree/main/assets",
            "license": {
                "type": "CC-BY-NC-SA-4.0"
            }
        },
        {
            "title": "Root Me",
            "hex": "000000",
            "source": "https://www.root-me.org"
        },
        {
            "title": "Roots",
            "hex": "525DDC",
            "source": "https://roots.io/about/brand/",
            "guidelines": "https://roots.io/about/brand/"
        },
        {
            "title": "Roots Bedrock",
            "hex": "525DDC",
            "source": "https://roots.io/about/brand/"
        },
        {
            "title": "Roots Sage",
            "hex": "525DDC",
            "source": "https://roots.io/about/brand/"
        },
        {
            "title": "ROS",
            "hex": "22314E",
            "source": "https://www.ros.org/press-kit/",
            "guidelines": "https://www.ros.org/press-kit/"
        },
        {
            "title": "Rossmann",
            "hex": "C3002D",
            "source": "https://www.rossmann.de"
        },
        {
            "title": "Rotary International",
            "hex": "F7A81B",
            "source": "https://www.rotary.org/en",
            "guidelines": "https://my.rotary.org/en/rotary-identity-guidelines"
        },
        {
            "title": "Rotten Tomatoes",
            "hex": "FA320A",
            "source": "https://commons.wikimedia.org/wiki/File:Rottentomatoesalternativelogo.svg"
        },
        {
            "title": "Roundcube",
            "hex": "37BEFF",
            "source": "https://roundcube.net"
        },
        {
            "title": "RSocket",
            "hex": "EF0092",
            "source": "https://rsocket.io/img/r-socket-pink.svg"
        },
        {
            "title": "RSS",
            "hex": "FFA500",
            "source": "https://en.wikipedia.org/wiki/Feed_icon"
        },
        {
            "title": "RStudio",
            "hex": "75AADB",
            "source": "https://www.rstudio.com/about/logos/",
            "guidelines": "https://www.rstudio.com/about/logos/"
        },
        {
            "title": "RTÉ",
            "hex": "00A7B3",
            "source": "https://www.rte.ie/archives/"
        },
        {
            "title": "RTL",
            "hex": "E9113B",
            "source": "https://commons.wikimedia.org/wiki/File:RTL_Cornerlogo.svg"
        },
        {
            "title": "RTLZWEI",
            "hex": "00BCF6",
            "source": "https://www.rtl2.de"
        },
        {
            "title": "RuboCop",
            "hex": "000000",
            "source": "https://github.com/rubocop-semver/rubocop-ruby2_0/blob/5302f93058f7b739a73a7a6c11c566a2b196b96e/docs/images/logo/rubocop-light.svg",
            "license": {
                "type": "CC-BY-NC-4.0"
            }
        },
        {
            "title": "Ruby",
            "hex": "CC342D",
            "source": "https://www.ruby-lang.org/en/about/logo/",
            "license": {
                "type": "CC-BY-SA-2.5"
            }
        },
        {
            "title": "Ruby on Rails",
            "hex": "D30001",
            "source": "https://github.com/simple-icons/simple-icons/issues/9619#issuecomment-1735150580",
            "guidelines": "https://rubyonrails.org/trademarks/"
        },
        {
            "title": "Ruby Sinatra",
            "hex": "000000",
            "source": "https://github.com/sinatra/resources/tree/64c22f9b4bf2e52b5c0c875ba16671f295689efb/logo"
        },
        {
            "title": "RubyGems",
            "hex": "E9573F",
            "source": "https://rubygems.org/pages/about"
        },
        {
            "title": "Ruff",
            "hex": "FCC21B",
            "source": "https://github.com/charliermarsh/ruff/blob/e04ef423344837c916e75a7b09ea674711a104e0/assets/badge/v1.json"
        },
        {
            "title": "Rumble",
            "hex": "85C742",
            "source": "https://rumble.com"
        },
        {
            "title": "Rundeck",
            "hex": "F73F39",
            "source": "https://github.com/rundeck/docs/blob/a1c98b682eb6e82b60de0daa876133f390630821/docs/.vuepress/public/images/rundeck-logo.svg"
        },
        {
            "title": "Runkeeper",
            "hex": "001E62",
            "source": "https://runkeeper.com/cms/press-kit",
            "guidelines": "https://runkeeper.com/cms/press-kit"
        },
        {
            "title": "RunKit",
            "hex": "491757",
            "source": "https://www.npmjs.com/package/@runkit/brand"
        },
        {
            "title": "Rust",
            "hex": "000000",
            "source": "https://www.rust-lang.org",
            "guidelines": "https://www.rust-lang.org/policies/media-guide",
            "license": {
                "type": "CC-BY-SA-4.0"
            }
        },
        {
            "title": "RxDB",
            "hex": "8D1F89",
            "source": "https://github.com/pubkey/rxdb/blob/0c554dbcf7a4e6c48cd581ec1e3b130a4b5ab7d6/docs/files/logo/logo.svg"
        },
        {
            "title": "Ryanair",
            "hex": "073590",
            "source": "https://corporate.ryanair.com/media-centre/stock-images-gallery/#album-container-3"
        },
        {
            "title": "S7 Airlines",
            "hex": "C4D600",
            "source": "https://www.s7.ru/en/info/s7-airlines/brand/",
            "guidelines": "https://www.s7.ru/en/info/s7-airlines/brand/"
        },
        {
            "title": "Sabanci",
            "hex": "004B93",
            "source": "https://www.sabanci.com/en"
        },
        {
            "title": "Safari",
            "hex": "000000",
            "source": "https://images.techhive.com/images/article/2014/11/safari-favorites-100530680-large.jpg"
        },
        {
            "title": "Sage",
            "hex": "00D639",
            "source": "https://www.sage.com"
        },
        {
            "title": "Sahibinden",
            "hex": "FFE800",
            "source": "https://www.sahibinden.com/favicon.ico"
        },
        {
            "title": "Sailfish OS",
            "hex": "053766",
            "source": "https://sailfishos.org"
        },
        {
            "title": "Sails.js",
            "hex": "14ACC2",
            "source": "https://sailsjs.com/logos",
            "guidelines": "https://sailsjs.com/logos"
        },
        {
            "title": "Salesforce",
            "hex": "00A1E0",
            "source": "https://brand.salesforce.com/content/logo-guidelines",
            "guidelines": "https://brand.salesforce.com/content/logo-guidelines"
        },
        {
            "title": "Salt Project",
            "hex": "57BCAD",
            "source": "https://saltproject.io",
            "guidelines": "https://gitlab.com/saltstack/open/salt-branding-guide/-/blob/37bbc3a8577be2f44895310c092439472491a8f4/README.md",
            "license": {
                "type": "Apache-2.0"
            }
        },
        {
            "title": "Samsung",
            "hex": "1428A0",
            "source": "https://www.samsung.com/us/about-us/brand-identity/logo/",
            "guidelines": "https://www.samsung.com/us/about-us/brand-identity/logo/"
        },
        {
            "title": "Samsung Pay",
            "hex": "1428A0",
            "source": "https://pay.samsung.com/developers/resource/brand",
            "guidelines": "https://pay.samsung.com/developers/resource/brand"
        },
        {
            "title": "San Francisco Municipal Railway",
            "hex": "BA0C2F",
            "source": "https://www.actransit.org/wp-content/uploads/HSP_CC-sched.pdf"
        },
        {
            "title": "SanDisk",
            "hex": "ED1C24",
            "source": "https://kb.sandisk.com"
        },
        {
            "title": "Sanic",
            "hex": "FF0D68",
            "source": "https://github.com/sanic-org/sanic-assets/blob/79af646b7948fdfdc3b2f98d8aeedf58eba34b5b/svg/sanic-framework-logo-mono-black.svg"
        },
        {
            "title": "Sanity",
            "hex": "F03E2F",
            "source": "https://github.com/sanity-io/logos/blob/6934d28ae0b5f63b0386810997b8be61ec7009b5/src/sanityMonogram.tsx",
            "license": {
                "type": "MIT"
            }
        },
        {
            "title": "São Paulo Metro",
            "hex": "004382",
            "source": "https://upload.wikimedia.org/wikipedia/commons/d/da/Sao_Paulo_Metro_Logo.svg"
        },
        {
            "title": "SAP",
            "hex": "0FAAFF",
            "source": "https://www.sap.com"
        },
        {
            "title": "Sass",
            "hex": "CC6699",
            "source": "https://sass-lang.com/styleguide/brand",
            "guidelines": "https://sass-lang.com/styleguide/brand",
            "license": {
                "type": "CC-BY-NC-SA-3.0"
            }
        },
        {
            "title": "Sat.1",
            "slug": "sat1",
            "hex": "047DA3",
            "source": "https://www.prosiebensat1.com/presse/downloads/logos"
        },
        {
            "title": "Saturn",
            "hex": "EB680B",
            "source": "https://www.saturn.de"
        },
        {
            "title": "Sauce Labs",
            "hex": "3DDC91",
            "source": "https://saucelabs.com"
        },
        {
            "title": "Scala",
            "hex": "DC322F",
            "source": "https://www.scala-lang.org"
        },
        {
            "title": "Scaleway",
            "hex": "4F0599",
            "source": "https://www.scaleway.com/en/design-resources/",
            "guidelines": "https://www.scaleway.com/en/design-resources/"
        },
        {
            "title": "Scania",
            "hex": "041E42",
            "source": "https://digitaldesign.scania.com/resources/brand/logotype",
            "guidelines": "https://digitaldesign.scania.com/resources/brand/logotype"
        },
        {
            "title": "Schneider Electric",
            "hex": "3DCD58",
            "source": "https://www.se.com/us/en/assets/739/media/202250/SE_logo-LIO-white_header.svg"
        },
        {
            "title": "scikit-learn",
            "hex": "F7931E",
            "source": "https://github.com/scikit-learn/scikit-learn/blob/c5ef2e985c13119001aa697e446ebb3dbcb326e5/doc/logos/scikit-learn-logo.svg"
        },
        {
            "title": "SciPy",
            "hex": "8CAAE6",
            "source": "https://github.com/scikit-image/skimage-branding/blob/eafb65cbc3a700e3d9c8ba2ba15788fcc8703984/logo/scipy.svg"
        },
        {
            "title": "Scopus",
            "hex": "E9711C",
            "source": "https://www.scopus.com"
        },
        {
            "title": "SCP Foundation",
            "hex": "000000",
            "source": "https://scp-wiki.wikidot.com"
        },
        {
            "title": "Scrapbox",
            "hex": "06B632",
            "source": "https://scrapbox.io/nota-press"
        },
        {
            "title": "Scratch",
            "hex": "4D97FF",
            "source": "https://github.com/LLK/scratch-link/blob/027e3754ba6db976495e905023d5ac5e730dccfc/Assets/Windows/SVG/Windows%20Tray%20400x400.svg"
        },
        {
            "title": "Screencastify",
            "hex": "FF8282",
            "source": "https://www.screencastify.com"
        },
        {
            "title": "Scribd",
            "hex": "1E7B85",
            "source": "https://brand.scribd.com/d/oFZcsq7FVpSh/about-scribd#/media-press-kit/downloads",
            "guidelines": "https://brand.scribd.com/d/oFZcsq7FVpSh/about-scribd#/marketing-visual-guidelines/our-logo/our-logomark"
        },
        {
            "title": "Scrimba",
            "hex": "2B283A",
            "source": "https://scrimba.com"
        },
        {
            "title": "ScrollReveal",
            "hex": "FFCB36",
            "source": "https://scrollrevealjs.org"
        },
        {
            "title": "Scrum Alliance",
            "hex": "009FDA",
            "source": "https://www.scrumalliance.org/ScrumRedesignDEVSite/media/ScrumAllianceMedia/Files%20and%20PDFs/Infographics/S_BrandGuidelines_2018_rev.pdf",
            "guidelines": "https://www.scrumalliance.org/ScrumRedesignDEVSite/media/ScrumAllianceMedia/Files%20and%20PDFs/Infographics/S_BrandGuidelines_2018_rev.pdf"
        },
        {
            "title": "Scrutinizer CI",
            "hex": "8A9296",
            "source": "https://scrutinizer-ci.com"
        },
        {
            "title": "ScyllaDB",
            "hex": "6CD5E7",
            "source": "https://www.scylladb.com/media-kit",
            "guidelines": "https://www.scylladb.com/media-kit"
        },
        {
            "title": "Seagate",
            "hex": "6EBE49",
            "source": "https://branding.seagate.com/productpage/3fc51aba-c35a-4eff-a833-a258b0440bd2"
        },
        {
            "title": "SearXNG",
            "hex": "3050FF",
            "source": "https://docs.searxng.org"
        },
        {
            "title": "SEAT",
            "hex": "33302E",
            "source": "https://www.seat.es"
        },
        {
            "title": "SecurityScorecard",
            "hex": "7033FD",
            "source": "https://securityscorecard.com"
        },
        {
            "title": "Sefaria",
            "hex": "212E50",
            "source": "https://github.com/Sefaria/Sefaria-Project/blob/c141b2b3491660ed563df9f4b1a2e4c071e88688/static/img/logo/samekh.svg"
        },
        {
            "title": "Sega",
            "hex": "0089CF",
            "source": "https://en.wikipedia.org/wiki/Sega#/media/File:Sega_logo.svg"
        },
        {
            "title": "Selenium",
            "hex": "43B02A",
            "source": "https://github.com/SeleniumHQ/heroku-selenium/blob/2f66891ba030d3aa1f36ab1748c52ba4fb4e057d/selenium-green.svg"
        },
        {
            "title": "Sellfy",
            "hex": "21B352",
            "source": "https://sellfy.com/about/"
        },
        {
            "title": "Semantic Scholar",
            "hex": "1857B6",
            "source": "https://www.semanticscholar.org/about"
        },
        {
            "title": "Semantic UI React",
            "hex": "35BDB2",
            "source": "https://react.semantic-ui.com"
        },
        {
            "title": "Semantic Web",
            "hex": "005A9C",
            "source": "https://www.w3.org/2007/10/sw-logos.html"
        },
        {
            "title": "semantic-release",
            "hex": "494949",
            "source": "https://github.com/semantic-release/semantic-release/blob/85bc213f04445a9bb8f19e5d45d6ecd7acccf841/media/semantic-release-logo.svg"
        },
        {
            "title": "Semaphore CI",
            "hex": "19A974",
            "source": "https://semaphoreci.com"
        },
        {
            "title": "Semrush",
            "hex": "FF642D",
            "source": "https://www.semrush.com"
        },
        {
            "title": "SemVer",
            "hex": "3F4551",
            "source": "https://github.com/semver/semver.org/blob/b6983849e38911195a24357809187c2f50af0d40/assets/500x500(light).jpg"
        },
        {
            "title": "Sencha",
            "hex": "86BC40",
            "source": "https://design.sencha.com",
            "guidelines": "https://design.sencha.com/productlogo.html"
        },
        {
            "title": "Sendinblue",
            "hex": "0092FF",
            "source": "https://get.sendinblue.com/assets/logos/"
        },
        {
            "title": "Sennheiser",
            "hex": "000000",
            "source": "https://sennheiser.com"
        },
        {
            "title": "Sensu",
            "hex": "89C967",
            "source": "https://github.com/sensu/web/blob/c823738c11e576d6b2e5d4ca2d216dbd472c0b11/src/assets/logo/graphic/green.svg"
        },
        {
            "title": "Sentry",
            "hex": "362D59",
            "source": "https://sentry.io/branding/"
        },
        {
            "title": "SEPA",
            "hex": "2350A9",
            "source": "https://www.europeanpaymentscouncil.eu/document-library/other/sepa-logo-vector-format",
            "guidelines": "https://www.europeanpaymentscouncil.eu/document-library/other/sepa-logo-visual-identity-guidelines"
        },
        {
            "title": "Sequelize",
            "hex": "52B0E7",
            "source": "https://github.com/sequelize/website/blob/e6a482fa58a839b15ace80e3c8901ed2887be45e/static/img/logo-simple.svg"
        },
        {
            "title": "Server Fault",
            "hex": "E7282D",
            "source": "https://stackoverflow.com/company/logos",
            "guidelines": "https://stackoverflow.com/legal/trademark-guidance"
        },
        {
            "title": "Serverless",
            "hex": "FD5750",
            "source": "https://serverless.com"
        },
        {
            "title": "Sessionize",
            "hex": "1AB394",
            "source": "https://sessionize.com/brand"
        },
        {
            "title": "Setapp",
            "hex": "E6C3A5",
            "source": "https://setapp.com"
        },
        {
            "title": "SFML",
            "hex": "8CC445",
            "source": "https://www.sfml-dev.org/download/goodies/"
        },
        {
            "title": "Shadow",
            "hex": "0A0C0D",
            "source": "https://shadow.tech"
        },
        {
            "title": "Shanghai Metro",
            "hex": "EC1C24",
            "source": "https://en.wikipedia.org/wiki/File:Shanghai_Metro_Full_Logo.svg"
        },
        {
            "title": "ShareX",
            "hex": "2885F1",
            "source": "https://getsharex.com/brand-assets"
        },
        {
            "title": "sharp",
            "hex": "99CC00",
            "source": "https://github.com/lovell/sharp/blob/315f519e1dd9adca0678e94a5ed0492cb5e0aae4/docs/image/sharp-logo-mono.svg"
        },
        {
            "title": "Shazam",
            "hex": "0088FF",
            "source": "https://www.shazam.com"
        },
        {
            "title": "Shell",
            "hex": "FFD500",
            "source": "https://en.wikipedia.org/wiki/File:Shell_logo.svg"
        },
        {
            "title": "Shelly",
            "hex": "4495D1",
            "source": "https://shelly.cloud"
        },
        {
            "title": "Shenzhen Metro",
            "hex": "009943",
            "source": "https://en.wikipedia.org/wiki/File:Shenzhen_Metro_Corporation_logo_full.svg"
        },
        {
            "title": "Shields.io",
            "hex": "000000",
            "source": "https://shields.io"
        },
        {
            "title": "Shikimori",
            "hex": "343434",
            "source": "https://shikimori.one"
        },
        {
            "title": "Shopee",
            "hex": "EE4D2D",
            "source": "https://shopee.com"
        },
        {
            "title": "Shopify",
            "hex": "7AB55C",
            "source": "https://www.shopify.com/brand-assets",
            "guidelines": "https://www.shopify.com/brand-assets"
        },
        {
            "title": "Shopware",
            "hex": "189EFF",
            "source": "https://www.shopware.com/en/press/press-material/"
        },
        {
            "title": "Shortcut",
            "hex": "58B1E4",
            "source": "https://www.shortcut.com/branding",
            "guidelines": "https://www.shortcut.com/branding"
        },
        {
            "title": "Shotcut",
            "hex": "115C77",
            "source": "https://shotcut.com/media/"
        },
        {
            "title": "Showpad",
            "hex": "2D2E83",
            "source": "https://www.showpad.com"
        },
        {
            "title": "Showtime",
            "hex": "B10000",
            "source": "https://commons.wikimedia.org/wiki/File:Showtime.svg"
        },
        {
            "title": "Shutterstock",
            "hex": "EE2B24",
            "source": "https://www.shutterstock.com/press/media",
            "guidelines": "https://www.shutterstock.com/press/media"
        },
        {
            "title": "Siemens",
            "hex": "009999",
            "source": "https://siemens.com"
        },
        {
            "title": "SiFive",
            "hex": "252323",
            "source": "https://www.sifive.com",
            "guidelines": "https://www.sifive.com/terms"
        },
        {
            "title": "Signal",
            "hex": "3A76F0",
            "source": "https://github.com/signalapp/Signal-Desktop/blob/9db8765b6cf270195e45a7f251374d4e53d54c95/images/signal-logo.svg"
        },
        {
            "title": "Similarweb",
            "hex": "092540",
            "source": "https://www.similarweb.com"
        },
        {
            "title": "Simkl",
            "hex": "000000",
            "source": "https://simkl.com"
        },
        {
            "title": "Simple Analytics",
            "hex": "FF4F64",
            "source": "https://simpleanalytics.com",
            "guidelines": "https://simpleanalytics.com/press"
        },
        {
            "title": "Simple Icons",
            "hex": "111111",
            "source": "https://simpleicons.org",
            "license": {
                "type": "CC0-1.0"
            }
        },
        {
            "title": "Simplenote",
            "hex": "3361CC",
            "source": "https://en.wikipedia.org/wiki/File:Simplenote_logo.svg"
        },
        {
            "title": "Sina Weibo",
            "hex": "E6162D",
            "source": "https://en.wikipedia.org/wiki/Sina_Weibo"
        },
        {
            "title": "Singapore Airlines",
            "hex": "F99F1C",
            "source": "https://www.singaporeair.com"
        },
        {
            "title": "SingleStore",
            "hex": "AA00FF",
            "source": "https://www.singlestore.com/brand/"
        },
        {
            "title": "Sitecore",
            "hex": "EB1F1F",
            "source": "https://www.sitecore.com"
        },
        {
            "title": "SitePoint",
            "hex": "258AAF",
            "source": "https://www.sitepoint.com"
        },
        {
            "title": "Sketch",
            "hex": "F7B500",
            "source": "https://www.sketch.com/about-us/#press",
            "guidelines": "https://www.sketch.com/about-us/#press"
        },
        {
            "title": "Sketchfab",
            "hex": "1CAAD9",
            "source": "https://sketchfab.com/press"
        },
        {
            "title": "SketchUp",
            "hex": "005F9E",
            "source": "https://www.sketchup.com/themes/sketchup_www_terra/images/SketchUp-Horizontal-RGB.svg"
        },
        {
            "title": "Skillshare",
            "hex": "00FF84",
            "source": "https://www.skillshare.com"
        },
        {
            "title": "ŠKODA",
            "hex": "4BA82E",
            "source": "https://en.wikipedia.org/wiki/File:Skoda_Auto_logo_(2011).svg"
        },
        {
            "title": "Sky",
            "hex": "0072C9",
            "source": "https://www.skysports.com"
        },
        {
            "title": "Skynet",
            "hex": "00C65E",
            "source": "https://support.siasky.net/key-concepts/skynet-brand-guidelines",
            "guidelines": "https://support.siasky.net/key-concepts/skynet-brand-guidelines"
        },
        {
            "title": "Skypack",
            "hex": "3167FF",
            "source": "https://skypack.dev"
        },
        {
            "title": "Skype",
            "hex": "00AFF0",
            "source": "https://blogs.skype.com/?attachment_id=56273"
        },
        {
            "title": "Skype for Business",
            "hex": "00AFF0",
            "source": "https://en.wikipedia.org/wiki/Skype_for_Business_Server"
        },
        {
            "title": "Skyrock",
            "hex": "009AFF",
            "source": "https://www.svgrepo.com/svg/54507/skyrock-logo"
        },
        {
            "title": "Slack",
            "hex": "4A154B",
            "source": "https://slack.com/brand-guidelines",
            "guidelines": "https://slack.com/brand-guidelines"
        },
        {
            "title": "Slackware",
            "hex": "000000",
            "source": "https://en.wikipedia.org/wiki/Slackware"
        },
        {
            "title": "Slashdot",
            "hex": "026664",
            "source": "https://commons.wikimedia.org/wiki/File:Slashdot_wordmark_and_logo.svg"
        },
        {
            "title": "SlickPic",
            "hex": "FF880F",
            "source": "https://www.slickpic.com"
        },
        {
            "title": "Slides",
            "hex": "E4637C",
            "source": "https://slides.com/about"
        },
        {
            "title": "SlideShare",
            "hex": "008ED2",
            "source": "https://www.slideshare.net/ss/creators/"
        },
        {
            "title": "smart",
            "hex": "FABC0C",
            "source": "https://www.smart.com/gb/en/models/eq-fortwo-coupe"
        },
        {
            "title": "SmartThings",
            "hex": "15BFFF",
            "source": "https://www.smartthings.com/press-kit",
            "guidelines": "https://www.smartthings.com/press-kit"
        },
        {
            "title": "smash.gg",
            "hex": "CB333B",
            "source": "https://help.smash.gg/en/articles/1716774-smash-gg-brand-guidelines",
            "guidelines": "https://help.smash.gg/en/articles/1716774-smash-gg-brand-guidelines"
        },
        {
            "title": "Smashing Magazine",
            "hex": "E85C33",
            "source": "https://www.smashingmagazine.com"
        },
        {
            "title": "SMRT",
            "hex": "EE2E24",
            "source": "https://commons.wikimedia.org/wiki/File:SMRT_Corporation.svg"
        },
        {
            "title": "SmugMug",
            "hex": "6DB944",
            "source": "https://www.smugmughelp.com/articles/409-smugmug-s-logo-and-usage"
        },
        {
            "title": "Snapchat",
            "hex": "FFFC00",
            "source": "https://www.snapchat.com/brand-guidelines",
            "guidelines": "https://www.snapchat.com/brand-guidelines"
        },
        {
            "title": "Snapcraft",
            "hex": "82BEA0",
            "source": "https://github.com/snapcore/snap-store-badges/tree/eda2cb0495ef7f4d479e231079967c9d27f2bc70",
            "license": {
                "type": "CC-BY-ND-2.0"
            }
        },
        {
            "title": "SNCF",
            "hex": "CA0939",
            "source": "https://www.sncf.com",
            "guidelines": "https://www.sncf.com/fr/groupe/marques/sncf/identite"
        },
        {
            "title": "Snowflake",
            "hex": "29B5E8",
            "source": "https://www.snowflake.com/brand-guidelines/",
            "guidelines": "https://www.snowflake.com/brand-guidelines/"
        },
        {
            "title": "Snowpack",
            "hex": "2E5E82",
            "source": "https://www.snowpack.dev"
        },
        {
            "title": "Snyk",
            "hex": "4C4A73",
            "source": "https://snyk.io/press-kit"
        },
        {
            "title": "Social Blade",
            "hex": "B3382C",
            "source": "https://socialblade.com/info/media"
        },
        {
            "title": "Society6",
            "hex": "000000",
            "source": "https://blog.society6.com/app/themes/society6/dist/images/mark.svg"
        },
        {
            "title": "Socket.io",
            "hex": "010101",
            "source": "https://socket.io"
        },
        {
            "title": "Sogou",
            "hex": "FB6022",
            "source": "https://www.sogou.com"
        },
        {
            "title": "Solid",
            "hex": "2C4F7C",
            "source": "https://www.solidjs.com/media"
        },
        {
            "title": "Solidity",
            "hex": "363636",
            "source": "https://docs.soliditylang.org/en/v0.8.6/brand-guide.html",
            "guidelines": "https://docs.soliditylang.org/en/v0.8.6/brand-guide.html",
            "license": {
                "type": "CC-BY-4.0"
            }
        },
        {
            "title": "Sololearn",
            "hex": "149EF2",
            "source": "https://www.sololearn.com",
            "aliases": {
                "aka": [
                    "SoloLearn"
                ]
            }
        },
        {
            "title": "Solus",
            "hex": "5294E2",
            "source": "https://getsol.us/branding/"
        },
        {
            "title": "Sonar",
            "hex": "FD3456",
            "source": "https://www.sonarsource.com"
        },
        {
            "title": "SonarCloud",
            "hex": "F3702A",
            "source": "https://sonarcloud.io/about"
        },
        {
            "title": "SonarLint",
            "hex": "CB2029",
            "source": "https://www.sonarlint.org/logos/",
            "guidelines": "https://www.sonarlint.org/logos/"
        },
        {
            "title": "SonarQube",
            "hex": "4E9BCD",
            "source": "https://www.sonarqube.org/logos/",
            "guidelines": "https://www.sonarqube.org/logos/"
        },
        {
            "title": "SonarSource",
            "hex": "CB3032",
            "source": "https://www.sonarsource.com/logos/",
            "guidelines": "https://www.sonarsource.com/logos/"
        },
        {
            "title": "Sonatype",
            "hex": "1B1C30",
            "source": "https://www.sonatype.com/company/press-kit",
            "guidelines": "https://www.sonatype.com/company/press-kit"
        },
        {
            "title": "Songkick",
            "hex": "F80046",
            "source": "https://www.songkick.com/style-guide/design",
            "guidelines": "https://www.songkick.com/style-guide/design"
        },
        {
            "title": "Songoda",
            "hex": "FC494A",
            "source": "https://songoda.com/branding",
            "guidelines": "https://songoda.com/branding"
        },
        {
            "title": "SonicWall",
            "hex": "FF791A",
            "source": "https://brandfolder.com/sonicwall/sonicwall-external"
        },
        {
            "title": "Sonos",
            "hex": "000000",
            "source": "https://www.sonos.com/en-gb/home"
        },
        {
            "title": "Sony",
            "hex": "000000",
            "source": "https://www.sony.com"
        },
        {
            "title": "Soundcharts",
            "hex": "0C1528",
            "source": "https://soundcharts.com/img/soundcharts-logo.svg"
        },
        {
            "title": "SoundCloud",
            "hex": "FF3300",
            "source": "https://soundcloud.com/press"
        },
        {
            "title": "Source Engine",
            "hex": "F79A10",
            "source": "https://developer.valvesoftware.com/favicon.ico"
        },
        {
            "title": "SourceForge",
            "hex": "FF6600",
            "source": "https://sourceforge.net"
        },
        {
            "title": "Sourcegraph",
            "hex": "000000",
            "source": "https://handbook.sourcegraph.com/departments/engineering/design/brand_guidelines/logo/",
            "guidelines": "https://handbook.sourcegraph.com/departments/engineering/design/brand_guidelines/logo/"
        },
        {
            "title": "SourceHut",
            "hex": "000000",
            "source": "https://sourcehut.org/logo/",
            "guidelines": "https://sourcehut.org/logo/",
            "license": {
                "type": "CC0-1.0"
            }
        },
        {
            "title": "Sourcetree",
            "hex": "0052CC",
            "source": "https://atlassian.design/resources/logo-library",
            "guidelines": "https://atlassian.design/foundations/logos/"
        },
        {
            "title": "Southwest Airlines",
            "hex": "304CB2",
            "source": "https://www.southwest.com"
        },
        {
            "title": "Spacemacs",
            "hex": "9266CC",
            "source": "https://spacemacs.org",
            "license": {
                "type": "CC-BY-SA-4.0"
            }
        },
        {
            "title": "SpaceX",
            "hex": "000000",
            "source": "https://www.spacex.com"
        },
        {
            "title": "spaCy",
            "hex": "09A3D5",
            "source": "https://github.com/explosion/spaCy/blob/c17980e535a8009b14ee4d1f818db207d9c07e55/website/src/images/logo.svg"
        },
        {
            "title": "Spark AR",
            "hex": "FF5C83",
            "source": "https://sparkar.facebook.com"
        },
        {
            "title": "Sparkasse",
            "hex": "FF0000",
            "source": "https://www.sparkasse.de",
            "guidelines": "https://www.sparkasse.de/nutzungshinweise.html"
        },
        {
            "title": "SparkFun",
            "hex": "E53525",
            "source": "https://www.sparkfun.com/brand_assets",
            "guidelines": "https://www.sparkfun.com/brand_assets"
        },
        {
            "title": "SparkPost",
            "hex": "FA6423",
            "source": "https://www.sparkpost.com/press-kit/",
            "guidelines": "https://www.sparkpost.com/press-kit/"
        },
        {
            "title": "SPDX",
            "hex": "4398CC",
            "source": "https://spdx.org/Resources"
        },
        {
            "title": "Speaker Deck",
            "hex": "009287",
            "source": "https://speakerdeck.com"
        },
        {
            "title": "Spectrum",
            "hex": "7B16FF",
            "source": "https://spectrum.chat"
        },
        {
            "title": "Speedtest",
            "hex": "141526",
            "source": "https://www.speedtest.net"
        },
        {
            "title": "SpeedyPage",
            "hex": "1C71F9",
            "source": "https://speedypage.com"
        },
        {
            "title": "Sphere Online Judge",
            "slug": "spoj",
            "aliases": {
                "aka": [
                    "SPOJ"
                ]
            },
            "hex": "337AB7",
            "source": "https://www.spoj.com"
        },
        {
            "title": "Sphinx",
            "hex": "000000",
            "source": "https://github.com/sphinx-doc/sphinx/blob/ed84d63e6f2c4fd43b97fc43ee8be4156a13af9e/doc/_static/favicon.svg",
            "license": {
                "type": "BSD-3-Clause"
            }
        },
        {
            "title": "SpigotMC",
            "hex": "ED8106",
            "source": "https://www.spigotmc.org"
        },
        {
            "title": "Spinnaker",
            "hex": "139BB4",
            "source": "https://github.com/spinnaker/spinnaker.github.io/tree/0cdd37af7541293a810494a1bb4d7df9ef553d60/assets/images"
        },
        {
            "title": "Spinrilla",
            "hex": "460856",
            "source": "https://spinrilla.com"
        },
        {
            "title": "Splunk",
            "hex": "000000",
            "source": "https://www.splunk.com"
        },
        {
            "title": "Spond",
            "hex": "EE4353",
            "source": "https://spond.com"
        },
        {
            "title": "Spotify",
            "hex": "1DB954",
            "source": "https://developer.spotify.com/documentation/general/design-and-branding/#using-our-logo",
            "guidelines": "https://developer.spotify.com/documentation/general/design-and-branding/#using-our-logo"
        },
        {
            "title": "Spotlight",
            "hex": "352A71",
            "source": "https://www.spotlight.com"
        },
        {
            "title": "Spreadshirt",
            "hex": "00B2A5",
            "source": "https://www.spreadshirt.ie",
            "aliases": {
                "dup": [
                    {
                        "title": "Spreadshop",
                        "hex": "FF9343",
                        "source": "https://www.spreadshop.com"
                    }
                ]
            }
        },
        {
            "title": "Spreaker",
            "hex": "F5C300",
            "source": "https://www.spreaker.com"
        },
        {
            "title": "Spring",
            "hex": "6DB33F",
            "source": "https://spring.io/trademarks"
        },
        {
            "title": "Spring",
            "slug": "spring_creators",
            "hex": "000000",
            "source": "https://www.spri.ng"
        },
        {
            "title": "Spring Boot",
            "hex": "6DB33F",
            "source": "https://spring.io/projects"
        },
        {
            "title": "Spring Security",
            "hex": "6DB33F",
            "source": "https://spring.io/projects"
        },
        {
            "title": "Spyder IDE",
            "hex": "FF0000",
            "source": "https://www.spyder-ide.org"
        },
        {
            "title": "SQLite",
            "hex": "003B57",
            "source": "https://github.com/sqlite/sqlite/blob/43e862723ec680542ca6f608f9963c0993dd7324/art/sqlite370.eps"
        },
        {
            "title": "Square",
            "hex": "3E4348",
            "source": "https://squareup.com"
        },
        {
            "title": "Square Enix",
            "hex": "ED1C24",
            "source": "https://www.square-enix.com"
        },
        {
            "title": "Squarespace",
            "hex": "000000",
            "source": "https://www.squarespace.com/logo-guidelines",
            "guidelines": "https://www.squarespace.com/brand-guidelines"
        },
        {
            "title": "SSRN",
            "hex": "154881",
            "source": "https://www.ssrn.com"
        },
        {
            "title": "SST",
            "hex": "E27152",
            "source": "https://sst.dev",
            "guidelines": "https://github.com/serverless-stack/identity"
        },
        {
            "title": "Stack Exchange",
            "hex": "1E5397",
            "source": "https://stackoverflow.com/company/logos",
            "guidelines": "https://stackoverflow.com/legal/trademark-guidance"
        },
        {
            "title": "Stack Overflow",
            "hex": "F58025",
            "source": "https://stackoverflow.design/brand/logo/",
            "guidelines": "https://stackoverflow.com/legal/trademark-guidance"
        },
        {
            "title": "Stackbit",
            "hex": "207BEA",
            "source": "https://www.stackbit.com/branding-guidelines/",
            "guidelines": "https://www.stackbit.com/branding-guidelines/"
        },
        {
            "title": "StackBlitz",
            "hex": "1269D3",
            "source": "https://stackblitz.com"
        },
        {
            "title": "StackEdit",
            "hex": "606060",
            "source": "https://github.com/benweet/stackedit/blob/46383b5b6a54b65b8720d786ed0a0518b9ad652d/src/assets/iconStackedit.svg"
        },
        {
            "title": "StackHawk",
            "hex": "00CBC6",
            "source": "https://www.stackhawk.com/press/"
        },
        {
            "title": "StackPath",
            "hex": "000000",
            "source": "https://www.stackpath.com/company/logo-and-branding/",
            "guidelines": "https://www.stackpath.com/company/logo-and-branding/"
        },
        {
            "title": "StackShare",
            "hex": "0690FA",
            "source": "https://stackshare.io/branding"
        },
        {
            "title": "Stadia",
            "hex": "CD2640",
            "source": "https://stadia.google.com/home"
        },
        {
            "title": "Staffbase",
            "hex": "00A4FD",
            "source": "https://staffbase.com/en/about/press-assets/"
        },
        {
            "title": "Standard Resume",
            "hex": "2A3FFB",
            "source": "https://standardresume.co/press"
        },
        {
            "title": "StandardJS",
            "hex": "F3DF49",
            "source": "https://github.com/standard/standard/blob/6516bf87f127b7968c34cac0100d48d6c455a891/sticker.svg"
        },
        {
            "title": "Star Trek",
            "hex": "FFE200",
            "source": "https://intl.startrek.com"
        },
        {
            "title": "Starbucks",
            "hex": "006241",
            "source": "https://starbucks.com",
            "guidelines": "https://creative.starbucks.com"
        },
        {
            "title": "Stardock",
            "hex": "004B8D",
            "source": "https://www.stardock.com/press/stardock%20branding/"
        },
        {
            "title": "Starling Bank",
            "hex": "6935D3",
            "source": "https://www.starlingbank.com/media/",
            "guidelines": "https://www.starlingbank.com/docs/brand/starling-bank-brand-guidelines.pdf"
        },
        {
            "title": "Starship",
            "hex": "DD0B78",
            "source": "https://starship.rs"
        },
        {
            "title": "STARZ",
            "hex": "000000",
            "source": "https://www.starz.com/guides/starzlibrary/"
        },
        {
            "title": "Statamic",
            "hex": "FF269E",
            "source": "https://statamic.com/branding",
            "guidelines": "https://statamic.com/branding"
        },
        {
            "title": "Statuspage",
            "hex": "172B4D",
            "source": "https://www.atlassian.com/company/news/press-kit"
        },
        {
            "title": "Statuspal",
            "hex": "4934BF",
            "source": "https://statuspal.io"
        },
        {
            "title": "Steam",
            "hex": "000000",
            "source": "https://partner.steamgames.com/doc/marketing/branding",
            "guidelines": "https://partner.steamgames.com/doc/marketing/branding"
        },
        {
            "title": "Steam Deck",
            "hex": "1A9FFF",
            "source": "https://partner.steamgames.com/doc/marketing/branding",
            "guidelines": "https://partner.steamgames.com/doc/marketing/branding"
        },
        {
            "title": "SteamDB",
            "hex": "000000",
            "source": "https://steamdb.info"
        },
        {
            "title": "Steamworks",
            "hex": "1E1E1E",
            "source": "https://partner.steamgames.com"
        },
        {
            "title": "Steelseries",
            "hex": "FF5200",
            "source": "https://techblog.steelseries.com/ux-guide/index.html"
        },
        {
            "title": "Steem",
            "hex": "171FC9",
            "source": "https://steem.com/brand/"
        },
        {
            "title": "Steemit",
            "hex": "06D6A9",
            "source": "https://steemit.com"
        },
        {
            "title": "Steinberg",
            "hex": "C90827",
            "source": "https://new.steinberg.net/press/"
        },
        {
            "title": "Stellar",
            "hex": "7D00FF",
            "source": "https://www.stellar.org/press"
        },
        {
            "title": "Stencyl",
            "hex": "8E1C04",
            "source": "https://www.stencyl.com/about/press/"
        },
        {
            "title": "Stimulus",
            "hex": "77E8B9",
            "source": "https://stimulus.hotwire.dev"
        },
        {
            "title": "Stitcher",
            "hex": "000000",
            "source": "https://partners.stitcher.com"
        },
        {
            "title": "STMicroelectronics",
            "hex": "03234B",
            "source": "https://www.st.com"
        },
        {
            "title": "StopStalk",
            "hex": "536DFE",
            "source": "https://github.com/stopstalk/media-resources/blob/265b728c26ba597b957e72134a3b49a10dc0c91d/stopstalk-small-black.svg",
            "license": {
                "type": "MIT"
            }
        },
        {
            "title": "Storyblok",
            "hex": "09B3AF",
            "source": "https://www.storyblok.com/press",
            "guidelines": "https://www.storyblok.com/press"
        },
        {
            "title": "Storybook",
            "hex": "FF4785",
            "source": "https://github.com/storybookjs/brand/tree/6f4d67f65f8275c53c310a73a8da6c6e96c8488c",
            "license": {
                "type": "MIT"
            }
        },
        {
            "title": "Strapi",
            "hex": "4945FF",
            "source": "https://handbook.strapi.io/strapi-brand-book-2022/strapi-logo",
            "guidelines": "https://handbook.strapi.io/strapi-brand-book-2022"
        },
        {
            "title": "Strava",
            "hex": "FC4C02",
            "source": "https://itunes.apple.com/us/app/strava-running-and-cycling-gps/id426826309"
        },
        {
            "title": "Streamlit",
            "hex": "FF4B4B",
            "source": "https://www.streamlit.io/brand",
            "guidelines": "https://www.streamlit.io/brand"
        },
        {
            "title": "Stripe",
            "hex": "008CDD",
            "source": "https://stripe.com/about/resources"
        },
        {
            "title": "strongSwan",
            "hex": "E00033",
            "source": "https://www.strongswan.org/images/"
        },
        {
            "title": "Stryker",
            "hex": "E74C3C",
            "source": "https://stryker-mutator.io"
        },
        {
            "title": "StubHub",
            "hex": "003168",
            "source": "https://www.stubhub.com"
        },
        {
            "title": "Studio 3T",
            "hex": "17AF66",
            "source": "https://studio3t.com"
        },
        {
            "title": "styled-components",
            "hex": "DB7093",
            "source": "https://www.styled-components.com"
        },
        {
            "title": "stylelint",
            "hex": "263238",
            "source": "https://github.com/stylelint/stylelint/blob/1f7bbb2d189b3e27b42de25f2948e3e5eec1b759/identity/stylelint-icon-black.svg"
        },
        {
            "title": "StyleShare",
            "hex": "212121",
            "source": "https://www.stylesha.re"
        },
        {
            "title": "Stylus",
            "hex": "333333",
            "source": "https://github.com/stylus/stylus-lang.com/blob/c833bf697e39e1174c7c6e679e0e5a23d0baeb90/img/stylus-logo.svg"
        },
        {
            "title": "Subaru",
            "hex": "013C74",
            "source": "https://commons.wikimedia.org/wiki/File:Subaru_logo.svg"
        },
        {
            "title": "Sublime Text",
            "hex": "FF9800",
            "source": "https://www.sublimetext.com"
        },
        {
            "title": "Substack",
            "hex": "FF6719",
            "source": "https://on.substack.com"
        },
        {
            "title": "Subtitle Edit",
            "hex": "CC2424",
            "source": "https://github.com/SubtitleEdit/subtitleedit/issues/61#issuecomment-1442100888"
        },
        {
            "title": "Subversion",
            "hex": "809CC9",
            "source": "https://subversion.apache.org/logo"
        },
        {
            "title": "suckless",
            "hex": "1177AA",
            "source": "https://suckless.org"
        },
        {
            "title": "Sumo Logic",
            "hex": "000099",
            "source": "https://sites.google.com/sumologic.com/sumo-logic-brand/home",
            "guidelines": "https://sites.google.com/sumologic.com/sumo-logic-brand/home"
        },
        {
            "title": "Supabase",
            "hex": "3FCF8E",
            "source": "https://github.com/supabase/supabase/blob/4031a7549f5d46da7bc79c01d56be4177dc7c114/packages/common/assets/images/supabase-logo-wordmark--light.svg"
        },
        {
            "title": "Super User",
            "hex": "38A1CE",
            "source": "https://stackoverflow.design/brand/logo/",
            "guidelines": "https://stackoverflow.com/legal/trademark-guidance"
        },
        {
            "title": "Supercrease",
            "hex": "000000",
            "source": "https://supercrease.com/wp-content/themes/super-crease/assets/svgs/super-crease.svg"
        },
        {
            "title": "Supermicro",
            "hex": "151F6D",
            "source": "https://www.supermicro.com/manuals/supermicro_logo_guidelines.pdf"
        },
        {
            "title": "SurrealDB",
            "hex": "FF00A0",
            "source": "https://surrealdb.com/media"
        },
        {
            "title": "SurveyMonkey",
            "hex": "00BF6F",
            "source": "https://www.surveymonkey.com/mp/brandassets/",
            "guidelines": "https://www.surveymonkey.com/mp/brandassets/"
        },
        {
            "title": "SUSE",
            "hex": "0C322C",
            "source": "https://brand.suse.com",
            "guidelines": "https://brand.suse.com"
        },
        {
            "title": "Suzuki",
            "hex": "E30613",
            "source": "https://www.suzuki.ie"
        },
        {
            "title": "Svelte",
            "hex": "FF3E00",
            "source": "https://github.com/sveltejs/branding/blob/c4dfca6743572087a6aef0e109ffe3d95596e86a/svelte-logo.svg",
            "aliases": {
                "dup": [
                    {
                        "title": "Sapper",
                        "hex": "159497",
                        "source": "https://sapper.svelte.dev"
                    }
                ]
            }
        },
        {
            "title": "SVG",
            "hex": "FFB13B",
            "source": "https://www.w3.org/2009/08/svg-logos.html",
            "guidelines": "https://www.w3.org/2009/08/svg-logos.html",
            "license": {
                "type": "CC-BY-SA-4.0"
            }
        },
        {
            "title": "SVG.js",
            "hex": "FF0066",
            "source": "https://github.com/svgdotjs/svg.logo/blob/0de9ff2cca6c058968f838baaaf507e475ee4583/logo.svg"
        },
        {
            "title": "SVGO",
            "hex": "3E7FC1",
            "source": "https://github.com/svg/svgo/blob/93a5db197ca32990131bf41becf2e002bb0841bf/logo/isotype.svg"
        },
        {
            "title": "Swagger",
            "hex": "85EA2D",
            "source": "https://swagger.io/swagger/media/assets/images/swagger_logo.svg"
        },
        {
            "title": "Swarm",
            "hex": "FFA633",
            "source": "https://foursquare.com/about/logos"
        },
        {
            "title": "SWC",
            "hex": "000000",
            "source": "https://github.com/swc-project/logo/blob/f26cac1b4a490e3bdf128d3b084bb57f4fab1aac/svg/swc_black.svg"
        },
        {
            "title": "Swift",
            "hex": "F05138",
            "source": "https://developer.apple.com/swift/resources/",
            "guidelines": "https://developer.apple.com/swift/resources/"
        },
        {
            "title": "Swiggy",
            "hex": "FC8019",
            "source": "https://www.swiggy.com"
        },
        {
            "title": "Swiper",
            "hex": "6332F6",
            "source": "https://swiperjs.com"
        },
        {
            "title": "SWR",
            "hex": "000000",
            "source": "https://swr.vercel.app"
        },
        {
            "title": "Symantec",
            "hex": "FDB511",
            "source": "https://commons.wikimedia.org/wiki/File:Symantec_logo10.svg"
        },
        {
            "title": "Symbolab",
            "hex": "DB3F59",
            "source": "https://www.symbolab.com"
        },
        {
            "title": "Symfony",
            "hex": "000000",
            "source": "https://symfony.com/logo",
            "guidelines": "https://symfony.com/trademark"
        },
        {
            "title": "Symphony",
            "hex": "0098FF",
            "source": "https://symphony.com"
        },
        {
            "title": "SymPy",
            "hex": "3B5526",
            "source": "https://github.com/sympy/sympy.github.com/blob/e606a6dc2ee90b1ddaa9c36be6c92392ab300f72/media/sympy-notailtext.svg"
        },
        {
            "title": "Synology",
            "hex": "B5B5B6",
            "source": "https://www.synology.com/en-global/company/branding",
            "guidelines": "https://www.synology.com/en-global/company/branding"
        },
        {
            "title": "System76",
            "hex": "585048",
            "source": "https://github.com/system76/brand/blob/7a31740b54f929b62a165baa61dfb0b5164261e8/System76%20branding/system76-logo_secondary.svg"
        },
        {
            "title": "T-Mobile",
            "hex": "E20074",
            "source": "https://tmap.t-mobile.com/portals/pro74u7a/EXTBrandPortal",
            "guidelines": "https://tmap.t-mobile.com/portals/pro74u7a/EXTBrandPortal"
        },
        {
            "title": "Tableau",
            "hex": "E97627",
            "source": "https://www.tableau.com/about/media-kit/brand-assets",
            "guidelines": "https://www.salesforce.com/company/legal/intellectual/tmcusageguidelines"
        },
        {
            "title": "TableCheck",
            "hex": "7935D2",
            "source": "https://www.tablecheck.com/join"
        },
        {
            "title": "Taco Bell",
            "hex": "38096C",
            "source": "https://www.tacobell.com"
        },
        {
            "title": "tado°",
            "hex": "FFA900",
            "source": "https://www.tado.com/gb-en/press-assets"
        },
        {
            "title": "Taichi Graphics",
            "hex": "000000",
            "source": "https://taichi.graphics"
        },
        {
            "title": "Taichi Lang",
            "hex": "000000",
            "source": "https://docs.taichi-lang.org/blog"
        },
        {
            "title": "Tails",
            "hex": "56347C",
            "source": "https://tails.boum.org/contribute/how/promote/material/logo/"
        },
        {
            "title": "Tailwind CSS",
            "hex": "06B6D4",
            "source": "https://tailwindcss.com/brand",
            "guidelines": "https://tailwindcss.com/brand"
        },
        {
            "title": "Talend",
            "hex": "FF6D70",
            "source": "https://www.talend.com/blog"
        },
        {
            "title": "Talenthouse",
            "hex": "000000",
            "source": "https://www.talenthouse.com"
        },
        {
            "title": "Tamiya",
            "hex": "000000",
            "source": "https://commons.wikimedia.org/wiki/File:TAMIYA_Logo.svg"
        },
        {
            "title": "Tampermonkey",
            "hex": "00485B",
            "source": "https://commons.wikimedia.org/wiki/File:Tampermonkey_logo.svg"
        },
        {
            "title": "Taobao",
            "hex": "E94F20",
            "source": "https://www.alibabagroup.com/en/ir/reports"
        },
        {
            "title": "Tapas",
            "hex": "FFCE00",
            "source": "https://tapas.io/site/about#media"
        },
        {
            "title": "Target",
            "hex": "CC0000",
            "source": "https://www.target.com"
        },
        {
            "title": "Task",
            "hex": "29BEB0",
            "source": "https://github.com/go-task/task/blob/84ad0056e49e2206bf5903863cdf972a7305072c/docs/static/img/logo_mono.svg"
        },
        {
            "title": "Tasmota",
            "hex": "1FA3EC",
            "source": "https://github.com/tasmota/docs/blob/f9ad71612681d85f3b21406c7defa86b3eaa6bb9/docs/images/symbol.svg"
        },
        {
            "title": "Tata",
            "hex": "486AAE",
            "source": "https://www.tatasteel.com/media/media-kit/logos-usage-guidelines",
            "guidelines": "https://www.tatasteel.com/media/media-kit/logos-usage-guidelines"
        },
        {
            "title": "Tata Consultancy Services",
            "slug": "tcs",
            "hex": "EE3984",
            "source": "https://www.tcs.com",
            "aliases": {
                "aka": [
                    "TCS"
                ]
            }
        },
        {
            "title": "Tauri",
            "hex": "24C8D8",
            "source": "https://github.com/tauri-apps/tauri-docs/blob/b1cdfa9d7c6d0b17dae60a90266ddced40a7b384/static/img/tauri.svg",
            "guidelines": "https://github.com/tauri-apps/tauri-docs/blob/b1cdfa9d7c6d0b17dae60a90266ddced40a7b384/static/img/Brand_Guidelines.pdf",
            "license": {
                "type": "CC-BY-NC-ND-4.0"
            }
        },
        {
            "title": "TaxBuzz",
            "hex": "ED8B0B",
            "source": "https://www.taxbuzz.com"
        },
        {
            "title": "TeamCity",
            "hex": "000000",
            "source": "https://www.jetbrains.com/company/brand/logos",
            "guidelines": "https://www.jetbrains.com/company/brand"
        },
        {
            "title": "TeamSpeak",
            "hex": "4B69B6",
            "source": "https://teamspeak.com"
        },
        {
            "title": "TeamViewer",
            "hex": "004680",
            "source": "https://www.teamviewer.com/en-us"
        },
        {
            "title": "TED",
            "hex": "E62B1E",
            "source": "https://www.ted.com/participate/organize-a-local-tedx-event/tedx-organizer-guide/branding-promotions/logo-and-design/your-tedx-logo",
            "guidelines": "https://www.ted.com/participate/organize-a-local-tedx-event/tedx-organizer-guide/branding-promotions/logo-and-design/your-tedx-logo"
        },
        {
            "title": "Teespring",
            "hex": "ED2761",
            "source": "https://teespring.com"
        },
        {
            "title": "Tekton",
            "hex": "FD495C",
            "source": "https://github.com/cdfoundation/artwork/blob/3e748ca9cf9c3136a4a571f7655271b568c16a64/tekton/icon/black/tekton-icon-black.svg",
            "guidelines": "https://github.com/cdfoundation/artwork/blob/main/tekton/tekton_brand_guide.pdf"
        },
        {
            "title": "TELE5",
            "hex": "C2AD6F",
            "source": "https://www.tele5.de"
        },
        {
            "title": "Telegram",
            "hex": "26A5E4",
            "source": "https://telegram.org/tour/screenshots"
        },
        {
            "title": "Telegraph",
            "hex": "FAFAFA",
            "source": "https://telegra.ph"
        },
        {
            "title": "Temporal",
            "hex": "000000",
            "source": "https://github.com/temporalio/temporaldotio/blob/b6b5f3ed1fda818d5d6c07e27ec15d51a61f2267/public/images/icons/temporal-no-text.svg"
        },
        {
            "title": "Tencent QQ",
            "hex": "EB1923",
            "source": "https://en.wikipedia.org/wiki/File:Tencent_QQ.svg#/media/File:Tencent_QQ.svg"
        },
        {
            "title": "TensorFlow",
            "hex": "FF6F00",
            "source": "https://www.tensorflow.org/extras/tensorflow_brand_guidelines.pdf"
        },
        {
            "title": "Teradata",
            "hex": "F37440",
            "source": "https://github.com/Teradata/teradata.github.io/blob/0fb3886aaeefea7bea4951c300f49ac8f9c2476f/src/assets/icons/teradata-icon.svg"
        },
        {
            "title": "teratail",
            "hex": "F4C51C",
            "source": "https://teratail.com"
        },
        {
            "title": "Termius",
            "hex": "000000",
            "source": "https://termius.com/brand-resources",
            "guidelines": "https://termius.com/terms-of-use"
        },
        {
            "title": "Terraform",
            "hex": "844FBA",
            "source": "https://www.hashicorp.com/brand",
            "guidelines": "https://www.hashicorp.com/brand"
        },
        {
            "title": "Tesco",
            "hex": "00539F",
            "source": "https://www.tesco.com"
        },
        {
            "title": "Tesla",
            "hex": "CC0000",
            "source": "https://www.tesla.com/tesla-gallery"
        },
        {
            "title": "TestCafe",
            "hex": "36B6E5",
            "source": "https://github.com/DevExpress/testcafe/blob/dd174b6682b5f2675ac90e305d3d893c36a1d814/media/logos/svg/TestCafe-logo-600.svg"
        },
        {
            "title": "Testin",
            "hex": "007DD7",
            "source": "https://www.testin.cn"
        },
        {
            "title": "Testing Library",
            "hex": "E33332",
            "source": "https://testing-library.com"
        },
        {
            "title": "TestRail",
            "hex": "65C179",
            "source": "https://www.testrail.com",
            "guidelines": "https://www.ideracorp.com/Legal/idera-trademark-usage-guidelines-and-abuse-policy"
        },
        {
            "title": "Tether",
            "hex": "50AF95",
            "aliases": {
                "aka": [
                    "USDt"
                ]
            },
            "source": "https://tether.to/branding/",
            "guidelines": "https://tether.to/branding/"
        },
        {
            "title": "Textpattern",
            "hex": "FFDA44",
            "source": "https://textpattern.com"
        },
        {
            "title": "TGA",
            "hex": "0014FF",
            "source": "https://thegameawards.com/about",
            "aliases": {
                "aka": [
                    "The Game Awards"
                ]
            }
        },
        {
            "title": "Thangs",
            "hex": "FFBC00",
            "source": "https://thangs.com"
        },
        {
            "title": "The Algorithms",
            "hex": "00BCB4",
            "source": "https://github.com/TheAlgorithms/website/blob/f4e439578c88fed3b21c70898605238602975d2d/public/logo_t.svg"
        },
        {
            "title": "The Conversation",
            "hex": "D8352A",
            "source": "https://theconversation.com/republishing-guidelines"
        },
        {
            "title": "The Irish Times",
            "hex": "000000",
            "source": "https://www.irishtimes.com"
        },
        {
            "title": "The Mighty",
            "hex": "D0072A",
            "source": "https://themighty.com"
        },
        {
            "title": "The Models Resource",
            "hex": "3A75BD",
            "source": "https://www.models-resource.com"
        },
        {
            "title": "The Movie Database",
            "aliases": {
                "aka": [
                    "TMDB"
                ]
            },
            "hex": "01B4E4",
            "source": "https://www.themoviedb.org/about/logos-attribution"
        },
        {
            "title": "The North Face",
            "hex": "000000",
            "source": "https://www.thenorthface.com"
        },
        {
            "title": "The Register",
            "hex": "FF0000",
            "source": "https://www.theregister.co.uk"
        },
        {
            "title": "The Sounds Resource",
            "hex": "39BE6B",
            "source": "https://www.sounds-resource.com"
        },
        {
            "title": "The Spriters Resource",
            "hex": "BE3939",
            "source": "https://www.spriters-resource.com"
        },
        {
            "title": "The Washington Post",
            "hex": "231F20",
            "source": "https://www.washingtonpost.com/brand-studio/archive/"
        },
        {
            "title": "Thingiverse",
            "hex": "248BFB",
            "source": "https://www.thingiverse.com"
        },
        {
            "title": "ThinkPad",
            "hex": "EE2624",
            "source": "https://www.lenovo.com/us/en/thinkpad"
        },
        {
            "title": "Threadless",
            "hex": "0099FF",
            "source": "https://www.threadless.com/about-us"
        },
        {
            "title": "Threads",
            "hex": "000000",
            "source": "https://about.meta.com/brand/resources/instagram/threads",
            "guidelines": "https://about.meta.com/brand/resources/instagram/threads"
        },
        {
            "title": "Three.js",
            "hex": "000000",
            "source": "https://github.com/mrdoob/three.js/blob/a567b810cfcb7f6a03e4faea99f03c53081da477/files/icon.svg"
        },
        {
            "title": "Threema",
            "hex": "3FE669",
            "source": "https://threema.ch/en/press"
        },
        {
            "title": "Thumbtack",
            "hex": "009FD9",
            "source": "https://www.thumbtack.com/press/media-resources/"
        },
        {
            "title": "Thunderbird",
            "hex": "0A84FF",
            "source": "https://github.com/thundernest/thunderbird-website/blob/d7446f3eee14b38f02ee60da7d4b4fb8c9ef20e3/media/svg/logo.svg"
        },
        {
            "title": "Thurgauer Kantonalbank",
            "hex": "006D41",
            "source": "https://www.tkb.ch"
        },
        {
            "title": "Thymeleaf",
            "hex": "005F0F",
            "source": "https://github.com/thymeleaf/thymeleaf-org/blob/0427d4d4c6f08d3a1fbed3bc90ceeebcf094b532/artwork/thymeleaf%202016/thymeleaf.svg"
        },
        {
            "title": "Ticketmaster",
            "hex": "026CDF",
            "source": "https://design.ticketmaster.com/brand/overview/"
        },
        {
            "title": "Tidal",
            "hex": "000000",
            "source": "https://tidal.com/press"
        },
        {
            "title": "TiddlyWiki",
            "hex": "111111",
            "source": "https://tiddlywiki.com"
        },
        {
            "title": "Tide",
            "hex": "4050FB",
            "source": "https://www.tide.co/newsroom"
        },
        {
            "title": "Tidyverse",
            "hex": "1A162D",
            "source": "https://github.com/rstudio/hex-stickers/blob/69528093ef59f541e5a4798dbcb00e60267e8870/SVG/tidyverse.svg"
        },
        {
            "title": "TietoEVRY",
            "hex": "063752",
            "source": "https://www.tietoevry.com/en/about-us/our-company/"
        },
        {
            "title": "TikTok",
            "hex": "000000",
            "source": "https://tiktok.com"
        },
        {
            "title": "Tile",
            "hex": "000000",
            "source": "https://www.thetileapp.com"
        },
        {
            "title": "Timescale",
            "hex": "FDB515",
            "source": "https://www.timescale.com"
        },
        {
            "title": "Tina",
            "hex": "EC4815",
            "source": "https://github.com/tinacms/tinacms/blob/965edfb7d2a318ab6b86a4772e4daebf53f34f2e/examples/tina-self-hosted-demo/public/tina.svg"
        },
        {
            "title": "Tinder",
            "hex": "FF6B6B",
            "source": "https://www.gotinder.com/press"
        },
        {
            "title": "TinyLetter",
            "hex": "ED1C24",
            "source": "https://tinyletter.com/site/press/"
        },
        {
            "title": "Tistory",
            "hex": "000000",
            "source": "https://tistory.com",
            "aliases": {
                "loc": {
                    "ko-KR": "티스토리"
                }
            }
        },
        {
            "title": "tmux",
            "hex": "1BB91F",
            "source": "https://github.com/tmux/tmux/blob/e26356607e38cbb4676a7c91815ae2d5734443c3/logo/tmux-logo-1-color.svg"
        },
        {
            "title": "TNT",
            "hex": "FF6600",
            "source": "https://commons.wikimedia.org/wiki/File:TNT_Express_Logo.svg"
        },
        {
            "title": "Todoist",
            "hex": "E44332",
            "source": "https://doist.com/press"
        },
        {
            "title": "Toggl",
            "hex": "FFDE91",
            "source": "https://toggl.com/track/media-toolkit",
            "guidelines": "https://toggl.com/track/media-toolkit"
        },
        {
            "title": "Toggl Track",
            "hex": "E57CD8",
            "source": "https://toggl.com/track/media-toolkit",
            "guidelines": "https://toggl.com/track/media-toolkit"
        },
        {
            "title": "Tokyo Metro",
            "hex": "149DD3",
            "source": "https://en.wikipedia.org/wiki/File:TokyoMetro.svg"
        },
        {
            "title": "TOML",
            "hex": "9C4121",
            "source": "https://github.com/toml-lang/toml/blob/625f62b55c5acdfb9924c78e1d0bf4cf0be23d91/logos/toml.svg"
        },
        {
            "title": "Tomorrowland",
            "hex": "000000",
            "source": "https://global.tomorrowland.com"
        },
        {
            "title": "Topcoder",
            "hex": "29A7DF",
            "source": "https://www.topcoder.com/thrive/articles/How%20to%20use%20the%20Topcoder%20GUI%20KIT",
            "guidelines": "https://www.topcoder.com/thrive/articles/How%20to%20use%20the%20Topcoder%20GUI%20KIT"
        },
        {
            "title": "Toptal",
            "hex": "3863A0",
            "source": "https://www.toptal.com/branding"
        },
        {
            "title": "Tor Browser",
            "hex": "7D4698",
            "source": "https://styleguide.torproject.org/brand-assets"
        },
        {
            "title": "Tor Project",
            "hex": "7D4698",
            "source": "https://styleguide.torproject.org/brand-assets"
        },
        {
            "title": "Toshiba",
            "hex": "FF0000",
            "source": "https://commons.wikimedia.org/wiki/File:Toshiba_logo.svg"
        },
        {
            "title": "TourBox",
            "hex": "231F20",
            "source": "https://www.tourboxtech.com"
        },
        {
            "title": "Toyota",
            "hex": "EB0A1E",
            "source": "https://www.toyota.com/brandguidelines/logo/",
            "guidelines": "https://www.toyota.com/brandguidelines/"
        },
        {
            "title": "TP-Link",
            "hex": "4ACBD6",
            "source": "https://www.tp-link.com"
        },
        {
            "title": "tqdm",
            "hex": "FFC107",
            "source": "https://github.com/tqdm/img/blob/0dd23d9336af67976f88f9988ea660cde78c54d4/logo.svg"
        },
        {
            "title": "Traefik Mesh",
            "hex": "9D0FB0",
            "source": "https://github.com/traefik/mesh/blob/ef03c40b78c08931d47fdad0be10d1986f4e21bc/docs/content/assets/img/traefik-mesh-logo.svg"
        },
        {
            "title": "Traefik Proxy",
            "hex": "24A1C1",
            "source": "https://traefik.io/traefik"
        },
        {
            "title": "Trailforks",
            "hex": "FFCD00",
            "source": "https://www.trailforks.com/about/graphics",
            "guidelines": "https://www.trailforks.com/about/graphics"
        },
        {
            "title": "TrainerRoad",
            "hex": "DA291C",
            "source": "https://www.trainerroad.com/press",
            "guidelines": "https://www.trainerroad.com/press"
        },
        {
            "title": "Trakt",
            "hex": "ED1C24",
            "source": "https://trakt.tv/branding",
            "guidelines": "https://trakt.tv/branding"
        },
        {
            "title": "Transport for Ireland",
            "hex": "00B274",
            "source": "https://www.transportforireland.ie"
        },
        {
            "title": "Transport for London",
            "hex": "113B92",
            "source": "https://tfl.gov.uk"
        },
        {
            "title": "Travis CI",
            "hex": "3EAAAF",
            "source": "https://travis-ci.com/logo"
        },
        {
            "title": "Treehouse",
            "hex": "5FCF80",
            "source": "https://teamtreehouse.com"
        },
        {
            "title": "Trello",
            "hex": "0052CC",
            "source": "https://atlassian.design/resources/logo-library",
            "guidelines": "https://atlassian.design/foundations/logos"
        },
        {
            "title": "Trend Micro",
            "hex": "D71921",
            "source": "https://www.trendmicro.com"
        },
        {
            "title": "Treyarch",
            "hex": "000000",
            "source": "https://upload.wikimedia.org/wikipedia/en/7/7a/Treyarch_logo.svg"
        },
        {
            "title": "Trilium",
            "hex": "000000",
            "source": "https://github.com/zadam/trilium/blob/05d2f4fe96f49c5bc7f3a02a9e47fc352ce5971d/images/icon.svg"
        },
        {
            "title": "Triller",
            "hex": "FF0089",
            "source": "https://triller.co"
        },
        {
            "title": "Trino",
            "hex": "DD00A1",
            "source": "https://github.com/trinodb/docs.trino.io/blob/653a46f6bdc64b5f67302dc9ab8a0c432ca25e70/352/_static/trino.svg"
        },
        {
            "title": "Trip.com",
            "hex": "287DFA",
            "source": "https://careers.trip.com"
        },
        {
            "title": "Tripadvisor",
            "hex": "34E0A1",
            "source": "https://tripadvisor.mediaroom.com/logo-guidelines",
            "guidelines": "https://tripadvisor.mediaroom.com/logo-guidelines"
        },
        {
            "title": "Trivy",
            "hex": "1904DA",
            "source": "https://www.aquasec.com/brand",
            "guidelines": "https://www.aquasec.com/brand"
        },
        {
            "title": "Trove",
            "hex": "2D004B",
            "source": "https://trove.nla.gov.au/about/who-we-are/our-logo",
            "guidelines": "https://trove.nla.gov.au/about/who-we-are/trove-brand-guidelines"
        },
        {
            "title": "tRPC",
            "hex": "2596BE",
            "source": "https://github.com/trpc/trpc/blob/e0df4a2d5b498dd953a65901e04915c6e3f7ecc5/www/static/img/logo-no-text.svg"
        },
        {
            "title": "TrueNAS",
            "hex": "0095D5",
            "source": "https://www.truenas.com"
        },
        {
            "title": "trulia",
            "hex": "0A0B09",
            "source": "https://www.trulia.com/newsroom/media/brand-logos",
            "guidelines": "https://www.trulia.com/newsroom/media/brand-logos"
        },
        {
            "title": "Trusted Shops",
            "hex": "FFDC0F",
            "source": "https://brand.trustedshops.com/d/dorIFVeUmcN9/corporate-design"
        },
        {
            "title": "Trustpilot",
            "hex": "00B67A",
            "source": "https://support.trustpilot.com/hc/en-us/articles/206289947-Trustpilot-Brand-Assets-Style-Guide",
            "guidelines": "https://support.trustpilot.com/hc/en-us/articles/206289947-Trustpilot-Brand-Assets-Style-Guide"
        },
        {
            "title": "Try It Online",
            "hex": "303030",
            "source": "https://tio.run"
        },
        {
            "title": "TryHackMe",
            "hex": "212C42",
            "source": "https://tryhackme.com"
        },
        {
            "title": "ts-node",
            "hex": "3178C6",
            "source": "https://typestrong.org/ts-node"
        },
        {
            "title": "Tubi",
            "hex": "000000",
            "source": "https://corporate.tubitv.com/press-releases/"
        },
        {
            "title": "TUI",
            "hex": "D40E14",
            "source": "https://www.design.tui/brand/logos",
            "guidelines": "https://www.design.tui/brand"
        },
        {
            "title": "Tumblr",
            "hex": "36465D",
            "source": "https://www.tumblr.com/logo",
            "guidelines": "https://www.tumblr.com/logo"
        },
        {
            "title": "TuneIn",
            "hex": "14D8CC",
            "source": "https://cms.tunein.com/press/"
        },
        {
            "title": "Turbo",
            "hex": "5CD8E5",
            "source": "https://turbo.hotwired.dev"
        },
        {
            "title": "Turborepo",
            "hex": "EF4444",
            "source": "https://github.com/vercel/turborepo/blob/7312e316629a2138f895a90c9704045891be817b/docs/public/logo-light.svg"
        },
        {
            "title": "TurboSquid",
            "hex": "FF8135",
            "source": "https://www.brand.turbosquid.com/turbosquidicons",
            "guidelines": "https://www.brand.turbosquid.com"
        },
        {
            "title": "Turkish Airlines",
            "hex": "C70A0C",
            "source": "https://www.turkishairlines.com/en-int/press-room/logo-archive/index.html"
        },
        {
            "title": "Tutanota",
            "hex": "840010",
            "source": "https://github.com/tutao/tutanota/blob/8ff5f0e7d78834ac8fcb0f2357c394b757ea4793/resources/images/logo-solo-red.svg"
        },
        {
            "title": "TV Time",
            "hex": "FFD400",
            "source": "https://www.tvtime.com"
        },
        {
            "title": "Twilio",
            "hex": "F22F46",
            "source": "https://www.twilio.com/company/brand"
        },
        {
            "title": "Twitch",
            "hex": "9146FF",
            "source": "https://brand.twitch.tv",
            "guidelines": "https://brand.twitch.tv"
        },
        {
            "title": "Twitter",
            "hex": "1D9BF0",
            "source": "https://brand.twitter.com",
            "guidelines": "https://about.twitter.com/en/who-we-are/brand-toolkit"
        },
        {
            "title": "Twoo",
            "hex": "FF7102",
            "source": "https://www.twoo.com/about/press"
        },
        {
            "title": "Typeform",
            "hex": "262627",
            "source": "https://www.typeform.com"
        },
        {
            "title": "TypeScript",
            "hex": "3178C6",
            "source": "https://www.typescriptlang.org/branding",
            "guidelines": "https://www.typescriptlang.org/branding"
        },
        {
            "title": "TYPO3",
            "hex": "FF8700",
            "source": "https://typo3.org"
        },
        {
            "title": "Uber",
            "hex": "000000",
            "source": "https://assets.uber.com/d/k4nuxdZ8MC7E/logos/collection/151",
            "guidelines": "https://assets.uber.com/d/k4nuxdZ8MC7E/user-guide#/user-guide/terms-of-use"
        },
        {
            "title": "Uber Eats",
            "hex": "06C167",
            "source": "https://assets.uber.com/d/k4nuxdZ8MC7E/logos/collection/150",
            "guidelines": "https://assets.uber.com/d/k4nuxdZ8MC7E/user-guide#/user-guide/terms-of-use"
        },
        {
            "title": "Ubiquiti",
            "hex": "0559C9",
            "source": "https://www.ui.com"
        },
        {
            "title": "Ubisoft",
            "hex": "000000",
            "source": "https://www.ubisoft.com/en-US/company/overview.aspx"
        },
        {
            "title": "uBlock Origin",
            "hex": "800000",
            "source": "https://github.com/gorhill/uBlock/blob/59aa235952a9289cfe72e4fb9f8a7d8f4c80be9a/src/img/ublock.svg"
        },
        {
            "title": "Ubuntu",
            "hex": "E95420",
            "source": "https://design.ubuntu.com/resources",
            "guidelines": "https://design.ubuntu.com/brand"
        },
        {
            "title": "Ubuntu MATE",
            "hex": "84A454",
            "source": "https://ubuntu-mate.org"
        },
        {
            "title": "Udacity",
            "hex": "02B3E4",
            "source": "https://www.udacity.com"
        },
        {
            "title": "Udemy",
            "hex": "A435F0",
            "source": "https://www.udemy.com/ourbrand/"
        },
        {
            "title": "UFC",
            "hex": "D20A0A",
            "source": "https://www.ufc.com"
        },
        {
            "title": "UIkit",
            "hex": "2396F3",
            "source": "https://getuikit.com"
        },
        {
            "title": "Ulule",
            "hex": "18A5D6",
            "source": "https://ulule.frontify.com/d/EX3dK8qsXgqh/branding-guidelines"
        },
        {
            "title": "Umami",
            "hex": "000000",
            "source": "https://github.com/umami-software/umami/blob/3572df0a09503f357a06fe7f816295ba2c878325/assets/logo.svg",
            "license": {
                "type": "MIT"
            }
        },
        {
            "title": "Umbraco",
            "hex": "3544B1",
            "source": "https://umbraco.com"
        },
        {
            "title": "UML",
            "hex": "FABD14",
            "source": "https://www.uml.org",
            "aliases": {
                "aka": [
                    "Unified Modelling Language"
                ]
            }
        },
        {
            "title": "Unacademy",
            "hex": "08BD80",
            "source": "https://unacademy.com"
        },
        {
            "title": "Under Armour",
            "hex": "1D1D1D",
            "source": "https://www.underarmour.com/en-us"
        },
        {
            "title": "Underscore.js",
            "hex": "0371B5",
            "source": "https://github.com/jashkenas/underscore/blob/f098f61ff84931dea69c276b3674a62b6ae4def7/docs/images/underscore.png"
        },
        {
            "title": "Undertale",
            "hex": "E71D29",
            "source": "https://undertale.com"
        },
        {
            "title": "Unicode",
            "hex": "5455FE",
            "source": "https://commons.wikimedia.org/wiki/File:New_Unicode_logo.svg"
        },
        {
            "title": "Unilever",
            "hex": "1F36C7",
            "source": "https://www.unilever.com/our-company/the-logo"
        },
        {
            "title": "United Airlines",
            "hex": "002244",
            "source": "https://www.united.com"
        },
        {
            "title": "United Nations",
            "hex": "009EDB",
            "source": "https://www.un.org/en",
            "guidelines": "https://www.un.org/styleguide/pdf/UN_brand_identity_quick_guide_2020.pdf"
        },
        {
            "title": "Unity",
            "hex": "000000",
            "source": "https://brand.unity.com",
            "guidelines": "https://brand.unity.com"
        },
        {
            "title": "Unlicense",
            "hex": "808080",
            "source": "https://commons.wikimedia.org/wiki/File:PD-icon.svg"
        },
        {
            "title": "Uno",
            "hex": "ED1C24",
            "source": "https://commons.wikimedia.org/wiki/File:UNO_Logo.svg"
        },
        {
            "title": "UnoCSS",
            "hex": "333333",
            "source": "https://github.com/unocss/unocss/blob/fc2ed5bb6019b45565ff5293d4b650522f1b79b4/playground/public/icon.svg"
        },
        {
            "title": "Unraid",
            "hex": "F15A2C",
            "source": "https://unraid.net"
        },
        {
            "title": "Unreal Engine",
            "hex": "0E1128",
            "source": "https://www.unrealengine.com/en-US/branding",
            "guidelines": "https://www.unrealengine.com/en-US/branding"
        },
        {
            "title": "Unsplash",
            "hex": "000000",
            "source": "https://unsplash.com"
        },
        {
            "title": "Untangle",
            "hex": "68BD49",
            "source": "https://www.untangle.com/company-overview/",
            "guidelines": "https://www.untangle.com/company-overview/"
        },
        {
            "title": "Untappd",
            "hex": "FFC000",
            "source": "https://untappd.com"
        },
        {
            "title": "UpCloud",
            "hex": "7B00FF",
            "source": "https://upcloud.com/brand-assets/",
            "guidelines": "https://upcloud.com/brand-assets/"
        },
        {
            "title": "UpLabs",
            "hex": "3930D8",
            "source": "https://www.uplabs.com"
        },
        {
            "title": "Uploaded",
            "hex": "0E70CB",
            "source": "https://www.uploaded.net"
        },
        {
            "title": "UPS",
            "hex": "150400",
            "source": "https://www.ups.com"
        },
        {
            "title": "Upstash",
            "hex": "00E9A3",
            "source": "https://upstash.com"
        },
        {
            "title": "Uptime Kuma",
            "hex": "5CDD8B",
            "source": "https://uptime.kuma.pet"
        },
        {
            "title": "Uptobox",
            "hex": "5CE1E6",
            "source": "https://uptobox.fr"
        },
        {
            "title": "Upwork",
            "hex": "6FDA44",
            "source": "https://www.upwork.com/press/"
        },
        {
            "title": "USPS",
            "hex": "333366",
            "source": "https://www.usps.com"
        },
        {
            "title": "uTorrent",
            "hex": "76B83F",
            "source": "https://www.utorrent.com"
        },
        {
            "title": "V",
            "hex": "5D87BF",
            "source": "https://github.com/vlang/v-logo/blob/eec050c901ed3afefce8cbe56092d55ed6770706/dist/v-logo.svg",
            "license": {
                "type": "MIT"
            }
        },
        {
            "title": "V2EX",
            "hex": "1F1F1F",
            "source": "https://www.v2ex.com"
        },
        {
            "title": "V8",
            "hex": "4B8BF5",
            "source": "https://v8.dev/logo"
        },
        {
            "title": "Vaadin",
            "hex": "00B4F0",
            "source": "https://vaadin.com/trademark",
            "guidelines": "https://vaadin.com/trademark"
        },
        {
            "title": "Vagrant",
            "hex": "1868F2",
            "source": "https://www.hashicorp.com/brand",
            "guidelines": "https://www.hashicorp.com/brand"
        },
        {
            "title": "Vala",
            "hex": "7239B3",
            "source": "https://commons.wikimedia.org/wiki/File:Vala_Logo.svg",
            "license": {
                "type": "MIT"
            }
        },
        {
            "title": "Valorant",
            "hex": "FA4454",
            "source": "https://commons.wikimedia.org/wiki/File:Valorant_logo_-_black_color_version.svg"
        },
        {
            "title": "Valve",
            "hex": "F74843",
            "source": "https://www.valvesoftware.com"
        },
        {
            "title": "Vapor",
            "hex": "0D0D0D",
            "source": "https://vapor.codes"
        },
        {
            "title": "Vault",
            "hex": "FFEC6E",
            "source": "https://www.hashicorp.com/brand",
            "guidelines": "https://www.hashicorp.com/brand"
        },
        {
            "title": "Vaultwarden",
            "hex": "000000",
            "source": "https://github.com/dani-garcia/vaultwarden/blob/44e9e1a58ed37bf4b352bb499fd3e97adcd3b26b/resources/vaultwarden-icon.svg"
        },
        {
            "title": "Vauxhall",
            "hex": "EB001E",
            "source": "https://www.stellantis.com/en/brands/vauxhall"
        },
        {
            "title": "vBulletin",
            "hex": "184D66",
            "source": "https://commons.wikimedia.org/wiki/File:VBulletin.svg"
        },
        {
            "title": "Vector Logo Zone",
            "hex": "184D66",
            "source": "https://www.vectorlogo.zone"
        },
        {
            "title": "Vectorworks",
            "hex": "000000",
            "source": "https://www.vectorworks.net/en-US"
        },
        {
            "title": "Veeam",
            "hex": "00B336",
            "source": "https://www.veeam.com/newsroom/veeam-graphics.html"
        },
        {
            "title": "Veepee",
            "hex": "EC008C",
            "source": "https://www.veepee.fr"
        },
        {
            "title": "Vega",
            "hex": "2450B2",
            "source": "https://github.com/vega/logos/blob/af32bc29f0c09c8de826aaafb037935fb69e960a/assets/VG_Black.svg",
            "guidelines": "https://github.com/vega/logos",
            "license": {
                "type": "BSD-3-Clause"
            }
        },
        {
            "title": "Velog",
            "hex": "20C997",
            "source": "https://github.com/velopert/velog-client/blob/8fbbb371f4b4525b6747e54d0c608900ea8bf03e/src/static/svg/velog-icon.svg"
        },
        {
            "title": "Venmo",
            "hex": "008CFF",
            "source": "https://venmo.com/about/brand",
            "guidelines": "https://venmo.com/about/brand"
        },
        {
            "title": "Vercel",
            "hex": "000000",
            "source": "https://vercel.com/design/brands",
            "guidelines": "https://vercel.com/design/brands"
        },
        {
            "title": "Verdaccio",
            "hex": "4B5E40",
            "source": "https://verdaccio.org/docs/logo",
            "guidelines": "https://verdaccio.org/docs/logo"
        },
        {
            "title": "Veritas",
            "hex": "B1181E",
            "source": "https://my.veritas.com/cs/groups/partner/documents/styleguide/mdaw/mdq5/~edisp/tus3cpeapp3855186572.pdf"
        },
        {
            "title": "Verizon",
            "hex": "CD040B",
            "source": "https://www.verizondigitalmedia.com/about/logo-usage/"
        },
        {
            "title": "Vespa",
            "hex": "85B09A",
            "source": "https://www.piaggiogroup.com/en/archive/document/logo-guide",
            "guidelines": "https://www.piaggiogroup.com/en/archive/document/logo-guide"
        },
        {
            "title": "VEXXHOST",
            "hex": "2A1659",
            "source": "https://vexxhost.com"
        },
        {
            "title": "vFairs",
            "hex": "EF4678",
            "source": "https://www.vfairs.com"
        },
        {
            "title": "Viadeo",
            "hex": "F07355",
            "source": "https://viadeo.journaldunet.com"
        },
        {
            "title": "Viaplay",
            "hex": "FE365F",
            "source": "https://commons.wikimedia.org/wiki/File:Viaplay_Group.svg"
        },
        {
            "title": "Viber",
            "hex": "7360F2",
            "source": "https://www.viber.com/brand-center",
            "guidelines": "https://www.viber.com/brand-center"
        },
        {
            "title": "Vim",
            "hex": "019733",
            "source": "https://commons.wikimedia.org/wiki/File:Vimlogo.svg"
        },
        {
            "title": "Vimeo",
            "hex": "1AB7EA",
            "source": "https://press.vimeo.com/brand-guidelines",
            "guidelines": "https://press.vimeo.com/brand-guidelines"
        },
        {
            "title": "Vimeo Livestream",
            "hex": "0A0A20",
            "source": "https://livestream.com"
        },
        {
            "title": "Virgin",
            "aliases": {
                "aka": [
                    "Virgin Group"
                ]
            },
            "hex": "E10A0A",
            "source": "https://www.virgin.com/img/virgin-logo-square.svg"
        },
        {
            "title": "Virgin Media",
            "hex": "ED1A37",
            "source": "https://commons.wikimedia.org/wiki/File:Virgin_Media.svg"
        },
        {
            "title": "VirtualBox",
            "hex": "183A61",
            "source": "https://commons.wikimedia.org/wiki/File:Virtualbox_logo.png"
        },
        {
            "title": "VirusTotal",
            "hex": "394EFF",
            "source": "https://www.virustotal.com"
        },
        {
            "title": "Visa",
            "hex": "1A1F71",
            "source": "https://merchantsignageeu.visa.com/product.asp?dptID=696"
        },
        {
            "title": "Visual Basic",
            "hex": "512BD4",
            "source": "https://aka.ms/fluentui-icons",
            "guidelines": "https://aka.ms/fluentui-assets-license"
        },
        {
            "title": "Visual Studio",
            "hex": "5C2D91",
            "source": "https://visualstudio.microsoft.com"
        },
        {
            "title": "Visual Studio Code",
            "hex": "007ACC",
            "source": "https://commons.wikimedia.org/wiki/File:Visual_Studio_Code_1.35_icon.svg"
        },
        {
            "title": "Vite",
            "hex": "646CFF",
            "source": "https://vitejs.dev"
        },
        {
            "title": "Vitess",
            "hex": "F16728",
            "source": "https://cncf-branding.netlify.app/projects/vitess/"
        },
        {
            "title": "Vitest",
            "hex": "6E9F18",
            "source": "https://vitest.dev"
        },
        {
            "title": "Viva Wallet",
            "hex": "1F263A",
            "source": "https://www.vivawallet.com/gb_en/press-center-gb"
        },
        {
            "title": "Vivaldi",
            "hex": "EF3939",
            "source": "https://vivaldi.com/press",
            "guidelines": "https://vivaldi.com/press",
            "license": {
                "type": "CC-BY-4.0"
            }
        },
        {
            "title": "Vivino",
            "hex": "A61A30",
            "source": "https://www.vivino.com/press",
            "guidelines": "https://www.vivino.com/press"
        },
        {
            "title": "VK",
            "hex": "0077FF",
            "source": "https://vk.com/brand",
            "guidelines": "https://vk.com/brand"
        },
        {
            "title": "VLC media player",
            "hex": "FF8800",
            "source": "https://code.videolan.org/videolan/vlc/-/blob/1ce7f686ee17a028d2d79627ae69f22d905f2e23/extras/package/macosx/asset_sources/vlc_app_icon.svg"
        },
        {
            "title": "VMware",
            "hex": "607078",
            "source": "https://myvmware.workspaceair.com"
        },
        {
            "title": "Vodafone",
            "hex": "E60000",
            "source": "https://web.vodafone.com.eg"
        },
        {
            "title": "VoIP.ms",
            "hex": "E1382D",
            "source": "https://voip.ms"
        },
        {
            "title": "Volkswagen",
            "hex": "151F5D",
            "source": "https://www.vw.com"
        },
        {
            "title": "Volvo",
            "hex": "003057",
            "source": "https://www.media.volvocars.com/global/en-gb/logos"
        },
        {
            "title": "Vonage",
            "hex": "000000",
            "source": "https://www.vonage.com"
        },
        {
            "title": "Voron Design",
            "hex": "ED3023",
            "source": "https://github.com/VoronDesign/Voron-Extras/blob/d8591f964b408b3da21b6f9b4ab0437e229065de/Images/Logo/SVG/Voron_Design_Hex.svg"
        },
        {
            "title": "Vowpal Wabbit",
            "hex": "FF81F9",
            "source": "https://github.com/VowpalWabbit/vowpal_wabbit/blob/1da1aa4bb4f2dfb5e1a6083c14b429b30eba372d/logo_assets/vowpal-wabbits-icon.svg"
        },
        {
            "title": "VOX",
            "hex": "DA074A",
            "source": "https://commons.wikimedia.org/wiki/File:VOX_Logo_2013.svg"
        },
        {
            "title": "VSCO",
            "hex": "000000",
            "source": "https://vscopress.co/media-kit"
        },
        {
            "title": "VSCodium",
            "hex": "2F80ED",
            "source": "https://github.com/VSCodium/vscodium.github.io/blob/ed028c57f10e6432ec55dfc34d4db1a83fba941d/img/codium_cnl.svg"
        },
        {
            "title": "VTEX",
            "hex": "ED125F",
            "source": "https://vtex.com"
        },
        {
            "title": "Vue.js",
            "hex": "4FC08D",
            "source": "https://github.com/vuejs/art/blob/a1c78b74569b70a25300925b4eacfefcc143b8f6/logo.svg",
            "guidelines": "https://github.com/vuejs/art/blob/a1c78b74569b70a25300925b4eacfefcc143b8f6/README.md",
            "license": {
                "type": "CC-BY-NC-SA-4.0"
            }
        },
        {
            "title": "Vuetify",
            "hex": "1867C0",
            "source": "https://vuetifyjs.com/resources/brand-kit",
            "guidelines": "https://vuetifyjs.com/resources/brand-kit",
            "license": {
                "type": "MIT"
            }
        },
        {
            "title": "Vulkan",
            "hex": "AC162C",
            "source": "https://www.khronos.org/legal/trademarks",
            "guidelines": "https://www.khronos.org/legal/trademarks"
        },
        {
            "title": "Vultr",
            "hex": "007BFC",
            "source": "https://www.vultr.com/company/brand-assets",
            "guidelines": "https://www.vultr.com/company/brand-assets"
        },
        {
            "title": "Vyond",
            "hex": "D95E26",
            "source": "https://www.vyond.com"
        },
        {
            "title": "W3C",
            "hex": "005A9C",
            "source": "https://www.w3.org/Consortium/Legal/logo-usage-20000308",
            "license": {
                "type": "custom",
                "url": "https://www.w3.org/Consortium/Legal/2002/trademark-license-20021231"
            }
        },
        {
            "title": "Wacom",
            "hex": "000000",
            "source": "https://support.wacom.com/hc/en-us"
        },
        {
            "title": "Wagtail",
            "hex": "43B1B0",
            "source": "https://github.com/wagtail/wagtail/blob/e3e46e23b780aa2b1b521de081cb81872f77466d/wagtail/admin/static_src/wagtailadmin/images/wagtail-logo.svg"
        },
        {
            "title": "Wails",
            "hex": "DF0000",
            "source": "https://wails.io"
        },
        {
            "title": "WakaTime",
            "hex": "000000",
            "source": "https://wakatime.com/legal/logos-and-trademark-usage",
            "guidelines": "https://wakatime.com/legal/logos-and-trademark-usage"
        },
        {
            "title": "WALKMAN",
            "hex": "000000",
            "source": "https://commons.wikimedia.org/wiki/File:Walkman_logo_(2000).svg"
        },
        {
            "title": "Wallabag",
            "hex": "3F6184",
            "source": "https://github.com/wallabag/logo/blob/f670395da2d85c3bbcb8dcfa8d2a339d8af5abb0/_default/icon/svg/logo-icon-black-no-bg.svg"
        },
        {
            "title": "WalletConnect",
            "hex": "3B99FC",
            "source": "https://walletconnect.com/brand",
            "guidelines": "https://walletconnect.com/brand"
        },
        {
            "title": "Walmart",
            "hex": "0071CE",
            "source": "https://corporate.walmart.com",
            "guidelines": "https://one.walmart.com/content/people-experience/associate-brand-center.html"
        },
        {
            "title": "Wantedly",
            "hex": "21BDDB",
            "source": "https://wantedlyinc.com/ja/brand_assets",
            "guidelines": "https://wantedlyinc.com/ja/brand_assets"
        },
        {
            "title": "Wappalyzer",
            "hex": "4608AD",
            "source": "https://www.wappalyzer.com/logos",
            "guidelines": "https://www.wappalyzer.com/logos"
        },
        {
            "title": "Warner Bros.",
            "slug": "warnerbros",
            "hex": "004DB4",
            "source": "https://www.warnerbros.com"
        },
        {
            "title": "Warp",
            "hex": "01A4FF",
            "source": "https://warp.dev"
        },
        {
            "title": "Wasabi",
            "hex": "01CD3E",
            "source": "https://wasabi.com"
        },
        {
            "title": "wasmCloud",
            "hex": "00BC8E",
            "source": "https://github.com/wasmCloud/branding/blob/0827503c63f55471a0c709e97d609f56d716be40/03.Icon/Vector/SVG/Wasmcloud.Icon_Black.svg",
            "guidelines": "https://github.com/wasmCloud/branding/blob/0827503c63f55471a0c709e97d609f56d716be40/wasmcloud_Visual.Guidelines_1.0.pdf"
        },
        {
            "title": "Wasmer",
            "hex": "4946DD",
            "source": "https://github.com/wasmerio/wasmer.io/blob/0d425f5b4ace56496e75278e304f54492c46adde/public/images/icon.svg"
        },
        {
            "title": "Wattpad",
            "hex": "FF500A",
            "source": "https://company.wattpad.com/brandguideline",
            "guidelines": "https://company.wattpad.com/brandguideline"
        },
        {
            "title": "Wayland",
            "hex": "FFBC00",
            "source": "https://gitlab.freedesktop.org/wayland/weston/-/blob/77ede00a938b8137bd638ce67b6f58cb52b1d1b0/data/wayland.svg",
            "license": {
                "type": "MIT"
            }
        },
        {
            "title": "Waze",
            "hex": "33CCFF",
            "source": "https://www.waze.com"
        },
        {
            "title": "Wear OS",
            "hex": "4285F4",
            "source": "https://partnermarketinghub.withgoogle.com/#/brands/"
        },
        {
            "title": "Weasyl",
            "hex": "990000",
            "source": "https://www.weasyl.com"
        },
        {
            "title": "Web3.js",
            "hex": "F16822",
            "source": "https://github.com/ChainSafe/web3.js/blob/fdbda4958cbdbaebe8ed5ea59183582b07fac254/assets/logo/web3js.svg"
        },
        {
            "title": "WebAssembly",
            "hex": "654FF0",
            "source": "https://webassembly.org"
        },
        {
            "title": "WebAuthn",
            "hex": "3423A6",
            "source": "https://github.com/webauthn-open-source/webauthn-logos/tree/b21be672811eb4a5caadaba41044970cae299a55",
            "guidelines": "https://github.com/webauthn-open-source/webauthn-logos"
        },
        {
            "title": "webcomponents.org",
            "hex": "29ABE2",
            "source": "https://www.webcomponents.org"
        },
        {
            "title": "WebdriverIO",
            "hex": "EA5906",
            "source": "https://webdriver.io/docs/api"
        },
        {
            "title": "Webflow",
            "hex": "4353FF",
            "source": "https://brand-at.webflow.io/resources#logos",
            "guidelines": "https://brand-at.webflow.io"
        },
        {
            "title": "WebGL",
            "hex": "990000",
            "source": "https://www.khronos.org/legal/trademarks",
            "guidelines": "https://www.khronos.org/legal/trademarks"
        },
        {
            "title": "webhint",
            "hex": "4700A3",
            "source": "https://github.com/webhintio/webhint.io/blob/5c9f10a33a6d68e1f0d2b1eff0829685b9123433/src/webhint-theme/source/images/webhint-logo.svg"
        },
        {
            "title": "Weblate",
            "hex": "2ECCAA",
            "source": "https://github.com/WeblateOrg/graphics/blob/669e4f910abd9ec36fda172d2ea6f2f424a32ace/logo/weblate-black.svg",
            "license": {
                "type": "GPL-3.0-only"
            }
        },
        {
            "title": "Webmin",
            "hex": "7DA0D0",
            "source": "https://github.com/webmin/webmin/blob/84d2d3d17f638a43939220f78b83bfefbae37f76/images/webmin-blue.svg"
        },
        {
            "title": "WebMoney",
            "hex": "036CB5",
            "source": "https://www.webmoney.ru/rus/developers/logos.shtml"
        },
        {
            "title": "Webpack",
            "hex": "8DD6F9",
            "source": "https://webpack.js.org/branding",
            "guidelines": "https://webpack.js.org/branding",
            "license": {
                "type": "custom",
                "url": "https://js.foundation/about/governance/trademark-policy"
            }
        },
        {
            "title": "WebRTC",
            "hex": "333333",
            "source": "https://webrtc.org"
        },
        {
            "title": "WebStorm",
            "hex": "000000",
            "source": "https://www.jetbrains.com/company/brand/logos",
            "guidelines": "https://www.jetbrains.com/company/brand"
        },
        {
            "title": "WEBTOON",
            "hex": "00D564",
            "source": "https://webtoons.com"
        },
        {
            "title": "webtrees",
            "hex": "2694E8",
            "source": "https://webtrees.net",
            "guidelines": "https://wtwi.jprodina.cz/index.php?title=Logo_webtrees"
        },
        {
            "title": "WeChat",
            "hex": "07C160",
            "source": "https://wechat.design/tool/brand",
            "guidelines": "https://wechat.design/brand/main-brand"
        },
        {
            "title": "WeGame",
            "hex": "FAAB00",
            "source": "https://www.wegame.com.cn"
        },
        {
            "title": "Weights & Biases",
            "hex": "FFBE00",
            "source": "https://wandb.ai"
        },
        {
            "title": "Welcome to the Jungle",
            "aliases": {
                "aka": [
                    "WTTJ"
                ]
            },
            "hex": "FFCD00",
            "source": "https://www.welcometothejungle.com"
        },
        {
            "title": "Wellfound",
            "hex": "000000",
            "source": "https://wellfound.com/logo"
        },
        {
            "title": "WEMO",
            "hex": "72D44C",
            "source": "https://commons.wikimedia.org/wiki/File:WeMoApp.svg"
        },
        {
            "title": "Western Digital",
            "aliases": {
                "aka": [
                    "WD"
                ]
            },
            "hex": "000000",
            "source": "https://www.westerndigital.com"
        },
        {
            "title": "WeTransfer",
            "hex": "409FFF",
            "source": "https://wetransfer.com"
        },
        {
            "title": "WhatsApp",
            "hex": "25D366",
            "source": "https://about.meta.com/brand/resources/whatsapp/whatsapp-brand",
            "guidelines": "https://about.meta.com/brand/resources/whatsapp/whatsapp-brand"
        },
        {
            "title": "When I Work",
            "hex": "51A33D",
            "source": "https://wheniwork.com"
        },
        {
            "title": "WhiteSource",
            "hex": "161D4E",
            "source": "https://www.whitesourcesoftware.com/whitesource-media-kit/"
        },
        {
            "title": "Wii",
            "hex": "8B8B8B",
            "source": "https://commons.wikimedia.org/wiki/File:Wii.svg"
        },
        {
            "title": "Wii U",
            "hex": "8B8B8B",
            "source": "https://commons.wikipedia.org/wiki/File:WiiU.svg"
        },
        {
            "title": "wiki.gg",
            "hex": "FF1985",
            "source": "https://commons.wiki.gg/wiki/Category:Wiki.gg_logos"
        },
        {
            "title": "Wiki.js",
            "hex": "1976D2",
            "source": "https://cdn.js.wiki/images/wikijs-butterfly-mono.svg"
        },
        {
            "title": "Wikidata",
            "hex": "006699",
            "source": "https://commons.wikimedia.org/wiki/File:Wikidata-logo-en.svg"
        },
        {
            "title": "Wikimedia Commons",
            "hex": "006699",
            "source": "https://commons.wikimedia.org/wiki/File:Commons-logo.svg"
        },
        {
            "title": "Wikipedia",
            "hex": "000000",
            "source": "https://commons.wikimedia.org/wiki/File:Wikipedia-logo-v2.svg"
        },
        {
            "title": "Wikiquote",
            "hex": "006699",
            "source": "https://commons.wikimedia.org/wiki/File:Wikiquote-logo.svg"
        },
        {
            "title": "Wikivoyage",
            "hex": "006699",
            "source": "https://commons.wikimedia.org/wiki/File:Wikivoyage-Logo-v3-en.svg"
        },
        {
            "title": "Winamp",
            "hex": "F93821",
            "source": "https://www.winamp.com"
        },
        {
            "title": "Windi CSS",
            "hex": "48B0F1",
            "source": "https://github.com/windicss/docs/blob/d7a01df515c4fa30dbb33ede7c46392e21fbf2cb/public/assets/logo.svg"
        },
        {
            "title": "Windows",
            "hex": "0078D4",
            "source": "https://commons.wikimedia.org/wiki/File:Windows_logo_-_2021_(Black).svg",
            "guidelines": "https://query.prod.cms.rt.microsoft.com/cms/api/am/binary/RE1voQq"
        },
        {
            "title": "Windows 10",
            "hex": "0078D6",
            "source": "https://commons.wikimedia.org/wiki/File:Windows_10_Logo.svg"
        },
        {
            "title": "Windows 11",
            "hex": "0078D4",
            "source": "https://commons.wikimedia.org/wiki/File:Windows_logo_-_2021_(Black).svg",
            "guidelines": "https://query.prod.cms.rt.microsoft.com/cms/api/am/binary/RE1voQq"
        },
        {
            "title": "Windows 95",
            "hex": "008080",
            "source": "https://en.wikipedia.org/wiki/Windows_95"
        },
        {
            "title": "Windows Terminal",
            "hex": "4D4D4D",
            "source": "https://github.com/microsoft/terminal/blob/a90289548f8548bf5c370a4b141b4b815c22616b/res/terminal/Terminal_HC.svg"
        },
        {
            "title": "Windows XP",
            "hex": "003399",
            "source": "https://commons.wikimedia.org/wiki/File:Windows_logo_-_2002%E2%80%932012_(Multicolored).svg"
        },
        {
            "title": "Winmate",
            "hex": "C11920",
            "source": "https://www.winmate.com/NewsAndEvents/Publications"
        },
        {
            "title": "Wipro",
            "hex": "341C53",
            "source": "https://www.wipro.com/content/dam/nexus/en/service-lines/applications/latest-thinking/state-of-cybersecurity-report-2019.pdf"
        },
        {
            "title": "Wire",
            "hex": "000000",
            "source": "https://brand.wire.com",
            "guidelines": "https://brand.wire.com"
        },
        {
            "title": "WireGuard",
            "hex": "88171A",
            "source": "https://www.wireguard.com",
            "guidelines": "https://www.wireguard.com/trademark-policy"
        },
        {
            "title": "Wireshark",
            "hex": "1679A7",
            "source": "https://gitlab.com/wanduow/wireshark/-/blob/cd5539b0f76975474869984a9d2f0fce29d5c21e/image/wsicon.svg"
        },
        {
            "title": "Wise",
            "hex": "9FE870",
            "source": "https://wise.design/foundations/logo",
            "guidelines": "https://wise.design/foundations/logo"
        },
        {
            "title": "Wish",
            "hex": "2FB7EC",
            "source": "https://wish.com"
        },
        {
            "title": "Wistia",
            "hex": "58B7FE",
            "source": "https://wistia.com/about/assets",
            "guidelines": "https://wistia.com/about/assets"
        },
        {
            "title": "Wix",
            "hex": "0C6EFC",
            "source": "https://www.wix.com/about/design-assets",
            "guidelines": "https://www.wix.com/about/design-assets"
        },
        {
            "title": "Wizz Air",
            "hex": "C6007E",
            "source": "https://wizzair.com/en-gb/information-and-services/about-us/press-office/logos"
        },
        {
            "title": "Wolfram",
            "hex": "DD1100",
            "source": "https://company.wolfram.com/press-center/wolfram-corporate"
        },
        {
            "title": "Wolfram Language",
            "hex": "DD1100",
            "source": "https://company.wolfram.com/press-center/language"
        },
        {
            "title": "Wolfram Mathematica",
            "hex": "DD1100",
            "source": "https://company.wolfram.com/press-center/mathematica"
        },
        {
            "title": "Woo",
            "hex": "96588A",
            "source": "https://woocommerce.com/style-guide",
            "guidelines": "https://woocommerce.com/trademark-guidelines"
        },
        {
            "title": "WooCommerce",
            "hex": "96588A",
            "source": "https://woocommerce.com/style-guide",
            "guidelines": "https://woocommerce.com/trademark-guidelines"
        },
        {
            "title": "WordPress",
            "hex": "21759B",
            "source": "https://wordpress.org/about/logos",
            "guidelines": "https://wordpressfoundation.org/trademark-policy"
        },
        {
            "title": "Workplace",
            "hex": "4526CE",
            "source": "https://about.meta.com/brand/resources/workplace/workplace-brand",
            "guidelines": "https://about.meta.com/brand/resources/workplace/workplace-brand"
        },
        {
            "title": "World Health Organization",
            "hex": "0093D5",
            "source": "https://www.who.int"
        },
        {
            "title": "WP Engine",
            "hex": "0ECAD4",
            "source": "https://wpengine.com/brand-assets",
            "guidelines": "https://wpengine.com/brand-assets"
        },
        {
            "title": "WP Rocket",
            "hex": "F56640",
            "source": "https://wp-rocket.me"
        },
        {
            "title": "WPExplorer",
            "hex": "2563EB",
            "source": "https://wpexplorer.com"
        },
        {
            "title": "write.as",
            "hex": "5BC4EE",
            "source": "https://write.as/brand",
            "guidelines": "https://write.as/brand"
        },
        {
            "title": "WWE",
            "hex": "000000",
            "source": "https://commons.wikimedia.org/wiki/File:WWE_Network_logo.svg"
        },
        {
            "title": "Wwise",
            "hex": "00549F",
            "source": "https://www.audiokinetic.com/resources/credits/",
            "guidelines": "https://www.audiokinetic.com/resources/credits/"
        },
        {
            "title": "X",
            "hex": "000000",
            "source": "https://twitter.com",
            "aliases": {
                "aka": [
                    "Twitter"
                ]
            }
        },
        {
            "title": "X.Org",
            "hex": "F28834",
            "source": "https://commons.wikimedia.org/wiki/File:X.Org_Logo.svg"
        },
        {
            "title": "Xamarin",
            "hex": "3498DB",
            "source": "https://github.com/dotnet-foundation/swag/blob/e095ca0c1f57b2dcb15e012951e69cbe4c43527a/xamarin/Xamagon/svg/Xamagon.svg",
            "guidelines": "https://github.com/dotnet-foundation/swag/tree/e095ca0c1f57b2dcb15e012951e69cbe4c43527a/xamarin"
        },
        {
            "title": "XAML",
            "hex": "0C54C2",
            "source": "https://github.com/microsoft/microsoft-ui-xaml/issues/1185#issuecomment-529731046"
        },
        {
            "title": "XAMPP",
            "hex": "FB7A24",
            "source": "https://www.apachefriends.org/en/"
        },
        {
            "title": "Xbox",
            "hex": "107C10",
            "source": "https://www.xbox.com/en-US/consoles"
        },
        {
            "title": "Xcode",
            "hex": "147EFB",
            "source": "https://developer.apple.com/develop"
        },
        {
            "title": "XDA Developers",
            "hex": "EA7100",
            "source": "https://www.xda-developers.com"
        },
        {
            "title": "Xero",
            "hex": "13B5EA",
            "source": "https://www.xero.com/uk/about/media/downloads"
        },
        {
            "title": "XFCE",
            "hex": "2284F2",
            "source": "https://www.xfce.org/download#artwork"
        },
        {
            "title": "Xiaomi",
            "hex": "FF6900",
            "source": "https://www.mi.com/global"
        },
        {
            "title": "Xilinx",
            "hex": "E01F27",
            "source": "https://www.xilinx.com"
        },
        {
            "title": "Xing",
            "hex": "006567",
            "source": "https://dev.xing.com/logo_rules"
        },
        {
            "title": "XMPP",
            "hex": "002B5C",
            "source": "https://github.com/xsf/xmpp.org/blob/82856a2cec0a99b197c6985191635544e6b3ed69/static/images/logos/xmpp-logo.svg"
        },
        {
            "title": "XO",
            "hex": "5ED9C7",
            "source": "https://github.com/xojs/xo/tree/f9c7db99255d009b3c81535ced021c3f6ade57b4"
        },
        {
            "title": "XRP",
            "hex": "25A768",
            "source": "https://xrpl.org"
        },
        {
            "title": "XSplit",
            "hex": "0095DE",
            "source": "https://www.xsplit.com/presskit"
        },
        {
            "title": "XState",
            "hex": "2C3E50",
            "source": "https://github.com/davidkpiano/xstate/blob/544df7f00e2ef49603b5e5ff2f0d183ff6bd5e7c/docs/.vuepress/public/logo.svg"
        },
        {
            "title": "Y Combinator",
            "hex": "F0652F",
            "source": "https://www.ycombinator.com/press"
        },
        {
            "title": "Yahoo!",
            "hex": "6001D2",
            "source": "https://yahoo.com"
        },
        {
            "title": "Yale",
            "hex": "FFD900",
            "source": "https://yalehome.com"
        },
        {
            "title": "Yamaha Corporation",
            "hex": "4B1E78",
            "source": "https://www.yamaha.com/en/"
        },
        {
            "title": "Yamaha Motor Corporation",
            "hex": "E60012",
            "source": "https://commons.wikimedia.org/wiki/File:Yamaha_Motor_Logo_(full).svg"
        },
        {
            "title": "YAML",
            "hex": "CB171E",
            "source": "https://commons.wikimedia.org/wiki/File:Official_YAML_Logo.svg"
        },
        {
            "title": "Yammer",
            "hex": "106EBE",
            "source": "https://developer.microsoft.com/en-us/fluentui#/styles/web/colors/products",
            "guidelines": "https://www.microsoft.com/en-us/legal/intellectualproperty/trademarks",
            "license": {
                "type": "custom",
                "url": "https://aka.ms/fluentui-assets-license"
            }
        },
        {
            "title": "Yarn",
            "hex": "2C8EBB",
            "source": "https://github.com/yarnpkg/assets/blob/76d30ca2aebed5b73ea8131d972218fb860bd32d/yarn-kitten-circle.svg",
            "guidelines": "https://github.com/yarnpkg/assets/tree/76d30ca2aebed5b73ea8131d972218fb860bd32d",
            "license": {
                "type": "CC-BY-4.0"
            }
        },
        {
            "title": "Yelp",
            "hex": "FF1A1A",
            "source": "https://www.yelp.com/brand",
            "guidelines": "https://www.yelp.com/brand"
        },
        {
            "title": "Yeti",
            "hex": "00263C",
            "source": "https://www.yeti.com"
        },
        {
            "title": "Yoast",
            "hex": "A4286A",
            "source": "https://yoast.com/media/logo/"
        },
        {
            "title": "YOLO",
            "hex": "00FFFF",
            "source": "https://pjreddie.com/darknet/yolo/"
        },
        {
            "title": "YourTravel.TV",
            "hex": "F79025",
            "source": "https://yourtravel.tv"
        },
        {
            "title": "YouTube",
            "hex": "FF0000",
            "source": "https://www.youtube.com/howyoutubeworks/resources/brand-resources/#logos-icons-and-colors",
            "guidelines": "https://www.youtube.com/howyoutubeworks/resources/brand-resources/#logos-icons-and-colors"
        },
        {
            "title": "YouTube Gaming",
            "hex": "FF0000",
            "source": "https://gaming.youtube.com"
        },
        {
            "title": "YouTube Music",
            "hex": "FF0000",
            "source": "https://partnermarketinghub.withgoogle.com/#/brands"
        },
        {
            "title": "YouTube Studio",
            "hex": "FF0000",
            "source": "https://www.youtube.com"
        },
        {
            "title": "YouTube TV",
            "hex": "FF0000",
            "source": "https://partnermarketinghub.withgoogle.com/#/brands"
        },
        {
            "title": "Yubico",
            "hex": "84BD00",
            "source": "https://www.yubico.com/wp-content/themes/coronado/img/icon.svg"
        },
        {
            "title": "Z-Wave",
            "hex": "1B365D",
            "source": "https://www.z-wave.com"
        },
        {
            "title": "Żabka",
            "hex": "006420",
            "source": "https://www.zabka.pl"
        },
        {
            "title": "Zalando",
            "hex": "FF6900",
            "source": "https://www.zalando.co.uk"
        },
        {
            "title": "Zalo",
            "hex": "0068FF",
            "source": "https://zalo.me"
        },
        {
            "title": "Zapier",
            "hex": "FF4F00",
            "source": "https://brand.zapier.com",
            "guidelines": "https://brand.zapier.com"
        },
        {
            "title": "Zara",
            "hex": "000000",
            "source": "https://www.zara.com"
        },
        {
            "title": "Zazzle",
            "hex": "212121",
            "source": "https://www.zazzle.com/logo",
            "guidelines": "https://www.zazzle.com/logo"
        },
        {
            "title": "Zcash",
            "aliases": {
                "aka": [
                    "ZEC"
                ]
            },
            "hex": "F3B724",
            "source": "https://z.cash",
            "guidelines": "https://zfnd.org/trademark-policy"
        },
        {
            "title": "ZDF",
            "hex": "FA7D19",
            "source": "https://www.zdf.de"
        },
        {
            "title": "Zebra Technologies",
            "hex": "000000",
            "source": "https://www.zebra.com"
        },
        {
            "title": "Zelle",
            "hex": "6D1ED4",
            "source": "https://www.zellepay.com"
        },
        {
            "title": "Zend",
            "hex": "0679EA",
            "source": "https://www.zend.com"
        },
        {
            "title": "Zend Framework",
            "hex": "68B604",
            "source": "https://framework.zend.com"
        },
        {
            "title": "Zendesk",
            "hex": "03363D",
            "source": "https://brandland.zendesk.com",
            "guidelines": "https://brandland.zendesk.com"
        },
        {
            "title": "Zenn",
            "hex": "3EA8FF",
            "source": "https://zenn.dev/mediakit"
        },
        {
            "title": "Zenodo",
            "hex": "1682D4",
            "source": "https://about.zenodo.org",
            "guidelines": "https://about.zenodo.org"
        },
        {
            "title": "Zensar",
            "hex": "000000",
            "source": "https://www.zensar.com/about/our-story/our-brand/#logo"
        },
        {
            "title": "Zerodha",
            "hex": "387ED1",
            "source": "https://zerodha.com"
        },
        {
            "title": "ZeroMQ",
            "hex": "DF0000",
            "source": "https://github.com/zeromq/zeromq.org/blob/00f635314a0b0b801d411c7efef314dfd9625404/static/safari-pinned-tab.svg"
        },
        {
            "title": "Zerply",
            "hex": "7BBB6E",
            "source": "https://zerply.com/about/resources",
            "guidelines": "https://zerply.com/about/resources"
        },
        {
            "title": "Zettlr",
            "hex": "1CB27E",
            "source": "https://www.zettlr.com",
            "guidelines": "https://www.zettlr.com/press"
        },
        {
            "title": "Zhihu",
            "hex": "0084FF",
            "source": "https://www.zhihu.com"
        },
        {
            "title": "Zig",
            "hex": "F7A41D",
            "source": "https://github.com/ziglang/logo/blob/6446ba8e37a0651da720d8869e1ce9264fa0c0b9/zig-mark.svg",
            "license": {
                "type": "CC-BY-SA-4.0"
            }
        },
        {
            "title": "Zigbee",
            "hex": "EB0443",
            "source": "https://csa-iot.org/all-solutions/zigbee"
        },
        {
            "title": "Zilch",
            "hex": "00D287",
            "source": "https://www.zilch.com"
        },
        {
            "title": "Zillow",
            "hex": "006AFF",
            "source": "https://www.zillow.com"
        },
        {
            "title": "ZincSearch",
            "hex": "5BA37F",
            "source": "https://github.com/zincsearch/zincsearch-docs/blob/f5b8bec0c05c10968f54aca3eabde9d4d77a1712/docs/images/logo.svg"
        },
        {
            "title": "Zingat",
            "hex": "009CFB",
            "source": "https://www.zingat.com"
        },
        {
            "title": "Zod",
            "hex": "3E67B1",
            "source": "https://zod.dev",
            "license": {
                "type": "MIT"
            }
        },
        {
            "title": "Zoho",
            "hex": "E42527",
            "source": "https://www.zoho.com/branding"
        },
        {
            "title": "Zoiper",
            "hex": "F47920",
            "source": "https://www.zoiper.com/en/products"
        },
        {
            "title": "Zomato",
            "hex": "E23744",
            "source": "https://www.zomato.com/business/apps"
        },
        {
            "title": "Zoom",
            "hex": "0B5CFF",
            "source": "https://brand.zoom.us/media-library.html",
            "guidelines": "https://brand.zoom.us"
        },
        {
            "title": "Zorin",
            "hex": "15A6F0",
            "source": "https://zorin.com/press"
        },
        {
            "title": "Zotero",
            "hex": "CC2936",
            "source": "https://www.zotero.org/support/brand"
        },
        {
            "title": "Zulip",
            "hex": "50ADFF",
            "source": "https://github.com/zulip/zulip/blob/df9e40491dc77b658d943cff36a816d46e32ce1b/static/images/logo/zulip-org-logo.svg"
        },
        {
            "title": "Zyte",
            "hex": "B02CCE",
            "source": "https://www.zyte.com"
        }
    ]
}<|MERGE_RESOLUTION|>--- conflicted
+++ resolved
@@ -5778,16 +5778,12 @@
         {
             "title": "Harbor",
             "hex": "60B932",
-<<<<<<< HEAD
-            "source": "https://branding.cncf.io/projects/harbor"
-=======
             "source": "https://github.com/cncf/artwork/blob/ff2b2b5216e22f001ddd444ca580c484dd10302e/projects/harbor/icon/black/harbor-icon-black.svg",
             "guidelines": "https://github.com/cncf/artwork/blob/ff2b2b5216e22f001ddd444ca580c484dd10302e/README.md",
             "license": {
                 "type": "custom",
                 "url": "https://www.linuxfoundation.org/legal/trademark-usage"
             }
->>>>>>> 914802ed
         },
         {
             "title": "HarmonyOS",
