--- conflicted
+++ resolved
@@ -1996,15 +1996,14 @@
             "source": "https://search.google.com/search-console"
         },
         {
-<<<<<<< HEAD
             "title": "Google Sheets",
             "hex": "0F9D58",
             "source": "http://sheets.google.com/"
-=======
+        },
+        {
             "title": "Google Tag Manager",
             "hex": "246FDB",
             "source": "https://tagmanager.google.com/#/home"
->>>>>>> c8cb3d32
         },
         {
             "title": "Google Translate",
