{
    "icons": [
        {
            "title": ".NET",
            "hex": "5C2D91",
            "source": "https://docs.microsoft.com/en-us/dotnet/images/hub/net.svg"
        },
        {
            "title": "1001Tracklists",
            "hex": "40AEF0",
            "source": "https://www.1001tracklists.com/"
        },
        {
            "title": "1Password",
            "hex": "0094F5",
            "source": "https://1password.com/press/"
        },
        {
            "title": "500px",
            "hex": "0099E5",
            "source": "https://about.500px.com/press"
        },
        {
            "title": "A-Frame",
            "hex": "EF2D5E",
            "source": "https://aframe.io/docs/"
        },
        {
            "title": "ABB RobotStudio",
            "hex": "FF9E0F",
            "source": "https://new.abb.com/products/robotics/en/robotstudio/downloads"
        },
        {
            "title": "About.me",
            "hex": "00A98F",
            "source": "https://about.me/assets"
        },
        {
            "title": "Abstract",
            "hex": "191A1B",
            "source": "https://www.abstract.com/about/"
        },
        {
            "title": "Academia",
            "hex": "41454A",
            "source": "https://www.academia.edu/"
        },
        {
            "title": "Accusoft",
            "hex": "A9225C",
            "source": "https://company-39138.frontify.com/d/7EKFm12NQSa8/accusoft-corporation-style-guide#/style-guide/logo"
        },
        {
            "title": "ACM",
            "hex": "0085CA",
            "source": "http://identitystandards.acm.org/"
        },
        {
            "title": "ActiGraph",
            "hex": "0B2C4A",
            "source": "http://www.actigraphcorp.com/"
        },
        {
            "title": "Activision",
            "hex": "000000",
            "source": "https://www.activision.com/"
        },
        {
            "title": "AdBlock",
            "hex": "F40D12",
            "source": "https://getadblock.com/"
        },
        {
            "title": "Adblock Plus",
            "hex": "C70D2C",
            "source": "https://adblockplus.org/"
        },
        {
            "title": "AddThis",
            "hex": "FF6550",
            "source": "http://www.addthis.com/"
        },
        {
            "title": "AdGuard",
            "hex": "66B574",
            "source": "https://adguard.com/en/contribute.html"
        },
        {
            "title": "Adobe",
            "hex": "FF0000",
            "source": "https://www.adobe.com/"
        },
        {
            "title": "Adobe Acrobat Reader",
            "hex": "EE3F24",
            "source": "https://wwwimages2.adobe.com/etc/clientlibs/beagle/ace/source/font/aceui-fonts.svg"
        },
        {
            "title": "Adobe After Effects",
            "hex": "D291FF",
            "source": "https://wwwimages2.adobe.com/etc/clientlibs/beagle/ace/source/font/aceui-fonts.svg"
        },
        {
            "title": "Adobe Audition",
            "hex": "00E4BB",
            "source": "https://helpx.adobe.com/content/dam/help/mnemonics/au_cc_app_RGB.svg"
        },
        {
            "title": "Adobe Creative Cloud",
            "hex": "D41818",
            "source": "https://www.adobe.io/apis/creativecloud/creativesdk/docs/websdk/adobe-creative-sdk-for-web_master/branding-guidelines.html"
        },
        {
            "title": "Adobe Dreamweaver",
            "hex": "35FA00",
            "source": "https://wwwimages2.adobe.com/etc/clientlibs/beagle/ace/source/font/aceui-fonts.svg"
        },
        {
            "title": "Adobe Fonts",
            "hex": "323232",
            "source": "https://www.adobe.com/creativecloud/services.html"
        },
        {
            "title": "Adobe Illustrator",
            "hex": "FF7C00",
            "source": "https://wwwimages2.adobe.com/etc/clientlibs/beagle/ace/source/font/aceui-fonts.svg"
        },
        {
            "title": "Adobe InDesign",
            "hex": "FD3F93",
            "source": "https://wwwimages2.adobe.com/etc/clientlibs/beagle/ace/source/font/aceui-fonts.svg"
        },
        {
            "title": "Adobe Lightroom CC",
            "hex": "3DF0F0",
            "source": "https://www.adobe.com/products/photoshop-lightroom.html"
        },
        {
            "title": "Adobe Lightroom Classic",
            "hex": "AED6EA",
            "source": "https://www.adobe.com/products/photoshop-lightroom-classic.html"
        },
        {
            "title": "Adobe PhoneGap",
            "hex": "27A1C5",
            "source": "https://phonegap.com/about/logos/"
        },
        {
            "title": "Adobe Photoshop",
            "hex": "26C9FF",
            "source": "https://www.adobe.com/products/photoshop.html"
        },
        {
            "title": "Adobe Premiere",
            "hex": "EA77FF",
            "source": "https://www.adobe.com/ie/products/premiere.html"
        },
        {
            "title": "Adobe Typekit",
            "hex": "87EC00",
            "source": "https://helpx.adobe.com/content/dam/help/mnemonics/tk_appicon_RGB.svg"
        },
        {
            "title": "Adobe XD",
            "hex": "FF26BE",
            "source": "https://www.adobe.com/products/xd.html"
        },
        {
            "title": "AdonisJS",
            "hex": "220052",
            "source": "https://adonisjs.com/"
        },
        {
            "title": "Aer Lingus",
            "hex": "006272",
            "source": "https://www.aerlingus.com/"
        },
        {
            "title": "Affinity",
            "hex": "222324",
            "source": "https://affinity.serif.com/"
        },
        {
            "title": "Affinity Designer",
            "hex": "1B72BE",
            "source": "https://affinity.serif.com/en-gb/designer/"
        },
        {
            "title": "Affinity Photo",
            "hex": "7E4DD2",
            "source": "https://affinity.serif.com/en-gb/photo/"
        },
        {
            "title": "Affinity Publisher",
            "hex": "C9284D",
            "source": "https://affinity.serif.com/en-gb/publisher/"
        },
        {
            "title": "Aiqfome",
            "hex": "7A1FA2",
            "source": "https://aiqfome.com"
        },
        {
            "title": "Air Canada",
            "hex": "F01428",
            "source": "https://www.aircanada.com/"
        },
        {
            "title": "Air France",
            "hex": "002157",
            "source": "https://www.airfrance.fr/"
        },
        {
            "title": "Airbnb",
            "hex": "FF5A5F",
            "source": "https://www.airbnb.com"
        },
        {
            "title": "Airbus",
            "hex": "00205B",
            "source": "https://brand.airbus.com/brand-elements/logo.html"
        },
        {
            "title": "Aircall",
            "hex": "00B388",
            "source": "https://aircall.io/"
        },
        {
            "title": "AirPlay Audio",
            "hex": "000000",
            "source": "https://developer.apple.com/design/human-interface-guidelines/airplay/overview/icons/"
        },
        {
            "title": "AirPlay Video",
            "hex": "000000",
            "source": "https://developer.apple.com/design/human-interface-guidelines/airplay/overview/icons/"
        },
        {
            "title": "Airtable",
            "hex": "18BFFF",
            "source": "https://airtable.com/press"
        },
        {
            "title": "Alfa Romeo",
            "hex": "981E32",
            "source": "http://www.fcaci.com/x/Alfa"
        },
        {
            "title": "Algolia",
            "hex": "5468FF",
            "source": "https://www.algolia.com/press/?section=brand-guidelines"
        },
        {
            "title": "Alipay",
            "hex": "00A1E9",
            "source": "https://gw.alipayobjects.com/os/rmsportal/trUJZfSrlnRCcFgfZGjD.ai"
        },
        {
            "title": "AlliedModders",
            "hex": "1578D3",
            "source": "https://forums.alliedmods.net/index.php"
        },
        {
            "title": "AlloCiné",
            "hex": "FECC00",
            "source": "http://www.allocine.fr/favicon.ico"
        },
        {
            "title": "Alpine Linux",
            "hex": "0D597F",
            "source": "https://alpinelinux.org/"
        },
        {
            "title": "Amazon",
            "hex": "FF9900",
            "source": "https://worldvectorlogo.com/logo/amazon-icon"
        },
        {
            "title": "Amazon Alexa",
            "hex": "00CAFF",
            "source": "https://developer.amazon.com/docs/alexa-voice-service/logo-and-brand.html"
        },
        {
            "title": "Amazon AWS",
            "hex": "232F3E",
            "source": "https://upload.wikimedia.org/wikipedia/commons/9/93/Amazon_Web_Services_Logo.svg"
        },
        {
            "title": "Amazon Fire TV",
            "hex": "FC4C02",
            "source": "https://www.amazon.com/gp/help/customer/display.html?nodeId=201348270"
        },
        {
            "title": "Amazon Lumberyard",
            "hex": "67459B",
            "source": "https://github.com/aws/lumberyard"
        },
        {
            "title": "AMD",
            "hex": "ED1C24",
            "source": "https://subscriptions.amd.com/greatpower/img/amd-logo-black.svg"
        },
        {
            "title": "American Airlines",
            "hex": "0078D2",
            "source": "https://en.wikipedia.org/wiki/File:American_Airlines_logo_2013.svg"
        },
        {
            "title": "American Express",
            "hex": "2E77BC",
            "source": "https://commons.wikimedia.org/wiki/File:American_Express_logo.svg"
        },
        {
            "title": "Anaconda",
            "hex": "42B029",
            "source": "https://www.anaconda.com/media-kit/"
        },
        {
            "title": "Analogue",
            "hex": "1A1A1A",
            "source": "https://www.analogue.co/"
        },
        {
            "title": "Anchor",
            "hex": "8940FA",
            "source": "https://anchor.fm/"
        },
        {
            "title": "Andela",
            "hex": "3359DF",
            "source": "https://andela.com/press/"
        },
        {
            "title": "Android",
            "hex": "3DDC84",
            "source": "https://developer.android.com/distribute/marketing-tools/brand-guidelines"
        },
        {
            "title": "Android Auto",
            "hex": "4285F4",
            "source": "https://partnermarketinghub.withgoogle.com/#/brands/"
        },
        {
            "title": "Android Studio",
            "hex": "3DDC84",
            "source": "https://en.wikipedia.org/wiki/Android_Studio"
        },
        {
            "title": "AngelList",
            "hex": "000000",
            "source": "https://angel.co/logo"
        },
        {
            "title": "Angular",
            "hex": "DD0031",
            "source": "https://angular.io/assets/images/logos/angular/angular_solidBlack.svg"
        },
        {
            "title": "Angular Universal",
            "hex": "00ACC1",
            "source": "https://angular.io/presskit"
        },
        {
            "title": "AngularJS",
            "hex": "E23237",
            "source": "https://angularjs.org/"
        },
        {
            "title": "Ansible",
            "hex": "EE0000",
            "source": "https://www.ansible.com/logos"
        },
        {
            "title": "Antena 3",
            "hex": "FF7328",
            "source": "https://www.antena3.com/"
        },
        {
            "title": "Apache",
            "hex": "D22128",
            "source": "https://www.apache.org/foundation/press/kit/"
        },
        {
            "title": "Apache Airflow",
            "hex": "007A88",
            "source": "https://github.com/apache/airflow/tree/master/docs/img/logos"
        },
        {
            "title": "Apache Ant",
            "hex": "A81C7D",
            "source": "https://commons.wikimedia.org/wiki/File:Apache-Ant-logo.svg"
        },
        {
            "title": "Apache Cordova",
            "hex": "E8E8E8",
            "source": "https://cordova.apache.org/artwork/"
        },
        {
            "title": "Apache Druid",
            "hex": "29F1FB",
            "source": "https://apache.org/logos/"
        },
        {
            "title": "Apache ECharts",
            "hex": "A9334C",
            "source": "https://echarts.apache.org/"
        },
        {
            "title": "Apache Flink",
            "hex": "E6526F",
            "source": "https://flink.apache.org/material.html"
        },
        {
            "title": "Apache Kafka",
            "hex": "000000",
            "source": "https://commons.wikimedia.org/wiki/File:Apache_kafka.svg"
        },
        {
            "title": "Apache Maven",
            "hex": "C71A36",
            "source": "https://en.wikipedia.org/wiki/Apache_Maven"
        },
        {
            "title": "Apache NetBeans IDE",
            "hex": "1B6AC6",
            "source": "https://netbeans.apache.org/images/"
        },
        {
            "title": "Apache OpenOffice",
            "hex": "0E85CD",
            "source": "https://www.openoffice.org/marketing/art/galleries/logos/index.html"
        },
        {
            "title": "Apache Pulsar",
            "hex": "188FFF",
            "source": "https://pulsar.apache.org/"
        },
        {
            "title": "Apache RocketMQ",
            "hex": "D77310",
            "source": "https://rocketmq.apache.org/"
        },
        {
            "title": "Apache Solr",
            "hex": "D9411E",
            "source": "https://lucene.apache.org/solr/"
        },
        {
            "title": "Apache Spark",
            "hex": "E25A1C",
            "source": "https://spark.apache.org/images/"
        },
        {
            "title": "Apollo GraphQL",
            "hex": "311C87",
            "source": "https://github.com/apollographql/space-kit/blob/9a42083746a49c9a734563f427c13233e42adcc9/logos/mark.svg"
        },
        {
            "title": "App Store",
            "hex": "0D96F6",
            "source": "https://developer.apple.com/app-store/"
        },
        {
            "title": "Apple",
            "hex": "999999",
            "source": "https://worldvectorlogo.com/logo/apple"
        },
        {
            "title": "Apple Music",
            "hex": "000000",
            "source": "https://www.apple.com/itunes/marketing-on-music/identity-guidelines.html#apple-music-icon"
        },
        {
            "title": "Apple Pay",
            "hex": "000000",
            "source": "https://developer.apple.com/apple-pay/marketing/"
        },
        {
            "title": "Apple Podcasts",
            "hex": "9933CC",
            "source": "https://www.apple.com/itunes/marketing-on-podcasts/identity-guidelines.html#apple-podcasts-icon"
        },
        {
            "title": "Apple TV",
            "hex": "000000",
            "source": "https://commons.wikimedia.org/wiki/File:AppleTV.svg"
        },
        {
            "title": "AppSignal",
            "hex": "21375A",
            "source": "https://appsignal.com/"
        },
        {
            "title": "AppVeyor",
            "hex": "00B3E0",
            "source": "https://commons.wikimedia.org/wiki/File:Appveyor_logo.svg"
        },
        {
            "title": "ARAL",
            "hex": "0063CB",
            "source": "https://upload.wikimedia.org/wikipedia/commons/6/60/Aral_Logo.svg"
        },
        {
            "title": "Arch Linux",
            "hex": "1793D1",
            "source": "https://www.archlinux.org/art/"
        },
        {
            "title": "ARCHICAD",
            "hex": "313D6B",
            "source": "https://www.graphisoft.com/archicad/"
        },
        {
            "title": "Archive of Our Own",
            "hex": "990000",
            "source": "https://archiveofourown.org/"
        },
        {
            "title": "Arduino",
            "hex": "00979D",
            "source": "https://cdn.arduino.cc/projecthub/img/Arduino-logo.svg"
        },
        {
            "title": "ArtStation",
            "hex": "13AFF0",
            "source": "https://www.artstation.com/about/logo"
        },
        {
            "title": "arXiv",
            "hex": "B31B1B",
            "source": "https://static.arxiv.org/static/base/0.15.2/images/arxiv-logo-web.svg"
        },
        {
            "title": "Asana",
            "hex": "273347",
            "source": "https://asana.com/styles"
        },
        {
            "title": "Asciidoctor",
            "hex": "E40046",
            "source": "https://github.com/asciidoctor/brand"
        },
        {
            "title": "asciinema",
            "hex": "D40000",
            "source": "https://github.com/asciinema/asciinema-logo"
        },
        {
            "title": "ASKfm",
            "hex": "DB3552",
            "source": "https://ask.fm/"
        },
        {
            "title": "AT&T",
            "hex": "00A8E0",
            "source": "https://commons.wikimedia.org/wiki/File:AT%26T_logo_2016.svg"
        },
        {
            "title": "Atari",
            "hex": "E4202E",
            "source": "https://atarivcs.com/"
        },
        {
            "title": "Atlassian",
            "hex": "0052CC",
            "source": "https://atlassian.design/guidelines/brand/logos-1"
        },
        {
            "title": "Atom",
            "hex": "66595C",
            "source": "https://commons.wikimedia.org/wiki/File:Atom_editor_logo.svg"
        },
        {
            "title": "Audacity",
            "hex": "0000CC",
            "source": "https://github.com/audacity/audacity/blob/c818449c69193f5311b430fbf600d8d6cbe49047/images/audacity.svg"
        },
        {
            "title": "Audi",
            "hex": "BB0A30",
            "source": "https://www.audi.com/ci/en/intro/basics/rings.html"
        },
        {
            "title": "Audible",
            "hex": "F8991C",
            "source": "https://commons.wikimedia.org/wiki/File:Audible_logo.svg"
        },
        {
            "title": "Audioboom",
            "hex": "007CE2",
            "source": "https://audioboom.com/about/brand-guidelines"
        },
        {
            "title": "Audiomack",
            "hex": "FFA200",
            "source": "https://styleguide.audiomack.com/"
        },
        {
            "title": "Aurelia",
            "hex": "ED2B88",
            "source": "https://aurelia.io/"
        },
        {
            "title": "Auth0",
            "hex": "EB5424",
            "source": "https://styleguide.auth0.com"
        },
        {
            "title": "Authy",
            "hex": "EC1C24",
            "source": "https://authy.com/"
        },
        {
            "title": "Automatic",
            "hex": "7D8084",
            "source": "https://www.automatic.com/press"
        },
        {
            "title": "Autotask",
            "hex": "E51937",
            "source": "https://www.autotask.com/branding"
        },
        {
            "title": "Aventrix",
            "hex": "0099DD",
            "source": "https://www.aventrix.com/press"
        },
        {
            "title": "awesomeWM",
            "hex": "535D6C",
            "source": "https://awesomewm.org/"
        },
        {
            "title": "Azure Artifacts",
            "hex": "CB2E6D",
            "source": "https://azure.microsoft.com/en-us/services/devops/artifacts/"
        },
        {
            "title": "Azure DevOps",
            "hex": "0078D7",
            "source": "http://azure.com/devops"
        },
        {
            "title": "Azure Pipelines",
            "hex": "2560E0",
            "source": "https://github.com/vscode-icons/vscode-icons/pull/1741"
        },
        {
            "title": "Babel",
            "hex": "F9DC3E",
            "source": "https://github.com/babel/website/blob/93330158b6ecca1ab88d3be8dbf661f5c2da6c76/website/static/img/babel-black.svg"
        },
        {
            "title": "Badgr",
            "hex": "282C4C",
            "source": "https://info.badgr.com/"
        },
        {
            "title": "Baidu",
            "hex": "2319DC",
            "source": "https://en.wikipedia.org/wiki/File:Baidu.svg"
        },
        {
            "title": "Bamboo",
            "hex": "0052CC",
            "source": "https://www.atlassian.design/guidelines/marketing/resources/logo-files"
        },
        {
            "title": "Bancontact",
            "hex": "005498",
            "source": "https://www.bancontact.com/en/promotion-material/guidelines-logo"
        },
        {
            "title": "Bandcamp",
            "hex": "408294",
            "source": "https://bandcamp.com/buttons"
        },
        {
            "title": "BandLab",
            "hex": "DC3710",
            "source": "https://blog.bandlab.com/press/"
        },
        {
            "title": "Bandsintown",
            "hex": "00CEC8",
            "source": "https://corp.bandsintown.com/media-library"
        },
        {
            "title": "Basecamp",
            "hex": "5ECC62",
            "source": "https://basecamp.com/about/press"
        },
        {
            "title": "Bath ASU",
            "hex": "00A3E0",
            "source": "https://bathasu.com/press/"
        },
        {
            "title": "Battle.net",
            "hex": "00AEFF",
            "source": "https://www.blizzard.com/en-gb/"
        },
        {
            "title": "BBC iPlayer",
            "hex": "F54997",
            "source": "https://www.bbc.co.uk/iplayer"
        },
        {
            "title": "Beatport",
            "hex": "A8E00F",
            "source": "https://support.beatport.com/hc/en-us/articles/200353255-Beatport-Logos-and-Images"
        },
        {
            "title": "Beats",
            "hex": "005571",
            "source": "https://www.elastic.co/brand"
        },
        {
            "title": "Beats by Dre",
            "hex": "E01F3D",
            "source": "https://www.beatsbydre.com/"
        },
        {
            "title": "Behance",
            "hex": "1769FF",
            "source": "https://www.behance.net/dev/api/brand"
        },
        {
            "title": "Beijing Subway",
            "hex": "004A9D",
            "source": "https://commons.wikimedia.org/wiki/File:Beijing_Subway_logo.svg"
        },
        {
            "title": "Bentley",
            "hex": "333333",
            "source": "https://en.wikipedia.org/wiki/File:Bentley_logo.svg"
        },
        {
            "title": "Big Cartel",
            "hex": "222222",
            "source": "https://www.bigcartel.com"
        },
        {
            "title": "Bing",
            "hex": "008373",
            "source": "https://commons.wikimedia.org/wiki/File:Bing_logo_(2016).svg"
        },
        {
            "title": "Bit",
            "hex": "73398D",
            "source": "https://bit.dev"
        },
        {
            "title": "Bitbucket",
            "hex": "0052CC",
            "source": "https://www.atlassian.com/company/news/press-kit"
        },
        {
            "title": "Bitcoin",
            "hex": "F7931A",
            "source": "https://bitcoin.org/en"
        },
        {
            "title": "Bitdefender",
            "hex": "ED1C24",
            "source": "https://www.bitdefender.com/funzone/logos.html"
        },
        {
            "title": "Bitly",
            "hex": "EE6123",
            "source": "https://bitly.com/pages/press"
        },
        {
            "title": "Bitrise",
            "hex": "683D87",
            "source": "https://www.bitrise.io/presskit"
        },
        {
            "title": "Bitwarden",
            "hex": "3C8DBC",
            "source": "https://github.com/bitwarden/brand/blob/f2d666eda756e2aba26f1463f102bc24ba179df2/icons/icon.svg"
        },
        {
            "title": "Blackberry",
            "hex": "000000",
            "source": "https://www.blackberry.com/"
        },
        {
            "title": "Blender",
            "hex": "F5792A",
            "source": "https://www.blender.org/about/logo/"
        },
        {
            "title": "Blogger",
            "hex": "FF5722",
            "source": "https://www.blogger.com"
        },
        {
            "title": "Bloglovin",
            "hex": "000000",
            "source": "https://www.bloglovin.com/widgets"
        },
        {
            "title": "Bluetooth",
            "hex": "0082FC",
            "source": "https://www.bluetooth.com/develop-with-bluetooth/marketing-branding/"
        },
        {
            "title": "BMC Software",
            "hex": "FE5000",
            "source": "https://www.bmc.com/"
        },
        {
            "title": "BMW",
            "hex": "0066B1",
            "source": "https://www.bmw.de/"
        },
        {
            "title": "Boeing",
            "hex": "1D439C",
            "source": "https://upload.wikimedia.org/wikipedia/commons/4/4f/Boeing_full_logo.svg"
        },
        {
            "title": "Boost",
            "hex": "F69220",
            "source": "https://www.boostmobile.com/"
        },
        {
            "title": "Bootstrap",
            "hex": "563D7C",
            "source": "http://getbootstrap.com/about"
        },
        {
            "title": "Bosch",
            "hex": "EA0016",
            "source": "https://www.bosch.de/"
        },
        {
            "title": "Bower",
            "hex": "EF5734",
            "source": "https://bower.io/docs/about/#brand"
        },
        {
            "title": "Box",
            "hex": "0061D5",
            "source": "https://www.box.com/en-gb/about-us/press"
        },
        {
            "title": "Brand.ai",
            "hex": "0AA0FF",
            "source": "https://brand.ai/brand-ai/style"
        },
        {
            "title": "Brandfolder",
            "hex": "40D1F5",
            "source": "https://brandfolder.com/brandfolder"
        },
        {
            "title": "Brave",
            "hex": "FB542B",
            "source": "https://brave.com/brave-branding-assets/"
        },
        {
            "title": "Breaker",
            "hex": "003DAD",
            "source": "https://www.breaker.audio/i/brand"
        },
        {
            "title": "Broadcom",
            "hex": "CC092F",
            "source": "https://en.wikipedia.org/wiki/Broadcom_Inc"
        },
        {
            "title": "BT",
            "hex": "6400AA",
            "source": "https://www.bt.com/"
        },
        {
            "title": "Buddy",
            "hex": "1A86FD",
            "source": "https://buddy.works/about"
        },
        {
            "title": "Buffer",
            "hex": "168EEA",
            "source": "https://buffer.com/press"
        },
        {
            "title": "Bugatti",
            "hex": "BE0030",
            "source": "https://www.bugatti.com/"
        },
        {
            "title": "Bugsnag",
            "hex": "4949E4",
            "source": "https://www.bugsnag.com/newsroom"
        },
        {
            "title": "Bulma",
            "hex": "00D1B2",
            "source": "https://github.com/jgthms/bulma/"
        },
        {
            "title": "Buy Me A Coffee",
            "hex": "FF813F",
            "source": "https://www.buymeacoffee.com/brand"
        },
        {
            "title": "BuzzFeed",
            "hex": "EE3322",
            "source": "http://www.buzzfeed.com/press/downloads"
        },
        {
            "title": "byte",
            "hex": "551DEF",
            "source": "https://byte.co/byte"
        },
        {
            "title": "C",
            "hex": "A8B9CC",
            "source": "https://commons.wikimedia.org/wiki/File:The_C_Programming_Language_logo.svg"
        },
        {
            "title": "C Sharp",
            "hex": "239120",
            "source": "https://upload.wikimedia.org/wikipedia/commons/0/0d/C_Sharp_wordmark.svg"
        },
        {
            "title": "C++",
            "hex": "00599C",
            "source": "https://github.com/isocpp/logos"
        },
        {
            "title": "CakePHP",
            "hex": "D33C43",
            "source": "https://cakephp.org/logos"
        },
        {
            "title": "Campaign Monitor",
            "hex": "111324",
            "source": "https://www.campaignmonitor.com/company/brand/"
        },
        {
            "title": "Canva",
            "hex": "00C4CC",
            "source": "https://www.canva.com/"
        },
        {
            "title": "Car Throttle",
            "hex": "FF9C42",
            "source": "https://www.carthrottle.com/"
        },
        {
            "title": "Cash App",
            "hex": "00C244",
            "source": "https://cash.app/press"
        },
        {
            "title": "Cassandra",
            "hex": "1287B1",
            "source": "https://upload.wikimedia.org/wikipedia/commons/5/5e/Cassandra_logo.svg"
        },
        {
            "title": "Castbox",
            "hex": "F55B23",
            "source": "https://castbox.fm/newsroom/"
        },
        {
            "title": "Castorama",
            "hex": "0078D7",
            "source": "https://www.castorama.fr/"
        },
        {
            "title": "Castro",
            "hex": "00B265",
            "source": "http://supertop.co/castro/press/"
        },
        {
            "title": "Caterpillar",
            "hex": "FFCD11",
            "source": "https://commons.wikimedia.org/wiki/File:Caterpillar_logo.svg"
        },
        {
            "title": "CD Projekt",
            "hex": "DC0D15",
            "source": "https://www.cdprojekt.com/en/media/logotypes/"
        },
        {
            "title": "Celery",
            "hex": "37814A",
            "source": "http://www.celeryproject.org/"
        },
        {
            "title": "CentOS",
            "hex": "262577",
            "source": "https://wiki.centos.org/ArtWork/Brand/Logo"
        },
        {
            "title": "Cesium",
            "hex": "6CADDF",
            "source": "https://cesium.com/press/"
        },
        {
            "title": "CEVO",
            "hex": "1EABE2",
            "source": "https://cevo.com/"
        },
        {
            "title": "ChartMogul",
            "hex": "13324B",
            "source": "https://chartmogul.com/company/"
        },
        {
            "title": "Chase",
            "hex": "117ACA",
            "source": "https://commons.wikimedia.org/wiki/File:Chase_logo_2007.svg"
        },
        {
            "title": "Chef",
            "hex": "F09820",
            "source": "https://www.chef.io/"
        },
        {
            "title": "Chocolatey",
            "hex": "80B5E3",
            "source": "https://chocolatey.org/media-kit"
        },
        {
            "title": "Chupa Chups",
            "hex": "CF103E",
            "source": "https://www.chupachups.co.uk/"
        },
        {
            "title": "Cinema 4D",
            "hex": "011A6A",
            "source": "https://www.maxon.net/de/header-meta-navigation/ueber-maxon/pressematerial/"
        },
        {
            "title": "Circle",
            "hex": "8669AE",
            "source": "https://www.circle.com/"
        },
        {
            "title": "CircleCI",
            "hex": "343434",
            "source": "https://circleci.com/press"
        },
        {
            "title": "Cirrus CI",
            "hex": "212121",
            "source": "https://cirrus-ci.org"
        },
        {
            "title": "Cisco",
            "hex": "1BA0D7",
            "source": "https://www.cisco.com/"
        },
        {
            "title": "Citrix",
            "hex": "000000",
            "source": "https://www.citrix.com/news/media-resources.html"
        },
        {
            "title": "Citroën",
            "hex": "6E6E6E",
            "source": "https://citroen.pcaci.co.uk/logo.php"
        },
        {
            "title": "CiviCRM",
            "hex": "81C459",
            "source": "https://civicrm.org/trademark"
        },
        {
            "title": "Claris",
            "hex": "000000",
            "source": "https://www.claris.com/"
        },
        {
            "title": "Cliqz",
            "hex": "00AEF0",
            "source": "https://cliqz.com/design"
        },
        {
            "title": "Clockify",
            "hex": "03A9F4",
            "source": "https://clockify.me/"
        },
        {
            "title": "Clojure",
            "hex": "5881D8",
            "source": "https://commons.wikimedia.org/wiki/File:Clojure_logo.svg"
        },
        {
            "title": "CloudBees",
            "hex": "1997B5",
            "source": "https://www.cloudbees.com/"
        },
        {
            "title": "CloudCannon",
            "hex": "407AFC",
            "source": "https://cloudcannon.com/"
        },
        {
            "title": "Cloudflare",
            "hex": "F38020",
            "source": "https://www.cloudflare.com/logo/"
        },
        {
            "title": "Cloudsmith",
            "hex": "187EB6",
            "source": "https://cloudsmith.io/branding/"
        },
        {
            "title": "Clyp",
            "hex": "3CBDB1",
            "source": "https://clyp.it/"
        },
        {
            "title": "CMake",
            "hex": "064F8C",
            "source": "https://www.kitware.com/platforms/"
        },
        {
            "title": "CNN",
            "hex": "CC0000",
            "source": "https://edition.cnn.com/"
        },
        {
            "title": "Co-op",
            "hex": "00B1E7",
            "source": "http://www.co-operative.coop/corporate/press/logos/"
        },
        {
            "title": "CocoaPods",
            "hex": "EE3322",
            "source": "https://github.com/CocoaPods/shared_resources"
        },
        {
            "title": "Codacy",
            "hex": "222F29",
            "source": "https://www.codacy.com/blog/"
        },
        {
            "title": "Code Climate",
            "hex": "000000",
            "source": "https://codeclimate.com/"
        },
        {
            "title": "Codecademy",
            "hex": "1F4056",
            "source": "https://www.codecademy.com/"
        },
        {
            "title": "CodeChef",
            "hex": "5B4638",
            "source": "https://www.codechef.com/"
        },
        {
            "title": "Codecov",
            "hex": "F01F7A",
            "source": "https://codecov.io/"
        },
        {
            "title": "CodeFactor",
            "hex": "F44A6A",
            "source": "https://www.codefactor.io/"
        },
        {
            "title": "Codeforces",
            "hex": "1F8ACB",
            "source": "http://codeforces.com/"
        },
        {
            "title": "CodeIgniter",
            "hex": "EE4623",
            "source": "https://www.codeigniter.com/help/legal"
        },
        {
            "title": "CodePen",
            "hex": "000000",
            "source": "https://blog.codepen.io/documentation/brand-assets/logos/"
        },
        {
            "title": "CodersRank",
            "hex": "67A4AC",
            "source": "https://codersrank.io"
        },
        {
            "title": "Coderwall",
            "hex": "3E8DCC",
            "source": "https://github.com/twolfson/coderwall-svg"
        },
        {
            "title": "CodeSandbox",
            "hex": "000000",
            "source": "https://codesandbox.io"
        },
        {
            "title": "Codeship",
            "hex": "3C4858",
            "source": "https://app.codeship.com/"
        },
        {
            "title": "Codewars",
            "hex": "AD2C27",
            "source": "https://www.codewars.com"
        },
        {
            "title": "Codio",
            "hex": "4574E0",
            "source": "https://codio.com"
        },
        {
            "title": "CoffeeScript",
            "hex": "2F2625",
            "source": "https://coffeescript.org/"
        },
        {
            "title": "Coinbase",
            "hex": "0667D0",
            "source": "https://www.coinbase.com/press"
        },
        {
            "title": "Common Workflow Language",
            "hex": "B5314C",
            "source": "https://github.com/common-workflow-language/logo/blob/master/CWL-Logo-nofonts.svg"
        },
        {
            "title": "Composer",
            "hex": "885630",
            "source": "https://getcomposer.org/"
        },
        {
            "title": "ComproPago",
            "hex": "00AAEF",
            "source": "https://compropago.com"
        },
        {
            "title": "Concourse",
            "hex": "3398DC",
            "source": "https://concourse-ci.org/"
        },
        {
            "title": "Conda-Forge",
            "hex": "000000",
            "source": "https://github.com/conda-forge/conda-forge.github.io/"
        },
        {
            "title": "Conekta",
            "hex": "414959",
            "source": "https://www.conekta.io"
        },
        {
            "title": "Confluence",
            "hex": "172B4D",
            "source": "https://www.atlassian.com/company/news/press-kit"
        },
        {
            "title": "Contactless Payment",
            "hex": "000000",
            "source": "https://en.wikipedia.org/wiki/Contactless_payment"
        },
        {
            "title": "Convertio",
            "hex": "FF3333",
            "source": "https://convertio.co/"
        },
        {
            "title": "Corona Engine",
            "hex": "F96F29",
            "source": "https://coronalabs.com/"
        },
        {
            "title": "Corona Renderer",
            "hex": "E6502A",
            "source": "https://corona-renderer.com/about"
        },
        {
            "title": "Coursera",
            "hex": "2A73CC",
            "source": "https://about.coursera.org/press"
        },
        {
            "title": "Coveralls",
            "hex": "3F5767",
            "source": "https://coveralls.io/"
        },
        {
            "title": "cPanel",
            "hex": "FF6C2C",
            "source": "https://cpanel.net/company/cpanel-brand-guide/"
        },
        {
            "title": "Craft CMS",
            "hex": "E5422B",
            "source": "https://craftcms.com/brand-resources"
        },
        {
            "title": "Creative Commons",
            "hex": "EF9421",
            "source": "https://creativecommons.org/"
        },
        {
            "title": "Crehana",
            "hex": "4B22F4",
            "source": "https://www.crehana.com/"
        },
        {
            "title": "Crunchbase",
            "hex": "0288D1",
            "source": "https://www.crunchbase.com/home"
        },
        {
            "title": "Crunchyroll",
            "hex": "F47521",
            "source": "https://www.crunchyroll.com"
        },
        {
            "title": "CRYENGINE",
            "hex": "000000",
            "source": "https://www.cryengine.com/brand"
        },
        {
            "title": "CSS Wizardry",
            "hex": "F43059",
            "source": "http://csswizardry.com"
        },
        {
            "title": "CSS3",
            "hex": "1572B6",
            "source": "http://www.w3.org/html/logo/"
        },
        {
            "title": "curl",
            "hex": "073551",
            "source": "https://curl.haxx.se/logo/"
        },
        {
            "title": "D3.js",
            "hex": "F9A03C",
            "source": "https://github.com/d3/d3-logo"
        },
        {
            "title": "DAF",
            "hex": "00529B",
            "source": "https://www.daf.com/en"
        },
        {
            "title": "Dailymotion",
            "hex": "0066DC",
            "source": "http://press.dailymotion.com/?page_id=346"
        },
        {
            "title": "Dart",
            "hex": "0175C2",
            "source": "https://github.com/dart-lang/site-shared/tree/master/src/_assets/image/dart/logo"
        },
        {
            "title": "Das Erste",
            "hex": "001A4B",
            "source": "https://en.wikipedia.org/wiki/Das_Erste"
        },
        {
            "title": "Dash",
            "hex": "008DE4",
            "source": "https://www.dash.org/brand-assets/"
        },
        {
            "title": "Dashlane",
            "hex": "007C97",
            "source": "https://www.dashlane.com/"
        },
        {
            "title": "Dassault Systèmes",
            "hex": "005386",
            "source": "https://www.3ds.com/statics/menu/2/assets/img/logo/3ds-dark.svg"
        },
        {
            "title": "DataCamp",
            "hex": "33AACC",
            "source": "https://www.datacamp.com/"
        },
        {
            "title": "Datadog",
            "hex": "632CA6",
            "source": "https://www.datadoghq.com/"
        },
        {
            "title": "DAZN",
            "hex": "F8F8F5",
            "source": "https://media.dazn.com/en/assets/"
        },
        {
            "title": "dblp",
            "hex": "004F9F",
            "source": "https://dblp.org/"
        },
        {
            "title": "DC Entertainment",
            "hex": "0078F0",
            "source": "https://www.readdc.com/"
        },
        {
            "title": "Debian",
            "hex": "A81D33",
            "source": "https://www.debian.org/logos"
        },
        {
            "title": "deepin",
            "hex": "007CFF",
            "source": "https://commons.wikimedia.org/wiki/File:Deepin_logo.svg"
        },
        {
            "title": "Deezer",
            "hex": "FEAA2D",
            "source": "https://deezerbrand.com/"
        },
        {
            "title": "Delicious",
            "hex": "3399FF",
            "source": "https://en.wikipedia.org/wiki/Delicious_(website)"
        },
        {
            "title": "Deliveroo",
            "hex": "00CCBC",
            "source": "https://www.deliveroo.design/"
        },
        {
            "title": "Dell",
            "hex": "007DB8",
            "source": "https://datasecurity.dell.com/wp-content/themes/dell/images/logo-dell.svg"
        },
        {
            "title": "Deno",
            "hex": "000000",
            "source": "https://github.com/denoland/deno/tree/1cc02a5d9d867f1a239ee4b69f587d8afac07b02/website/images"
        },
        {
            "title": "Dependabot",
            "hex": "025E8C",
            "source": "https://dependabot.com/dependabot-logo-symbol-square-mono.svg"
        },
        {
            "title": "Designer News",
            "hex": "2D72D9",
            "source": "https://www.designernews.co"
        },
        {
            "title": "dev.to",
            "hex": "0A0A0A",
            "source": "https://dev.to/"
        },
        {
            "title": "DeviantArt",
            "hex": "05CC47",
            "source": "http://help.deviantart.com/21"
        },
        {
            "title": "devRant",
            "hex": "F99A66",
            "source": "https://devrant.com"
        },
        {
            "title": "Diaspora",
            "hex": "000000",
            "source": "https://wiki.diasporafoundation.org/Branding"
        },
        {
            "title": "Digg",
            "hex": "000000",
            "source": "https://en.wikipedia.org/wiki/Digg"
        },
        {
            "title": "DigitalOcean",
            "hex": "0080FF",
            "source": "https://www.digitalocean.com/company/logos-and-badges/"
        },
        {
            "title": "Dior",
            "hex": "000000",
            "source": "https://commons.wikimedia.org/wiki/File:Dior_Logo.svg"
        },
        {
            "title": "Directus",
            "hex": "263238",
            "source": "https://directus.io/resources.html"
        },
        {
            "title": "Discogs",
            "hex": "333333",
            "source": "https://www.discogs.com/brand"
        },
        {
            "title": "Discord",
            "hex": "7289DA",
            "source": "https://discordapp.com/branding"
        },
        {
            "title": "Discourse",
            "hex": "000000",
            "source": "https://www.discourse.org/"
        },
        {
            "title": "Discover",
            "hex": "FF6000",
            "source": "https://www.discovernetwork.com/en-us/business-resources/free-signage-logos"
        },
        {
            "title": "Disqus",
            "hex": "2E9FFF",
            "source": "https://disqus.com/brand"
        },
        {
            "title": "Disroot",
            "hex": "50162D",
            "source": "https://git.fosscommunity.in/disroot/assests/blob/master/d.svg"
        },
        {
            "title": "Django",
            "hex": "092E20",
            "source": "https://www.djangoproject.com/community/logos/"
        },
        {
            "title": "DLNA",
            "hex": "48A842",
            "source": "https://upload.wikimedia.org/wikipedia/de/e/eb/Digital_Living_Network_Alliance_logo.svg"
        },
        {
            "title": "Docker",
            "hex": "2496ED",
            "source": "https://www.docker.com/company/newsroom/media-resources"
        },
        {
            "title": "DocuSign",
            "hex": "FFCC22",
            "source": "https://github.com/simple-icons/simple-icons/issues/1098"
        },
        {
            "title": "Dolby",
            "hex": "000000",
            "source": "https://www.dolby.com/us/en/about/brand-identity.html"
        },
        {
            "title": "Douban",
            "hex": "007722",
            "source": "https://zh.wikipedia.org/wiki/Douban"
        },
        {
            "title": "Draugiem.lv",
            "hex": "FF6600",
            "source": "https://www.frype.com/applications/dev/docs/logos/"
        },
        {
            "title": "Dribbble",
            "hex": "EA4C89",
            "source": "https://dribbble.com/branding"
        },
        {
            "title": "Drone",
            "hex": "212121",
            "source": "https://github.com/drone/brand"
        },
        {
            "title": "Dropbox",
            "hex": "0061FF",
            "source": "https://www.dropbox.com/branding"
        },
        {
            "title": "Drupal",
            "hex": "0678BE",
            "source": "https://www.drupal.org/drupalorg/style-guide/colors"
        },
        {
            "title": "DS Automobiles",
            "hex": "1D1717",
            "source": "https://en.wikipedia.org/wiki/File:DS_Automobiles_logo.svg"
        },
        {
            "title": "DTube",
            "hex": "FF0000",
            "source": "https://about.d.tube/mediakit.html"
        },
        {
            "title": "DuckDuckGo",
            "hex": "DE5833",
            "source": "https://duckduckgo.com/"
        },
        {
            "title": "Dunked",
            "hex": "2DA9D7",
            "source": "https://dunked.com/"
        },
        {
            "title": "Duolingo",
            "hex": "58CC02",
            "source": "https://www.duolingo.com/"
        },
        {
            "title": "Dynamics 365",
            "hex": "002050",
            "source": "http://thepartnerchannel.com/wp-content/uploads/Dynamics365_styleguide_092816.pdf"
        },
        {
            "title": "Dynatrace",
            "hex": "1496FF",
            "source": "https://www.dynatrace.com/company/press-kit/"
        },
        {
            "title": "EA",
            "hex": "000000",
            "source": "https://www.ea.com"
        },
        {
            "title": "easyJet",
            "hex": "FF6600",
            "source": "https://www.easyjet.com"
        },
        {
            "title": "eBay",
            "hex": "E53238",
            "source": "https://go.developer.ebay.com/logos"
        },
        {
            "title": "Eclipse IDE",
            "hex": "2C2255",
            "source": "https://www.eclipse.org/artwork/"
        },
        {
            "title": "Eclipse Mosquitto",
            "hex": "3C5280",
            "source": "https://github.com/eclipse/mosquitto/blob/75fc908bba90d4bd06e85efc1c4ed77952ec842c/logo/mosquitto-logo-only.svg"
        },
        {
            "title": "Egnyte",
            "hex": "00968F",
            "source": "https://www.egnyte.com/presskit.html"
        },
        {
            "title": "Elastic",
            "hex": "005571",
            "source": "https://www.elastic.co/brand"
        },
        {
            "title": "Elastic Cloud",
            "hex": "005571",
            "source": "https://www.elastic.co/brand"
        },
        {
            "title": "Elastic Stack",
            "hex": "005571",
            "source": "https://www.elastic.co/brand"
        },
        {
            "title": "Elasticsearch",
            "hex": "005571",
            "source": "https://www.elastic.co/brand"
        },
        {
            "title": "Electron",
            "hex": "47848F",
            "source": "https://electronjs.org/images/electron-logo.svg"
        },
        {
            "title": "elementary",
            "hex": "64BAFF",
            "source": "https://elementary.io/brand"
        },
        {
            "title": "Eleventy",
            "hex": "000000",
            "source": "https://www.11ty.io"
        },
        {
            "title": "Elixir",
            "hex": "4B275F",
            "source": "https://github.com/elixir-lang/elixir-lang.github.com/tree/master/images/logo"
        },
        {
            "title": "Ello",
            "hex": "000000",
            "source": "https://ello.co"
        },
        {
            "title": "Elm",
            "hex": "1293D8",
            "source": "https://github.com/elm/foundation.elm-lang.org/blob/2d097b317d8af2aaeab49284830260a32d817305/assets/elm_logo.svg"
        },
        {
            "title": "Elsevier",
            "hex": "FF6C00",
            "source": "https://www.elsevier.com"
        },
        {
            "title": "Ember.js",
            "hex": "E04E39",
            "source": "https://emberjs.com/logos/"
        },
        {
            "title": "Emby",
            "hex": "52B54B",
            "source": "https://emby.media/"
        },
        {
            "title": "Emlakjet",
            "hex": "0AE524",
            "source": "https://www.emlakjet.com/kurumsal-materyaller/"
        },
        {
            "title": "Empire Kred",
            "hex": "72BE50",
            "source": "http://www.empire.kred"
        },
        {
            "title": "Envato",
            "hex": "81B441",
            "source": "https://envato.com/"
        },
        {
            "title": "EPEL",
            "hex": "FC0000",
            "source": "https://fedoraproject.org/wiki/EPEL"
        },
        {
            "title": "Epic Games",
            "hex": "313131",
            "source": "https://www.epicgames.com/"
        },
        {
            "title": "Epson",
            "hex": "003399",
            "source": "https://global.epson.com/IR/library/"
        },
        {
            "title": "ESEA",
            "hex": "0E9648",
            "source": "https://play.esea.net/"
        },
        {
            "title": "ESLGaming",
            "hex": "FFFF09",
            "source": "https://brand.eslgaming.com/"
        },
        {
            "title": "ESLint",
            "hex": "4B32C3",
            "source": "https://eslint.org/img/logo.svg"
        },
        {
            "title": "Ethereum",
            "hex": "3C3C3D",
            "source": "https://www.ethereum.org/images/logos/Ethereum_Visual_Identity_1.0.0.pdf"
        },
        {
            "title": "Etsy",
            "hex": "F16521",
            "source": "https://www.etsy.com/uk/press"
        },
        {
            "title": "Event Store",
            "hex": "5AB552",
            "source": "https://github.com/eventstore/brand"
        },
        {
            "title": "Eventbrite",
            "hex": "F05537",
            "source": "https://www.eventbrite.com/signin/"
        },
        {
            "title": "Evernote",
            "hex": "00A82D",
            "source": "https://evernote.com/press"
        },
        {
            "title": "Everplaces",
            "hex": "FA4B32",
            "source": "https://everplaces.com"
        },
        {
            "title": "EVRY",
            "hex": "063A54",
            "source": "https://www.evry.com/en/"
        },
        {
            "title": "Exercism",
            "hex": "009CAB",
            "source": "https://github.com/exercism/website-icons/blob/master/exercism/logo-icon.svg"
        },
        {
            "title": "Experts Exchange",
            "hex": "00AAE7",
            "source": "https://www.experts-exchange.com/"
        },
        {
            "title": "Expo",
            "hex": "000020",
            "source": "http://expo.io/brand/"
        },
        {
            "title": "EyeEm",
            "hex": "000000",
            "source": "https://www.eyeem.com/"
        },
        {
            "title": "F-Droid",
            "hex": "1976D2",
            "source": "https://f-droid.org/"
        },
        {
            "title": "F-Secure",
            "hex": "00BAFF",
            "source": "https://vip.f-secure.com/en/marketing/logos"
        },
        {
            "title": "Facebook",
            "hex": "1877F2",
            "source": "https://en.facebookbrand.com/"
        },
        {
            "title": "FACEIT",
            "hex": "FF5500",
            "source": "https://corporate.faceit.com/branding/"
        },
        {
            "title": "Fandango",
            "hex": "FF7300",
            "source": "https://www.fandango.com"
        },
        {
            "title": "Fandom",
            "hex": "00D6D6",
            "source": "https://fandomdesignsystem.com/"
        },
        {
            "title": "Farfetch",
            "hex": "000000",
            "source": "https://www.farfetch.com/"
        },
        {
            "title": "Fastly",
            "hex": "FF282D",
            "source": "https://assets.fastly.com/style-guide/docs/"
        },
        {
            "title": "Favro",
            "hex": "512DA8",
            "source": "https://favro.com/login"
        },
        {
            "title": "FeatHub",
            "hex": "9B9B9B",
            "source": "http://feathub.com/"
        },
        {
            "title": "Fedora",
            "hex": "294172",
            "source": "https://fedoraproject.org/wiki/Logo/UsageGuidelines"
        },
        {
            "title": "FedRAMP",
            "hex": "112E51",
            "source": "https://www.fedramp.gov/assets/resources/documents/FedRAMP_Branding_Guidance.pdf"
        },
        {
            "title": "Feedly",
            "hex": "2BB24C",
            "source": "https://blog.feedly.com/wp-content/themes/feedly-2017-v1.19.3/assets/images/logos/logo.svg"
        },
        {
            "title": "Ferrari",
            "hex": "D40000",
            "source": "https://www.ferrari.com/"
        },
        {
            "title": "Ferrari N.V.",
            "hex": "EB2E2C",
            "source": "https://corporate.ferrari.com/"
        },
        {
            "title": "Fiat",
            "hex": "AD0C33",
            "source": "https://en.wikipedia.org/wiki/File:Fiat_Logo.svg"
        },
        {
            "title": "Fido Alliance",
            "hex": "FFBF3B",
            "source": "https://fidoalliance.org/overview/legal/logo-usage/"
        },
        {
            "title": "FIFA",
            "hex": "326295",
            "source": "https://en.wikipedia.org/wiki/FIFA"
        },
        {
            "title": "Figma",
            "hex": "F24E1E",
            "source": "https://figma.com/"
        },
        {
            "title": "figshare",
            "hex": "556472",
            "source": "https://en.wikipedia.org/wiki/Figshare"
        },
        {
            "title": "Fila",
            "hex": "03234C",
            "source": "https://en.wikipedia.org/wiki/Fila_(company)"
        },
        {
            "title": "FileZilla",
            "hex": "BF0000",
            "source": "https://upload.wikimedia.org/wikipedia/commons/0/01/FileZilla_logo.svg"
        },
        {
            "title": "Firebase",
            "hex": "FFCA28",
            "source": "https://firebase.google.com/brand-guidelines/"
        },
        {
            "title": "FIRST",
            "hex": "0066B3",
            "source": "https://www.firstinspires.org/brand"
        },
        {
            "title": "Fitbit",
            "hex": "00B0B9",
            "source": "http://www.fitbit.com/uk/home"
        },
        {
            "title": "FITE",
            "hex": "CA0404",
            "source": "https://www.fite.tv/"
        },
        {
            "title": "Fiverr",
            "hex": "1DBF73",
            "source": "https://www.fiverr.com/press-kit"
        },
        {
            "title": "Flask",
            "hex": "000000",
            "source": "http://flask.pocoo.org/community/logos/"
        },
        {
        	"title": "Flathub",
        	"hex": "4A86CF",
        	"source": "https://flathub.org/"
        },
        {
            "title": "Flattr",
            "hex": "000000",
            "source": "https://flattr.com/"
        },
        {
            "title": "Flickr",
            "hex": "0063DC",
            "source": "https://worldvectorlogo.com/logo/flickr-1"
        },
        {
            "title": "Flipboard",
            "hex": "E12828",
            "source": "https://about.flipboard.com/brand-guidelines"
        },
        {
            "title": "Floatplane",
            "hex": "00AEEF",
            "source": "https://www.floatplane.com/"
        },
        {
            "title": "Flood",
            "hex": "4285F4",
            "source": "https://flood.io/"
        },
        {
            "title": "Fluentd",
            "hex": "0E83C8",
            "source": "https://docs.fluentd.org/quickstart/logo"
        },
        {
            "title": "Flutter",
            "hex": "02569B",
            "source": "https://flutter.dev/brand"
        },
        {
            "title": "Fnac",
            "hex": "E1A925",
            "source": "http://www.fnac.com/"
        },
        {
            "title": "Font Awesome",
            "hex": "339AF0",
            "source": "https://fontawesome.com/icons/font-awesome"
        },
        {
            "title": "Ford",
            "hex": "003478",
            "source": "https://www.ford.com/"
        },
        {
            "title": "Formstack",
            "hex": "21B573",
            "source": "https://www.formstack.com/brand/guidelines"
        },
        {
            "title": "Fortinet",
            "hex": "EE3124",
            "source": "http://www.fortinet.com/"
        },
        {
            "title": "Fossa",
            "hex": "90A1B8",
            "source": "https://fossa.com/press/"
        },
        {
            "title": "Fossil SCM",
            "hex": "548294",
            "source": "https://fossil-scm.org/"
        },
        {
            "title": "Foursquare",
            "hex": "F94877",
            "source": "https://foursquare.com/about/logos"
        },
        {
            "title": "Framer",
            "hex": "0055FF",
            "source": "https://framer.com"
        },
        {
            "title": "FreeBSD",
            "hex": "AB2B28",
            "source": "https://www.freebsdfoundation.org/about/project/"
        },
        {
            "title": "freeCodeCamp",
            "hex": "006400",
            "source": "https://freecodecamp.com"
        },
        {
            "title": "freedesktop.org",
            "hex": "3B80AE",
            "source": "https://commons.wikimedia.org/wiki/File:Freedesktop-logo.svg"
        },
        {
            "title": "Freelancer",
            "hex": "29B2FE",
            "source": "https://www.freelancer.com/"
        },
        {
            "title": "Fujifilm",
            "hex": "ED1A3A",
            "source": "https://upload.wikimedia.org/wikipedia/commons/a/a1/Fujifilm_logo.svg"
        },
        {
            "title": "Fujitsu",
            "hex": "FF0000",
            "source": "https://www.fujitsu.com/global/about/brandmanagement/logo/"
        },
        {
            "title": "Fur Affinity",
            "hex": "FAAF3A",
            "source": "https://www.furaffinity.net/"
        },
        {
            "title": "Furry Network",
            "hex": "2E75B4",
            "source": "https://furrynetwork.com"
        },
        {
            "title": "Garmin",
            "hex": "007CC3",
            "source": "https://developer.garmin.com/resources/brand-guidelines/"
        },
        {
            "title": "Gatling",
            "hex": "FF9E2A",
            "source": "https://gatling.io/"
        },
        {
            "title": "Gatsby",
            "hex": "663399",
            "source": "https://www.gatsbyjs.org/"
        },
        {
            "title": "Gauges",
            "hex": "2FA66A",
            "source": "http://get.gaug.es/"
        },
        {
            "title": "General Motors",
            "hex": "22559E",
            "source": "https://commons.wikimedia.org/wiki/File:General_Motors_logo.svg"
        },
        {
            "title": "Genius",
            "hex": "FFFF64",
            "source": "https://upload.wikimedia.org/wikipedia/en/a/ad/Genius_website_logo.svg"
        },
        {
            "title": "Gentoo",
            "hex": "54487A",
            "source": "https://wiki.gentoo.org/wiki/Project:Artwork/Artwork#Variations_of_the_.22g.22_logo"
        },
        {
            "title": "Geocaching",
            "hex": "00874D",
            "source": "https://www.geocaching.com/about/logousage.aspx"
        },
        {
            "title": "Gerrit",
            "hex": "EEEEEE",
            "source": "https://gerrit-review.googlesource.com/c/75842/"
        },
        {
            "title": "Ghost",
            "hex": "738A94",
            "source": "https://ghost.org/design"
        },
        {
            "title": "Ghostery",
            "hex": "00BAF2",
            "source": "https://www.ghostery.com/"
        },
        {
            "title": "GIMP",
            "hex": "5C5543",
            "source": "https://www.gimp.org/about/linking.html#wilber-the-gimp-mascot"
        },
        {
            "title": "Git",
            "hex": "F05032",
            "source": "http://git-scm.com/downloads/logos"
        },
        {
            "title": "Gitea",
            "hex": "609926",
            "source": "https://github.com/go-gitea/gitea/tree/master/assets"
        },
        {
            "title": "GitHub",
            "hex": "181717",
            "source": "https://github.com/logos"
        },
        {
            "title": "GitHub Actions",
            "hex": "2088FF",
            "source": "https://github.com/features/actions"
        },
        {
            "title": "GitKraken",
            "hex": "179287",
            "source": "https://www.gitkraken.com/"
        },
        {
            "title": "GitLab",
            "hex": "FCA121",
            "source": "https://about.gitlab.com/press/press-kit/"
        },
        {
            "title": "Gitpod",
            "hex": "1AA6E4",
            "source": "https://www.gitpod.io/"
        },
        {
            "title": "Gitter",
            "hex": "ED1965",
            "source": "https://gitter.im/"
        },
        {
            "title": "Glassdoor",
            "hex": "0CAA41",
            "source": "https://www.glassdoor.com/press/images/"
        },
        {
            "title": "Glitch",
            "hex": "3333FF",
            "source": "https://glitch.com/about/press/"
        },
        {
            "title": "Gmail",
            "hex": "D14836",
            "source": "https://material.io/guidelines/resources/sticker-sheets-icons.html#sticker-sheets-icons-components"
        },
        {
            "title": "GNOME",
            "hex": "4A86CF",
            "source": "https://wiki.gnome.org/Engagement/BrandGuidelines"
        },
        {
            "title": "GNU",
            "hex": "A42E2B",
            "source": "https://gnu.org"
        },
        {
            "title": "GNU Bash",
            "hex": "4EAA25",
            "source": "https://github.com/odb/official-bash-logo"
        },
        {
            "title": "GNU Emacs",
            "hex": "7F5AB6",
            "source": "https://git.savannah.gnu.org/cgit/emacs.git/tree/etc/images/icons/hicolor/scalable/apps/emacs.svg"
        },
        {
            "title": "GNU IceCat",
            "hex": "002F5B",
            "source": "https://git.savannah.gnu.org/cgit/gnuzilla.git/plain/artwork/simple.svg"
        },
        {
            "title": "GNU Privacy Guard",
            "hex": "0093DD",
            "source": "https://git.gnupg.org/cgi-bin/gitweb.cgi?p=gnupg.git;a=tree;f=artwork/icons"
        },
        {
            "title": "GNU social",
            "hex": "A22430",
            "source": "https://www.gnu.org/graphics/social.html"
        },
        {
            "title": "Go",
            "hex": "00ADD8",
            "source": "https://blog.golang.org/go-brand"
        },
        {
            "title": "Godot Engine",
            "hex": "478CBF",
            "source": "https://godotengine.org/themes/godotengine/assets/download/godot_logo.svg"
        },
        {
            "title": "GOG.com",
            "hex": "86328A",
            "source": "https://www.cdprojekt.com/en/media/logotypes/"
        },
        {
            "title": "GoldenLine",
            "hex": "F1B92B",
            "source": "http://www.goldenline.pl"
        },
        {
            "title": "Goodreads",
            "hex": "663300",
            "source": "https://www.goodreads.com/about/press"
        },
        {
            "title": "Google",
            "hex": "4285F4",
            "source": "https://developers.google.com/+/branding-guidelines?hl=en"
        },
        {
            "title": "Google Ads",
            "hex": "4285F4",
            "source": "https://designguidelines.withgoogle.com/ads-branding/google-ads/logos.html#logos-brand-logo-lockups"
        },
        {
            "title": "Google AdSense",
            "hex": "4285F4",
            "source": "https://commons.wikimedia.org/wiki/File:AdSense_Logo.svg"
        },
        {
            "title": "Google Analytics",
            "hex": "E37400",
            "source": "https://analytics.google.com"
        },
        {
            "title": "Google Assistant",
            "hex": "4285F4",
            "source": "https://assistant.google.com/"
        },
        {
            "title": "Google Calendar",
            "hex": "4285F4",
            "source": "https://commons.wikimedia.org/wiki/File:Google_Calendar_icon.svg"
        },
        {
            "title": "Google Cardboard",
            "hex": "FF7143",
            "source": "https://arvr.google.com/cardboard/"
        },
        {
            "title": "Google Cast",
            "hex": "1BB6F6",
            "source": "https://partnermarketinghub.withgoogle.com/#/brands"
        },
        {
            "title": "Google Chrome",
            "hex": "4285F4",
            "source": "https://blog.google/press/?product_tag=chrome"
        },
        {
            "title": "Google Classroom",
            "hex": "4285F4",
            "source": "https://classroom.google.com/"
        },
        {
            "title": "Google Cloud",
            "hex": "4285F4",
            "source": "https://cloud.google.com/"
        },
        {
            "title": "Google Drive",
            "hex": "4285F4",
            "source": "https://developers.google.com/drive/web/branding"
        },
        {
            "title": "Google Earth",
            "hex": "4285F4",
            "source": "https://earth.google.com/web/"
        },
        {
            "title": "Google Fit",
            "hex": "4285F4",
            "source": "https://partnermarketinghub.withgoogle.com/#/brands/"
        },
        {
            "title": "Google Hangouts",
            "hex": "0C9D58",
            "source": "https://material.google.com/resources/sticker-sheets-icons.html#sticker-sheets-icons-components"
        },
        {
            "title": "Google Hangouts Chat",
            "hex": "00897B",
            "source": "https://chat.google.com/error/noaccess"
        },
        {
            "title": "Google Hangouts Meet",
            "hex": "00897B",
            "source": "https://meet.google.com/"
        },
        {
            "title": "Google Keep",
            "hex": "FFBB00",
            "source": "https://play.google.com/store/apps/details?id=com.google.android.keep"
        },
        {
            "title": "Google Lens",
            "hex": "4285F4",
            "source": "https://partnermarketinghub.withgoogle.com/#/brands/"
        },
        {
            "title": "Google Maps",
            "hex": "4285F4",
            "source": "https://upload.wikimedia.org/wikipedia/commons/a/a9/Google_Maps_icon.svg"
        },
        {
            "title": "Google Messages",
            "hex": "1A73E8",
            "source": "https://messages.google.com/"
        },
        {
            "title": "Google My Business",
            "hex": "4285F4",
            "source": "https://business.google.com/"
        },
        {
            "title": "Google Nearby",
            "hex": "4285F4",
            "source": "https://developers.google.com/nearby/developer-guidelines"
        },
        {
            "title": "Google Pay",
            "hex": "4285F4",
            "source": "https://partnermarketinghub.withgoogle.com/#/brands/"
        },
        {
            "title": "Google Play",
            "hex": "414141",
            "source": "https://partnermarketinghub.withgoogle.com/#/brands/"
        },
        {
            "title": "Google Podcasts",
            "hex": "4285F4",
            "source": "https://developers.google.com/search/docs/data-types/podcast"
        },
        {
            "title": "Google Scholar",
            "hex": "4885ED",
            "source": "https://scholar.google.com/intl/fr/scholar/images/2x/sprite_20161020.png"
        },
        {
            "title": "Google Search Console",
            "hex": "458CF5",
            "source": "https://search.google.com/search-console"
        },
        {
            "title": "Google Sheets",
            "hex": "0F9D58",
            "source": "http://sheets.google.com/"
        },
        {
            "title": "Google Street View",
            "hex": "FEC111",
            "source": "https://developers.google.com/streetview/ready/branding"
        },
        {
            "title": "Google Tag Manager",
            "hex": "246FDB",
            "source": "https://tagmanager.google.com/#/home"
        },
        {
            "title": "Google Translate",
            "hex": "4285F4",
            "source": "https://en.wikipedia.org/wiki/Google_Translate"
        },
        {
            "title": "GOV.UK",
            "hex": "005EA5",
            "source": "https://github.com/alphagov/design-assets/tree/master/Icons"
        },
        {
            "title": "Gradle",
            "hex": "02303A",
            "source": "https://gradle.com/brand"
        },
        {
            "title": "Grafana",
            "hex": "F46800",
            "source": "https://grafana.com/"
        },
        {
            "title": "Graphcool",
            "hex": "27AE60",
            "source": "https://www.graph.cool"
        },
        {
            "title": "GraphQL",
            "hex": "E10098",
            "source": "http://graphql.org/"
        },
        {
            "title": "Grav",
            "hex": "221E1F",
            "source": "http://getgrav.org/media"
        },
        {
            "title": "Gravatar",
            "hex": "1E8CBE",
            "source": "https://automattic.com/press"
        },
        {
            "title": "Greenkeeper",
            "hex": "00C775",
            "source": "https://greenkeeper.io/"
        },
        {
            "title": "GreenSock",
            "hex": "88CE02",
            "source": "https://greensock.com/"
        },
        {
            "title": "Groovy",
            "hex": "4298B8",
            "source": "https://groovy-lang.org/"
        },
        {
            "title": "Groupon",
            "hex": "53A318",
            "source": "https://brandplaybook.groupon.com/guidelines/logo/"
        },
        {
            "title": "Grunt",
            "hex": "FBA919",
            "source": "https://github.com/gruntjs/gruntjs.com/tree/master/src/media"
        },
        {
            "title": "Gulp",
            "hex": "DA4648",
            "source": "https://github.com/gulpjs/artwork/blob/master/gulp.svg"
        },
        {
            "title": "Gumroad",
            "hex": "36A9AE",
            "source": "https://gumroad.com/press"
        },
        {
            "title": "Gumtree",
            "hex": "72EF36",
            "source": "https://www.gumtree.com"
        },
        {
            "title": "Gutenberg",
            "hex": "000000",
            "source": "https://github.com/WordPress/gutenberg/blob/master/docs/final-g-wapuu-black.svg"
        },
        {
            "title": "Habr",
            "hex": "77A2B6",
            "source": "https://habr.com/"
        },
        {
            "title": "Hackaday",
            "hex": "1A1A1A",
            "source": "https://hackaday.com/"
        },
        {
            "title": "HackerEarth",
            "hex": "323754",
            "source": "https://www.hackerearth.com/logo/"
        },
        {
            "title": "HackerOne",
            "hex": "494649",
            "source": "https://www.hackerone.com/branding"
        },
        {
            "title": "HackerRank",
            "hex": "2EC866",
            "source": "https://www.hackerrank.com/"
        },
        {
            "title": "HackHands",
            "hex": "00ACBD",
            "source": "https://hackhands.com/"
        },
        {
            "title": "Hackster",
            "hex": "1BACF7",
            "source": "https://drive.google.com/file/d/0B3aqzR8LzoqdT1p4ZUlWVnJ1elk/view?usp=sharing"
        },
        {
            "title": "HappyCow",
            "hex": "7C4EC4",
            "source": "https://www.happycow.net/press-kits"
        },
        {
            "title": "Harbor",
            "hex": "4A00D8",
            "source": "https://github.com/goharbor/harbor/blob/13686cbe83d22259216da7658612e86201070e94/src/portal/src/images/harbor-logo.svg"
        },
        {
            "title": "Hashnode",
            "hex": "2962FF",
            "source": "https://hashnode.com/media"
        },
        {
            "title": "Haskell",
            "hex": "5D4F85",
            "source": "https://commons.wikimedia.org/wiki/File:Haskell-Logo.svg"
        },
        {
            "title": "Hatena Bookmark",
            "hex": "00A4DE",
            "source": "http://hatenacorp.jp/press/resource"
        },
        {
            "title": "haveibeenpwned",
            "hex": "2A6379",
            "source": "https://haveibeenpwned.com/"
        },
        {
            "title": "Haxe",
            "hex": "EA8220",
            "source": "https://haxe.org/foundation/branding.html"
        },
        {
            "title": "HBO",
            "hex": "000000",
            "source": "https://www.hbo.com/"
        },
        {
            "title": "HelloFresh",
            "hex": "91C11E",
            "source": "https://www.hellofresh.com/landing/student"
        },
        {
            "title": "Helly Hansen",
            "hex": "DA2128",
            "source": "https://www.hellyhansen.com/"
        },
        {
            "title": "Helm",
            "hex": "277A9F",
            "source": "https://helm.sh"
        },
        {
            "title": "HERE",
            "hex": "48DAD0",
            "source": "https://www.here.com"
        },
        {
            "title": "Heroku",
            "hex": "430098",
            "source": "https://www.heroku.com"
        },
        {
            "title": "Hexo",
            "hex": "0E83CD",
            "source": "https://hexo.io/"
        },
        {
            "title": "Highly",
            "hex": "FF3C00",
            "source": "https://highly.co/"
        },
        {
            "title": "Hilton",
            "hex": "124D97",
            "source": "https://www.hilton.com/en/"
        },
        {
            "title": "HipChat",
            "hex": "0052CC",
            "source": "https://www.atlassian.com/company/news/press-kit"
        },
        {
            "title": "Hitachi",
            "hex": "E60027",
            "source": "https://commons.wikimedia.org/wiki/File:Hitachi_inspire_the_next-Logo.svg"
        },
        {
            "title": "Hive",
            "hex": "FF7A00",
            "source": "https://www.hivehome.com/"
        },
        {
            "title": "HockeyApp",
            "hex": "009EE1",
            "source": "https://hockeyapp.net/brand-guidelines/"
        },
        {
            "title": "Home Assistant",
            "hex": "41BDF5",
            "source": "https://github.com/home-assistant/home-assistant-assets"
        },
        {
            "title": "homify",
            "hex": "7DCDA3",
            "source": "http://lsg.homify.com/"
        },
        {
            "title": "Honda",
            "hex": "E40521",
            "source": "https://www.honda.ie/"
        },
        {
            "title": "Hootsuite",
            "hex": "000000",
            "source": "https://hootsuite.com/en-gb/about/media-kit"
        },
        {
            "title": "Hotels.com",
            "hex": "D32F2F",
            "source": "https://en.wikipedia.org/wiki/File:Hotels.com_logo.svg"
        },
        {
            "title": "Houdini",
            "hex": "FF4713",
            "source": "https://www.sidefx.com/products/houdini/"
        },
        {
            "title": "Houzz",
            "hex": "4DBC15",
            "source": "https://www.houzz.com/logoGuidelines"
        },
        {
            "title": "HP",
            "hex": "0096D6",
            "source": "https://commons.wikimedia.org/wiki/File:HP_New_Logo_2D.svg"
        },
        {
            "title": "HTML Academy",
            "hex": "302683",
            "source": "https://htmlacademy.ru/"
        },
        {
            "title": "HTML5",
            "hex": "E34F26",
            "source": "http://www.w3.org/html/logo/"
        },
        {
            "title": "Huawei",
            "hex": "FF0000",
            "source": "https://en.wikipedia.org/wiki/File:Huawei.svg"
        },
        {
            "title": "HubSpot",
            "hex": "FF7A59",
            "source": "https://www.hubspot.com/style-guide"
        },
        {
            "title": "Hugo",
            "hex": "FF4088",
            "source": "https://gohugo.io/"
        },
        {
            "title": "Hulu",
            "hex": "3DBB3D",
            "source": "https://www.hulu.com/press/brand-assets/"
        },
        {
            "title": "Humble Bundle",
            "hex": "CC2929",
            "source": "https://support.humblebundle.com/hc/en-us/articles/202742060-Bundle-Logos"
        },
        {
            "title": "Hurriyetemlak",
            "hex": "E02826",
            "source": "https://ilan.hurriyetemlak.com/emlak-ilani-yayinlama-kurallari"
        },
        {
            "title": "Hypothesis",
            "hex": "BD1C2B",
            "source": "https://web.hypothes.is/"
        },
        {
            "title": "Hyundai",
            "hex": "002C5F",
            "source": "https://en.wikipedia.org/wiki/File:Hyundai_Motor_Company_logo.svg"
        },
        {
            "title": "Iata",
            "hex": "004E81",
            "source": "https://upload.wikimedia.org/wikipedia/commons/f/f7/IATAlogo.svg"
        },
        {
            "title": "iBeacon",
            "hex": "3D7EBB",
            "source": "https://developer.apple.com/ibeacon/"
        },
        {
            "title": "IBM",
            "hex": "054ADA",
            "source": "https://www.ibm.com/design/language/elements/logos/8-bar/"
        },
        {
            "title": "iCloud",
            "hex": "3693F3",
            "source": "https://www.icloud.com/"
        },
        {
            "title": "IcoMoon",
            "hex": "825794",
            "source": "https://icomoon.io/"
        },
        {
            "title": "ICON",
            "hex": "31B8BB",
            "source": "https://icon.foundation/"
        },
        {
            "title": "Iconify",
            "hex": "1769AA",
            "source": "https://iconify.design/"
        },
        {
            "title": "IconJar",
            "hex": "16A5F3",
            "source": "https://geticonjar.com/press-kit/"
        },
        {
            "title": "ICQ",
            "hex": "7EBD00",
            "source": "https://en.wikipedia.org/wiki/File:ICQ.svg"
        },
        {
            "title": "iDEAL",
            "hex": "CC0066",
            "source": "https://www.ideal.nl/cms/files/Manual_iDEAL_logo.pdf"
        },
        {
            "title": "iFixit",
            "hex": "0071CE",
            "source": "https://www.ifixit.com/"
        },
        {
            "title": "iFood",
            "hex": "EA1D2C",
            "source": "https://ifood.com.br/"
        },
        {
            "title": "IMDb",
            "hex": "E6B91E",
            "source": "http://www.imdb.com/pressroom/brand_guidelines"
        },
        {
            "title": "Imgur",
            "hex": "1BB76E",
            "source": "https://s.imgur.com/images/favicon-152.png"
        },
        {
            "title": "Indeed",
            "hex": "2164F3",
            "source": "https://www.indeed.com"
        },
        {
            "title": "InfluxDB",
            "hex": "22ADF6",
            "source": "https://www.influxdata.com/"
        },
        {
            "title": "Inkscape",
            "hex": "000000",
            "source": "https://commons.wikimedia.org/wiki/File:Inkscape_Logo.svg"
        },
        {
            "title": "Instacart",
            "hex": "43B02A",
            "source": "https://www.instacart.com/press"
        },
        {
            "title": "Instagram",
            "hex": "E4405F",
            "source": "https://www.instagram-brand.com"
        },
        {
            "title": "Instapaper",
            "hex": "1F1F1F",
            "source": "https://www.instapaper.com/"
        },
        {
            "title": "Intel",
            "hex": "0071C5",
            "source": "https://www.intel.com"
        },
        {
            "title": "IntelliJ IDEA",
            "hex": "000000",
            "source": "https://www.jetbrains.com/idea/"
        },
        {
            "title": "Intercom",
            "hex": "1F8DED",
            "source": "https://www.intercom.io"
        },
        {
            "title": "Internet Archive",
            "hex": "000000",
            "source": "https://openlibrary.org/static/images/ia-logo.svg"
        },
        {
            "title": "Internet Explorer",
            "hex": "0076D6",
            "source": "https://compass-ssl.microsoft.com/assets/c8/67/c867db4c-f328-45b8-817c-33834c70aae6.svg?n=IE.svg"
        },
        {
            "title": "InVision",
            "hex": "FF3366",
            "source": "https://projects.invisionapp.com/boards/BX4P1DY5H46R"
        },
        {
            "title": "Invoice Ninja",
            "hex": "000000",
            "source": "https://github.com/invoiceninja/invoiceninja"
        },
        {
            "title": "ioBroker",
            "hex": "3399CC",
            "source": "https://github.com/ioBroker/awesome-iobroker/blob/master/images/"
        },
        {
            "title": "Ionic",
            "hex": "3880FF",
            "source": "https://ionicframework.com/press"
        },
        {
            "title": "iOS",
            "hex": "000000",
            "source": "https://en.wikipedia.org/wiki/IOS"
        },
        {
            "title": "IPFS",
            "hex": "65C2CB",
            "source": "https://github.com/ipfs/logo"
        },
        {
            "title": "Issuu",
            "hex": "F36D5D",
            "source": "https://issuu.com/press"
        },
        {
            "title": "Itch.io",
            "hex": "FA5C5C",
            "source": "https://itch.io/press-kit"
        },
        {
            "title": "iTunes",
            "hex": "FB5BC5",
            "source": "https://upload.wikimedia.org/wikipedia/commons/d/df/ITunes_logo.svg"
        },
        {
            "title": "IVECO",
            "hex": "004994",
            "source": "https://www.iveco.com/germany/Pages/Home-page.aspx"
        },
        {
            "title": "Jabber",
            "hex": "CC0000",
            "source": "https://commons.wikimedia.org/wiki/File:Jabber-bulb.svg"
        },
        {
            "title": "Jameson",
            "hex": "004027",
            "source": "https://www.jamesonwhiskey.com/"
        },
        {
            "title": "Java",
            "hex": "007396",
            "source": "https://www.oracle.com/legal/logos.html"
        },
        {
            "title": "JavaScript",
            "hex": "F7DF1E",
            "source": "https://github.com/voodootikigod/logo.js"
        },
        {
            "title": "JCB",
            "hex": "0B4EA2",
            "source": "https://www.global.jcb/en/about-us/brand-concept/"
        },
        {
            "title": "Jeep",
            "hex": "000000",
            "source": "http://www.fcaci.com/v15-images/jeep/Jeep-Brand-Mark-Guidelines-Rev10.15.pdf"
        },
        {
            "title": "Jekyll",
            "hex": "CC0000",
            "source": "https://github.com/jekyll/brand"
        },
        {
            "title": "Jenkins",
            "hex": "D24939",
            "source": "https://wiki.jenkins-ci.org/display/JENKINS/Logo"
        },
        {
            "title": "Jenkins X",
            "hex": "73C3D5",
            "source": "https://github.com/cdfoundation/artwork"
        },
        {
            "title": "Jest",
            "hex": "C21325",
            "source": "https://jestjs.io/"
        },
        {
            "title": "JET",
            "hex": "FBBA00",
            "source": "https://de.wikipedia.org/wiki/Datei:JET.svg"
        },
        {
            "title": "JetBrains",
            "hex": "000000",
            "source": "https://www.jetbrains.com/company/brand/"
        },
        {
            "title": "Jinja",
            "hex": "B41717",
            "source": "https://github.com/pallets/jinja/"
        },
        {
            "title": "Jira",
            "hex": "172B4D",
            "source": "https://www.atlassian.com/company/news/press-kit"
        },
        {
            "title": "John Deere",
            "hex": "367C2B",
            "source": "https://en.wikipedia.org/wiki/File:John_Deere_logo.svg"
        },
        {
            "title": "Joomla",
            "hex": "5091CD",
            "source": "https://docs.joomla.org/Joomla:Brand_Identity_Elements"
        },
        {
            "title": "jQuery",
            "hex": "0769AD",
            "source": "https://brand.jquery.org/logos/"
        },
        {
            "title": "jsDelivr",
            "hex": "E84D3D",
            "source": "https://github.com/jsdelivr/www.jsdelivr.com/blob/eff02f3a8879cf7c7296840584e1293fe04e3a76/src/public/img/logo_horizontal.svg"
        },
        {
            "title": "JSFiddle",
            "hex": "0084FF",
            "source": "https://jsfiddle.net/"
        },
        {
            "title": "JSON",
            "hex": "000000",
            "source": "https://commons.wikimedia.org/wiki/File:JSON_vector_logo.svg"
        },
        {
            "title": "JSON Web Tokens",
            "hex": "000000",
            "source": "https://jwt.io/"
        },
        {
            "title": "Jupyter",
            "hex": "F37626",
            "source": "https://github.com/jupyter/design"
        },
        {
            "title": "Just Eat",
            "hex": "FA0029",
            "source": "https://d2vkuayfhnkplp.cloudfront.net/assets/dist/img/logos/je-logo-v3.svg"
        },
        {
            "title": "JustGiving",
            "hex": "AD29B6",
            "source": "https://justgiving.com"
        },
        {
            "title": "Kaggle",
            "hex": "20BEFF",
            "source": "https://www.kaggle.com/contact"
        },
        {
            "title": "KaiOS",
            "hex": "6F02B5",
            "source": "https://www.dropbox.com/sh/2qihtgrzllws8ki/AABmo9X1KMT6lHnvh4Em7dpWa?dl=0"
        },
        {
            "title": "Kaspersky",
            "hex": "009982",
            "source": "https://www.kaspersky.com"
        },
        {
            "title": "Katana",
            "hex": "000000",
            "source": "https://www.foundry.com/products/katana"
        },
        {
            "title": "KDE",
            "hex": "1D99F3",
            "source": "https://kde.org/stuff/clipart.php"
        },
        {
            "title": "KeePassXC",
            "hex": "6CAC4D",
            "source": "https://github.com/keepassxreboot/keepassxc/"
        },
        {
            "title": "Kentico",
            "hex": "F05A22",
            "source": "https://brand.kentico.com"
        },
        {
            "title": "Keras",
            "hex": "D00000",
            "source": "https://keras.io/"
        },
        {
            "title": "Keybase",
            "hex": "33A0FF",
            "source": "https://github.com/keybase/client/tree/master/media/logos"
        },
        {
            "title": "KeyCDN",
            "hex": "3686BE",
            "source": "https://www.keycdn.com/logos"
        },
        {
            "title": "Khan Academy",
            "hex": "14BF96",
            "source": "https://khanacademy.zendesk.com/hc/en-us/articles/202483630-Press-room"
        },
        {
            "title": "Khronos Group",
            "hex": "CC3333",
            "source": "https://www.khronos.org/legal/trademarks/"
        },
        {
            "title": "Kia",
            "hex": "BB162B",
            "source": "https://www.kia.com/ie/brochure/"
        },
        {
            "title": "Kibana",
            "hex": "005571",
            "source": "https://www.elastic.co/brand"
        },
        {
            "title": "Kickstarter",
            "hex": "05CE78",
            "source": "https://www.kickstarter.com/help/brand_assets"
        },
        {
            "title": "Kik",
            "hex": "82BC23",
            "source": "http://www.kik.com/press"
        },
        {
            "title": "Kirby",
            "hex": "000000",
            "source": "https://getkirby.com/press"
        },
        {
            "title": "KLM",
            "hex": "00A1DE",
            "source": "https://www.klm.com"
        },
        {
            "title": "Klout",
            "hex": "E44600",
            "source": "https://klout.com/s/developers/styleguide"
        },
        {
            "title": "Known",
            "hex": "333333",
            "source": "https://withknown.com/img/logo_k.png"
        },
        {
            "title": "Ko-fi",
            "hex": "F16061",
            "source": "https://ko-fi.com/home/about"
        },
        {
            "title": "Kodi",
            "hex": "17B2E7",
            "source": "https://kodi.tv/"
        },
        {
            "title": "Koding",
            "hex": "00B057",
            "source": "https://koding.com/About"
        },
        {
            "title": "Kofax",
            "hex": "00558C",
            "source": "https://www.kofax.com/styleguide/logos"
        },
        {
            "title": "Kotlin",
            "hex": "0095D5",
            "source": "https://resources.jetbrains.com/storage/products/kotlin/docs/kotlin_logos.zip"
        },
        {
            "title": "Krita",
            "hex": "3BABFF",
            "source": "https://krita.org/en/about/press/"
        },
        {
            "title": "Kubernetes",
            "hex": "326CE5",
            "source": "https://github.com/kubernetes/kubernetes/tree/master/logo"
        },
        {
            "title": "Kyocera",
            "hex": "ED1C24",
            "source": "https://en.wikipedia.org/wiki/Kyocera"
        },
        {
            "title": "LabVIEW",
            "hex": "FFDB00",
            "source": "http://download.ni.com/evaluation/2018_Partner_Cobranding_Style_Guide.pdf"
        },
        {
            "title": "Lamborghini",
            "hex": "DDB320",
            "source": "https://en.wikipedia.org/wiki/File:Lamborghini_Logo.svg"
        },
        {
            "title": "Laravel",
            "hex": "FF2D20",
            "source": "https://github.com/laravel/art"
        },
        {
            "title": "Laravel Horizon",
            "hex": "405263",
            "source": "https://horizon.laravel.com/"
        },
        {
            "title": "Laravel Nova",
            "hex": "252D37",
            "source": "https://nova.laravel.com/"
        },
        {
            "title": "Last.fm",
            "hex": "D51007",
            "source": "http://www.last.fm/about/resources"
        },
        {
            "title": "LastPass",
            "hex": "D32D27",
            "source": "https://lastpass.com/press-room/"
        },
        {
            "title": "LaTeX",
            "hex": "008080",
            "source": "https://github.com/latex3/branding"
        },
        {
            "title": "Launchpad",
            "hex": "F8C300",
            "source": "https://help.launchpad.net/logo/submissions"
        },
        {
            "title": "Leaflet",
            "hex": "199900",
            "source": "https://github.com/Leaflet/Leaflet/blob/d843c3b88486713827d7e860b58bdba75bfbd5a2/src/images/logo.svg"
        },
        {
            "title": "LeetCode",
            "hex": "F89F1B",
            "source": "https://leetcode.com"
        },
        {
            "title": "Lenovo",
            "hex": "E2231A",
            "source": "https://www.lenovopartnernetwork.com/us/branding/"
        },
        {
            "title": "Let’s Encrypt",
            "hex": "003A70",
            "source": "https://letsencrypt.org/trademarks/"
        },
        {
            "title": "Letterboxd",
            "hex": "00D735",
            "source": "https://letterboxd.com/about/logos/"
        },
        {
            "title": "LG",
            "hex": "A50034",
            "source": "https://en.wikipedia.org/wiki/LG_Corporation"
        },
        {
            "title": "LGTM",
            "hex": "FFFFFF",
            "source": "https://lgtm.com/"
        },
        {
            "title": "Liberapay",
            "hex": "F6C915",
            "source": "https://liberapay.com/assets/liberapay/icon-v2_yellow-r.svg"
        },
        {
            "title": "LibraryThing",
            "hex": "251A15",
            "source": "https://twitter.com/LibraryThing/status/1054466649271656448"
        },
        {
            "title": "LibreOffice",
            "hex": "18A303",
            "source": "https://wiki.documentfoundation.org/Marketing/Branding"
        },
        {
            "title": "libuv",
            "hex": "403C3D",
            "source": "https://github.com/libuv/libuv/blob/e4087dedf837f415056a45a838f639a3d9dc3ced/img/logos.svg"
        },
        {
            "title": "Lighthouse",
            "hex": "F44B21",
            "source": "https://github.com/GoogleChrome/lighthouse/blob/80d2e6c1948f232ec4f1bdeabc8bc632fc5d0bfd/assets/lh_favicon.svg"
        },
        {
            "title": "Line",
            "hex": "00C300",
            "source": "http://line.me/en/logo"
        },
        {
            "title": "LINE WEBTOON",
            "hex": "00D564",
            "source": "http://webtoons.com/"
        },
        {
            "title": "LineageOS",
            "hex": "167C80",
            "source": "https://www.lineageos.org/"
        },
        {
            "title": "LinkedIn",
            "hex": "0077B5",
            "source": "https://brand.linkedin.com"
        },
        {
            "title": "Linode",
            "hex": "00A95C",
            "source": "https://www.linode.com/company/press/"
        },
        {
            "title": "Linux",
            "hex": "FCC624",
            "source": "http://www.linuxfoundation.org/about/about-linux"
        },
        {
            "title": "Linux Foundation",
            "hex": "009BEE",
            "source": "http://www.linuxfoundation.org/about/about-linux"
        },
        {
            "title": "Linux Mint",
            "hex": "87CF3E",
            "source": "https://commons.wikimedia.org/wiki/File:Linux_Mint_logo_without_wordmark.svg"
        },
        {
            "title": "Litecoin",
            "hex": "A6A9AA",
            "source": "https://litecoin-foundation.org/wp-content/uploads/2019/01/LC18-007-Brand-guidelines.pdf"
        },
        {
            "title": "LiveJournal",
            "hex": "00B0EA",
            "source": "http://www.livejournal.com"
        },
        {
            "title": "Livestream",
            "hex": "CF202E",
            "source": "https://livestream.com/press"
        },
        {
            "title": "LLVM",
            "hex": "262D3A",
            "source": "https://llvm.org/Logo.html"
        },
        {
            "title": "LMMS",
            "hex": "10B146",
            "source": "https://lmms.io/branding"
        },
        {
            "title": "Logitech",
            "hex": "00B8FC",
            "source": "https://www.logitech.com/"
        },
        {
            "title": "LogMeIn",
            "hex": "45B6F2",
            "source": "https://www.logmein.com/"
        },
        {
            "title": "Logstash",
            "hex": "005571",
            "source": "https://www.elastic.co/brand"
        },
        {
            "title": "Loop",
            "hex": "F29400",
            "source": "https://loop.frontiersin.org/"
        },
        {
            "title": "Lua",
            "hex": "2C2D72",
            "source": "https://www.lua.org/docs.html"
        },
        {
            "title": "Lubuntu",
            "hex": "0068C8",
            "source": "https://lubuntu.net/"
        },
        {
            "title": "Lufthansa",
            "hex": "05164D",
            "source": "https://www.lufthansa.com/"
        },
        {
            "title": "Lumen",
            "hex": "E74430",
            "source": "https://lumen.laravel.com/"
        },
        {
            "title": "Lyft",
            "hex": "FF00BF",
            "source": "https://www.lyft.com/press"
        },
        {
            "title": "MAAS",
            "hex": "E95420",
            "source": "https://design.ubuntu.com/downloads/"
        },
        {
            "title": "Macy’s",
            "hex": "E21A2C",
            "source": "http://www.macysinc.com/press-room/logo-photo-gallery/logos-macys-inc/default.aspx"
        },
        {
            "title": "Magento",
            "hex": "EE672F",
            "source": "http://magento.com"
        },
        {
            "title": "Magisk",
            "hex": "00AF9C",
            "source": "https://github.com/topjohnwu/Magisk/blob/master/app/src/main/res/drawable/ic_magisk.xml"
        },
        {
            "title": "Mail.Ru",
            "hex": "168DE2",
            "source": "https://corp.mail.ru/en/press/identity/"
        },
        {
            "title": "MailChimp",
            "hex": "FFE01B",
            "source": "http://mailchimp.com/about/brand-assets"
        },
        {
            "title": "MakerBot",
            "hex": "FF1E0D",
            "source": "http://www.makerbot.com/makerbot-press-assets"
        },
        {
            "title": "MAN",
            "hex": "E40045",
            "source": "https://www.corporate.man.eu/"
        },
        {
            "title": "ManageIQ",
            "hex": "EF2929",
            "source": "https://www.manageiq.org/logo/"
        },
        {
            "title": "Manjaro",
            "hex": "35BF5C",
            "source": "https://commons.wikimedia.org/wiki/File:Manjaro-logo.svg"
        },
        {
            "title": "Mapbox",
            "hex": "000000",
            "source": "https://www.mapbox.com/about/press/brand-guidelines"
        },
        {
            "title": "MariaDB",
            "hex": "003545",
            "source": "https://mariadb.com/"
        },
        {
            "title": "MariaDB Foundation",
            "hex": "1F305F",
            "source": "https://mariadb.org/"
        },
        {
            "title": "Markdown",
            "hex": "000000",
            "source": "https://github.com/dcurtis/markdown-mark"
        },
        {
            "title": "Marketo",
            "hex": "5C4C9F",
            "source": "https://www.marketo.com/"
        },
        {
            "title": "Marriott",
            "hex": "A70023",
            "source": "https://marriott-hotels.marriott.com/"
        },
        {
            "title": "Maserati",
            "hex": "0C2340",
            "source": "https://www.maserati.com/international/"
        },
        {
            "title": "MasterCard",
            "hex": "EB001B",
            "source": "https://brand.mastercard.com/brandcenter/mastercard-brand-mark/downloads.html"
        },
        {
            "title": "Mastodon",
            "hex": "3088D4",
            "source": "https://source.joinmastodon.org/mastodon/joinmastodon/blob/master/public/press-kit.zip"
        },
        {
            "title": "Material Design",
            "hex": "757575",
            "source": "https://material.io/design/"
        },
        {
            "title": "Material Design Icons",
            "hex": "2196F3",
            "source": "https://materialdesignicons.com/icon/vector-square"
        },
        {
            "title": "Material-UI",
            "hex": "0081CB",
            "source": "https://material-ui.com/"
        },
        {
            "title": "Mathworks",
            "hex": "0076A8",
            "source": "https://www.mathworks.com/brand/visual-design/mathworks-logo.html"
        },
        {
            "title": "Matrix",
            "hex": "000000",
            "source": "https://matrix.org"
        },
        {
            "title": "Mattermost",
            "hex": "0072C6",
            "source": "https://www.mattermost.org/brand-guidelines/"
        },
        {
            "title": "Matternet",
            "hex": "261C29",
            "source": "http://mttr.net"
        },
        {
            "title": "Mazda",
            "hex": "101010",
            "source": "https://www.mazda.com/en/about/profile/library/"
        },
        {
            "title": "McAfee",
            "hex": "C01818",
            "source": "https://www.mcafee.com/"
        },
        {
            "title": "McDonald's",
            "hex": "FBC817",
            "source": "https://www.mcdonalds.com/gb/en-gb/newsroom.html"
        },
        {
            "title": "MDN Web Docs",
            "hex": "000000",
            "source": "https://developer.mozilla.org/"
        },
        {
            "title": "MediaFire",
            "hex": "1299F3",
            "source": "https://www.mediafire.com/press/"
        },
        {
            "title": "MediaTemple",
            "hex": "000000",
            "source": "https://mediatemple.net/company/about-us"
        },
        {
            "title": "Medium",
            "hex": "12100E",
            "source": "https://medium.design/logos-and-brand-guidelines-f1a01a733592"
        },
        {
            "title": "Meetup",
            "hex": "ED1C40",
            "source": "https://www.meetup.com/media/"
        },
        {
            "title": "MEGA",
            "hex": "D9272E",
            "source": "https://en.wikipedia.org/wiki/File:01_mega_logo.svg"
        },
        {
            "title": "Mendeley",
            "hex": "9D1620",
            "source": "https://www.mendeley.com/"
        },
        {
            "title": "Mercedes",
            "hex": "242424",
            "source": "https://www.mercedes-benz.com/"
        },
        {
            "title": "Messenger",
            "hex": "00B2FF",
            "source": "https://en.facebookbrand.com/assets/messenger/"
        },
        {
            "title": "Meteor",
            "hex": "DE4F4F",
            "source": "http://logo.meteorapp.com/"
        },
        {
            "title": "micro:bit",
            "hex": "00ED00",
            "source": "https://microbit.org/"
        },
        {
            "title": "Micro.blog",
            "hex": "FD8308",
            "source": "https://twitter.com/BradEllis/status/943956921886715904"
        },
        {
            "title": "Microgenetics",
            "hex": "FF0000",
            "source": "http://microgenetics.co.uk/"
        },
        {
            "title": "Microsoft",
            "hex": "666666",
            "source": "https://ratnacahayarina.files.wordpress.com/2014/03/microsoft.pdf"
        },
        {
            "title": "Microsoft Access",
            "hex": "A4373A",
            "source": "https://developer.microsoft.com/en-us/fabric#/styles/web/colors/products"
        },
        {
            "title": "Microsoft Azure",
            "hex": "0089D6",
            "source": "https://upload.wikimedia.org/wikipedia/commons/a/a8/Microsoft_Azure_Logo.svg"
        },
        {
            "title": "Microsoft Edge",
            "hex": "0078D7",
            "source": "https://support.microsoft.com/en-us/help/17171/microsoft-edge-get-to-know"
        },
        {
            "title": "Microsoft Excel",
            "hex": "217346",
            "source": "https://developer.microsoft.com/en-us/fabric#/styles/web/colors/products"
        },
        {
            "title": "Microsoft Exchange",
            "hex": "0078D4",
            "source": "https://developer.microsoft.com/en-us/fabric#/styles/web/"
        },
        {
            "title": "Microsoft Office",
            "hex": "D83B01",
            "source": "https://developer.microsoft.com/en-us/microsoft-365"
        },
        {
            "title": "Microsoft OneDrive",
            "hex": "0078D4",
            "source": "https://developer.microsoft.com/en-us/fabric#/styles/web/colors/products"
        },
        {
            "title": "Microsoft OneNote",
            "hex": "7719AA",
            "source": "https://developer.microsoft.com/en-us/fabric#/styles/web/colors/products"
        },
        {
            "title": "Microsoft Outlook",
            "hex": "0078D4",
            "source": "https://developer.microsoft.com/en-us/outlook/docs"
        },
        {
            "title": "Microsoft PowerPoint",
            "hex": "B7472A",
            "source": "https://developer.microsoft.com/en-us/fabric#/styles/web/colors/products"
        },
        {
            "title": "Microsoft SharePoint",
            "hex": "0078D4",
            "source": "https://developer.microsoft.com/en-us/fabric#/styles/web/colors/products"
        },
        {
            "title": "Microsoft SQL Server",
            "hex": "CC2927",
            "source": "https://de.wikipedia.org/wiki/Microsoft_SQL_Server"
        },
        {
            "title": "Microsoft Teams",
            "hex": "6264A7",
            "source": "https://developer.microsoft.com/en-us/fabric#/styles/web/colors/products"
        },
        {
            "title": "Microsoft Visio",
            "hex": "3955A3",
            "source": "https://developer.microsoft.com/en-us/fabric#/styles/web/colors/products"
        },
        {
            "title": "Microsoft Word",
            "hex": "2B579A",
            "source": "https://developer.microsoft.com/en-us/fabric#/styles/web/colors/products"
        },
        {
            "title": "MicroStrategy",
            "hex": "D9232E",
            "source": "https://www.microstrategy.com/us/company/press-kit"
        },
        {
            "title": "MIDI",
            "hex": "000000",
            "source": "https://en.wikipedia.org/wiki/MIDI"
        },
        {
            "title": "Minds",
            "hex": "FED12F",
            "source": "https://www.minds.com/"
        },
        {
            "title": "Minetest",
            "hex": "53AC56",
            "source": "https://www.minetest.net/"
        },
        {
            "title": "Minutemailer",
            "hex": "3ABFE6",
            "source": "https://minutemailer.com/press"
        },
        {
            "title": "Mitsubishi",
            "hex": "E60012",
            "source": "https://www.mitsubishi.com/"
        },
        {
            "title": "Mix",
            "hex": "FF8126",
            "source": "https://mix.com"
        },
        {
            "title": "Mixcloud",
            "hex": "314359",
            "source": "https://www.mixcloud.com/branding"
        },
        {
            "title": "Mixer",
            "hex": "002050",
            "source": "https://github.com/mixer/branding-kit/"
        },
        {
            "title": "Mocha",
            "hex": "8D6748",
            "source": "https://mochajs.org/"
        },
        {
            "title": "Mojang",
            "hex": "DB1F29",
            "source": "https://www.mojang.com/"
        },
        {
            "title": "Moleculer",
            "hex": "3CAFCE",
            "source": "https://moleculer.services/"
        },
        {
            "title": "Monero",
            "hex": "FF6600",
            "source": "https://getmonero.org"
        },
        {
            "title": "MongoDB",
            "hex": "47A248",
            "source": "https://www.mongodb.com/pressroom"
        },
        {
            "title": "Monkey tie",
            "hex": "FFC619",
            "source": "https://www.monkey-tie.com/presse"
        },
        {
            "title": "Monogram",
            "hex": "FDB22A",
            "source": "http://monogram.me"
        },
        {
            "title": "Monster",
            "hex": "6E46AE",
            "source": "https://www.monster.com/"
        },
        {
            "title": "Monzo",
            "hex": "14233C",
            "source": "https://monzo.com/press/"
        },
        {
            "title": "Moo",
            "hex": "00945E",
            "source": "https://www.moo.com/uk/about/press.html"
        },
        {
            "title": "Mozilla",
            "hex": "000000",
            "source": "https://mozilla.ninja/our-logo"
        },
        {
            "title": "Mozilla Firefox",
            "hex": "FF7139",
            "source": "https://mozilla.design/firefox/logos-usage/"
        },
        {
            "title": "Mozilla Thunderbird",
            "hex": "0A84FF",
            "source": "https://demo.identihub.co/thunderbird"
        },
        {
            "title": "MTA",
            "hex": "0039A6",
            "source": "https://mta.info/"
        },
        {
            "title": "MTR",
            "hex": "AC2E45",
            "source": "https://commons.wikimedia.org/wiki/File:MTR_(logo_with_text).svg"
        },
        {
            "title": "MuseScore",
            "hex": "1A70B8",
            "source": "https://musescore.org/en/about/logos-and-graphics"
        },
        {
            "title": "MX Linux",
            "hex": "000000",
            "source": "https://mxlinux.org/art/"
        },
        {
            "title": "Myspace",
            "hex": "030303",
            "source": "https://myspace.com/pressroom/assetslogos"
        },
        {
            "title": "MySQL",
            "hex": "4479A1",
            "source": "https://www.mysql.com/about/legal/logos.html"
        },
        {
            "title": "NativeScript",
            "hex": "3655FF",
            "source": "https://docs.nativescript.org/"
        },
        {
            "title": "NDR",
            "hex": "0C1754",
            "source": "https://www.ndr.de/"
        },
        {
            "title": "NEC",
            "hex": "1414A0",
            "source": "https://commons.wikimedia.org/wiki/File:NEC_logo.svg"
        },
        {
            "title": "Neo4j",
            "hex": "008CC1",
            "source": "https://neo4j.com/style-guide/"
        },
        {
            "title": "Neovim",
            "hex": "57A143",
            "source": "https://github.com/neovim/neovim.github.io/tree/master/logos"
        },
        {
            "title": "NetApp",
            "hex": "0067C5",
            "source": "http://www.netapp.com/"
        },
        {
            "title": "Netflix",
            "hex": "E50914",
            "source": "https://commons.wikimedia.org/wiki/File:Netflix_2014_logo.svg"
        },
        {
            "title": "Netlify",
            "hex": "00C7B7",
            "source": "https://www.netlify.com/press/"
        },
        {
            "title": "New York Times",
            "hex": "000000",
            "source": "https://www.nytimes.com/"
        },
        {
            "title": "Next.js",
            "hex": "000000",
            "source": "https://nextjs.org/"
        },
        {
            "title": "Nextcloud",
            "hex": "0082C9",
            "source": "https://nextcloud.com/press/"
        },
        {
            "title": "Nextdoor",
            "hex": "00B246",
            "source": "https://nextdoor.com/newsroom/"
        },
        {
            "title": "NFC",
            "hex": "002E5F",
            "source": "https://nfc-forum.org/our-work/nfc-branding/n-mark/guidelines-and-brand-assets/"
        },
        {
            "title": "NGINX",
            "hex": "269539",
            "source": "https://www.nginx.com/"
        },
        {
            "title": "niconico",
            "hex": "231815",
            "source": "https://www.nicovideo.jp/"
        },
        {
            "title": "Nim",
            "hex": "FFE953",
            "source": "https://nim-lang.org"
        },
        {
            "title": "Nintendo",
            "hex": "8F8F8F",
            "source": "https://en.wikipedia.org/wiki/Nintendo#/media/File:Nintendo.svg"
        },
        {
            "title": "Nintendo 3DS",
            "hex": "D12228",
            "source": "https://www.nintendo.de/"
        },
        {
            "title": "Nintendo GameCube",
            "hex": "6A5FBB",
            "source": "https://www.nintendo.com/consumer/systems/nintendogamecube/index.jsp"
        },
        {
            "title": "Nintendo Network",
            "hex": "FF7D00",
            "source": "https://accounts.nintendo.com/login"
        },
        {
            "title": "Nintendo Switch",
            "hex": "E60012",
            "source": "http://www.nintendo.co.uk/"
        },
        {
            "title": "Nissan",
            "hex": "C3002F",
            "source": "https://commons.wikimedia.org/wiki/File:Nissan-logo.svg"
        },
        {
            "title": "NixOS",
            "hex": "5277C3",
            "source": "https://github.com/NixOS/nixos-homepage/tree/master/logo"
        },
        {
            "title": "Node-RED",
            "hex": "8F0000",
            "source": "https://nodered.org/about/resources/"
        },
        {
            "title": "Node.js",
            "hex": "339933",
            "source": "https://nodejs.org/en/about/resources/"
        },
        {
            "title": "Nodemon",
            "hex": "76D04B",
            "source": "https://nodemon.io/"
        },
        {
            "title": "Nokia",
            "hex": "124191",
            "source": "https://www.nokia.com/"
        },
        {
            "title": "Notion",
            "hex": "000000",
            "source": "https://www.notion.so/"
        },
        {
            "title": "Notist",
            "hex": "333333",
            "source": "https://noti.st/"
        },
        {
            "title": "NPM",
            "hex": "CB3837",
            "source": "https://github.com/npm/logos"
        },
        {
            "title": "Nucleo",
            "hex": "766DCC",
            "source": "https://nucleoapp.com/wp-content/themes/nucleo-webapp-12/img/logo.svg"
        },
        {
            "title": "NuGet",
            "hex": "004880",
            "source": "https://github.com/NuGet/Media"
        },
        {
            "title": "Nuke",
            "hex": "000000",
            "source": "https://www.foundry.com/products/nuke"
        },
        {
            "title": "Nutanix",
            "hex": "024DA1",
            "source": "https://www.nutanix.com/content/dam/nutanix/en/cmn/documents/nutanix-brandbook.pdf"
        },
        {
            "title": "Nuxt.js",
            "hex": "00C58E",
            "source": "https://nuxtjs.org/"
        },
        {
            "title": "NVIDIA",
            "hex": "76B900",
            "source": "https://www.nvidia.com/etc/designs/nvidiaGDC/clientlibs_base/images/NVIDIA-Logo.svg"
        },
        {
            "title": "OBS Studio",
            "hex": "302E31",
            "source": "https://upload.wikimedia.org/wikipedia/commons/7/78/OBS.svg"
        },
        {
            "title": "OCaml",
            "hex": "EC6813",
            "source": "http://ocaml.org/img/OCaml_Sticker.svg"
        },
        {
            "title": "Octave",
            "hex": "0790C0",
            "source": "https://www.gnu.org/software/octave/"
        },
        {
            "title": "Octopus Deploy",
            "hex": "2F93E0",
            "source": "https://octopus.com/company/brand"
        },
        {
            "title": "Oculus",
            "hex": "1C1E20",
            "source": "https://www.oculus.com/en-us/press-kit"
        },
        {
            "title": "Odnoklassniki",
            "hex": "F4731C",
            "source": "http://v.ok.ru/logo.html"
        },
        {
            "title": "OnStar",
            "hex": "003D7D",
            "source": "https://www.onstar.com/"
        },
        {
            "title": "Opel",
            "hex": "F7D900",
            "source": "https://de.wikipedia.org/wiki/Opel"
        },
        {
            "title": "Open Access",
            "hex": "F68212",
            "source": "https://commons.wikimedia.org/wiki/File:Open_Access_logo_PLoS_white.svg"
        },
        {
            "title": "Open Collective",
            "hex": "7FADF2",
            "source": "https://docs.opencollective.com/help/about#media-logo"
        },
        {
            "title": "Open Containers Initiative",
            "hex": "262261",
            "source": "https://github.com/opencontainers/artwork/tree/master/oci/icon"
        },
        {
            "title": "Open Source Initiative",
            "hex": "3DA639",
            "source": "https://opensource.org/logo-usage-guidelines"
        },
        {
            "title": "OpenAPI Initiative",
            "hex": "6BA539",
            "source": "https://www.openapis.org/faq/style-guide"
        },
        {
            "title": "OpenBSD",
            "hex": "F2CA30",
            "source": "https://en.wikipedia.org/wiki/OpenBSD"
        },
        {
            "title": "OpenGL",
            "hex": "5586A4",
            "source": "https://www.khronos.org/legal/trademarks/"
        },
        {
            "title": "OpenID",
            "hex": "F78C40",
            "source": "https://openid.net/add-openid/logos/"
        },
        {
            "title": "OpenSSL",
            "hex": "721412",
            "source": "https://www.openssl.org/"
        },
        {
            "title": "OpenStack",
            "hex": "ED1944",
            "source": "https://www.openstack.org/brand/openstack-logo/"
        },
        {
            "title": "OpenStreetMap",
            "hex": "7EBC6F",
            "source": "https://www.openstreetmap.org"
        },
        {
            "title": "openSUSE",
            "hex": "73BA25",
            "source": "https://en.opensuse.org/Portal:Artwork"
        },
        {
            "title": "OpenVPN",
            "hex": "EA7E20",
            "source": "https://openvpn.net/wp-content/themes/openvpn/assets/images/logo.svg"
        },
        {
            "title": "Opera",
            "hex": "FF1B2D",
            "source": "https://github.com/operasoftware/logo"
        },
        {
            "title": "Opsgenie",
            "hex": "172B4D",
            "source": "https://www.atlassian.com/company/news/press-kit"
        },
        {
            "title": "OpsLevel",
            "hex": "1890FF",
            "source": "https://www.opslevel.com/"
        },
        {
            "title": "Oracle",
            "hex": "F80000",
            "source": "https://www.oracle.com/webfolder/s/brand/identity/index.html"
        },
        {
            "title": "ORCID",
            "hex": "A6CE39",
            "source": "https://orcid.org/trademark-and-id-display-guidelines"
        },
        {
            "title": "Origin",
            "hex": "F56C2D",
            "source": "https://www.origin.com/gbr/en-us/store"
        },
        {
            "title": "Oshkosh",
            "hex": "E6830F",
            "source": "https://oshkoshdefense.com/media/photos/"
        },
        {
            "title": "OSMC",
            "hex": "17394A",
            "source": "https://github.com/osmc/osmc/tree/master/assets"
        },
        {
            "title": "Overcast",
            "hex": "FC7E0F",
            "source": "https://overcast.fm"
        },
        {
            "title": "Overleaf",
            "hex": "47A141",
            "source": "https://www.overleaf.com/for/press/media-resources"
        },
        {
            "title": "OVH",
            "hex": "123F6D",
            "source": "https://www.ovh.com/fr/news/logo-ovh.xml"
        },
        {
            "title": "Pagekit",
            "hex": "212121",
            "source": "https://pagekit.com/logo-guide"
        },
        {
            "title": "PagSeguro",
            "hex": "FFC801",
            "source": "https://pagseguro.uol.com.br/"
        },
        {
            "title": "Palantir",
            "hex": "101113",
            "source": "https://github.com/palantir/conjure/blob/master/docs/media/palantir-logo.svg"
        },
        {
            "title": "Palo Alto Software",
            "hex": "83DA77",
            "source": "https://press.paloalto.com/logos"
        },
        {
            "title": "Pandora",
            "hex": "224099",
            "source": "https://www.pandoraforbrands.com/"
        },
        {
            "title": "Pantheon",
            "hex": "EFD01B",
            "source": "https://projects.invisionapp.com/boards/8UOJQWW2J3G5#/1145336"
        },
        {
            "title": "Parity Substrate",
            "hex": "282828",
            "source": "http://substrate.dev/"
        },
        {
            "title": "Parse.ly",
            "hex": "5BA745",
            "source": "https://www.parse.ly/"
        },
        {
            "title": "Pastebin",
            "hex": "02456C",
            "source": "https://pastebin.com/"
        },
        {
            "title": "Patreon",
            "hex": "F96854",
            "source": "https://www.patreon.com/brand/downloads"
        },
        {
            "title": "PayPal",
            "hex": "00457C",
            "source": "https://www.paypal-marketing.com/html/partner/na/portal-v2/pdf/PP_Masterbrandguidelines_v21_mm.pdf"
        },
        {
            "title": "PeerTube",
            "hex": "F1680D",
            "source": "https://github.com/Chocobozzz/PeerTube/tree/develop/client/src/assets/images"
        },
        {
            "title": "Pepsi",
            "hex": "2151A1",
            "source": "https://commons.wikimedia.org/wiki/File:Pepsi_logo_new.svg"
        },
        {
            "title": "Periscope",
            "hex": "40A4C4",
            "source": "https://www.periscope.tv/press"
        },
        {
            "title": "Perl",
            "hex": "39457E",
            "source": "https://github.com/tpf/marketing-materials/blob/6765c6fd71bc5b123d6c1a77b86e08cdd6376078/images/onion-logo/tpf-logo-onion.svg"
        },
        {
            "title": "Peugeot",
            "hex": "002355",
            "source": "https://www.groupe-psa.com/en/brands-and-services/peugeot/"
        },
        {
            "title": "Pexels",
            "hex": "05A081",
            "source": "https://www.pexels.com/"
        },
        {
            "title": "Phabricator",
            "hex": "4A5F88",
            "source": "https://phacility.com/trademarks/"
        },
        {
            "title": "Photocrowd",
            "hex": "3DAD4B",
            "source": "https://www.photocrowd.com/"
        },
        {
            "title": "PHP",
            "hex": "777BB4",
            "source": "http://php.net/download-logos.php"
        },
        {
            "title": "Pi-hole",
            "hex": "F60D1A",
            "source": "https://github.com/pi-hole/web/"
        },
        {
            "title": "Picarto.TV",
            "hex": "1DA456",
            "source": "https://picarto.tv/site/press"
        },
        {
            "title": "Pinboard",
            "hex": "0000FF",
            "source": "https://commons.wikimedia.org/wiki/File:Feedbin-Icon-share-pinboard.svg"
        },
        {
            "title": "Pingdom",
            "hex": "FFF000",
            "source": "https://tools.pingdom.com"
        },
        {
            "title": "Pingup",
            "hex": "00B1AB",
            "source": "http://pingup.com/resources"
        },
        {
            "title": "Pinterest",
            "hex": "BD081C",
            "source": "https://business.pinterest.com/en/brand-guidelines"
        },
        {
            "title": "Pivotal Tracker",
            "hex": "517A9E",
            "source": "https://www.pivotaltracker.com/branding-guidelines"
        },
        {
            "title": "Pixabay",
            "hex": "2EC66D",
            "source": "https://pixabay.com/service/about/"
        },
        {
            "title": "pixiv",
            "hex": "0096FA",
            "source": "https://www.pixiv.net/terms/?page=brand"
        },
        {
            "title": "PJSIP",
            "hex": "F86001",
            "source": "https://www.pjsip.org/favicon.ico"
        },
        {
            "title": "PlanGrid",
            "hex": "0085DE",
            "source": "https://plangrid.com/en/"
        },
        {
            "title": "Platzi",
            "hex": "98CA3F",
            "source": "https://github.com/PlatziDev/oss/blob/932bd83d43e061e1c38fbc116db31aa6d0145be6/static/logo.svg"
        },
        {
            "title": "Player FM",
            "hex": "C8122A",
            "source": "https://player.fm/"
        },
        {
            "title": "Player.me",
            "hex": "C0379A",
            "source": "https://player.me/p/about-us"
        },
        {
            "title": "PlayStation",
            "hex": "003791",
            "source": "http://uk.playstation.com/media/DPBjbK0o/CECH-4202_4203%20PS3_QSG_GB_Eastern_3_web_vf1.pdf"
        },
        {
            "title": "PlayStation 2",
            "hex": "003791",
            "source": "https://commons.wikimedia.org/wiki/File:PlayStation_2_logo.svg"
        },
        {
            "title": "PlayStation 3",
            "hex": "003791",
            "source": "https://commons.wikimedia.org/wiki/File:PlayStation_3_Logo_neu.svg#/media/File:PS3.svg"
        },
        {
            "title": "PlayStation 4",
            "hex": "003791",
            "source": "https://commons.wikimedia.org/wiki/File:PlayStation_4_logo_and_wordmark.svg"
        },
        {
            "title": "PlayStation Vita",
            "hex": "003791",
            "source": "https://commons.wikimedia.org/wiki/File:PlayStation_Vita_logo.svg"
        },
        {
            "title": "Pleroma",
            "hex": "FBA457",
            "source": "https://pleroma.social/"
        },
        {
            "title": "Plesk",
            "hex": "52BBE6",
            "source": "https://www.plesk.com/brand/"
        },
        {
            "title": "Plex",
            "hex": "E5A00D",
            "source": "http://brand.plex.tv/d/qxmJ3odkK0fj/plex-style-guide"
        },
        {
            "title": "Pluralsight",
            "hex": "F15B2A",
            "source": "https://www.pluralsight.com/newsroom/brand-assets"
        },
        {
            "title": "Plurk",
            "hex": "FF574D",
            "source": "https://www.plurk.com/brandInfo"
        },
        {
            "title": "Plus Codes",
            "hex": "57C4D2",
            "source": "https://plus.codes/"
        },
        {
            "title": "Pocket",
            "hex": "EF3F56",
            "source": "https://getpocket.com/blog/press/"
        },
        {
            "title": "Pocket Casts",
            "hex": "F43E37",
            "source": "https://blog.pocketcasts.com/press/"
        },
        {
            "title": "Pokémon",
            "hex": "FFCB05",
            "source": "https://commons.wikimedia.org/wiki/File:International_Pok%C3%A9mon_logo.svg"
        },
        {
            "title": "Poly",
            "hex": "EB3C00",
            "source": "https://www.poly.com/"
        },
        {
            "title": "Polymer Project",
            "hex": "FF4470",
            "source": "https://github.com/Polymer/polymer-project.org/tree/master/app/images/logos"
        },
        {
            "title": "Porsche",
            "hex": "B12B28",
            "source": "https://www.porsche.com/"
        },
        {
            "title": "PostCSS",
            "hex": "DD3A0A",
            "source": "https://postcss.org/"
        },
        {
            "title": "PostgreSQL",
            "hex": "336791",
            "source": "https://wiki.postgresql.org/wiki/Logo"
        },
        {
            "title": "Postman",
            "hex": "FF6C37",
            "source": "https://www.getpostman.com/resources/media-assets/"
        },
        {
            "title": "Postwoman",
            "hex": "50FA7B",
            "source": "https://github.com/liyasthomas/postwoman"
        },
        {
            "title": "POWERS",
            "hex": "D21F3C",
            "source": "https://www.powerswhiskey.com/"
        },
        {
            "title": "PowerShell",
            "hex": "5391FE",
            "source": "https://github.com/PowerShell/PowerShell"
        },
        {
            "title": "pr.co",
            "hex": "0080FF",
            "source": "https://www.pr.co/"
        },
        {
            "title": "pre-commit",
            "hex": "FAB040",
            "source": "https://github.com/pre-commit/pre-commit.github.io"
        },
        {
            "title": "PrestaShop",
            "hex": "DF0067",
            "source": "https://www.prestashop.com/en/media-kit"
        },
        {
            "title": "Prettier",
            "hex": "F7B93E",
            "source": "https://github.com/prettier/prettier-logo/tree/master/images"
        },
        {
            "title": "Prezi",
            "hex": "3181FF",
            "source": "https://prezi.com/press/kit/"
        },
        {
            "title": "Prismic",
            "hex": "484A7A",
            "source": "https://prismic.io/"
        },
        {
            "title": "Probot",
            "hex": "00B0D8",
            "source": "https://github.com/probot/probot"
        },
        {
            "title": "ProcessWire",
            "hex": "EF145F",
            "source": "https://github.com/processwire"
        },
        {
            "title": "Product Hunt",
            "hex": "DA552F",
            "source": "https://www.producthunt.com/branding"
        },
        {
            "title": "Prometheus",
            "hex": "E6522C",
            "source": "https://prometheus.io/"
        },
        {
            "title": "ProSieben",
            "hex": "E6000F",
            "source": "https://www.prosieben.de/"
        },
        {
            "title": "Proto.io",
            "hex": "34A7C1",
            "source": "https://proto.io/en/presskit"
        },
        {
            "title": "protocols.io",
            "hex": "4D9FE7",
            "source": "https://www.protocols.io/brand"
        },
        {
            "title": "ProtonMail",
            "hex": "8B89CC",
            "source": "https://protonmail.com/media-kit"
        },
        {
            "title": "Proxmox",
            "hex": "E57000",
            "source": "https://www.proxmox.com/en/news/media-kit"
        },
        {
            "title": "Publons",
            "hex": "336699",
            "source": "https://publons.com/about/logos"
        },
        {
            "title": "Puppet",
            "hex": "FFAE1A",
            "source": "https://puppet.com/company/press-room/"
        },
        {
            "title": "PureScript",
            "hex": "14161A",
            "source": "https://github.com/purescript/logo"
        },
        {
            "title": "PyPI",
            "hex": "3775A9",
            "source": "https://pypi.org/"
        },
        {
            "title": "Python",
            "hex": "3776AB",
            "source": "https://www.python.org/community/logos/"
        },
        {
            "title": "PyTorch",
            "hex": "EE4C2C",
            "source": "https://github.com/pytorch/pytorch/tree/master/docs/source/_static/img"
        },
        {
            "title": "PyUp",
            "hex": "9F55FF",
            "source": "https://pyup.io/"
        },
        {
            "title": "Qantas",
            "hex": "E40000",
            "source": "https://freight.qantas.com/"
        },
        {
            "title": "QEMU",
            "hex": "FF6600",
            "source": "https://wiki.qemu.org/Logo"
        },
        {
            "title": "Qgis",
            "hex": "589632",
            "source": "https://www.qgis.org/en/site/getinvolved/styleguide.html"
        },
        {
            "title": "Qi",
            "hex": "000000",
            "source": "https://www.wirelesspowerconsortium.com/knowledge-base/retail/qi-logo-guidelines-and-artwork.html"
        },
        {
            "title": "Qiita",
            "hex": "55C500",
            "source": "https://www.qiita.com"
        },
        {
            "title": "QIWI",
            "hex": "FF8C00",
            "source": "https://qiwi.com/"
        },
        {
            "title": "Qualcomm",
            "hex": "3253DC",
            "source": "https://www.qualcomm.com"
        },
        {
            "title": "Qualtrics",
            "hex": "00B4EF",
            "source": "https://www.qualtrics.com/brand-book/"
        },
        {
            "title": "Quantcast",
            "hex": "1E262C",
            "source": "http://branding.quantcast.com/logouse/"
        },
        {
            "title": "Quantopian",
            "hex": "C51E25",
            "source": "https://www.quantopian.com/about"
        },
        {
            "title": "Quarkus",
            "hex": "4695EB",
            "source": "https://design.jboss.org/quarkus/"
        },
        {
            "title": "Quest",
            "hex": "FB4F14",
            "source": "https://www.quest.com/legal/trademark-information.aspx"
        },
        {
            "title": "QuickTime",
            "hex": "1C69F0",
            "source": "https://support.apple.com/quicktime"
        },
        {
            "title": "Quip",
            "hex": "F27557",
            "source": "https://quip.com/"
        },
        {
            "title": "Quora",
            "hex": "B92B27",
            "source": "https://www.quora.com"
        },
        {
            "title": "Qwiklabs",
            "hex": "F5CD0E",
            "source": "https://www.qwiklabs.com"
        },
        {
            "title": "Qzone",
            "hex": "FECE00",
            "source": "https://qzone.qq.com/"
        },
        {
            "title": "R",
            "hex": "276DC3",
            "source": "https://www.r-project.org/logo/"
        },
        {
            "title": "RabbitMQ",
            "hex": "FF6600",
            "source": "https://www.rabbitmq.com/"
        },
        {
            "title": "RadioPublic",
            "hex": "CE262F",
            "source": "https://help.radiopublic.com/hc/en-us/articles/360002546754-RadioPublic-logos"
        },
        {
            "title": "Rails",
            "hex": "CC0000",
            "source": "http://rubyonrails.org/images/rails-logo.svg"
        },
        {
            "title": "Raspberry Pi",
            "hex": "C51A4A",
            "source": "https://www.raspberrypi.org/trademark-rules"
        },
        {
            "title": "React",
            "hex": "61DAFB",
            "source": "https://facebook.github.io/react/"
        },
        {
            "title": "React Router",
            "hex": "CA4245",
            "source": "https://reacttraining.com/react-router/"
        },
        {
            "title": "ReactOS",
            "hex": "0088CC",
            "source": "https://github.com/reactos/press-media"
        },
        {
            "title": "Read the Docs",
            "hex": "8CA1AF",
            "source": "https://github.com/rtfd/readthedocs.org/blob/master/media/readthedocsbranding.ai"
        },
        {
            "title": "Realm",
            "hex": "39477F",
            "source": "https://realm.io/press"
        },
        {
            "title": "Reason",
            "hex": "DD4B39",
            "source": "https://reasonml.github.io/img/reason.svg"
        },
        {
            "title": "Reason Studios",
            "hex": "FFFFFF",
            "source": "https://www.reasonstudios.com/press"
        },
        {
            "title": "Red Hat",
            "hex": "EE0000",
            "source": "https://www.redhat.com/en/about/brand/new-brand/details"
        },
        {
            "title": "Red Hat Open Shift",
            "hex": "EE0000",
            "source": "https://www.openshift.com/"
        },
        {
            "title": "Redbubble",
            "hex": "E41321",
            "source": "https://www.redbubble.com/explore/client/4196122a442ab3f429ec802f71717465.svg"
        },
        {
            "title": "Reddit",
            "hex": "FF4500",
            "source": "https://www.redditinc.com/brand"
        },
        {
            "title": "Redis",
            "hex": "DC382D",
            "source": "https://www.redislabs.com/brand-guidelines/"
        },
        {
            "title": "Redux",
            "hex": "764ABC",
            "source": "https://github.com/reactjs/redux/tree/master/logo"
        },
        {
            "title": "Renault",
            "hex": "FFCC33",
            "source": "https://en.wikipedia.org/wiki/File:Renault_F1_Team_logo_2019.svg"
        },
        {
            "title": "Renren",
            "hex": "217DC6",
            "source": "https://seeklogo.com/vector-logo/184137/renren-inc"
        },
        {
            "title": "repl.it",
            "hex": "667881",
            "source": "https://repl.it/"
        },
        {
            "title": "ResearchGate",
            "hex": "00CCBB",
            "source": "https://c5.rgstatic.net/m/428059296771819/images/favicon/favicon.svg"
        },
        {
<<<<<<< HEAD
            "title": "RetroPie",
            "hex": "CC0000",
            "source": "https://github.com/RetroPie/RetroPie-Docs/blob/c4e882bd2c9d740c591ff346e07a4a4cb536ca93/images/logo.svg"
=======
            "title": "RetroArch",
            "hex": "000000",
            "source": "https://github.com/libretro/RetroArch/blob/b01aabf7d1f025999ad0f7812e6e6816d011e631/media/retroarch.svg"
>>>>>>> 4d2287be
        },
        {
            "title": "ReverbNation",
            "hex": "E43526",
            "source": "https://www.reverbnation.com"
        },
        {
            "title": "Rhinoceros",
            "hex": "801010",
            "source": "https://www.rhino3d.com/"
        },
        {
            "title": "Riot",
            "hex": "368BD6",
            "source": "https://about.riot.im/"
        },
        {
            "title": "Riot Games",
            "hex": "D32936",
            "source": "https://www.riotgames.com/en/press"
        },
        {
            "title": "Ripple",
            "hex": "0085C0",
            "source": "https://www.ripple.com/media-kit/"
        },
        {
            "title": "Riseup",
            "hex": "5E9EE3",
            "source": "https://riseup.net/en/about-us/images"
        },
        {
            "title": "Roku",
            "hex": "662D91",
            "source": "https://www.roku.com/"
        },
        {
            "title": "rollup.js",
            "hex": "EC4A3F",
            "source": "https://rollupjs.org/"
        },
        {
            "title": "Roots",
            "hex": "525DDC",
            "source": "https://roots.io/"
        },
        {
            "title": "Roundcube",
            "hex": "37BEFF",
            "source": "https://roundcube.net/images/roundcube_logo_icon.svg"
        },
        {
            "title": "RSS",
            "hex": "FFA500",
            "source": "https://en.wikipedia.org/wiki/Feed_icon"
        },
        {
            "title": "RStudio",
            "hex": "75AADB",
            "source": "https://www.rstudio.com/about/logos/"
        },
        {
            "title": "RTLZWEI",
            "hex": "00BCF6",
            "source": "https://www.rtl2.de/"
        },
        {
            "title": "Ruby",
            "hex": "CC342D",
            "source": "https://www.ruby-lang.org/en/about/logo/"
        },
        {
            "title": "RubyGems",
            "hex": "E9573F",
            "source": "https://rubygems.org/pages/about"
        },
        {
            "title": "Runkeeper",
            "hex": "2DC9D7",
            "source": "https://runkeeper.com/partnerships"
        },
        {
            "title": "Rust",
            "hex": "000000",
            "source": "https://www.rust-lang.org/"
        },
        {
            "title": "Ryanair",
            "hex": "073590",
            "source": "https://corporate.ryanair.com/media-centre/stock-images-gallery/#album-container-3"
        },
        {
            "title": "Safari",
            "hex": "000000",
            "source": "https://images.techhive.com/images/article/2014/11/safari-favorites-100530680-large.jpg"
        },
        {
            "title": "Sahibinden",
            "hex": "FFE800",
            "source": "https://www.sahibinden.com/favicon.ico"
        },
        {
            "title": "Salesforce",
            "hex": "00A1E0",
            "source": "https://www.salesforce.com/"
        },
        {
            "title": "SaltStack",
            "hex": "00EACE",
            "source": "https://www.saltstack.com/resources/brand/"
        },
        {
            "title": "Samsung",
            "hex": "1428A0",
            "source": "https://www.samsung.com/us"
        },
        {
            "title": "Samsung Pay",
            "hex": "1428A0",
            "source": "https://pay.samsung.com/developers/resource/brand"
        },
        {
            "title": "SAP",
            "hex": "008FD3",
            "source": "https://support.sap.com/content/dam/support/sap-logo.svg"
        },
        {
            "title": "Sass",
            "hex": "CC6699",
            "source": "http://sass-lang.com/styleguide/brand"
        },
        {
            "title": "Sat.1",
            "hex": "047DA3",
            "source": "https://www.prosiebensat1.com/presse/downloads/logos"
        },
        {
            "title": "Sauce Labs",
            "hex": "E2231A",
            "source": "https://saucelabs.com/"
        },
        {
            "title": "Scala",
            "hex": "DC322F",
            "source": "https://www.scala-lang.org/"
        },
        {
            "title": "Scaleway",
            "hex": "4F0599",
            "source": "https://www.scaleway.com"
        },
        {
            "title": "Scania",
            "hex": "041E42",
            "source": "https://www.scania.com/"
        },
        {
            "title": "Scribd",
            "hex": "1A7BBA",
            "source": "https://www.scribd.com"
        },
        {
            "title": "Scrutinizer CI",
            "hex": "8A9296",
            "source": "https://scrutinizer-ci.com"
        },
        {
            "title": "Seagate",
            "hex": "72BE4F",
            "source": "https://www.seagate.com"
        },
        {
            "title": "SEAT",
            "hex": "33302E",
            "source": "https://www.seat.es/"
        },
        {
            "title": "Sega",
            "hex": "0089CF",
            "source": "https://en.wikipedia.org/wiki/Sega#/media/File:Sega_logo.svg"
        },
        {
            "title": "Sellfy",
            "hex": "21B352",
            "source": "https://sellfy.com/about/"
        },
        {
            "title": "Semantic Web",
            "hex": "005A9C",
            "source": "https://www.w3.org/2007/10/sw-logos.html"
        },
        {
            "title": "Semaphore CI",
            "hex": "19A974",
            "source": "https://semaphoreci.com/"
        },
        {
            "title": "Sencha",
            "hex": "86BC40",
            "source": "http://design.sencha.com/"
        },
        {
            "title": "Sensu",
            "hex": "89C967",
            "source": "https://github.com/sensu/sensu-go/blob/master/dashboard/src/assets/logo/graphic/green.svg"
        },
        {
            "title": "Sentry",
            "hex": "FB4226",
            "source": "https://sentry.io/branding/"
        },
        {
            "title": "Server Fault",
            "hex": "E7282D",
            "source": "http://stackoverflow.com/company/logos"
        },
        {
            "title": "Serverless",
            "hex": "FD5750",
            "source": "https://serverless.com/"
        },
        {
            "title": "Shazam",
            "hex": "0088FF",
            "source": "https://brandfolder.com/shazam"
        },
        {
            "title": "Shell",
            "hex": "FFD500",
            "source": "https://en.wikipedia.org/wiki/File:Shell_logo.svg"
        },
        {
            "title": "Shopify",
            "hex": "7AB55C",
            "source": "https://press.shopify.com/brand"
        },
        {
            "title": "Shopware",
            "hex": "189EFF",
            "source": "https://www.shopware.com/en/press/press-material/"
        },
        {
            "title": "Showpad",
            "hex": "2D2E83",
            "source": "https://www.showpad.com/"
        },
        {
            "title": "Siemens",
            "hex": "009999",
            "source": "https://siemens.com/"
        },
        {
            "title": "Signal",
            "hex": "2592E9",
            "source": "https://play.google.com/store/apps/details?id=org.thoughtcrime.securesms"
        },
        {
            "title": "Simple Icons",
            "hex": "111111",
            "source": "https://simpleicons.org/"
        },
        {
            "title": "Sina Weibo",
            "hex": "E6162D",
            "source": "https://en.wikipedia.org/wiki/Sina_Weibo"
        },
        {
            "title": "SitePoint",
            "hex": "258AAF",
            "source": "http://www.sitepoint.com"
        },
        {
            "title": "Sketch",
            "hex": "F7B500",
            "source": "https://www.sketch.com/press/"
        },
        {
            "title": "Skillshare",
            "hex": "17C5CB",
            "source": "https://company-89494.frontify.com/d/Tquwc3XMiaBb/skillshare-style-guide"
        },
        {
            "title": "ŠKODA",
            "hex": "4BA82E",
            "source": "https://en.wikipedia.org/wiki/File:Skoda_Auto_logo_(2011).svg"
        },
        {
            "title": "Skyliner",
            "hex": "2FCEA0",
            "source": "https://www.skyliner.io/help"
        },
        {
            "title": "Skype",
            "hex": "00AFF0",
            "source": "http://blogs.skype.com/?attachment_id=56273"
        },
        {
            "title": "Skype for Business",
            "hex": "00AFF0",
            "source": "https://en.wikipedia.org/wiki/Skype_for_Business_Server"
        },
        {
            "title": "Slack",
            "hex": "4A154B",
            "source": "https://slack.com/brand-guidelines"
        },
        {
            "title": "Slackware",
            "hex": "000000",
            "source": "https://en.wikipedia.org/wiki/Slackware"
        },
        {
            "title": "Slashdot",
            "hex": "026664",
            "source": "https://commons.wikimedia.org/wiki/File:Slashdot_wordmark_and_logo.svg"
        },
        {
            "title": "SlickPic",
            "hex": "FF880F",
            "source": "https://www.slickpic.com/"
        },
        {
            "title": "Slides",
            "hex": "E4637C",
            "source": "https://slides.com/about"
        },
        {
            "title": "smart",
            "hex": "FABC0C",
            "source": "https://www.smart.com/gb/en/models/eq-fortwo-coupe"
        },
        {
            "title": "SmartThings",
            "hex": "15BFFF",
            "source": "https://www.smartthings.com/press-kit"
        },
        {
            "title": "Smashing Magazine",
            "hex": "E85C33",
            "source": "https://www.smashingmagazine.com/"
        },
        {
            "title": "SmugMug",
            "hex": "6DB944",
            "source": "https://help.smugmug.com/using-smugmug's-logo-HJulJePkEBf"
        },
        {
            "title": "Snapchat",
            "hex": "FFFC00",
            "source": "https://www.snapchat.com/brand-guidelines"
        },
        {
            "title": "Snapcraft",
            "hex": "82BEA0",
            "source": "https://github.com/snapcore/snap-store-badges"
        },
        {
            "title": "Snyk",
            "hex": "4C4A73",
            "source": "https://snyk.io/press-kit"
        },
        {
            "title": "Society6",
            "hex": "000000",
            "source": "https://blog.society6.com/app/themes/society6/dist/images/mark.svg"
        },
        {
            "title": "Socket.io",
            "hex": "010101",
            "source": "https://socket.io"
        },
        {
            "title": "Sogou",
            "hex": "FB6022",
            "source": "https://www.sogou.com/"
        },
        {
            "title": "Solus",
            "hex": "5294E2",
            "source": "https://getsol.us/branding/"
        },
        {
            "title": "SonarCloud",
            "hex": "F3702A",
            "source": "https://sonarcloud.io/about"
        },
        {
            "title": "SonarLint",
            "hex": "CC2026",
            "source": "https://github.com/SonarSource/sonarlint-website/"
        },
        {
            "title": "SonarQube",
            "hex": "4E9BCD",
            "source": "https://www.sonarqube.org/logos/"
        },
        {
            "title": "SonarSource",
            "hex": "CB3032",
            "source": "https://www.sonarsource.com/"
        },
        {
            "title": "Songkick",
            "hex": "F80046",
            "source": "http://blog.songkick.com/media-assets"
        },
        {
            "title": "SonicWall",
            "hex": "FF6600",
            "source": "https://brandfolder.com/sonicwall/sonicwall-external"
        },
        {
            "title": "Sonos",
            "hex": "000000",
            "source": "https://www.sonos.com/en-gb/home"
        },
        {
            "title": "SoundCloud",
            "hex": "FF3300",
            "source": "https://soundcloud.com/press"
        },
        {
            "title": "Source Engine",
            "hex": "F79A10",
            "source": "https://developer.valvesoftware.com/favicon.ico"
        },
        {
            "title": "SourceForge",
            "hex": "FF6600",
            "source": "https://sourceforge.net/"
        },
        {
            "title": "Sourcegraph",
            "hex": "00B4F2",
            "source": "https://github.com/sourcegraph/about"
        },
        {
            "title": "Spacemacs",
            "hex": "9266CC",
            "source": "http://spacemacs.org/"
        },
        {
            "title": "SpaceX",
            "hex": "005288",
            "source": "https://www.spacex.com/sites/all/themes/spacex2012/images/logo.svg"
        },
        {
            "title": "SparkFun",
            "hex": "E53525",
            "source": "https://www.sparkfun.com/brand_assets"
        },
        {
            "title": "SparkPost",
            "hex": "FA6423",
            "source": "https://www.sparkpost.com/"
        },
        {
            "title": "SPDX",
            "hex": "4398CC",
            "source": "https://spdx.org/Resources"
        },
        {
            "title": "Speaker Deck",
            "hex": "339966",
            "source": "https://speakerdeck.com/"
        },
        {
            "title": "Spectrum",
            "hex": "7B16FF",
            "source": "https://spectrum.chat"
        },
        {
            "title": "Spinnaker",
            "hex": "139BB4",
            "source": "https://github.com/spinnaker/spinnaker.github.io/tree/master/assets/images"
        },
        {
            "title": "Spinrilla",
            "hex": "460856",
            "source": "https://spinrilla.com"
        },
        {
            "title": "Splunk",
            "hex": "000000",
            "source": "https://www.splunk.com/"
        },
        {
            "title": "Spotify",
            "hex": "1ED760",
            "source": "https://developer.spotify.com/design"
        },
        {
            "title": "Spotlight",
            "hex": "352A71",
            "source": "https://www.spotlight.com/"
        },
        {
            "title": "Spreaker",
            "hex": "F5C300",
            "source": "http://www.spreaker.com/press"
        },
        {
            "title": "Spring",
            "hex": "6DB33F",
            "source": "https://spring.io/trademarks"
        },
        {
            "title": "Sprint",
            "hex": "FFCE0A",
            "source": "https://www.sprint.com/"
        },
        {
            "title": "Square",
            "hex": "3E4348",
            "source": "https://squareup.com/"
        },
        {
            "title": "Square Enix",
            "hex": "ED1C24",
            "source": "https://www.square-enix.com/"
        },
        {
            "title": "Squarespace",
            "hex": "000000",
            "source": "http://squarespace.com/brand-guidelines"
        },
        {
            "title": "Stack Exchange",
            "hex": "1E5397",
            "source": "http://stackoverflow.com/company/logos"
        },
        {
            "title": "Stack Overflow",
            "hex": "FE7A16",
            "source": "http://stackoverflow.com"
        },
        {
            "title": "Stackbit",
            "hex": "3EB0FD",
            "source": "https://www.stackbit.com/"
        },
        {
            "title": "StackPath",
            "hex": "000000",
            "source": "https://www.stackpath.com/company/logo-and-branding/"
        },
        {
            "title": "StackShare",
            "hex": "0690FA",
            "source": "https://stackshare.io/branding"
        },
        {
            "title": "Stadia",
            "hex": "CD2640",
            "source": "https://stadia.dev"
        },
        {
            "title": "Staffbase",
            "hex": "00A4FD",
            "source": "https://staffbase.com/en/about/press-assets/"
        },
        {
            "title": "Statamic",
            "hex": "1F3641",
            "source": "http://statamic.com/press"
        },
        {
            "title": "Staticman",
            "hex": "000000",
            "source": "https://staticman.net/"
        },
        {
            "title": "Statuspage",
            "hex": "172B4D",
            "source": "https://www.atlassian.com/company/news/press-kit"
        },
        {
            "title": "Steam",
            "hex": "000000",
            "source": "https://partner.steamgames.com/public/marketing/Steam_Guidelines_02102016.pdf"
        },
        {
            "title": "Steamworks",
            "hex": "1E1E1E",
            "source": "https://partner.steamgames.com/"
        },
        {
            "title": "Steem",
            "hex": "4BA2F2",
            "source": "https://steem.io/"
        },
        {
            "title": "Steemit",
            "hex": "06D6A9",
            "source": "https://steemit.com/"
        },
        {
            "title": "Steinberg",
            "hex": "C90827",
            "source": "https://www.steinberg.net/en/company/press.html"
        },
        {
            "title": "Stellar",
            "hex": "7D00FF",
            "source": "https://www.stellar.org/blog/announcing-the-new-stellar-logo"
        },
        {
            "title": "Stencyl",
            "hex": "8E1C04",
            "source": "http://www.stencyl.com/about/press/"
        },
        {
            "title": "Stitcher",
            "hex": "000000",
            "source": "https://www.stitcher.com/"
        },
        {
            "title": "Storify",
            "hex": "3A98D9",
            "source": "https://storify.com"
        },
        {
            "title": "Storybook",
            "hex": "FF4785",
            "source": "https://github.com/storybookjs/brand"
        },
        {
            "title": "Strapi",
            "hex": "2E7EEA",
            "source": "https://strapi.io/"
        },
        {
            "title": "Strava",
            "hex": "FC4C02",
            "source": "https://itunes.apple.com/us/app/strava-running-and-cycling-gps/id426826309"
        },
        {
            "title": "Stripe",
            "hex": "008CDD",
            "source": "https://stripe.com/about/resources"
        },
        {
            "title": "strongSwan",
            "hex": "E00033",
            "source": "https://www.strongswan.org/images/"
        },
        {
            "title": "StubHub",
            "hex": "003168",
            "source": "http://www.stubhub.com"
        },
        {
            "title": "styled-components",
            "hex": "DB7093",
            "source": "https://www.styled-components.com/"
        },
        {
            "title": "StyleShare",
            "hex": "212121",
            "source": "https://www.stylesha.re/"
        },
        {
            "title": "Stylus",
            "hex": "333333",
            "source": "http://stylus-lang.com/img/stylus-logo.svg"
        },
        {
            "title": "Subaru",
            "hex": "013C74",
            "source": "https://commons.wikimedia.org/wiki/File:Subaru_logo.svg"
        },
        {
            "title": "Sublime Text",
            "hex": "FF9800",
            "source": "https://www.sublimetext.com/images/logo.svg"
        },
        {
            "title": "Subversion",
            "hex": "809CC9",
            "source": "http://subversion.apache.org/logo"
        },
        {
            "title": "Super User",
            "hex": "2EACE3",
            "source": "http://stackoverflow.com/company/logos"
        },
        {
            "title": "Suzuki",
            "hex": "E30613",
            "source": "https://www.suzuki.ie/"
        },
        {
            "title": "Svelte",
            "hex": "FF3E00",
            "source": "https://github.com/sveltejs/svelte/tree/master/site/static"
        },
        {
            "title": "SVG",
            "hex": "FFB13B",
            "source": "https://www.w3.org/2009/08/svg-logos.html"
        },
        {
            "title": "SVGO",
            "hex": "14B9FF",
            "source": "https://github.com/svg/svgo"
        },
        {
            "title": "Swagger",
            "hex": "85EA2D",
            "source": "https://swagger.io/swagger/media/assets/images/swagger_logo.svg"
        },
        {
            "title": "Swarm",
            "hex": "FFA633",
            "source": "https://foursquare.com/about/logos"
        },
        {
            "title": "Swift",
            "hex": "FA7343",
            "source": "https://developer.apple.com/develop/"
        },
        {
            "title": "Symantec",
            "hex": "FDB511",
            "source": "https://commons.wikimedia.org/wiki/File:Symantec_logo10.svg"
        },
        {
            "title": "Symfony",
            "hex": "000000",
            "source": "https://symfony.com/logo"
        },
        {
            "title": "Symphony",
            "hex": "0098FF",
            "source": "https://symphony.com/"
        },
        {
            "title": "Synology",
            "hex": "B6B5B6",
            "source": "https://www.synology.com/en-global/company/branding"
        },
        {
            "title": "T-Mobile",
            "hex": "E20074",
            "source": "https://www.t-mobile.com/"
        },
        {
            "title": "Tableau",
            "hex": "E97627",
            "source": "https://www.tableau.com/about/media-download-center"
        },
        {
            "title": "Tails",
            "hex": "56347C",
            "source": "https://tails.boum.org/contribute/how/promote/material/logo/"
        },
        {
            "title": "Tailwind CSS",
            "hex": "38B2AC",
            "source": "https://tailwindcss.com/"
        },
        {
            "title": "Talend",
            "hex": "1675BC",
            "source": "https://www.talend.com/"
        },
        {
            "title": "Tapas",
            "hex": "FFCE00",
            "source": "https://tapas.io/site/about#media"
        },
        {
            "title": "Tata",
            "hex": "486AAE",
            "source": "https://www.tata.com/"
        },
        {
            "title": "TeamSpeak",
            "hex": "2580C3",
            "source": "https://www.teamspeak.com/en/more/media-pack/"
        },
        {
            "title": "TeamViewer",
            "hex": "0E8EE9",
            "source": "https://www.teamviewer.com/resources/images/logos/teamviewer-logo-big.svg"
        },
        {
            "title": "TED",
            "hex": "E62B1E",
            "source": "https://www.ted.com/participate/organize-a-local-tedx-event/tedx-organizer-guide/branding-promotions/logo-and-design/your-tedx-logo"
        },
        {
            "title": "Teespring",
            "hex": "39ACE6",
            "source": "https://teespring.com"
        },
        {
            "title": "TELE5",
            "hex": "C2AD6F",
            "source": "https://www.tele5.de"
        },
        {
            "title": "Telegram",
            "hex": "2CA5E0",
            "source": "https://commons.wikimedia.org/wiki/File:Telegram_alternative_logo.svg"
        },
        {
            "title": "Tencent QQ",
            "hex": "EB1923",
            "source": "https://en.wikipedia.org/wiki/File:Tencent_QQ.svg#/media/File:Tencent_QQ.svg"
        },
        {
            "title": "Tencent Weibo",
            "hex": "20B8E5",
            "source": "http://t.qq.com/"
        },
        {
            "title": "TensorFlow",
            "hex": "FF6F00",
            "source": "https://www.tensorflow.org/extras/tensorflow_brand_guidelines.pdf"
        },
        {
            "title": "Teradata",
            "hex": "F37440",
            "source": "https://github.com/Teradata/teradata.github.io/"
        },
        {
            "title": "Terraform",
            "hex": "623CE4",
            "source": "https://www.hashicorp.com/brand#terraform"
        },
        {
            "title": "Tesla",
            "hex": "CC0000",
            "source": "http://www.teslamotors.com/en_GB/about"
        },
        {
            "title": "The Mighty",
            "hex": "D0072A",
            "source": "https://themighty.com/"
        },
        {
            "title": "The Movie Database",
            "hex": "01D277",
            "source": "https://www.themoviedb.org/about/logos-attribution"
        },
        {
            "title": "The Register",
            "hex": "FF0000",
            "source": "https://www.theregister.co.uk/"
        },
        {
            "title": "The Washington Post",
            "hex": "231F20",
            "source": "https://www.washingtonpost.com/brand-studio/archive/"
        },
        {
            "title": "Threema",
            "hex": "3FE669",
            "source": "https://threema.ch/en/press"
        },
        {
            "title": "Tidal",
            "hex": "000000",
            "source": "https://tidal.com"
        },
        {
            "title": "Tide",
            "hex": "4050FB",
            "source": "https://www.tide.co/newsroom/"
        },
        {
            "title": "Tik Tok",
            "hex": "000000",
            "source": "https://tiktok.com"
        },
        {
            "title": "Timescale",
            "hex": "FDB515",
            "source": "https://www.timescale.com/"
        },
        {
            "title": "Tinder",
            "hex": "FF6B6B",
            "source": "http://www.gotinder.com/press"
        },
        {
            "title": "Todoist",
            "hex": "E44332",
            "source": "https://doist.com/press/"
        },
        {
            "title": "Toggl",
            "hex": "E01B22",
            "source": "https://toggl.com/media-toolkit"
        },
        {
            "title": "Tomorrowland",
            "hex": "000000",
            "source": "https://global.tomorrowland.com/"
        },
        {
            "title": "Topcoder",
            "hex": "29A8E0",
            "source": "http://topcoder.com/"
        },
        {
            "title": "Toptal",
            "hex": "3863A0",
            "source": "https://www.toptal.com/branding"
        },
        {
            "title": "Tor",
            "hex": "7E4798",
            "source": "https://github.com/TheTorProject/tor-media/tree/master/Onion%20Icon"
        },
        {
            "title": "Toshiba",
            "hex": "FF0000",
            "source": "https://commons.wikimedia.org/wiki/File:Toshiba_logo.svg"
        },
        {
            "title": "Toyota",
            "hex": "EB0A1E",
            "source": "https://www.toyota.com/brandguidelines/"
        },
        {
            "title": "TrainerRoad",
            "hex": "E12726",
            "source": "https://www.trainerroad.com/"
        },
        {
            "title": "Trakt",
            "hex": "ED1C24",
            "source": "https://trakt.tv"
        },
        {
            "title": "Transport for Ireland",
            "hex": "113B92",
            "source": "https://tfl.gov.uk/"
        },
        {
            "title": "Transport for London",
            "hex": "00B274",
            "source": "https://www.transportforireland.ie/"
        },
        {
            "title": "Travis CI",
            "hex": "3EAAAF",
            "source": "https://travis-ci.com/logo"
        },
        {
            "title": "Treehouse",
            "hex": "5FCF80",
            "source": "https://teamtreehouse.com/about"
        },
        {
            "title": "Trello",
            "hex": "0079BF",
            "source": "https://trello.com/about/branding"
        },
        {
            "title": "Trend Micro",
            "hex": "D71921",
            "source": "https://www.trendmicro.com/"
        },
        {
            "title": "Tripadvisor",
            "hex": "34E0A1",
            "source": "https://tripadvisor.mediaroom.com/logo-guidelines"
        },
        {
            "title": "Trulia",
            "hex": "53B50A",
            "source": "http://www.trulia.com"
        },
        {
            "title": "Trustpilot",
            "hex": "00B67A",
            "source": "https://support.trustpilot.com/hc/en-us/articles/206289947-Trustpilot-Brand-Assets-Style-Guide"
        },
        {
            "title": "Try It Online",
            "hex": "303030",
            "source": "https://tio.run/"
        },
        {
            "title": "TUI",
            "hex": "70CBF4",
            "source": "https://www.tuiholidays.ie/"
        },
        {
            "title": "Tumblr",
            "hex": "36465D",
            "source": "https://www.tumblr.com/logo"
        },
        {
            "title": "Turkish Airlines",
            "hex": "C70A0C",
            "source": "https://www.turkishairlines.com/tr-int/basin-odasi/logo-arsivi/index.html"
        },
        {
            "title": "Twilio",
            "hex": "F22F46",
            "source": "https://www.twilio.com/company/brand"
        },
        {
            "title": "Twitch",
            "hex": "9146FF",
            "source": "https://brand.twitch.tv"
        },
        {
            "title": "Twitter",
            "hex": "1DA1F2",
            "source": "https://brand.twitter.com"
        },
        {
            "title": "Twoo",
            "hex": "FF7102",
            "source": "http://www.twoo.com/about/press"
        },
        {
            "title": "TypeScript",
            "hex": "007ACC",
            "source": "https://github.com/remojansen/logo.ts"
        },
        {
            "title": "TYPO3",
            "hex": "FF8700",
            "source": "https://typo3.com/fileadmin/assets/typo3logos/typo3_bullet_01.svg"
        },
        {
            "title": "Uber",
            "hex": "000000",
            "source": "https://www.uber.com/media/"
        },
        {
            "title": "Uber Eats",
            "hex": "5FB709",
            "source": "https://about.ubereats.com/en/logo/"
        },
        {
            "title": "Ubisoft",
            "hex": "000000",
            "source": "https://www.ubisoft.com/en-US/company/overview.aspx"
        },
        {
            "title": "uBlock Origin",
            "hex": "800000",
            "source": "https://github.com/gorhill/uBlock/blob/master/src/img/ublock.svg"
        },
        {
            "title": "Ubuntu",
            "hex": "E95420",
            "source": "https://design.ubuntu.com/brand/ubuntu-logo/"
        },
        {
            "title": "Udacity",
            "hex": "01B3E3",
            "source": "https://www.udacity.com"
        },
        {
            "title": "Udemy",
            "hex": "EC5252",
            "source": "https://about.udemy.com/newbrand/"
        },
        {
            "title": "UIkit",
            "hex": "2396F3",
            "source": "https://getuikit.com"
        },
        {
            "title": "Ulule",
            "hex": "18A5D6",
            "source": "https://ulule.frontify.com/d/EX3dK8qsXgqh/branding-guidelines"
        },
        {
            "title": "Umbraco",
            "hex": "00BEC1",
            "source": "https://umbraco.com/"
        },
        {
            "title": "Unicode",
            "hex": "5455FE",
            "source": "https://en.wikipedia.org/wiki/Unicode"
        },
        {
            "title": "United Airlines",
            "hex": "002244",
            "source": "https://en.wikipedia.org/wiki/File:United_Airlines_Logo.svg"
        },
        {
            "title": "Unity",
            "hex": "000000",
            "source": "https://unity.com/"
        },
        {
            "title": "Unreal Engine",
            "hex": "313131",
            "source": "https://www.unrealengine.com/en-US/branding"
        },
        {
            "title": "Unsplash",
            "hex": "000000",
            "source": "https://unsplash.com/"
        },
        {
            "title": "Untangle",
            "hex": "68BD49",
            "source": "https://www.untangle.com/company-overview/"
        },
        {
            "title": "Untappd",
            "hex": "FFC000",
            "source": "https://untappd.com/"
        },
        {
            "title": "UpLabs",
            "hex": "3930D8",
            "source": "https://www.uplabs.com/"
        },
        {
            "title": "Uploaded",
            "hex": "0E70CB",
            "source": "https://www.uploaded.net"
        },
        {
            "title": "Upwork",
            "hex": "6FDA44",
            "source": "https://www.upwork.com/press/"
        },
        {
            "title": "V",
            "hex": "5D87BF",
            "source": "https://github.com/vlang/v-logo"
        },
        {
            "title": "V8",
            "hex": "4B8BF5",
            "source": "https://v8.dev/logo"
        },
        {
            "title": "Vagrant",
            "hex": "1563FF",
            "source": "https://www.hashicorp.com/brand#vagrant"
        },
        {
            "title": "Valve",
            "hex": "F74843",
            "source": "https://www.valvesoftware.com/"
        },
        {
            "title": "Vauxhall",
            "hex": "9F363D",
            "source": "https://www.vauxhall.co.uk/microapps/vxr/corsa-vxr/"
        },
        {
            "title": "vBulletin",
            "hex": "184D66",
            "source": "https://commons.wikimedia.org/wiki/File:VBulletin.svg"
        },
        {
            "title": "Veeam",
            "hex": "00B336",
            "source": "https://www.veeam.com/newsroom/veeam-graphics.html"
        },
        {
            "title": "Venmo",
            "hex": "3D95CE",
            "source": "https://venmo.com/about/brand/"
        },
        {
            "title": "Veritas",
            "hex": "B1181E",
            "source": "https://my.veritas.com/cs/groups/partner/documents/styleguide/mdaw/mdq5/~edisp/tus3cpeapp3855186572.pdf"
        },
        {
            "title": "Verizon",
            "hex": "CD040B",
            "source": "https://www.verizondigitalmedia.com/about/logo-usage/"
        },
        {
            "title": "Viadeo",
            "hex": "F88D2D",
            "source": "http://corporate.viadeo.com/en/media/resources"
        },
        {
            "title": "Viber",
            "hex": "665CAC",
            "source": "https://www.viber.com/brand-center/"
        },
        {
            "title": "Vim",
            "hex": "019733",
            "source": "https://commons.wikimedia.org/wiki/File:Vimlogo.svg"
        },
        {
            "title": "Vimeo",
            "hex": "1AB7EA",
            "source": "https://vimeo.com/about/brand_guidelines"
        },
        {
            "title": "Vine",
            "hex": "11B48A",
            "source": "https://vine.co/logo"
        },
        {
            "title": "Virb",
            "hex": "0093DA",
            "source": "http://virb.com/about"
        },
        {
            "title": "Visa",
            "hex": "142787",
            "source": "https://commons.wikimedia.org/wiki/File:Visa_2014_logo_detail.svg"
        },
        {
            "title": "Visual Studio",
            "hex": "5C2D91",
            "source": "https://visualstudio.microsoft.com/"
        },
        {
            "title": "Visual Studio Code",
            "hex": "007ACC",
            "source": "https://commons.wikimedia.org/wiki/File:Visual_Studio_Code_1.35_icon.svg"
        },
        {
            "title": "Vivaldi",
            "hex": "EF3939",
            "source": "https://vivaldi.com/press/"
        },
        {
            "title": "Vivino",
            "hex": "AA1329",
            "source": "https://www.vivino.com/press"
        },
        {
            "title": "VK",
            "hex": "4680C2",
            "source": "https://vk.com/brand"
        },
        {
            "title": "VLC media player",
            "hex": "FF8800",
            "source": "http://git.videolan.org/?p=vlc.git;a=tree;f=extras/package/macosx/asset_sources"
        },
        {
            "title": "VMware",
            "hex": "607078",
            "source": "https://myvmware.workspaceair.com/"
        },
        {
            "title": "Vodafone",
            "hex": "E60000",
            "source": "https://web.vodafone.com.eg/"
        },
        {
            "title": "Volkswagen",
            "hex": "151F5D",
            "source": "https://www.volkswagen.ie/"
        },
        {
            "title": "Volvo",
            "hex": "003057",
            "source": "https://www.media.volvocars.com/global/en-gb/logos"
        },
        {
            "title": "VSCO",
            "hex": "000000",
            "source": "https://vsco.co/about/press/vsco-releases-redesigned-mobile-app"
        },
        {
            "title": "Vue.js",
            "hex": "4FC08D",
            "source": "https://github.com/vuejs/art"
        },
        {
            "title": "Vuetify",
            "hex": "1867C0",
            "source": "https://vuetifyjs.com/"
        },
        {
            "title": "Vulkan",
            "hex": "AC162C",
            "source": "https://www.khronos.org/legal/trademarks/"
        },
        {
            "title": "Vultr",
            "hex": "007BFC",
            "source": "https://www.vultr.com/company/brand-assets/"
        },
        {
            "title": "W3C",
            "hex": "005A9C",
            "source": "https://www.w3.org/Consortium/Legal/logo-usage-20000308"
        },
        {
            "title": "Warner Bros.",
            "hex": "004DB4",
            "source": "https://www.warnerbros.com/"
        },
        {
            "title": "Wattpad",
            "hex": "F68D12",
            "source": "https://www.wattpad.com/press/#assets"
        },
        {
            "title": "Waze",
            "hex": "333665",
            "source": "https://www.waze.com/"
        },
        {
            "title": "Wear OS",
            "hex": "4285F4",
            "source": "https://partnermarketinghub.withgoogle.com/#/brands/"
        },
        {
            "title": "Weasyl",
            "hex": "990000",
            "source": "https://www.weasyl.com/"
        },
        {
            "title": "WebAssembly",
            "hex": "654FF0",
            "source": "https://webassembly.org/"
        },
        {
            "title": "WebAuthn",
            "hex": "3423A6",
            "source": "https://github.com/apowers313/webauthn-logos"
        },
        {
            "title": "webcomponents.org",
            "hex": "29ABE2",
            "source": "https://www.webcomponents.org/"
        },
        {
            "title": "WebGL",
            "hex": "990000",
            "source": "https://www.khronos.org/legal/trademarks/"
        },
        {
            "title": "Webmin",
            "hex": "7DA0D0",
            "source": "https://github.com/webmin/webmin"
        },
        {
            "title": "WebMoney",
            "hex": "036CB5",
            "source": "https://www.webmoney.ru/rus/developers/logos.shtml"
        },
        {
            "title": "Webpack",
            "hex": "8DD6F9",
            "source": "https://webpack.js.org/branding/"
        },
        {
            "title": "WebRTC",
            "hex": "333333",
            "source": "https://webrtc.org/press/"
        },
        {
            "title": "WebStorm",
            "hex": "000000",
            "source": "https://www.jetbrains.com/company/brand/logos/"
        },
        {
            "title": "WeChat",
            "hex": "7BB32E",
            "source": "https://worldvectorlogo.com/logo/wechat-3"
        },
        {
            "title": "WEMO",
            "hex": "72D44C",
            "source": "https://commons.wikimedia.org/wiki/File:WeMoApp.svg"
        },
        {
            "title": "WhatsApp",
            "hex": "25D366",
            "source": "https://www.whatsappbrand.com"
        },
        {
            "title": "When I Work",
            "hex": "51A33D",
            "source": "https://wheniwork.com/"
        },
        {
            "title": "WhiteSource",
            "hex": "161D4E",
            "source": "https://www.whitesourcesoftware.com/whitesource-media-kit/"
        },
        {
            "title": "Wii",
            "hex": "8B8B8B",
            "source": "https://de.wikipedia.org/wiki/Datei:WiiU.svg"
        },
        {
            "title": "Wii U",
            "hex": "8B8B8B",
            "source": "https://de.wikipedia.org/wiki/Datei:WiiU.svg"
        },
        {
            "title": "Wikimedia Commons",
            "hex": "006699",
            "source": "https://commons.wikimedia.org/wiki/File:Commons-logo.svg"
        },
        {
            "title": "Wikipedia",
            "hex": "000000",
            "source": "https://en.wikipedia.org/wiki/Logo_of_Wikipedia"
        },
        {
            "title": "Windows",
            "hex": "0078D6",
            "source": "https://commons.wikimedia.org/wiki/File:Windows_10_Logo.svg"
        },
        {
            "title": "Windows 95",
            "hex": "008080",
            "source": "https://en.wikipedia.org/wiki/Windows_95"
        },
        {
            "title": "Windows XP",
            "hex": "003399",
            "source": "https://commons.wikimedia.org/wiki/File:Windows_logo_-_2002%E2%80%932012_(Multicolored).svg"
        },
        {
            "title": "Wire",
            "hex": "000000",
            "source": "http://brand.wire.com"
        },
        {
            "title": "WireGuard",
            "hex": "88171A",
            "source": "https://www.wireguard.com/img/wireguard.svg"
        },
        {
            "title": "Wish",
            "hex": "2FB7EC",
            "source": "https://wish.com/"
        },
        {
            "title": "Wix",
            "hex": "0C6EFC",
            "source": "http://www.wix.com/about/design-assets"
        },
        {
            "title": "Wizz Air",
            "hex": "C6007E",
            "source": "https://wizzair.com/en-gb/information-and-services/about-us/press-office/logos"
        },
        {
            "title": "Wolfram",
            "hex": "DD1100",
            "source": "http://company.wolfram.com/press-center/wolfram-corporate/"
        },
        {
            "title": "Wolfram Language",
            "hex": "DD1100",
            "source": "http://company.wolfram.com/press-center/language/"
        },
        {
            "title": "Wolfram Mathematica",
            "hex": "DD1100",
            "source": "http://company.wolfram.com/press-center/mathematica/"
        },
        {
            "title": "Woo",
            "hex": "96588A",
            "source": "https://woocommerce.com/style-guide/"
        },
        {
            "title": "WooCommerce",
            "hex": "96588A",
            "source": "https://woocommerce.com/style-guide/"
        },
        {
            "title": "WordPress",
            "hex": "21759B",
            "source": "https://wordpress.org/about/logos"
        },
        {
            "title": "Workplace",
            "hex": "20252D",
            "source": "https://en.facebookbrand.com/"
        },
        {
            "title": "World Health Organization",
            "hex": "0093D5",
            "source": "https://www.who.int/"
        },
        {
            "title": "WP Engine",
            "hex": "40BAC8",
            "source": "https://wpengine.com/"
        },
        {
            "title": "WP Rocket",
            "hex": "F56640",
            "source": "https://wp-rocket.me/"
        },
        {
            "title": "write.as",
            "hex": "5BC4EE",
            "source": "https://write.as/brand"
        },
        {
            "title": "WWE",
            "hex": "000000",
            "source": "https://commons.wikimedia.org/wiki/File:WWE_Network_logo.svg"
        },
        {
            "title": "X-Pack",
            "hex": "005571",
            "source": "https://www.elastic.co/brand"
        },
        {
            "title": "X.Org",
            "hex": "F28834",
            "source": "https://upload.wikimedia.org/wikipedia/commons/9/90/X.Org_Logo.svg"
        },
        {
            "title": "Xamarin",
            "hex": "3498DB",
            "source": "https://github.com/dotnet/swag/tree/master/xamarin"
        },
        {
            "title": "XAML",
            "hex": "0C54C2",
            "source": "https://github.com/microsoft/microsoft-ui-xaml/issues/1185"
        },
        {
            "title": "XAMPP",
            "hex": "FB7A24",
            "source": "https://www.apachefriends.org/en/"
        },
        {
            "title": "Xbox",
            "hex": "107C10",
            "source": "http://mspartner-public.sharepoint.com/XBOX%20Games/Xbox%20logo's%20+%20Guidelines/Xbox%20Live/Xbox_Live_Guidelines_10-4-13.pdf"
        },
        {
            "title": "Xcode",
            "hex": "1575F9",
            "source": "https://developer.apple.com/develop/"
        },
        {
            "title": "XDA Developers",
            "hex": "F59812",
            "source": "https://www.xda-developers.com/"
        },
        {
            "title": "Xero",
            "hex": "13B5EA",
            "source": "https://www.xero.com/uk/about/media/downloads"
        },
        {
            "title": "XFCE",
            "hex": "2284F2",
            "source": "https://www.xfce.org/download#artwork"
        },
        {
            "title": "Xiaomi",
            "hex": "FA6709",
            "source": "https://www.mi.com/global"
        },
        {
            "title": "Xing",
            "hex": "006567",
            "source": "https://dev.xing.com/logo_rules"
        },
        {
            "title": "XMPP",
            "hex": "002B5C",
            "source": "https://commons.wikimedia.org/wiki/File:XMPP_logo.svg"
        },
        {
            "title": "XRP",
            "hex": "25A768",
            "source": "https://xrpl.org/"
        },
        {
            "title": "XSplit",
            "hex": "0095DE",
            "source": "https://www.xsplit.com/presskit"
        },
        {
            "title": "Y Combinator",
            "hex": "F0652F",
            "source": "https://www.ycombinator.com/press/"
        },
        {
            "title": "Yahoo!",
            "hex": "6001D2",
            "source": "https://yahoo.com/"
        },
        {
            "title": "Yamaha Corporation",
            "hex": "4B1E78",
            "source": "https://www.yamaha.com/en/"
        },
        {
            "title": "Yamaha Motor Corporation",
            "hex": "E60012",
            "source": "https://en.wikipedia.org/wiki/Yamaha_Motor_Company"
        },
        {
            "title": "Yammer",
            "hex": "106EBE",
            "source": "https://developer.microsoft.com/en-us/fabric#/styles/web/colors/products"
        },
        {
            "title": "Yandex",
            "hex": "FF0000",
            "source": "https://yandex.com/company/general_info/logotype_rules"
        },
        {
            "title": "Yarn",
            "hex": "2C8EBB",
            "source": "https://github.com/yarnpkg/assets"
        },
        {
            "title": "Yelp",
            "hex": "D32323",
            "source": "http://www.yelp.com/brand"
        },
        {
            "title": "YouTube",
            "hex": "FF0000",
            "source": "https://www.youtube.com/yt/about/brand-resources/#logos-icons-colors"
        },
        {
            "title": "YouTube Gaming",
            "hex": "FF0000",
            "source": "https://gaming.youtube.com/"
        },
        {
            "title": "YouTube Studio",
            "hex": "FF0000",
            "source": "https://www.youtube.com/"
        },
        {
            "title": "YouTube TV",
            "hex": "FF0000",
            "source": "https://play.google.com/store/apps/details?id=com.google.android.apps.youtube.unplugged"
        },
        {
            "title": "Z-Wave",
            "hex": "1B365D",
            "source": "https://www.z-wave.com/"
        },
        {
            "title": "Zalando",
            "hex": "FF6900",
            "source": "https://www.zalando.co.uk/"
        },
        {
            "title": "Zapier",
            "hex": "FF4A00",
            "source": "https://zapier.com/about/brand"
        },
        {
            "title": "ZDF",
            "hex": "FA7D19",
            "source": "https://www.zdf.de/"
        },
        {
            "title": "Zeit",
            "hex": "000000",
            "source": "https://zeit.co/design/brand"
        },
        {
            "title": "Zend",
            "hex": "0679EA",
            "source": "https://www.zend.com/"
        },
        {
            "title": "Zend Framework",
            "hex": "68B604",
            "source": "https://framework.zend.com/"
        },
        {
            "title": "Zendesk",
            "hex": "03363D",
            "source": "https://www.zendesk.com/company/brand-assets/#logo"
        },
        {
            "title": "ZeroMQ",
            "hex": "DF0000",
            "source": "https://github.com/zeromq/zeromq.org/blob/master/static/safari-pinned-tab.svg"
        },
        {
            "title": "Zerply",
            "hex": "9DBC7A",
            "source": "https://zerply.com/about/resources"
        },
        {
            "title": "Zhihu",
            "hex": "0084FF",
            "source": "https://www.zhihu.com/"
        },
        {
            "title": "Zigbee",
            "hex": "EB0443",
            "source": "https://zigbeealliance.org/solution/zigbee/"
        },
        {
            "title": "Zillow",
            "hex": "0074E4",
            "source": "http://zillow.mediaroom.com/logos"
        },
        {
            "title": "Zingat",
            "hex": "009CFB",
            "source": "https://www.zingat.com/kurumsal-logolar"
        },
        {
            "title": "Zoom",
            "hex": "2D8CFF",
            "source": "https://zoom.us/brandguidelines"
        },
        {
            "title": "Zorin",
            "hex": "0CC1F3",
            "source": "https://zorinos.com/press/"
        },
        {
            "title": "Zulip",
            "hex": "52C2AF",
            "source": "https://github.com/zulip/zulip/"
        }
    ]
}<|MERGE_RESOLUTION|>--- conflicted
+++ resolved
@@ -4716,15 +4716,14 @@
             "source": "https://c5.rgstatic.net/m/428059296771819/images/favicon/favicon.svg"
         },
         {
-<<<<<<< HEAD
+            "title": "RetroArch",
+            "hex": "000000",
+            "source": "https://github.com/libretro/RetroArch/blob/b01aabf7d1f025999ad0f7812e6e6816d011e631/media/retroarch.svg"
+        },
+        {
             "title": "RetroPie",
             "hex": "CC0000",
             "source": "https://github.com/RetroPie/RetroPie-Docs/blob/c4e882bd2c9d740c591ff346e07a4a4cb536ca93/images/logo.svg"
-=======
-            "title": "RetroArch",
-            "hex": "000000",
-            "source": "https://github.com/libretro/RetroArch/blob/b01aabf7d1f025999ad0f7812e6e6816d011e631/media/retroarch.svg"
->>>>>>> 4d2287be
         },
         {
             "title": "ReverbNation",
