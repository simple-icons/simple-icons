--- conflicted
+++ resolved
@@ -5275,11 +5275,13 @@
             "source": "https://cloud.google.com"
         },
         {
-<<<<<<< HEAD
+            "title": "Google Cloud Composer",
+            "hex": "4285F4",
+            "source": "https://cloud.google.com/icons",
+            "guidelines": "https://about.google/brand-resource-center"
+        },
+        {
             "title": "Google Cloud Spanner",
-=======
-            "title": "Google Cloud Composer",
->>>>>>> 2ad74dbf
             "hex": "4285F4",
             "source": "https://cloud.google.com/icons",
             "guidelines": "https://about.google/brand-resource-center"
