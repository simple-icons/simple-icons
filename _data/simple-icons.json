{
    "icons": [
        {
            "title": ".NET",
            "hex": "512BD4",
            "source": "https://github.com/dotnet/brand/"
        },
        {
            "title": "1001Tracklists",
            "hex": "40AEF0",
            "source": "https://www.1001tracklists.com/"
        },
        {
            "title": "1Password",
            "hex": "0094F5",
            "source": "https://1password.com/press/"
        },
        {
            "title": "3M",
            "hex": "FF0000",
            "source": "https://www.3m.com/"
        },
        {
            "title": "42",
            "hex": "000000",
            "source": "https://www.42.fr/"
        },
        {
            "title": "4D",
            "hex": "004088",
            "source": "https://www.4d.com/"
        },
        {
            "title": "500px",
            "hex": "0099E5",
            "source": "https://about.500px.com/press"
        },
        {
            "title": "A-Frame",
            "hex": "EF2D5E",
            "source": "https://aframe.io/docs/"
        },
        {
            "title": "ABB RobotStudio",
            "hex": "FF9E0F",
            "source": "https://new.abb.com/products/robotics/en/robotstudio/downloads"
        },
        {
            "title": "Abbvie",
            "hex": "071D49",
            "source": "https://www.abbvie.com/"
        },
        {
            "title": "Ableton Live",
            "hex": "000000",
            "source": "https://www.ableton.com/en/legal/branding-trademark-guidelines/"
        },
        {
            "title": "About.me",
            "hex": "00A98F",
            "source": "https://about.me/assets"
        },
        {
            "title": "Abstract",
            "hex": "191A1B",
            "source": "https://www.abstract.com/about/"
        },
        {
            "title": "Academia",
            "hex": "41454A",
            "source": "https://www.academia.edu/"
        },
        {
            "title": "Accenture",
            "hex": "A100FF",
            "source": "https://www.accenture.com/"
        },
        {
            "title": "Acclaim",
            "hex": "26689A",
            "source": "https://www.youracclaim.com/"
        },
        {
            "title": "Accusoft",
            "hex": "A9225C",
            "source": "https://company-39138.frontify.com/d/7EKFm12NQSa8/accusoft-corporation-style-guide#/style-guide/logo"
        },
        {
            "title": "Acer",
            "hex": "83B81A",
            "source": "https://www.acer.com/ac/en/GB/content/home"
        },
        {
            "title": "ACM",
            "hex": "0085CA",
            "source": "http://identitystandards.acm.org/"
        },
        {
            "title": "ActiGraph",
            "hex": "0B2C4A",
            "source": "http://www.actigraphcorp.com/"
        },
        {
            "title": "Activision",
            "hex": "000000",
            "source": "https://www.activision.com/"
        },
        {
            "title": "Adafruit",
            "hex": "000000",
            "source": "https://www.adafruit.com/"
        },
        {
            "title": "AdBlock",
            "hex": "F40D12",
            "source": "https://getadblock.com/"
        },
        {
            "title": "Adblock Plus",
            "hex": "C70D2C",
            "source": "https://adblockplus.org/"
        },
        {
            "title": "AddThis",
            "hex": "FF6550",
            "source": "http://www.addthis.com/"
        },
        {
            "title": "AdGuard",
            "hex": "68BC71",
            "source": "https://adguard.com/en/media-materials.html"
        },
        {
            "title": "Adobe",
            "hex": "FF0000",
            "source": "https://www.adobe.com/"
        },
        {
            "title": "Adobe Acrobat Reader",
            "hex": "EC1C24",
            "source": "https://acrobat.adobe.com/"
        },
        {
            "title": "Adobe After Effects",
            "hex": "9999FF",
            "source": "https://www.adobe.com/products/aftereffects.html"
        },
        {
            "title": "Adobe Audition",
            "hex": "9999FF",
            "source": "https://www.adobe.com/creativecloud/video.html"
        },
        {
            "title": "Adobe Creative Cloud",
            "hex": "DA1F26",
            "source": "https://www.adobe.com/creativecloud/plans.html"
        },
        {
            "title": "Adobe Dreamweaver",
            "hex": "FF61F6",
            "source": "https://www.adobe.com/products/dreamweaver.html"
        },
        {
            "title": "Adobe Fonts",
            "hex": "000B1D",
            "source": "https://www.adobe.com/creativecloud/services.html"
        },
        {
            "title": "Adobe Illustrator",
            "hex": "FF9A00",
            "source": "https://www.adobe.com/products/illustrator.html"
        },
        {
            "title": "Adobe InDesign",
            "hex": "FF3366",
            "source": "https://www.adobe.com/products/indesign.html"
        },
        {
            "title": "Adobe Lightroom",
            "hex": "31A8FF",
            "source": "https://www.adobe.com/products/photoshop-lightroom.html"
        },
        {
            "title": "Adobe Lightroom Classic",
            "hex": "31A8FF",
            "source": "https://www.adobe.com/products/photoshop-lightroom-classic.html"
        },
        {
            "title": "Adobe Photoshop",
            "hex": "31A8FF",
            "source": "https://www.adobe.com/products/photoshop.html"
        },
        {
            "title": "Adobe Premiere Pro",
            "hex": "9999FF",
            "source": "https://www.adobe.com/ie/products/premiere.html"
        },
        {
            "title": "Adobe XD",
            "hex": "FF61F6",
            "source": "https://www.adobe.com/products/xd.html"
        },
        {
            "title": "AdonisJS",
            "hex": "220052",
            "source": "https://adonisjs.com/"
        },
        {
            "title": "Aer Lingus",
            "hex": "006272",
            "source": "https://www.aerlingus.com/"
        },
        {
            "title": "Aeroflot",
            "hex": "02458D",
            "source": "https://www.aeroflot.ru/ru-en/information/onboard/press"
        },
        {
            "title": "Aeroméxico",
            "hex": "0B2343",
            "source": "https://www.aeromexico.com/"
        },
        {
            "title": "Aerospike",
            "hex": "C41E25",
            "source": "http://pages.aerospike.com/rs/aerospike/images/Acid_Whitepaper.pdf"
        },
        {
            "title": "Affinity",
            "hex": "222324",
            "source": "https://affinity.serif.com/"
        },
        {
            "title": "Affinity Designer",
            "hex": "1B72BE",
            "source": "https://affinity.serif.com/en-gb/designer/"
        },
        {
            "title": "Affinity Photo",
            "hex": "7E4DD2",
            "source": "https://affinity.serif.com/en-gb/photo/"
        },
        {
            "title": "Affinity Publisher",
            "hex": "C9284D",
            "source": "https://affinity.serif.com/en-gb/publisher/"
        },
        {
            "title": "AI Dungeon",
            "hex": "000000",
            "source": "https://commons.wikimedia.org/wiki/File:AI_Dungeon_Logo.png"
        },
        {
            "title": "AIOHTTP",
            "hex": "2C5BB4",
            "source": "https://github.com/aio-libs/aiohttp/blob/fb5fe72b1bca3b899af579d376f5fe45745410e4/docs/aiohttp-plain.svg"
        },
        {
            "title": "Aiqfome",
            "hex": "7A1FA2",
            "source": "https://aiqfome.com"
        },
        {
            "title": "Air Canada",
            "hex": "F01428",
            "source": "https://www.aircanada.com/"
        },
        {
            "title": "Air China",
            "hex": "E30E17",
            "source": "http://www.airchina.com.cn/en/investor_relations/"
        },
        {
            "title": "Air France",
            "hex": "002157",
            "source": "https://www.airfrance.fr/"
        },
        {
            "title": "AirAsia",
            "hex": "FF0000",
            "source": "https://www.airasia.com/shop"
        },
        {
            "title": "Airbnb",
            "hex": "FF5A5F",
            "source": "https://www.airbnb.com"
        },
        {
            "title": "Airbus",
            "hex": "00205B",
            "source": "https://brand.airbus.com/brand-elements/logo.html"
        },
        {
            "title": "Aircall",
            "hex": "00B388",
            "source": "https://aircall.io/"
        },
        {
            "title": "AirPlay Audio",
            "hex": "000000",
            "source": "https://developer.apple.com/design/human-interface-guidelines/airplay/overview/icons/"
        },
        {
            "title": "AirPlay Video",
            "hex": "000000",
            "source": "https://developer.apple.com/design/human-interface-guidelines/airplay/overview/icons/"
        },
        {
            "title": "Airtable",
            "hex": "18BFFF",
            "source": "https://airtable.com/press"
        },
        {
            "title": "Alacritty",
            "hex": "F46D01",
            "source": "https://github.com/alacritty/alacritty/blob/6d8db6b9dfadd6164c4be7a053f25db8ef6b7998/extra/logo/alacritty-simple.svg"
        },
        {
            "title": "Alfa Romeo",
            "hex": "981E32",
            "source": "http://www.fcaci.com/x/Alfa"
        },
        {
            "title": "Algolia",
            "hex": "5468FF",
            "source": "https://www.algolia.com/press/?section=brand-guidelines"
        },
        {
            "title": "Alibaba Cloud",
            "hex": "FF6A00",
            "source": "https://www.alibabagroup.com/en/ir/reports"
        },
        {
            "title": "Alibaba.com",
            "hex": "FF6A00",
            "source": "https://www.alibabagroup.com/en/ir/reports"
        },
        {
            "title": "AliExpress",
            "hex": "FF4747",
            "source": "https://www.alibabagroup.com/en/ir/reports"
        },
        {
            "title": "Alipay",
            "hex": "00A1E9",
            "source": "https://gw.alipayobjects.com/os/rmsportal/trUJZfSrlnRCcFgfZGjD.ai"
        },
        {
            "title": "Alitalia",
            "hex": "006643",
            "source": "https://www.alitalia.com/it_it/fly-alitalia/in-flight/ulisse-magazine.html"
        },
        {
            "title": "AlliedModders",
            "hex": "1578D3",
            "source": "https://forums.alliedmods.net/"
        },
        {
            "title": "AlloCiné",
            "hex": "FECC00",
            "source": "http://www.allocine.fr/"
        },
        {
            "title": "AllTrails",
            "hex": "428813",
            "source": "https://www.alltrails.com/"
        },
        {
            "title": "Alpine Linux",
            "hex": "0D597F",
            "source": "https://alpinelinux.org/"
        },
        {
            "title": "Alpine.js",
            "hex": "8BC0D0",
            "source": "https://github.com/simple-icons/simple-icons/issues/5583#issuecomment-832770167"
        },
        {
            "title": "Altium Designer",
            "hex": "A5915F",
            "source": "https://www.altium.com/altium-designer/"
        },
        {
            "title": "Amazon",
            "hex": "FF9900",
            "source": "https://worldvectorlogo.com/logo/amazon-icon"
        },
        {
            "title": "Amazon Alexa",
            "hex": "00CAFF",
            "source": "https://developer.amazon.com/docs/alexa-voice-service/logo-and-brand.html"
        },
        {
            "title": "Amazon AWS",
            "hex": "232F3E",
            "source": "https://upload.wikimedia.org/wikipedia/commons/9/93/Amazon_Web_Services_Logo.svg"
        },
        {
            "title": "Amazon DynamoDB",
            "hex": "4053D6",
            "source": "https://aws.amazon.com/architecture/icons/"
        },
        {
            "title": "Amazon Fire TV",
            "hex": "FC4C02",
            "source": "https://www.amazon.com/gp/help/customer/display.html?nodeId=201348270"
        },
        {
            "title": "Amazon Lumberyard",
            "hex": "66459B",
            "source": "https://aws.amazon.com/lumberyard/support"
        },
        {
            "title": "Amazon Pay",
            "hex": "FF9900",
            "source": "https://pay.amazon.com/"
        },
        {
            "title": "Amazon Prime",
            "hex": "00A8E1",
            "source": "https://www.amazon.com/b?node=17277626011"
        },
        {
            "title": "Amazon S3",
            "hex": "569A31",
            "source": "https://aws.amazon.com/architecture/icons/"
        },
        {
            "title": "AMD",
            "hex": "ED1C24",
            "source": "https://www.amd.com/"
        },
        {
            "title": "American Airlines",
            "hex": "0078D2",
            "source": "https://en.wikipedia.org/wiki/File:American_Airlines_logo_2013.svg"
        },
        {
            "title": "American Express",
            "hex": "2E77BC",
            "source": "https://commons.wikimedia.org/wiki/File:American_Express_logo.svg"
        },
        {
            "title": "AMP",
            "hex": "005AF0",
            "source": "https://amp.dev/"
        },
        {
            "title": "Amul",
            "hex": "ED1D24",
            "source": "https://amul.com/classic/products/horeca.php"
        },
        {
            "title": "ANA",
            "hex": "13448F",
            "source": "https://www.ana.co.jp/en/eur/the-ana-experience/brand/"
        },
        {
            "title": "Anaconda",
            "hex": "44A833",
            "source": "https://www.anaconda.com"
        },
        {
            "title": "Analogue",
            "hex": "1A1A1A",
            "source": "https://www.analogue.co/"
        },
        {
            "title": "Anchor",
            "hex": "5000B9",
            "source": "https://anchor.fm/"
        },
        {
            "title": "Andela",
            "hex": "3359DF",
            "source": "https://andela.com/press/"
        },
        {
            "title": "Android",
            "hex": "3DDC84",
            "source": "https://thepartnermarketinghub.withgoogle.com/brands/android/visual-identity/visual-identity/logo-lock-ups/"
        },
        {
            "title": "Android Auto",
            "hex": "3DDC84",
            "source": "https://thepartnermarketinghub.withgoogle.com/brands/android-auto/"
        },
        {
            "title": "Android Studio",
            "hex": "3DDC84",
            "source": "https://developer.android.com/studio/"
        },
        {
            "title": "AngelList",
            "hex": "000000",
            "source": "https://angel.co/logo"
        },
        {
            "title": "Angular",
            "hex": "DD0031",
            "source": "https://angular.io/assets/images/logos/angular/angular_solidBlack.svg"
        },
        {
            "title": "Angular Universal",
            "hex": "00ACC1",
            "source": "https://angular.io/presskit"
        },
        {
            "title": "AngularJS",
            "hex": "E23237",
            "source": "https://angularjs.org/"
        },
        {
            "title": "AniList",
            "hex": "02A9FF",
            "source": "https://anilist.co/img/icons/icon.svg"
        },
        {
            "title": "Ansible",
            "hex": "EE0000",
            "source": "https://www.ansible.com/logos"
        },
        {
            "title": "Ansys",
            "hex": "FFB71B",
            "source": "https://www.ansys.com/about-ansys/brand"
        },
        {
            "title": "Ant Design",
            "hex": "0170FE",
            "source": "https://ant.design/components/icon/"
        },
        {
            "title": "Antena 3",
            "hex": "FF7328",
            "source": "https://www.antena3.com/"
        },
        {
            "title": "AnyDesk",
            "hex": "EF443B",
            "source": "https://anydesk.com/"
        },
        {
            "title": "AOL",
            "hex": "3399FF",
            "source": "https://www.aol.com/",
            "guidelines": "https://styleguide.aol.com/"
        },
        {
            "title": "Apache",
            "hex": "D22128",
            "source": "https://www.apache.org/foundation/press/kit/"
        },
        {
            "title": "Apache Airflow",
            "hex": "017CEE",
            "source": "https://apache.org/logos/"
        },
        {
            "title": "Apache Ant",
            "hex": "A81C7D",
            "source": "https://apache.org/logos/"
        },
        {
            "title": "Apache Cassandra",
            "hex": "1287B1",
            "source": "https://upload.wikimedia.org/wikipedia/commons/5/5e/Cassandra_logo.svg"
        },
        {
            "title": "Apache CloudStack",
            "hex": "2AA5DC",
            "source": "http://cloudstack.apache.org/trademark-guidelines.html"
        },
        {
            "title": "Apache Cordova",
            "hex": "E8E8E8",
            "source": "https://cordova.apache.org/artwork/"
        },
        {
            "title": "Apache Druid",
            "hex": "29F1FB",
            "source": "https://apache.org/logos/"
        },
        {
            "title": "Apache ECharts",
            "hex": "AA344D",
            "source": "https://apache.org/logos/"
        },
        {
            "title": "Apache Flink",
            "hex": "E6526F",
            "source": "https://apache.org/logos/"
        },
        {
            "title": "Apache Groovy",
            "hex": "4298B8",
            "source": "https://groovy-lang.org/"
        },
        {
            "title": "Apache Hive",
            "hex": "FDEE21",
            "source": "https://apache.org/logos/"
        },
        {
            "title": "Apache JMeter",
            "hex": "D22128",
            "source": "https://apache.org/logos/"
        },
        {
            "title": "Apache Kafka",
            "hex": "231F20",
            "source": "https://apache.org/logos/"
        },
        {
            "title": "Apache Kylin",
            "hex": "F09D13",
            "source": "https://apache.org/logos/"
        },
        {
            "title": "Apache Maven",
            "hex": "C71A36",
            "source": "https://apache.org/logos/"
        },
        {
            "title": "Apache NetBeans IDE",
            "hex": "1B6AC6",
            "source": "https://apache.org/logos/"
        },
        {
            "title": "Apache OpenOffice",
            "hex": "0E85CD",
            "source": "https://apache.org/logos"
        },
        {
            "title": "Apache Pulsar",
            "hex": "188FFF",
            "source": "https://apache.org/logos/"
        },
        {
            "title": "Apache RocketMQ",
            "hex": "D77310",
            "source": "https://apache.org/logos/"
        },
        {
            "title": "Apache Solr",
            "hex": "D9411E",
            "source": "https://apache.org/logos/"
        },
        {
            "title": "Apache Spark",
            "hex": "E25A1C",
            "source": "https://apache.org/logos/"
        },
        {
            "title": "Apache Tomcat",
            "hex": "F8DC75",
            "source": "https://apache.org/logos/"
        },
        {
            "title": "Aparat",
            "hex": "ED145B",
            "source": "https://www.aparat.com/logo"
        },
        {
            "title": "Apollo GraphQL",
            "hex": "311C87",
            "source": "https://github.com/apollographql/space-kit/blob/9a42083746a49c9a734563f427c13233e42adcc9/logos/mark.svg"
        },
        {
            "title": "Apostrophe",
            "hex": "6236FF",
            "source": "https://github.com/apostrophecms/apostrophe/blob/a7fcc6b13831302e27f79a6fcaaf58e3a40517df/logo.svg"
        },
        {
            "title": "App Store",
            "hex": "0D96F6",
            "source": "https://developer.apple.com/app-store/"
        },
        {
            "title": "Apple",
            "hex": "000000",
            "source": "https://www.apple.com"
        },
        {
            "title": "Apple Arcade",
            "hex": "000000",
            "source": "https://www.apple.com/apple-arcade/"
        },
        {
            "title": "Apple Music",
            "hex": "FA243C",
            "source": "https://www.apple.com/itunes/marketing-on-music/identity-guidelines.html#apple-music-icon"
        },
        {
            "title": "Apple Pay",
            "hex": "000000",
            "source": "https://developer.apple.com/apple-pay/marketing/"
        },
        {
            "title": "Apple Podcasts",
            "hex": "9933CC",
            "source": "https://www.apple.com/itunes/marketing-on-podcasts/identity-guidelines.html#apple-podcasts-icon"
        },
        {
            "title": "Apple TV",
            "hex": "000000",
            "source": "https://commons.wikimedia.org/wiki/File:AppleTV.svg"
        },
        {
            "title": "AppSignal",
            "hex": "21375A",
            "source": "https://appsignal.com/"
        },
        {
            "title": "AppVeyor",
            "hex": "00B3E0",
            "source": "https://commons.wikimedia.org/wiki/File:Appveyor_logo.svg"
        },
        {
            "title": "ARAL",
            "hex": "0063CB",
            "source": "https://upload.wikimedia.org/wikipedia/commons/6/60/Aral_Logo.svg"
        },
        {
            "title": "ArangoDB",
            "hex": "DDE072",
            "source": "https://www.arangodb.com",
            "guidelines": "https://www.arangodb.com/resources/logos"
        },
        {
            "title": "Arch Linux",
            "hex": "1793D1",
            "source": "https://www.archlinux.org/art/",
            "guidelines": "https://wiki.archlinux.org/index.php/DeveloperWiki:TrademarkPolicy#Logo_Usage_Guidelines"
        },
        {
            "title": "Archicad",
            "hex": "2D50A5",
            "source": "https://graphisoft.com/contact-us/press-relations#/documents/archicad-logo-98604"
        },
        {
            "title": "Archive of Our Own",
            "hex": "990000",
            "source": "https://archiveofourown.org/"
        },
        {
            "title": "Ardour",
            "hex": "C61C3E",
            "source": "https://github.com/Ardour/ardour/tree/master/tools/misc_resources/"
        },
        {
            "title": "Arduino",
            "hex": "00979D",
            "source": "https://cdn.arduino.cc/projecthub/img/Arduino-logo.svg"
        },
        {
            "title": "ARK Ecosystem",
            "hex": "C9292C",
            "source": "https://ark.io/press-kit"
        },
        {
            "title": "Arlo",
            "hex": "49B48A",
            "source": "https://www.arlo.com/"
        },
        {
            "title": "Artix Linux",
            "hex": "10A0CC",
            "source": "https://gitea.artixlinux.org/artix/artwork/src/commit/256432e3d06b3e9024bfd6912768e80281ea3746/icons/logo-gray.svg"
        },
        {
            "title": "ArtStation",
            "hex": "13AFF0",
            "source": "https://www.artstation.com/about/logo"
        },
        {
            "title": "arXiv",
            "hex": "B31B1B",
            "source": "https://static.arxiv.org/static/base/0.15.2/images/arxiv-logo-web.svg"
        },
        {
            "title": "Asana",
            "hex": "273347",
            "source": "https://asana.com/styles"
        },
        {
            "title": "Asciidoctor",
            "hex": "E40046",
            "source": "https://github.com/asciidoctor/brand/blob/b9cf5e276616f4770c4f1227e646e7daee0cbf24/logo/logo-fill-bw.svg"
        },
        {
            "title": "asciinema",
            "hex": "D40000",
            "source": "https://github.com/asciinema/asciinema-logo"
        },
        {
            "title": "Aseprite",
            "hex": "7D929E",
            "source": "https://www.aseprite.org/"
        },
        {
            "title": "Ask Ubuntu",
            "hex": "DC461D",
            "source": "https://askubuntu.com/",
            "guidelines": "https://stackoverflow.com/legal/trademark-guidance"
        },
        {
            "title": "ASKfm",
            "hex": "DB3552",
            "source": "https://ask.fm/"
        },
        {
            "title": "AssemblyScript",
            "hex": "007AAC",
            "source": "https://www.assemblyscript.org/"
        },
        {
            "title": "ASUS",
            "hex": "000000",
            "source": "https://www.asus.com/"
        },
        {
            "title": "AT&T",
            "hex": "009FDB",
            "source": "https://www.att.com"
        },
        {
            "title": "Atari",
            "hex": "E4202E",
            "source": "https://atarivcs.com/"
        },
        {
            "title": "Atlassian",
            "hex": "0052CC",
            "source": "https://www.atlassian.com/company/news/press-kit"
        },
        {
            "title": "Atom",
            "hex": "66595C",
            "source": "https://commons.wikimedia.org/wiki/File:Atom_editor_logo.svg"
        },
        {
            "title": "Audacity",
            "hex": "0000CC",
            "source": "https://github.com/audacity/audacity/blob/c818449c69193f5311b430fbf600d8d6cbe49047/images/audacity.svg"
        },
        {
            "title": "Audi",
            "hex": "BB0A30",
            "source": "https://www.audi.com/ci/en/intro/basics/rings.html"
        },
        {
            "title": "Audible",
            "hex": "F8991C",
            "source": "https://commons.wikimedia.org/wiki/File:Audible_logo.svg"
        },
        {
            "title": "Audio-Technica",
            "hex": "000000",
            "source": "https://wikipedia.org/wiki/File:Audio-technica.svg"
        },
        {
            "title": "Audioboom",
            "hex": "007CE2",
            "source": "https://audioboom.com/about/brand-guidelines"
        },
        {
            "title": "Audiomack",
            "hex": "FFA200",
            "source": "https://styleguide.audiomack.com/"
        },
        {
            "title": "Aurelia",
            "hex": "ED2B88",
            "source": "https://aurelia.io/"
        },
        {
            "title": "Auth0",
            "hex": "EB5424",
            "source": "https://styleguide.auth0.com"
        },
        {
            "title": "Authy",
            "hex": "EC1C24",
            "source": "https://authy.com/"
        },
        {
            "title": "Autodesk",
            "hex": "0696D7",
            "source": "https://www.autodesk.com"
        },
        {
            "title": "AutoHotkey",
            "hex": "334455",
            "source": "https://www.autohotkey.com/"
        },
        {
            "title": "Automattic",
            "hex": "3499CD",
            "source": "https://automattic.com/press/brand-materials/"
        },
        {
            "title": "Awesome Lists",
            "hex": "FC60A8",
            "source": "https://github.com/sindresorhus/awesome/tree/master/media"
        },
        {
            "title": "awesomeWM",
            "hex": "535D6C",
            "source": "https://awesomewm.org/"
        },
        {
            "title": "AWS Amplify",
            "hex": "FF9900",
            "source": "https://docs.amplify.aws/"
        },
        {
            "title": "Azure Artifacts",
            "hex": "CB2E6D",
            "source": "https://azure.microsoft.com/en-us/services/devops/artifacts/"
        },
        {
            "title": "Azure Data Explorer",
            "hex": "0078D4",
            "source": "https://azure.microsoft.com/en-us/pricing/details/data-explorer/"
        },
        {
            "title": "Azure DevOps",
            "hex": "0078D7",
            "source": "http://azure.com/devops"
        },
        {
            "title": "Azure Functions",
            "hex": "0062AD",
            "source": "https://azure.microsoft.com/en-us/services/functions"
        },
        {
            "title": "Azure Pipelines",
            "hex": "2560E0",
            "source": "https://github.com/vscode-icons/vscode-icons/blob/dc7872262c9b059c574bd16fc4cfedbb6bdf156e/icons/file_type_azurepipelines.svg"
        },
        {
            "title": "B&R Automation",
            "hex": "FF8800",
            "source": "https://www.br-automation.com/"
        },
        {
            "title": "Babel",
            "hex": "F9DC3E",
            "source": "https://github.com/babel/website/blob/93330158b6ecca1ab88d3be8dbf661f5c2da6c76/website/static/img/babel-black.svg"
        },
        {
            "title": "Badgr",
            "hex": "282C4C",
            "source": "https://info.badgr.com/"
        },
        {
            "title": "Badoo",
            "hex": "783BF9",
            "source": "https://badoo.com/team/press/"
        },
        {
            "title": "Baidu",
            "hex": "2932E1",
            "source": "https://www.baidu.com"
        },
        {
            "title": "Bamboo",
            "hex": "0052CC",
            "source": "https://www.atlassian.design/guidelines/marketing/resources/logo-files"
        },
        {
            "title": "Bandcamp",
            "hex": "408294",
            "source": "https://bandcamp.com/buttons"
        },
        {
            "title": "BandLab",
            "hex": "DC3710",
            "source": "https://blog.bandlab.com/press/"
        },
        {
            "title": "Bandsintown",
            "hex": "00CEC8",
            "source": "https://corp.bandsintown.com/media-library"
        },
        {
            "title": "Bank of America",
            "hex": "012169",
            "source": "https://www.bankofamerica.com/"
        },
        {
            "title": "Barclays",
            "hex": "00AEEF",
            "source": "https://home.barclays/"
        },
        {
            "title": "Baremetrics",
            "hex": "6078FF",
            "source": "https://baremetrics.com/"
        },
        {
            "title": "Basecamp",
            "hex": "1D2D35",
            "source": "https://basecamp.com/about/press"
        },
        {
            "title": "Bata",
            "hex": "DD282E",
            "source": "https://www.bata.com/"
        },
        {
            "title": "Bath ASU",
            "hex": "00A3E0",
            "source": "https://bathasu.com/press/"
        },
        {
            "title": "Battle.net",
            "hex": "00AEFF",
            "source": "https://www.blizzard.com/en-gb/"
        },
        {
            "title": "BBC",
            "hex": "000000",
            "source": "https://commons.wikimedia.org/wiki/File:BBC.svg",
            "guidelines": "https://www.bbc.co.uk/branding/logo-use"
        },
        {
            "title": "BBC iPlayer",
            "hex": "F54997",
            "source": "https://www.bbc.co.uk/iplayer"
        },
        {
            "title": "Beatport",
            "hex": "A8E00F",
            "source": "https://support.beatport.com/hc/en-us/articles/200353255-Beatport-Logos-and-Images"
        },
        {
            "title": "Beats",
            "hex": "005571",
            "source": "https://www.elastic.co/brand"
        },
        {
            "title": "Beats by Dre",
            "hex": "E01F3D",
            "source": "https://www.beatsbydre.com/"
        },
        {
            "title": "Behance",
            "hex": "1769FF",
            "source": "https://www.behance.net/dev/api/brand"
        },
        {
            "title": "Beijing Subway",
            "hex": "004A9D",
            "source": "https://zh.wikipedia.org/wiki/File:Beijing_Subway_Logo.svg"
        },
        {
            "title": "Bentley",
            "hex": "333333",
            "source": "https://en.wikipedia.org/wiki/File:Bentley_logo_2.svg"
        },
        {
            "title": "Betfair",
            "hex": "FFB80B",
            "source": "https://partnerships.betfair.com/"
        },
        {
            "title": "Big Cartel",
            "hex": "222222",
            "source": "https://www.bigcartel.com"
        },
        {
            "title": "bigbasket",
            "hex": "A5CD39",
            "source": "https://www.bigbasket.com/"
        },
        {
            "title": "BigBlueButton",
            "hex": "283274",
            "source": "https://github.com/bigbluebutton/bbb-app-rooms/blob/0fcf9636a3ba683296326f46354265917c4f0ea4/app/assets/images/icon.svg",
            "guidelines": "https://bigbluebutton.org/trademark/"
        },
        {
            "title": "BigCommerce",
            "hex": "121118",
            "source": "https://www.bigcommerce.co.uk/press/media-kit/"
        },
        {
            "title": "Bilibili",
            "hex": "00A1D6",
            "source": "https://www.bilibili.com/"
        },
        {
            "title": "Bit",
            "hex": "73398D",
            "source": "https://bit.dev"
        },
        {
            "title": "Bitbucket",
            "hex": "0052CC",
            "source": "https://www.atlassian.com/company/news/press-kit"
        },
        {
            "title": "Bitcoin",
            "hex": "F7931A",
            "source": "https://bitcoin.org/en"
        },
        {
            "title": "Bitcoin Cash",
            "hex": "0AC18E",
            "source": "https://www.bitcoincash.org/graphics/"
        },
        {
            "title": "Bitcoin SV",
            "hex": "EAB300",
            "source": "https://bitcoinsv.com/"
        },
        {
            "title": "Bitdefender",
            "hex": "ED1C24",
            "source": "https://www.bitdefender.com/funzone/logos.html"
        },
        {
            "title": "Bitly",
            "hex": "EE6123",
            "source": "https://bitly.com/pages/press"
        },
        {
            "title": "Bitrise",
            "hex": "683D87",
            "source": "https://www.bitrise.io/presskit"
        },
        {
            "title": "Bitwarden",
            "hex": "175DDC",
            "source": "https://github.com/bitwarden/brand/blob/6182cd64321d810c6f6255db08c2a17804d2b724/icons/icon.svg"
        },
        {
            "title": "Bitwig",
            "hex": "FF5A00",
            "source": "https://www.bitwig.com/"
        },
        {
            "title": "Blackberry",
            "hex": "000000",
            "source": "https://www.blackberry.com/"
        },
        {
            "title": "Blazemeter",
            "hex": "CA2133",
            "source": "https://www.blazemeter.com/"
        },
        {
            "title": "Blazor",
            "hex": "512BD4",
            "source": "https://dotnet.microsoft.com/apps/aspnet/web-apps/blazor"
        },
        {
            "title": "Blender",
            "hex": "F5792A",
            "source": "https://www.blender.org/about/logo/"
        },
        {
            "title": "Blockchain.com",
            "hex": "121D33",
            "source": "https://www.blockchain.com/",
            "guidelines": "https://www.blockchain.com/en/press"
        },
        {
            "title": "Blogger",
            "hex": "FF5722",
            "source": "https://www.blogger.com"
        },
        {
            "title": "Bloglovin",
            "hex": "000000",
            "source": "https://www.bloglovin.com/widgets"
        },
        {
            "title": "Blueprint",
            "hex": "137CBD",
            "source": "https://blueprintjs.com"
        },
        {
            "title": "Bluetooth",
            "hex": "0082FC",
            "source": "https://www.bluetooth.com/develop-with-bluetooth/marketing-branding/"
        },
        {
            "title": "BMC Software",
            "hex": "FE5000",
            "source": "https://www.bmc.com/"
        },
        {
            "title": "BMW",
            "hex": "0066B1",
            "source": "https://www.bmw.de/"
        },
        {
            "title": "Boeing",
            "hex": "1D439C",
            "source": "https://commons.wikimedia.org/wiki/File:Boeing_full_logo.svg"
        },
        {
            "title": "BookBub",
            "hex": "F44336",
            "source": "https://insights.bookbub.com/bookbub-follow-bookmark-buttons-for-authors-websites/"
        },
        {
            "title": "Bookmeter",
            "hex": "64BC4B",
            "source": "https://bookmeter.com/"
        },
        {
            "title": "BookStack",
            "hex": "0288D1",
            "source": "https://www.bookstackapp.com/"
        },
        {
            "title": "Boost",
            "hex": "F7901E",
            "source": "https://www.boostmobile.com/"
        },
        {
            "title": "Bootstrap",
            "hex": "7952B3",
            "source": "http://getbootstrap.com/about"
        },
        {
            "title": "Bosch",
            "hex": "EA0016",
            "source": "https://www.bosch.de/"
        },
        {
            "title": "Bose",
            "hex": "000000",
            "source": "https://developer.bose.com/sites/default/files/Bose%20AR%20Design%20Guidelines%20v1.0.pdf"
        },
        {
            "title": "Bower",
            "hex": "EF5734",
            "source": "https://bower.io/docs/about/#brand"
        },
        {
            "title": "Box",
            "hex": "0061D5",
            "source": "https://www.box.com/en-gb/about-us/press"
        },
        {
            "title": "Brandfolder",
            "hex": "40D1F5",
            "source": "https://brandfolder.com/brandfolder"
        },
        {
            "title": "Brave",
            "hex": "FB542B",
            "source": "https://brave.com/brave-branding-assets/"
        },
        {
            "title": "Breaker",
            "hex": "003DAD",
            "source": "https://www.breaker.audio/i/brand"
        },
        {
            "title": "British Airways",
            "hex": "2E5C99",
            "source": "https://www.britishairways.com/travel/home/public/en_ie/"
        },
        {
            "title": "Broadcom",
            "hex": "CC092F",
            "source": "https://en.wikipedia.org/wiki/Broadcom_Inc"
        },
        {
            "title": "BT",
            "hex": "6400AA",
            "source": "https://www.bt.com/"
        },
        {
            "title": "Buddy",
            "hex": "1A86FD",
            "source": "https://buddy.works/about"
        },
        {
            "title": "Buefy",
            "hex": "7957D5",
            "source": "https://github.com/buefy/buefy/blob/a9a724efca0b531e6a64ab734889b00bf4507a9d/static/img/icons/safari-pinned-tab.svg"
        },
        {
            "title": "Buffer",
            "hex": "231F20",
            "source": "https://buffer.com/press"
        },
        {
            "title": "Bugatti",
            "hex": "BE0030",
            "source": "https://www.bugatti.com/"
        },
        {
            "title": "Bugcrowd",
            "hex": "F26822",
            "source": "https://www.bugcrowd.com/about/press-kit/"
        },
        {
            "title": "Bugsnag",
            "hex": "4949E4",
            "source": "https://www.bugsnag.com/newsroom"
        },
        {
            "title": "Buildkite",
            "hex": "14CC80",
            "source": "https://buildkite.com/brand-assets"
        },
        {
            "title": "Bulma",
            "hex": "00D1B2",
            "source": "https://github.com/jgthms/bulma/"
        },
        {
            "title": "bunq",
            "hex": "3394D7",
            "source": "https://www.bunq.com/press/"
        },
        {
            "title": "Buy Me A Coffee",
            "hex": "FFDD00",
            "source": "https://www.buymeacoffee.com/brand"
        },
        {
            "title": "BuzzFeed",
            "hex": "EE3322",
            "source": "https://www.buzzfeed.com/press/assets"
        },
        {
            "title": "byte",
            "hex": "551DEF",
            "source": "https://byte.co/byte"
        },
        {
            "title": "C",
            "hex": "A8B9CC",
            "source": "https://commons.wikimedia.org/wiki/File:The_C_Programming_Language_logo.svg"
        },
        {
            "title": "C Sharp",
            "hex": "239120",
            "source": "https://upload.wikimedia.org/wikipedia/commons/0/0d/C_Sharp_wordmark.svg"
        },
        {
            "title": "C++",
            "hex": "00599C",
            "source": "https://github.com/isocpp/logos"
        },
        {
            "title": "Cachet",
            "hex": "7ED321",
            "source": "https://cachethq.io/press"
        },
        {
            "title": "Cairo Metro",
            "hex": "C10C0C",
            "source": "https://en.wikipedia.org/wiki/File:Cairo_metro_logo2012.svg"
        },
        {
            "title": "CakePHP",
            "hex": "D33C43",
            "source": "https://cakephp.org/logos"
        },
        {
            "title": "Campaign Monitor",
            "hex": "111324",
            "source": "https://www.campaignmonitor.com/company/brand/"
        },
        {
            "title": "Canonical",
            "hex": "77216F",
            "source": "https://design.ubuntu.com/downloads/"
        },
        {
            "title": "Canva",
            "hex": "00C4CC",
            "source": "https://www.canva.com/"
        },
        {
            "title": "Capacitor",
            "hex": "119EFF",
            "source": "https://github.com/ionic-team/ionicons-site/blob/b0c97018d737b763301154231b34e1b882c0c84d/docs/ionicons/svg/logo-capacitor.svg"
        },
        {
            "title": "Car Throttle",
            "hex": "FF9C42",
            "source": "https://www.carthrottle.com/"
        },
        {
            "title": "Carto",
            "hex": "EB1510",
            "source": "https://carto.com/brand/"
        },
        {
            "title": "Cash App",
            "hex": "00C244",
            "source": "https://cash.app/press"
        },
        {
            "title": "Castbox",
            "hex": "F55B23",
            "source": "https://castbox.fm/newsroom/"
        },
        {
            "title": "Castorama",
            "hex": "0078D7",
            "source": "https://www.castorama.fr/"
        },
        {
            "title": "Castro",
            "hex": "00B265",
            "source": "http://supertop.co/castro/press/"
        },
        {
            "title": "Caterpillar",
            "hex": "FFCD11",
            "source": "https://commons.wikimedia.org/wiki/File:Caterpillar_logo.svg"
        },
        {
            "title": "CBS",
            "hex": "033963",
            "source": "https://www.cbs.com/"
        },
        {
            "title": "CD Projekt",
            "hex": "DC0D15",
            "source": "https://www.cdprojekt.com/en/media/logotypes/"
        },
        {
            "title": "Celery",
            "hex": "37814A",
            "source": "https://github.com/celery/celery/blob/4d77ddddb10797011dc10dd2e4e1e7a7467b8431/docs/images/favicon.ico"
        },
        {
            "title": "CentOS",
            "hex": "262577",
            "source": "https://wiki.centos.org/ArtWork/Brand/Logo"
        },
        {
            "title": "Ceph",
            "hex": "EF5C55",
            "source": "https://github.com/ceph/ceph/blob/b106a03dcddaee80493825e85bc5e399ab4d8746/src/pybind/mgr/dashboard/frontend/src/assets/Ceph_Logo.svg"
        },
        {
            "title": "Cesium",
            "hex": "6CADDF",
            "source": "https://cesium.com/press/"
        },
        {
            "title": "Chai",
            "hex": "A30701",
            "source": "https://github.com/simple-icons/simple-icons/issues/4983#issuecomment-796736373"
        },
        {
            "title": "Chainlink",
            "hex": "375BD2",
            "source": "https://chain.link/brand-assets"
        },
        {
            "title": "Chakra UI",
            "hex": "319795",
            "source": "https://github.com/chakra-ui/chakra-ui/blob/327e1624d22936abb43068e1f57054e43c9c6819/logo/logomark-colored.svg"
        },
        {
            "title": "Chart.js",
            "hex": "FF6384",
            "source": "https://www.chartjs.org/"
        },
        {
            "title": "ChartMogul",
            "hex": "13324B",
            "source": "https://chartmogul.com/company/"
        },
        {
            "title": "Chase",
            "hex": "117ACA",
            "source": "https://commons.wikimedia.org/wiki/File:Chase_logo_2007.svg"
        },
        {
            "title": "ChatBot",
            "hex": "FFD000",
            "source": "https://chatbot.design/"
        },
        {
            "title": "CheckiO",
            "hex": "008DB6",
            "source": "https://py.checkio.org/blog/"
        },
        {
            "title": "Checkmarx",
            "hex": "54B848",
            "source": "https://www.checkmarx.com/resources/datasheets/"
        },
        {
            "title": "Chef",
            "hex": "F09820",
            "source": "https://www.chef.io/"
        },
        {
            "title": "Chevrolet",
            "hex": "CD9834",
            "source": "https://www.chevrolet.com/content/dam/chevrolet/na/us/english/index/shopping-tools/download-catalog/02-pdf/2019-chevrolet-corvette-catalog.pdf"
        },
        {
            "title": "China Eastern Airlines",
            "hex": "1A2477",
            "source": "https://uk.ceair.com/newCMS/uk/en/content/en_Footer/Support/201904/t20190404_5763.html"
        },
        {
            "title": "China Southern Airlines",
            "hex": "008BCB",
            "source": "https://www.csair.com/en/about/investor/yejibaogao/2020/"
        },
        {
            "title": "Chocolatey",
            "hex": "80B5E3",
            "source": "https://chocolatey.org/media-kit"
        },
        {
            "title": "Chrysler",
            "hex": "000000",
            "source": "https://www.stellantis.com/en/brands/chrysler"
        },
        {
            "title": "Chupa Chups",
            "hex": "CF103E",
            "source": "https://www.chupachups.co.uk/"
        },
        {
            "title": "Cinema 4D",
            "hex": "011A6A",
            "source": "https://www.maxon.net/en/about-maxon/branding"
        },
        {
            "title": "Circle",
            "hex": "8669AE",
            "source": "https://www.circle.com/"
        },
        {
            "title": "CircleCI",
            "hex": "343434",
            "source": "https://circleci.com/press"
        },
        {
            "title": "Cirrus CI",
            "hex": "4051B5",
            "source": "https://cirrus-ci.org"
        },
        {
            "title": "Cisco",
            "hex": "1BA0D7",
            "source": "https://www.cisco.com/"
        },
        {
            "title": "Citrix",
            "hex": "452170",
            "source": "https://brand.citrix.com/"
        },
        {
            "title": "Citroën",
            "hex": "6E6E6E",
            "source": "https://citroen.pcaci.co.uk/logo.php"
        },
        {
            "title": "CiviCRM",
            "hex": "81C459",
            "source": "https://civicrm.org/trademark"
        },
        {
            "title": "CKEditor 4",
            "hex": "0287D0",
            "source": "https://github.com/ckeditor/ckeditor4/blob/7d8305ce4d12683853a563b9d6ea54e0d4686a2f/samples/img/logo.svg"
        },
        {
            "title": "Claris",
            "hex": "000000",
            "source": "https://www.claris.com/"
        },
        {
            "title": "ClickUp",
            "hex": "7B68EE",
            "source": "https://clickup.com/brand"
        },
        {
            "title": "CLion",
            "hex": "000000",
            "source": "https://www.jetbrains.com/company/brand/logos/",
            "guidelines": "https://www.jetbrains.com/company/brand/"
        },
        {
            "title": "Cliqz",
            "hex": "00AEF0",
            "source": "https://cliqz.com/design"
        },
        {
            "title": "Clockify",
            "hex": "03A9F4",
            "source": "https://clockify.me/brand-assets"
        },
        {
            "title": "Clojure",
            "hex": "5881D8",
            "source": "https://commons.wikimedia.org/wiki/File:Clojure_logo.svg"
        },
        {
            "title": "Cloud 66",
            "hex": "3C72B9",
            "source": "https://www.cloud66.com/"
        },
        {
            "title": "CloudBees",
            "hex": "1997B5",
            "source": "https://www.cloudbees.com/"
        },
        {
            "title": "CloudCannon",
            "hex": "407AFC",
            "source": "https://cloudcannon.com/"
        },
        {
            "title": "Cloudera",
            "hex": "F96702",
            "source": "https://www.cloudera.com/"
        },
        {
            "title": "Cloudflare",
            "hex": "F38020",
            "source": "https://www.cloudflare.com/logo/"
        },
        {
            "title": "Cloudsmith",
            "hex": "187EB6",
            "source": "https://cloudsmith.io/branding/"
        },
        {
            "title": "Cloudways",
            "hex": "2C39BD",
            "source": "https://www.cloudways.com/en/media-kit.php"
        },
        {
            "title": "Clubhouse",
            "hex": "6515DD",
            "source": "https://brand.clubhouse.io/",
            "guidelines": "https://brand.clubhouse.io/"
        },
        {
            "title": "Clyp",
            "hex": "3CBDB1",
            "source": "https://clyp.it/"
        },
        {
            "title": "CMake",
            "hex": "064F8C",
            "source": "https://www.kitware.com/platforms/"
        },
        {
            "title": "CNN",
            "hex": "CC0000",
            "source": "https://edition.cnn.com/"
        },
        {
            "title": "Co-op",
            "hex": "00B1E7",
            "source": "http://www.co-operative.coop/corporate/press/logos/"
        },
        {
            "title": "Cockroach Labs",
            "hex": "6933FF",
            "source": "https://www.cockroachlabs.com/"
        },
        {
            "title": "CocoaPods",
            "hex": "EE3322",
            "source": "https://github.com/CocoaPods/shared_resources",
            "license": {
                "type": "CC-BY-NC-4.0"
            }
        },
        {
            "title": "Cocos",
            "hex": "55C2E1",
            "source": "https://www.cocos.com/en/"
        },
        {
            "title": "Coda",
            "hex": "F46A54",
            "source": "https://coda.io/"
        },
        {
            "title": "Codacy",
            "hex": "222F29",
            "source": "https://www.codacy.com/blog/"
        },
        {
            "title": "Code Climate",
            "hex": "000000",
            "source": "https://codeclimate.com/github/codeclimate/python-test-reporter/badges/"
        },
        {
            "title": "Codeberg",
            "hex": "2185D0",
            "source": "https://codeberg.org"
        },
        {
            "title": "Codecademy",
            "hex": "1F4056",
            "source": "https://www.codecademy.com/"
        },
        {
            "title": "CodeceptJS",
            "hex": "F6E05E",
            "source": "https://github.com/codeceptjs/codeceptjs.github.io/blob/c7917445b9a70a9daacf20986c403c3299f5c960/favicon/safari-pinned-tab.svg"
        },
        {
            "title": "CodeChef",
            "hex": "5B4638",
            "source": "https://www.codechef.com/"
        },
        {
            "title": "Codecov",
            "hex": "F01F7A",
            "source": "https://codecov.io/"
        },
        {
            "title": "CodeFactor",
            "hex": "F44A6A",
            "source": "https://www.codefactor.io/"
        },
        {
            "title": "Codeforces",
            "hex": "1F8ACB",
            "source": "http://codeforces.com/"
        },
        {
            "title": "CodeIgniter",
            "hex": "EF4223",
            "source": "https://www.codeigniter.com/help/legal"
        },
        {
            "title": "Codemagic",
            "hex": "F45E3F",
            "source": "https://codemagic.io/"
        },
        {
            "title": "CodeMirror",
            "hex": "D30707",
            "source": "https://github.com/codemirror/CodeMirror/blob/6e7aa65a8bfb64837ae9d082b674b2f5ee056d2c/doc/logo.svg"
        },
        {
            "title": "CodeNewbie",
            "hex": "6BD80B",
            "source": "https://community.codenewbie.org/"
        },
        {
            "title": "CodePen",
            "hex": "000000",
            "source": "https://blog.codepen.io/documentation/brand-assets/logos/"
        },
        {
            "title": "CodeProject",
            "hex": "FF9900",
            "source": "https://www.codeproject.com/"
        },
        {
            "title": "CodersRank",
            "hex": "67A4AC",
            "source": "https://codersrank.io"
        },
        {
            "title": "Coderwall",
            "hex": "3E8DCC",
            "source": "https://github.com/twolfson/coderwall-svg"
        },
        {
            "title": "CodeSandbox",
            "hex": "000000",
            "source": "https://codesandbox.io"
        },
        {
            "title": "Codeship",
            "hex": "004466",
            "source": "https://app.codeship.com/"
        },
        {
            "title": "Codewars",
            "hex": "B1361E",
            "source": "https://github.com/codewars/branding"
        },
        {
            "title": "Coding Ninjas",
            "hex": "DD6620",
            "source": "https://www.codingninjas.com/press-release"
        },
        {
            "title": "CodinGame",
            "hex": "F2BB13",
            "source": "https://www.codingame.com/work/press/press-kit/"
        },
        {
            "title": "Codio",
            "hex": "4574E0",
            "source": "https://codio.com"
        },
        {
            "title": "CoffeeScript",
            "hex": "2F2625",
            "source": "https://coffeescript.org/"
        },
        {
            "title": "Cognizant",
            "hex": "1A4CA1",
            "source": "https://www.cognizant.com/"
        },
        {
            "title": "Coinbase",
            "hex": "0052FF",
            "source": "https://www.coinbase.com/press"
        },
        {
            "title": "Commerzbank",
            "hex": "FFCC33",
            "source": "https://commons.wikimedia.org/wiki/Category:Commerzbank_logos"
        },
        {
            "title": "Common Workflow Language",
            "hex": "B5314C",
            "source": "https://github.com/common-workflow-language/logo/blob/54b1624bc88df6730fa7b6c928a05fc9c939e47e/CWL-Logo-nofonts.svg"
        },
        {
            "title": "Composer",
            "hex": "885630",
            "source": "https://getcomposer.org/"
        },
        {
            "title": "Concourse",
            "hex": "3398DC",
            "source": "https://concourse-ci.org/"
        },
        {
            "title": "Conda-Forge",
            "hex": "000000",
            "source": "https://github.com/conda-forge/conda-forge.github.io/"
        },
        {
            "title": "Conekta",
            "hex": "0A1837",
            "source": "https://www.conekta.com"
        },
        {
            "title": "Confluence",
            "hex": "172B4D",
            "source": "https://www.atlassian.com/company/news/press-kit"
        },
        {
            "title": "Construct 3",
            "hex": "00FFDA",
            "source": "https://www.construct.net/",
            "guidelines": "https://www.construct.net/"
        },
        {
            "title": "Consul",
            "hex": "F24C53",
            "source": "https://www.hashicorp.com/brand",
            "guidelines": "https://www.hashicorp.com/brand"
        },
        {
            "title": "Contactless Payment",
            "hex": "000000",
            "source": "https://en.wikipedia.org/wiki/Contactless_payment"
        },
        {
            "title": "Contentful",
            "hex": "2478CC",
            "source": "https://press.contentful.com/media_kits"
        },
        {
            "title": "Convertio",
            "hex": "FF3333",
            "source": "https://convertio.co/"
        },
        {
            "title": "Cookiecutter",
            "hex": "D4AA00",
            "source": "https://github.com/cookiecutter/cookiecutter/blob/52dd18513bbab7f0fbfcb2938c9644d9092247cf/logo/cookiecutter-logo.svg"
        },
        {
            "title": "Corona Engine",
            "hex": "F96F29",
            "source": "https://coronalabs.com/",
            "guidelines": "https://coronalabs.com/presskit.pdf"
        },
        {
            "title": "Corona Renderer",
            "hex": "E6502A",
            "source": "https://corona-renderer.com/about"
        },
        {
            "title": "Corsair",
            "hex": "000000",
            "source": "https://www.corsair.com",
            "guidelines": "https://www.corsair.com/press"
        },
        {
            "title": "Couchbase",
            "hex": "EA2328",
            "source": "https://www.couchbase.com/"
        },
        {
            "title": "Counter-Strike",
            "hex": "000000",
            "source": "https://en.wikipedia.org/wiki/File:CS-GO_Logo.svg"
        },
        {
            "title": "CountingWorks PRO",
            "hex": "2E3084",
            "source": "https://www.countingworks.com/blog"
        },
        {
            "title": "Coursera",
            "hex": "0056D2",
            "source": "https://about.coursera.org/press"
        },
        {
            "title": "Coveralls",
            "hex": "3F5767",
            "source": "https://coveralls.io/"
        },
        {
            "title": "cPanel",
            "hex": "FF6C2C",
            "source": "https://cpanel.net/company/cpanel-brand-guide/"
        },
        {
            "title": "Craft CMS",
            "hex": "E5422B",
            "source": "https://craftcms.com/brand-resources"
        },
        {
            "title": "Creative Commons",
            "hex": "EF9421",
            "source": "https://creativecommons.org/"
        },
        {
            "title": "Crehana",
            "hex": "4B22F4",
            "source": "https://www.crehana.com/"
        },
        {
            "title": "Crowdin",
            "hex": "2E3340",
            "source": "https://support.crowdin.com/using-logo/"
        },
        {
            "title": "Crowdsource",
            "hex": "4285F4",
            "source": "https://crowdsource.google.com/about/"
        },
        {
            "title": "Crunchbase",
            "hex": "0288D1",
            "source": "https://www.crunchbase.com/home"
        },
        {
            "title": "Crunchyroll",
            "hex": "F47521",
            "source": "https://www.crunchyroll.com"
        },
        {
            "title": "CRYENGINE",
            "hex": "000000",
            "source": "https://www.cryengine.com/brand"
        },
        {
            "title": "Crystal",
            "hex": "000000",
            "source": "https://crystal-lang.org/media/"
        },
        {
            "title": "CSS Wizardry",
            "hex": "F43059",
            "source": "http://csswizardry.com"
        },
        {
            "title": "CSS3",
            "hex": "1572B6",
            "source": "http://www.w3.org/html/logo/"
        },
        {
            "title": "Cucumber",
            "hex": "23D96C",
            "source": "https://cucumber.io"
        },
        {
            "title": "curl",
            "hex": "073551",
            "source": "https://curl.haxx.se/logo/"
        },
        {
            "title": "CurseForge",
            "hex": "6441A4",
            "source": "https://www.curseforge.com/"
        },
        {
            "title": "Cycling '74",
            "hex": "111111",
            "source": "https://cycling74.com/"
        },
        {
            "title": "Cypress",
            "hex": "17202C",
            "source": "https://cypress.io"
        },
        {
            "title": "D-Wave Systems",
            "hex": "008CD7",
            "source": "https://www.dwavesys.com/"
        },
        {
            "title": "D3.js",
            "hex": "F9A03C",
            "source": "https://github.com/d3/d3-logo"
        },
        {
            "title": "Dacia",
            "hex": "122AFF",
            "source": "https://www.dacia.ro/"
        },
        {
            "title": "DAF",
            "hex": "00529B",
            "source": "https://www.daf.com/en"
        },
        {
            "title": "Dailymotion",
            "hex": "0D0D0D",
            "source": "https://about.dailymotion.com/en/press/"
        },
        {
            "title": "Daimler",
            "hex": "E6E6E6",
            "source": "https://designnavigator.daimler.com/Daimler_Corporate_Logotype_Black_DTP",
            "guidelines": "https://designnavigator.daimler.com/Daimler_Corporate_Logotype"
        },
        {
            "title": "Dark Reader",
            "hex": "141E24",
            "source": "https://github.com/simple-icons/simple-icons/pull/3348#issuecomment-667090608"
        },
        {
            "title": "Dart",
            "hex": "0175C2",
            "source": "https://github.com/dart-lang/site-shared/tree/master/src/_assets/image/dart/logo"
        },
        {
            "title": "Das Erste",
            "hex": "001A4B",
            "source": "https://en.wikipedia.org/wiki/Das_Erste"
        },
        {
            "title": "Dash",
            "hex": "008DE4",
            "source": "https://www.dash.org/brand-assets/",
            "guidelines": "https://www.dash.org/brand-guidelines/"
        },
        {
            "title": "Dashlane",
            "hex": "0E353D",
            "source": "https://brandfolder.com/dashlane/brandkitpartners"
        },
        {
            "title": "Dassault Systèmes",
            "hex": "005386",
            "source": "https://www.3ds.com/"
        },
        {
            "title": "Data Version Control",
            "aliases": {
                "aka": [
                    "DVC"
                ]
            },
            "hex": "945DD6",
            "source": "https://static.iterative.ai/logo/dvc.svg"
        },
        {
            "title": "Databricks",
            "hex": "FF3621",
            "source": "https://www.databricks.com/",
            "guidelines": "https://brand.databricks.com/Styleguide/Guide/"
        },
        {
            "title": "DataCamp",
            "hex": "03EF62",
            "source": "https://www.datacamp.com/"
        },
        {
            "title": "Datadog",
            "hex": "632CA6",
            "source": "https://www.datadoghq.com/about/resources",
            "guidelines": "https://www.datadoghq.com/about/resources/"
        },
        {
            "title": "DataStax",
            "hex": "3A3A42",
            "source": "https://www.datastax.com/brand-resources",
            "guidelines": "https://www.datastax.com/brand-resources"
        },
        {
            "title": "DatoCMS",
            "hex": "FF7751",
            "source": "https://www.datocms.com/company/brand-assets",
            "guidelines": "https://www.datocms.com/company/brand-assets"
        },
        {
            "title": "Datto",
            "hex": "199ED9",
            "source": "https://www.datto.com/brand/logos",
            "guidelines": "https://www.datto.com/brand"
        },
        {
            "title": "DAZN",
            "hex": "F8F8F5",
            "source": "https://media.dazn.com/en/assets/"
        },
        {
            "title": "dblp",
            "hex": "004F9F",
            "source": "https://dblp.org/"
        },
        {
            "title": "DC Entertainment",
            "hex": "0078F0",
            "source": "https://www.readdc.com/"
        },
        {
            "title": "De'Longhi",
            "hex": "072240",
            "source": "https://www.delonghi.com/"
        },
        {
            "title": "Debian",
            "hex": "A81D33",
            "source": "https://www.debian.org/logos",
            "guidelines": "https://www.debian.org/logos/",
            "license": {
                "type": "CC-BY-SA-3.0"
            }
        },
        {
            "title": "deepin",
            "hex": "007CFF",
            "source": "https://commons.wikimedia.org/wiki/File:Deepin_logo.svg"
        },
        {
            "title": "Deepnote",
            "hex": "3793EF",
            "source": "https://deepnote.com/"
        },
        {
            "title": "Deezer",
            "hex": "FEAA2D",
            "source": "https://deezerbrand.com/"
        },
        {
            "title": "del.icio.us",
            "slug": "delicious",
            "hex": "0000FF",
            "source": "http://del.icio.us/",
            "aliases": {
                "aka": [
                    "Delicious"
                ]
            }
        },
        {
            "title": "Deliveroo",
            "hex": "00CCBC",
            "source": "https://deliveroo.com/"
        },
        {
            "title": "Dell",
            "hex": "007DB8",
            "source": "https://www.dell.com/",
            "guidelines": "https://brand.delltechnologies.com/logos/"
        },
        {
            "title": "Delphi",
            "hex": "EE1F35",
            "source": "https://www.embarcadero.com/news/logo"
        },
        {
            "title": "Delta",
            "hex": "003366",
            "source": "https://news.delta.com/delta-air-lines-logos-brand-guidelines"
        },
        {
            "title": "Deno",
            "hex": "000000",
            "source": "https://github.com/denoland/deno_website2/blob/892750b99cc260f8b1b2a4bcea59eab9101dd67c/public/logo.svg"
        },
        {
            "title": "Dependabot",
            "hex": "025E8C",
            "source": "https://dependabot.com/"
        },
        {
            "title": "Der Spiegel",
            "hex": "E64415",
            "source": "https://www.spiegel.de/"
        },
        {
            "title": "Designer News",
            "hex": "2D72D9",
            "source": "https://www.designernews.co"
        },
        {
            "title": "Deutsche Bahn",
            "hex": "F01414",
            "source": "https://www.bahn.de/"
        },
        {
            "title": "Deutsche Bank",
            "hex": "0018A8",
            "source": "https://www.db.com/"
        },
        {
            "title": "dev.to",
            "hex": "0A0A0A",
            "source": "https://dev.to/"
        },
        {
            "title": "DeviantArt",
            "hex": "05CC47",
            "source": "http://help.deviantart.com/21"
        },
        {
            "title": "Devpost",
            "hex": "003E54",
            "source": "https://github.com/challengepost/supportcenter/blob/e40066cde2ed25dc14c0541edb746ff8c6933114/images/devpost-icon-rgb.svg"
        },
        {
            "title": "devRant",
            "hex": "F99A66",
            "source": "https://devrant.com"
        },
        {
            "title": "Dgraph",
            "hex": "E50695",
            "source": "https://dgraph.io/"
        },
        {
            "title": "DHL",
            "hex": "FFCC00",
            "source": "https://www.dpdhl-brands.com/dhl/en/guides/design-basics/logo-and-claim.html",
            "guidelines": "https://www.dpdhl-brands.com/dhl/en/guides/design-basics/logo-and-claim.html"
        },
        {
            "title": "diagrams.net",
            "hex": "F08705",
            "source": "https://github.com/jgraph/drawio/blob/4743eba8d5eaa497dc003df7bf7295b695c59bea/src/main/webapp/images/drawlogo.svg"
        },
        {
            "title": "Dialogflow",
            "hex": "FF9800",
            "source": "https://dialogflow.cloud.google.com/"
        },
        {
            "title": "Diaspora",
            "hex": "000000",
            "source": "https://wiki.diasporafoundation.org/Branding"
        },
        {
            "title": "Digg",
            "hex": "000000",
            "source": "https://digg.com/"
        },
        {
            "title": "Digi-Key Electronics",
            "hex": "CC0000",
            "source": "https://www.digikey.com/"
        },
        {
            "title": "DigitalOcean",
            "hex": "0080FF",
            "source": "https://www.digitalocean.com/press/",
            "guidelines": "https://www.digitalocean.com/press/"
        },
        {
            "title": "Dior",
            "hex": "000000",
            "source": "https://www.dior.com/"
        },
        {
            "title": "Directus",
            "hex": "263238",
            "source": "https://directus.io/"
        },
        {
            "title": "Discogs",
            "hex": "333333",
            "source": "https://www.discogs.com/brand"
        },
        {
            "title": "Discord",
            "hex": "5865F2",
            "source": "https://discord.com/brand-new/branding",
            "guidelines": "https://discord.com/brand-new/branding"
        },
        {
            "title": "Discourse",
            "hex": "000000",
            "source": "https://www.discourse.org/"
        },
        {
            "title": "Discover",
            "hex": "FF6000",
            "source": "https://www.discovernetwork.com/en-us/business-resources/free-signage-logos"
        },
        {
            "title": "Disqus",
            "hex": "2E9FFF",
            "source": "https://disqus.com/brand"
        },
        {
            "title": "Disroot",
            "hex": "50162D",
            "source": "https://git.fosscommunity.in/disroot/assests/blob/master/d.svg"
        },
        {
            "title": "Django",
            "hex": "092E20",
            "source": "https://www.djangoproject.com/community/logos/"
        },
        {
            "title": "DLNA",
            "hex": "48A842",
            "source": "https://upload.wikimedia.org/wikipedia/de/e/eb/Digital_Living_Network_Alliance_logo.svg"
        },
        {
            "title": "Docker",
            "hex": "2496ED",
            "source": "https://www.docker.com/company/newsroom/media-resources"
        },
        {
            "title": "DocuSign",
            "hex": "FFCC22",
            "source": "https://github.com/simple-icons/simple-icons/issues/1098"
        },
        {
            "title": "Dogecoin",
            "hex": "C2A633",
            "source": "https://cryptologos.cc/dogecoin"
        },
        {
            "title": "Dolby",
            "hex": "000000",
            "source": "https://www.dolby.com/us/en/about/brand-identity.html"
        },
        {
            "title": "DoorDash",
            "hex": "FF3008",
            "source": "https://www.doordash.com/about/"
        },
        {
            "title": "Douban",
            "hex": "007722",
            "source": "https://zh.wikipedia.org/wiki/Douban"
        },
        {
            "title": "Draugiem.lv",
            "hex": "FF6600",
            "source": "https://www.frype.com/applications/dev/docs/logos/"
        },
        {
            "title": "Dribbble",
            "hex": "EA4C89",
            "source": "https://dribbble.com/branding"
        },
        {
            "title": "Drone",
            "hex": "212121",
            "source": "https://github.com/drone/brand"
        },
        {
            "title": "Drooble",
            "hex": "19C4BE",
            "source": "https://blog.drooble.com/press/"
        },
        {
            "title": "Dropbox",
            "hex": "0061FF",
            "source": "https://www.dropbox.com/branding"
        },
        {
            "title": "Drupal",
            "hex": "0678BE",
            "source": "https://www.drupal.org/about/media-kit/logos"
        },
        {
            "title": "DS Automobiles",
            "hex": "1D1717",
            "source": "https://www.stellantis.com/en/brands/ds"
        },
        {
            "title": "DTube",
            "hex": "F01A30",
            "source": "https://about.d.tube/mediakit.html"
        },
        {
            "title": "DuckDuckGo",
            "hex": "DE5833",
            "source": "https://duckduckgo.com/"
        },
        {
            "title": "Dunked",
            "hex": "2DA9D7",
            "source": "https://dunked.com/"
        },
        {
            "title": "Duolingo",
            "hex": "58CC02",
            "source": "https://www.duolingo.com/"
        },
        {
            "title": "dwm",
            "hex": "1177AA",
            "source": "https://dwm.suckless.org"
        },
        {
            "title": "Dynamics 365",
            "hex": "002050",
            "source": "http://thepartnerchannel.com/wp-content/uploads/Dynamics365_styleguide_092816.pdf"
        },
        {
            "title": "Dynatrace",
            "hex": "1496FF",
            "source": "https://www.dynatrace.com/company/press-kit/"
        },
        {
            "title": "EA",
            "hex": "000000",
            "source": "https://www.ea.com"
        },
        {
            "title": "Eagle",
            "hex": "0072EF",
            "source": "https://en.eagle.cool/"
        },
        {
            "title": "easyJet",
            "hex": "FF6600",
            "source": "https://www.easyjet.com"
        },
        {
            "title": "eBay",
            "hex": "E53238",
            "source": "https://go.developer.ebay.com/logos"
        },
        {
            "title": "Eclipse Che",
            "hex": "525C86",
            "source": "https://www.eclipse.org/che/"
        },
        {
            "title": "Eclipse IDE",
            "hex": "2C2255",
            "source": "https://www.eclipse.org/artwork/"
        },
        {
            "title": "Eclipse Jetty",
            "hex": "FC390E",
            "source": "https://github.com/eclipse/jetty.project/blob/dab26c601d08d350cd830c1007bb196c5196f0f6/logos/jetty-avatar.svg"
        },
        {
            "title": "Eclipse Mosquitto",
            "hex": "3C5280",
            "source": "https://github.com/eclipse/mosquitto/blob/75fc908bba90d4bd06e85efc1c4ed77952ec842c/logo/mosquitto-logo-only.svg"
        },
        {
            "title": "Eclipse Vert.x",
            "hex": "782A90",
            "source": "https://github.com/vert-x3/.github/blob/1ad6612d87f35665e50a00fc32eb9c542556385d/workflow-templates/vertx-favicon.svg"
        },
        {
            "title": "EditorConfig",
            "hex": "FEFEFE",
            "source": "https://editorconfig.org"
        },
        {
            "title": "edX",
            "hex": "02262B",
            "source": "https://www.edx.org/"
        },
        {
            "title": "egghead",
            "hex": "FCFBFA",
            "source": "https://egghead.io/"
        },
        {
            "title": "Egnyte",
            "hex": "00968F",
            "source": "https://www.egnyte.com/presskit.html"
        },
        {
            "title": "Eight Sleep",
            "hex": "262729",
            "source": "https://www.eightsleep.com/press/"
        },
        {
            "title": "El Jueves",
            "hex": "BE312E",
            "source": "https://www.eljueves.es"
        },
        {
            "title": "Elastic",
            "hex": "005571",
            "source": "https://www.elastic.co/brand"
        },
        {
            "title": "Elastic Cloud",
            "hex": "005571",
            "source": "https://www.elastic.co/brand"
        },
        {
            "title": "Elastic Stack",
            "hex": "005571",
            "source": "https://www.elastic.co/brand"
        },
        {
            "title": "Elasticsearch",
            "hex": "005571",
            "source": "https://www.elastic.co/brand"
        },
        {
            "title": "Electron",
            "hex": "47848F",
            "source": "https://www.electronjs.org/"
        },
        {
            "title": "Element",
            "hex": "0DBD8B",
            "source": "https://element.io/"
        },
        {
            "title": "elementary",
            "hex": "64BAFF",
            "source": "https://elementary.io/brand"
        },
        {
            "title": "Eleventy",
            "hex": "000000",
            "source": "https://www.11ty.io"
        },
        {
            "title": "Elixir",
            "hex": "4B275F",
            "source": "https://github.com/elixir-lang/elixir-lang.github.com/tree/master/images/logo"
        },
        {
            "title": "Ello",
            "hex": "000000",
            "source": "https://ello.co"
        },
        {
            "title": "Elm",
            "hex": "1293D8",
            "source": "https://github.com/elm/foundation.elm-lang.org/blob/2d097b317d8af2aaeab49284830260a32d817305/assets/elm_logo.svg"
        },
        {
            "title": "Elsevier",
            "hex": "FF6C00",
            "source": "https://www.elsevier.com"
        },
        {
            "title": "Embarcadero",
            "hex": "ED1F35",
            "source": "https://www.embarcadero.com/news/logo"
        },
        {
            "title": "Ember.js",
            "hex": "E04E39",
            "source": "https://emberjs.com/logos/",
            "guidelines": "https://emberjs.com/logos/"
        },
        {
            "title": "Emby",
            "hex": "52B54B",
            "source": "https://emby.media/"
        },
        {
            "title": "Emirates",
            "hex": "D71921",
            "source": "https://www.emirates.com/ie/english/"
        },
        {
            "title": "Emlakjet",
            "hex": "0AE524",
            "source": "https://www.emlakjet.com/kurumsal-materyaller/"
        },
        {
            "title": "Empire Kred",
            "hex": "72BE50",
            "source": "http://www.empire.kred"
        },
        {
            "title": "Enpass",
            "hex": "0D47A1",
            "source": "https://www.enpass.io/press/"
        },
        {
            "title": "Envato",
            "hex": "81B441",
            "source": "https://envato.com/"
        },
        {
            "title": "EPEL",
            "hex": "FC0000",
            "source": "https://fedoraproject.org/wiki/EPEL"
        },
        {
            "title": "Epic Games",
            "hex": "313131",
            "source": "https://dev.epicgames.com/docs/services/en-US/EpicAccountServices/DesignGuidelines/index.html#epicgamesbrandguidelines",
            "guidelines": "https://dev.epicgames.com/docs/services/en-US/EpicAccountServices/DesignGuidelines/index.html#epicgamesbrandguidelines"
        },
        {
            "title": "Epson",
            "hex": "003399",
            "source": "https://global.epson.com/IR/library/"
        },
        {
            "title": "Erlang",
            "hex": "A90533",
            "source": "https://github.com/erlang/erlide_eclipse/blob/99d1d61fde8e32ef1630ca0e1b05a6822b3d6489/meta/media/erlang-logo.svg"
        },
        {
            "title": "ESEA",
            "hex": "0E9648",
            "source": "https://play.esea.net/"
        },
        {
            "title": "ESLGaming",
            "hex": "FFFF09",
            "source": "https://brand.eslgaming.com/",
            "guidelines": "https://brand.eslgaming.com/"
        },
        {
            "title": "ESLint",
            "hex": "4B32C3",
            "source": "https://eslint.org/"
        },
        {
            "title": "ESPHome",
            "hex": "000000",
            "source": "https://esphome.io"
        },
        {
            "title": "Espressif",
            "hex": "E7352C",
            "source": "https://www.espressif.com/"
        },
        {
            "title": "Ethereum",
            "hex": "3C3C3D",
            "source": "https://ethereum.org/en/assets/"
        },
        {
            "title": "Ethiopian Airlines",
            "hex": "648B1A",
            "source": "https://corporate.ethiopianairlines.com/media/Ethiopian-Factsheet"
        },
        {
            "title": "Etihad Airways",
            "hex": "BD8B13",
            "source": "https://www.etihad.com/en-ie/manage/duty-free"
        },
        {
            "title": "Etsy",
            "hex": "F16521",
            "source": "https://www.etsy.com/uk/press"
        },
        {
            "title": "Event Store",
            "hex": "5AB552",
            "source": "https://github.com/eventstore/brand"
        },
        {
            "title": "Eventbrite",
            "hex": "F05537",
            "source": "https://www.eventbrite.com/signin/"
        },
        {
            "title": "Evernote",
            "hex": "00A82D",
            "source": "https://evernote.com/about-us",
            "guidelines": "https://evernote.com/about-us"
        },
        {
            "title": "Exercism",
            "hex": "009CAB",
            "source": "https://github.com/exercism/website-icons/blob/2ad12baa465acfaa74efc5da27a6a12f8b05e3d0/exercism/logo-icon.svg",
            "license": {
                "type": "CC-BY-3.0"
            }
        },
        {
            "title": "Expensify",
            "hex": "0185FF",
            "source": "https://use.expensify.com/press-kit",
            "guidelines": "https://use.expensify.com/press-kit"
        },
        {
            "title": "Experts Exchange",
            "hex": "00AAE7",
            "source": "https://www.experts-exchange.com/"
        },
        {
            "title": "Expo",
            "hex": "000020",
            "source": "http://expo.io/brand/"
        },
        {
            "title": "Express",
            "hex": "000000",
            "source": "https://github.com/openjs-foundation/artwork/blob/ac43961d1157f973c54f210cf5e0c9c45e3d3f10/projects/express/express-icon-black.svg"
        },
        {
            "title": "EyeEm",
            "hex": "000000",
            "source": "https://www.eyeem.com/"
        },
        {
            "title": "F-Droid",
            "hex": "1976D2",
            "source": "https://f-droid.org/"
        },
        {
            "title": "F-Secure",
            "hex": "00BAFF",
            "source": "https://vip.f-secure.com/en/marketing/logos"
        },
        {
            "title": "Facebook",
            "hex": "1877F2",
            "source": "https://en.facebookbrand.com/"
        },
        {
            "title": "Facebook Gaming",
            "hex": "005FED",
            "source": "https://www.facebook.com/fbgaminghome/"
        },
        {
            "title": "Facebook Live",
            "hex": "ED4242",
            "source": "https://en.facebookbrand.com/"
        },
        {
            "title": "FACEIT",
            "hex": "FF5500",
            "source": "https://corporate.faceit.com/branding/"
        },
        {
            "title": "Facepunch",
            "hex": "EC1C24",
            "source": "https://facepunch.com/img/brand/default-light.svg"
        },
        {
            "title": "Falcon",
            "hex": "F0AD4E",
            "source": "https://falconframework.org/"
        },
        {
            "title": "FamPay",
            "hex": "FFAD00",
            "source": "https://fampay.in"
        },
        {
            "title": "Fandango",
            "hex": "FF7300",
            "source": "https://www.fandango.com"
        },
        {
            "title": "Fandom",
            "hex": "00D6D6",
            "source": "https://fandomdesignsystem.com/identity/assets"
        },
        {
            "title": "FARFETCH",
            "hex": "000000",
            "source": "https://www.farfetch.com/"
        },
        {
            "title": "FastAPI",
            "hex": "009688",
            "source": "https://github.com/tiangolo/fastapi/blob/6205935323ded4767438ee81623892621b353415/docs/en/docs/img/icon-white.svg"
        },
        {
            "title": "Fastify",
            "hex": "000000",
            "source": "https://github.com/fastify/graphics/blob/91e8a3d4754807de3b69440f66c72a737a5fde94/fastify-1000px-square-02.svg"
        },
        {
            "title": "Fastlane",
            "hex": "00F200",
            "source": "https://github.com/fastlane/fastlane.tools/blob/19ff41a6c0f27510a7a7879e6944809d40ab382e/assets/img/logo-mobile.svg"
        },
        {
            "title": "Fastly",
            "hex": "FF282D",
            "source": "https://assets.fastly.com/style-guide/docs/"
        },
        {
            "title": "Fathom",
            "hex": "9187FF",
            "source": "https://usefathom.com/brand"
        },
        {
            "title": "Favro",
            "hex": "512DA8",
            "source": "https://favro.com/login"
        },
        {
            "title": "FeatHub",
            "hex": "9B9B9B",
            "source": "http://feathub.com/"
        },
        {
            "title": "FedEx",
            "hex": "4D148C",
            "source": "https://newsroom.fedex.com/"
        },
        {
            "title": "Fedora",
            "hex": "294172",
            "source": "https://fedoraproject.org/wiki/Logo/UsageGuidelines",
            "guidelines": "https://fedoraproject.org/wiki/Logo/UsageGuidelines",
            "license": {
                "type": "custom",
                "url": "https://fedoraproject.org/wiki/Legal:Trademark_guidelines"
            }
        },
        {
            "title": "Feedly",
            "hex": "2BB24C",
            "source": "https://blog.feedly.com/"
        },
        {
            "title": "Ferrari",
            "hex": "D40000",
            "source": "https://www.ferrari.com/"
        },
        {
            "title": "Ferrari N.V.",
            "slug": "ferrarinv",
            "hex": "EB2E2C",
            "source": "https://corporate.ferrari.com/"
        },
        {
            "title": "FFmpeg",
            "hex": "007808",
            "source": "https://commons.wikimedia.org/wiki/File:FFmpeg_Logo_new.svg"
        },
        {
            "title": "Fiat",
            "hex": "941711",
            "source": "http://www.fcaci.com/x/FIATv15"
        },
        {
            "title": "Fido Alliance",
            "hex": "FFBF3B",
            "source": "https://fidoalliance.org/overview/legal/logo-usage/",
            "guidelines": "https://fidoalliance.org/overview/legal/fido-trademark-and-service-mark-usage-agreement-for-websites/"
        },
        {
            "title": "FIFA",
            "hex": "326295",
            "source": "https://en.wikipedia.org/wiki/FIFA"
        },
        {
            "title": "Figma",
            "hex": "F24E1E",
            "source": "https://brand.figma.com/icon.html"
        },
        {
            "title": "figshare",
            "hex": "556472",
            "source": "https://en.wikipedia.org/wiki/Figshare"
        },
        {
            "title": "Fila",
            "hex": "03234C",
            "source": "https://en.wikipedia.org/wiki/Fila_(company)"
        },
        {
            "title": "Files",
            "hex": "4285F4",
            "source": "https://files.google.com/"
        },
        {
            "title": "FileZilla",
            "hex": "BF0000",
            "source": "https://commons.wikimedia.org/wiki/File:FileZilla_logo.svg"
        },
        {
            "title": "Fing",
            "hex": "009AEE",
            "source": "https://www.fing.com/"
        },
        {
            "title": "Firebase",
            "hex": "FFCA28",
            "source": "https://firebase.google.com/brand-guidelines/",
            "guidelines": "https://firebase.google.com/brand-guidelines/"
        },
        {
            "title": "Firefox",
            "hex": "FF7139",
            "source": "https://mozilla.design/firefox/logos-usage/",
            "guidelines": "https://mozilla.design/firefox/logos-usage/"
        },
        {
            "title": "Firefox Browser",
            "hex": "FF7139",
            "source": "https://mozilla.design/firefox/logos-usage/"
        },
        {
            "title": "FIRST",
            "hex": "0066B3",
            "source": "https://www.firstinspires.org/brand"
        },
        {
            "title": "Fitbit",
            "hex": "00B0B9",
            "source": "http://www.fitbit.com/uk/home"
        },
        {
            "title": "FITE",
            "hex": "CA0404",
            "source": "https://www.fite.tv/"
        },
        {
            "title": "Fiverr",
            "hex": "1DBF73",
            "source": "https://www.fiverr.com/press-kit"
        },
        {
            "title": "Flask",
            "hex": "000000",
            "source": "https://github.com/pallets/flask/blob/e6e75e55470a0682ee8370e6d68062e515a248b9/artwork/logo-full.svg",
            "license": {
                "type": "custom",
                "url": "https://github.com/pallets/flask/blob/master/artwork/LICENSE.rst"
            }
        },
        {
            "title": "Flathub",
            "hex": "4A86CF",
            "source": "https://flathub.org/"
        },
        {
            "title": "Flattr",
            "hex": "000000",
            "source": "https://flattr.com/"
        },
        {
            "title": "Flickr",
            "hex": "0063DC",
            "source": "https://www.flickr.com/"
        },
        {
            "title": "Flipboard",
            "hex": "E12828",
            "source": "https://about.flipboard.com/brand-guidelines"
        },
        {
            "title": "Flipkart",
            "hex": "2874F0",
            "source": "https://www.flipkart.com/"
        },
        {
            "title": "Floatplane",
            "hex": "00AEEF",
            "source": "https://www.floatplane.com/"
        },
        {
            "title": "Flood",
            "hex": "4285F4",
            "source": "https://flood.io/"
        },
        {
            "title": "Fluentd",
            "hex": "0E83C8",
            "source": "https://docs.fluentd.org/quickstart/logo",
            "license": {
                "type": "Apache-2.0"
            }
        },
        {
            "title": "Flutter",
            "hex": "02569B",
            "source": "https://flutter.dev/brand",
            "guidelines": "https://flutter.dev/brand"
        },
        {
            "title": "FMOD",
            "hex": "000000",
            "source": "https://www.fmod.com/attribution",
            "guidelines": "https://www.fmod.com/attribution"
        },
        {
            "title": "Fnac",
            "hex": "E1A925",
            "source": "http://www.fnac.com/"
        },
        {
            "title": "Folium",
            "hex": "77B829",
            "source": "https://python-visualization.github.io/folium/"
        },
        {
            "title": "Font Awesome",
            "hex": "339AF0",
            "source": "https://fontawesome.com/icons/font-awesome"
        },
        {
            "title": "FontBase",
            "hex": "3D03A7",
            "source": "https://fontba.se/"
        },
        {
            "title": "foodpanda",
            "hex": "D70F64",
            "source": "https://www.foodpanda.com"
        },
        {
            "title": "Ford",
            "hex": "00274E",
            "source": "https://secure.ford.com/brochures/"
        },
        {
            "title": "Forestry",
            "hex": "343A40",
            "source": "https://forestry.io/"
        },
        {
            "title": "Formstack",
            "hex": "21B573",
            "source": "https://www.formstack.com/brand/guidelines"
        },
        {
            "title": "Fortinet",
            "hex": "EE3124",
            "source": "http://www.fortinet.com/"
        },
        {
            "title": "Fortran",
            "hex": "734F96",
            "source": "https://github.com/fortran-lang/fortran-lang.org/blob/5469465d08d3fcbf16d048e651ca5c9ba050839c/assets/img/fortran-logo.svg"
        },
        {
            "title": "Fossa",
            "hex": "289E6D",
            "source": "https://fossa.com/press/"
        },
        {
            "title": "Fossil SCM",
            "hex": "548294",
            "source": "https://fossil-scm.org/"
        },
        {
            "title": "Foursquare",
            "hex": "F94877",
            "source": "https://foursquare.com/about/logos"
        },
        {
            "title": "Foxtel",
            "hex": "EB5205",
            "source": "https://www.foxtel.com.au/"
        },
        {
            "title": "Fozzy",
            "hex": "F15B29",
            "source": "https://fozzy.com/partners.shtml?tab=materials"
        },
        {
            "title": "Framer",
            "hex": "0055FF",
            "source": "https://framer.com"
        },
        {
            "title": "Fraunhofer-Gesellschaft",
            "hex": "179C7D",
            "source": "https://www.fraunhofer.de/"
        },
        {
            "title": "FreeBSD",
            "hex": "AB2B28",
            "source": "https://www.freebsdfoundation.org/about/project/"
        },
        {
            "title": "freeCodeCamp",
            "hex": "0A0A23",
            "source": "https://design-style-guide.freecodecamp.org/"
        },
        {
            "title": "freedesktop.org",
            "hex": "3B80AE",
            "source": "https://commons.wikimedia.org/wiki/File:Freedesktop-logo.svg"
        },
        {
            "title": "Freelancer",
            "hex": "29B2FE",
            "source": "https://www.freelancer.com/"
        },
        {
            "title": "FreeNAS",
            "hex": "343434",
            "source": "https://github.com/freenas/webui/blob/fd668f4c5920fe864fd98fa98e20fd333336c609/src/assets/images/logo.svg"
        },
        {
            "title": "Fujifilm",
            "hex": "ED1A3A",
            "source": "https://upload.wikimedia.org/wikipedia/commons/a/a1/Fujifilm_logo.svg"
        },
        {
            "title": "Fujitsu",
            "hex": "FF0000",
            "source": "https://www.fujitsu.com/global/about/brandmanagement/logo/"
        },
        {
            "title": "Fur Affinity",
            "hex": "36566F",
            "source": "https://www.furaffinity.net/"
        },
        {
            "title": "Furry Network",
            "hex": "2E75B4",
            "source": "https://furrynetwork.com"
        },
        {
            "title": "FutureLearn",
            "hex": "DE00A5",
            "source": "https://www.futurelearn.com/"
        },
        {
            "title": "G2A",
            "hex": "F05F00",
            "source": "https://www.g2a.co/documents/",
            "guidelines": "https://www.g2a.co/documents/"
        },
        {
            "title": "Game Jolt",
            "hex": "CCFF00",
            "source": "https://gamejolt.com/about",
            "guidelines": "https://gamejolt.com/about"
        },
        {
            "title": "Garmin",
            "hex": "000000",
            "source": "https://creative.garmin.com/styleguide/logo/",
            "guidelines": "https://creative.garmin.com/styleguide/brand/"
        },
        {
            "title": "Gatling",
            "hex": "FF9E2A",
            "source": "https://gatling.io/"
        },
        {
            "title": "Gatsby",
            "hex": "663399",
            "source": "https://www.gatsbyjs.com/guidelines/logo",
            "guidelines": "https://www.gatsbyjs.com/guidelines/logo"
        },
        {
            "title": "GeeksforGeeks",
            "hex": "2F8D46",
            "source": "https://www.geeksforgeeks.org/"
        },
        {
            "title": "General Electric",
            "hex": "0870D8",
            "source": "https://www.ge.com/brand/"
        },
        {
            "title": "General Motors",
            "hex": "0170CE",
            "source": "https://www.gm.com"
        },
        {
            "title": "Genius",
            "hex": "FFFF64",
            "source": "https://genius.com"
        },
        {
            "title": "Gentoo",
            "hex": "54487A",
            "source": "https://wiki.gentoo.org/wiki/Project:Artwork/Artwork#Variations_of_the_.22g.22_logo",
            "guidelines": "https://www.gentoo.org/inside-gentoo/foundation/name-logo-guidelines.html",
            "license": {
                "type": "CC-BY-SA-2.5"
            }
        },
        {
            "title": "Geocaching",
            "hex": "00874D",
            "source": "https://www.geocaching.com/about/logousage.aspx",
            "guidelines": "https://www.geocaching.com/about/logousage.aspx"
        },
        {
            "title": "Gerrit",
            "hex": "EEEEEE",
            "source": "https://gerrit-review.googlesource.com/c/75842/"
        },
        {
            "title": "Ghost",
            "hex": "15171A",
            "source": "https://github.com/TryGhost/Admin/blob/e3e1fa3353767c3729b1658ad42cc35f883470c5/public/assets/icons/icon.svg",
            "guidelines": "https://ghost.org/docs/logos/"
        },
        {
            "title": "Ghostery",
            "hex": "00AEF0",
            "source": "https://www.ghostery.com/",
            "guidelines": "https://www.ghostery.com/press/"
        },
        {
            "title": "GIMP",
            "hex": "5C5543",
            "source": "https://www.gimp.org/about/linking.html#wilber-the-gimp-mascot",
            "license": {
                "type": "CC-BY-SA-3.0"
            }
        },
        {
            "title": "GIPHY",
            "hex": "FF6666",
            "source": "https://support.giphy.com/hc/en-us/articles/360022283772-GIPHY-Brand-Guidelines",
            "guidelines": "https://support.giphy.com/hc/en-us/articles/360022283772-GIPHY-Brand-Guidelines"
        },
        {
            "title": "Git",
            "hex": "F05032",
            "source": "http://git-scm.com/downloads/logos",
            "license": {
                "type": "CC-BY-3.0"
            }
        },
        {
            "title": "Git Extensions",
            "hex": "212121",
            "source": "https://github.com/gitextensions/gitextensions/blob/273a0f6fd3e07858f837cdc19d50827871e32319/Logo/Artwork/git-extensions-logo.svg"
        },
        {
            "title": "Git LFS",
            "hex": "F64935",
            "source": "https://git-lfs.github.com/"
        },
        {
            "title": "GitBook",
            "hex": "3884FF",
            "source": "https://github.com/GitbookIO/styleguide/blob/c958388dab901defa3e22978ca01272295627e05/icons/Logo.svg"
        },
        {
            "title": "Gitea",
            "hex": "609926",
            "source": "https://github.com/go-gitea/gitea/blob/e0c753e770a64cda5e3900aa1da3d7e1f3263c9a/assets/logo.svg"
        },
        {
            "title": "Gitee",
            "hex": "C71D23",
            "source": "https://gitee.com/about_us"
        },
        {
            "title": "GitHub",
            "hex": "181717",
            "source": "https://github.com/logos",
            "guidelines": "https://github.com/logos"
        },
        {
            "title": "GitHub Actions",
            "hex": "2088FF",
            "source": "https://github.com/features/actions"
        },
        {
            "title": "GitHub Sponsors",
            "hex": "EA4AAA",
            "source": "https://github.com/sponsors"
        },
        {
            "title": "GitKraken",
            "hex": "179287",
            "source": "https://www.gitkraken.com/"
        },
        {
            "title": "GitLab",
            "hex": "FCA121",
            "source": "https://about.gitlab.com/press/press-kit/"
        },
        {
            "title": "Gitpod",
            "hex": "FFAE33",
            "source": "https://www.gitpod.io/"
        },
        {
            "title": "Gitter",
            "hex": "ED1965",
            "source": "https://gitter.im/"
        },
        {
            "title": "Glassdoor",
            "hex": "0CAA41",
            "source": "https://www.glassdoor.com/about-us/press/media-assets/",
            "guidelines": "https://www.glassdoor.com/about-us/press/media-assets/"
        },
        {
            "title": "Glitch",
            "hex": "3333FF",
            "source": "https://glitch.com/about/press/"
        },
        {
            "title": "Gmail",
            "hex": "EA4335",
            "source": "https://fonts.gstatic.com/s/i/productlogos/gmail_2020q4/v8/192px.svg"
        },
        {
            "title": "GNOME",
            "hex": "4A86CF",
            "source": "https://wiki.gnome.org/Engagement/BrandGuidelines"
        },
        {
            "title": "GNU",
            "hex": "A42E2B",
            "source": "https://gnu.org",
            "license": {
                "type": "CC-BY-SA-2.0"
            }
        },
        {
            "title": "GNU Bash",
            "hex": "4EAA25",
            "source": "https://github.com/odb/official-bash-logo",
            "guidelines": "https://github.com/odb/official-bash-logo",
            "license": {
                "type": "custom",
                "url": "http://artlibre.org/licence/lal/en/"
            }
        },
        {
            "title": "GNU Emacs",
            "hex": "7F5AB6",
            "source": "https://git.savannah.gnu.org/cgit/emacs.git/tree/etc/images/icons/hicolor/scalable/apps/emacs.svg",
            "license": {
                "type": "GPL-2.0-or-later"
            }
        },
        {
            "title": "GNU IceCat",
            "hex": "002F5B",
            "source": "https://git.savannah.gnu.org/cgit/gnuzilla.git/plain/artwork/simple.svg"
        },
        {
            "title": "GNU Privacy Guard",
            "hex": "0093DD",
            "source": "https://git.gnupg.org/cgi-bin/gitweb.cgi?p=gnupg.git;a=tree;f=artwork/icons",
            "license": {
                "type": "GPL-3.0-or-later"
            }
        },
        {
            "title": "GNU social",
            "hex": "A22430",
            "source": "https://www.gnu.org/graphics/social.html",
            "license": {
                "type": "CC0-1.0"
            }
        },
        {
            "title": "Go",
            "hex": "00ADD8",
            "source": "https://blog.golang.org/go-brand",
            "guidelines": "https://blog.golang.org/go-brand"
        },
        {
            "title": "GoDaddy",
            "hex": "1BDBDB",
            "source": "https://godaddy.design/the-go/",
            "guidelines": "https://godaddy.design/the-go/"
        },
        {
            "title": "Godot Engine",
            "hex": "478CBF",
            "source": "https://godotengine.org/press",
            "guidelines": "https://godotengine.org/press",
            "license": {
                "type": "CC-BY-4.0"
            }
        },
        {
            "title": "GoFundMe",
            "hex": "00B964",
            "source": "https://www.gofundme.com/"
        },
        {
            "title": "GOG.com",
            "hex": "86328A",
            "source": "https://www.cdprojekt.com/en/media/logotypes/"
        },
        {
            "title": "GoldenLine",
            "hex": "FFE005",
            "source": "http://www.goldenline.pl"
        },
        {
            "title": "Goodreads",
            "hex": "372213",
            "source": "https://www.goodreads.com/about/press"
        },
        {
            "title": "Google",
            "hex": "4285F4",
            "source": "https://partnermarketinghub.withgoogle.com/",
            "guidelines": "https://about.google/brand-resource-center/brand-elements/"
        },
        {
            "title": "Google Ads",
            "hex": "4285F4",
            "source": "https://ads.google.com/home/"
        },
        {
            "title": "Google AdSense",
            "hex": "4285F4",
            "source": "https://www.google.com/adsense/"
        },
        {
            "title": "Google Analytics",
            "hex": "E37400",
            "source": "https://marketingplatform.google.com/intl/en_uk/about/analytics/"
        },
        {
            "title": "Google Assistant",
            "hex": "4285F4",
            "source": "https://assistant.google.com/"
        },
        {
            "title": "Google Calendar",
            "hex": "4285F4",
            "source": "https://fonts.gstatic.com/s/i/productlogos/calendar_2020q4/v8/192px.svg"
        },
        {
            "title": "Google Cardboard",
            "hex": "FF7143",
            "source": "https://arvr.google.com/cardboard/images/header/vr-home.svg"
        },
        {
            "title": "Google Cast",
            "hex": "1BB6F6",
            "source": "https://www.google.com/intl/en_us/chromecast/built-in/"
        },
        {
            "title": "Google Chat",
            "hex": "00AC47",
            "source": "https://chat.google.com/"
        },
        {
            "title": "Google Chrome",
            "hex": "4285F4",
            "source": "https://www.google.com/chrome/"
        },
        {
            "title": "Google Classroom",
            "hex": "4285F4",
            "source": "https://classroom.google.com/"
        },
        {
            "title": "Google Cloud",
            "hex": "4285F4",
            "source": "https://cloud.google.com/"
        },
        {
            "title": "Google Colab",
            "hex": "F9AB00",
            "source": "https://colab.research.google.com"
        },
        {
            "title": "Google Domains",
            "hex": "4285F4",
            "source": "https://domains.google/"
        },
        {
            "title": "Google Drive",
            "hex": "4285F4",
            "source": "https://developers.google.com/drive/web/branding"
        },
        {
            "title": "Google Earth",
            "hex": "4285F4",
            "source": "https://earth.google.com/web/"
        },
        {
            "title": "Google Fit",
            "hex": "4285F4",
            "source": "https://partnermarketinghub.withgoogle.com/brands/google-fit/"
        },
        {
            "title": "Google Fonts",
            "hex": "4285F4",
            "source": "https://fonts.google.com/"
        },
        {
            "title": "Google Hangouts",
            "hex": "0C9D58",
            "source": "https://upload.wikimedia.org/wikipedia/commons/e/ee/Hangouts_icon.svg"
        },
        {
            "title": "Google Keep",
            "hex": "FFBB00",
            "source": "https://play.google.com/store/apps/details?id=com.google.android.keep"
        },
        {
            "title": "Google Lens",
            "hex": "4285F4",
            "source": "https://lens.google.com/"
        },
        {
            "title": "Google Maps",
            "hex": "4285F4",
            "source": "https://upload.wikimedia.org/wikipedia/commons/a/a9/Google_Maps_icon.svg"
        },
        {
            "title": "Google Meet",
            "hex": "00897B",
            "source": "https://meet.google.com/"
        },
        {
            "title": "Google Messages",
            "hex": "1A73E8",
            "source": "https://messages.google.com/"
        },
        {
            "title": "Google My Business",
            "hex": "4285F4",
            "source": "https://business.google.com/"
        },
        {
            "title": "Google Nearby",
            "hex": "4285F4",
            "source": "https://developers.google.com/nearby/developer-guidelines"
        },
        {
            "title": "Google News",
            "hex": "174EA6",
            "source": "https://partnermarketinghub.withgoogle.com/brands/google-news/",
            "guidelines": "https://partnermarketinghub.withgoogle.com/brands/google-news/legal-and-trademarks/legal-requirements/"
        },
        {
            "title": "Google Optimize",
            "hex": "B366F6",
            "source": "https://marketingplatform.google.com/about/optimize/"
        },
        {
            "title": "Google Pay",
            "hex": "4285F4",
            "source": "https://pay.google.com/intl/en_us/about/"
        },
        {
            "title": "Google Photos",
            "hex": "4285F4",
            "source": "https://partnermarketinghub.withgoogle.com/brands/google-photos/visual-identity/visual-identity/icon/",
            "guidelines": "https://partnermarketinghub.withgoogle.com/brands/google-photos/visual-identity/visual-identity/icon/"
        },
        {
            "title": "Google Play",
            "hex": "414141",
            "source": "https://partnermarketinghub.withgoogle.com/brands/google-play/visual-identity/primary-logos/",
            "guidelines": "https://partnermarketinghub.withgoogle.com/brands/google-play/visual-identity/primary-logos/"
        },
        {
            "title": "Google Podcasts",
            "hex": "4285F4",
            "source": "https://developers.google.com/search/docs/data-types/podcast"
        },
        {
            "title": "Google Scholar",
            "hex": "4285F4",
            "source": "https://commons.wikimedia.org/wiki/File:Google_Scholar_logo.svg"
        },
        {
            "title": "Google Search Console",
            "hex": "458CF5",
            "source": "https://search.google.com/search-console"
        },
        {
            "title": "Google Sheets",
            "hex": "34A853",
            "source": "http://sheets.google.com/"
        },
        {
            "title": "Google Street View",
            "hex": "FEC111",
            "source": "https://developers.google.com/streetview/ready/branding",
            "guidelines": "https://developers.google.com/streetview/ready/branding"
        },
        {
            "title": "Google Tag Manager",
            "hex": "246FDB",
            "source": "https://tagmanager.google.com/#/home"
        },
        {
            "title": "Google Translate",
            "hex": "4285F4",
            "source": "https://commons.wikimedia.org/wiki/File:Google_Translate_logo.svg"
        },
        {
            "title": "GoToMeeting",
            "hex": "F68D2E",
            "source": "https://www.gotomeeting.com/",
            "aliases": {
                "dup": [
                    {
                        "title": "GoToWebinar",
                        "hex": "00C0F3",
                        "source": "https://www.gotomeeting.com/en-ie/webinar"
                    }
                ]
            }
        },
        {
            "title": "Gradle",
            "hex": "02303A",
            "source": "https://gradle.com/brand",
            "guidelines": "https://gradle.com/brand"
        },
        {
            "title": "Grafana",
            "hex": "F46800",
            "source": "https://grafana.com/"
        },
        {
            "title": "Grammarly",
            "hex": "15C39A",
            "source": "https://www.grammarly.com/media-assets"
        },
        {
            "title": "GraphQL",
            "hex": "E434AA",
            "source": "https://github.com/graphql/artwork/blob/ac6ee2ac1cf31ba1be1b8fbc40910f0c70c98a1e/GraphQL/icon/GraphQL-mark-black.svg",
            "guidelines": "https://github.com/graphql/artwork"
        },
        {
            "title": "Grav",
            "hex": "221E1F",
            "source": "http://getgrav.org/media"
        },
        {
            "title": "Gravatar",
            "hex": "1E8CBE",
            "source": "https://automattic.com/press/brand-materials/"
        },
        {
            "title": "Graylog",
            "hex": "FF3633",
            "source": "https://www.graylog.org"
        },
        {
            "title": "GreenSock",
            "hex": "88CE02",
            "source": "https://greensock.com/"
        },
        {
            "title": "Grid.ai",
            "hex": "78FF96",
            "source": "https://github.com/gridai/logos/blob/1e12c83b77abdc22a41566cab232f4db40223895/GridAI-icons/icon-white-48.svg"
        },
        {
            "title": "Gridsome",
            "hex": "00A672",
            "source": "https://gridsome.org/logo/"
        },
        {
            "title": "Groupon",
            "hex": "53A318",
            "source": "https://about.groupon.com/press/",
            "guidelines": "https://about.groupon.com/press/"
        },
        {
            "title": "Grubhub",
            "hex": "F63440",
            "source": "https://www.grubhub.com/"
        },
        {
            "title": "Grunt",
            "hex": "FAA918",
            "source": "https://github.com/gruntjs/gruntjs.com/blob/70f43898d9ce8e6cc862ad72bf8a7aee5ca199a9/src/media/grunt-logo-no-wordmark.svg",
            "guidelines": "https://github.com/gruntjs/grunt-docs/blob/main/Grunt-Brand-Guide.md"
        },
        {
            "title": "Guangzhou Metro",
            "hex": "C51935",
            "source": "https://commons.wikimedia.org/wiki/File:Guangzhou_Metro_logo.svg"
        },
        {
            "title": "gulp",
            "hex": "CF4647",
            "source": "https://github.com/gulpjs/artwork/blob/4e14158817ac88e9a5c02b3b307e6f630fe222fb/gulp-white-text.svg",
            "guidelines": "https://github.com/gulpjs/artwork",
            "license": {
                "type": "CC0-1.0"
            }
        },
        {
            "title": "Gumroad",
            "hex": "36A9AE",
            "source": "https://gumroad.com/press"
        },
        {
            "title": "Gumtree",
            "hex": "72EF36",
            "source": "https://www.gumtree.com"
        },
        {
            "title": "Gutenberg",
            "hex": "000000",
            "source": "https://github.com/WordPress/gutenberg/blob/master/docs/final-g-wapuu-black.svg"
        },
        {
            "title": "Habr",
            "hex": "65A3BE",
            "source": "https://kiosk.habr.com/"
        },
        {
            "title": "Hack Club",
            "hex": "EC3750",
            "source": "https://hackclub.com/brand"
        },
        {
            "title": "Hack The Box",
            "hex": "9FEF00",
            "source": "https://www.hackthebox.eu/docs/Hack_The_Box_Brand_Assets_Guide.pdf",
            "guidelines": "https://www.hackthebox.eu/docs/Hack_The_Box_Brand_Assets_Guide.pdf"
        },
        {
            "title": "Hackaday",
            "hex": "1A1A1A",
            "source": "https://hackaday.com/"
        },
        {
            "title": "HackerEarth",
            "hex": "2C3454",
            "source": "https://www.hackerearth.com/logo/"
        },
        {
            "title": "HackerOne",
            "hex": "494649",
            "source": "https://www.hackerone.com/branding"
        },
        {
            "title": "HackerRank",
            "hex": "00EA64",
            "source": "https://www.hackerrank.com/about-us/"
        },
        {
            "title": "Hackster",
            "hex": "2E9FE6",
            "source": "https://www.hackster.io/branding#logos",
            "guidelines": "https://www.hackster.io/branding"
        },
        {
            "title": "Handshake",
            "hex": "FF2F1C",
            "source": "https://joinhandshake.com/career-centers/marketing-toolkit/",
            "guidelines": "https://joinhandshake.com/career-centers/marketing-toolkit/"
        },
        {
            "title": "Handshake",
            "slug": "handshake_protocol",
            "hex": "000000",
            "source": "https://handshake.org/"
        },
        {
            "title": "HappyCow",
            "hex": "7C4EC4",
            "source": "https://www.happycow.net/press-kits"
        },
        {
            "title": "Harbor",
            "hex": "60B932",
            "source": "https://branding.cncf.io/projects/harbor/"
        },
        {
            "title": "Hashnode",
            "hex": "2962FF",
            "source": "https://hashnode.com/media"
        },
        {
            "title": "Haskell",
            "hex": "5D4F85",
            "source": "https://wiki.haskell.org/Thompson-Wheeler_logo"
        },
        {
            "title": "Hasura",
            "hex": "1EB4D4",
            "source": "https://github.com/hasura/graphql-engine/blob/5850423aa60594c06320c3ef600117c31963e910/assets/brand/hasura_icon_blue.svg"
        },
        {
            "title": "Hatena Bookmark",
            "hex": "00A4DE",
            "source": "http://hatenacorp.jp/press/resource"
        },
        {
            "title": "haveibeenpwned",
            "hex": "2A6379",
            "source": "https://haveibeenpwned.com/"
        },
        {
            "title": "Haxe",
            "hex": "EA8220",
            "source": "https://haxe.org/foundation/branding.html",
            "guidelines": "https://haxe.org/foundation/branding.html"
        },
        {
            "title": "HBO",
            "hex": "000000",
            "source": "https://www.hbo.com/"
        },
        {
            "title": "HCL",
            "hex": "006BB6",
            "source": "https://www.hcl.com/brand-guidelines",
            "guidelines": "https://www.hcl.com/brand-guidelines"
        },
        {
            "title": "Headspace",
            "hex": "F47D31",
            "source": "https://www.headspace.com/press-and-media"
        },
        {
            "title": "HelloFresh",
            "hex": "99CC33",
            "source": "https://www.hellofresh.com/landing/student"
        },
        {
            "title": "Helly Hansen",
            "hex": "DA2128",
            "source": "https://www.hellyhansen.com/"
        },
        {
            "title": "Helm",
            "hex": "0F1689",
            "source": "https://helm.sh"
        },
        {
            "title": "HelpDesk",
            "hex": "FFD000",
            "source": "https://helpdesk.design/",
            "guidelines": "https://helpdesk.design/"
        },
        {
            "title": "HERE",
            "hex": "00AFAA",
            "source": "https://www.here.com/company/media-assets"
        },
        {
            "title": "Heroku",
            "hex": "430098",
            "source": "https://brand.heroku.com/",
            "guidelines": "https://brand.heroku.com/"
        },
        {
            "title": "Hexo",
            "hex": "0E83CD",
            "source": "https://hexo.io/"
        },
        {
            "title": "HEY",
            "hex": "5522FA",
            "source": "https://hey.com/"
        },
        {
            "title": "Hibernate",
            "hex": "59666C",
            "source": "https://hibernate.org/"
        },
        {
            "title": "Hilton",
            "hex": "124D97",
            "source": "https://newsroom.hilton.com/hhr/page/logos"
        },
        {
            "title": "Hitachi",
            "hex": "E60027",
            "source": "https://commons.wikimedia.org/wiki/File:Hitachi_inspire_the_next-Logo.svg"
        },
        {
            "title": "Hive",
            "hex": "FF7A00",
            "source": "https://www.hivehome.com/"
        },
        {
            "title": "Hive",
            "slug": "hive_blockchain",
            "hex": "E31337",
            "source": "https://hive.io/brand/"
        },
        {
            "title": "Home Assistant",
            "hex": "41BDF5",
            "source": "https://github.com/home-assistant/assets/blob/1e19f0dca208f0876b274c68345fcf989de7377a/logo/logo-small.png",
            "license": {
                "type": "CC-BY-NC-SA-4.0"
            }
        },
        {
            "title": "Home Assistant Community Store",
            "hex": "41BDF5",
            "source": "https://hacs.xyz/"
        },
        {
            "title": "HomeAdvisor",
            "hex": "F68315",
            "source": "https://www.homeadvisor.com/"
        },
        {
            "title": "Homebrew",
            "hex": "FBB040",
            "source": "https://github.com/Homebrew/brew.sh/blob/2e576aaca83e62dda41a188597bb4bd20e75e385/assets/img/homebrew.svg"
        },
        {
            "title": "Homebridge",
            "hex": "491F59",
            "source": "https://github.com/homebridge/branding/blob/6ef3a1685e79f79a2ecdcc83824e53775ec0475d/logos/homebridge-silhouette-round-black.svg"
        },
        {
            "title": "homify",
            "hex": "7DCDA3",
            "source": "https://www.homify.com"
        },
        {
            "title": "Honda",
            "hex": "E40521",
            "source": "https://www.honda.ie/"
        },
        {
            "title": "Hootsuite",
            "hex": "143059",
            "source": "https://hootsuite.widencollective.com/portals/bafpk5oo/MediaKitAssets/c/b9e3a7bb-aca7-48d7-90ed-cff5898aafd0",
            "guidelines": "https://hootsuite.widencollective.com/portals/bafpk5oo/MediaKitAssets"
        },
        {
            "title": "Hoppscotch",
            "hex": "31C48D",
            "source": "https://github.com/hoppscotch/hoppscotch/blob/77862cdf9bd902a4ea64bd8b2301ed2206820649/static/images/ufo_logo.svg"
        },
        {
            "title": "Hotels.com",
            "hex": "D32F2F",
            "source": "https://en.wikipedia.org/wiki/File:Hotels.com_logo.svg"
        },
        {
            "title": "Hotjar",
            "hex": "FD3A5C",
            "source": "https://www.hotjar.com/"
        },
        {
            "title": "Houdini",
            "hex": "FF4713",
            "source": "https://www.sidefx.com/products/houdini/"
        },
        {
            "title": "Houzz",
            "hex": "4DBC15",
            "source": "https://www.houzz.com/logoGuidelines",
            "guidelines": "https://www.houzz.com/logoGuidelines"
        },
        {
            "title": "HP",
            "hex": "0096D6",
            "source": "https://brandcentral.ext.hp.com/login"
        },
        {
            "title": "HTML Academy",
            "hex": "302683",
            "source": "https://htmlacademy.ru/"
        },
        {
            "title": "HTML5",
            "hex": "E34F26",
            "source": "http://www.w3.org/html/logo/"
        },
        {
            "title": "Huawei",
            "hex": "FF0000",
            "source": "https://e.huawei.com/ph/material/partner/0a72728b864949c48b22106454352483",
            "guidelines": "https://e.huawei.com/ph/material/partner/0a72728b864949c48b22106454352483"
        },
        {
            "title": "HubSpot",
            "hex": "FF7A59",
            "source": "https://www.hubspot.com/style-guide",
            "guidelines": "https://www.hubspot.com/style-guide"
        },
        {
            "title": "Hugo",
            "hex": "FF4088",
            "source": "https://gohugo.io/"
        },
        {
            "title": "Hulu",
            "hex": "1CE783",
            "source": "https://thisis.hulu.com/",
            "guidelines": "https://thisis.hulu.com/"
        },
        {
            "title": "Humble Bundle",
            "hex": "CC2929",
            "source": "https://support.humblebundle.com/hc/en-us/articles/202742060-Bundle-Logos"
        },
        {
            "title": "Hungry Jack's",
            "hex": "D0021B",
            "source": "https://www.hungryjacks.com.au/"
        },
        {
            "title": "Hurriyetemlak",
            "hex": "E02826",
            "source": "https://ilan.hurriyetemlak.com/emlak-ilani-yayinlama-kurallari"
        },
        {
            "title": "Husqvarna",
            "hex": "273A60",
            "source": "https://www.husqvarna.com/uk/catalogues/"
        },
        {
            "title": "Hyper",
            "hex": "000000",
            "source": "https://hyper.is/"
        },
        {
            "title": "Hyperledger",
            "hex": "2F3134",
            "source": "https://www.hyperledger.org/"
        },
        {
            "title": "Hypothesis",
            "hex": "BD1C2B",
            "source": "https://web.hypothes.is/brand/"
        },
        {
            "title": "Hyundai",
            "hex": "002C5F",
            "source": "https://en.wikipedia.org/wiki/File:Hyundai_Motor_Company_logo.svg",
            "guidelines": "https://www.hyundai.pl/fileadmin/user_upload/media/logo/201607_HYU_Guideline_ENG_small.pdf"
        },
        {
            "title": "Iata",
            "hex": "004E81",
            "source": "https://upload.wikimedia.org/wikipedia/commons/f/f7/IATAlogo.svg"
        },
        {
            "title": "iBeacon",
            "hex": "3D7EBB",
            "source": "https://developer.apple.com/ibeacon/"
        },
        {
            "title": "IBM",
            "hex": "052FAD",
            "source": "https://www.ibm.com/design/language/ibm-logos/8-bar/",
            "guidelines": "https://www.ibm.com/design/language/ibm-logos/8-bar/"
        },
        {
            "title": "IBM Watson",
            "hex": "BE95FF",
            "source": "https://www.ibm.com/brand/systems/watson/brand/"
        },
        {
            "title": "Icinga",
            "hex": "06062C",
            "source": "https://github.com/Icinga/icingaweb2/blob/293021b2000e9d459387153ca5690f97e0184aaa/public/img/icinga-logo-compact.svg"
        },
        {
            "title": "iCloud",
            "hex": "3693F3",
            "source": "https://commons.wikimedia.org/wiki/File:ICloud_logo.svg"
        },
        {
            "title": "IcoMoon",
            "hex": "825794",
            "source": "https://icomoon.io/"
        },
        {
            "title": "ICON",
            "hex": "31B8BB",
            "source": "https://icon.foundation/contents/resrce/media"
        },
        {
            "title": "Iconfinder",
            "hex": "1A1B1F",
            "source": "https://www.iconfinder.com/p/about"
        },
        {
            "title": "Iconify",
            "hex": "1769AA",
            "source": "https://iconify.design/"
        },
        {
            "title": "IconJar",
            "hex": "16A5F3",
            "source": "https://geticonjar.com/"
        },
        {
            "title": "ICQ",
            "hex": "24FF00",
            "source": "https://commons.wikimedia.org/wiki/File:ICQNewlogo.svg"
        },
        {
            "title": "IEEE",
            "hex": "00629B",
            "source": "https://brand-experience.ieee.org/templates-tools-resources/resources/master-brand-and-logos/",
            "guidelines": "https://brand-experience.ieee.org/guidelines/brand-identity/"
        },
        {
            "title": "iFixit",
            "hex": "0071CE",
            "source": "https://www.ifixit.com/",
            "guidelines": "https://www.ifixit.com/Info/Media"
        },
        {
            "title": "iFood",
            "hex": "EA1D2C",
            "source": "https://ifood.com.br/"
        },
        {
            "title": "IFTTT",
            "hex": "000000",
            "source": "https://ifttt.com/discover/brand-guidelines",
            "guidelines": "https://ifttt.com/discover/brand-guidelines"
        },
        {
            "title": "iHeartRadio",
            "hex": "C6002B",
            "source": "https://brand.iheart.com/logo",
            "guidelines": "https://brand.iheart.com/logo"
        },
        {
            "title": "IKEA",
            "hex": "0058A3",
            "source": "https://www.ikea.com/"
        },
        {
            "title": "ImageJ",
            "hex": "00D8E0",
            "source": "https://github.com/imagej/imagej/blob/0667395bcac20e5d7a371ac9f468522c74367d59/logo/inkscape_image_logo_src.svg"
        },
        {
            "title": "IMDb",
            "hex": "F5C518",
            "source": "https://brand.imdb.com/imdb",
            "guidelines": "https://brand.imdb.com/imdb"
        },
        {
            "title": "Imgur",
            "hex": "1BB76E",
            "source": "https://imgurinc.com/press",
            "guidelines": "https://help.imgur.com/hc/en-us/articles/202062878-Trademark-Use-Policy"
        },
        {
            "title": "Immer",
            "hex": "00E7C3",
            "source": "https://github.com/immerjs/immer/blob/7a5382899bc8b0bf5e21972a1c7db63f53e1d697/website/static/img/immer-logo.svg"
        },
        {
            "title": "Imou",
            "hex": "E89313",
            "source": "https://www.imoulife.com/support/download/userManual"
        },
        {
            "title": "Indeed",
            "hex": "003A9B",
            "source": "https://indeed.design/resources"
        },
        {
            "title": "Infiniti",
            "hex": "000000",
            "source": "https://www.infinitiusa.com"
        },
        {
            "title": "InfluxDB",
            "hex": "22ADF6",
            "source": "https://influxdata.github.io/branding/logo/downloads/",
            "guidelines": "https://influxdata.github.io/branding/logo/usage/"
        },
        {
            "title": "Informatica",
            "hex": "FF4D00",
            "source": "https://www.informatica.com/"
        },
        {
            "title": "Infosys",
            "hex": "007CC3",
            "source": "https://www.infosys.com/newsroom/journalist-resources/infosyslogo.html"
        },
        {
            "title": "Ingress",
            "hex": "783CBD",
            "source": "https://ingress.com/assets/fonts/ingress_icons.woff"
        },
        {
            "title": "Inkscape",
            "hex": "000000",
            "source": "https://inkscape.org/gallery/=inkscape-branding/inkscape-brand-assets/",
            "license": {
                "type": "CC-BY-SA-3.0"
            }
        },
        {
            "title": "Insomnia",
            "hex": "5849BE",
            "source": "https://insomnia.rest/"
        },
        {
            "title": "Instacart",
            "hex": "43B02A",
            "source": "https://www.instacart.com/press"
        },
        {
            "title": "Instagram",
            "hex": "E4405F",
            "source": "https://en.facebookbrand.com/instagram/",
            "guidelines": "https://en.facebookbrand.com/instagram/"
        },
        {
            "title": "Instapaper",
            "hex": "1F1F1F",
            "source": "https://www.instapaper.com/"
        },
        {
            "title": "Instructables",
            "hex": "FABF15",
            "source": "https://www.instructables.com/community/Official-Instructables-Logos-1/"
        },
        {
            "title": "Integromat",
            "hex": "2F8CBB",
            "source": "https://www.integromat.com"
        },
        {
            "title": "Intel",
            "hex": "0071C5",
            "source": "https://www.intel.com/content/www/us/en/newsroom/resources/press-kits-intel-overview.html"
        },
        {
            "title": "IntelliJ IDEA",
            "hex": "000000",
            "source": "https://www.jetbrains.com/idea/",
            "guidelines": "https://www.jetbrains.com/company/brand/"
        },
        {
            "title": "Intercom",
            "hex": "6AFDEF",
            "source": "https://www.intercom.com/press",
            "guidelines": "https://www.intercom.com/press"
        },
        {
            "title": "Internet Archive",
            "hex": "666666",
            "source": "https://archive.org/"
        },
        {
            "title": "Internet Explorer",
            "hex": "0076D6",
            "source": "https://compass-ssl.microsoft.com/assets/c8/67/c867db4c-f328-45b8-817c-33834c70aae6.svg?n=IE.svg"
        },
        {
            "title": "Intigriti",
            "hex": "161A36",
            "source": "https://www.intigriti.com/"
        },
        {
            "title": "InVision",
            "hex": "FF3366",
            "source": "https://www.invisionapp.com/news",
            "guidelines": "https://in.invisionapp.com/boards/FH3LW3S7XSD/"
        },
        {
            "title": "Invoice Ninja",
            "hex": "000000",
            "source": "https://github.com/invoiceninja/invoiceninja/blob/2bdb26dd06123a0426cc7a8da77fc8fce7e5a222/public/images/round_logo.png"
        },
        {
            "title": "ioBroker",
            "hex": "3399CC",
            "source": "https://github.com/ioBroker/awesome-iobroker/blob/6ba42e9fcda7c88356e2f8c98f435ce7b02d4e37/images/awesome-iobroker.svg"
        },
        {
            "title": "Ionic",
            "hex": "3880FF",
            "source": "https://ionicframework.com/press"
        },
        {
            "title": "iOS",
            "hex": "000000",
            "source": "https://en.wikipedia.org/wiki/IOS"
        },
        {
            "title": "IOTA",
            "hex": "131F37",
            "source": "https://www.iota.org/connect/brand",
            "guidelines": "https://www.iota.org/connect/brand",
            "license": {
                "type": "CC-BY-SA-4.0"
            }
        },
        {
            "title": "IPFS",
            "hex": "65C2CB",
            "source": "https://github.com/ipfs/logo"
        },
        {
            "title": "Issuu",
            "hex": "F36D5D",
            "source": "https://issuu.com/press",
            "guidelines": "https://issuu.com/press"
        },
        {
            "title": "Itch.io",
            "hex": "FA5C5C",
            "source": "https://itch.io/press-kit",
            "guidelines": "https://itch.io/press-kit"
        },
        {
            "title": "iTunes",
            "hex": "FB5BC5",
            "source": "https://upload.wikimedia.org/wikipedia/commons/d/df/ITunes_logo.svg"
        },
        {
            "title": "IVECO",
            "hex": "004994",
            "source": "https://www.iveco.com/germany/Pages/Home-page.aspx"
        },
        {
            "title": "Jabber",
            "hex": "CC0000",
            "source": "https://commons.wikimedia.org/wiki/File:Jabber-bulb.svg",
            "guidelines": "http://www.jabber.org/faq.html#logo",
            "license": {
                "type": "CC-BY-2.5"
            }
        },
        {
            "title": "Jaguar",
            "hex": "FFFFFF",
            "source": "https://media.jaguar.com/en/press-kit"
        },
        {
            "title": "Jamboard",
            "hex": "F37C20",
            "source": "https://cdn2.hubspot.net/hubfs/159104/ECS/Jamboard/Approved%20Jamboard%20Brand%20Book.pdf",
            "guidelines": "https://cdn2.hubspot.net/hubfs/159104/ECS/Jamboard/Approved%20Jamboard%20Brand%20Book.pdf"
        },
        {
            "title": "Jameson",
            "hex": "004027",
            "source": "https://www.jamesonwhiskey.com/"
        },
        {
            "title": "Jamstack",
            "hex": "F0047F",
            "source": "https://github.com/jamstack/jamstack.org/tree/main/src/site/img/logo"
        },
        {
            "title": "Jasmine",
            "hex": "8A4182",
            "source": "https://github.com/jasmine/jasmine/blob/8991b1bba39b5b7e89fc5eeb07ae271a684cb1a4/images/jasmine-horizontal.svg"
        },
        {
            "title": "Java",
            "hex": "007396",
            "source": "https://www.oracle.com/legal/logos.html",
            "guidelines": "https://www.oracle.com/legal/logos.html"
        },
        {
            "title": "JavaScript",
            "hex": "F7DF1E",
            "source": "https://github.com/voodootikigod/logo.js",
            "license": {
                "type": "MIT"
            }
        },
        {
            "title": "JBL",
            "hex": "FF3300",
            "source": "https://www.jbl.com/"
        },
        {
            "title": "JCB",
            "hex": "0B4EA2",
            "source": "https://www.global.jcb/en/about-us/brand-concept/"
        },
        {
            "title": "Jeep",
            "hex": "000000",
            "source": "http://www.fcaci.com/x/JEEPv15",
            "guidelines": "http://www.fcaci.com/x/JEEPv15"
        },
        {
            "title": "Jekyll",
            "hex": "CC0000",
            "source": "https://github.com/jekyll/brand/blob/8302ad3ecf045054a095020729a8d2cc7005faf8/jekyll-logo-black.svg",
            "guidelines": "https://github.com/jekyll/brand",
            "license": {
                "type": "CC-BY-4.0"
            }
        },
        {
            "title": "Jellyfin",
            "hex": "00A4DC",
            "source": "https://jellyfin.org/docs/general/contributing/branding.html",
            "guidelines": "https://jellyfin.org/docs/general/contributing/branding.html"
        },
        {
            "title": "Jenkins",
            "hex": "D24939",
            "source": "https://get.jenkins.io/art/",
            "guidelines": "https://www.jenkins.io/press/",
            "license": {
                "type": "CC-BY-SA-3.0"
            }
        },
        {
            "title": "Jenkins X",
            "hex": "73C3D5",
            "source": "https://github.com/cdfoundation/artwork"
        },
        {
            "title": "Jest",
            "hex": "C21325",
            "source": "https://jestjs.io/"
        },
        {
            "title": "JET",
            "hex": "FBBA00",
            "source": "https://de.wikipedia.org/wiki/Datei:JET.svg"
        },
        {
            "title": "JetBrains",
            "hex": "000000",
            "source": "https://www.jetbrains.com/company/brand/logos/",
            "guidelines": "https://www.jetbrains.com/company/brand/"
        },
        {
            "title": "JFrog",
            "hex": "41BF47",
            "source": "https://jfrog.com/brand-guidelines/",
            "guidelines": "https://jfrog.com/brand-guidelines/"
        },
        {
            "title": "JFrog Bintray",
            "hex": "43A047",
            "source": "https://bintray.com/"
        },
        {
            "title": "Jinja",
            "hex": "B41717",
            "source": "https://github.com/pallets/jinja/blob/1c240154865a7b6034033027e3c2ca8a2fa53fc2/artwork/jinjalogo.svg"
        },
        {
            "title": "Jira",
            "hex": "0052CC",
            "source": "https://atlassian.design/resources/logo-library",
            "guidelines": "https://atlassian.design/foundations/logos/"
        },
        {
            "title": "Jira Software",
            "hex": "0052CC",
            "source": "https://www.atlassian.com/company/news/press-kit",
            "guidelines": "https://atlassian.design/foundations/logos/"
        },
        {
            "title": "Jitsi",
            "hex": "97979A",
            "source": "https://github.com/jitsi/jitsi-meet/blob/f8a41aea9c32796646c0fea11064775a4e5c3523/images/watermark.svg"
        },
        {
            "title": "John Deere",
            "hex": "367C2B",
            "source": "https://en.wikipedia.org/wiki/File:John_Deere_logo.svg",
            "guidelines": "https://johndeere.widencollective.com/portals/arrshkzc/MyPortalFeb23,2021"
        },
        {
            "title": "Joomla",
            "hex": "5091CD",
            "source": "https://docs.joomla.org/Joomla:Brand_Identity_Elements/Official_Logo",
            "guidelines": "https://docs.joomla.org/Joomla:Brand_Identity_Elements"
        },
        {
            "title": "JPEG",
            "hex": "8A8A8A",
            "source": "https://jpeg.org/contact.html"
        },
        {
            "title": "jQuery",
            "hex": "0769AD",
            "source": "https://brand.jquery.org/logos/",
            "guidelines": "https://brand.jquery.org/logos/"
        },
        {
            "title": "JR Group",
            "hex": "000000",
            "source": "https://www.jrhokkaido.co.jp/"
        },
        {
            "title": "jsDelivr",
            "hex": "E84D3D",
            "source": "https://github.com/jsdelivr/www.jsdelivr.com/blob/eff02f3a8879cf7c7296840584e1293fe04e3a76/src/public/img/logo_horizontal.svg"
        },
        {
            "title": "JSFiddle",
            "hex": "0084FF",
            "source": "https://jsfiddle.net/"
        },
        {
            "title": "JSON",
            "hex": "000000",
            "source": "https://commons.wikimedia.org/wiki/File:JSON_vector_logo.svg"
        },
        {
            "title": "JSON Web Tokens",
            "hex": "000000",
            "source": "https://jwt.io/"
        },
        {
            "title": "JSS",
            "hex": "F7DF1E",
            "source": "https://cssinjs.org/"
        },
        {
            "title": "Julia",
            "hex": "9558B2",
            "source": "https://github.com/JuliaLang/julia-logo-graphics/blob/b5551ca7946b4a25746c045c15fbb8806610f8d0/images/julia-dots.svg"
        },
        {
            "title": "Juniper Networks",
            "hex": "84B135",
            "source": "https://www.juniper.net/us/en/company/press-center/images/image-library/logos/",
            "guidelines": "https://www.juniper.net/us/en/company/press-center/images/image-library/logos/"
        },
        {
            "title": "JUnit5",
            "hex": "25A162",
            "source": "https://raw.githubusercontent.com/junit-team/junit5/86465f4f491219ad0c0cf9c64eddca7b0edeb86f/assets/img/junit5-logo.svg"
        },
        {
            "title": "Jupyter",
            "hex": "F37626",
            "source": "https://github.com/jupyter/design/blob/80716ee75dd7b2a6ec6abcd89922d020483589b1/logos/Logo%20Mark/logomark-whitebody-whitemoons/logomark-whitebody-whitemoons.svg",
            "guidelines": "https://github.com/jupyter/design"
        },
        {
            "title": "Just Eat",
            "hex": "F36D00",
            "source": "https://www.justeattakeaway.com/media/media-kit/"
        },
        {
            "title": "JustGiving",
            "hex": "AD29B6",
            "source": "https://justgiving.com"
        },
        {
            "title": "Kaggle",
            "hex": "20BEFF",
            "source": "https://www.kaggle.com/brand-guidelines",
            "guidelines": "https://www.kaggle.com/brand-guidelines"
        },
        {
            "title": "Kahoot!",
            "hex": "46178F",
            "source": "https://kahoot.com/library/kahoot-logo/",
            "guidelines": "https://kahoot.com/library/kahoot-logo/"
        },
        {
            "title": "KaiOS",
            "hex": "6F02B5",
            "source": "https://www.kaiostech.com/company/press-room"
        },
        {
            "title": "Kakao",
            "hex": "FFCD00",
            "source": "https://www.kakaocorp.com/kakao/introduce/ci"
        },
        {
            "title": "KakaoTalk",
            "hex": "FFCD00",
            "source": "https://commons.wikimedia.org/wiki/File:KakaoTalk_logo.svg"
        },
        {
            "title": "Kali Linux",
            "hex": "557C94",
            "source": "https://www.kali.org/docs/policy/trademark/",
            "guidelines": "https://www.kali.org/docs/policy/trademark/"
        },
        {
            "title": "Karlsruher Verkehrsverbund",
            "hex": "9B2321",
            "source": "https://commons.wikimedia.org/wiki/File:KVV_2010.svg"
        },
        {
            "title": "Kasa Smart",
            "hex": "4ACBD6",
            "source": "https://www.tp-link.com/us/support/download/hs200/"
        },
        {
            "title": "KashFlow",
            "hex": "E5426E",
            "source": "https://www.kashflow.com/"
        },
        {
            "title": "Kaspersky",
            "hex": "006D5C",
            "source": "https://www.kaspersky.com"
        },
        {
            "title": "Katacoda",
            "hex": "F48220",
            "source": "https://katacoda.com/press-kit"
        },
        {
            "title": "Katana",
            "hex": "000000",
            "source": "https://www.foundry.com/products/katana"
        },
        {
            "title": "Kaufland",
            "hex": "E10915",
            "source": "https://www.kaufland.com/etc.clientlibs/kaufland/clientlibs/clientlib-klsite/resources/frontend/img/kl-logo-small-e825b661c5.svg"
        },
        {
            "title": "KDE",
            "hex": "1D99F3",
            "source": "https://kde.org/stuff/clipart/"
        },
        {
            "title": "Kdenlive",
            "hex": "527EB2",
            "source": "https://kdenlive.org/en/logo/",
            "guidelines": "https://kdenlive.org/en/logo/"
        },
        {
            "title": "KeePassXC",
            "hex": "6CAC4D",
            "source": "https://github.com/keepassxreboot/keepassxc/"
        },
        {
            "title": "Kentico",
            "hex": "F05A22",
            "source": "https://www.kentico.com"
        },
        {
            "title": "Keras",
            "hex": "D00000",
            "source": "https://keras.io/"
        },
        {
            "title": "Keybase",
            "hex": "33A0FF",
            "source": "https://github.com/keybase/client/tree/a144e0ce38ee9e495cc5acbcd4ef859f5534d820/media/logos"
        },
        {
            "title": "KeyCDN",
            "hex": "047AED",
            "source": "https://www.keycdn.com/logos"
        },
        {
            "title": "Khan Academy",
            "hex": "14BF96",
            "source": "https://khanacademy.zendesk.com/hc/en-us/articles/202483630-Press-room",
            "guidelines": "https://support.khanacademy.org/hc/en-us/articles/202263034-Trademark-and-Brand-Usage-Policy"
        },
        {
            "title": "Khronos Group",
            "hex": "CC3333",
            "source": "https://www.khronos.org/legal/trademarks/",
            "guidelines": "https://www.khronos.org/legal/trademarks/"
        },
        {
            "title": "Kia",
            "hex": "05141F",
            "source": "https://www.kia.com"
        },
        {
            "title": "Kibana",
            "hex": "005571",
            "source": "https://www.elastic.co/brand"
        },
        {
            "title": "Kickstarter",
            "hex": "05CE78",
            "source": "https://www.kickstarter.com/help/brand_assets"
        },
        {
            "title": "Kik",
            "hex": "82BC23",
            "source": "https://www.kik.com/news/"
        },
        {
            "title": "Kirby",
            "hex": "000000",
            "source": "https://getkirby.com/press"
        },
        {
            "title": "Kitsu",
            "hex": "FD755C",
            "source": "https://kitsu.io/"
        },
        {
            "title": "Klarna",
            "hex": "FFB3C7",
            "source": "https://klarna.design/"
        },
        {
            "title": "KLM",
            "hex": "00A1DE",
            "source": "https://www.klm.com"
        },
        {
            "title": "Klook",
            "hex": "FF5722",
            "source": "https://www.klook.com/en-GB/newsroom/"
        },
        {
            "title": "KnowledgeBase",
            "hex": "FFD000",
            "source": "https://www.knowledgebase.ai/design",
            "guidelines": "https://www.knowledgebase.ai/design"
        },
        {
            "title": "Known",
            "hex": "333333",
            "source": "https://github.com/idno/known/tree/22c4935b57a61d94d2508651128b4f828f864989/gfx/logos"
        },
        {
            "title": "Ko-fi",
            "hex": "FF5E5B",
            "source": "https://more.ko-fi.com/brand-assets",
            "guidelines": "https://more.ko-fi.com/brand-assets"
        },
        {
            "title": "Kodi",
            "hex": "17B2E7",
            "source": "https://kodi.tv/"
        },
        {
            "title": "Koding",
            "hex": "00B057",
            "source": "https://koding.com/About"
        },
        {
            "title": "Kofax",
            "hex": "00558C",
            "source": "https://www.kofax.com/"
        },
        {
            "title": "Komoot",
            "hex": "6AA127",
            "source": "http://newsroom.komoot.com/media_kits/219423/",
            "guidelines": "http://newsroom.komoot.com/media_kits/219423/"
        },
        {
            "title": "Kongregate",
            "hex": "990000",
            "source": "https://www.kongregate.com/pages/logos-and-branding"
        },
        {
            "title": "Kotlin",
            "hex": "0095D5",
            "source": "https://resources.jetbrains.com/storage/products/kotlin/docs/kotlin_logos.zip",
            "guidelines": "https://www.jetbrains.com/company/brand/"
        },
        {
            "title": "Krita",
            "hex": "3BABFF",
            "source": "https://krita.org/en/about/press/"
        },
        {
            "title": "KTM",
            "hex": "FF6600",
            "source": "https://ktm.com"
        },
        {
            "title": "Kubernetes",
            "hex": "326CE5",
            "source": "https://github.com/kubernetes/kubernetes/tree/master/logo"
        },
        {
            "title": "Kubuntu",
            "hex": "0079C1",
            "source": "https://kubuntu.org"
        },
        {
            "title": "Kyocera",
            "hex": "DF0522",
            "source": "https://uk.kyocera.com/"
        },
        {
            "title": "LabVIEW",
            "hex": "FFDB00",
            "source": "https://forums.ni.com/t5/NI-Partner-Network/New-Partner-Co-Marketing-Style-Guide/ba-p/3786987",
            "guidelines": "https://forums.ni.com/t5/NI-Partner-Network/New-Partner-Co-Marketing-Style-Guide/ba-p/3786987"
        },
        {
            "title": "Lada",
            "hex": "ED6B21",
            "source": "https://www.lada.ru/priora/sedan/accessories.html"
        },
        {
            "title": "Lamborghini",
            "hex": "DDB320",
            "source": "https://en.wikipedia.org/wiki/File:Lamborghini_Logo.svg"
        },
        {
            "title": "Land Rover",
            "hex": "005A2B",
            "source": "https://media.landrover.com/en/press-kit"
        },
        {
            "title": "Laragon",
            "hex": "0E83CD",
            "source": "https://laragon.org/"
        },
        {
            "title": "Laravel",
            "hex": "FF2D20",
            "source": "https://github.com/laravel/art"
        },
        {
            "title": "Laravel Horizon",
            "hex": "405263",
            "source": "https://github.com/laravel/horizon/blob/79ed572422d0ff789e9673a6dd9579026f14233a/public/img/horizon.svg"
        },
        {
            "title": "Laravel Nova",
            "hex": "252D37",
            "source": "https://nova.laravel.com/"
        },
        {
            "title": "Last.fm",
            "hex": "D51007",
            "source": "https://commons.wikimedia.org/wiki/File:Lastfm_logo.svg"
        },
        {
            "title": "LastPass",
            "hex": "D32D27",
            "source": "https://lastpass.com/press-room/",
            "guidelines": "https://lastpass.com/press-room/"
        },
        {
            "title": "LaTeX",
            "hex": "008080",
            "source": "https://github.com/latex3/branding"
        },
        {
            "title": "Launchpad",
            "hex": "F8C300",
            "source": "https://help.launchpad.net/logo/submissions",
            "guidelines": "https://help.launchpad.net/Legal",
            "license": {
                "type": "CC-BY-ND-2.0"
            }
        },
        {
            "title": "LBRY",
            "hex": "2F9176",
            "source": "https://lbry.com/press-kit",
            "guidelines": "https://lbry.com/faq/acceptable-use-policy"
        },
        {
            "title": "Leaflet",
            "hex": "199900",
            "source": "https://github.com/Leaflet/Leaflet/blob/d843c3b88486713827d7e860b58bdba75bfbd5a2/src/images/logo.svg"
        },
        {
            "title": "Leanpub",
            "hex": "FFFFFF",
            "source": "https://leanpub.com/press",
            "guidelines": "https://leanpub.com/press"
        },
        {
            "title": "LeetCode",
            "hex": "FFA116",
            "source": "https://leetcode.com/store"
        },
        {
            "title": "Lenovo",
            "hex": "E2231A",
            "source": "https://news.lenovo.com/press-kits/"
        },
        {
            "title": "Less",
            "hex": "1D365D",
            "source": "https://github.com/less/logo/blob/c9c10c328cfc00071e92443934b35e389310abf8/less_logo.ai"
        },
        {
            "title": "Let’s Encrypt",
            "hex": "003A70",
            "source": "https://letsencrypt.org/trademarks/",
            "guidelines": "https://letsencrypt.org/trademarks/",
            "license": {
                "type": "CC-BY-NC-4.0"
            }
        },
        {
            "title": "Letterboxd",
            "hex": "00D735",
            "source": "https://letterboxd.com/about/logos/"
        },
        {
            "title": "LG",
            "hex": "A50034",
            "source": "https://en.wikipedia.org/wiki/LG_Corporation",
            "guidelines": "https://www.lg.com/global/about-lg-brand-identity"
        },
        {
            "title": "LGTM",
            "hex": "FFFFFF",
            "source": "https://lgtm.com/"
        },
        {
            "title": "Liberapay",
            "hex": "F6C915",
            "source": "https://en.liberapay.com/about/logos",
            "guidelines": "https://en.liberapay.com/about/logos",
            "license": {
                "type": "CC0-1.0"
            }
        },
        {
            "title": "Libraries.io",
            "hex": "337AB7",
            "source": "https://github.com/librariesio/libraries.io/blob/9ab0f659bb7fe137c15cf676612b6811f501a0bd/public/safari-pinned-tab.svg"
        },
        {
            "title": "LibraryThing",
            "hex": "251A15",
            "source": "https://twitter.com/LibraryThing/status/1054466649271656448"
        },
        {
            "title": "LibreOffice",
            "hex": "18A303",
            "source": "https://wiki.documentfoundation.org/Marketing/Branding",
            "guidelines": "https://wiki.documentfoundation.org/Marketing/Branding"
        },
        {
            "title": "libuv",
            "hex": "403C3D",
            "source": "https://github.com/libuv/libuv/blob/e4087dedf837f415056a45a838f639a3d9dc3ced/img/logos.svg"
        },
        {
            "title": "Lichess",
            "hex": "000000",
            "source": "https://lichess.org/about"
        },
        {
            "title": "LIFX",
            "hex": "000000",
            "source": "https://www.lifx.com/pages/press-enquiries",
            "guidelines": "https://www.dropbox.com/sh/i9khucz3ucy0q5v/AACrbtcpEIS0PdP84RdkhoAFa/Guides"
        },
        {
            "title": "Lighthouse",
            "hex": "F44B21",
            "source": "https://github.com/GoogleChrome/lighthouse/blob/80d2e6c1948f232ec4f1bdeabc8bc632fc5d0bfd/assets/lh_favicon.svg"
        },
        {
            "title": "LINE",
            "hex": "00C300",
            "source": "http://line.me/en/logo",
            "guidelines": "http://line.me/en/logo"
        },
        {
            "title": "LineageOS",
            "hex": "167C80",
            "source": "https://www.lineageos.org/",
            "guidelines": "https://docs.google.com/presentation/d/1VmxFrVqkjtNMjZbAcrC4egp8C_So7gjJR3KuxdJfJDo/edit?usp=sharing"
        },
        {
            "title": "LinkedIn",
            "hex": "0A66C2",
            "source": "https://brand.linkedin.com",
            "guidelines": "https://brand.linkedin.com/policies"
        },
        {
            "title": "Linktree",
            "hex": "39E09B",
            "source": "https://linktr.ee/"
        },
        {
            "title": "Linode",
            "hex": "00A95C",
            "source": "https://www.linode.com/company/press/"
        },
        {
            "title": "Linux",
            "hex": "FCC624",
            "source": "https://www.linuxfoundation.org/the-linux-mark/"
        },
        {
            "title": "Linux Containers",
            "hex": "333333",
            "source": "https://github.com/lxc/linuxcontainers.org/blob/29d3299ddf8718099b6de1464570fbbadbaabecb/static/img/containers.svg"
        },
        {
            "title": "Linux Foundation",
            "hex": "003366",
            "source": "https://www.linuxfoundation.org/en/about/brand/",
            "guidelines": "https://www.linuxfoundation.org/en/about/brand/"
        },
        {
            "title": "Linux Mint",
            "hex": "87CF3E",
            "source": "https://commons.wikimedia.org/wiki/File:Linux_Mint_logo_without_wordmark.svg"
        },
        {
            "title": "Lion Air",
            "hex": "ED3237",
            "source": "https://lionairthai.com/en/"
        },
        {
            "title": "Lit",
            "hex": "324FFF",
            "source": "https://github.com/lit/lit.dev/blob/5e59bdb00b7a261d6fdcd6a4ae529e17f6146ed3/packages/lit-dev-content/site/images/flame-favicon.svg"
        },
        {
            "title": "Litecoin",
            "hex": "A6A9AA",
            "source": "https://litecoin-foundation.org/litecoin-branding-guidelines/",
            "guidelines": "https://litecoin-foundation.org/litecoin-branding-guidelines/"
        },
        {
            "title": "LiveChat",
            "hex": "FFD000",
            "source": "https://livechat.design/",
            "guidelines": "https://livechat.design/"
        },
        {
            "title": "LiveJournal",
            "hex": "00B0EA",
            "source": "http://www.livejournal.com"
        },
        {
            "title": "LLVM",
            "hex": "262D3A",
            "source": "https://llvm.org/Logo.html"
        },
        {
            "title": "LMMS",
            "hex": "10B146",
            "source": "https://lmms.io/branding"
        },
        {
            "title": "Logitech",
            "hex": "00B8FC",
            "source": "https://www.logitech.com/en-us/pr/library"
        },
        {
            "title": "LogMeIn",
            "hex": "45B6F2",
            "source": "https://www.logmein.com/legal/trademark",
            "guidelines": "https://www.logmein.com/legal/trademark"
        },
        {
            "title": "Logstash",
            "hex": "005571",
            "source": "https://www.elastic.co/brand",
            "guidelines": "https://www.elastic.co/brand"
        },
        {
            "title": "Looker",
            "hex": "4285F4",
            "source": "https://looker.com/"
        },
        {
            "title": "Loom",
            "hex": "625DF5",
            "source": "https://www.loom.com/press"
        },
        {
            "title": "Loop",
            "hex": "F29400",
            "source": "https://loop.frontiersin.org/"
        },
        {
            "title": "Lospec",
            "hex": "EAEAEA",
            "source": "https://lospec.com/brand",
            "guidelines": "https://lospec.com/brand"
        },
        {
            "title": "LOT Polish Airlines",
            "hex": "11397E",
            "source": "https://www.lot.com/us/en/kaleidoscope-inflight-magazine"
        },
        {
            "title": "Lua",
            "hex": "2C2D72",
            "source": "https://www.lua.org/images/",
            "guidelines": "https://www.lua.org/images/"
        },
        {
            "title": "Lubuntu",
            "hex": "0068C8",
            "source": "https://lubuntu.net/"
        },
        {
            "title": "Lufthansa",
            "hex": "05164D",
            "source": "https://www.lufthansa.com/"
        },
        {
            "title": "Lumen",
            "hex": "E74430",
            "source": "https://lumen.laravel.com/"
        },
        {
            "title": "Lydia",
            "hex": "0180FF",
            "source": "https://lydia-app.com/en/info/press.html",
            "guidelines": "https://lydia-app.com/en/info/press.html"
        },
        {
            "title": "Lyft",
            "hex": "FF00BF",
            "source": "https://www.lyft.com/press"
        },
        {
            "title": "MAAS",
            "hex": "E95420",
            "source": "https://design.ubuntu.com/downloads/",
            "license": {
                "type": "CC-BY-SA-3.0"
            }
        },
        {
            "title": "macOS",
            "hex": "000000",
            "source": "https://commons.wikimedia.org/wiki/File:MacOS_wordmark_(2017).svg"
        },
        {
            "title": "Macy’s",
            "hex": "E21A2C",
            "source": "https://www.macysinc.com/news-media/media-assets"
        },
        {
            "title": "Magento",
            "hex": "EE672F",
            "source": "http://magento.com"
        },
        {
            "title": "Magisk",
            "hex": "00AF9C",
            "source": "https://github.com/topjohnwu/Magisk/blob/master/app/src/main/res/drawable/ic_magisk.xml"
        },
        {
            "title": "Mail.Ru",
            "hex": "005FF9",
            "source": "https://my.mail.ru"
        },
        {
            "title": "MailChimp",
            "hex": "FFE01B",
            "source": "http://mailchimp.com/about/brand-assets",
            "guidelines": "http://mailchimp.com/about/brand-assets"
        },
        {
            "title": "Major League Hacking",
            "hex": "265A8F",
            "source": "https://mlh.io/brand-guidelines",
            "guidelines": "https://mlh.io/brand-guidelines"
        },
        {
            "title": "MakerBot",
            "hex": "FF1E0D",
            "source": "http://www.makerbot.com/makerbot-press-assets"
        },
        {
            "title": "MAN",
            "hex": "E40045",
            "source": "https://www.corporate.man.eu/"
        },
        {
            "title": "ManageIQ",
            "hex": "EF2929",
            "source": "https://www.manageiq.org/logo/"
        },
        {
            "title": "Manjaro",
            "hex": "35BF5C",
            "source": "https://manjaro.org/"
        },
        {
            "title": "Mapbox",
            "hex": "000000",
            "source": "https://www.mapbox.com/about/press/brand-guidelines",
            "guidelines": "https://www.mapbox.com/about/press/brand-guidelines"
        },
        {
            "title": "MariaDB",
            "hex": "003545",
            "source": "https://mariadb.com/about-us/logos/",
            "guidelines": "https://mariadb.com/about-us/logos/"
        },
        {
            "title": "MariaDB Foundation",
            "hex": "1F305F",
            "source": "https://mariadb.org/"
        },
        {
            "title": "Markdown",
            "hex": "000000",
            "source": "https://github.com/dcurtis/markdown-mark",
            "guidelines": "https://github.com/dcurtis/markdown-mark",
            "license": {
                "type": "CC0-1.0"
            }
        },
        {
            "title": "Marketo",
            "hex": "5C4C9F",
            "source": "https://www.marketo.com/"
        },
        {
            "title": "Marriott",
            "hex": "A70023",
            "source": "https://marriott-hotels.marriott.com/"
        },
        {
            "title": "Maserati",
            "hex": "0C2340",
            "source": "https://www.stellantis.com/en/brands/maserati"
        },
        {
            "title": "MasterCard",
            "hex": "EB001B",
            "source": "https://brand.mastercard.com/brandcenter/mastercard-brand-mark/downloads.html",
            "guidelines": "https://brand.mastercard.com/brandcenter/mastercard-brand-mark.html"
        },
        {
            "title": "mastercomfig",
            "hex": "009688",
            "source": "https://github.com/mastercomfig/mastercomfig.github.io/blob/d910ce7e868a6ef32106e36996c3473d78da2ce3/img/mastercomfig_logo.svg"
        },
        {
            "title": "Mastodon",
            "hex": "3088D4",
            "source": "https://joinmastodon.org/"
        },
        {
            "title": "Material Design",
            "hex": "757575",
            "source": "https://material.io/design/"
        },
        {
            "title": "Material Design Icons",
            "hex": "2196F3",
            "source": "https://materialdesignicons.com/icon/vector-square",
            "license": {
                "type": "Apache-2.0"
            }
        },
        {
            "title": "Material-UI",
            "hex": "0081CB",
            "source": "https://material-ui.com/"
        },
        {
            "title": "Matomo",
            "hex": "3152A0",
            "source": "https://matomo.org/media/"
        },
        {
            "title": "Matrix",
            "hex": "000000",
            "source": "https://matrix.org"
        },
        {
            "title": "Mattermost",
            "hex": "0058CC",
            "source": "https://www.mattermost.org/brand-guidelines/",
            "guidelines": "https://www.mattermost.org/brand-guidelines/"
        },
        {
            "title": "Matternet",
            "hex": "261C29",
            "source": "http://mttr.net"
        },
        {
            "title": "Max",
            "hex": "525252",
            "source": "https://cycling74.com/"
        },
        {
            "title": "Max-Planck-Gesellschaft",
            "hex": "006C66",
            "source": "https://www.mpg.de"
        },
        {
            "title": "Maytag",
            "hex": "002E5F",
            "source": "https://www.maytagcommerciallaundry.com/mclstorefront/c/-/p/MYR40PD"
        },
        {
            "title": "Mazda",
            "hex": "101010",
            "source": "https://www.mazda.com/en/about/profile/library/"
        },
        {
            "title": "McAfee",
            "hex": "C01818",
            "source": "https://www.mcafee.com/enterprise/en-us/about/newsroom/product-images.html"
        },
        {
            "title": "McDonald's",
            "hex": "FBC817",
            "source": "https://www.mcdonalds.com/gb/en-gb/newsroom.html"
        },
        {
            "title": "McLaren",
            "hex": "FF0000",
            "source": "https://cars.mclaren.com/"
        },
        {
            "title": "MDN Web Docs",
            "hex": "000000",
            "source": "https://developer.mozilla.org/"
        },
        {
            "title": "MediaFire",
            "hex": "1299F3",
            "source": "https://www.mediafire.com/developers/brand_assets/mediafire_brand_assets/",
            "guidelines": "https://www.mediafire.com/developers/brand_assets/mediafire_brand_assets/"
        },
        {
            "title": "MediaTek",
            "hex": "EC9430",
            "source": "https://corp.mediatek.com/news-events/press-library"
        },
        {
            "title": "MediaTemple",
            "hex": "000000",
            "source": "https://mediatemple.net/"
        },
        {
            "title": "Medium",
            "hex": "000000",
            "source": "https://medium.design/logos-and-brand-guidelines-f1a01a733592",
            "guidelines": "https://medium.design/logos-and-brand-guidelines-f1a01a733592"
        },
        {
            "title": "Meetup",
            "hex": "ED1C40",
            "source": "https://www.meetup.com/media/"
        },
        {
            "title": "MEGA",
            "hex": "D9272E",
            "source": "https://mega.io/corporate"
        },
        {
            "title": "Mendeley",
            "hex": "9D1620",
            "source": "https://www.mendeley.com/"
        },
        {
            "title": "Mercedes",
            "hex": "242424",
            "source": "https://www.mercedes-benz.com/"
        },
        {
            "title": "Mercurial",
            "hex": "999999",
            "source": "https://www.mercurial-scm.org/hg-logo/",
            "guidelines": "https://www.mercurial-scm.org/hg-logo/",
            "license": {
                "type": "GPL-2.0-or-later"
            }
        },
        {
            "title": "Messenger",
            "hex": "00B2FF",
            "source": "https://en.facebookbrand.com/facebookapp/assets/messenger/",
            "guidelines": "https://en.facebookbrand.com/facebookapp/assets/messenger/"
        },
        {
            "title": "Metabase",
            "hex": "509EE3",
            "source": "https://www.metabase.com/"
        },
        {
            "title": "MetaFilter",
            "hex": "065A8F",
            "source": "https://www.metafilter.com/apple-touch-icon.png"
        },
        {
            "title": "Meteor",
            "hex": "DE4F4F",
            "source": "http://logo.meteorapp.com/"
        },
        {
            "title": "Metro",
            "hex": "EF4242",
            "source": "https://facebook.github.io/metro/"
        },
        {
            "title": "Metro de la Ciudad de México",
            "hex": "F77E1C",
            "source": "https://es.wikipedia.org/wiki/Archivo:Metro_de_la_Ciudad_de_M%C3%A9xico_(logo)_version_2019.svg"
        },
        {
            "title": "Metro de Madrid",
            "hex": "255E9C",
            "source": "https://commons.wikimedia.org/wiki/File:MetroMadridLogo.svg"
        },
        {
            "title": "Métro de Paris",
            "hex": "003E95",
            "source": "https://www.ratp.fr/"
        },
        {
            "title": "MeWe",
            "hex": "17377F",
            "source": "https://mewe.com"
        },
        {
            "title": "micro:bit",
            "hex": "00ED00",
            "source": "https://microbit.org/"
        },
        {
            "title": "Micro.blog",
            "hex": "FF8800",
            "source": "https://help.micro.blog/"
        },
        {
            "title": "Microgenetics",
            "hex": "FF0000",
            "source": "http://microgenetics.co.uk/"
        },
        {
            "title": "MicroPython",
            "hex": "2B2728",
            "source": "https://commons.wikimedia.org/wiki/File:MicroPython_new_logo.svg"
        },
        {
            "title": "Microsoft",
            "hex": "5E5E5E",
            "source": "https://developer.microsoft.com"
        },
        {
            "title": "Microsoft Academic",
            "hex": "2D9FD9",
            "source": "https://academic.microsoft.com/"
        },
        {
            "title": "Microsoft Access",
            "hex": "A4373A",
            "source": "https://developer.microsoft.com/en-us/fluentui#/styles/web/colors/products"
        },
        {
            "title": "Microsoft Azure",
            "hex": "0078D4",
            "source": "https://github.com/microsoft/vscode-azureresourcegroups/blob/0a06362e82170fd7f8dc2496286825b1a69cc42b/resources/azure.svg"
        },
        {
            "title": "Microsoft Bing",
            "hex": "258FFA",
            "source": "https://www.bing.com/covid/"
        },
        {
            "title": "Microsoft Edge",
            "hex": "0078D7",
            "source": "https://support.microsoft.com/en-us/help/17171/microsoft-edge-get-to-know"
        },
        {
            "title": "Microsoft Excel",
            "hex": "217346",
            "source": "https://developer.microsoft.com/en-us/fluentui#/styles/web/colors/products"
        },
        {
            "title": "Microsoft Exchange",
            "hex": "0078D4",
            "source": "https://developer.microsoft.com/en-us/fluentui#/styles/web/colors/products"
        },
        {
            "title": "Microsoft Office",
            "hex": "D83B01",
            "source": "https://developer.microsoft.com/en-us/microsoft-365"
        },
        {
            "title": "Microsoft OneDrive",
            "hex": "0078D4",
            "source": "https://developer.microsoft.com/en-us/fluentui#/styles/web/colors/products"
        },
        {
            "title": "Microsoft OneNote",
            "hex": "7719AA",
            "source": "https://developer.microsoft.com/en-us/fluentui#/styles/web/colors/products"
        },
        {
            "title": "Microsoft Outlook",
            "hex": "0078D4",
            "source": "https://developer.microsoft.com/en-us/outlook/docs"
        },
        {
            "title": "Microsoft PowerPoint",
            "hex": "B7472A",
            "source": "https://developer.microsoft.com/en-us/fluentui#/styles/web/colors/products"
        },
        {
            "title": "Microsoft SharePoint",
            "hex": "0078D4",
            "source": "https://developer.microsoft.com/en-us/fluentui#/styles/web/colors/products"
        },
        {
            "title": "Microsoft SQL Server",
            "hex": "CC2927",
            "source": "https://de.wikipedia.org/wiki/Datei:Microsoft_SQL_Server_Logo.svg"
        },
        {
            "title": "Microsoft Teams",
            "hex": "6264A7",
            "source": "https://developer.microsoft.com/en-us/fluentui#/styles/web/colors/products"
        },
        {
            "title": "Microsoft Visio",
            "hex": "3955A3",
            "source": "https://developer.microsoft.com/en-us/fluentui#/styles/web/colors/products"
        },
        {
            "title": "Microsoft Word",
            "hex": "2B579A",
            "source": "https://developer.microsoft.com/en-us/fluentui#/styles/web/colors/products"
        },
        {
            "title": "MicroStrategy",
            "hex": "D9232E",
            "source": "https://www.microstrategy.com/en/company/press-kit",
            "guidelines": "https://www.microstrategy.com/en/company/press-kit"
        },
        {
            "title": "MIDI",
            "hex": "000000",
            "source": "https://en.wikipedia.org/wiki/MIDI"
        },
        {
            "title": "Minds",
            "hex": "FED12F",
            "source": "https://www.minds.com/branding",
            "license": {
                "type": "CC-BY-SA-4.0"
            }
        },
        {
            "title": "Minecraft",
            "hex": "62B47A",
            "source": "https://education.minecraft.net/press/"
        },
        {
            "title": "Minetest",
            "hex": "53AC56",
            "source": "https://www.minetest.net/"
        },
        {
            "title": "Mini",
            "hex": "000000",
            "source": "https://mini.co.uk"
        },
        {
            "title": "Minutemailer",
            "hex": "30B980",
            "source": "https://minutemailer.com"
        },
        {
            "title": "Miro",
            "hex": "050038",
            "source": "https://miro.com/"
        },
        {
            "title": "Mitsubishi",
            "hex": "E60012",
            "source": "https://www.mitsubishi.com/"
        },
        {
            "title": "Mix",
            "hex": "FF8126",
            "source": "https://mix.com"
        },
        {
            "title": "Mixcloud",
            "hex": "5000FF",
            "source": "https://www.mixcloud.com/about",
            "guidelines": "https://www.mixcloud.com/about"
        },
        {
            "title": "MobX",
            "hex": "FF9955",
            "source": "https://github.com/mobxjs/mobx/blob/248e25e37af31c2e71ff452bc662a85816fa40d8/docs/assets/mobservable.svg"
        },
        {
            "title": "MobX-State-Tree",
            "hex": "FF7102",
            "source": "https://github.com/mobxjs/mobx-state-tree/blob/666dabd60a7fb87faf83d177c14f516481b5f141/website/static/img/mobx-state-tree-logo.svg"
        },
        {
            "title": "Mocha",
            "hex": "8D6748",
            "source": "https://mochajs.org/"
        },
        {
            "title": "MODX",
            "hex": "102C53",
            "source": "https://docs.modx.com/"
        },
        {
            "title": "Mojang Studios",
            "hex": "EF323D",
            "source": "https://www.minecraft.net"
        },
        {
            "title": "Moleculer",
            "hex": "3CAFCE",
            "source": "https://moleculer.services/"
        },
        {
            "title": "Momenteo",
            "hex": "5A6AB1",
            "source": "https://www.momenteo.com/media"
        },
        {
            "title": "Monero",
            "hex": "FF6600",
            "source": "https://www.getmonero.org/press-kit/"
        },
        {
            "title": "MongoDB",
            "hex": "47A248",
            "source": "https://www.mongodb.com/pressroom"
        },
        {
            "title": "monkey tie",
            "hex": "1A52C2",
            "source": "https://www.monkey-tie.com"
        },
        {
            "title": "Monster",
            "hex": "6D4C9F",
            "source": "https://www.monster.com/press/"
        },
        {
            "title": "Monzo",
            "hex": "14233C",
            "source": "https://monzo.com/press/"
        },
        {
            "title": "Moo",
            "hex": "00945E",
            "source": "https://www.moo.com/uk/about/press"
        },
        {
            "title": "Moscow Metro",
            "hex": "D9232E",
            "source": "https://mosmetro.ru/"
        },
        {
            "title": "Motorola",
            "hex": "E1140A",
            "source": "https://motorola-global-portal-de.custhelp.com/"
        },
        {
            "title": "Mozilla",
            "hex": "000000",
            "source": "https://mozilla.design/mozilla/",
            "guidelines": "https://mozilla.design/mozilla/"
        },
        {
            "title": "MTA",
            "hex": "0039A6",
            "source": "https://mta.info/"
        },
        {
            "title": "MTR",
            "hex": "AC2E45",
            "source": "https://commons.wikimedia.org/wiki/File:MTR_(logo_with_text).svg"
        },
        {
            "title": "Mumble",
            "hex": "FFFFFF",
            "source": "https://github.com/mumble-voip/mumble/blob/d40a19eb88cda61084da245a1b6cb8f32ef1b6e4/icons/mumble_small.svg",
            "guidelines": "https://github.com/mumble-voip/mumble/blob/d40a19eb88cda61084da245a1b6cb8f32ef1b6e4/LICENSE"
        },
        {
            "title": "MuseScore",
            "hex": "1A70B8",
            "source": "https://musescore.org/en/about/logos-and-graphics"
        },
        {
            "title": "MusicBrainz",
            "hex": "BA478F",
            "source": "https://metabrainz.org/projects"
        },
        {
            "title": "MX Linux",
            "hex": "000000",
            "source": "https://mxlinux.org/art/",
            "license": {
                "type": "GPL-3.0-only"
            }
        },
        {
            "title": "MyAnimeList",
            "hex": "2E51A2",
            "source": "https://myanimelist.net/forum/?topicid=1575618"
        },
        {
            "title": "MYOB",
            "hex": "6100A5",
            "source": "https://myob-identikit.frontify.com/d/JK2D4WFOdAwV/for-developers"
        },
        {
            "title": "Myspace",
            "hex": "030303",
            "source": "https://myspace.com/"
        },
        {
            "title": "MySQL",
            "hex": "4479A1",
            "source": "https://www.mysql.com/about/legal/logos.html",
            "guidelines": "https://www.mysql.com/about/legal/logos.html"
        },
        {
            "title": "N26",
            "hex": "48AC98",
            "source": "https://n26.com/"
        },
        {
            "title": "Namebase",
            "hex": "0068FF",
            "source": "https://www.namebase.io/"
        },
        {
            "title": "Namecheap",
            "hex": "DE3723",
            "source": "https://www.namecheap.com/"
        },
        {
            "title": "Nano",
            "hex": "4A90E2",
            "source": "https://nano.org/resources",
            "guidelines": "https://nano.org/resources"
        },
        {
            "title": "NASA",
            "hex": "E03C31",
            "source": "https://commons.wikimedia.org/wiki/File:NASA_Worm_logo.svg",
            "guidelines": "https://www.nasa.gov/multimedia/guidelines/index.html"
        },
        {
            "title": "National Grid",
            "hex": "00148C",
            "source": "https://www.nationalgrid.com/"
        },
        {
            "title": "NativeScript",
            "hex": "3655FF",
            "source": "https://docs.nativescript.org/"
        },
        {
            "title": "Naver",
            "hex": "03C75A",
            "source": "https://www.navercorp.com/investment/annualReport"
        },
        {
            "title": "NBA",
            "hex": "253B73",
            "source": "https://nba.com/"
        },
        {
            "title": "NBB",
            "hex": "FF7100",
            "source": "https://presse.notebooksbilliger.de/presskits/style-guide"
        },
        {
            "title": "NDR",
            "hex": "0C1754",
            "source": "https://www.ndr.de/"
        },
        {
            "title": "NEC",
            "hex": "1414A0",
            "source": "https://commons.wikimedia.org/wiki/File:NEC_logo.svg"
        },
        {
            "title": "Neo4j",
            "hex": "008CC1",
            "source": "https://neo4j.com/style-guide/",
            "guidelines": "https://neo4j.com/style-guide/"
        },
        {
            "title": "Neovim",
            "hex": "57A143",
            "source": "https://neovim.io/",
            "license": {
                "type": "CC-BY-SA-3.0"
            }
        },
        {
            "title": "NestJS",
            "hex": "E0234E",
            "source": "https://nestjs.com/"
        },
        {
            "title": "NetApp",
            "hex": "0067C5",
            "source": "http://www.netapp.com/",
            "guidelines": "https://www.netapp.com/company/legal/trademark-guidelines/"
        },
        {
            "title": "Netflix",
            "hex": "E50914",
            "source": "https://brand.netflix.com/en/assets/brand-symbol",
            "guidelines": "https://brand.netflix.com/en/assets/brand-symbol"
        },
        {
            "title": "Netlify",
            "hex": "00C7B7",
            "source": "https://www.netlify.com/press/",
            "guidelines": "https://www.netlify.com/press/",
            "aliases": {
                "dup": [
                    {
                        "title": "Netlify CMS",
                        "hex": "C9FA4B",
                        "source": "https://www.netlifycms.org/"
                    }
                ]
            }
        },
        {
            "title": "New Japan Pro-Wrestling",
            "hex": "FF160B",
            "source": "https://en.wikipedia.org/wiki/File:NJPW_World_Logo.svg",
            "aliases": {
                "aka": [
                    "NJPW"
                ],
                "dup": [
                    {
                        "title": "NJPW World",
                        "hex": "B79C65",
                        "source": "https://njpwworld.com/"
                    }
                ],
                "loc": {
                    "ja-JP": "新日本プロレスリング"
                }
            }
        },
        {
            "title": "New Relic",
            "hex": "008C99",
            "source": "https://newrelic.com/about/media-assets",
            "guidelines": "https://newrelic.com/about/media-assets#guidelines"
        },
        {
            "title": "New York Times",
            "hex": "000000",
            "source": "https://www.nytimes.com/"
        },
        {
            "title": "Next.js",
            "hex": "000000",
            "source": "https://nextjs.org/"
        },
        {
            "title": "Nextcloud",
            "hex": "0082C9",
            "source": "https://nextcloud.com/press/",
            "guidelines": "https://nextcloud.com/trademarks/"
        },
        {
            "title": "Nextdoor",
            "hex": "8ED500",
            "source": "https://about.nextdoor.com/us-media/"
        },
        {
            "title": "NFC",
            "hex": "002E5F",
            "source": "https://nfc-forum.org/our-work/nfc-branding/n-mark/guidelines-and-brand-assets/",
            "guidelines": "https://nfc-forum.org/our-work/nfc-branding/n-mark/guidelines-and-brand-assets/"
        },
        {
            "title": "NGINX",
            "hex": "009639",
            "source": "https://www.nginx.com/press/",
            "guidelines": "https://www.nginx.com/press/"
        },
        {
            "title": "ngrok",
            "hex": "1F1E37",
            "source": "https://ngrok.com/"
        },
        {
            "title": "niconico",
            "hex": "231815",
            "source": "https://www.nicovideo.jp/"
        },
        {
            "title": "Nim",
            "hex": "FFE953",
            "source": "https://nim-lang.org"
        },
        {
            "title": "Nintendo",
            "hex": "8F8F8F",
            "source": "https://en.wikipedia.org/wiki/Nintendo#/media/File:Nintendo.svg"
        },
        {
            "title": "Nintendo 3DS",
            "hex": "D12228",
            "source": "https://www.nintendo.de/"
        },
        {
            "title": "Nintendo GameCube",
            "hex": "6A5FBB",
            "source": "https://www.nintendo.com/consumer/systems/nintendogamecube/index.jsp"
        },
        {
            "title": "Nintendo Network",
            "hex": "FF7D00",
            "source": "https://id.nintendo.net/login"
        },
        {
            "title": "Nintendo Switch",
            "hex": "E60012",
            "source": "https://www.nintendo.com/switch/"
        },
        {
            "title": "Nissan",
            "hex": "C3002F",
            "source": "https://www.nissan.ie/"
        },
        {
            "title": "NixOS",
            "hex": "5277C3",
            "source": "https://github.com/NixOS/nixos-homepage/tree/master/logo"
        },
        {
            "title": "Node-RED",
            "hex": "8F0000",
            "source": "https://nodered.org/about/resources/"
        },
        {
            "title": "Node.js",
            "hex": "339933",
            "source": "https://nodejs.org/en/about/resources/",
            "guidelines": "https://nodejs.org/en/about/resources/"
        },
        {
            "title": "Nodemon",
            "hex": "76D04B",
            "source": "https://nodemon.io/"
        },
        {
            "title": "Nokia",
            "hex": "124191",
            "source": "https://www.nokia.com/"
        },
        {
            "title": "Norwegian",
            "hex": "D81939",
            "source": "https://www.norwegian.com/ie/travel-info/on-board/in-flight-entertainment/magazine/"
        },
        {
            "title": "Notepad++",
            "hex": "90E59A",
            "source": "https://github.com/notepad-plus-plus/notepad-plus-plus/blob/1f2c63cce173e3e1dc5922637c81a851693e2856/PowerEditor/misc/chameleon/chameleon-pencil.eps"
        },
        {
            "title": "Notion",
            "hex": "000000",
            "source": "https://www.notion.so/"
        },
        {
            "title": "Notist",
            "hex": "333333",
            "source": "https://noti.st/"
        },
        {
            "title": "Noun Project",
            "hex": "000000",
            "source": "https://www.lingoapp.com/6/s/oJkq3W/?v=3"
        },
        {
            "title": "npm",
            "hex": "CB3837",
            "source": "https://www.npmjs.com/",
            "guidelines": "https://www.npmjs.com/policies/trademark"
        },
        {
            "title": "Nrwl",
            "hex": "96D7E8",
            "source": "https://nrwl.io/assets/nrwl-logo-white.svg"
        },
        {
            "title": "Nubank",
            "hex": "820AD1",
            "source": "https://nubank.com.br/en/press/"
        },
        {
            "title": "Nucleo",
            "hex": "252B2D",
            "source": "https://nucleoapp.com/"
        },
        {
            "title": "NuGet",
            "hex": "004880",
            "source": "https://github.com/NuGet/Media/blob/89f7c87245e52e8ce91d94c0a47f44c6576e3a0d/Images/MainLogo/Vector/nuget.svg"
        },
        {
            "title": "Nuke",
            "hex": "000000",
            "source": "https://www.foundry.com/products/nuke"
        },
        {
            "title": "Numba",
            "hex": "00A3E0",
            "source": "https://github.com/numba/numba/blob/0db8a2bcd0f53c0d0ad8a798432fb3f37f14af27/docs/_static/numba-blue-icon-rgb.svg"
        },
        {
            "title": "NumPy",
            "hex": "013243",
            "source": "https://numpy.org/press-kit/",
            "guidelines": "https://github.com/numpy/numpy/blob/main/branding/logo/logoguidelines.md"
        },
        {
            "title": "Nutanix",
            "hex": "024DA1",
            "source": "https://www.nutanix.com/content/dam/nutanix/en/cmn/documents/nutanix-brandbook.pdf"
        },
        {
            "title": "Nuxt.js",
            "hex": "00C58E",
            "source": "https://nuxtjs.org/design"
        },
        {
            "title": "NVIDIA",
            "hex": "76B900",
            "source": "https://www.nvidia.com/etc/designs/nvidiaGDC/clientlibs_base/images/NVIDIA-Logo.svg"
        },
        {
            "title": "Nx",
            "hex": "143055",
            "source": "https://nx.dev/"
        },
        {
            "title": "OBS Studio",
            "hex": "302E31",
            "source": "https://upload.wikimedia.org/wikipedia/commons/7/78/OBS.svg"
        },
        {
            "title": "Observable",
            "hex": "353E58",
            "source": "https://observablehq.com/"
        },
        {
            "title": "OCaml",
            "hex": "EC6813",
            "source": "http://ocaml.org/img/OCaml_Sticker.svg",
            "guidelines": "https://ocaml.org/docs/logos.html",
            "license": {
                "type": "Unlicense"
            }
        },
        {
            "title": "Octave",
            "hex": "0790C0",
            "source": "https://www.gnu.org/software/octave/"
        },
        {
            "title": "Octopus Deploy",
            "hex": "2F93E0",
            "source": "https://octopus.com/company/brand",
            "guidelines": "https://octopus.com/company/brand"
        },
        {
            "title": "Oculus",
            "hex": "1C1E20",
            "source": "https://en.facebookbrand.com/oculus/assets/oculus?audience=oculus-landing",
            "guidelines": "https://en.facebookbrand.com/oculus/"
        },
        {
            "title": "Odnoklassniki",
            "hex": "EE8208",
            "source": "https://insideok.ru/brandbook"
        },
        {
            "title": "Odysee",
            "hex": "EF1970",
            "source": "https://odysee.com/@OdyseeHelp:b/odyseepresskit:b"
        },
        {
            "title": "okcupid",
            "hex": "0500BE",
            "source": "https://okcupid.com/press"
        },
        {
            "title": "Okta",
            "hex": "007DC1",
            "source": "https://www.okta.com/press-room/media-assets/",
            "guidelines": "https://www.okta.com/terms-of-use-for-okta-content/"
        },
        {
            "title": "OnePlus",
            "hex": "F5010C",
            "source": "https://www.oneplus.com/ca_en/brand/asset"
        },
        {
            "title": "OnlyFans",
            "hex": "00AFF0",
            "source": "https://onlyfans.com/brand",
            "guidelines": "https://onlyfans.com/brand"
        },
        {
            "title": "ONNX",
            "hex": "005CED",
            "source": "https://github.com/onnx/onnx.github.io/blob/382e7036b616ce1555499ac41730245a2478513c/images/ONNX-ICON.svg"
        },
        {
            "title": "OnStar",
            "hex": "003D7D",
            "source": "https://www.onstar.com/"
        },
        {
            "title": "Opel",
            "hex": "F7FF14",
            "source": "https://www.stellantis.com/en/brands/opel"
        },
        {
            "title": "Open Access",
            "hex": "F68212",
            "source": "https://commons.wikimedia.org/wiki/File:Open_Access_logo_PLoS_white.svg"
        },
        {
            "title": "Open Badges",
            "hex": "073B5A",
            "source": "https://backpack.openbadges.org/"
        },
        {
            "title": "Open Bug Bounty",
            "hex": "F67909",
            "source": "https://www.openbugbounty.org/"
        },
        {
            "title": "Open Collective",
            "hex": "7FADF2",
            "source": "https://docs.opencollective.com/help/about#media-logo"
        },
        {
            "title": "Open Containers Initiative",
            "hex": "262261",
            "source": "https://github.com/opencontainers/artwork/tree/master/oci/icon"
        },
        {
            "title": "Open Source Initiative",
            "hex": "3DA639",
            "source": "https://opensource.org/logo-usage-guidelines",
            "guidelines": "https://opensource.org/logo-usage-guidelines"
        },
        {
            "title": "OpenAI",
            "hex": "412991",
            "source": "https://openai.com/"
        },
        {
            "title": "OpenAI Gym",
            "hex": "0081A5",
            "source": "https://gym.openai.com/"
        },
        {
            "title": "OpenAPI Initiative",
            "hex": "6BA539",
            "source": "https://www.openapis.org/faq/style-guide",
            "guidelines": "https://www.openapis.org/faq/style-guide"
        },
        {
            "title": "OpenBSD",
            "hex": "F2CA30",
            "source": "https://en.wikipedia.org/wiki/OpenBSD"
        },
        {
            "title": "OpenCV",
            "hex": "5C3EE8",
            "source": "https://opencv.org/resources/media-kit/",
            "guidelines": "https://opencv.org/resources/media-kit/"
        },
        {
            "title": "OpenFaaS",
            "hex": "3B5EE9",
            "source": "https://docs.openfaas.com/"
        },
        {
            "title": "OpenGL",
            "hex": "5586A4",
            "source": "https://www.khronos.org/legal/trademarks/"
        },
        {
            "title": "OpenID",
            "hex": "F78C40",
            "source": "https://openid.net/add-openid/logos/"
        },
        {
            "title": "Openlayers",
            "hex": "1F6B75",
            "source": "https://github.com/openlayers/openlayers.github.io/blob/5b93e18b8d302eb49a812fb96abb529895ceb7a2/assets/logo.svg"
        },
        {
            "title": "OpenNebula",
            "hex": "0097C2",
            "source": "https://opennebula.io/docs/"
        },
        {
            "title": "OpenSSL",
            "hex": "721412",
            "source": "https://www.openssl.org/"
        },
        {
            "title": "OpenStack",
            "hex": "ED1944",
            "source": "https://www.openstack.org/brand/openstack-logo/",
            "guidelines": "https://www.openstack.org/brand/openstack-logo/"
        },
        {
            "title": "OpenStreetMap",
            "hex": "7EBC6F",
            "source": "https://www.openstreetmap.org",
            "guidelines": "https://wiki.osmfoundation.org/wiki/Trademark_Policy"
        },
        {
            "title": "openSUSE",
            "hex": "73BA25",
            "source": "https://github.com/openSUSE/artwork/blob/33e94aa76837c09f03d1712705949b71a246a53b/logos/buttons/button-colour.svg",
            "guidelines": "https://en.opensuse.org/Portal:Artwork"
        },
        {
            "title": "OpenVPN",
            "hex": "EA7E20",
            "source": "https://openvpn.net/wp-content/themes/openvpn/assets/images/logo.svg",
            "guidelines": "https://openvpn.net/terms/"
        },
        {
            "title": "OpenWrt",
            "hex": "00B5E2",
            "source": "https://openwrt.org/docs/guide-graphic-designer/openwrt-logo",
            "guidelines": "https://openwrt.org/docs/guide-graphic-designer/openwrt-logo"
        },
        {
            "title": "Opera",
            "hex": "FF1B2D",
            "source": "https://brand.opera.com/1472-2/opera-logos/",
            "guidelines": "https://brand.opera.com/"
        },
        {
            "title": "OPNSense",
            "hex": "D94F00",
            "source": "https://opnsense.org/about/legal-notices/",
            "guidelines": "https://opnsense.org/about/legal-notices/"
        },
        {
            "title": "Opsgenie",
            "hex": "172B4D",
            "source": "https://www.atlassian.com/company/news/press-kit"
        },
        {
            "title": "OpsLevel",
            "hex": "1890FF",
            "source": "https://www.opslevel.com/"
        },
        {
            "title": "Oracle",
            "hex": "F80000",
            "source": "https://www.oracle.com/opn/index.html",
            "guidelines": "https://www.oracle.com/legal/logos.html"
        },
        {
            "title": "ORCID",
            "hex": "A6CE39",
            "source": "https://orcid.figshare.com/articles/figure/ORCID_iD_icon_graphics/5008697",
            "guidelines": "https://info.orcid.org/brand-guidelines/"
        },
        {
            "title": "Org",
            "hex": "77AA99",
            "source": "https://orgmode.org"
        },
        {
            "title": "Origin",
            "hex": "F56C2D",
            "source": "https://www.origin.com/gbr/en-us/store"
        },
        {
            "title": "Osano",
            "hex": "7764FA",
            "source": "https://www.osano.com/company/assets"
        },
        {
            "title": "Oshkosh",
            "hex": "E6830F",
            "source": "https://oshkoshdefense.com/media/photos/",
            "license": {
                "type": "CC-BY-SA-4.0"
            }
        },
        {
            "title": "OSMC",
            "hex": "17394A",
            "source": "https://github.com/osmc/osmc/tree/master/assets"
        },
        {
            "title": "osu!",
            "hex": "FF66AA",
            "source": "https://osu.ppy.sh/wiki/vi/Brand_identity_guidelines",
            "guidelines": "https://osu.ppy.sh/wiki/vi/Brand_identity_guidelines"
        },
        {
            "title": "Overcast",
            "hex": "FC7E0F",
            "source": "https://overcast.fm"
        },
        {
            "title": "Overleaf",
            "hex": "47A141",
            "source": "https://www.overleaf.com/for/press/media-resources"
        },
        {
            "title": "OVH",
            "hex": "123F6D",
            "source": "https://www.ovh.com/ca/en/newsroom/"
        },
        {
            "title": "OWASP",
            "hex": "000000",
            "source": "https://github.com/OWASP/www-event-2020-07-virtual/blob/eefbef6c1afdd1dee2af11e7f44ad005b25ad48c/assets/images/logo.svg"
        },
        {
            "title": "Oxygen",
            "hex": "3A209E",
            "source": "https://oxygenbuilder.com/",
            "guidelines": "https://oxygenbuilder.com/trademark-policy/"
        },
        {
            "title": "OYO",
            "hex": "EE2E24",
            "source": "https://www.oyorooms.com/"
        },
        {
            "title": "p5.js",
            "hex": "ED225D",
            "source": "https://p5js.org"
        },
        {
            "title": "Packagist",
            "hex": "F28D1A",
            "source": "https://github.com/composer/packagist/issues/1147",
            "license": {
                "type": "MIT"
            }
        },
        {
            "title": "Paddy Power",
            "hex": "004833",
            "source": "https://www.paddypower.com/"
        },
        {
            "title": "Pagekit",
            "hex": "212121",
            "source": "https://pagekit.com/logo-guide",
            "guidelines": "https://pagekit.com/logo-guide"
        },
        {
            "title": "PagerDuty",
            "hex": "06AC38",
            "source": "https://www.pagerduty.com/brand/",
            "guidelines": "https://www.pagerduty.com/brand/"
        },
        {
            "title": "PageSpeed Insights",
            "hex": "4285F4",
            "source": "https://developers.google.com/web/fundamentals/performance/speed-tools/"
        },
        {
            "title": "PagSeguro",
            "hex": "FFC801",
            "source": "https://pagseguro.uol.com.br/"
        },
        {
            "title": "Palantir",
            "hex": "101113",
            "source": "https://github.com/palantir/conjure/blob/master/docs/media/palantir-logo.svg"
        },
        {
            "title": "Palo Alto Software",
            "hex": "83DA77",
            "source": "https://www.paloalto.com"
        },
        {
            "title": "pandas",
            "hex": "150458",
            "source": "https://pandas.pydata.org/about/citing.html",
            "guidelines": "https://pandas.pydata.org/about/citing.html"
        },
        {
            "title": "Pandora",
            "hex": "224099",
            "source": "https://www.pandoraforbrands.com/"
        },
        {
            "title": "Pantheon",
            "hex": "FFDC28",
            "source": "https://projects.invisionapp.com/boards/8UOJQWW2J3G5#/1145336",
            "guidelines": "https://projects.invisionapp.com/boards/8UOJQWW2J3G5#/1145336"
        },
        {
            "title": "Parity Substrate",
            "hex": "282828",
            "source": "http://substrate.dev/"
        },
        {
            "title": "Parse.ly",
            "hex": "5BA745",
            "source": "https://www.parse.ly/press-kit",
            "guidelines": "https://www.parse.ly/press-kit"
        },
        {
            "title": "Passport",
            "hex": "34E27A",
            "source": "http://www.passportjs.org/"
        },
        {
            "title": "Pastebin",
            "hex": "02456C",
            "source": "https://pastebin.com/"
        },
        {
            "title": "Patreon",
            "hex": "FF424D",
            "source": "https://www.patreon.com/brand/downloads",
            "guidelines": "https://www.patreon.com/brand/downloads"
        },
        {
            "title": "Payoneer",
            "hex": "FF4800",
            "source": "https://www.payoneer.com/"
        },
        {
            "title": "PayPal",
            "hex": "00457C",
            "source": "https://www.paypal.com/"
        },
        {
            "title": "Paytm",
            "hex": "20336B",
            "source": "https://paytm.com/"
        },
        {
            "title": "PCGamingWiki",
            "hex": "556DB3",
            "source": "https://www.pcgamingwiki.com/wiki/Home"
        },
        {
            "title": "PeerTube",
            "hex": "F1680D",
            "source": "https://joinpeertube.org/"
        },
        {
            "title": "Pegasus Airlines",
            "hex": "FDC43E",
            "source": "https://www.flypgs.com/en/about-pegasus/flypgscom-magazine"
        },
        {
            "title": "Pelican",
            "hex": "14A0C4",
            "source": "https://blog.getpelican.com/pages/gratitude.html",
            "license": {
                "type": "CC-BY-4.0"
            }
        },
        {
            "title": "Peloton",
            "hex": "181A1D",
            "source": "https://press.onepeloton.com/#logos"
        },
        {
            "title": "Pepsi",
            "hex": "2151A1",
            "source": "http://gillettepepsicola.com/promotions-media/media-kit/",
            "guidelines": "http://gillettepepsicola.com/promotions-media/media-kit/"
        },
        {
            "title": "Perforce",
            "hex": "404040",
            "source": "https://www.perforce.com"
        },
        {
            "title": "Perl",
            "hex": "39457E",
            "source": "https://github.com/tpf/marketing-materials/blob/6765c6fd71bc5b123d6c1a77b86e08cdd6376078/images/onion-logo/tpf-logo-onion.svg"
        },
        {
            "title": "Peugeot",
            "hex": "000000",
            "source": "https://www.peugeot.co.uk/"
        },
        {
            "title": "Pexels",
            "hex": "05A081",
            "source": "https://www.pexels.com/"
        },
        {
            "title": "pfSense",
            "hex": "212121",
            "source": "https://www.pfsense.org/"
        },
        {
            "title": "Phabricator",
            "hex": "4A5F88",
            "source": "https://github.com/phacility/phabricator/blob/0a3093ef9c1898913196564435346e4daa9d2538/webroot/rsrc/image/logo/light-eye.png",
            "guidelines": "https://phacility.com/trademarks/"
        },
        {
            "title": "Philips Hue",
            "hex": "0065D3",
            "source": "https://www.philips-hue.com/en-us/support/faq"
        },
        {
            "title": "PhonePe",
            "hex": "5F259F",
            "source": "https://www.phonepe.com/press/"
        },
        {
            "title": "Photobucket",
            "hex": "0672CB",
            "source": "https://photobucket.com/"
        },
        {
            "title": "Photocrowd",
            "hex": "3DAD4B",
            "source": "https://www.photocrowd.com/"
        },
        {
            "title": "Photopea",
            "hex": "18A497",
            "source": "https://github.com/photopea/photopea/blob/d5c532e8ad8ece246e2ea8646aac7df768407c64/logo.svg"
        },
        {
            "title": "PHP",
            "hex": "777BB4",
            "source": "http://php.net/download-logos.php",
            "license": {
                "type": "CC-BY-SA-4.0"
            }
        },
        {
            "title": "PhpStorm",
            "hex": "000000",
            "source": "https://www.jetbrains.com/company/brand/logos/",
            "guidelines": "https://www.jetbrains.com/company/brand/"
        },
        {
            "title": "Pi-hole",
            "hex": "96060C",
            "source": "https://docs.pi-hole.net",
            "guidelines": "https://pi-hole.net/trademark-rules-and-brand-guidelines/"
        },
        {
            "title": "Picarto.TV",
            "hex": "1DA456",
            "source": "https://picarto.tv/site/press"
        },
        {
            "title": "Picnic",
            "hex": "E1171E",
            "source": "https://picnic.app/nl/feestdagen/"
        },
        {
            "title": "PicPay",
            "hex": "21C25E",
            "source": "https://www.picpay.com/site/sobre-nos"
        },
        {
            "title": "Pimcore",
            "hex": "6428B4",
            "source": "https://pimcore.com/en/media-kit",
            "guidelines": "https://pimcore.com/en/media-kit"
        },
        {
            "title": "Pinboard",
            "hex": "0000FF",
            "source": "https://commons.wikimedia.org/wiki/File:Feedbin-Icon-share-pinboard.svg"
        },
        {
            "title": "Pingdom",
            "hex": "FFF000",
            "source": "https://www.pingdom.com/resources/brand-assets/",
            "guidelines": "https://www.pingdom.com/resources/brand-assets/"
        },
        {
            "title": "Pinterest",
            "hex": "BD081C",
            "source": "https://business.pinterest.com/en/brand-guidelines",
            "guidelines": "https://business.pinterest.com/en/brand-guidelines"
        },
        {
            "title": "Pioneer DJ",
            "hex": "1A1928",
            "source": "https://www.pioneerdj.com/"
        },
        {
            "title": "Pivotal Tracker",
            "hex": "517A9E",
            "source": "https://www.pivotaltracker.com/branding-guidelines",
            "guidelines": "https://www.pivotaltracker.com/branding-guidelines"
        },
        {
            "title": "Piwigo",
            "hex": "FF7700",
            "source": "https://github.com/Piwigo/piwigodotorg/blob/6edb840c16257314caec770a9a51f67ef81836e4/images/piwigo.org.svg"
        },
        {
            "title": "Pixabay",
            "hex": "2EC66D",
            "source": "https://pixabay.com/service/about/"
        },
        {
            "title": "pixiv",
            "hex": "0096FA",
            "source": "https://policies.pixiv.net/en.html#brand",
            "guidelines": "https://policies.pixiv.net/en.html#brand"
        },
        {
            "title": "PJSIP",
            "hex": "F86001",
            "source": "https://www.pjsip.org/"
        },
        {
            "title": "Planet",
            "hex": "009DB1",
            "source": "https://www.planet.com/explorer/"
        },
        {
            "title": "PlanGrid",
            "hex": "0085DE",
            "source": "https://app.plangrid.com/"
        },
        {
            "title": "Platform.sh",
            "hex": "1A182A",
            "source": "https://platform.sh/logos/"
        },
        {
            "title": "Platzi",
            "hex": "98CA3F",
            "source": "https://github.com/PlatziDev/oss/blob/932bd83d43e061e1c38fbc116db31aa6d0145be6/static/logo.svg"
        },
        {
            "title": "PlayCanvas",
            "hex": "E05F2C",
            "source": "https://playcanvas.com/"
        },
        {
            "title": "Player FM",
            "hex": "C8122A",
            "source": "https://player.fm/"
        },
        {
            "title": "Player.me",
            "hex": "C0379A",
            "source": "https://player.me/p/about-us"
        },
        {
            "title": "PlayStation",
            "hex": "003791",
            "source": "https://www.playstation.com/en-us/"
        },
        {
            "title": "PlayStation 2",
            "hex": "003791",
            "source": "https://commons.wikimedia.org/wiki/File:PlayStation_2_logo.svg"
        },
        {
            "title": "PlayStation 3",
            "hex": "003791",
            "source": "https://commons.wikimedia.org/wiki/File:PlayStation_3_Logo_neu.svg#/media/File:PS3.svg"
        },
        {
            "title": "PlayStation 4",
            "hex": "003791",
            "source": "https://commons.wikimedia.org/wiki/File:PlayStation_4_logo_and_wordmark.svg"
        },
        {
            "title": "PlayStation 5",
            "hex": "003791",
            "source": "https://www.playstation.com/en-us/ps5/"
        },
        {
            "title": "PlayStation Vita",
            "hex": "003791",
            "source": "https://commons.wikimedia.org/wiki/File:PlayStation_Vita_logo.svg"
        },
        {
            "title": "Pleroma",
            "hex": "FBA457",
            "source": "https://pleroma.social/"
        },
        {
            "title": "Plesk",
            "hex": "52BBE6",
            "source": "https://www.plesk.com/brand/",
            "guidelines": "https://www.plesk.com/brand/"
        },
        {
            "title": "Plex",
            "hex": "E5A00D",
            "source": "https://brand.plex.tv/",
            "guidelines": "https://brand.plex.tv/"
        },
        {
            "title": "Plotly",
            "hex": "3F4F75",
            "source": "https://plotly.com/"
        },
        {
            "title": "Pluralsight",
            "hex": "F15B2A",
            "source": "https://www.pluralsight.com/newsroom/brand-assets"
        },
        {
            "title": "Plurk",
            "hex": "FF574D",
            "source": "https://www.plurk.com/brandInfo",
            "guidelines": "https://www.plurk.com/brandInfo"
        },
        {
            "title": "Plus Codes",
            "hex": "4285F4",
            "source": "https://maps.google.com/pluscodes/"
        },
        {
            "title": "PM2",
            "hex": "2B037A",
            "source": "https://pm2.keymetrics.io/"
        },
        {
            "title": "pnpm",
            "hex": "F69220",
            "source": "https://pnpm.io/logos"
        },
        {
            "title": "Pocket",
            "hex": "EF3F56",
            "source": "https://blog.getpocket.com/press/"
        },
        {
            "title": "Pocket Casts",
            "hex": "F43E37",
            "source": "https://blog.pocketcasts.com/press/"
        },
        {
            "title": "Podcast Addict",
            "hex": "F4842D",
            "source": "https://podcastaddict.com"
        },
        {
            "title": "Podman",
            "hex": "892CA0",
            "source": "https://podman.io/"
        },
        {
            "title": "Pointy",
            "hex": "009DE0",
            "source": "https://www.pointy.com/ie/vend"
        },
        {
            "title": "Pokémon",
            "hex": "FFCB05",
            "source": "https://commons.wikimedia.org/wiki/File:International_Pok%C3%A9mon_logo.svg"
        },
        {
            "title": "Poly",
            "hex": "EB3C00",
            "source": "https://www.poly.com/"
        },
        {
            "title": "Polymer Project",
            "hex": "FF4470",
            "source": "https://github.com/Polymer/polymer-project.org/blob/3d3e967446858b49a7796676714865ac9b2a5275/app/images/logos/p-logo.svg"
        },
        {
            "title": "Pop!_OS",
            "hex": "48B9C7",
            "source": "https://pop.system76.com/"
        },
        {
            "title": "Porsche",
            "hex": "B12B28",
            "source": "https://www.porsche.com/"
        },
        {
            "title": "Portainer",
            "hex": "13BEF9",
            "source": "https://www.portainer.io/"
        },
        {
            "title": "PostCSS",
            "hex": "DD3A0A",
            "source": "https://postcss.org/"
        },
        {
            "title": "PostgreSQL",
            "hex": "4169E1",
            "source": "https://wiki.postgresql.org/wiki/Logo",
            "guidelines": "https://www.postgresql.org/about/policies/trademarks/"
        },
        {
            "title": "Postman",
            "hex": "FF6C37",
            "source": "https://www.getpostman.com/resources/media-assets/"
        },
        {
            "title": "Postmates",
            "hex": "FFDF18",
            "source": "https://postmates.com/press-and-media"
        },
        {
            "title": "Power BI",
            "hex": "F2C811",
            "source": "https://powerbi.microsoft.com/en-us/"
        },
        {
            "title": "POWERS",
            "hex": "E74536",
            "source": "https://www.powerswhiskey.com/"
        },
        {
            "title": "PowerShell",
            "hex": "5391FE",
            "source": "https://github.com/PowerShell/PowerShell"
        },
        {
            "title": "pr.co",
            "hex": "0080FF",
            "source": "https://news.pr.co/media_kits"
        },
        {
            "title": "pre-commit",
            "hex": "FAB040",
            "source": "https://github.com/pre-commit/pre-commit.com/blob/f263cdbcf46f97e1bd6229f2ab6d27bf8290ca88/logo.svg"
        },
        {
            "title": "Premier League",
            "hex": "360D3A",
            "source": "https://www.premierleague.com"
        },
        {
            "title": "PrestaShop",
            "hex": "DF0067",
            "source": "https://www.prestashop.com/en/media-kit"
        },
        {
            "title": "Presto",
            "hex": "5890FF",
            "source": "https://github.com/prestodb/presto/blob/414ab2a6bbdcca6479c2615b048920adac34dd20/presto-docs/src/main/resources/logo/web/fb/dark-blue/Presto_FB_Lockups_DARKBLUE_BG-14.svg"
        },
        {
            "title": "Prettier",
            "hex": "F7B93E",
            "source": "https://github.com/prettier/prettier-logo/blob/06997b307e0608ebee2044dafa0b9429d6b5a103/images/prettier-icon-clean-centred.svg"
        },
        {
            "title": "Prezi",
            "hex": "3181FF",
            "source": "https://prezi.com/press/kit/"
        },
        {
            "title": "Prime",
            "hex": "00A8E1",
            "source": "https://www.amazon.com/b?node=17277626011",
            "guidelines": "https://www.amazon.com/b?node=17277626011"
        },
        {
            "title": "Prime Video",
            "hex": "1F2E3E",
            "source": "https://videodirect.amazon.com/home/help?topicId=GT7W7GJBTDJW6Z8W#G8T2JFQZXPMHJLRZ",
            "guidelines": "https://videodirect.amazon.com/home/help?topicId=GT7W7GJBTDJW6Z8W#G8T2JFQZXPMHJLRZ"
        },
        {
            "title": "Prisma",
            "hex": "2D3748",
            "source": "https://github.com/prisma/presskit"
        },
        {
            "title": "Prismic",
            "hex": "5163BA",
            "source": "https://prismic.io/"
        },
        {
            "title": "Private Internet Access",
            "hex": "4BB749",
            "source": "https://www.privateinternetaccess.com/pages/press"
        },
        {
            "title": "Pro Tools",
            "hex": "7ACB10",
            "source": "https://cdn-www.avid.com/Content/fonts/avidmoon.ttf"
        },
        {
            "title": "Probot",
            "hex": "00B0D8",
            "source": "https://github.com/probot/probot/blob/5d29945dd2116618d63aba9d7a4460b940a85f5d/static/robot.svg"
        },
        {
            "title": "Processing Foundation",
            "hex": "006699",
            "source": "https://processingfoundation.org/"
        },
        {
            "title": "ProcessWire",
            "hex": "2480E6",
            "source": "https://processwire.com/"
        },
        {
            "title": "Product Hunt",
            "hex": "DA552F",
            "source": "https://www.producthunt.com/branding",
            "guidelines": "https://www.producthunt.com/branding"
        },
        {
            "title": "Progate",
            "hex": "380953",
            "source": "https://progate.com"
        },
        {
            "title": "Progress",
            "hex": "5CE500",
            "source": "https://www.progress.com/",
            "guidelines": "https://www.progress.com/legal/trademarks/trademarks-use-policy"
        },
        {
            "title": "Prometheus",
            "hex": "E6522C",
            "source": "https://prometheus.io/"
        },
        {
            "title": "ProSieben",
            "hex": "E6000F",
            "source": "https://www.prosieben.de/"
        },
        {
            "title": "Proto.io",
            "hex": "34A7C1",
            "source": "https://proto.io/en/presskit"
        },
        {
            "title": "protocols.io",
            "hex": "4D9FE7",
            "source": "https://www.protocols.io/brand",
            "guidelines": "https://www.protocols.io/brand"
        },
        {
            "title": "ProtonDB",
            "hex": "F50057",
            "source": "https://www.protondb.com/"
        },
        {
            "title": "ProtonMail",
            "hex": "8B89CC",
            "source": "https://protonmail.com/media-kit"
        },
        {
            "title": "ProtonVPN",
            "hex": "56B366",
            "source": "https://protonvpn.com/press"
        },
        {
            "title": "Proxmox",
            "hex": "E57000",
            "source": "https://www.proxmox.com/en/news/media-kit",
            "guidelines": "https://www.proxmox.com/en/news/media-kit"
        },
        {
            "title": "Publons",
            "hex": "336699",
            "source": "https://publons.com/about/the-publons-logo",
            "guidelines": "https://publons.com/about/the-publons-logo"
        },
        {
            "title": "PubMed",
            "hex": "326599",
            "source": "https://pubmed.ncbi.nlm.nih.gov/"
        },
        {
            "title": "Pug",
            "hex": "A86454",
            "source": "https://github.com/pugjs/pug-logo/blob/61429fc45b5a411b83bdb5c99a61084d3054d1e6/SVG/pug-final-logo_-mono-64.svg"
        },
        {
            "title": "Puppet",
            "hex": "FFAE1A",
            "source": "https://puppet.com/company/press-room/"
        },
        {
            "title": "Puppeteer",
            "hex": "40B5A4",
            "source": "https://pptr.dev/"
        },
        {
            "title": "PureScript",
            "hex": "14161A",
            "source": "https://github.com/purescript/logo",
            "license": {
                "type": "CC-BY-4.0"
            }
        },
        {
            "title": "PurgeCSS",
            "hex": "14161A",
            "source": "https://github.com/FullHuman/purgecss/blob/4e2bf58e218119cc9faf9faa615d62a059bf9d9a/docs/.vuepress/public/safari-pinned-tab.svg"
        },
        {
            "title": "Purism",
            "hex": "2D2D2D",
            "source": "https://puri.sm/pr/images/"
        },
        {
            "title": "Pusher",
            "hex": "300D4F",
            "source": "https://pusher.com/"
        },
        {
            "title": "PyCharm",
            "hex": "000000",
            "source": "https://www.jetbrains.com/company/brand/logos/",
            "guidelines": "https://www.jetbrains.com/company/brand/"
        },
        {
            "title": "PyPI",
            "hex": "3775A9",
            "source": "https://pypi.org/"
        },
        {
            "title": "PyPy",
            "hex": "193440",
            "source": "https://www.pypy.org/images/pypy-logo.svg"
        },
        {
            "title": "Python",
            "hex": "3776AB",
            "source": "https://www.python.org/community/logos/",
            "guidelines": "https://www.python.org/community/logos/"
        },
        {
            "title": "PyTorch",
            "hex": "EE4C2C",
            "source": "https://github.com/pytorch/pytorch.github.io/blob/8f083bd12192ca12d5e1c1f3d236f4831d823d8f/assets/images/logo.svg",
            "guidelines": "https://github.com/pytorch/pytorch.github.io/blob/381117ec296f002b2de475402ef29cca6c55e209/assets/brand-guidelines/PyTorch-Brand-Guidelines.pdf"
        },
        {
            "title": "PyTorch Lightning",
            "hex": "792EE5",
            "source": "https://github.com/PyTorchLightning/pytorch-lightning/blob/a584196abf820179adb0758ef67ddae91c44e7bc/docs/source/_static/images/icon.svg"
        },
        {
            "title": "PyUp",
            "hex": "9F55FF",
            "source": "https://pyup.io/"
        },
        {
            "title": "Qantas",
            "hex": "E40000",
            "source": "https://freight.qantas.com/"
        },
        {
            "title": "Qatar Airways",
            "hex": "5C0D34",
            "source": "https://www.qatarairways.com/en/press-kit.html"
        },
        {
            "title": "QEMU",
            "hex": "FF6600",
            "source": "https://wiki.qemu.org/Logo"
        },
        {
            "title": "Qgis",
            "hex": "589632",
            "source": "https://www.qgis.org/en/site/getinvolved/styleguide.html",
            "guidelines": "https://www.qgis.org/en/site/getinvolved/styleguide.html"
        },
        {
            "title": "Qi",
            "hex": "000000",
            "source": "https://www.wirelesspowerconsortium.com/knowledge-base/retail/qi-logo-guidelines-and-artwork.html",
            "guidelines": "https://www.wirelesspowerconsortium.com/knowledge-base/retail/qi-logo-guidelines-and-artwork.html"
        },
        {
            "title": "Qiita",
            "hex": "55C500",
            "source": "https://help.qiita.com/ja/articles/others-brand-guideline",
            "guidelines": "https://help.qiita.com/ja/articles/others-brand-guideline"
        },
        {
            "title": "Qiskit",
            "hex": "6929C4",
            "source": "https://qiskit.org"
        },
        {
            "title": "QIWI",
            "hex": "FF8C00",
            "source": "https://qiwi.com/"
        },
        {
            "title": "Qt",
            "hex": "41CD52",
            "source": "https://qt-brandbook.webflow.io/design",
            "guidelines": "https://qt-brandbook.webflow.io/design"
        },
        {
            "title": "Qualcomm",
            "hex": "3253DC",
            "source": "https://www.qualcomm.com"
        },
        {
            "title": "Qualtrics",
            "hex": "00B4EF",
            "source": "https://www.qualtrics.com/brand-book/",
            "guidelines": "https://www.qualtrics.com/brand-book/"
        },
        {
            "title": "Quantcast",
            "hex": "000000",
            "source": "https://www.quantcast.com/"
        },
        {
            "title": "QuantConnect",
            "hex": "F5AE29",
            "source": "https://www.quantconnect.com/docs/home/home"
        },
        {
            "title": "Quarkus",
            "hex": "4695EB",
            "source": "https://design.jboss.org/quarkus/"
        },
        {
            "title": "Quasar",
            "hex": "1976D2",
            "source": "https://github.com/quasarframework/quasar-art/blob/cbbbb4b0b7ec7181dfc2d1b29a1ce025e71575bc/src/quasar-logo.svg",
            "license": {
                "type": "CC-BY-4.0"
            }
        },
        {
            "title": "Qubes OS",
            "hex": "3874D8",
            "source": "https://github.com/QubesOS/qubes-attachment/blob/ed7e552eb8a5fca4e099361d137793d3551b3968/icons/qubes-logo-home.svg"
        },
        {
            "title": "Quest",
            "hex": "FB4F14",
            "source": "https://brand.quest.com/",
            "guidelines": "https://brand.quest.com/"
        },
        {
            "title": "QuickBooks",
            "hex": "2CA01C",
            "source": "https://designsystem.quickbooks.com/visual-assets/logos/",
            "guidelines": "https://designsystem.quickbooks.com/visual-assets/logos/"
        },
        {
            "title": "QuickTime",
            "hex": "1C69F0",
            "source": "https://support.apple.com/quicktime"
        },
        {
            "title": "Quip",
            "hex": "F27557",
            "source": "https://quip.com/"
        },
        {
            "title": "Quora",
            "hex": "B92B27",
            "source": "https://www.quora.com"
        },
        {
            "title": "Qwiklabs",
            "hex": "F5CD0E",
            "source": "https://www.qwiklabs.com"
        },
        {
            "title": "Qzone",
            "hex": "FECE00",
            "source": "https://qzone.qq.com/"
        },
        {
            "title": "R",
            "hex": "276DC3",
            "source": "https://www.r-project.org/logo/",
            "license": {
                "type": "CC-BY-SA-4.0"
            }
        },
        {
            "title": "R3",
            "hex": "EC1D24",
            "source": "https://www.r3.com/",
            "guidelines": "https://www.r3.com/contact-press-media/"
        },
        {
            "title": "RabbitMQ",
            "hex": "FF6600",
            "source": "https://www.rabbitmq.com/",
            "guidelines": "https://www.rabbitmq.com/trademark-guidelines.html"
        },
        {
            "title": "Racket",
            "hex": "9F1D20",
            "source": "https://racket-lang.org/"
        },
        {
            "title": "Radar",
            "hex": "007AFF",
            "source": "https://radar.io/"
        },
        {
            "title": "RadioPublic",
            "hex": "CE262F",
            "source": "https://help.radiopublic.com/hc/en-us/articles/360002546754-RadioPublic-logos"
        },
        {
            "title": "Rainmeter",
            "hex": "19519B",
            "source": "https://github.com/rainmeter/rainmeter-www/blob/867fd905fda8d1b1083730adcb7f49f1775cb5b0/source/img/logo_blue.ai"
        },
        {
            "title": "Rakuten",
            "hex": "BF0000",
            "source": "https://global.rakuten.com/corp/assets/img/site-icons/rakuten-black.svg",
            "guidelines": "https://global.rakuten.com/corp/news/media/"
        },
        {
            "title": "Ram",
            "hex": "000000",
            "source": "http://www.fcaci.com/x/RAMv15",
            "guidelines": "http://www.fcaci.com/x/RAMv15"
        },
        {
            "title": "Rancher",
            "hex": "0075A8",
            "source": "https://rancher.com/brand-guidelines/",
            "guidelines": "https://rancher.com/brand-guidelines/"
        },
        {
            "title": "Raspberry Pi",
            "hex": "A22846",
            "source": "https://www.raspberrypi.org/trademark-rules",
            "guidelines": "https://www.raspberrypi.org/trademark-rules"
        },
        {
            "title": "Razer",
            "hex": "00FF00",
            "source": "https://press.razer.com/"
        },
        {
            "title": "React",
            "hex": "61DAFB",
            "source": "https://github.com/facebook/create-react-app/blob/282c03f9525fdf8061ffa1ec50dce89296d916bd/test/fixtures/relative-paths/src/logo.svg",
            "aliases": {
                "dup": [
                    {
                        "title": "React Native",
                        "source": "https://reactnative.dev/"
                    }
                ]
            }
        },
        {
            "title": "React Router",
            "hex": "CA4245",
            "source": "https://github.com/ReactTraining/react-router/blob/c94bcd8cef0c811f80b02777ec26fee3618f8e86/website/static/safari-pinned-tab.svg"
        },
        {
            "title": "ReactiveX",
            "hex": "B7178C",
            "source": "https://github.com/ReactiveX/rxjs/blob/master/resources/CI-CD/logo/svg/RxJs_Logo_Black.svg"
        },
        {
            "title": "ReactOS",
            "hex": "0088CC",
            "source": "https://github.com/reactos/press-media"
        },
        {
            "title": "Read the Docs",
            "hex": "8CA1AF",
            "source": "https://github.com/readthedocs/readthedocs.org/blob/2dc9706c4fe7fa6d4410ed0e5aedca8d4796fe0f/media/readthedocsbranding.ai"
        },
        {
            "title": "Realm",
            "hex": "39477F",
            "source": "https://realm.io/"
        },
        {
            "title": "Reason",
            "hex": "DD4B39",
            "source": "https://reasonml.github.io/img/reason.svg"
        },
        {
            "title": "Reason Studios",
            "hex": "FFFFFF",
            "source": "https://www.reasonstudios.com/press",
            "guidelines": "https://www.reasonstudios.com/press"
        },
        {
            "title": "Red Hat",
            "hex": "EE0000",
            "source": "https://www.redhat.com/en/about/brand/new-brand/details"
        },
        {
            "title": "Red Hat Open Shift",
            "hex": "EE0000",
            "source": "https://www.openshift.com/"
        },
        {
            "title": "Redbubble",
            "hex": "E41321",
            "source": "https://www.redbubble.com/explore/client/4196122a442ab3f429ec802f71717465.svg"
        },
        {
            "title": "Reddit",
            "hex": "FF4500",
            "source": "https://www.redditinc.com/brand",
            "guidelines": "https://www.redditinc.com/brand"
        },
        {
            "title": "Redis",
            "hex": "DC382D",
            "source": "https://www.redislabs.com/brand-guidelines/",
            "guidelines": "https://www.redislabs.com/brand-guidelines/"
        },
        {
            "title": "Redux",
            "hex": "764ABC",
            "source": "https://github.com/reactjs/redux/tree/master/logo"
        },
        {
            "title": "Redux-Saga",
            "hex": "999999",
            "source": "https://github.com/redux-saga/redux-saga/blob/9d2164946f402e594a0dfe453c6d20fb6f14858f/logo/3840/Redux-Saga-Logo.png"
        },
        {
            "title": "RedwoodJS",
            "hex": "BF4722",
            "source": "https://redwoodjs.com/logos/",
            "guidelines": "https://redwoodjs.com/logos/"
        },
        {
            "title": "Reliance Industries Limited",
            "hex": "D1AB66",
            "source": "https://www.ril.com/getattachment/7c210e67-5b0e-4965-b1a2-2ee83e19cee9/Morgan-Stanley-Eighteenth-Annual-India-Summit,-31.aspx"
        },
        {
            "title": "Ren'Py",
            "hex": "FF7F7F",
            "source": "https://renpy.org"
        },
        {
            "title": "Renault",
            "hex": "FFCC33",
            "source": "https://en.media.groupe.renault.com/news/renault-news-march-2021-5f28-989c5.html"
        },
        {
            "title": "RenovateBot",
            "hex": "1A1F6C",
            "source": "https://avatars1.githubusercontent.com/u/38656520"
        },
        {
            "title": "Renren",
            "hex": "217DC6",
            "source": "https://seeklogo.com/vector-logo/184137/renren-inc"
        },
        {
            "title": "Replit",
            "hex": "667881",
            "source": "https://repl.it/"
        },
        {
            "title": "ResearchGate",
            "hex": "00CCBB",
            "source": "https://c5.rgstatic.net/m/428059296771819/images/favicon/favicon.svg"
        },
        {
            "title": "Resurrection Remix OS",
            "hex": "000000",
            "source": "https://github.com/ResurrectionRemix"
        },
        {
            "title": "RetroArch",
            "hex": "000000",
            "source": "https://github.com/libretro/RetroArch/blob/b01aabf7d1f025999ad0f7812e6e6816d011e631/media/retroarch.svg"
        },
        {
            "title": "RetroPie",
            "hex": "CC0000",
            "source": "https://github.com/RetroPie/RetroPie-Docs/blob/c4e882bd2c9d740c591ff346e07a4a4cb536ca93/images/logo.svg"
        },
        {
            "title": "reveal.js",
            "hex": "F2E142",
            "source": "https://revealjs.com/"
        },
        {
            "title": "ReverbNation",
            "hex": "E43526",
            "source": "https://www.reverbnation.com"
        },
        {
            "title": "Revolut",
            "hex": "0075EB",
            "source": "https://www.revolut.com/"
        },
        {
            "title": "Revue",
            "hex": "E15718",
            "source": "https://www.getrevue.co/"
        },
        {
            "title": "REWE",
            "hex": "CC071E",
            "source": "https://www.rewe.de/"
        },
        {
            "title": "Rezgo",
            "hex": "F76C00",
            "source": "https://www.rezgo.com/"
        },
        {
            "title": "Rhinoceros",
            "hex": "801010",
            "source": "https://github.com/mcneel/compute.rhino3d/blob/2204d998ff0397a1c6a18dd2312a96508ad48bdb/README.md"
        },
        {
            "title": "Rider",
            "hex": "000000",
            "source": "https://www.jetbrains.com/company/brand/logos/",
            "guidelines": "https://www.jetbrains.com/company/brand/"
        },
        {
            "title": "Ring",
            "hex": "1C9AD6",
            "source": "https://store.ring.com/press"
        },
        {
            "title": "Riot Games",
            "hex": "D32936",
            "source": "https://www.riotgames.com/en/press"
        },
        {
            "title": "Ripple",
            "hex": "0085C0",
            "source": "https://www.ripple.com/media-kit/",
            "guidelines": "https://brand.ripple.com/article/brand-policy"
        },
        {
            "title": "Riseup",
            "hex": "FF0000",
            "source": "https://riseup.net/en/about-us/images"
        },
        {
            "title": "Roam Research",
            "hex": "343A40",
            "source": "https://roamresearch.com/#/app/help/page/Vu1MmjinS"
        },
        {
            "title": "Roblox",
            "hex": "000000",
            "source": "https://corp.roblox.com/press-kit/",
            "guidelines": "https://corp.roblox.com/wp-content/uploads/2021/03/Logo_Roblox.zip"
        },
        {
            "title": "Robot Framework",
            "hex": "000000",
            "source": "https://github.com/robotframework/visual-identity",
            "guidelines": "https://github.com/robotframework/visual-identity/blob/master/robot-framework-brand-guidelines.pdf"
        },
        {
            "title": "Rocket.Chat",
            "hex": "F5455C",
            "source": "https://rocket.chat/press",
            "guidelines": "https://docs.rocket.chat/guides/brand-and-visual-guidelines/logo"
        },
        {
            "title": "Roku",
            "hex": "662D91",
            "source": "https://www.roku.com/",
            "guidelines": "https://docs.roku.com/published/trademarkguidelines/en/ca"
        },
        {
            "title": "Rolls-Royce",
            "hex": "281432",
            "source": "https://www.rolls-roycemotorcars.com/"
        },
        {
            "title": "rollup.js",
            "hex": "EC4A3F",
            "source": "https://rollupjs.org/"
        },
        {
            "title": "Roots",
            "hex": "525DDC",
            "source": "https://roots.io/about/brand/",
            "guidelines": "https://roots.io/about/brand/"
        },
        {
            "title": "Roots Bedrock",
            "hex": "525DDC",
            "source": "https://roots.io/about/brand/"
        },
        {
            "title": "Roots Sage",
            "hex": "525DDC",
            "source": "https://roots.io/about/brand/"
        },
        {
            "title": "ROS",
            "hex": "22314E",
            "source": "https://www.ros.org/press-kit/",
            "guidelines": "https://www.ros.org/press-kit/"
        },
        {
            "title": "Rotten Tomatoes",
            "hex": "FA320A",
            "source": "https://commons.wikimedia.org/wiki/File:Rottentomatoesalternativelogo.svg"
        },
        {
            "title": "Roundcube",
            "hex": "37BEFF",
            "source": "https://roundcube.net/"
        },
        {
            "title": "RSS",
            "hex": "FFA500",
            "source": "https://en.wikipedia.org/wiki/Feed_icon"
        },
        {
            "title": "RStudio",
            "hex": "75AADB",
            "source": "https://www.rstudio.com/about/logos/",
            "guidelines": "https://www.rstudio.com/about/logos/"
        },
        {
            "title": "RTÉ",
            "hex": "00A7B3",
            "source": "https://www.rte.ie/archives/"
        },
        {
            "title": "RTL",
            "hex": "E9113B",
            "source": "https://commons.wikimedia.org/wiki/File:RTL_Cornerlogo.svg"
        },
        {
            "title": "RTLZWEI",
            "hex": "00BCF6",
            "source": "https://www.rtl2.de/"
        },
        {
            "title": "Ruby",
            "hex": "CC342D",
            "source": "https://www.ruby-lang.org/en/about/logo/",
            "license": {
                "type": "CC-BY-SA-2.5"
            }
        },
        {
            "title": "Ruby on Rails",
            "hex": "CC0000",
            "source": "http://rubyonrails.org/",
            "guidelines": "https://rubyonrails.org/trademarks/"
        },
        {
            "title": "RubyGems",
            "hex": "E9573F",
            "source": "https://rubygems.org/pages/about"
        },
        {
            "title": "Runkeeper",
            "hex": "001E62",
            "source": "https://runkeeper.com/cms/press-kit",
            "guidelines": "https://runkeeper.com/cms/press-kit"
        },
        {
            "title": "RunKit",
            "hex": "491757",
            "source": "https://www.npmjs.com/package/@runkit/brand"
        },
        {
            "title": "Rust",
            "hex": "000000",
            "source": "https://www.rust-lang.org/",
            "guidelines": "https://www.rust-lang.org/policies/media-guide",
            "license": {
                "type": "CC-BY-SA-4.0"
            }
        },
        {
            "title": "RxDB",
            "hex": "8D1F89",
            "source": "https://github.com/pubkey/rxdb/blob/0c554dbcf7a4e6c48cd581ec1e3b130a4b5ab7d6/docs/files/logo/logo.svg"
        },
        {
            "title": "Ryanair",
            "hex": "073590",
            "source": "https://corporate.ryanair.com/media-centre/stock-images-gallery/#album-container-3"
        },
        {
            "title": "S7 Airlines",
            "hex": "BED600",
            "source": "https://www.s7.ru/"
        },
        {
            "title": "Safari",
            "hex": "000000",
            "source": "https://images.techhive.com/images/article/2014/11/safari-favorites-100530680-large.jpg"
        },
        {
            "title": "Sahibinden",
            "hex": "FFE800",
            "source": "https://www.sahibinden.com/favicon.ico"
        },
        {
            "title": "Salesforce",
            "hex": "00A1E0",
            "source": "https://www.salesforce.com/styleguide/elements/logos"
        },
        {
            "title": "SaltStack",
            "hex": "00EACE",
            "source": "https://www.saltstack.com/resources/brand/"
        },
        {
            "title": "Samsung",
            "hex": "1428A0",
            "source": "https://www.samsung.com/us"
        },
        {
            "title": "Samsung Pay",
            "hex": "1428A0",
            "source": "https://pay.samsung.com/developers/resource/brand"
        },
        {
            "title": "San Francisco Municipal Railway",
            "hex": "BA0C2F",
            "source": "http://www.actransit.org/wp-content/uploads/HSP_CC-sched.pdf"
        },
        {
            "title": "São Paulo Metro",
            "hex": "004382",
            "source": "https://upload.wikimedia.org/wikipedia/commons/d/da/Sao_Paulo_Metro_Logo.svg"
        },
        {
            "title": "SAP",
            "hex": "0FAAFF",
            "source": "https://www.sap.com/"
        },
        {
            "title": "Sass",
            "hex": "CC6699",
            "source": "http://sass-lang.com/styleguide/brand"
        },
        {
            "title": "Sat.1",
            "slug": "sat1",
            "hex": "047DA3",
            "source": "https://www.prosiebensat1.com/presse/downloads/logos"
        },
        {
            "title": "Sauce Labs",
            "hex": "E2231A",
            "source": "https://saucelabs.com/"
        },
        {
            "title": "Scala",
            "hex": "DC322F",
            "source": "https://www.scala-lang.org/"
        },
        {
            "title": "Scaleway",
            "hex": "4F0599",
            "source": "https://www.scaleway.com"
        },
        {
            "title": "Scania",
            "hex": "041E42",
            "source": "https://www.scania.com/"
        },
        {
            "title": "scikit-learn",
            "hex": "F7931E",
            "source": "https://github.com/scikit-learn/scikit-learn/blob/c5ef2e985c13119001aa697e446ebb3dbcb326e5/doc/logos/scikit-learn-logo.svg"
        },
        {
            "title": "SciPy",
            "hex": "8CAAE6",
            "source": "https://github.com/scikit-image/skimage-branding/blob/eafb65cbc3a700e3d9c8ba2ba15788fcc8703984/logo/scipy.svg"
        },
        {
            "title": "Scopus",
            "hex": "E9711C",
            "source": "https://www.scopus.com/"
        },
        {
            "title": "Scratch",
            "hex": "4D97FF",
            "source": "https://github.com/LLK/scratch-link/blob/027e3754ba6db976495e905023d5ac5e730dccfc/Assets/Windows/SVG/Windows%20Tray%20400x400.svg"
        },
        {
            "title": "Screencastify",
            "hex": "FF8282",
            "source": "https://www.screencastify.com/"
        },
        {
            "title": "Scribd",
            "hex": "1A7BBA",
            "source": "https://www.scribd.com"
        },
        {
            "title": "Scrimba",
            "hex": "2B283A",
            "source": "https://scrimba.com/"
        },
        {
            "title": "ScrollReveal",
            "hex": "FFCB36",
            "source": "https://scrollrevealjs.org/"
        },
        {
            "title": "Scrum Alliance",
            "hex": "009FDA",
            "source": "https://www.scrumalliance.org/ScrumRedesignDEVSite/media/ScrumAllianceMedia/Files%20and%20PDFs/Infographics/S_BrandGuidelines_2018_rev.pdf",
            "guidelines": "https://www.scrumalliance.org/ScrumRedesignDEVSite/media/ScrumAllianceMedia/Files%20and%20PDFs/Infographics/S_BrandGuidelines_2018_rev.pdf"
        },
        {
            "title": "Scrutinizer CI",
            "hex": "8A9296",
            "source": "https://scrutinizer-ci.com"
        },
        {
            "title": "Seagate",
            "hex": "6EBE49",
            "source": "https://branding.seagate.com/productpage/3fc51aba-c35a-4eff-a833-a258b0440bd2"
        },
        {
            "title": "SEAT",
            "hex": "33302E",
            "source": "https://www.seat.es/"
        },
        {
            "title": "Sefaria",
            "hex": "212E50",
            "source": "https://github.com/Sefaria/Sefaria-Project/blob/c141b2b3491660ed563df9f4b1a2e4c071e88688/static/img/logo/samekh.svg"
        },
        {
            "title": "Sega",
            "hex": "0089CF",
            "source": "https://en.wikipedia.org/wiki/Sega#/media/File:Sega_logo.svg"
        },
        {
            "title": "Selenium",
            "hex": "43B02A",
            "source": "https://github.com/SeleniumHQ/heroku-selenium/blob/2f66891ba030d3aa1f36ab1748c52ba4fb4e057d/selenium-green.svg"
        },
        {
            "title": "Sellfy",
            "hex": "21B352",
            "source": "https://sellfy.com/about/"
        },
        {
            "title": "Semantic UI React",
            "hex": "35BDB2",
            "source": "https://react.semantic-ui.com"
        },
        {
            "title": "Semantic Web",
            "hex": "005A9C",
            "source": "https://www.w3.org/2007/10/sw-logos.html"
        },
        {
            "title": "semantic-release",
            "hex": "494949",
            "source": "https://github.com/semantic-release/semantic-release/blob/85bc213f04445a9bb8f19e5d45d6ecd7acccf841/media/semantic-release-logo.svg"
        },
        {
            "title": "Semaphore CI",
            "hex": "19A974",
            "source": "https://semaphoreci.com/"
        },
        {
            "title": "SemVer",
            "hex": "3F4551",
            "source": "https://github.com/semver/semver.org/blob/b6983849e38911195a24357809187c2f50af0d40/assets/500x500(light).jpg"
        },
        {
            "title": "Sencha",
            "hex": "86BC40",
            "source": "http://design.sencha.com/"
        },
        {
            "title": "Sennheiser",
            "hex": "000000",
            "source": "https://sennheiser.com"
        },
        {
            "title": "Sensu",
            "hex": "89C967",
            "source": "https://github.com/sensu/sensu-go/blob/master/dashboard/src/assets/logo/graphic/green.svg"
        },
        {
            "title": "Sentry",
            "hex": "362D59",
            "source": "https://sentry.io/branding/"
        },
        {
            "title": "SEPA",
            "hex": "2350A9",
            "source": "https://www.europeanpaymentscouncil.eu/document-library/other/sepa-logo-vector-format"
        },
        {
            "title": "Server Fault",
            "hex": "E7282D",
            "source": "http://stackoverflow.com/company/logos",
            "guidelines": "https://stackoverflow.com/legal/trademark-guidance"
        },
        {
            "title": "Serverless",
            "hex": "FD5750",
            "source": "https://serverless.com/"
        },
        {
            "title": "SFML",
            "hex": "8CC445",
            "source": "https://www.sfml-dev.org/download/goodies/"
        },
        {
            "title": "Shanghai Metro",
            "hex": "EC1C24",
            "source": "https://en.wikipedia.org/wiki/File:Shanghai_Metro_Full_Logo.svg"
        },
        {
            "title": "sharp",
            "hex": "99CC00",
            "source": "https://github.com/lovell/sharp/blob/315f519e1dd9adca0678e94a5ed0492cb5e0aae4/docs/image/sharp-logo-mono.svg"
        },
        {
            "title": "Shazam",
            "hex": "0088FF",
            "source": "https://brandfolder.com/shazam"
        },
        {
            "title": "Shell",
            "hex": "FFD500",
            "source": "https://en.wikipedia.org/wiki/File:Shell_logo.svg"
        },
        {
            "title": "Shelly",
            "hex": "4495D1",
            "source": "https://shelly.cloud/"
        },
        {
            "title": "Shenzhen Metro",
            "hex": "009943",
            "source": "https://en.wikipedia.org/wiki/File:Shenzhen_Metro_Corporation_logo_full.svg"
        },
        {
            "title": "Shields.io",
            "hex": "000000",
            "source": "https://shields.io"
        },
        {
            "title": "Shikimori",
            "hex": "343434",
            "source": "https://shikimori.one"
        },
        {
            "title": "Shopify",
            "hex": "7AB55C",
            "source": "https://press.shopify.com/brand"
        },
        {
            "title": "Shopware",
            "hex": "189EFF",
            "source": "https://www.shopware.com/en/press/press-material/"
        },
        {
            "title": "Shotcut",
            "hex": "115C77",
            "source": "https://shotcut.com/media/"
        },
        {
            "title": "Showpad",
            "hex": "2D2E83",
            "source": "https://www.showpad.com/"
        },
        {
            "title": "Showtime",
            "hex": "B10000",
            "source": "https://commons.wikimedia.org/wiki/File:Showtime.svg"
        },
        {
            "title": "Shutterstock",
            "hex": "EE2B24",
            "source": "https://www.shutterstock.com/press/media"
        },
        {
            "title": "Siemens",
            "hex": "009999",
            "source": "https://siemens.com/"
        },
        {
            "title": "Signal",
            "hex": "2592E9",
            "source": "https://play.google.com/store/apps/details?id=org.thoughtcrime.securesms"
        },
        {
            "title": "Simkl",
            "hex": "000000",
            "source": "https://simkl.com"
        },
        {
            "title": "Simple Analytics",
            "hex": "FF4F64",
            "source": "https://simpleanalytics.com/",
            "guidelines": "https://simpleanalytics.com/press"
        },
        {
            "title": "Simple Icons",
            "hex": "111111",
            "source": "https://simpleicons.org/",
            "license": {
                "type": "CC0-1.0"
            }
        },
        {
            "title": "Sina Weibo",
            "hex": "E6162D",
            "source": "https://en.wikipedia.org/wiki/Sina_Weibo"
        },
        {
            "title": "SingleStore",
            "hex": "AA00FF",
            "source": "https://www.singlestore.com/brand/"
        },
        {
            "title": "SitePoint",
            "hex": "258AAF",
            "source": "http://www.sitepoint.com"
        },
        {
            "title": "Sketch",
            "hex": "F7B500",
            "source": "https://www.sketch.com/press/"
        },
        {
            "title": "Sketchfab",
            "hex": "1CAAD9",
            "source": "https://sketchfab.com/press"
        },
        {
            "title": "SketchUp",
            "hex": "005F9E",
            "source": "https://www.sketchup.com/themes/sketchup_www_terra/images/SketchUp-Horizontal-RGB.svg"
        },
        {
            "title": "Skillshare",
            "hex": "00FF84",
            "source": "https://www.skillshare.com"
        },
        {
            "title": "ŠKODA",
            "hex": "4BA82E",
            "source": "https://en.wikipedia.org/wiki/File:Skoda_Auto_logo_(2011).svg"
        },
        {
            "title": "Sky",
            "hex": "0072C9",
            "source": "https://www.skysports.com/"
        },
        {
            "title": "Skyliner",
            "hex": "2FCEA0",
            "source": "https://www.skyliner.io/help"
        },
        {
            "title": "Skype",
            "hex": "00AFF0",
            "source": "http://blogs.skype.com/?attachment_id=56273"
        },
        {
            "title": "Skype for Business",
            "hex": "00AFF0",
            "source": "https://en.wikipedia.org/wiki/Skype_for_Business_Server"
        },
        {
            "title": "Slack",
            "hex": "4A154B",
            "source": "https://slack.com/brand-guidelines"
        },
        {
            "title": "Slackware",
            "hex": "000000",
            "source": "https://en.wikipedia.org/wiki/Slackware"
        },
        {
            "title": "Slashdot",
            "hex": "026664",
            "source": "https://commons.wikimedia.org/wiki/File:Slashdot_wordmark_and_logo.svg"
        },
        {
            "title": "SlickPic",
            "hex": "FF880F",
            "source": "https://www.slickpic.com/"
        },
        {
            "title": "Slides",
            "hex": "E4637C",
            "source": "https://slides.com/about"
        },
        {
            "title": "SlideShare",
            "hex": "008ED2",
            "source": "https://www.slideshare.net/ss/creators/"
        },
        {
            "title": "smart",
            "hex": "FABC0C",
            "source": "https://www.smart.com/gb/en/models/eq-fortwo-coupe"
        },
        {
            "title": "SmartThings",
            "hex": "15BFFF",
            "source": "https://www.smartthings.com/press-kit"
        },
        {
            "title": "smash.gg",
            "hex": "CB333B",
            "source": "https://help.smash.gg/en/articles/1716774-smash-gg-brand-guidelines",
            "guidelines": "https://help.smash.gg/en/articles/1716774-smash-gg-brand-guidelines"
        },
        {
            "title": "Smashing Magazine",
            "hex": "E85C33",
            "source": "https://www.smashingmagazine.com/"
        },
        {
            "title": "SMRT",
            "hex": "EE2E24",
            "source": "https://commons.wikimedia.org/wiki/File:SMRT_Corporation.svg"
        },
        {
            "title": "SmugMug",
            "hex": "6DB944",
            "source": "https://help.smugmug.com/using-smugmug's-logo-HJulJePkEBf"
        },
        {
            "title": "Snapchat",
            "hex": "FFFC00",
            "source": "https://www.snapchat.com/brand-guidelines"
        },
        {
            "title": "Snapcraft",
            "hex": "82BEA0",
            "source": "https://github.com/snapcore/snap-store-badges"
        },
        {
            "title": "Snowflake",
            "hex": "56B9EB",
            "source": "https://www.snowflake.com/about/press-and-news/"
        },
        {
            "title": "Snyk",
            "hex": "4C4A73",
            "source": "https://snyk.io/press-kit"
        },
        {
            "title": "Society6",
            "hex": "000000",
            "source": "https://blog.society6.com/app/themes/society6/dist/images/mark.svg"
        },
        {
            "title": "Socket.io",
            "hex": "010101",
            "source": "https://socket.io"
        },
        {
            "title": "Sogou",
            "hex": "FB6022",
            "source": "https://www.sogou.com/"
        },
        {
            "title": "Solidity",
            "hex": "363636",
            "source": "https://docs.soliditylang.org/en/v0.7.4/brand-guide.html"
        },
        {
            "title": "SoloLearn",
            "hex": "1ABC9C",
            "source": "https://www.sololearn.com/"
        },
        {
            "title": "Solus",
            "hex": "5294E2",
            "source": "https://getsol.us/branding/"
        },
        {
            "title": "SonarCloud",
            "hex": "F3702A",
            "source": "https://sonarcloud.io/about"
        },
        {
            "title": "SonarLint",
            "hex": "CB2029",
            "source": "https://www.sonarsource.com"
        },
        {
            "title": "SonarQube",
            "hex": "4E9BCD",
            "source": "https://www.sonarqube.org/logos/"
        },
        {
            "title": "SonarSource",
            "hex": "CB3032",
            "source": "https://www.sonarsource.com/"
        },
        {
            "title": "Songkick",
            "hex": "F80046",
            "source": "http://blog.songkick.com/media-assets"
        },
        {
            "title": "Songoda",
            "hex": "FC494A",
            "source": "https://songoda.com/branding"
        },
        {
            "title": "SonicWall",
            "hex": "FF791A",
            "source": "https://brandfolder.com/sonicwall/sonicwall-external"
        },
        {
            "title": "Sonos",
            "hex": "000000",
            "source": "https://www.sonos.com/en-gb/home"
        },
        {
            "title": "SoundCloud",
            "hex": "FF3300",
            "source": "https://soundcloud.com/press"
        },
        {
            "title": "Source Engine",
            "hex": "F79A10",
            "source": "https://developer.valvesoftware.com/favicon.ico"
        },
        {
            "title": "SourceForge",
            "hex": "FF6600",
            "source": "https://sourceforge.net/"
        },
        {
            "title": "Sourcegraph",
            "hex": "00B4F2",
            "source": "https://sourcegraph.com/.assets/img"
        },
        {
            "title": "Southwest Airlines",
            "hex": "304CB2",
            "source": "https://www.southwest.com/"
        },
        {
            "title": "Spacemacs",
            "hex": "9266CC",
            "source": "http://spacemacs.org/"
        },
        {
            "title": "SpaceX",
            "hex": "000000",
            "source": "https://www.spacex.com/"
        },
        {
            "title": "Spark AR",
            "hex": "FF5C83",
            "source": "https://sparkar.facebook.com/"
        },
        {
            "title": "Sparkasse",
            "hex": "FF0000",
            "source": "https://www.sparkasse.de/",
            "guidelines": "https://www.sparkasse.de/nutzungshinweise.html"
        },
        {
            "title": "SparkFun",
            "hex": "E53525",
            "source": "https://www.sparkfun.com/brand_assets",
            "guidelines": "https://www.sparkfun.com/brand_assets"
        },
        {
            "title": "SparkPost",
            "hex": "FA6423",
            "source": "https://www.sparkpost.com/"
        },
        {
            "title": "SPDX",
            "hex": "4398CC",
            "source": "https://spdx.org/Resources"
        },
        {
            "title": "Speaker Deck",
            "hex": "009287",
            "source": "https://speakerdeck.com/"
        },
        {
            "title": "Spectrum",
            "hex": "7B16FF",
            "source": "https://spectrum.chat"
        },
        {
            "title": "Speedtest",
            "hex": "141526",
            "source": "https://www.speedtest.net/"
        },
        {
            "title": "Spinnaker",
            "hex": "139BB4",
            "source": "https://github.com/spinnaker/spinnaker.github.io/tree/master/assets/images"
        },
        {
            "title": "Spinrilla",
            "hex": "460856",
            "source": "https://spinrilla.com"
        },
        {
            "title": "Splunk",
            "hex": "000000",
            "source": "https://www.splunk.com/"
        },
        {
            "title": "Spotify",
            "hex": "1ED760",
            "source": "https://developer.spotify.com/design"
        },
        {
            "title": "Spotlight",
            "hex": "352A71",
            "source": "https://www.spotlight.com/"
        },
        {
            "title": "Spreaker",
            "hex": "F5C300",
            "source": "http://www.spreaker.com/press"
        },
        {
            "title": "Spring",
            "hex": "6DB33F",
            "source": "https://spring.io/trademarks"
        },
        {
            "title": "Spring Boot",
            "hex": "6DB33F",
            "source": "https://spring.io/projects"
        },
        {
            "title": "Spyder IDE",
            "hex": "FF0000",
            "source": "https://www.spyder-ide.org/"
        },
        {
            "title": "SQLite",
            "hex": "003B57",
            "source": "https://github.com/sqlite/sqlite/blob/43e862723ec680542ca6f608f9963c0993dd7324/art/sqlite370.eps"
        },
        {
            "title": "Square",
            "hex": "3E4348",
            "source": "https://squareup.com/"
        },
        {
            "title": "Square Enix",
            "hex": "ED1C24",
            "source": "https://www.square-enix.com/"
        },
        {
            "title": "Squarespace",
            "hex": "000000",
            "source": "http://squarespace.com/brand-guidelines"
        },
        {
            "title": "SSRN",
            "hex": "154881",
            "source": "https://www.ssrn.com"
        },
        {
            "title": "Stack Exchange",
            "hex": "1E5397",
            "source": "http://stackoverflow.com/company/logos",
            "guidelines": "https://stackoverflow.com/legal/trademark-guidance"
        },
        {
            "title": "Stack Overflow",
            "hex": "F58025",
            "source": "https://stackoverflow.design/brand/logo/",
            "guidelines": "https://stackoverflow.com/legal/trademark-guidance"
        },
        {
            "title": "Stackbit",
            "hex": "207BEA",
            "source": "https://www.stackbit.com/branding-guidelines/"
        },
        {
            "title": "StackPath",
            "hex": "000000",
            "source": "https://www.stackpath.com/company/logo-and-branding/"
        },
        {
            "title": "StackShare",
            "hex": "0690FA",
            "source": "https://stackshare.io/branding"
        },
        {
            "title": "Stadia",
            "hex": "CD2640",
            "source": "https://stadia.google.com/home"
        },
        {
            "title": "Staffbase",
            "hex": "00A4FD",
            "source": "https://staffbase.com/en/about/press-assets/"
        },
        {
            "title": "Star Trek",
            "hex": "FFE200",
            "source": "https://intl.startrek.com/"
        },
        {
            "title": "Starling Bank",
            "hex": "7433FF",
            "source": "https://www.starlingbank.com/media/"
        },
        {
            "title": "Starship",
            "hex": "DD0B78",
            "source": "https://starship.rs/"
        },
        {
            "title": "STARZ",
            "hex": "000000",
            "source": "https://www.starz.com/StaticContent/Prod/guides/starzlibrary/"
        },
        {
            "title": "Statamic",
            "hex": "FF269E",
            "source": "https://statamic.com/branding"
        },
        {
            "title": "Statuspage",
            "hex": "172B4D",
            "source": "https://www.atlassian.com/company/news/press-kit"
        },
        {
            "title": "Statuspal",
            "hex": "4934BF",
            "source": "https://statuspal.io/"
        },
        {
            "title": "Steam",
            "hex": "000000",
            "source": "https://partner.steamgames.com/public/marketing/Steam_Guidelines_02102016.pdf"
        },
        {
            "title": "SteamDB",
            "hex": "000000",
            "source": "https://steamdb.info/"
        },
        {
            "title": "Steamworks",
            "hex": "1E1E1E",
            "source": "https://partner.steamgames.com/"
        },
        {
            "title": "Steem",
            "hex": "171FC9",
            "source": "https://steem.com/brand/"
        },
        {
            "title": "Steemit",
            "hex": "06D6A9",
            "source": "https://steemit.com/"
        },
        {
            "title": "Steinberg",
            "hex": "C90827",
            "source": "https://www.steinberg.net/en/company/press.html"
        },
        {
            "title": "Stellar",
            "hex": "7D00FF",
            "source": "https://www.stellar.org/blog/announcing-the-new-stellar-logo"
        },
        {
            "title": "Stencyl",
            "hex": "8E1C04",
            "source": "http://www.stencyl.com/about/press/"
        },
        {
            "title": "Stimulus",
            "hex": "77E8B9",
            "source": "https://stimulus.hotwire.dev/"
        },
        {
            "title": "Stitcher",
            "hex": "000000",
            "source": "https://partners.stitcher.com/"
        },
        {
            "title": "STMicroelectronics",
            "hex": "03234B",
            "source": "https://www.st.com/"
        },
        {
            "title": "Storyblok",
            "hex": "09B3AF",
            "source": "https://www.storyblok.com/press",
            "guidelines": "https://www.storyblok.com/press"
        },
        {
            "title": "Storybook",
            "hex": "FF4785",
            "source": "https://github.com/storybookjs/brand"
        },
        {
            "title": "Strapi",
            "hex": "2F2E8B",
            "source": "https://strapi.io/newsroom"
        },
        {
            "title": "Strava",
            "hex": "FC4C02",
            "source": "https://itunes.apple.com/us/app/strava-running-and-cycling-gps/id426826309"
        },
        {
            "title": "Streamlit",
            "hex": "FF4B4B",
            "source": "https://www.streamlit.io/brand"
        },
        {
            "title": "Stripe",
            "hex": "008CDD",
            "source": "https://stripe.com/about/resources"
        },
        {
            "title": "strongSwan",
            "hex": "E00033",
            "source": "https://www.strongswan.org/images/"
        },
        {
            "title": "StubHub",
            "hex": "003168",
            "source": "http://www.stubhub.com"
        },
        {
            "title": "styled-components",
            "hex": "DB7093",
            "source": "https://www.styled-components.com/"
        },
        {
            "title": "stylelint",
            "hex": "263238",
            "source": "https://github.com/stylelint/stylelint/blob/1f7bbb2d189b3e27b42de25f2948e3e5eec1b759/identity/stylelint-icon-black.svg"
        },
        {
            "title": "StyleShare",
            "hex": "212121",
            "source": "https://www.stylesha.re/"
        },
        {
            "title": "Stylus",
            "hex": "333333",
            "source": "http://stylus-lang.com/img/stylus-logo.svg"
        },
        {
            "title": "Subaru",
            "hex": "013C74",
            "source": "https://commons.wikimedia.org/wiki/File:Subaru_logo.svg"
        },
        {
            "title": "Sublime Text",
            "hex": "FF9800",
            "source": "https://www.sublimetext.com/images/logo.svg"
        },
        {
            "title": "Substack",
            "hex": "FF6719",
            "source": "https://on.substack.com/"
        },
        {
            "title": "Subversion",
            "hex": "809CC9",
            "source": "http://subversion.apache.org/logo"
        },
        {
            "title": "suckless",
            "hex": "1177AA",
            "source": "https://suckless.org"
        },
        {
            "title": "Sumo Logic",
            "hex": "000099",
            "source": "https://sites.google.com/sumologic.com/sumo-logic-brand/home"
        },
        {
            "title": "Supabase",
            "hex": "3ECF8E",
            "source": "https://github.com/supabase/supabase/blob/2a983c3290148d17cfce9e34c0a39102b22fdf78/web/static/img/showcase-logo/supabase-logo.svg"
        },
        {
            "title": "Super User",
            "hex": "38A1CE",
            "source": "https://stackoverflow.design/brand/logo/",
            "guidelines": "https://stackoverflow.com/legal/trademark-guidance"
        },
        {
            "title": "SurveyMonkey",
            "hex": "00BF6F",
            "source": "https://www.surveymonkey.com/mp/brandassets/"
        },
        {
            "title": "SUSE",
            "hex": "0C322C",
            "source": "https://brand.suse.com/"
        },
        {
            "title": "Suzuki",
            "hex": "E30613",
            "source": "https://www.suzuki.ie/"
        },
        {
            "title": "Svelte",
            "hex": "FF3E00",
            "source": "https://github.com/sveltejs/branding/blob/c4dfca6743572087a6aef0e109ffe3d95596e86a/svelte-logo.svg",
            "aliases": {
                "dup": [
                    {
                        "title": "Sapper",
                        "hex": "159497",
                        "source": "https://sapper.svelte.dev/"
                    }
                ]
            }
        },
        {
            "title": "SVG",
            "hex": "FFB13B",
            "source": "https://www.w3.org/2009/08/svg-logos.html"
        },
        {
            "title": "SVGO",
            "hex": "3E7FC1",
            "source": "https://github.com/svg/svgo/blob/93a5db197ca32990131bf41becf2e002bb0841bf/logo/isotype.svg"
        },
        {
            "title": "Swagger",
            "hex": "85EA2D",
            "source": "https://swagger.io/swagger/media/assets/images/swagger_logo.svg"
        },
        {
            "title": "Swarm",
            "hex": "FFA633",
            "source": "https://foursquare.com/about/logos"
        },
        {
            "title": "Swift",
            "hex": "FA7343",
            "source": "https://developer.apple.com/develop/"
        },
        {
            "title": "Swiggy",
            "hex": "FC8019",
            "source": "https://www.swiggy.com/"
        },
        {
            "title": "Swiper",
            "hex": "6332F6",
            "source": "https://swiperjs.com/"
        },
        {
            "title": "Symantec",
            "hex": "FDB511",
            "source": "https://commons.wikimedia.org/wiki/File:Symantec_logo10.svg"
        },
        {
            "title": "Symfony",
            "hex": "000000",
            "source": "https://symfony.com/logo"
        },
        {
            "title": "Symphony",
            "hex": "0098FF",
            "source": "https://symphony.com/"
        },
        {
            "title": "SymPy",
            "hex": "3B5526",
            "source": "https://github.com/sympy/sympy.github.com/blob/e606a6dc2ee90b1ddaa9c36be6c92392ab300f72/media/sympy-notailtext.svg"
        },
        {
            "title": "Synology",
            "hex": "B5B5B6",
            "source": "https://www.synology.com/en-global/company/branding"
        },
        {
            "title": "T-Mobile",
            "hex": "E20074",
            "source": "https://www.t-mobile.com/"
        },
        {
            "title": "Tableau",
            "hex": "E97627",
            "source": "https://www.tableau.com/about/media-download-center"
        },
        {
            "title": "tado°",
            "hex": "FFA900",
            "source": "https://www.tado.com/gb-en/press-assets"
        },
        {
            "title": "Tails",
            "hex": "56347C",
            "source": "https://tails.boum.org/contribute/how/promote/material/logo/"
        },
        {
            "title": "Tailwind CSS",
            "hex": "38B2AC",
            "source": "https://tailwindcss.com/"
        },
        {
            "title": "Talend",
            "hex": "1675BC",
            "source": "https://www.talend.com/"
        },
        {
            "title": "Tampermonkey",
            "hex": "00485B",
            "source": "https://commons.wikimedia.org/wiki/File:Tampermonkey_logo.svg"
        },
        {
            "title": "Taobao",
            "hex": "E94F20",
            "source": "https://www.alibabagroup.com/en/ir/reports"
        },
        {
            "title": "Tapas",
            "hex": "FFCE00",
            "source": "https://tapas.io/site/about#media"
        },
        {
            "title": "Tasmota",
            "hex": "1FA3EC",
            "source": "https://tasmota.github.io/docs/"
        },
        {
            "title": "Tata",
            "hex": "486AAE",
            "source": "https://www.tata.com/"
        },
        {
            "title": "TaxBuzz",
            "hex": "ED8B0B",
            "source": "https://www.taxbuzz.com/"
        },
        {
            "title": "TeamCity",
            "hex": "000000",
            "source": "https://www.jetbrains.com/company/brand/logos/",
            "guidelines": "https://www.jetbrains.com/company/brand/"
        },
        {
            "title": "TeamSpeak",
            "hex": "2580C3",
            "source": "https://www.teamspeak.com/en/more/media-pack/"
        },
        {
            "title": "TeamViewer",
            "hex": "0E8EE9",
            "source": "https://www.teamviewer.com/resources/images/logos/teamviewer-logo-big.svg"
        },
        {
            "title": "TED",
            "hex": "E62B1E",
            "source": "https://www.ted.com/participate/organize-a-local-tedx-event/tedx-organizer-guide/branding-promotions/logo-and-design/your-tedx-logo"
        },
        {
            "title": "Teespring",
            "hex": "39ACE6",
            "source": "https://teespring.com"
        },
        {
            "title": "Tekton",
            "hex": "FD495C",
            "source": "https://github.com/cdfoundation/artwork/blob/3e748ca9cf9c3136a4a571f7655271b568c16a64/tekton/icon/black/tekton-icon-black.svg",
            "guidelines": "https://github.com/cdfoundation/artwork/blob/main/tekton/tekton_brand_guide.pdf"
        },
        {
            "title": "TELE5",
            "hex": "C2AD6F",
            "source": "https://www.tele5.de"
        },
        {
            "title": "Telegram",
            "hex": "26A5E4",
            "source": "https://telegram.org"
        },
        {
            "title": "Telegraph",
            "hex": "FAFAFA",
            "source": "https://telegra.ph/"
        },
        {
            "title": "Tencent QQ",
            "hex": "EB1923",
            "source": "https://en.wikipedia.org/wiki/File:Tencent_QQ.svg#/media/File:Tencent_QQ.svg"
        },
        {
            "title": "TensorFlow",
            "hex": "FF6F00",
            "source": "https://www.tensorflow.org/extras/tensorflow_brand_guidelines.pdf"
        },
        {
            "title": "Teradata",
            "hex": "F37440",
            "source": "https://github.com/Teradata/teradata.github.io/"
        },
        {
            "title": "teratail",
            "hex": "F4C51C",
            "source": "https://teratail.com/"
        },
        {
            "title": "Terraform",
            "hex": "7B42BC",
            "source": "https://www.hashicorp.com/brand",
            "guidelines": "https://www.hashicorp.com/brand"
        },
        {
            "title": "Tesla",
            "hex": "CC0000",
            "source": "http://www.teslamotors.com/en_GB/about"
        },
        {
            "title": "Testin",
            "hex": "007DD7",
            "source": "https://www.testin.cn/"
        },
        {
            "title": "Testing Library",
            "hex": "E33332",
            "source": "https://testing-library.com/"
        },
        {
            "title": "Textpattern",
            "hex": "FFDA44",
            "source": "https://textpattern.com/"
        },
        {
            "title": "The Conversation",
            "hex": "D8352A",
            "source": "https://theconversation.com/republishing-guidelines"
        },
        {
            "title": "The Irish Times",
            "hex": "000000",
            "source": "https://www.irishtimes.com/"
        },
        {
            "title": "The Mighty",
            "hex": "D0072A",
            "source": "https://themighty.com/"
        },
        {
            "title": "The Models Resource",
            "hex": "3A75BD",
            "source": "https://www.models-resource.com/"
        },
        {
            "title": "The Movie Database",
            "hex": "01D277",
            "source": "https://www.themoviedb.org/about/logos-attribution"
        },
        {
            "title": "The Register",
            "hex": "FF0000",
            "source": "https://www.theregister.co.uk/"
        },
        {
            "title": "The Sounds Resource",
            "hex": "39BE6B",
            "source": "https://www.sounds-resource.com/"
        },
        {
            "title": "The Spriters Resource",
            "hex": "BE3939",
            "source": "https://www.spriters-resource.com/"
        },
        {
            "title": "The Washington Post",
            "hex": "231F20",
            "source": "https://www.washingtonpost.com/brand-studio/archive/"
        },
        {
            "title": "Thingiverse",
            "hex": "248BFB",
            "source": "https://www.thingiverse.com/"
        },
        {
            "title": "ThinkPad",
            "hex": "EE2624",
            "source": "https://www.lenovo.com/us/en/thinkpad"
        },
        {
            "title": "Three.js",
            "hex": "000000",
            "source": "https://github.com/mrdoob/three.js/blob/a567b810cfcb7f6a03e4faea99f03c53081da477/files/icon.svg"
        },
        {
            "title": "Threema",
            "hex": "3FE669",
            "source": "https://threema.ch/en/press"
        },
        {
            "title": "Thumbtack",
            "hex": "009FD9",
            "source": "https://www.thumbtack.com/press/media-resources/"
        },
        {
            "title": "Thunderbird",
            "hex": "0A84FF",
            "source": "https://demo.identihub.co/thunderbird"
        },
        {
            "title": "Thymeleaf",
            "hex": "005F0F",
            "source": "https://github.com/thymeleaf/thymeleaf-dist/tree/master/src/artwork/thymeleaf%202016"
        },
        {
            "title": "Ticketmaster",
            "hex": "026CDF",
            "source": "https://design.ticketmaster.com/brand/overview/"
        },
        {
            "title": "Tidal",
            "hex": "000000",
            "source": "https://tidal.com"
        },
        {
            "title": "Tide",
            "hex": "4050FB",
            "source": "https://www.tide.co/newsroom/"
        },
        {
            "title": "TietoEVRY",
            "hex": "063752",
            "source": "https://www.tietoevry.com/en/about-us/our-company/"
        },
        {
            "title": "TikTok",
            "hex": "000000",
            "source": "https://tiktok.com"
        },
        {
            "title": "Tile",
            "hex": "000000",
            "source": "https://www.thetileapp.com/"
        },
        {
            "title": "Timescale",
            "hex": "FDB515",
            "source": "https://www.timescale.com/"
        },
        {
            "title": "Tinder",
            "hex": "FF6B6B",
            "source": "http://www.gotinder.com/press"
        },
        {
            "title": "TinyLetter",
            "hex": "ED1C24",
            "source": "https://tinyletter.com/site/press"
        },
        {
            "title": "tmux",
            "hex": "1BB91F",
            "source": "https://github.com/tmux/tmux/tree/f04cc3997629823f0e304d4e4184e2ec93c703f0/logo"
        },
        {
            "title": "Todoist",
            "hex": "E44332",
            "source": "https://doist.com/press/"
        },
        {
            "title": "Toggl",
            "hex": "E01B22",
            "source": "https://toggl.com/media-toolkit"
        },
        {
            "title": "Tokyo Metro",
            "hex": "149DD3",
            "source": "https://en.wikipedia.org/wiki/File:TokyoMetro.svg"
        },
        {
            "title": "Tomorrowland",
            "hex": "000000",
            "source": "https://global.tomorrowland.com/"
        },
        {
            "title": "Topcoder",
            "hex": "29A7DF",
            "source": "http://topcoder.com/"
        },
        {
            "title": "Toptal",
            "hex": "3863A0",
            "source": "https://www.toptal.com/branding"
        },
        {
            "title": "Tor Browser",
            "hex": "7D4698",
            "source": "https://styleguide.torproject.org/brand-assets/"
        },
        {
            "title": "Tor Project",
            "hex": "7E4798",
            "source": "https://styleguide.torproject.org/brand-assets/"
        },
        {
            "title": "Toshiba",
            "hex": "FF0000",
            "source": "https://commons.wikimedia.org/wiki/File:Toshiba_logo.svg"
        },
        {
            "title": "Toyota",
            "hex": "EB0A1E",
            "source": "https://www.toyota.com/brandguidelines/logo/",
            "guidelines": "https://www.toyota.com/brandguidelines/"
        },
        {
            "title": "TP-Link",
            "hex": "4ACBD6",
            "source": "https://www.tp-link.com/"
        },
        {
            "title": "tqdm",
            "hex": "FFC107",
            "source": "https://github.com/tqdm/img/blob/0dd23d9336af67976f88f9988ea660cde78c54d4/logo.svg"
        },
        {
            "title": "TrainerRoad",
            "hex": "E12726",
            "source": "https://www.trainerroad.com/"
        },
        {
            "title": "Trakt",
            "hex": "ED1C24",
            "source": "https://trakt.tv"
        },
        {
            "title": "TransferWise",
            "hex": "00B9FF",
            "source": "https://brand.transferwise.com/logo"
        },
        {
            "title": "Transport for Ireland",
            "hex": "00B274",
            "source": "https://www.transportforireland.ie/"
        },
        {
            "title": "Transport for London",
            "hex": "113B92",
            "source": "https://tfl.gov.uk/"
        },
        {
            "title": "Travis CI",
            "hex": "3EAAAF",
            "source": "https://travis-ci.com/logo"
        },
        {
            "title": "Treehouse",
            "hex": "5FCF80",
            "source": "https://teamtreehouse.com/about"
        },
        {
            "title": "Trello",
            "hex": "0052CC",
            "source": "https://atlassian.design/resources/logo-library",
            "guidelines": "https://atlassian.design/foundations/logos/"
        },
        {
            "title": "Trend Micro",
            "hex": "D71921",
            "source": "https://www.trendmicro.com/"
        },
        {
            "title": "Treyarch",
            "hex": "000000",
            "source": "https://upload.wikimedia.org/wikipedia/en/7/7a/Treyarch_logo.svg"
        },
        {
            "title": "Triller",
            "hex": "FF0089",
            "source": "https://triller.co/static/media/illustrations/logo-full-white.svg"
        },
        {
            "title": "Trino",
            "hex": "DD00A1",
            "source": "https://github.com/trinodb/docs.trino.io/blob/653a46f6bdc64b5f67302dc9ab8a0c432ca25e70/352/_static/trino.svg"
        },
        {
            "title": "Trip.com",
            "hex": "287DFA",
            "source": "https://careers.trip.com/"
        },
        {
            "title": "Tripadvisor",
            "hex": "34E0A1",
            "source": "https://tripadvisor.mediaroom.com/logo-guidelines"
        },
        {
            "title": "Trove",
            "hex": "609540",
            "source": "https://trove.nla.gov.au/"
        },
        {
            "title": "TrueNAS",
            "hex": "0095D5",
            "source": "https://www.truenas.com/"
        },
        {
            "title": "Trulia",
            "hex": "53B50A",
            "source": "http://www.trulia.com"
        },
        {
            "title": "Trusted Shops",
            "hex": "FFDC0F",
            "source": "https://brand.trustedshops.com/d/dorIFVeUmcN9/corporate-design"
        },
        {
            "title": "Trustpilot",
            "hex": "00B67A",
            "source": "https://support.trustpilot.com/hc/en-us/articles/206289947-Trustpilot-Brand-Assets-Style-Guide"
        },
        {
            "title": "Try It Online",
            "hex": "303030",
            "source": "https://tio.run/"
        },
        {
            "title": "TryHackMe",
            "hex": "212C42",
            "source": "https://tryhackme.com/about"
        },
        {
            "title": "ts-node",
            "hex": "3178C6",
            "source": "https://typestrong.org/ts-node/"
        },
        {
            "title": "TUI",
            "hex": "70CBF4",
            "source": "https://www.tuiholidays.ie/"
        },
        {
            "title": "Tumblr",
            "hex": "36465D",
            "source": "https://www.tumblr.com/logo"
        },
        {
            "title": "TuneIn",
            "hex": "14D8CC",
            "source": "https://cms.tunein.com/press/"
        },
        {
            "title": "TurboSquid",
            "hex": "FF8135",
            "source": "https://www.brand.turbosquid.com/"
        },
        {
            "title": "Turkish Airlines",
            "hex": "C70A0C",
            "source": "https://www.turkishairlines.com/tr-int/basin-odasi/logo-arsivi/index.html"
        },
        {
            "title": "Tutanota",
            "hex": "840010",
            "source": "https://github.com/tutao/tutanota/blob/8ff5f0e7d78834ac8fcb0f2357c394b757ea4793/resources/images/logo-solo-red.svg"
        },
        {
            "title": "TV Time",
            "hex": "FFD400",
            "source": "https://www.tvtime.com/"
        },
        {
            "title": "Twilio",
            "hex": "F22F46",
            "source": "https://www.twilio.com/company/brand"
        },
        {
            "title": "Twitch",
            "hex": "9146FF",
            "source": "https://brand.twitch.tv"
        },
        {
            "title": "Twitter",
            "hex": "1DA1F2",
            "source": "https://brand.twitter.com"
        },
        {
            "title": "Twoo",
            "hex": "FF7102",
            "source": "http://www.twoo.com/about/press"
        },
        {
            "title": "TypeScript",
            "hex": "3178C6",
            "source": "https://www.staging-typescript.org/branding"
        },
        {
            "title": "TYPO3",
            "hex": "FF8700",
            "source": "https://typo3.com/fileadmin/assets/typo3logos/typo3_bullet_01.svg"
        },
        {
            "title": "Uber",
            "hex": "000000",
            "source": "https://www.uber.com/media/"
        },
        {
            "title": "Uber Eats",
            "hex": "06C167",
            "source": "https://www.ubereats.com"
        },
        {
            "title": "Ubiquiti",
            "hex": "0559C9",
            "source": "https://www.ui.com/marketing/#logos"
        },
        {
            "title": "Ubisoft",
            "hex": "000000",
            "source": "https://www.ubisoft.com/en-US/company/overview.aspx"
        },
        {
            "title": "uBlock Origin",
            "hex": "800000",
            "source": "https://github.com/gorhill/uBlock/blob/master/src/img/ublock.svg"
        },
        {
            "title": "Ubuntu",
            "hex": "E95420",
            "source": "https://design.ubuntu.com/brand/ubuntu-logo/",
            "guidelines": "https://design.ubuntu.com/brand/ubuntu-logo/"
        },
        {
            "title": "Udacity",
            "hex": "02B3E4",
            "source": "https://www.udacity.com"
        },
        {
            "title": "Udemy",
            "hex": "EC5252",
            "source": "https://about.udemy.com/newbrand/"
        },
        {
            "title": "UFC",
            "hex": "D20A0A",
            "source": "https://www.ufc.com"
        },
        {
            "title": "UIkit",
            "hex": "2396F3",
            "source": "https://getuikit.com"
        },
        {
            "title": "Ulule",
            "hex": "18A5D6",
            "source": "https://ulule.frontify.com/d/EX3dK8qsXgqh/branding-guidelines"
        },
        {
            "title": "Umbraco",
            "hex": "3544B1",
            "source": "https://umbraco.com/"
        },
        {
            "title": "Unacademy",
            "hex": "08BD80",
            "source": "https://unacademy.com/"
        },
        {
            "title": "Undertale",
            "hex": "E71D29",
            "source": "https://undertale.com/"
        },
        {
            "title": "Unicode",
            "hex": "5455FE",
            "source": "https://en.wikipedia.org/wiki/Unicode"
        },
        {
            "title": "Unilever",
            "hex": "1F36C7",
            "source": "https://www.unilever.co.uk/about/who-we-are/our-logo/"
        },
        {
            "title": "United Airlines",
            "hex": "002244",
            "source": "https://en.wikipedia.org/wiki/File:United_Airlines_Logo.svg"
        },
        {
            "title": "Unity",
            "hex": "000000",
            "source": "https://unity.com/"
        },
        {
            "title": "Unraid",
            "hex": "F15A2C",
            "source": "https://unraid.net/"
        },
        {
            "title": "Unreal Engine",
            "hex": "313131",
            "source": "https://www.unrealengine.com/en-US/branding",
            "guidelines": "https://www.unrealengine.com/en-US/branding"
        },
        {
            "title": "Unsplash",
            "hex": "000000",
            "source": "https://unsplash.com/"
        },
        {
            "title": "Untangle",
            "hex": "68BD49",
            "source": "https://www.untangle.com/company-overview/",
            "guidelines": "https://www.untangle.com/company-overview/"
        },
        {
            "title": "Untappd",
            "hex": "FFC000",
            "source": "https://untappd.com/"
        },
        {
            "title": "UpCloud",
            "hex": "7B00FF",
            "source": "https://upcloud.com/brand-assets/",
            "guidelines": "https://upcloud.com/brand-assets/"
        },
        {
            "title": "UpLabs",
            "hex": "3930D8",
            "source": "https://www.uplabs.com/"
        },
        {
            "title": "Uploaded",
            "hex": "0E70CB",
            "source": "https://www.uploaded.net"
        },
        {
            "title": "UPS",
            "hex": "150400",
            "source": "https://www.ups.com/"
        },
        {
            "title": "Upwork",
            "hex": "6FDA44",
            "source": "https://www.upwork.com/press/"
        },
        {
            "title": "USPS",
            "hex": "333366",
            "source": "https://www.usps.com/"
        },
        {
            "title": "V",
            "hex": "5D87BF",
            "source": "https://github.com/vlang/v-logo",
            "license": {
                "type": "MIT"
            }
        },
        {
            "title": "V8",
            "hex": "4B8BF5",
            "source": "https://v8.dev/logo"
        },
        {
            "title": "Vaadin",
            "hex": "00B4F0",
            "source": "https://vaadin.com/trademark",
            "guidelines": "https://vaadin.com/trademark"
        },
        {
            "title": "Vagrant",
            "hex": "1868F2",
            "source": "https://www.hashicorp.com/brand",
            "guidelines": "https://www.hashicorp.com/brand"
        },
        {
            "title": "Valve",
            "hex": "F74843",
            "source": "https://www.valvesoftware.com/"
        },
        {
            "title": "Vapor",
            "hex": "0D0D0D",
            "source": "https://vapor.codes/"
        },
        {
            "title": "Vault",
            "hex": "000000",
            "source": "https://www.hashicorp.com/brand",
            "guidelines": "https://www.hashicorp.com/brand"
        },
        {
            "title": "Vauxhall",
            "hex": "EB001E",
            "source": "https://www.stellantis.com/en/brands/vauxhall"
        },
        {
            "title": "vBulletin",
            "hex": "184D66",
            "source": "https://commons.wikimedia.org/wiki/File:VBulletin.svg"
        },
        {
            "title": "Vector Logo Zone",
            "hex": "184D66",
            "source": "https://www.vectorlogo.zone/"
        },
        {
            "title": "Vectorworks",
            "hex": "000000",
            "source": "https://www.vectorworks.net/en-US"
        },
        {
            "title": "Veeam",
            "hex": "00B336",
            "source": "https://www.veeam.com/newsroom/veeam-graphics.html"
        },
        {
            "title": "Veepee",
            "hex": "EC008C",
            "source": "https://www.veepee.fr/"
        },
        {
            "title": "Venmo",
            "hex": "3D95CE",
            "source": "https://venmo.com/about/brand/"
        },
        {
            "title": "Vercel",
            "hex": "000000",
            "source": "https://vercel.com/design"
        },
        {
            "title": "Verdaccio",
            "hex": "4B5E40",
            "source": "https://verdaccio.org/docs/en/logo"
        },
        {
            "title": "Veritas",
            "hex": "B1181E",
            "source": "https://my.veritas.com/cs/groups/partner/documents/styleguide/mdaw/mdq5/~edisp/tus3cpeapp3855186572.pdf"
        },
        {
            "title": "Verizon",
            "hex": "CD040B",
            "source": "https://www.verizondigitalmedia.com/about/logo-usage/"
        },
        {
            "title": "vFairs",
            "hex": "EF4678",
            "source": "https://www.vfairs.com/"
        },
        {
            "title": "Viadeo",
            "hex": "F07355",
            "source": "https://viadeo.journaldunet.com/"
        },
        {
            "title": "Viber",
            "hex": "7360F2",
            "source": "https://www.viber.com/brand-center/"
        },
        {
            "title": "Vim",
            "hex": "019733",
            "source": "https://commons.wikimedia.org/wiki/File:Vimlogo.svg"
        },
        {
            "title": "Vimeo",
            "hex": "1AB7EA",
            "source": "https://vimeo.com/about/brand_guidelines"
        },
        {
            "title": "Vimeo Livestream",
            "hex": "0A0A20",
            "source": "https://livestream.com"
        },
        {
            "title": "VirtualBox",
            "hex": "183A61",
            "source": "https://commons.wikimedia.org/wiki/File:Virtualbox_logo.png"
        },
        {
            "title": "VirusTotal",
            "hex": "394EFF",
            "source": "https://www.virustotal.com/"
        },
        {
            "title": "Visa",
            "hex": "1A1F71",
            "source": "https://merchantsignageeu.visa.com/product.asp?dptID=696"
        },
        {
            "title": "Visual Studio",
            "hex": "5C2D91",
            "source": "https://visualstudio.microsoft.com/"
        },
        {
            "title": "Visual Studio Code",
            "hex": "007ACC",
            "source": "https://commons.wikimedia.org/wiki/File:Visual_Studio_Code_1.35_icon.svg"
        },
        {
            "title": "Vite",
            "hex": "646CFF",
            "source": "https://vitejs.dev/"
        },
        {
            "title": "Vivaldi",
            "hex": "EF3939",
            "source": "https://vivaldi.com/press/"
        },
        {
            "title": "Vivino",
            "hex": "AA1329",
            "source": "https://www.vivino.com/press"
        },
        {
            "title": "VK",
            "hex": "4680C2",
            "source": "https://vk.com/brand"
        },
        {
            "title": "VLC media player",
            "hex": "FF8800",
            "source": "http://git.videolan.org/?p=vlc.git;a=tree;f=extras/package/macosx/asset_sources"
        },
        {
            "title": "VMware",
            "hex": "607078",
            "source": "https://myvmware.workspaceair.com/"
        },
        {
            "title": "Vodafone",
            "hex": "E60000",
            "source": "https://web.vodafone.com.eg/"
        },
        {
            "title": "Volkswagen",
            "hex": "151F5D",
            "source": "https://www.volkswagen.ie/"
        },
        {
            "title": "Volvo",
            "hex": "003057",
            "source": "https://www.media.volvocars.com/global/en-gb/logos"
        },
        {
            "title": "Vonage",
            "hex": "FFFFFF",
            "source": "https://www.vonage.com"
        },
        {
            "title": "VOX",
            "hex": "DA074A",
            "source": "https://commons.wikimedia.org/wiki/File:VOX_Logo_2013.svg"
        },
        {
            "title": "VSCO",
            "hex": "000000",
            "source": "https://vscopress.co/media-kit"
        },
        {
            "title": "Vue.js",
            "hex": "4FC08D",
            "source": "https://github.com/vuejs/art",
            "license": {
                "type": "custom",
                "url": "https://github.com/vuejs/art/blob/master/README.md"
            },
            "guidelines": "https://github.com/vuejs/art/blob/master/README.md"
        },
        {
            "title": "Vuetify",
            "hex": "1867C0",
            "source": "https://vuetifyjs.com/"
        },
        {
            "title": "Vulkan",
            "hex": "AC162C",
            "source": "https://www.khronos.org/legal/trademarks/"
        },
        {
            "title": "Vultr",
            "hex": "007BFC",
            "source": "https://www.vultr.com/company/brand-assets/"
        },
        {
            "title": "W3C",
            "hex": "005A9C",
            "source": "https://www.w3.org/Consortium/Legal/logo-usage-20000308",
            "license": {
                "type": "custom",
                "url": "https://www.w3.org/Consortium/Legal/2002/trademark-license-20021231"
            }
        },
        {
            "title": "Wagtail",
            "hex": "43B1B0",
            "source": "https://github.com/wagtail/wagtail/blob/e3e46e23b780aa2b1b521de081cb81872f77466d/wagtail/admin/static_src/wagtailadmin/images/wagtail-logo.svg"
        },
        {
            "title": "WakaTime",
            "hex": "000000",
            "source": "https://wakatime.com/legal/logos-and-trademark-usage",
            "guidelines": "https://wakatime.com/legal/logos-and-trademark-usage"
        },
        {
            "title": "WALKMAN",
            "hex": "000000",
            "source": "https://en.wikipedia.org/wiki/File:Walkman_logo.svg"
        },
        {
<<<<<<< HEAD
            "title": "Walmart",
            "hex": "FFC124",
            "source": "https://one.walmart.com/content/people-experience/associate-brand-center/downloads0/assets/brand-guidelines.html",
            "guidelines": "https://one.walmart.com/content/people-experience/associate-brand-center/downloads0/assets/brand-guidelines.html"
=======
            "title": "Wallabag",
            "hex": "3F6184",
            "source": "https://github.com/wallabag/logo/blob/f670395da2d85c3bbcb8dcfa8d2a339d8af5abb0/_default/icon/svg/logo-icon-black-no-bg.svg"
>>>>>>> 1ed45bdf
        },
        {
            "title": "Wappalyzer",
            "hex": "32067C",
            "source": "https://www.wappalyzer.com/"
        },
        {
            "title": "Warner Bros.",
            "slug": "warnerbros",
            "hex": "004DB4",
            "source": "https://www.warnerbros.com/"
        },
        {
            "title": "Wattpad",
            "hex": "FF500A",
            "source": "https://company.wattpad.com/brandguideline",
            "guidelines": "https://company.wattpad.com/brandguideline"
        },
        {
            "title": "Waze",
            "hex": "33CCFF",
            "source": "https://www.waze.com/"
        },
        {
            "title": "Wear OS",
            "hex": "4285F4",
            "source": "https://partnermarketinghub.withgoogle.com/#/brands/"
        },
        {
            "title": "Weasyl",
            "hex": "990000",
            "source": "https://www.weasyl.com/"
        },
        {
            "title": "Web3.js",
            "hex": "F16822",
            "source": "https://github.com/ChainSafe/web3.js/blob/fdbda4958cbdbaebe8ed5ea59183582b07fac254/assets/logo/web3js.svg"
        },
        {
            "title": "WebAssembly",
            "hex": "654FF0",
            "source": "https://webassembly.org/"
        },
        {
            "title": "WebAuthn",
            "hex": "3423A6",
            "source": "https://github.com/webauthn-open-source/webauthn-logos",
            "guidelines": "https://github.com/webauthn-open-source/webauthn-logos"
        },
        {
            "title": "webcomponents.org",
            "hex": "29ABE2",
            "source": "https://www.webcomponents.org/"
        },
        {
            "title": "WebdriverIO",
            "hex": "EA5906",
            "source": "https://webdriver.io/docs/api/"
        },
        {
            "title": "Webflow",
            "hex": "4353FF",
            "source": "https://webflow.com/"
        },
        {
            "title": "WebGL",
            "hex": "990000",
            "source": "https://www.khronos.org/legal/trademarks/",
            "guidelines": "https://www.khronos.org/legal/trademarks/"
        },
        {
            "title": "webhint",
            "hex": "4700A3",
            "source": "https://github.com/webhintio/webhint.io/blob/5c9f10a33a6d68e1f0d2b1eff0829685b9123433/src/webhint-theme/source/images/webhint-logo.svg"
        },
        {
            "title": "Weblate",
            "hex": "2ECCAA",
            "source": "https://github.com/WeblateOrg/graphics/blob/669e4f910abd9ec36fda172d2ea6f2f424a32ace/logo/weblate-black.svg",
            "license": {
                "type": "GPL-3.0-only"
            }
        },
        {
            "title": "Webmin",
            "hex": "7DA0D0",
            "source": "https://github.com/webmin/webmin/blob/84d2d3d17f638a43939220f78b83bfefbae37f76/images/webmin-blue.svg"
        },
        {
            "title": "WebMoney",
            "hex": "036CB5",
            "source": "https://www.webmoney.ru/rus/developers/logos.shtml"
        },
        {
            "title": "Webpack",
            "hex": "8DD6F9",
            "source": "https://webpack.js.org/branding/"
        },
        {
            "title": "WebRTC",
            "hex": "333333",
            "source": "https://webrtc.org/"
        },
        {
            "title": "WebStorm",
            "hex": "000000",
            "source": "https://www.jetbrains.com/company/brand/logos/",
            "guidelines": "https://www.jetbrains.com/company/brand/"
        },
        {
            "title": "WEBTOON",
            "hex": "00D564",
            "source": "http://webtoons.com/"
        },
        {
            "title": "WeChat",
            "hex": "07C160",
            "source": "https://wechat.design/standard/download/brand",
            "guidelines": "https://wechat.design/standard/download/brand"
        },
        {
            "title": "Weights & Biases",
            "hex": "FFBE00",
            "source": "https://wandb.ai/"
        },
        {
            "title": "WEMO",
            "hex": "72D44C",
            "source": "https://commons.wikimedia.org/wiki/File:WeMoApp.svg"
        },
        {
            "title": "WeTransfer",
            "hex": "409FFF",
            "source": "https://wetransfer.com/"
        },
        {
            "title": "WhatsApp",
            "hex": "25D366",
            "source": "https://www.whatsappbrand.com",
            "guidelines": "https://whatsappbrand.com/"
        },
        {
            "title": "When I Work",
            "hex": "51A33D",
            "source": "https://wheniwork.com/"
        },
        {
            "title": "WhiteSource",
            "hex": "161D4E",
            "source": "https://www.whitesourcesoftware.com/whitesource-media-kit/"
        },
        {
            "title": "Wii",
            "hex": "8B8B8B",
            "source": "https://commons.wikimedia.org/wiki/File:Wii.svg"
        },
        {
            "title": "Wii U",
            "hex": "8B8B8B",
            "source": "https://commons.wikipedia.org/wiki/File:WiiU.svg"
        },
        {
            "title": "Wikidata",
            "hex": "006699",
            "source": "https://commons.wikimedia.org/wiki/File:Wikidata-logo-en.svg"
        },
        {
            "title": "Wikimedia Commons",
            "hex": "006699",
            "source": "https://commons.wikimedia.org/wiki/File:Commons-logo.svg"
        },
        {
            "title": "Wikipedia",
            "hex": "000000",
            "source": "https://commons.wikimedia.org/wiki/File:Wikipedia-logo-v2.svg"
        },
        {
            "title": "Wikiquote",
            "hex": "006699",
            "source": "https://commons.wikimedia.org/wiki/File:Wikiquote-logo.svg"
        },
        {
            "title": "Wikivoyage",
            "hex": "006699",
            "source": "https://commons.wikimedia.org/wiki/File:Wikivoyage-Logo-v3-en.svg"
        },
        {
            "title": "Windows",
            "hex": "0078D6",
            "source": "https://commons.wikimedia.org/wiki/File:Windows_10_Logo.svg"
        },
        {
            "title": "Windows 95",
            "hex": "008080",
            "source": "https://en.wikipedia.org/wiki/Windows_95"
        },
        {
            "title": "Windows Terminal",
            "hex": "4D4D4D",
            "source": "https://github.com/microsoft/terminal/blob/a90289548f8548bf5c370a4b141b4b815c22616b/res/terminal/Terminal_HC.svg"
        },
        {
            "title": "Windows XP",
            "hex": "003399",
            "source": "https://commons.wikimedia.org/wiki/File:Windows_logo_-_2002%E2%80%932012_(Multicolored).svg"
        },
        {
            "title": "Winmate",
            "hex": "C11920",
            "source": "https://www.winmate.com/NewsAndEvents/Publications"
        },
        {
            "title": "Wipro",
            "hex": "341C53",
            "source": "https://www.wipro.com/content/dam/nexus/en/service-lines/applications/latest-thinking/state-of-cybersecurity-report-2019.pdf"
        },
        {
            "title": "Wire",
            "hex": "000000",
            "source": "http://brand.wire.com",
            "guidelines": "https://brand.wire.com/"
        },
        {
            "title": "WireGuard",
            "hex": "88171A",
            "source": "https://www.wireguard.com/"
        },
        {
            "title": "Wireshark",
            "hex": "1679A7",
            "source": "https://gitlab.com/wanduow/wireshark/-/blob/cd5539b0f76975474869984a9d2f0fce29d5c21e/image/wsicon.svg"
        },
        {
            "title": "Wish",
            "hex": "2FB7EC",
            "source": "https://wish.com/"
        },
        {
            "title": "Wistia",
            "hex": "54BBFF",
            "source": "https://wistia.com/about/assets",
            "guidelines": "https://wistia.com/about/assets"
        },
        {
            "title": "Wix",
            "hex": "0C6EFC",
            "source": "http://www.wix.com/about/design-assets"
        },
        {
            "title": "Wizz Air",
            "hex": "C6007E",
            "source": "https://wizzair.com/en-gb/information-and-services/about-us/press-office/logos"
        },
        {
            "title": "Wolfram",
            "hex": "DD1100",
            "source": "http://company.wolfram.com/press-center/wolfram-corporate/"
        },
        {
            "title": "Wolfram Language",
            "hex": "DD1100",
            "source": "http://company.wolfram.com/press-center/language/"
        },
        {
            "title": "Wolfram Mathematica",
            "hex": "DD1100",
            "source": "http://company.wolfram.com/press-center/mathematica/"
        },
        {
            "title": "Woo",
            "hex": "96588A",
            "source": "https://woocommerce.com/style-guide/",
            "guidelines": "https://woocommerce.com/trademark-guidelines/"
        },
        {
            "title": "WooCommerce",
            "hex": "96588A",
            "source": "https://woocommerce.com/style-guide/",
            "guidelines": "https://woocommerce.com/trademark-guidelines/"
        },
        {
            "title": "WordPress",
            "hex": "21759B",
            "source": "https://wordpress.org/about/logos"
        },
        {
            "title": "Workplace",
            "hex": "20252D",
            "source": "https://en.facebookbrand.com/",
            "guidelines": "https://en.facebookbrand.com/"
        },
        {
            "title": "World Health Organization",
            "hex": "0093D5",
            "source": "https://www.who.int/"
        },
        {
            "title": "WP Engine",
            "hex": "0ECAD4",
            "source": "https://wpengine.com/brand-assets/"
        },
        {
            "title": "WP Rocket",
            "hex": "F56640",
            "source": "https://wp-rocket.me/"
        },
        {
            "title": "write.as",
            "hex": "5BC4EE",
            "source": "https://write.as/brand",
            "guidelines": "https://write.as/brand"
        },
        {
            "title": "WWE",
            "hex": "000000",
            "source": "https://commons.wikimedia.org/wiki/File:WWE_Network_logo.svg"
        },
        {
            "title": "Wwise",
            "hex": "00549F",
            "source": "https://www.audiokinetic.com/resources/credits/",
            "guidelines": "https://www.audiokinetic.com/resources/credits/"
        },
        {
            "title": "X.Org",
            "hex": "F28834",
            "source": "https://upload.wikimedia.org/wikipedia/commons/9/90/X.Org_Logo.svg"
        },
        {
            "title": "Xamarin",
            "hex": "3498DB",
            "source": "https://github.com/dotnet/swag/tree/master/xamarin"
        },
        {
            "title": "XAML",
            "hex": "0C54C2",
            "source": "https://github.com/microsoft/microsoft-ui-xaml/issues/1185#issuecomment-529731046"
        },
        {
            "title": "XAMPP",
            "hex": "FB7A24",
            "source": "https://www.apachefriends.org/en/"
        },
        {
            "title": "Xbox",
            "hex": "107C10",
            "source": "https://www.xbox.com/en-US/consoles"
        },
        {
            "title": "Xcode",
            "hex": "147EFB",
            "source": "https://developer.apple.com/develop/"
        },
        {
            "title": "XDA Developers",
            "hex": "EA7100",
            "source": "https://www.xda-developers.com/"
        },
        {
            "title": "Xero",
            "hex": "13B5EA",
            "source": "https://www.xero.com/uk/about/media/downloads"
        },
        {
            "title": "XFCE",
            "hex": "2284F2",
            "source": "https://www.xfce.org/download#artwork"
        },
        {
            "title": "Xiaomi",
            "hex": "FF6900",
            "source": "https://www.mi.com/global"
        },
        {
            "title": "Xilinx",
            "hex": "E01F27",
            "source": "https://www.xilinx.com"
        },
        {
            "title": "Xing",
            "hex": "006567",
            "source": "https://dev.xing.com/logo_rules"
        },
        {
            "title": "XMPP",
            "hex": "002B5C",
            "source": "https://github.com/xsf/xmpp.org/tree/00c49187e353c1a156c95562dafaf129e688fbad/content/icons"
        },
        {
            "title": "XRP",
            "hex": "25A768",
            "source": "https://xrpl.org/"
        },
        {
            "title": "XSplit",
            "hex": "0095DE",
            "source": "https://www.xsplit.com/presskit"
        },
        {
            "title": "XState",
            "hex": "2C3E50",
            "source": "https://github.com/davidkpiano/xstate/blob/544df7f00e2ef49603b5e5ff2f0d183ff6bd5e7c/docs/.vuepress/public/logo.svg"
        },
        {
            "title": "Y Combinator",
            "hex": "F0652F",
            "source": "https://www.ycombinator.com/press/"
        },
        {
            "title": "Yahoo!",
            "hex": "6001D2",
            "source": "https://yahoo.com/"
        },
        {
            "title": "Yale",
            "hex": "FFD900",
            "source": "https://yalehome.com"
        },
        {
            "title": "Yamaha Corporation",
            "hex": "4B1E78",
            "source": "https://www.yamaha.com/en/"
        },
        {
            "title": "Yamaha Motor Corporation",
            "hex": "E60012",
            "source": "https://en.wikipedia.org/wiki/Yamaha_Motor_Company"
        },
        {
            "title": "Yammer",
            "hex": "106EBE",
            "source": "https://developer.microsoft.com/en-us/fluentui#/styles/web/colors/products"
        },
        {
            "title": "Yarn",
            "hex": "2C8EBB",
            "source": "https://github.com/yarnpkg/assets"
        },
        {
            "title": "Yelp",
            "hex": "D32323",
            "source": "https://www.yelp.com/styleguide/icons"
        },
        {
            "title": "Yoast",
            "hex": "A4286A",
            "source": "https://yoast.com/media/logo/"
        },
        {
            "title": "YourTravel.TV",
            "hex": "F79025",
            "source": "https://yourtravel.tv"
        },
        {
            "title": "YouTube",
            "hex": "FF0000",
            "source": "https://www.youtube.com/yt/about/brand-resources/#logos-icons-colors"
        },
        {
            "title": "YouTube Gaming",
            "hex": "FF0000",
            "source": "https://gaming.youtube.com/"
        },
        {
            "title": "YouTube Music",
            "hex": "FF0000",
            "source": "https://partnermarketinghub.withgoogle.com/#/brands/"
        },
        {
            "title": "YouTube Studio",
            "hex": "FF0000",
            "source": "https://www.youtube.com/"
        },
        {
            "title": "YouTube TV",
            "hex": "FF0000",
            "source": "https://partnermarketinghub.withgoogle.com/#/brands/"
        },
        {
            "title": "Z-Wave",
            "hex": "1B365D",
            "source": "https://www.z-wave.com/"
        },
        {
            "title": "Zalando",
            "hex": "FF6900",
            "source": "https://www.zalando.co.uk/"
        },
        {
            "title": "Zalo",
            "hex": "0068FF",
            "source": "https://zalo.me/"
        },
        {
            "title": "Zapier",
            "hex": "FF4A00",
            "source": "https://zapier.com/about/brand"
        },
        {
            "title": "ZDF",
            "hex": "FA7D19",
            "source": "https://www.zdf.de/"
        },
        {
            "title": "Zelle",
            "hex": "6D1ED4",
            "source": "https://www.zellepay.com/"
        },
        {
            "title": "Zend",
            "hex": "0679EA",
            "source": "https://www.zend.com/"
        },
        {
            "title": "Zend Framework",
            "hex": "68B604",
            "source": "https://framework.zend.com/"
        },
        {
            "title": "Zendesk",
            "hex": "03363D",
            "source": "https://brandland.zendesk.com/"
        },
        {
            "title": "Zenn",
            "hex": "3EA8FF",
            "source": "https://zenn.dev/mediakit"
        },
        {
            "title": "Zerodha",
            "hex": "387ED1",
            "source": "https://zerodha.com"
        },
        {
            "title": "ZeroMQ",
            "hex": "DF0000",
            "source": "https://github.com/zeromq/zeromq.org/blob/master/static/safari-pinned-tab.svg"
        },
        {
            "title": "Zerply",
            "hex": "7BBB6E",
            "source": "https://zerply.com/about/resources"
        },
        {
            "title": "Zhihu",
            "hex": "0084FF",
            "source": "https://www.zhihu.com/"
        },
        {
            "title": "Zigbee",
            "hex": "EB0443",
            "source": "https://zigbeealliance.org/solution/zigbee/"
        },
        {
            "title": "Zillow",
            "hex": "006AFF",
            "source": "https://www.zillow.com/"
        },
        {
            "title": "Zingat",
            "hex": "009CFB",
            "source": "https://www.zingat.com/kurumsal-logolar"
        },
        {
            "title": "Zoho",
            "hex": "C8202B",
            "source": "https://www.zoho.com/branding/"
        },
        {
            "title": "Zoiper",
            "hex": "F47920",
            "source": "https://www.zoiper.com/en/products"
        },
        {
            "title": "Zomato",
            "hex": "E23744",
            "source": "https://www.zomato.com/business/apps"
        },
        {
            "title": "Zoom",
            "hex": "2D8CFF",
            "source": "https://zoom.us/brandguidelines"
        },
        {
            "title": "Zorin",
            "hex": "0CC1F3",
            "source": "https://zorinos.com/press/"
        },
        {
            "title": "Zotero",
            "hex": "CC2936",
            "source": "https://www.zotero.org/support/brand"
        },
        {
            "title": "Zulip",
            "hex": "FFFFFF",
            "source": "https://github.com/zulip/zulip/blob/df9e40491dc77b658d943cff36a816d46e32ce1b/static/images/logo/zulip-org-logo.svg"
        }
    ]
}<|MERGE_RESOLUTION|>--- conflicted
+++ resolved
@@ -9563,16 +9563,15 @@
             "source": "https://en.wikipedia.org/wiki/File:Walkman_logo.svg"
         },
         {
-<<<<<<< HEAD
             "title": "Walmart",
             "hex": "FFC124",
             "source": "https://one.walmart.com/content/people-experience/associate-brand-center/downloads0/assets/brand-guidelines.html",
             "guidelines": "https://one.walmart.com/content/people-experience/associate-brand-center/downloads0/assets/brand-guidelines.html"
-=======
+        },
+        {
             "title": "Wallabag",
             "hex": "3F6184",
             "source": "https://github.com/wallabag/logo/blob/f670395da2d85c3bbcb8dcfa8d2a339d8af5abb0/_default/icon/svg/logo-icon-black-no-bg.svg"
->>>>>>> 1ed45bdf
         },
         {
             "title": "Wappalyzer",
