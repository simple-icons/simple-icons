--- conflicted
+++ resolved
@@ -5366,15 +5366,14 @@
             "source": "https://www.youtube.com/yt/about/brand-resources/#logos-icons-colors"
         },
         {
-<<<<<<< HEAD
             "title": "YouTube Gaming",
             "hex": "FF0000",
             "source": "https://gaming.youtube.com/"
-=======
+        },
+        {
             "title": "Z-Wave",
             "hex": "1B365D",
             "source": "https://www.z-wave.com/"
->>>>>>> 99da13c3
         },
         {
             "title": "Zalando",
