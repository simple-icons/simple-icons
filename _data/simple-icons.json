{
    "icons": [
        {
            "title": ".NET",
            "hex": "5C2D91",
            "source": "https://docs.microsoft.com/en-us/dotnet/images/hub/net.svg"
        },
        {
            "title": "1Password",
            "hex": "0094F5",
            "source": "https://1password.com/press/"
        },
        {
            "title": "500px",
            "hex": "0099E5",
            "source": "https://about.500px.com/press"
        },
        {
            "title": "ABB RobotStudio",
            "hex": "FF9E0F",
            "source": "https://new.abb.com/products/robotics/en/robotstudio/downloads"
        },
        {
            "title": "About.me",
            "hex": "00A98F",
            "source": "https://about.me/assets"
        },
        {
            "title": "Abstract",
            "hex": "191A1B",
            "source": "https://www.abstract.com/about/"
        },
        {
            "title": "Academia",
            "hex": "41454A",
            "source": "https://www.academia.edu/"
        },
        {
            "title": "Accusoft",
            "hex": "A9225C",
            "source": "https://company-39138.frontify.com/d/7EKFm12NQSa8/accusoft-corporation-style-guide#/style-guide/logo"
        },
        {
            "title": "ACM",
            "hex": "0085CA",
            "source": "http://identitystandards.acm.org/"
        },
        {
            "title": "ActiGraph",
            "hex": "0B2C4A",
            "source": "http://www.actigraphcorp.com/"
        },
        {
            "title": "Activision",
            "hex": "000000",
            "source": "https://www.activision.com/"
        },
        {
            "title": "AddThis",
            "hex": "FF6550",
            "source": "http://www.addthis.com/"
        },
        {
            "title": "AdGuard",
            "hex": "66B574",
            "source": "https://adguard.com/en/contribute.html"
        },
        {
            "title": "Adobe",
            "hex": "FF0000",
            "source": "https://www.adobe.com/"
        },
        {
            "title": "Adobe Acrobat Reader",
            "hex": "EE3F24",
            "source": "https://wwwimages2.adobe.com/etc/clientlibs/beagle/ace/source/font/aceui-fonts.svg"
        },
        {
            "title": "Adobe After Effects",
            "hex": "D291FF",
            "source": "https://wwwimages2.adobe.com/etc/clientlibs/beagle/ace/source/font/aceui-fonts.svg"
        },
        {
            "title": "Adobe Audition",
            "hex": "00E4BB",
            "source": "https://helpx.adobe.com/content/dam/help/mnemonics/au_cc_app_RGB.svg"
        },
        {
            "title": "Adobe Creative Cloud",
            "hex": "D41818",
            "source": "https://www.adobe.io/apis/creativecloud/creativesdk/docs/websdk/adobe-creative-sdk-for-web_master/branding-guidelines.html"
        },
        {
            "title": "Adobe Dreamweaver",
            "hex": "35FA00",
            "source": "https://wwwimages2.adobe.com/etc/clientlibs/beagle/ace/source/font/aceui-fonts.svg"
        },
        {
            "title": "Adobe Illustrator",
            "hex": "FF7C00",
            "source": "https://wwwimages2.adobe.com/etc/clientlibs/beagle/ace/source/font/aceui-fonts.svg"
        },
        {
            "title": "Adobe InDesign",
            "hex": "FD3F93",
            "source": "https://wwwimages2.adobe.com/etc/clientlibs/beagle/ace/source/font/aceui-fonts.svg"
        },
        {
            "title": "Adobe Lightroom CC",
            "hex": "3DF0F0",
            "source": "https://www.adobe.com/products/photoshop-lightroom.html"
        },
        {
            "title": "Adobe Lightroom Classic",
            "hex": "ADD5EC",
            "source": "https://www.adobe.com/products/photoshop-lightroom-classic.html"
        },
        {
            "title": "Adobe PhoneGap",
            "hex": "27A1C5",
            "source": "https://phonegap.com/about/logos/"
        },
        {
            "title": "Adobe Photoshop",
            "hex": "00C8FF",
            "source": "https://wwwimages2.adobe.com/etc/clientlibs/beagle/ace/source/font/aceui-fonts.svg"
        },
        {
            "title": "Adobe Premiere",
            "hex": "EA77FF",
            "source": "https://helpx.adobe.com/content/dam/help/mnemonics/pr_cc_app_RGB.svg"
        },
        {
            "title": "Adobe Typekit",
            "hex": "87EC00",
            "source": "https://helpx.adobe.com/content/dam/help/mnemonics/tk_appicon_RGB.svg"
        },
        {
            "title": "Adobe XD",
            "hex": "FF2BC2",
            "source": "https://www.adobe.com/products/xd.html"
        },
        {
            "title": "Aiqfome",
            "hex": "7A1FA2",
            "source": "https://aiqfome.com"
        },
        {
            "title": "Airbnb",
            "hex": "FF5A5F",
            "source": "https://www.airbnb.com"
        },
        {
            "title": "Airbus",
            "hex": "00205B",
            "source": "https://brand.airbus.com/brand-elements/logo.html"
        },
        {
            "title": "AirPlay Audio",
            "hex": "000000",
            "source": "https://developer.apple.com/design/human-interface-guidelines/airplay/overview/icons/"
        },
        {
            "title": "AirPlay Video",
            "hex": "000000",
            "source": "https://developer.apple.com/design/human-interface-guidelines/airplay/overview/icons/"
        },
        {
            "title": "Airtable",
            "hex": "18BFFF",
            "source": "https://airtable.com/press"
        },
        {
            "title": "Algolia",
            "hex": "5468FF",
            "source": "https://www.algolia.com/press/?section=brand-guidelines"
        },
        {
            "title": "Alipay",
            "hex": "00A1E9",
            "source": "https://gw.alipayobjects.com/os/rmsportal/trUJZfSrlnRCcFgfZGjD.ai"
        },
        {
            "title": "AlliedModders",
            "hex": "1578D3",
            "source": "https://forums.alliedmods.net/index.php"
        },
        {
            "title": "AlloCiné",
            "hex": "FECC00",
            "source": "http://www.allocine.fr/favicon.ico"
        },
        {
            "title": "Amazon",
            "hex": "FF9900",
            "source": "https://worldvectorlogo.com/logo/amazon-icon"
        },
        {
            "title": "Amazon Alexa",
            "hex": "00CAFF",
            "source": "https://developer.amazon.com/docs/alexa-voice-service/logo-and-brand.html"
        },
        {
            "title": "Amazon AWS",
            "hex": "232F3E",
            "source": "https://upload.wikimedia.org/wikipedia/commons/9/93/Amazon_Web_Services_Logo.svg"
        },
        {
            "title": "Amazon Lumberyard",
            "hex": "67459B",
            "source": "https://github.com/aws/lumberyard"
        },
        {
            "title": "AMD",
            "hex": "ED1C24",
            "source": "https://subscriptions.amd.com/greatpower/img/amd-logo-black.svg"
        },
        {
            "title": "American Express",
            "hex": "2E77BC",
            "source": "https://commons.wikimedia.org/wiki/File:American_Express_logo.svg"
        },
        {
            "title": "Anaconda",
            "hex": "42B029",
            "source": "https://www.anaconda.com/media-kit/"
        },
        {
            "title": "Analogue",
            "hex": "1A1A1A",
            "source": "https://www.analogue.co/"
        },
        {
            "title": "Anchor",
            "hex": "8940FA",
            "source": "https://anchor.fm/"
        },
        {
            "title": "Android",
            "hex": "3DDC84",
            "source": "https://developer.android.com/distribute/marketing-tools/brand-guidelines"
        },
        {
            "title": "AngelList",
            "hex": "000000",
            "source": "https://angel.co/logo"
        },
        {
            "title": "Angular",
            "hex": "DD0031",
            "source": "https://angular.io/assets/images/logos/angular/angular_solidBlack.svg"
        },
        {
            "title": "Angular Universal",
            "hex": "00ACC1",
            "source": "https://angular.io/presskit"
        },
        {
            "title": "AngularJS",
            "hex": "E23237",
            "source": "https://angularjs.org/"
        },
        {
            "title": "Ansible",
            "hex": "EE0000",
            "source": "https://www.ansible.com/logos"
        },
        {
            "title": "Apache",
            "hex": "D22128",
            "source": "https://www.apache.org/foundation/press/kit/"
        },
        {
            "title": "Apache Airflow",
            "hex": "007A88",
            "source": "https://github.com/apache/airflow/tree/master/docs/img/logos"
        },
        {
            "title": "Apache Ant",
            "hex": "A81C7D",
            "source": "https://commons.wikimedia.org/wiki/File:Apache-Ant-logo.svg"
        },
        {
            "title": "Apache Cordova",
            "hex": "E8E8E8",
            "source": "https://cordova.apache.org/artwork/"
        },
        {
            "title": "Apache Flink",
            "hex": "E6526F",
            "source": "https://flink.apache.org/material.html"
        },
        {
            "title": "Apache Kafka",
            "hex": "000000",
            "source": "https://commons.wikimedia.org/wiki/File:Apache_kafka.svg"
        },
        {
            "title": "Apache Maven",
            "hex": "C71A36",
            "source": "https://en.wikipedia.org/wiki/Apache_Maven"
        },
        {
            "title": "Apache NetBeans IDE",
            "hex": "1B6AC6",
            "source": "https://netbeans.apache.org/images/"
        },
        {
            "title": "Apache OpenOffice",
            "hex": "0E85CD",
            "source": "https://www.openoffice.org/marketing/art/galleries/logos/index.html"
        },
        {
            "title": "Apache Pulsar",
            "hex": "188FFF",
            "source": "https://pulsar.apache.org/"
        },
        {
            "title": "Apache RocketMQ",
            "hex": "D77310",
            "source": "https://rocketmq.apache.org/"
        },
        {
            "title": "Apache Spark",
            "hex": "E25A1C",
            "source": "https://spark.apache.org/images/"
        },
        {
            "title": "Apple",
            "hex": "999999",
            "source": "https://worldvectorlogo.com/logo/apple"
        },
        {
            "title": "Apple Music",
            "hex": "000000",
            "source": "https://www.apple.com/itunes/marketing-on-music/identity-guidelines.html#apple-music-icon"
        },
        {
            "title": "Apple Pay",
            "hex": "000000",
            "source": "https://developer.apple.com/apple-pay/marketing/"
        },
        {
            "title": "Apple Podcasts",
            "hex": "9933CC",
            "source": "https://www.apple.com/itunes/marketing-on-podcasts/identity-guidelines.html#apple-podcasts-icon"
        },
        {
            "title": "AppVeyor",
            "hex": "00B3E0",
            "source": "https://commons.wikimedia.org/wiki/File:Appveyor_logo.svg"
        },
        {
            "title": "ARAL",
            "hex": "0063CB",
            "source": "https://upload.wikimedia.org/wikipedia/commons/6/60/Aral_Logo.svg"
        },
        {
            "title": "Arch Linux",
            "hex": "1793D1",
            "source": "https://www.archlinux.org/art/"
        },
        {
            "title": "Archive of Our Own",
            "hex": "990000",
            "source": "https://archiveofourown.org/"
        },
        {
            "title": "Arduino",
            "hex": "00979D",
            "source": "https://cdn.arduino.cc/projecthub/img/Arduino-logo.svg"
        },
        {
            "title": "ArtStation",
            "hex": "13AFF0",
            "source": "https://www.artstation.com/about/logo"
        },
        {
            "title": "arXiv",
            "hex": "B31B1B",
            "source": "https://static.arxiv.org/static/base/0.15.2/images/arxiv-logo-web.svg"
        },
        {
            "title": "Asana",
            "hex": "273347",
            "source": "https://asana.com/styles"
        },
        {
            "title": "Asciidoctor",
            "hex": "E40046",
            "source": "https://github.com/asciidoctor/brand"
        },
        {
            "title": "asciinema",
            "hex": "D40000",
            "source": "https://github.com/asciinema/asciinema-logo"
        },
        {
            "title": "AT&T",
            "hex": "00A8E0",
            "source": "https://commons.wikimedia.org/wiki/File:AT%26T_logo_2016.svg"
        },
        {
            "title": "Atlassian",
            "hex": "0052CC",
            "source": "https://atlassian.design/guidelines/brand/logos-1"
        },
        {
            "title": "Atom",
            "hex": "66595C",
            "source": "https://commons.wikimedia.org/wiki/File:Atom_editor_logo.svg"
        },
        {
            "title": "Audi",
            "hex": "BB0A30",
            "source": "https://www.audi.com/ci/en/intro/basics/rings.html"
        },
        {
            "title": "Audible",
            "hex": "F8991C",
            "source": "https://commons.wikimedia.org/wiki/File:Audible_logo.svg"
        },
        {
            "title": "Audiomack",
            "hex": "FFA200",
            "source": "https://styleguide.audiomack.com/"
        },
        {
            "title": "Aurelia",
            "hex": "ED2B88",
            "source": "https://aurelia.io/"
        },
        {
            "title": "Auth0",
            "hex": "EB5424",
            "source": "https://styleguide.auth0.com"
        },
        {
            "title": "Authy",
            "hex": "EC1C24",
            "source": "https://authy.com/"
        },
        {
            "title": "Automatic",
            "hex": "7D8084",
            "source": "https://www.automatic.com/press"
        },
        {
            "title": "Autotask",
            "hex": "E51937",
            "source": "https://www.autotask.com/branding"
        },
        {
            "title": "Aventrix",
            "hex": "0099DD",
            "source": "https://www.aventrix.com/press"
        },
        {
            "title": "awesomeWM",
            "hex": "535D6C",
            "source": "https://awesomewm.org/"
        },
        {
            "title": "Azure Artifacts",
            "hex": "CB2E6D",
            "source": "https://azure.microsoft.com/en-us/services/devops/artifacts/"
        },
        {
            "title": "Azure DevOps",
            "hex": "0078D7",
            "source": "http://azure.com/devops"
        },
        {
            "title": "Azure Pipelines",
            "hex": "2560E0",
            "source": "https://github.com/vscode-icons/vscode-icons/pull/1741"
        },
        {
            "title": "Babel",
            "hex": "F9DC3E",
            "source": "https://babeljs.io/"
        },
        {
            "title": "Baidu",
            "hex": "2319DC",
            "source": "https://en.wikipedia.org/wiki/File:Baidu.svg"
        },
        {
            "title": "Bamboo",
            "hex": "0052CC",
            "source": "https://www.atlassian.design/guidelines/marketing/resources/logo-files"
        },
        {
            "title": "Bancontact",
            "hex": "005498",
            "source": "https://www.bancontact.com/en/promotion-material/guidelines-logo"
        },
        {
            "title": "Bandcamp",
            "hex": "408294",
            "source": "https://bandcamp.com/buttons"
        },
        {
            "title": "BandLab",
            "hex": "DC3710",
            "source": "https://blog.bandlab.com/press/"
        },
        {
            "title": "Bandsintown",
            "hex": "00CEC8",
            "source": "https://corp.bandsintown.com/media-library"
        },
        {
            "title": "Basecamp",
            "hex": "5ECC62",
            "source": "https://basecamp.com/about/press"
        },
        {
            "title": "Bath ASU",
            "hex": "00A3E0",
            "source": "https://bathasu.com/press/"
        },
        {
            "title": "Battle.net",
            "hex": "00AEFF",
            "source": "https://www.blizzard.com/en-gb/"
        },
        {
            "title": "Beats",
            "hex": "005571",
            "source": "https://www.elastic.co/brand"
        },
        {
            "title": "Beats by Dre",
            "hex": "E01F3D",
            "source": "https://www.beatsbydre.com/"
        },
        {
            "title": "Behance",
            "hex": "1769FF",
            "source": "https://www.behance.net/dev/api/brand"
        },
        {
            "title": "Big Cartel",
            "hex": "222222",
            "source": "https://www.bigcartel.com"
        },
        {
            "title": "Bing",
            "hex": "008373",
            "source": "https://commons.wikimedia.org/wiki/File:Bing_logo_(2016).svg"
        },
        {
            "title": "Bit",
            "hex": "73398D",
            "source": "https://bit.dev"
        },
        {
            "title": "Bitbucket",
            "hex": "0052CC",
            "source": "https://www.atlassian.com/company/news/press-kit"
        },
        {
            "title": "Bitcoin",
            "hex": "F7931A",
            "source": "https://bitcoin.org/en"
        },
        {
            "title": "Bitdefender",
            "hex": "ED1C24",
            "source": "https://www.bitdefender.com/funzone/logos.html"
        },
        {
            "title": "Bitly",
            "hex": "EE6123",
            "source": "https://bitly.com/pages/press"
        },
        {
            "title": "Bitrise",
            "hex": "683D87",
            "source": "https://www.bitrise.io/presskit"
        },
        {
            "title": "Blackberry",
            "hex": "000000",
            "source": "https://www.blackberry.com/"
        },
        {
            "title": "Blender",
            "hex": "F5792A",
            "source": "https://www.blender.org/about/logo/"
        },
        {
            "title": "Blogger",
            "hex": "FF5722",
            "source": "https://www.blogger.com"
        },
        {
            "title": "Bluetooth",
            "hex": "0082FC",
            "source": "https://www.bluetooth.com/develop-with-bluetooth/marketing-branding/"
        },
        {
            "title": "BMC Software",
            "hex": "FE5000",
            "source": "https://www.bmc.com/"
        },
        {
            "title": "Boeing",
            "hex": "1D439C",
            "source": "https://upload.wikimedia.org/wikipedia/commons/4/4f/Boeing_full_logo.svg"
        },
        {
            "title": "Boost",
            "hex": "F69220",
            "source": "https://www.boostmobile.com/"
        },
        {
            "title": "Bootstrap",
            "hex": "563D7C",
            "source": "http://getbootstrap.com/about"
        },
        {
            "title": "Bower",
            "hex": "EF5734",
            "source": "https://bower.io/docs/about/#brand"
        },
        {
            "title": "Box",
            "hex": "0061D5",
            "source": "https://www.box.com/en-gb/about-us/press"
        },
        {
            "title": "Brand.ai",
            "hex": "0AA0FF",
            "source": "https://brand.ai/brand-ai/style"
        },
        {
            "title": "Brandfolder",
            "hex": "40D1F5",
            "source": "https://brandfolder.com/brandfolder"
        },
        {
            "title": "Brave",
            "hex": "FB542B",
            "source": "https://brave.com/brave-branding-assets/"
        },
        {
            "title": "Breaker",
            "hex": "003DAD",
            "source": "https://www.breaker.audio/i/brand"
        },
        {
            "title": "Broadcom",
            "hex": "CC092F",
            "source": "https://en.wikipedia.org/wiki/Broadcom_Inc"
        },
        {
            "title": "Buddy",
            "hex": "1A86FD",
            "source": "https://buddy.works/about"
        },
        {
            "title": "Buffer",
            "hex": "168EEA",
            "source": "https://buffer.com/press"
        },
        {
            "title": "Bulma",
            "hex": "00D1B2",
            "source": "https://github.com/jgthms/bulma/"
        },
        {
            "title": "Buy Me A Coffee",
            "hex": "FF813F",
            "source": "https://www.buymeacoffee.com/brand"
        },
        {
            "title": "BuzzFeed",
            "hex": "EE3322",
            "source": "http://www.buzzfeed.com/press/downloads"
        },
        {
            "title": "C",
            "hex": "A8B9CC",
            "source": "https://commons.wikimedia.org/wiki/File:The_C_Programming_Language_logo.svg"
        },
        {
            "title": "C Sharp",
            "hex": "239120",
            "source": "https://upload.wikimedia.org/wikipedia/commons/0/0d/C_Sharp_wordmark.svg"
        },
        {
            "title": "C++",
            "hex": "00599C",
            "source": "https://github.com/isocpp/logos"
        },
        {
            "title": "CakePHP",
            "hex": "D33C43",
            "source": "https://cakephp.org/logos"
        },
        {
            "title": "Campaign Monitor",
            "hex": "111324",
            "source": "https://www.campaignmonitor.com/company/brand/"
        },
        {
            "title": "Canva",
            "hex": "00C4CC",
            "source": "https://www.canva.com/"
        },
        {
            "title": "Cash App",
            "hex": "00C244",
            "source": "https://cash.app/press"
        },
        {
            "title": "Cassandra",
            "hex": "1287B1",
            "source": "https://upload.wikimedia.org/wikipedia/commons/5/5e/Cassandra_logo.svg"
        },
        {
            "title": "Castorama",
            "hex": "0078D7",
            "source": "https://www.castorama.fr/"
        },
        {
            "title": "Castro",
            "hex": "00B265",
            "source": "http://supertop.co/castro/press/"
        },
        {
            "title": "CD Projekt",
            "hex": "DC0D15",
            "source": "https://www.cdprojekt.com/en/media/logotypes/"
        },
        {
            "title": "Celery",
            "hex": "37814A",
            "source": "http://www.celeryproject.org/"
        },
        {
            "title": "CentOS",
            "hex": "262577",
            "source": "https://wiki.centos.org/ArtWork/Brand/Logo"
        },
        {
            "title": "CEVO",
            "hex": "1EABE2",
            "source": "https://cevo.com/"
        },
        {
            "title": "ChartMogul",
            "hex": "13324B",
            "source": "https://chartmogul.com/company/"
        },
        {
            "title": "Chase",
            "hex": "117ACA",
            "source": "https://commons.wikimedia.org/wiki/File:Chase_logo_2007.svg"
        },
        {
            "title": "Chef",
            "hex": "F09820",
            "source": "https://www.chef.io/"
        },
        {
            "title": "Cinema 4D",
            "hex": "011A6A",
            "source": "https://www.maxon.net/de/header-meta-navigation/ueber-maxon/pressematerial/"
        },
        {
            "title": "Circle",
            "hex": "8669AE",
            "source": "https://www.circle.com/"
        },
        {
            "title": "CircleCI",
            "hex": "343434",
            "source": "https://circleci.com/press"
        },
        {
            "title": "Cirrus CI",
            "hex": "212121",
            "source": "https://cirrus-ci.org"
        },
        {
            "title": "Cisco",
            "hex": "1BA0D7",
            "source": "https://www.cisco.com/"
        },
        {
            "title": "Citrix",
            "hex": "000000",
            "source": "https://www.citrix.com/news/media-resources.html"
        },
        {
            "title": "Citroën",
            "hex": "6E6E6E",
            "source": "https://citroen.pcaci.co.uk/logo.php"
        },
        {
            "title": "CiviCRM",
            "hex": "81C459",
            "source": "https://civicrm.org/trademark"
        },
        {
            "title": "Claris",
            "hex": "000000",
            "source": "https://www.claris.com/"
        },
        {
            "title": "Clockify",
            "hex": "03A9F4",
            "source": "https://clockify.me/"
        },
        {
            "title": "Clojure",
            "hex": "5881D8",
            "source": "https://commons.wikimedia.org/wiki/File:Clojure_logo.svg"
        },
        {
            "title": "CloudBees",
            "hex": "1997B5",
            "source": "https://www.cloudbees.com/"
        },
        {
            "title": "Cloudflare",
            "hex": "F38020",
            "source": "https://www.cloudflare.com/logo/"
        },
        {
            "title": "CMake",
            "hex": "064F8C",
            "source": "https://www.kitware.com/platforms/"
        },
        {
            "title": "Co-op",
            "hex": "00B1E7",
            "source": "http://www.co-operative.coop/corporate/press/logos/"
        },
        {
            "title": "Codacy",
            "hex": "222F29",
            "source": "https://www.codacy.com/blog/"
        },
        {
            "title": "Code Climate",
            "hex": "000000",
            "source": "https://codeclimate.com/"
        },
        {
            "title": "Codecademy",
            "hex": "1F4056",
            "source": "https://www.codecademy.com/"
        },
        {
            "title": "CodeChef",
            "hex": "5B4638",
            "source": "https://www.codechef.com/"
        },
        {
            "title": "Codecov",
            "hex": "F01F7A",
            "source": "https://codecov.io/"
        },
        {
            "title": "CodeFactor",
            "hex": "F44A6A",
            "source": "https://www.codefactor.io/"
        },
        {
            "title": "Codeforces",
            "hex": "1F8ACB",
            "source": "http://codeforces.com/"
        },
        {
            "title": "CodeIgniter",
            "hex": "EE4623",
            "source": "https://www.codeigniter.com/help/legal"
        },
        {
            "title": "CodePen",
            "hex": "000000",
            "source": "http://codepen.io"
        },
        {
            "title": "Coderwall",
            "hex": "3E8DCC",
            "source": "https://github.com/twolfson/coderwall-svg"
        },
        {
            "title": "CodeSandbox",
            "hex": "000000",
            "source": "https://codesandbox.io"
        },
        {
            "title": "Codeship",
            "hex": "3C4858",
            "source": "https://app.codeship.com/"
        },
        {
            "title": "Codewars",
            "hex": "AD2C27",
            "source": "https://www.codewars.com"
        },
        {
            "title": "Codio",
            "hex": "4574E0",
            "source": "https://codio.com"
        },
        {
            "title": "CoffeeScript",
            "hex": "2F2625",
            "source": "https://coffeescript.org/"
        },
        {
            "title": "Coinbase",
            "hex": "0667D0",
            "source": "https://www.coinbase.com/press"
        },
        {
            "title": "Common Workflow Language",
            "hex": "B5314C",
            "source": "https://github.com/common-workflow-language/logo/blob/master/CWL-Logo-nofonts.svg"
        },
        {
            "title": "Composer",
            "hex": "885630",
            "source": "https://getcomposer.org/"
        },
        {
            "title": "ComproPago",
            "hex": "00AAEF",
            "source": "https://compropago.com"
        },
        {
            "title": "Conda-Forge",
            "hex": "000000",
            "source": "https://github.com/conda-forge/conda-forge.github.io/"
        },
        {
            "title": "Conekta",
            "hex": "414959",
            "source": "https://www.conekta.io"
        },
        {
            "title": "Confluence",
            "hex": "172B4D",
            "source": "https://www.atlassian.com/company/news/press-kit"
        },
        {
            "title": "Convertio",
            "hex": "FF3333",
            "source": "https://convertio.co/"
        },
        {
            "title": "Corona Engine",
            "hex": "F96F29",
            "source": "https://coronalabs.com/"
        },
        {
            "title": "Corona Renderer",
            "hex": "E6502A",
            "source": "https://corona-renderer.com/about"
        },
        {
            "title": "Coursera",
            "hex": "2A73CC",
            "source": "https://about.coursera.org/press"
        },
        {
            "title": "Coveralls",
            "hex": "3F5767",
            "source": "https://coveralls.io/"
        },
        {
            "title": "cPanel",
            "hex": "FF6C2C",
            "source": "https://cpanel.net/company/cpanel-brand-guide/"
        },
        {
            "title": "Creative Commons",
            "hex": "EF9421",
            "source": "https://creativecommons.org/"
        },
        {
            "title": "Crehana",
            "hex": "4B22F4",
            "source": "https://www.crehana.com/"
        },
        {
            "title": "Crunchbase",
            "hex": "0288D1",
            "source": "https://www.crunchbase.com/home"
        },
        {
            "title": "Crunchyroll",
            "hex": "F47521",
            "source": "https://www.crunchyroll.com"
        },
        {
            "title": "CRYENGINE",
            "hex": "000000",
            "source": "https://www.cryengine.com/brand"
        },
        {
            "title": "CSS Wizardry",
            "hex": "F43059",
            "source": "http://csswizardry.com"
        },
        {
            "title": "CSS3",
            "hex": "1572B6",
            "source": "http://www.w3.org/html/logo/"
        },
        {
            "title": "curl",
            "hex": "073551",
            "source": "https://curl.haxx.se/logo/"
        },
        {
            "title": "D3.js",
            "hex": "F9A03C",
            "source": "https://github.com/d3/d3-logo"
        },
        {
            "title": "Dailymotion",
            "hex": "0066DC",
            "source": "http://press.dailymotion.com/?page_id=346"
        },
        {
            "title": "Dart",
            "hex": "0175C2",
            "source": "https://github.com/dart-lang/site-shared/tree/master/src/_assets/image/dart/logo"
        },
        {
            "title": "Das Erste",
            "hex": "001A4B",
            "source": "https://en.wikipedia.org/wiki/Das_Erste"
        },
        {
            "title": "Dashlane",
            "hex": "007C97",
            "source": "https://www.dashlane.com/"
        },
        {
            "title": "Dassault Systèmes",
            "hex": "005386",
            "source": "https://www.3ds.com/statics/menu/2/assets/img/logo/3ds-dark.svg"
        },
        {
            "title": "DataCamp",
            "hex": "33AACC",
            "source": "https://www.datacamp.com/"
        },
        {
            "title": "Datadog",
            "hex": "632CA6",
            "source": "https://www.datadoghq.com/"
        },
        {
            "title": "DAZN",
            "hex": "F8F8F5",
            "source": "https://media.dazn.com/en/assets/"
        },
        {
            "title": "dblp",
            "hex": "004F9F",
            "source": "https://dblp.org/"
        },
        {
            "title": "Debian",
            "hex": "A81D33",
            "source": "https://www.debian.org/logos"
        },
        {
            "title": "deepin",
            "hex": "007CFF",
            "source": "https://commons.wikimedia.org/wiki/File:Deepin_logo.svg"
        },
        {
            "title": "Deezer",
            "hex": "FEAA2D",
            "source": "https://deezerbrand.com/"
        },
        {
            "title": "Delicious",
            "hex": "3399FF",
            "source": "https://en.wikipedia.org/wiki/Delicious_(website)"
        },
        {
            "title": "Deliveroo",
            "hex": "00CCBC",
            "source": "https://www.deliveroo.design/"
        },
        {
            "title": "Dell",
            "hex": "007DB8",
            "source": "https://datasecurity.dell.com/wp-content/themes/dell/images/logo-dell.svg"
        },
        {
            "title": "Deno",
            "hex": "000000",
            "source": "https://github.com/denoland/deno/tree/1cc02a5d9d867f1a239ee4b69f587d8afac07b02/website/images"
        },
        {
            "title": "Dependabot",
            "hex": "025E8C",
            "source": "https://dependabot.com/dependabot-logo-symbol-square-mono.svg"
        },
        {
            "title": "Designer News",
            "hex": "2D72D9",
            "source": "https://www.designernews.co"
        },
        {
            "title": "dev.to",
            "hex": "0A0A0A",
            "source": "https://dev.to/"
        },
        {
            "title": "DeviantArt",
            "hex": "05CC47",
            "source": "http://help.deviantart.com/21"
        },
        {
            "title": "devRant",
            "hex": "F99A66",
            "source": "https://devrant.com"
        },
        {
            "title": "Diaspora",
            "hex": "000000",
            "source": "https://wiki.diasporafoundation.org/Branding"
        },
        {
            "title": "Digg",
            "hex": "000000",
            "source": "https://en.wikipedia.org/wiki/Digg"
        },
        {
            "title": "DigitalOcean",
            "hex": "0080FF",
            "source": "https://www.digitalocean.com/company/logos-and-badges/"
        },
        {
            "title": "Directus",
            "hex": "263238",
            "source": "https://directus.io/resources.html"
        },
        {
            "title": "Discogs",
            "hex": "333333",
            "source": "https://www.discogs.com/brand"
        },
        {
            "title": "Discord",
            "hex": "7289DA",
            "source": "https://discordapp.com/branding"
        },
        {
            "title": "Discourse",
            "hex": "000000",
            "source": "https://www.discourse.org/"
        },
        {
            "title": "Discover",
            "hex": "FF6000",
            "source": "https://www.discovernetwork.com/en-us/business-resources/free-signage-logos"
        },
        {
            "title": "Disqus",
            "hex": "2E9FFF",
            "source": "https://disqus.com/brand"
        },
        {
            "title": "Disroot",
            "hex": "50162D",
            "source": "https://git.fosscommunity.in/disroot/assests/blob/master/d.svg"
        },
        {
            "title": "Django",
            "hex": "092E20",
            "source": "https://www.djangoproject.com/community/logos/"
        },
        {
            "title": "DLNA",
            "hex": "48A842",
            "source": "https://upload.wikimedia.org/wikipedia/de/e/eb/Digital_Living_Network_Alliance_logo.svg"
        },
        {
            "title": "Docker",
            "hex": "1488C6",
            "source": "https://www.docker.com"
        },
        {
            "title": "DocuSign",
            "hex": "FFCC22",
            "source": "https://github.com/simple-icons/simple-icons/issues/1098"
        },
        {
            "title": "Dolby",
            "hex": "000000",
            "source": "https://www.dolby.com/us/en/about/brand-identity.html"
        },
        {
            "title": "Douban",
            "hex": "007722",
            "source": "https://zh.wikipedia.org/wiki/Douban"
        },
        {
            "title": "Draugiem.lv",
            "hex": "FF6600",
            "source": "https://www.frype.com/applications/dev/docs/logos/"
        },
        {
            "title": "Dribbble",
            "hex": "EA4C89",
            "source": "https://dribbble.com/branding"
        },
        {
            "title": "Drone",
            "hex": "212121",
            "source": "https://github.com/drone/brand"
        },
        {
            "title": "Dropbox",
            "hex": "0061FF",
            "source": "https://www.dropbox.com/branding"
        },
        {
            "title": "Drupal",
            "hex": "0678BE",
            "source": "https://www.drupal.org/drupalorg/style-guide/colors"
        },
        {
            "title": "DTube",
            "hex": "FF0000",
            "source": "https://about.d.tube/mediakit.html"
        },
        {
            "title": "DuckDuckGo",
            "hex": "DE5833",
            "source": "https://duckduckgo.com/"
        },
        {
            "title": "Dunked",
            "hex": "2DA9D7",
            "source": "https://dunked.com/"
        },
        {
            "title": "Duolingo",
            "hex": "58CC02",
            "source": "https://www.duolingo.com/"
        },
        {
            "title": "Dynatrace",
            "hex": "1496FF",
            "source": "https://www.dynatrace.com/company/press-kit/"
        },
        {
            "title": "EA",
            "hex": "000000",
            "source": "https://www.ea.com"
        },
        {
            "title": "eBay",
            "hex": "E53238",
            "source": "https://go.developer.ebay.com/logos"
        },
        {
            "title": "Eclipse IDE",
            "hex": "2C2255",
            "source": "https://www.eclipse.org/artwork/"
        },
        {
            "title": "Elastic",
            "hex": "005571",
            "source": "https://www.elastic.co/brand"
        },
        {
            "title": "Elastic Cloud",
            "hex": "005571",
            "source": "https://www.elastic.co/brand"
        },
        {
            "title": "Elastic Stack",
            "hex": "005571",
            "source": "https://www.elastic.co/brand"
        },
        {
            "title": "Elasticsearch",
            "hex": "005571",
            "source": "https://www.elastic.co/brand"
        },
        {
            "title": "Electron",
            "hex": "47848F",
            "source": "https://electronjs.org/images/electron-logo.svg"
        },
        {
            "title": "elementary",
            "hex": "64BAFF",
            "source": "https://elementary.io/brand"
        },
        {
            "title": "Eleventy",
            "hex": "000000",
            "source": "https://www.11ty.io"
        },
        {
            "title": "Elixir",
            "hex": "4B275F",
            "source": "https://github.com/elixir-lang/elixir-lang.github.com/tree/master/images/logo"
        },
        {
            "title": "Ello",
            "hex": "000000",
            "source": "https://ello.co"
        },
        {
            "title": "Elsevier",
            "hex": "FF6C00",
            "source": "https://www.elsevier.com"
        },
        {
            "title": "Ember.js",
            "hex": "E04E39",
            "source": "https://emberjs.com/logos/"
        },
        {
            "title": "Emby",
            "hex": "52B54B",
            "source": "https://emby.media/"
        },
        {
            "title": "Emlakjet",
            "hex": "0AE524",
            "source": "https://www.emlakjet.com/kurumsal-materyaller/"
        },
        {
            "title": "Empire Kred",
            "hex": "72BE50",
            "source": "http://www.empire.kred"
        },
        {
            "title": "Envato",
            "hex": "81B441",
            "source": "https://envato.com/"
        },
        {
            "title": "EPEL",
            "hex": "FC0000",
            "source": "https://fedoraproject.org/wiki/EPEL"
        },
        {
            "title": "Epic Games",
            "hex": "313131",
            "source": "https://www.epicgames.com/"
        },
        {
            "title": "Epson",
            "hex": "003399",
            "source": "https://global.epson.com/IR/library/"
        },
        {
            "title": "ESEA",
            "hex": "0E9648",
            "source": "https://play.esea.net/"
        },
        {
            "title": "ESLint",
            "hex": "4B32C3",
            "source": "https://eslint.org/img/logo.svg"
        },
        {
            "title": "Ethereum",
            "hex": "3C3C3D",
            "source": "https://www.ethereum.org/images/logos/Ethereum_Visual_Identity_1.0.0.pdf"
        },
        {
            "title": "Etsy",
            "hex": "F16521",
            "source": "https://www.etsy.com/uk/press"
        },
        {
            "title": "Event Store",
            "hex": "5AB552",
            "source": "https://github.com/eventstore/brand"
        },
        {
            "title": "Eventbrite",
            "hex": "F05537",
            "source": "https://www.eventbrite.com/signin/"
        },
        {
            "title": "Evernote",
            "hex": "00A82D",
            "source": "https://evernote.com/press"
        },
        {
            "title": "Everplaces",
            "hex": "FA4B32",
            "source": "https://everplaces.com"
        },
        {
            "title": "EVRY",
            "hex": "063A54",
            "source": "https://www.evry.com/en/"
        },
        {
            "title": "Exercism",
            "hex": "009CAB",
            "source": "https://github.com/exercism/website-icons/blob/master/exercism/logo-icon.svg"
        },
        {
            "title": "Experts Exchange",
            "hex": "00AAE7",
            "source": "https://www.experts-exchange.com/"
        },
        {
            "title": "Expo",
            "hex": "000000",
            "source": "http://expo.io"
        },
        {
            "title": "EyeEm",
            "hex": "000000",
            "source": "https://www.eyeem.com/"
        },
        {
            "title": "F-Droid",
            "hex": "1976D2",
            "source": "https://f-droid.org/"
        },
        {
            "title": "F-Secure",
            "hex": "00BAFF",
            "source": "https://vip.f-secure.com/en/marketing/logos"
        },
        {
            "title": "Facebook",
            "hex": "1877F2",
            "source": "https://en.facebookbrand.com/"
        },
        {
            "title": "FACEIT",
            "hex": "FF5500",
            "source": "https://corporate.faceit.com/branding/"
        },
        {
            "title": "Fandango",
            "hex": "FF7300",
            "source": "https://www.fandango.com"
        },
        {
            "title": "Fandom",
            "hex": "00D6D6",
            "source": "https://fandomdesignsystem.com/"
        },
        {
            "title": "Favro",
            "hex": "512DA8",
            "source": "https://favro.com/login"
        },
        {
            "title": "FeatHub",
            "hex": "9B9B9B",
            "source": "http://feathub.com/"
        },
        {
            "title": "Fedora",
            "hex": "294172",
            "source": "https://fedoraproject.org/wiki/Logo/UsageGuidelines"
        },
        {
            "title": "FedRAMP",
            "hex": "112E51",
            "source": "https://www.fedramp.gov/assets/resources/documents/FedRAMP_Branding_Guidance.pdf"
        },
        {
            "title": "Feedly",
            "hex": "2BB24C",
            "source": "https://blog.feedly.com/wp-content/themes/feedly-2017-v1.19.3/assets/images/logos/logo.svg"
        },
        {
            "title": "Ferrari",
            "hex": "D40000",
            "source": "https://www.ferrari.com/"
        },
        {
            "title": "Fido Alliance",
            "hex": "FFBF3B",
            "source": "https://fidoalliance.org/overview/legal/logo-usage/"
        },
        {
            "title": "Figma",
            "hex": "F24E1E",
            "source": "https://figma.com/"
        },
        {
            "title": "figshare",
            "hex": "556472",
            "source": "https://en.wikipedia.org/wiki/Figshare"
        },
        {
            "title": "Fila",
            "hex": "03234C",
            "source": "https://en.wikipedia.org/wiki/Fila_(company)"
        },
        {
            "title": "FileZilla",
            "hex": "BF0000",
            "source": "https://upload.wikimedia.org/wikipedia/commons/0/01/FileZilla_logo.svg"
        },
        {
            "title": "Firebase",
            "hex": "FFCA28",
            "source": "https://firebase.google.com/brand-guidelines/"
        },
        {
            "title": "Fitbit",
            "hex": "00B0B9",
            "source": "http://www.fitbit.com/uk/home"
        },
        {
            "title": "FITE",
            "hex": "CA0404",
            "source": "https://www.fite.tv/"
        },
        {
            "title": "Fiverr",
            "hex": "1DBF73",
            "source": "https://www.fiverr.com/press-kit"
        },
        {
            "title": "Flask",
            "hex": "000000",
            "source": "http://flask.pocoo.org/community/logos/"
        },
        {
            "title": "Flattr",
            "hex": "000000",
            "source": "https://flattr.com/"
        },
        {
            "title": "Flickr",
            "hex": "0063DC",
            "source": "https://worldvectorlogo.com/logo/flickr-1"
        },
        {
            "title": "Flipboard",
            "hex": "E12828",
            "source": "https://about.flipboard.com/brand-guidelines"
        },
        {
            "title": "Floatplane",
            "hex": "00AEEF",
            "source": "https://www.floatplane.com/"
        },
        {
            "title": "Flood",
            "hex": "4285F4",
            "source": "https://flood.io/"
        },
        {
            "title": "Flutter",
            "hex": "02569B",
            "source": "https://flutter.dev/brand"
        },
        {
            "title": "Fnac",
            "hex": "E1A925",
            "source": "http://www.fnac.com/"
        },
        {
            "title": "Formstack",
            "hex": "21B573",
            "source": "https://www.formstack.com/brand/guidelines"
        },
        {
            "title": "Fortinet",
            "hex": "EE3124",
            "source": "http://www.fortinet.com/"
        },
        {
            "title": "Fossa",
            "hex": "90A1B8",
            "source": "https://fossa.com/press/"
        },
        {
            "title": "Fossil SCM",
            "hex": "548294",
            "source": "https://fossil-scm.org/"
        },
        {
            "title": "Foursquare",
            "hex": "F94877",
            "source": "https://foursquare.com/about/logos"
        },
        {
            "title": "Framer",
            "hex": "0055FF",
            "source": "https://framer.com"
        },
        {
            "title": "FreeBSD",
            "hex": "AB2B28",
            "source": "https://www.freebsdfoundation.org/about/project/"
        },
        {
            "title": "freeCodeCamp",
            "hex": "006400",
            "source": "https://freecodecamp.com"
        },
        {
            "title": "Freelancer",
            "hex": "29B2FE",
            "source": "https://www.freelancer.com/"
        },
        {
            "title": "Fujifilm",
            "hex": "ED1A3A",
            "source": "https://upload.wikimedia.org/wikipedia/commons/a/a1/Fujifilm_logo.svg"
        },
        {
            "title": "Fujitsu",
            "hex": "FF0000",
            "source": "https://www.fujitsu.com/global/about/brandmanagement/logo/"
        },
        {
            "title": "Fur Affinity",
            "hex": "FAAF3A",
            "source": "https://www.furaffinity.net/"
        },
        {
            "title": "Furry Network",
            "hex": "2E75B4",
            "source": "https://furrynetwork.com"
        },
        {
            "title": "Garmin",
            "hex": "007CC3",
            "source": "https://developer.garmin.com/resources/brand-guidelines/"
        },
        {
            "title": "Gatsby",
            "hex": "663399",
            "source": "https://www.gatsbyjs.org/"
        },
        {
            "title": "Gauges",
            "hex": "2FA66A",
            "source": "http://get.gaug.es/"
        },
        {
            "title": "Genius",
            "hex": "FFFF64",
            "source": "https://upload.wikimedia.org/wikipedia/en/a/ad/Genius_website_logo.svg"
        },
        {
            "title": "Gentoo",
            "hex": "54487A",
            "source": "https://wiki.gentoo.org/wiki/Project:Artwork/Artwork#Variations_of_the_.22g.22_logo"
        },
        {
            "title": "Geocaching",
            "hex": "00874D",
            "source": "https://www.geocaching.com/about/logousage.aspx"
        },
        {
            "title": "Gerrit",
            "hex": "EEEEEE",
            "source": "https://gerrit-review.googlesource.com/c/75842/"
        },
        {
            "title": "Ghost",
            "hex": "738A94",
            "source": "https://ghost.org/design"
        },
        {
            "title": "GIMP",
            "hex": "5C5543",
            "source": "https://www.gimp.org/about/linking.html#wilber-the-gimp-mascot"
        },
        {
            "title": "Git",
            "hex": "F05032",
            "source": "http://git-scm.com/downloads/logos"
        },
        {
            "title": "Gitea",
            "hex": "609926",
            "source": "https://github.com/go-gitea/gitea/tree/master/assets"
        },
        {
            "title": "GitHub",
            "hex": "181717",
            "source": "https://github.com/logos"
        },
        {
            "title": "GitLab",
            "hex": "FCA121",
            "source": "https://about.gitlab.com/press/press-kit/"
        },
        {
            "title": "Gitpod",
            "hex": "1AA6E4",
            "source": "https://www.gitpod.io/"
        },
        {
            "title": "Gitter",
            "hex": "ED1965",
            "source": "https://gitter.im/"
        },
        {
            "title": "Glassdoor",
            "hex": "0CAA41",
            "source": "https://www.glassdoor.com/press/images/"
        },
        {
            "title": "Glitch",
            "hex": "3333FF",
            "source": "https://glitch.com/about/press/"
        },
        {
            "title": "Gmail",
            "hex": "D14836",
            "source": "https://material.io/guidelines/resources/sticker-sheets-icons.html#sticker-sheets-icons-components"
        },
        {
            "title": "GNOME",
            "hex": "4A86CF",
            "source": "https://wiki.gnome.org/Engagement/BrandGuidelines"
        },
        {
            "title": "GNU",
            "hex": "A42E2B",
            "source": "https://gnu.org"
        },
        {
            "title": "GNU Bash",
            "hex": "4EAA25",
            "source": "https://github.com/odb/official-bash-logo"
        },
        {
            "title": "GNU Emacs",
            "hex": "7F5AB6",
            "source": "https://git.savannah.gnu.org/cgit/emacs.git/tree/etc/images/icons/hicolor/scalable/apps/emacs.svg"
        },
        {
            "title": "GNU IceCat",
            "hex": "002F5B",
            "source": "https://git.savannah.gnu.org/cgit/gnuzilla.git/plain/artwork/simple.svg"
        },
        {
            "title": "GNU Privacy Guard",
            "hex": "0093DD",
            "source": "https://git.gnupg.org/cgi-bin/gitweb.cgi?p=gnupg.git;a=tree;f=artwork/icons"
        },
        {
            "title": "GNU social",
            "hex": "A22430",
            "source": "https://www.gnu.org/graphics/social.html"
        },
        {
            "title": "Go",
            "hex": "00ADD8",
            "source": "https://blog.golang.org/go-brand"
        },
        {
            "title": "Godot Engine",
            "hex": "478CBF",
            "source": "https://godotengine.org/themes/godotengine/assets/download/godot_logo.svg"
        },
        {
            "title": "GOG.com",
            "hex": "86328A",
            "source": "https://www.cdprojekt.com/en/media/logotypes/"
        },
        {
            "title": "GoldenLine",
            "hex": "F1B92B",
            "source": "http://www.goldenline.pl"
        },
        {
            "title": "Goodreads",
            "hex": "663300",
            "source": "https://www.goodreads.com/about/press"
        },
        {
            "title": "Google",
            "hex": "4285F4",
            "source": "https://developers.google.com/+/branding-guidelines?hl=en"
        },
        {
            "title": "Google Ads",
            "hex": "4285F4",
            "source": "https://designguidelines.withgoogle.com/ads-branding/google-ads/logos.html#logos-brand-logo-lockups"
        },
        {
            "title": "Google Analytics",
            "hex": "FFC107",
            "source": "https://analytics.google.com"
        },
        {
            "title": "Google Assistant",
            "hex": "4285F4",
            "source": "https://assistant.google.com/"
        },
        {
            "title": "Google Chrome",
            "hex": "4285F4",
            "source": "https://blog.google/press/?product_tag=chrome"
        },
        {
            "title": "Google Cloud",
            "hex": "4285F4",
            "source": "https://cloud.google.com/"
        },
        {
            "title": "Google Drive",
            "hex": "4285F4",
            "source": "https://developers.google.com/drive/web/branding"
        },
        {
            "title": "Google Fit",
            "hex": "4285F4",
            "source": "https://en.wikipedia.org/wiki/Google_Fit"
        },
        {
            "title": "Google Hangouts",
            "hex": "0C9D58",
            "source": "https://material.google.com/resources/sticker-sheets-icons.html#sticker-sheets-icons-components"
        },
        {
            "title": "Google Hangouts Chat",
            "hex": "00897B",
            "source": "https://chat.google.com/error/noaccess"
        },
        {
            "title": "Google Keep",
            "hex": "FFBB00",
            "source": "https://play.google.com/store/apps/details?id=com.google.android.keep"
        },
        {
            "title": "Google Lens",
            "hex": "4285F4",
            "source": "https://lens.google.com/"
        },
        {
            "title": "Google Maps",
            "hex": "4285F4",
            "source": "https://upload.wikimedia.org/wikipedia/commons/a/a9/Google_Maps_icon.svg"
        },
        {
            "title": "Google Pay",
            "hex": "5F6368",
            "source": "https://developers.google.com/pay/api/web/guides/brand-guidelines"
        },
        {
            "title": "Google Play",
            "hex": "607D8B",
            "source": "https://getsello.com"
        },
        {
            "title": "Google Podcasts",
            "hex": "4285F4",
            "source": "https://developers.google.com/search/docs/data-types/podcast"
        },
        {
            "title": "Google Scholar",
            "hex": "4885ED",
            "source": "https://scholar.google.com/intl/fr/scholar/images/2x/sprite_20161020.png"
        },
        {
            "title": "Google Search Console",
            "hex": "458CF5",
            "source": "https://search.google.com/search-console"
        },
        {
            "title": "GOV.UK",
            "hex": "005EA5",
            "source": "https://github.com/alphagov/design-assets/tree/master/Icons"
        },
        {
            "title": "Gradle",
            "hex": "02303A",
            "source": "https://gradle.com/brand"
        },
        {
            "title": "Grafana",
            "hex": "F46800",
            "source": "https://grafana.com/"
        },
        {
            "title": "Graphcool",
            "hex": "27AE60",
            "source": "https://www.graph.cool"
        },
        {
            "title": "GraphQL",
            "hex": "E10098",
            "source": "http://graphql.org/"
        },
        {
            "title": "Grav",
            "hex": "221E1F",
            "source": "http://getgrav.org/media"
        },
        {
            "title": "Gravatar",
            "hex": "1E8CBE",
            "source": "https://automattic.com/press"
        },
        {
            "title": "Greenkeeper",
            "hex": "00C775",
            "source": "https://greenkeeper.io/"
        },
        {
            "title": "GreenSock",
            "hex": "88CE02",
            "source": "https://greensock.com/"
        },
        {
            "title": "Groovy",
            "hex": "4298B8",
            "source": "https://groovy-lang.org/"
        },
        {
            "title": "Groupon",
            "hex": "53A318",
            "source": "https://brandplaybook.groupon.com/guidelines/logo/"
        },
        {
            "title": "Grunt",
            "hex": "FBA919",
            "source": "https://github.com/gruntjs/gruntjs.com/tree/master/src/media"
        },
        {
            "title": "Gulp",
            "hex": "DA4648",
            "source": "https://github.com/gulpjs/artwork/blob/master/gulp.svg"
        },
        {
            "title": "Gumroad",
            "hex": "36A9AE",
            "source": "https://gumroad.com/press"
        },
        {
            "title": "Gumtree",
            "hex": "72EF36",
            "source": "https://www.gumtree.com"
        },
        {
            "title": "Gutenberg",
            "hex": "000000",
            "source": "https://github.com/WordPress/gutenberg/blob/master/docs/final-g-wapuu-black.svg"
        },
        {
            "title": "Habr",
            "hex": "77A2B6",
            "source": "https://habr.com/"
        },
        {
            "title": "Hackaday",
            "hex": "1A1A1A",
            "source": "https://hackaday.com/"
        },
        {
            "title": "HackerEarth",
            "hex": "323754",
            "source": "https://www.hackerearth.com/logo/"
        },
        {
            "title": "HackerOne",
            "hex": "494649",
            "source": "https://www.hackerone.com/branding"
        },
        {
            "title": "HackerRank",
            "hex": "2EC866",
            "source": "https://www.hackerrank.com/"
        },
        {
            "title": "HackHands",
            "hex": "00ACBD",
            "source": "https://hackhands.com/"
        },
        {
            "title": "Hackster",
            "hex": "1BACF7",
            "source": "https://drive.google.com/file/d/0B3aqzR8LzoqdT1p4ZUlWVnJ1elk/view?usp=sharing"
        },
        {
            "title": "HappyCow",
            "hex": "7C4EC4",
            "source": "https://www.happycow.net/press-kits"
        },
        {
            "title": "Hashnode",
            "hex": "2962FF",
            "source": "https://hashnode.com/media"
        },
        {
            "title": "Haskell",
            "hex": "5D4F85",
            "source": "https://commons.wikimedia.org/wiki/File:Haskell-Logo.svg"
        },
        {
            "title": "Hatena Bookmark",
            "hex": "00A4DE",
            "source": "http://hatenacorp.jp/press/resource"
        },
        {
            "title": "Haxe",
            "hex": "EA8220",
            "source": "https://haxe.org/foundation/branding.html"
        },
        {
            "title": "HelloFresh",
            "hex": "91C11E",
            "source": "https://www.hellofresh.com/landing/student"
        },
        {
            "title": "Helm",
            "hex": "277A9F",
            "source": "https://helm.sh"
        },
        {
            "title": "HERE",
            "hex": "48DAD0",
            "source": "https://www.here.com"
        },
        {
            "title": "Heroku",
            "hex": "430098",
            "source": "https://www.heroku.com"
        },
        {
            "title": "Hexo",
            "hex": "0E83CD",
            "source": "https://hexo.io/"
        },
        {
            "title": "Highly",
            "hex": "FF3C00",
            "source": "https://highly.co/"
        },
        {
            "title": "HipChat",
            "hex": "0052CC",
            "source": "https://www.atlassian.com/company/news/press-kit"
        },
        {
            "title": "Hitachi",
            "hex": "E60027",
            "source": "https://commons.wikimedia.org/wiki/File:Hitachi_inspire_the_next-Logo.svg"
        },
        {
            "title": "HockeyApp",
            "hex": "009EE1",
            "source": "https://hockeyapp.net/brand-guidelines/"
        },
        {
            "title": "Home Assistant",
            "hex": "41BDF5",
            "source": "https://github.com/home-assistant/home-assistant-assets"
        },
        {
            "title": "homify",
            "hex": "7DCDA3",
            "source": "http://lsg.homify.com/"
        },
        {
            "title": "Hootsuite",
            "hex": "000000",
            "source": "https://hootsuite.com/en-gb/about/media-kit"
        },
        {
            "title": "Houzz",
            "hex": "4DBC15",
            "source": "https://www.houzz.com/logoGuidelines"
        },
        {
            "title": "HP",
            "hex": "0096D6",
            "source": "https://commons.wikimedia.org/wiki/File:HP_New_Logo_2D.svg"
        },
        {
            "title": "HTML Academy",
            "hex": "302683",
            "source": "https://htmlacademy.ru/"
        },
        {
            "title": "HTML5",
            "hex": "E34F26",
            "source": "http://www.w3.org/html/logo/"
        },
        {
            "title": "Huawei",
            "hex": "FF0000",
            "source": "https://en.wikipedia.org/wiki/File:Huawei.svg"
        },
        {
            "title": "HubSpot",
            "hex": "FF7A59",
            "source": "https://www.hubspot.com/style-guide"
        },
        {
            "title": "Hulu",
            "hex": "3DBB3D",
            "source": "https://www.hulu.com/press/brand-assets/"
        },
        {
            "title": "Humble Bundle",
            "hex": "CC2929",
            "source": "https://support.humblebundle.com/hc/en-us/articles/202742060-Bundle-Logos"
        },
        {
            "title": "Hurriyetemlak",
            "hex": "E02826",
            "source": "https://ilan.hurriyetemlak.com/emlak-ilani-yayinlama-kurallari"
        },
        {
            "title": "Hypothesis",
            "hex": "BD1C2B",
            "source": "https://web.hypothes.is/"
        },
        {
            "title": "Iata",
            "hex": "004E81",
            "source": "https://upload.wikimedia.org/wikipedia/commons/f/f7/IATAlogo.svg"
        },
        {
            "title": "IBM",
            "hex": "054ADA",
            "source": "https://www.ibm.com/design/language/elements/logos/8-bar/"
        },
        {
            "title": "iCloud",
            "hex": "3693F3",
            "source": "https://www.icloud.com/"
        },
        {
            "title": "IcoMoon",
            "hex": "825794",
            "source": "https://icomoon.io/"
        },
        {
            "title": "ICON",
            "hex": "31B8BB",
            "source": "https://icon.foundation/"
        },
        {
            "title": "IconJar",
            "hex": "16A5F3",
            "source": "https://geticonjar.com/press-kit/"
        },
        {
            "title": "ICQ",
            "hex": "7EBD00",
            "source": "https://en.wikipedia.org/wiki/File:ICQ.svg"
        },
        {
            "title": "iDEAL",
            "hex": "CC0066",
            "source": "https://www.ideal.nl/cms/files/Manual_iDEAL_logo.pdf"
        },
        {
            "title": "iFixit",
            "hex": "0071CE",
            "source": "https://www.ifixit.com/"
        },
        {
            "title": "iFood",
            "hex": "EA1D2C",
            "source": "https://ifood.com.br/"
        },
        {
            "title": "IMDb",
            "hex": "E6B91E",
            "source": "http://www.imdb.com/pressroom/brand_guidelines"
        },
        {
            "title": "Imgur",
            "hex": "1BB76E",
            "source": "https://s.imgur.com/images/favicon-152.png"
        },
        {
            "title": "Indeed",
            "hex": "2164F3",
            "source": "https://www.indeed.com"
        },
        {
            "title": "InfluxDB",
            "hex": "22ADF6",
            "source": "https://www.influxdata.com/"
        },
        {
            "title": "Inkscape",
            "hex": "000000",
            "source": "https://commons.wikimedia.org/wiki/File:Inkscape_Logo.svg"
        },
        {
            "title": "Instacart",
            "hex": "43B02A",
            "source": "https://www.instacart.com/press"
        },
        {
            "title": "Instagram",
            "hex": "E4405F",
            "source": "https://www.instagram-brand.com"
        },
        {
            "title": "Instapaper",
            "hex": "1F1F1F",
            "source": "https://www.instapaper.com/"
        },
        {
            "title": "Intel",
            "hex": "0071C5",
            "source": "https://www.intel.com"
        },
        {
            "title": "IntelliJ IDEA",
            "hex": "000000",
            "source": "https://www.jetbrains.com/idea/"
        },
        {
            "title": "Intercom",
            "hex": "1F8DED",
            "source": "https://www.intercom.io"
        },
        {
            "title": "Internet Archive",
            "hex": "000000",
            "source": "https://openlibrary.org/static/images/ia-logo.svg"
        },
        {
            "title": "Internet Explorer",
            "hex": "0076D6",
            "source": "https://compass-ssl.microsoft.com/assets/c8/67/c867db4c-f328-45b8-817c-33834c70aae6.svg?n=IE.svg"
        },
        {
            "title": "InVision",
            "hex": "FF3366",
            "source": "https://projects.invisionapp.com/boards/BX4P1DY5H46R"
        },
        {
            "title": "Invoice Ninja",
            "hex": "000000",
            "source": "https://github.com/invoiceninja/invoiceninja"
        },
        {
            "title": "ioBroker",
            "hex": "3399CC",
            "source": "https://github.com/ioBroker/awesome-iobroker/blob/master/images/"
        },
        {
            "title": "Ionic",
            "hex": "3880FF",
            "source": "https://ionicframework.com/press"
        },
        {
            "title": "iOS",
            "hex": "000000",
            "source": "https://en.wikipedia.org/wiki/IOS"
        },
        {
            "title": "IPFS",
            "hex": "65C2CB",
            "source": "https://github.com/ipfs/logo"
        },
        {
            "title": "Issuu",
            "hex": "F36D5D",
            "source": "https://issuu.com/press"
        },
        {
            "title": "Itch.io",
            "hex": "FA5C5C",
            "source": "https://itch.io/press-kit"
        },
        {
            "title": "iTunes",
            "hex": "FB5BC5",
            "source": "https://upload.wikimedia.org/wikipedia/commons/d/df/ITunes_logo.svg"
        },
        {
            "title": "Jabber",
            "hex": "CC0000",
            "source": "https://commons.wikimedia.org/wiki/File:Jabber-bulb.svg"
        },
        {
            "title": "Java",
            "hex": "007396",
            "source": "https://www.oracle.com/legal/logos.html"
        },
        {
            "title": "JavaScript",
            "hex": "F7DF1E",
            "source": "https://github.com/voodootikigod/logo.js"
        },
        {
            "title": "Jekyll",
            "hex": "CC0000",
            "source": "https://github.com/jekyll/brand"
        },
        {
            "title": "Jenkins",
            "hex": "D24939",
            "source": "https://wiki.jenkins-ci.org/display/JENKINS/Logo"
        },
        {
            "title": "Jenkins X",
            "hex": "73C3D5",
            "source": "https://github.com/cdfoundation/artwork"
        },
        {
            "title": "Jest",
            "hex": "C21325",
            "source": "https://jestjs.io/"
        },
        {
            "title": "JET",
            "hex": "FBBA00",
            "source": "https://de.wikipedia.org/wiki/Datei:JET.svg"
        },
        {
            "title": "JetBrains",
            "hex": "000000",
            "source": "https://www.jetbrains.com/company/brand/"
        },
        {
            "title": "Jinja",
            "hex": "B41717",
            "source": "https://github.com/pallets/jinja/"
        },
        {
            "title": "Jira",
            "hex": "172B4D",
            "source": "https://www.atlassian.com/company/news/press-kit"
        },
        {
            "title": "Joomla",
            "hex": "5091CD",
            "source": "https://docs.joomla.org/Joomla:Brand_Identity_Elements"
        },
        {
            "title": "jQuery",
            "hex": "0769AD",
            "source": "https://brand.jquery.org/logos/"
        },
        {
            "title": "jsDelivr",
            "hex": "E84D3D",
            "source": "https://github.com/jsdelivr/www.jsdelivr.com/blob/eff02f3a8879cf7c7296840584e1293fe04e3a76/src/public/img/logo_horizontal.svg"
        },
        {
            "title": "JSFiddle",
            "hex": "0084FF",
            "source": "https://jsfiddle.net/"
        },
        {
            "title": "JSON",
            "hex": "000000",
            "source": "https://commons.wikimedia.org/wiki/File:JSON_vector_logo.svg"
        },
        {
            "title": "Jupyter",
            "hex": "F37626",
            "source": "https://github.com/jupyter/design"
        },
        {
            "title": "Just Eat",
            "hex": "FA0029",
            "source": "https://d2vkuayfhnkplp.cloudfront.net/assets/dist/img/logos/je-logo-v3.svg"
        },
        {
            "title": "JustGiving",
            "hex": "AD29B6",
            "source": "https://justgiving.com"
        },
        {
            "title": "Kaggle",
            "hex": "20BEFF",
            "source": "https://www.kaggle.com/contact"
        },
        {
            "title": "KaiOS",
            "hex": "6F02B5",
            "source": "https://www.dropbox.com/sh/2qihtgrzllws8ki/AABmo9X1KMT6lHnvh4Em7dpWa?dl=0"
        },
        {
            "title": "Kaspersky",
            "hex": "009982",
            "source": "https://www.kaspersky.com"
        },
        {
            "title": "KeePassXC",
            "hex": "6CAC4D",
            "source": "https://github.com/keepassxreboot/keepassxc/"
        },
        {
            "title": "Kentico",
            "hex": "F05A22",
            "source": "https://brand.kentico.com"
        },
        {
            "title": "Keras",
            "hex": "D00000",
            "source": "https://keras.io/"
        },
        {
            "title": "Keybase",
            "hex": "33A0FF",
            "source": "https://github.com/keybase/client/tree/master/media/logos"
        },
        {
            "title": "KeyCDN",
            "hex": "3686BE",
            "source": "https://www.keycdn.com/logos"
        },
        {
            "title": "Khan Academy",
            "hex": "14BF96",
            "source": "https://khanacademy.zendesk.com/hc/en-us/articles/202483630-Press-room"
        },
        {
            "title": "Kibana",
            "hex": "005571",
            "source": "https://www.elastic.co/brand"
        },
        {
            "title": "Kickstarter",
            "hex": "2BDE73",
            "source": "https://www.kickstarter.com/help/brand_assets"
        },
        {
            "title": "Kik",
            "hex": "82BC23",
            "source": "http://www.kik.com/press"
        },
        {
            "title": "Kirby",
            "hex": "FF0100",
            "source": "http://getkirby.com/assets/images/logo.svg"
        },
        {
            "title": "Klout",
            "hex": "E44600",
            "source": "https://klout.com/s/developers/styleguide"
        },
        {
            "title": "Known",
            "hex": "333333",
            "source": "https://withknown.com/img/logo_k.png"
        },
        {
            "title": "Ko-fi",
            "hex": "F16061",
            "source": "https://ko-fi.com/home/about"
        },
        {
            "title": "Kodi",
            "hex": "17B2E7",
            "source": "https://kodi.tv/"
        },
        {
            "title": "Koding",
            "hex": "00B057",
            "source": "https://koding.com/About"
        },
        {
            "title": "Kotlin",
            "hex": "0095D5",
            "source": "https://resources.jetbrains.com/storage/products/kotlin/docs/kotlin_logos.zip"
        },
        {
            "title": "Krita",
            "hex": "3BABFF",
            "source": "https://krita.org/en/about/press/"
        },
        {
            "title": "Kubernetes",
            "hex": "326CE5",
            "source": "https://github.com/kubernetes/kubernetes/tree/master/logo"
        },
        {
<<<<<<< HEAD
            "title": "LabVIEW",
            "hex": "FFDB00",
            "source": "http://download.ni.com/evaluation/2018_Partner_Cobranding_Style_Guide.pdf"
=======
            "title": "Kyocera",
            "hex": "ED1C24",
            "source": "https://en.wikipedia.org/wiki/Kyocera"
>>>>>>> be9d92e6
        },
        {
            "title": "Laravel",
            "hex": "FF2D20",
            "source": "https://github.com/laravel/art"
        },
        {
            "title": "Laravel Horizon",
            "hex": "405263",
            "source": "https://horizon.laravel.com/"
        },
        {
            "title": "Laravel Nova",
            "hex": "252D37",
            "source": "https://nova.laravel.com/"
        },
        {
            "title": "Last.fm",
            "hex": "D51007",
            "source": "http://www.last.fm/about/resources"
        },
        {
            "title": "LastPass",
            "hex": "D32D27",
            "source": "https://lastpass.com/press-room/"
        },
        {
            "title": "LaTeX",
            "hex": "008080",
            "source": "https://github.com/latex3/branding"
        },
        {
            "title": "Launchpad",
            "hex": "F8C300",
            "source": "https://help.launchpad.net/logo/submissions"
        },
        {
            "title": "LeetCode",
            "hex": "F89F1B",
            "source": "https://leetcode.com"
        },
        {
            "title": "Lenovo",
            "hex": "E2231A",
            "source": "https://www.lenovopartnernetwork.com/us/branding/"
        },
        {
            "title": "Let’s Encrypt",
            "hex": "003A70",
            "source": "https://letsencrypt.org/trademarks/"
        },
        {
            "title": "Letterboxd",
            "hex": "00D735",
            "source": "https://letterboxd.com/about/logos/"
        },
        {
            "title": "LGTM",
            "hex": "FFFFFF",
            "source": "https://lgtm.com/"
        },
        {
            "title": "Liberapay",
            "hex": "F6C915",
            "source": "https://liberapay.com/assets/liberapay/icon-v2_yellow-r.svg"
        },
        {
            "title": "LibraryThing",
            "hex": "251A15",
            "source": "https://twitter.com/LibraryThing/status/1054466649271656448"
        },
        {
            "title": "LibreOffice",
            "hex": "18A303",
            "source": "https://wiki.documentfoundation.org/Marketing/Branding"
        },
        {
            "title": "Line",
            "hex": "00C300",
            "source": "http://line.me/en/logo"
        },
        {
            "title": "LINE WEBTOON",
            "hex": "00D564",
            "source": "http://webtoons.com/"
        },
        {
            "title": "LinkedIn",
            "hex": "0077B5",
            "source": "https://brand.linkedin.com"
        },
        {
            "title": "Linode",
            "hex": "00A95C",
            "source": "https://www.linode.com/company/press/"
        },
        {
            "title": "Linux",
            "hex": "FCC624",
            "source": "http://www.linuxfoundation.org/about/about-linux"
        },
        {
            "title": "Linux Foundation",
            "hex": "009BEE",
            "source": "http://www.linuxfoundation.org/about/about-linux"
        },
        {
            "title": "Linux Mint",
            "hex": "87CF3E",
            "source": "https://commons.wikimedia.org/wiki/File:Linux_Mint_logo_without_wordmark.svg"
        },
        {
            "title": "Litecoin",
            "hex": "A6A9AA",
            "source": "https://litecoin-foundation.org/wp-content/uploads/2019/01/LC18-007-Brand-guidelines.pdf"
        },
        {
            "title": "LiveJournal",
            "hex": "00B0EA",
            "source": "http://www.livejournal.com"
        },
        {
            "title": "Livestream",
            "hex": "CF202E",
            "source": "https://livestream.com/press"
        },
        {
            "title": "LLVM",
            "hex": "262D3A",
            "source": "https://llvm.org/Logo.html"
        },
        {
            "title": "LMMS",
            "hex": "10B146",
            "source": "https://lmms.io/branding"
        },
        {
            "title": "LogMeIn",
            "hex": "45B6F2",
            "source": "https://www.logmein.com/"
        },
        {
            "title": "Logstash",
            "hex": "005571",
            "source": "https://www.elastic.co/brand"
        },
        {
            "title": "Loop",
            "hex": "F29400",
            "source": "https://loop.frontiersin.org/"
        },
        {
            "title": "Lua",
            "hex": "2C2D72",
            "source": "https://www.lua.org/docs.html"
        },
        {
            "title": "Lufthansa",
            "hex": "05164D",
            "source": "https://www.lufthansa.com/"
        },
        {
            "title": "Lumen",
            "hex": "E74430",
            "source": "https://lumen.laravel.com/"
        },
        {
            "title": "Lyft",
            "hex": "FF00BF",
            "source": "https://www.lyft.com/press"
        },
        {
            "title": "MAAS",
            "hex": "E95420",
            "source": "https://design.ubuntu.com/downloads/"
        },
        {
            "title": "Macy’s",
            "hex": "E21A2C",
            "source": "http://www.macysinc.com/press-room/logo-photo-gallery/logos-macys-inc/default.aspx"
        },
        {
            "title": "Magento",
            "hex": "EE672F",
            "source": "http://magento.com"
        },
        {
            "title": "Magisk",
            "hex": "00AF9C",
            "source": "https://github.com/topjohnwu/Magisk/blob/master/app/src/main/res/drawable/ic_magisk.xml"
        },
        {
            "title": "Mail.Ru",
            "hex": "168DE2",
            "source": "https://corp.mail.ru/en/press/identity/"
        },
        {
            "title": "MailChimp",
            "hex": "FFE01B",
            "source": "http://mailchimp.com/about/brand-assets"
        },
        {
            "title": "MakerBot",
            "hex": "FF1E0D",
            "source": "http://www.makerbot.com/makerbot-press-assets"
        },
        {
            "title": "ManageIQ",
            "hex": "EF2929",
            "source": "https://www.manageiq.org/logo/"
        },
        {
            "title": "Manjaro",
            "hex": "35BF5C",
            "source": "https://commons.wikimedia.org/wiki/File:Manjaro-logo.svg"
        },
        {
            "title": "Mapbox",
            "hex": "000000",
            "source": "https://www.mapbox.com/about/press/brand-guidelines"
        },
        {
            "title": "Markdown",
            "hex": "000000",
            "source": "https://github.com/dcurtis/markdown-mark"
        },
        {
            "title": "Marketo",
            "hex": "5C4C9F",
            "source": "https://www.marketo.com/"
        },
        {
            "title": "MasterCard",
            "hex": "EB001B",
            "source": "https://brand.mastercard.com/brandcenter/mastercard-brand-mark/downloads.html"
        },
        {
            "title": "Mastodon",
            "hex": "3088D4",
            "source": "https://source.joinmastodon.org/mastodon/joinmastodon/blob/master/public/press-kit.zip"
        },
        {
            "title": "Material Design",
            "hex": "757575",
            "source": "https://material.io/design/"
        },
        {
            "title": "Material Design Icons",
            "hex": "2196F3",
            "source": "https://materialdesignicons.com/icon/vector-square"
        },
        {
            "title": "Material-UI",
            "hex": "0081CB",
            "source": "https://material-ui.com/"
        },
        {
            "title": "Mathworks",
            "hex": "0076A8",
            "source": "https://www.mathworks.com/brand/visual-design/mathworks-logo.html"
        },
        {
            "title": "Matrix",
            "hex": "000000",
            "source": "https://matrix.org"
        },
        {
            "title": "Mattermost",
            "hex": "0072C6",
            "source": "https://www.mattermost.org/brand-guidelines/"
        },
        {
            "title": "Matternet",
            "hex": "261C29",
            "source": "http://mttr.net"
        },
        {
            "title": "McAfee",
            "hex": "C01818",
            "source": "https://www.mcafee.com/"
        },
        {
            "title": "MDN Web Docs",
            "hex": "000000",
            "source": "https://developer.mozilla.org/"
        },
        {
            "title": "MediaFire",
            "hex": "1299F3",
            "source": "https://www.mediafire.com/press/"
        },
        {
            "title": "MediaTemple",
            "hex": "000000",
            "source": "https://mediatemple.net/company/about-us"
        },
        {
            "title": "Medium",
            "hex": "12100E",
            "source": "https://medium.design/logos-and-brand-guidelines-f1a01a733592"
        },
        {
            "title": "Meetup",
            "hex": "ED1C40",
            "source": "https://www.meetup.com/media/"
        },
        {
            "title": "MEGA",
            "hex": "D9272E",
            "source": "https://en.wikipedia.org/wiki/File:01_mega_logo.svg"
        },
        {
            "title": "Mendeley",
            "hex": "9D1620",
            "source": "https://www.mendeley.com/"
        },
        {
            "title": "Mercedes",
            "hex": "242424",
            "source": "https://www.mercedes-benz.com/"
        },
        {
            "title": "Messenger",
            "hex": "00B2FF",
            "source": "https://en.facebookbrand.com/assets/messenger/"
        },
        {
            "title": "Meteor",
            "hex": "DE4F4F",
            "source": "http://logo.meteorapp.com/"
        },
        {
            "title": "Micro.blog",
            "hex": "FD8308",
            "source": "https://twitter.com/BradEllis/status/943956921886715904"
        },
        {
            "title": "Microgenetics",
            "hex": "FF0000",
            "source": "http://microgenetics.co.uk/"
        },
        {
            "title": "Microsoft",
            "hex": "666666",
            "source": "https://ratnacahayarina.files.wordpress.com/2014/03/microsoft.pdf"
        },
        {
            "title": "Microsoft Access",
            "hex": "BA141A",
            "source": "https://www.office.com"
        },
        {
            "title": "Microsoft Azure",
            "hex": "0089D6",
            "source": "https://upload.wikimedia.org/wikipedia/commons/a/a8/Microsoft_Azure_Logo.svg"
        },
        {
            "title": "Microsoft Edge",
            "hex": "0078D7",
            "source": "https://support.microsoft.com/en-us/help/17171/microsoft-edge-get-to-know"
        },
        {
            "title": "Microsoft Excel",
            "hex": "217346",
            "source": "https://www.office.com"
        },
        {
            "title": "Microsoft Office",
            "hex": "E74025",
            "source": "https://www.office.com/"
        },
        {
            "title": "Microsoft OneDrive",
            "hex": "094AB2",
            "source": "https://msdn.microsoft.com/en-us/onedrive/dn673556.aspx"
        },
        {
            "title": "Microsoft OneNote",
            "hex": "80397B",
            "source": "https://www.office.com"
        },
        {
            "title": "Microsoft Outlook",
            "hex": "0072C6",
            "source": "https://www.office.com"
        },
        {
            "title": "Microsoft PowerPoint",
            "hex": "D24726",
            "source": "https://www.office.com"
        },
        {
            "title": "Microsoft Teams",
            "hex": "6264A7",
            "source": "https://docs.microsoft.com/media/logos/logo_MSTeams.svg"
        },
        {
            "title": "Microsoft Word",
            "hex": "2B579A",
            "source": "https://www.office.com"
        },
        {
            "title": "MicroStrategy",
            "hex": "D9232E",
            "source": "https://www.microstrategy.com/us/company/press-kit"
        },
        {
            "title": "Minds",
            "hex": "FED12F",
            "source": "https://www.minds.com/"
        },
        {
            "title": "Minetest",
            "hex": "53AC56",
            "source": "https://www.minetest.net/"
        },
        {
            "title": "Minutemailer",
            "hex": "3ABFE6",
            "source": "https://minutemailer.com/press"
        },
        {
            "title": "Mix",
            "hex": "FF8126",
            "source": "https://mix.com"
        },
        {
            "title": "Mixcloud",
            "hex": "314359",
            "source": "https://www.mixcloud.com/branding"
        },
        {
            "title": "Mixer",
            "hex": "002050",
            "source": "https://github.com/mixer/branding-kit/"
        },
        {
            "title": "Mocha",
            "hex": "8D6748",
            "source": "https://mochajs.org/"
        },
        {
            "title": "Mojang",
            "hex": "DB1F29",
            "source": "https://www.mojang.com/"
        },
        {
            "title": "Monero",
            "hex": "FF6600",
            "source": "https://getmonero.org"
        },
        {
            "title": "MongoDB",
            "hex": "47A248",
            "source": "https://www.mongodb.com/pressroom"
        },
        {
            "title": "Monkey tie",
            "hex": "FFC619",
            "source": "https://www.monkey-tie.com/presse"
        },
        {
            "title": "Monogram",
            "hex": "FDB22A",
            "source": "http://monogram.me"
        },
        {
            "title": "Monster",
            "hex": "6E46AE",
            "source": "https://www.monster.com/"
        },
        {
            "title": "Monzo",
            "hex": "14233C",
            "source": "https://monzo.com/press/"
        },
        {
            "title": "Moo",
            "hex": "00945E",
            "source": "https://www.moo.com/uk/about/press.html"
        },
        {
            "title": "Mozilla",
            "hex": "000000",
            "source": "https://mozilla.ninja/our-logo"
        },
        {
            "title": "Mozilla Firefox",
            "hex": "FF7139",
            "source": "https://mozilla.design/firefox/logos-usage/"
        },
        {
            "title": "MuseScore",
            "hex": "1A70B8",
            "source": "https://musescore.org/en/about/logos-and-graphics"
        },
        {
            "title": "MX Linux",
            "hex": "000000",
            "source": "https://mxlinux.org/art/"
        },
        {
            "title": "Myspace",
            "hex": "030303",
            "source": "https://myspace.com/pressroom/assetslogos"
        },
        {
            "title": "MySQL",
            "hex": "4479A1",
            "source": "https://www.mysql.com/about/legal/logos.html"
        },
        {
            "title": "NativeScript",
            "hex": "3655FF",
            "source": "https://docs.nativescript.org/"
        },
        {
            "title": "NDR",
            "hex": "0C1754",
            "source": "https://www.ndr.de/"
        },
        {
            "title": "NEC",
            "hex": "1414A0",
            "source": "https://commons.wikimedia.org/wiki/File:NEC_logo.svg"
        },
        {
            "title": "Neo4j",
            "hex": "008CC1",
            "source": "https://neo4j.com/style-guide/"
        },
        {
            "title": "Neovim",
            "hex": "57A143",
            "source": "https://github.com/neovim/neovim.github.io/tree/master/logos"
        },
        {
            "title": "NetApp",
            "hex": "0067C5",
            "source": "http://www.netapp.com/"
        },
        {
            "title": "Netflix",
            "hex": "E50914",
            "source": "https://commons.wikimedia.org/wiki/File:Netflix_2014_logo.svg"
        },
        {
            "title": "Netlify",
            "hex": "00C7B7",
            "source": "https://www.netlify.com/press/"
        },
        {
            "title": "New York Times",
            "hex": "000000",
            "source": "https://www.nytimes.com/"
        },
        {
            "title": "Next.js",
            "hex": "000000",
            "source": "https://nextjs.org/"
        },
        {
            "title": "Nextcloud",
            "hex": "0082C9",
            "source": "https://nextcloud.com/press/"
        },
        {
            "title": "Nextdoor",
            "hex": "00B246",
            "source": "https://nextdoor.com/newsroom/"
        },
        {
            "title": "NGINX",
            "hex": "269539",
            "source": "https://www.nginx.com/"
        },
        {
            "title": "Nim",
            "hex": "FFE953",
            "source": "https://nim-lang.org"
        },
        {
            "title": "Nintendo",
            "hex": "8F8F8F",
            "source": "https://en.wikipedia.org/wiki/Nintendo#/media/File:Nintendo.svg"
        },
        {
            "title": "Nintendo 3DS",
            "hex": "D12228",
            "source": "https://www.nintendo.de/"
        },
        {
            "title": "Nintendo GameCube",
            "hex": "6A5FBB",
            "source": "https://www.nintendo.com/consumer/systems/nintendogamecube/index.jsp"
        },
        {
            "title": "Nintendo Switch",
            "hex": "E60012",
            "source": "http://www.nintendo.co.uk/"
        },
        {
            "title": "Node-RED",
            "hex": "8F0000",
            "source": "https://nodered.org/about/resources/"
        },
        {
            "title": "Node.js",
            "hex": "339933",
            "source": "https://nodejs.org/en/about/resources/"
        },
        {
            "title": "Nodemon",
            "hex": "76D04B",
            "source": "https://nodemon.io/"
        },
        {
            "title": "Nokia",
            "hex": "124191",
            "source": "https://www.nokia.com/"
        },
        {
            "title": "Notion",
            "hex": "000000",
            "source": "https://www.notion.so/"
        },
        {
            "title": "Notist",
            "hex": "333333",
            "source": "https://noti.st/"
        },
        {
            "title": "NPM",
            "hex": "CB3837",
            "source": "https://github.com/npm/logos"
        },
        {
            "title": "Nucleo",
            "hex": "766DCC",
            "source": "https://nucleoapp.com/wp-content/themes/nucleo-webapp-12/img/logo.svg"
        },
        {
            "title": "NuGet",
            "hex": "004880",
            "source": "https://github.com/NuGet/Media"
        },
        {
            "title": "Nutanix",
            "hex": "024DA1",
            "source": "https://www.nutanix.com/content/dam/nutanix/en/cmn/documents/nutanix-brandbook.pdf"
        },
        {
            "title": "Nuxt.js",
            "hex": "00C58E",
            "source": "https://nuxtjs.org/"
        },
        {
            "title": "NVIDIA",
            "hex": "76B900",
            "source": "https://www.nvidia.com/etc/designs/nvidiaGDC/clientlibs_base/images/NVIDIA-Logo.svg"
        },
        {
            "title": "OBS Studio",
            "hex": "302E31",
            "source": "https://upload.wikimedia.org/wikipedia/commons/7/78/OBS.svg"
        },
        {
            "title": "OCaml",
            "hex": "EC6813",
            "source": "http://ocaml.org/img/OCaml_Sticker.svg"
        },
        {
            "title": "Octave",
            "hex": "0790C0",
            "source": "https://www.gnu.org/software/octave/"
        },
        {
            "title": "Octopus Deploy",
            "hex": "2F93E0",
            "source": "https://octopus.com/company/brand"
        },
        {
            "title": "Oculus",
            "hex": "1C1E20",
            "source": "https://www.oculus.com/en-us/press-kit"
        },
        {
            "title": "Odnoklassniki",
            "hex": "F4731C",
            "source": "http://v.ok.ru/logo.html"
        },
        {
            "title": "Opel",
            "hex": "F7D900",
            "source": "https://de.wikipedia.org/wiki/Opel"
        },
        {
            "title": "Open Access",
            "hex": "F68212",
            "source": "https://commons.wikimedia.org/wiki/File:Open_Access_logo_PLoS_white.svg"
        },
        {
            "title": "Open Collective",
            "hex": "7FADF2",
            "source": "https://docs.opencollective.com/help/about#media-logo"
        },
        {
            "title": "Open Source Initiative",
            "hex": "3DA639",
            "source": "https://opensource.org/logo-usage-guidelines"
        },
        {
            "title": "OpenAPI Initiative",
            "hex": "6BA539",
            "source": "https://www.openapis.org/faq/style-guide"
        },
        {
            "title": "OpenBSD",
            "hex": "F2CA30",
            "source": "https://en.wikipedia.org/wiki/OpenBSD"
        },
        {
            "title": "OpenID",
            "hex": "F78C40",
            "source": "https://openid.net/add-openid/logos/"
        },
        {
            "title": "OpenSSL",
            "hex": "721412",
            "source": "https://www.openssl.org/"
        },
        {
            "title": "OpenStreetMap",
            "hex": "7EBC6F",
            "source": "https://www.openstreetmap.org"
        },
        {
            "title": "openSUSE",
            "hex": "73BA25",
            "source": "https://en.opensuse.org/Portal:Artwork"
        },
        {
            "title": "OpenVPN",
            "hex": "EA7E20",
            "source": "https://openvpn.net/wp-content/themes/openvpn/assets/images/logo.svg"
        },
        {
            "title": "Opera",
            "hex": "FF1B2D",
            "source": "https://github.com/operasoftware/logo"
        },
        {
            "title": "Opsgenie",
            "hex": "172B4D",
            "source": "https://www.atlassian.com/company/news/press-kit"
        },
        {
            "title": "OpsLevel",
            "hex": "1890FF",
            "source": "https://www.opslevel.com/"
        },
        {
            "title": "Oracle",
            "hex": "F80000",
            "source": "https://www.oracle.com/webfolder/s/brand/identity/index.html"
        },
        {
            "title": "ORCID",
            "hex": "A6CE39",
            "source": "https://orcid.org/trademark-and-id-display-guidelines"
        },
        {
            "title": "Origin",
            "hex": "F56C2D",
            "source": "https://www.origin.com/gbr/en-us/store"
        },
        {
            "title": "OSMC",
            "hex": "17394A",
            "source": "https://github.com/osmc/osmc/tree/master/assets"
        },
        {
            "title": "Overcast",
            "hex": "FC7E0F",
            "source": "https://overcast.fm"
        },
        {
            "title": "Overleaf",
            "hex": "47A141",
            "source": "https://www.overleaf.com/for/press/media-resources"
        },
        {
            "title": "OVH",
            "hex": "123F6D",
            "source": "https://www.ovh.com/fr/news/logo-ovh.xml"
        },
        {
            "title": "Pagekit",
            "hex": "212121",
            "source": "https://pagekit.com/logo-guide"
        },
        {
            "title": "Palantir",
            "hex": "101113",
            "source": "https://github.com/palantir/conjure/blob/master/docs/media/palantir-logo.svg"
        },
        {
            "title": "Palo Alto Software",
            "hex": "83DA77",
            "source": "https://press.paloalto.com/logos"
        },
        {
            "title": "Pandora",
            "hex": "005483",
            "source": "http://blog.pandora.com/us/the-color-of-music-unveiling-a-new-pandora-look-that-reflects-your-music-experience/"
        },
        {
            "title": "Pantheon",
            "hex": "EFD01B",
            "source": "https://projects.invisionapp.com/boards/8UOJQWW2J3G5#/1145336"
        },
        {
            "title": "Parity Substrate",
            "hex": "282828",
            "source": "http://substrate.dev/"
        },
        {
            "title": "Parse.ly",
            "hex": "5BA745",
            "source": "https://www.parse.ly/"
        },
        {
            "title": "Pastebin",
            "hex": "02456C",
            "source": "https://pastebin.com/"
        },
        {
            "title": "Patreon",
            "hex": "F96854",
            "source": "https://www.patreon.com/brand/downloads"
        },
        {
            "title": "PayPal",
            "hex": "00457C",
            "source": "https://www.paypal-marketing.com/html/partner/na/portal-v2/pdf/PP_Masterbrandguidelines_v21_mm.pdf"
        },
        {
            "title": "PeerTube",
            "hex": "F1680D",
            "source": "https://github.com/Chocobozzz/PeerTube/tree/develop/client/src/assets/images"
        },
        {
            "title": "Periscope",
            "hex": "40A4C4",
            "source": "https://www.periscope.tv/press"
        },
        {
            "title": "Pexels",
            "hex": "05A081",
            "source": "https://www.pexels.com/"
        },
        {
            "title": "Photocrowd",
            "hex": "3DAD4B",
            "source": "https://www.photocrowd.com/"
        },
        {
            "title": "PHP",
            "hex": "777BB4",
            "source": "http://php.net/download-logos.php"
        },
        {
            "title": "Pi-hole",
            "hex": "F60D1A",
            "source": "https://github.com/pi-hole/web/"
        },
        {
            "title": "Picarto.TV",
            "hex": "1DA456",
            "source": "https://picarto.tv/site/press"
        },
        {
            "title": "Pinboard",
            "hex": "0000FF",
            "source": "https://commons.wikimedia.org/wiki/File:Feedbin-Icon-share-pinboard.svg"
        },
        {
            "title": "Pingdom",
            "hex": "FFF000",
            "source": "https://tools.pingdom.com"
        },
        {
            "title": "Pingup",
            "hex": "00B1AB",
            "source": "http://pingup.com/resources"
        },
        {
            "title": "Pinterest",
            "hex": "BD081C",
            "source": "https://business.pinterest.com/en/brand-guidelines"
        },
        {
            "title": "Pivotal Tracker",
            "hex": "517A9E",
            "source": "https://www.pivotaltracker.com/branding-guidelines"
        },
        {
            "title": "Pixabay",
            "hex": "2EC66D",
            "source": "https://pixabay.com/service/about/"
        },
        {
            "title": "PJSIP",
            "hex": "F86001",
            "source": "https://www.pjsip.org/favicon.ico"
        },
        {
            "title": "PlanGrid",
            "hex": "0085DE",
            "source": "https://plangrid.com/en/"
        },
        {
            "title": "Player FM",
            "hex": "C8122A",
            "source": "https://player.fm/"
        },
        {
            "title": "Player.me",
            "hex": "C0379A",
            "source": "https://player.me/p/about-us"
        },
        {
            "title": "PlayStation",
            "hex": "003791",
            "source": "http://uk.playstation.com/media/DPBjbK0o/CECH-4202_4203%20PS3_QSG_GB_Eastern_3_web_vf1.pdf"
        },
        {
            "title": "PlayStation 3",
            "hex": "003791",
            "source": "https://commons.wikimedia.org/wiki/File:PlayStation_3_Logo_neu.svg#/media/File:PS3.svg"
        },
        {
            "title": "PlayStation 4",
            "hex": "003791",
            "source": "https://commons.wikimedia.org/wiki/File:PlayStation_4_logo_and_wordmark.svg"
        },
        {
            "title": "Plesk",
            "hex": "52BBE6",
            "source": "https://www.plesk.com/brand/"
        },
        {
            "title": "Plex",
            "hex": "E5A00D",
            "source": "http://brand.plex.tv/d/qxmJ3odkK0fj/plex-style-guide"
        },
        {
            "title": "Pluralsight",
            "hex": "F15B2A",
            "source": "https://www.pluralsight.com/newsroom/brand-assets"
        },
        {
            "title": "Plurk",
            "hex": "FF574D",
            "source": "https://www.plurk.com/brandInfo"
        },
        {
            "title": "Pocket",
            "hex": "EF3F56",
            "source": "https://getpocket.com/blog/press/"
        },
        {
            "title": "Pocket Casts",
            "hex": "F43E37",
            "source": "https://blog.pocketcasts.com/press/"
        },
        {
            "title": "Polymer Project",
            "hex": "FF4470",
            "source": "https://github.com/Polymer/polymer-project.org/tree/master/app/images/logos"
        },
        {
            "title": "PostgreSQL",
            "hex": "336791",
            "source": "https://wiki.postgresql.org/wiki/Logo"
        },
        {
            "title": "Postman",
            "hex": "FF6C37",
            "source": "https://www.getpostman.com/resources/media-assets/"
        },
        {
            "title": "Postwoman",
            "hex": "50FA7B",
            "source": "https://github.com/liyasthomas/postwoman"
        },
        {
            "title": "PowerShell",
            "hex": "5391FE",
            "source": "https://github.com/PowerShell/PowerShell"
        },
        {
            "title": "PrestaShop",
            "hex": "DF0067",
            "source": "https://www.prestashop.com/en/media-kit"
        },
        {
            "title": "Prettier",
            "hex": "F7B93E",
            "source": "https://github.com/prettier/prettier-logo/tree/master/images"
        },
        {
            "title": "Prismic",
            "hex": "484A7A",
            "source": "https://prismic.io/"
        },
        {
            "title": "Probot",
            "hex": "00B0D8",
            "source": "https://github.com/probot/probot"
        },
        {
            "title": "ProcessWire",
            "hex": "EF145F",
            "source": "https://github.com/processwire"
        },
        {
            "title": "Product Hunt",
            "hex": "DA552F",
            "source": "https://www.producthunt.com/branding"
        },
        {
            "title": "Prometheus",
            "hex": "E6522C",
            "source": "https://prometheus.io/"
        },
        {
            "title": "Proto.io",
            "hex": "34A7C1",
            "source": "https://proto.io/en/presskit"
        },
        {
            "title": "protocols.io",
            "hex": "4D9FE7",
            "source": "https://www.protocols.io/brand"
        },
        {
            "title": "ProtonMail",
            "hex": "8B89CC",
            "source": "https://protonmail.com/media-kit"
        },
        {
            "title": "Proxmox",
            "hex": "E57000",
            "source": "https://www.proxmox.com/en/news/media-kit"
        },
        {
            "title": "Publons",
            "hex": "336699",
            "source": "https://publons.com/about/logos"
        },
        {
            "title": "PureScript",
            "hex": "14161A",
            "source": "https://github.com/purescript/logo"
        },
        {
            "title": "PyPI",
            "hex": "3775A9",
            "source": "https://pypi.org/"
        },
        {
            "title": "Python",
            "hex": "3776AB",
            "source": "https://www.python.org/community/logos/"
        },
        {
            "title": "PyTorch",
            "hex": "EE4C2C",
            "source": "https://github.com/pytorch/pytorch/tree/master/docs/source/_static/img"
        },
        {
            "title": "PyUp",
            "hex": "9F55FF",
            "source": "https://pyup.io/"
        },
        {
            "title": "QEMU",
            "hex": "FF6600",
            "source": "https://wiki.qemu.org/Logo"
        },
        {
            "title": "Qgis",
            "hex": "589632",
            "source": "https://www.qgis.org/en/site/getinvolved/styleguide.html"
        },
        {
            "title": "Qi",
            "hex": "000000",
            "source": "https://www.wirelesspowerconsortium.com/knowledge-base/retail/qi-logo-guidelines-and-artwork.html"
        },
        {
            "title": "Qiita",
            "hex": "55C500",
            "source": "https://www.qiita.com"
        },
        {
            "title": "Qualcomm",
            "hex": "3253DC",
            "source": "https://www.qualcomm.com"
        },
        {
            "title": "Qualtrics",
            "hex": "00B4EF",
            "source": "https://www.qualtrics.com/brand-book/"
        },
        {
            "title": "Quantcast",
            "hex": "1E262C",
            "source": "http://branding.quantcast.com/logouse/"
        },
        {
            "title": "Quantopian",
            "hex": "C50000",
            "source": "https://www.quantopian.com"
        },
        {
            "title": "Quarkus",
            "hex": "4695EB",
            "source": "https://design.jboss.org/quarkus/"
        },
        {
            "title": "Quest",
            "hex": "FB4F14",
            "source": "https://www.quest.com/legal/trademark-information.aspx"
        },
        {
            "title": "QuickTime",
            "hex": "1C69F0",
            "source": "https://support.apple.com/quicktime"
        },
        {
            "title": "Quip",
            "hex": "F27557",
            "source": "https://quip.com/"
        },
        {
            "title": "Quora",
            "hex": "B92B27",
            "source": "https://www.quora.com"
        },
        {
            "title": "Qwiklabs",
            "hex": "F5CD0E",
            "source": "https://www.qwiklabs.com"
        },
        {
            "title": "Qzone",
            "hex": "FECE00",
            "source": "https://qzone.qq.com/"
        },
        {
            "title": "R",
            "hex": "276DC3",
            "source": "https://www.r-project.org/logo/"
        },
        {
            "title": "RabbitMQ",
            "hex": "FF6600",
            "source": "https://www.rabbitmq.com/"
        },
        {
            "title": "RadioPublic",
            "hex": "CE262F",
            "source": "https://help.radiopublic.com/hc/en-us/articles/360002546754-RadioPublic-logos"
        },
        {
            "title": "Rails",
            "hex": "CC0000",
            "source": "http://rubyonrails.org/images/rails-logo.svg"
        },
        {
            "title": "Raspberry Pi",
            "hex": "C51A4A",
            "source": "https://www.raspberrypi.org/trademark-rules"
        },
        {
            "title": "React",
            "hex": "61DAFB",
            "source": "https://facebook.github.io/react/"
        },
        {
            "title": "React Router",
            "hex": "CA4245",
            "source": "https://reacttraining.com/react-router/"
        },
        {
            "title": "ReactOS",
            "hex": "0088CC",
            "source": "https://github.com/reactos/press-media"
        },
        {
            "title": "Read the Docs",
            "hex": "8CA1AF",
            "source": "https://github.com/rtfd/readthedocs.org/blob/master/media/readthedocsbranding.ai"
        },
        {
            "title": "Realm",
            "hex": "39477F",
            "source": "https://realm.io/press"
        },
        {
            "title": "Reason",
            "hex": "DD4B39",
            "source": "https://reasonml.github.io/img/reason.svg"
        },
        {
            "title": "Reason Studios",
            "hex": "FFFFFF",
            "source": "https://www.reasonstudios.com/press"
        },
        {
            "title": "Red Hat",
            "hex": "EE0000",
            "source": "https://www.redhat.com/en/about/brand/new-brand/details"
        },
        {
            "title": "Red Hat Open Shift",
            "hex": "EE0000",
            "source": "https://www.openshift.com/"
        },
        {
            "title": "Redbubble",
            "hex": "E41321",
            "source": "https://www.redbubble.com/explore/client/4196122a442ab3f429ec802f71717465.svg"
        },
        {
            "title": "Reddit",
            "hex": "FF4500",
            "source": "https://worldvectorlogo.com/logo/reddit-2"
        },
        {
            "title": "Redis",
            "hex": "D82C20",
            "source": "https://redis.io/images/redis-logo.svg"
        },
        {
            "title": "Redux",
            "hex": "764ABC",
            "source": "https://github.com/reactjs/redux/tree/master/logo"
        },
        {
            "title": "Renren",
            "hex": "217DC6",
            "source": "https://seeklogo.com/vector-logo/184137/renren-inc"
        },
        {
            "title": "repl.it",
            "hex": "667881",
            "source": "https://repl.it/"
        },
        {
            "title": "ResearchGate",
            "hex": "00CCBB",
            "source": "https://c5.rgstatic.net/m/428059296771819/images/favicon/favicon.svg"
        },
        {
            "title": "ReverbNation",
            "hex": "E43526",
            "source": "https://www.reverbnation.com"
        },
        {
            "title": "Rhinoceros",
            "hex": "801010",
            "source": "https://www.rhino3d.com/"
        },
        {
            "title": "Riot",
            "hex": "368BD6",
            "source": "https://github.com/vector-im/logos/tree/master/riot"
        },
        {
            "title": "Ripple",
            "hex": "0085C0",
            "source": "https://www.ripple.com/media-kit/"
        },
        {
            "title": "Riseup",
            "hex": "5E9EE3",
            "source": "https://riseup.net/en/about-us/images"
        },
        {
            "title": "rollup.js",
            "hex": "EC4A3F",
            "source": "https://rollupjs.org/"
        },
        {
            "title": "Roots",
            "hex": "525DDC",
            "source": "https://roots.io/"
        },
        {
            "title": "Roundcube",
            "hex": "37BEFF",
            "source": "https://roundcube.net/images/roundcube_logo_icon.svg"
        },
        {
            "title": "RSS",
            "hex": "FFA500",
            "source": "https://en.wikipedia.org/wiki/Feed_icon"
        },
        {
            "title": "RStudio",
            "hex": "75AADB",
            "source": "https://www.rstudio.com/about/logos/"
        },
        {
            "title": "RTLZWEI",
            "hex": "00BCF6",
            "source": "https://www.rtl2.de/"
        },
        {
            "title": "Ruby",
            "hex": "CC342D",
            "source": "https://www.ruby-lang.org/en/about/logo/"
        },
        {
            "title": "RubyGems",
            "hex": "E9573F",
            "source": "https://rubygems.org/pages/about"
        },
        {
            "title": "Runkeeper",
            "hex": "2DC9D7",
            "source": "https://runkeeper.com/partnerships"
        },
        {
            "title": "Rust",
            "hex": "000000",
            "source": "https://www.rust-lang.org/"
        },
        {
            "title": "Safari",
            "hex": "000000",
            "source": "https://images.techhive.com/images/article/2014/11/safari-favorites-100530680-large.jpg"
        },
        {
            "title": "Sahibinden",
            "hex": "FFE800",
            "source": "https://www.sahibinden.com/favicon.ico"
        },
        {
            "title": "Salesforce",
            "hex": "00A1E0",
            "source": "https://www.salesforce.com/"
        },
        {
            "title": "SaltStack",
            "hex": "00EACE",
            "source": "https://www.saltstack.com/resources/brand/"
        },
        {
            "title": "Samsung",
            "hex": "1428A0",
            "source": "https://www.samsung.com/us"
        },
        {
            "title": "Samsung Pay",
            "hex": "1428A0",
            "source": "https://pay.samsung.com/developers/resource/brand"
        },
        {
            "title": "SAP",
            "hex": "008FD3",
            "source": "https://support.sap.com/content/dam/support/sap-logo.svg"
        },
        {
            "title": "Sass",
            "hex": "CC6699",
            "source": "http://sass-lang.com/styleguide/brand"
        },
        {
            "title": "Sat.1",
            "hex": "047DA3",
            "source": "https://www.prosiebensat1.com/presse/downloads/logos"
        },
        {
            "title": "Sauce Labs",
            "hex": "E2231A",
            "source": "https://saucelabs.com/"
        },
        {
            "title": "Scala",
            "hex": "DC322F",
            "source": "https://www.scala-lang.org/"
        },
        {
            "title": "Scaleway",
            "hex": "4F0599",
            "source": "https://www.scaleway.com"
        },
        {
            "title": "Scribd",
            "hex": "1A7BBA",
            "source": "https://www.scribd.com"
        },
        {
            "title": "Scrutinizer CI",
            "hex": "8A9296",
            "source": "https://scrutinizer-ci.com"
        },
        {
            "title": "Seagate",
            "hex": "72BE4F",
            "source": "https://www.seagate.com"
        },
        {
            "title": "SEAT",
            "hex": "33302E",
            "source": "https://www.seat.es/"
        },
        {
            "title": "Sega",
            "hex": "0089CF",
            "source": "https://en.wikipedia.org/wiki/Sega#/media/File:Sega_logo.svg"
        },
        {
            "title": "Sellfy",
            "hex": "21B352",
            "source": "https://sellfy.com/about/"
        },
        {
            "title": "Semantic Web",
            "hex": "005A9C",
            "source": "https://www.w3.org/2007/10/sw-logos.html"
        },
        {
            "title": "Semaphore CI",
            "hex": "19A974",
            "source": "https://semaphoreci.com/"
        },
        {
            "title": "Sencha",
            "hex": "86BC40",
            "source": "http://design.sencha.com/"
        },
        {
            "title": "Sensu",
            "hex": "89C967",
            "source": "https://github.com/sensu/sensu-go/blob/master/dashboard/src/assets/logo/graphic/green.svg"
        },
        {
            "title": "Sentry",
            "hex": "FB4226",
            "source": "https://sentry.io/branding/"
        },
        {
            "title": "Server Fault",
            "hex": "E7282D",
            "source": "http://stackoverflow.com/company/logos"
        },
        {
            "title": "Shazam",
            "hex": "0088FF",
            "source": "https://brandfolder.com/shazam"
        },
        {
            "title": "Shell",
            "hex": "FFD500",
            "source": "https://en.wikipedia.org/wiki/File:Shell_logo.svg"
        },
        {
            "title": "Shopify",
            "hex": "7AB55C",
            "source": "https://press.shopify.com/brand"
        },
        {
            "title": "Showpad",
            "hex": "2D2E83",
            "source": "https://www.showpad.com/"
        },
        {
            "title": "Siemens",
            "hex": "009999",
            "source": "https://siemens.com/"
        },
        {
            "title": "Signal",
            "hex": "2592E9",
            "source": "https://play.google.com/store/apps/details?id=org.thoughtcrime.securesms"
        },
        {
            "title": "Simple Icons",
            "hex": "111111",
            "source": "https://simpleicons.org/"
        },
        {
            "title": "Sina Weibo",
            "hex": "E6162D",
            "source": "https://en.wikipedia.org/wiki/Sina_Weibo"
        },
        {
            "title": "SitePoint",
            "hex": "258AAF",
            "source": "http://www.sitepoint.com"
        },
        {
            "title": "Sketch",
            "hex": "F7B500",
            "source": "https://www.sketch.com/press/"
        },
        {
            "title": "Skillshare",
            "hex": "17C5CB",
            "source": "https://company-89494.frontify.com/d/Tquwc3XMiaBb/skillshare-style-guide"
        },
        {
            "title": "Skyliner",
            "hex": "2FCEA0",
            "source": "https://www.skyliner.io/help"
        },
        {
            "title": "Skype",
            "hex": "00AFF0",
            "source": "http://blogs.skype.com/?attachment_id=56273"
        },
        {
            "title": "Skype for Business",
            "hex": "00AFF0",
            "source": "https://en.wikipedia.org/wiki/Skype_for_Business_Server"
        },
        {
            "title": "Slack",
            "hex": "4A154B",
            "source": "https://slack.com/brand-guidelines"
        },
        {
            "title": "Slackware",
            "hex": "000000",
            "source": "https://en.wikipedia.org/wiki/Slackware"
        },
        {
            "title": "Slashdot",
            "hex": "026664",
            "source": "https://commons.wikimedia.org/wiki/File:Slashdot_wordmark_and_logo.svg"
        },
        {
            "title": "SlickPic",
            "hex": "FF880F",
            "source": "https://www.slickpic.com/"
        },
        {
            "title": "Slides",
            "hex": "E4637C",
            "source": "https://slides.com/about"
        },
        {
            "title": "Smashing Magazine",
            "hex": "E85C33",
            "source": "https://www.smashingmagazine.com/"
        },
        {
            "title": "SmugMug",
            "hex": "6DB944",
            "source": "https://help.smugmug.com/using-smugmug's-logo-HJulJePkEBf"
        },
        {
            "title": "Snapchat",
            "hex": "FFFC00",
            "source": "https://www.snapchat.com/brand-guidelines"
        },
        {
            "title": "Snapcraft",
            "hex": "82BEA0",
            "source": "https://github.com/snapcore/snap-store-badges"
        },
        {
            "title": "Snyk",
            "hex": "4C4A73",
            "source": "https://snyk.io/press-kit"
        },
        {
            "title": "Society6",
            "hex": "000000",
            "source": "https://blog.society6.com/app/themes/society6/dist/images/mark.svg"
        },
        {
            "title": "Socket.io",
            "hex": "010101",
            "source": "https://socket.io"
        },
        {
            "title": "Sogou",
            "hex": "FB6022",
            "source": "https://www.sogou.com/"
        },
        {
            "title": "Solus",
            "hex": "5294E2",
            "source": "https://getsol.us/branding/"
        },
        {
            "title": "SonarCloud",
            "hex": "F3702A",
            "source": "https://sonarcloud.io/about"
        },
        {
            "title": "SonarLint",
            "hex": "CC2026",
            "source": "https://github.com/SonarSource/sonarlint-website/"
        },
        {
            "title": "SonarQube",
            "hex": "4E9BCD",
            "source": "https://www.sonarqube.org/logos/"
        },
        {
            "title": "SonarSource",
            "hex": "CB3032",
            "source": "https://www.sonarsource.com/"
        },
        {
            "title": "Songkick",
            "hex": "F80046",
            "source": "http://blog.songkick.com/media-assets"
        },
        {
            "title": "SonicWall",
            "hex": "FF6600",
            "source": "https://brandfolder.com/sonicwall/sonicwall-external"
        },
        {
            "title": "Sonos",
            "hex": "000000",
            "source": "https://www.sonos.com/en-gb/home"
        },
        {
            "title": "SoundCloud",
            "hex": "FF3300",
            "source": "https://soundcloud.com/press"
        },
        {
            "title": "Source Engine",
            "hex": "F79A10",
            "source": "https://developer.valvesoftware.com/favicon.ico"
        },
        {
            "title": "SourceForge",
            "hex": "FF6600",
            "source": "https://sourceforge.net/"
        },
        {
            "title": "Sourcegraph",
            "hex": "00B4F2",
            "source": "https://github.com/sourcegraph/about"
        },
        {
            "title": "Spacemacs",
            "hex": "9266CC",
            "source": "http://spacemacs.org/"
        },
        {
            "title": "SpaceX",
            "hex": "005288",
            "source": "https://www.spacex.com/sites/all/themes/spacex2012/images/logo.svg"
        },
        {
            "title": "SparkFun",
            "hex": "E53525",
            "source": "https://www.sparkfun.com/brand_assets"
        },
        {
            "title": "SparkPost",
            "hex": "FA6423",
            "source": "https://www.sparkpost.com/"
        },
        {
            "title": "SPDX",
            "hex": "4398CC",
            "source": "https://spdx.org/Resources"
        },
        {
            "title": "Speaker Deck",
            "hex": "339966",
            "source": "https://speakerdeck.com/"
        },
        {
            "title": "Spectrum",
            "hex": "7B16FF",
            "source": "https://spectrum.chat"
        },
        {
            "title": "Spotify",
            "hex": "1ED760",
            "source": "https://developer.spotify.com/design"
        },
        {
            "title": "Spotlight",
            "hex": "352A71",
            "source": "https://www.spotlight.com/"
        },
        {
            "title": "Spreaker",
            "hex": "F5C300",
            "source": "http://www.spreaker.com/press"
        },
        {
            "title": "Spring",
            "hex": "6DB33F",
            "source": "https://spring.io/trademarks"
        },
        {
            "title": "Sprint",
            "hex": "FFCE0A",
            "source": "https://www.sprint.com/"
        },
        {
            "title": "Square",
            "hex": "3E4348",
            "source": "https://squareup.com/"
        },
        {
            "title": "Square Enix",
            "hex": "ED1C24",
            "source": "https://www.square-enix.com/"
        },
        {
            "title": "Squarespace",
            "hex": "000000",
            "source": "http://squarespace.com/brand-guidelines"
        },
        {
            "title": "Stack Exchange",
            "hex": "1E5397",
            "source": "http://stackoverflow.com/company/logos"
        },
        {
            "title": "Stack Overflow",
            "hex": "FE7A16",
            "source": "http://stackoverflow.com"
        },
        {
            "title": "Stackbit",
            "hex": "3EB0FD",
            "source": "https://www.stackbit.com/"
        },
        {
            "title": "StackPath",
            "hex": "000000",
            "source": "https://www.stackpath.com/company/logo-and-branding/"
        },
        {
            "title": "StackShare",
            "hex": "0690FA",
            "source": "https://stackshare.io/branding"
        },
        {
            "title": "Stadia",
            "hex": "CD2640",
            "source": "https://stadia.dev"
        },
        {
            "title": "Statamic",
            "hex": "1F3641",
            "source": "http://statamic.com/press"
        },
        {
            "title": "Staticman",
            "hex": "000000",
            "source": "https://staticman.net/"
        },
        {
            "title": "Statuspage",
            "hex": "172B4D",
            "source": "https://www.atlassian.com/company/news/press-kit"
        },
        {
            "title": "Steam",
            "hex": "000000",
            "source": "https://partner.steamgames.com/public/marketing/Steam_Guidelines_02102016.pdf"
        },
        {
            "title": "Steamworks",
            "hex": "1E1E1E",
            "source": "https://partner.steamgames.com/"
        },
        {
            "title": "Steem",
            "hex": "4BA2F2",
            "source": "https://steem.io/"
        },
        {
            "title": "Steemit",
            "hex": "06D6A9",
            "source": "https://steemit.com/"
        },
        {
            "title": "Steinberg",
            "hex": "C90827",
            "source": "https://www.steinberg.net/en/company/press.html"
        },
        {
            "title": "Stencyl",
            "hex": "8E1C04",
            "source": "http://www.stencyl.com/about/press/"
        },
        {
            "title": "Stitcher",
            "hex": "000000",
            "source": "https://www.stitcher.com/"
        },
        {
            "title": "Storify",
            "hex": "3A98D9",
            "source": "https://storify.com"
        },
        {
            "title": "Storybook",
            "hex": "FF4785",
            "source": "https://github.com/storybookjs/brand"
        },
        {
            "title": "Strapi",
            "hex": "2E7EEA",
            "source": "https://strapi.io/"
        },
        {
            "title": "Strava",
            "hex": "FC4C02",
            "source": "https://itunes.apple.com/us/app/strava-running-and-cycling-gps/id426826309"
        },
        {
            "title": "Stripe",
            "hex": "008CDD",
            "source": "https://stripe.com/about/resources"
        },
        {
            "title": "strongSwan",
            "hex": "E00033",
            "source": "https://www.strongswan.org/images/"
        },
        {
            "title": "StubHub",
            "hex": "003168",
            "source": "http://www.stubhub.com"
        },
        {
            "title": "styled-components",
            "hex": "DB7093",
            "source": "https://www.styled-components.com/"
        },
        {
            "title": "StyleShare",
            "hex": "212121",
            "source": "https://www.stylesha.re/"
        },
        {
            "title": "Stylus",
            "hex": "333333",
            "source": "http://stylus-lang.com/img/stylus-logo.svg"
        },
        {
            "title": "Sublime Text",
            "hex": "FF9800",
            "source": "https://www.sublimetext.com/images/logo.svg"
        },
        {
            "title": "Subversion",
            "hex": "809CC9",
            "source": "http://subversion.apache.org/logo"
        },
        {
            "title": "Super User",
            "hex": "2EACE3",
            "source": "http://stackoverflow.com/company/logos"
        },
        {
            "title": "Svelte",
            "hex": "FF3E00",
            "source": "https://github.com/sveltejs/svelte/tree/master/site/static"
        },
        {
            "title": "SVG",
            "hex": "FFB13B",
            "source": "https://www.w3.org/2009/08/svg-logos.html"
        },
        {
            "title": "SVGO",
            "hex": "14B9FF",
            "source": "https://github.com/svg/svgo"
        },
        {
            "title": "Swagger",
            "hex": "85EA2D",
            "source": "https://swagger.io/swagger/media/assets/images/swagger_logo.svg"
        },
        {
            "title": "Swarm",
            "hex": "FFA633",
            "source": "https://foursquare.com/about/logos"
        },
        {
            "title": "Swift",
            "hex": "FA7343",
            "source": "https://developer.apple.com/develop/"
        },
        {
            "title": "Symantec",
            "hex": "FDB511",
            "source": "https://commons.wikimedia.org/wiki/File:Symantec_logo10.svg"
        },
        {
            "title": "Symfony",
            "hex": "000000",
            "source": "https://symfony.com/logo"
        },
        {
            "title": "Synology",
            "hex": "B6B5B6",
            "source": "https://www.synology.com/en-global/company/branding"
        },
        {
            "title": "T-Mobile",
            "hex": "E20074",
            "source": "https://www.t-mobile.com/news/media-library?fulltext=logo"
        },
        {
            "title": "Tableau",
            "hex": "E97627",
            "source": "https://www.tableau.com/about/media-download-center"
        },
        {
            "title": "Tails",
            "hex": "56347C",
            "source": "https://tails.boum.org/contribute/how/promote/material/logo/"
        },
        {
            "title": "Tailwind CSS",
            "hex": "38B2AC",
            "source": "https://tailwindcss.com/"
        },
        {
            "title": "Tapas",
            "hex": "FFCE00",
            "source": "https://tapas.io/site/about#media"
        },
        {
            "title": "TeamViewer",
            "hex": "0E8EE9",
            "source": "https://www.teamviewer.com/resources/images/logos/teamviewer-logo-big.svg"
        },
        {
            "title": "TED",
            "hex": "E62B1E",
            "source": "https://www.ted.com/participate/organize-a-local-tedx-event/tedx-organizer-guide/branding-promotions/logo-and-design/your-tedx-logo"
        },
        {
            "title": "Teespring",
            "hex": "39ACE6",
            "source": "https://teespring.com"
        },
        {
            "title": "TELE5",
            "hex": "C2AD6F",
            "source": "https://www.tele5.de"
        },
        {
            "title": "Telegram",
            "hex": "2CA5E0",
            "source": "https://commons.wikimedia.org/wiki/File:Telegram_alternative_logo.svg"
        },
        {
            "title": "Tencent QQ",
            "hex": "EB1923",
            "source": "https://en.wikipedia.org/wiki/File:Tencent_QQ.svg#/media/File:Tencent_QQ.svg"
        },
        {
            "title": "Tencent Weibo",
            "hex": "20B8E5",
            "source": "http://t.qq.com/"
        },
        {
            "title": "TensorFlow",
            "hex": "FF6F00",
            "source": "https://www.tensorflow.org/extras/tensorflow_brand_guidelines.pdf"
        },
        {
            "title": "Teradata",
            "hex": "F37440",
            "source": "https://github.com/Teradata/teradata.github.io/"
        },
        {
            "title": "Terraform",
            "hex": "623CE4",
            "source": "https://www.hashicorp.com/brand#terraform"
        },
        {
            "title": "Tesla",
            "hex": "CC0000",
            "source": "http://www.teslamotors.com/en_GB/about"
        },
        {
            "title": "The Mighty",
            "hex": "D0072A",
            "source": "https://themighty.com/"
        },
        {
            "title": "The Movie Database",
            "hex": "01D277",
            "source": "https://www.themoviedb.org/about/logos-attribution"
        },
        {
            "title": "The Register",
            "hex": "FF0000",
            "source": "https://www.theregister.co.uk/"
        },
        {
            "title": "Tidal",
            "hex": "000000",
            "source": "https://tidal.com"
        },
        {
            "title": "Tide",
            "hex": "4050FB",
            "source": "https://www.tide.co/newsroom/"
        },
        {
            "title": "Tik Tok",
            "hex": "000000",
            "source": "https://tiktok.com"
        },
        {
            "title": "Timescale",
            "hex": "FDB515",
            "source": "https://www.timescale.com/"
        },
        {
            "title": "Tinder",
            "hex": "FF6B6B",
            "source": "http://www.gotinder.com/press"
        },
        {
            "title": "Todoist",
            "hex": "E44332",
            "source": "https://doist.com/press/"
        },
        {
            "title": "Toggl",
            "hex": "E01B22",
            "source": "https://toggl.com/media-toolkit"
        },
        {
            "title": "Tomorrowland",
            "hex": "000000",
            "source": "https://global.tomorrowland.com/"
        },
        {
            "title": "Topcoder",
            "hex": "29A8E0",
            "source": "http://topcoder.com/"
        },
        {
            "title": "Toptal",
            "hex": "3863A0",
            "source": "https://www.toptal.com/branding"
        },
        {
            "title": "Tor",
            "hex": "7E4798",
            "source": "https://github.com/TheTorProject/tor-media/tree/master/Onion%20Icon"
        },
        {
            "title": "Toshiba",
            "hex": "FF0000",
            "source": "https://commons.wikimedia.org/wiki/File:Toshiba_logo.svg"
        },
        {
            "title": "TrainerRoad",
            "hex": "E12726",
            "source": "https://www.trainerroad.com/"
        },
        {
            "title": "Trakt",
            "hex": "ED1C24",
            "source": "https://trakt.tv"
        },
        {
            "title": "Transport for Ireland",
            "hex": "00B274",
            "source": "https://www.transportforireland.ie/"
        },
        {
            "title": "Travis CI",
            "hex": "3EAAAF",
            "source": "https://travis-ci.com/logo"
        },
        {
            "title": "Treehouse",
            "hex": "5FCF80",
            "source": "https://teamtreehouse.com/about"
        },
        {
            "title": "Trello",
            "hex": "0079BF",
            "source": "https://trello.com/about/branding"
        },
        {
            "title": "Trend Micro",
            "hex": "D71921",
            "source": "https://www.trendmicro.com/"
        },
        {
            "title": "TripAdvisor",
            "hex": "00AF87",
            "source": "https://tripadvisor.mediaroom.com/download/TripAdvisor_Logo_Guidelines_5_15_17.pdf"
        },
        {
            "title": "Trulia",
            "hex": "53B50A",
            "source": "http://www.trulia.com"
        },
        {
            "title": "Trustpilot",
            "hex": "00B67A",
            "source": "https://support.trustpilot.com/hc/en-us/articles/206289947-Trustpilot-Brand-Assets-Style-Guide"
        },
        {
            "title": "Tumblr",
            "hex": "36465D",
            "source": "https://www.tumblr.com/logo"
        },
        {
            "title": "Turkish Airlines",
            "hex": "C70A0C",
            "source": "https://www.turkishairlines.com/tr-int/basin-odasi/logo-arsivi/index.html"
        },
        {
            "title": "Twilio",
            "hex": "F22F46",
            "source": "https://www.twilio.com/company/brand"
        },
        {
            "title": "Twitch",
            "hex": "9146FF",
            "source": "https://brand.twitch.tv"
        },
        {
            "title": "Twitter",
            "hex": "1DA1F2",
            "source": "https://brand.twitter.com"
        },
        {
            "title": "Twoo",
            "hex": "FF7102",
            "source": "http://www.twoo.com/about/press"
        },
        {
            "title": "TypeScript",
            "hex": "007ACC",
            "source": "https://github.com/remojansen/logo.ts"
        },
        {
            "title": "TYPO3",
            "hex": "FF8700",
            "source": "https://typo3.com/fileadmin/assets/typo3logos/typo3_bullet_01.svg"
        },
        {
            "title": "Uber",
            "hex": "000000",
            "source": "https://www.uber.com/media/"
        },
        {
            "title": "Uber Eats",
            "hex": "5FB709",
            "source": "https://about.ubereats.com/en/logo/"
        },
        {
            "title": "Ubisoft",
            "hex": "000000",
            "source": "https://www.ubisoft.com/en-US/company/overview.aspx"
        },
        {
            "title": "uBlock Origin",
            "hex": "800000",
            "source": "https://github.com/gorhill/uBlock/blob/master/src/img/ublock.svg"
        },
        {
            "title": "Ubuntu",
            "hex": "E95420",
            "source": "https://design.ubuntu.com/brand/ubuntu-logo/"
        },
        {
            "title": "Udacity",
            "hex": "01B3E3",
            "source": "https://www.udacity.com"
        },
        {
            "title": "Udemy",
            "hex": "EC5252",
            "source": "https://about.udemy.com/newbrand/"
        },
        {
            "title": "UIkit",
            "hex": "2396F3",
            "source": "https://getuikit.com"
        },
        {
            "title": "Umbraco",
            "hex": "00BEC1",
            "source": "https://umbraco.com/"
        },
        {
            "title": "Unicode",
            "hex": "5455FE",
            "source": "https://en.wikipedia.org/wiki/Unicode"
        },
        {
            "title": "Unity",
            "hex": "000000",
            "source": "https://unity.com/"
        },
        {
            "title": "Unreal Engine",
            "hex": "313131",
            "source": "https://www.unrealengine.com/en-US/branding"
        },
        {
            "title": "Unsplash",
            "hex": "000000",
            "source": "https://unsplash.com/"
        },
        {
            "title": "Untappd",
            "hex": "FFC000",
            "source": "https://untappd.com/"
        },
        {
            "title": "Upwork",
            "hex": "6FDA44",
            "source": "https://www.upwork.com/press/"
        },
        {
            "title": "V",
            "hex": "5D87BF",
            "source": "https://github.com/vlang/v-logo"
        },
        {
            "title": "V8",
            "hex": "4B8BF5",
            "source": "https://v8.dev/logo"
        },
        {
            "title": "Vagrant",
            "hex": "1563FF",
            "source": "https://www.hashicorp.com/brand#vagrant"
        },
        {
            "title": "Valve",
            "hex": "F74843",
            "source": "https://www.valvesoftware.com/"
        },
        {
            "title": "Veeam",
            "hex": "00B336",
            "source": "https://www.veeam.com/newsroom/veeam-graphics.html"
        },
        {
            "title": "Venmo",
            "hex": "3D95CE",
            "source": "https://venmo.com/about/brand/"
        },
        {
            "title": "Verizon",
            "hex": "CD040B",
            "source": "https://www.verizondigitalmedia.com/about/logo-usage/"
        },
        {
            "title": "Viadeo",
            "hex": "F88D2D",
            "source": "http://corporate.viadeo.com/en/media/resources"
        },
        {
            "title": "Viber",
            "hex": "665CAC",
            "source": "https://www.viber.com/brand-center/"
        },
        {
            "title": "Vim",
            "hex": "019733",
            "source": "https://commons.wikimedia.org/wiki/File:Vimlogo.svg"
        },
        {
            "title": "Vimeo",
            "hex": "1AB7EA",
            "source": "https://vimeo.com/about/brand_guidelines"
        },
        {
            "title": "Vine",
            "hex": "11B48A",
            "source": "https://vine.co/logo"
        },
        {
            "title": "Virb",
            "hex": "0093DA",
            "source": "http://virb.com/about"
        },
        {
            "title": "Visa",
            "hex": "142787",
            "source": "https://commons.wikimedia.org/wiki/File:Visa_2014_logo_detail.svg"
        },
        {
            "title": "Visual Studio",
            "hex": "5C2D91",
            "source": "https://visualstudio.microsoft.com/"
        },
        {
            "title": "Visual Studio Code",
            "hex": "007ACC",
            "source": "https://commons.wikimedia.org/wiki/File:Visual_Studio_Code_1.35_icon.svg"
        },
        {
            "title": "VK",
            "hex": "4680C2",
            "source": "https://vk.com/brand"
        },
        {
            "title": "VLC media player",
            "hex": "FF8800",
            "source": "http://git.videolan.org/?p=vlc.git;a=tree;f=extras/package/macosx/asset_sources"
        },
        {
            "title": "VMware",
            "hex": "607078",
            "source": "https://myvmware.workspaceair.com/"
        },
        {
            "title": "Vodafone",
            "hex": "E60000",
            "source": "https://web.vodafone.com.eg/"
        },
        {
            "title": "Volkswagen",
            "hex": "151F5D",
            "source": "https://www.volkswagen.ie/"
        },
        {
            "title": "VSCO",
            "hex": "000000",
            "source": "https://vsco.co/about/press/vsco-releases-redesigned-mobile-app"
        },
        {
            "title": "Vue.js",
            "hex": "4FC08D",
            "source": "https://github.com/vuejs/art"
        },
        {
            "title": "W3C",
            "hex": "005A9C",
            "source": "https://www.w3.org/Consortium/Legal/logo-usage-20000308"
        },
        {
            "title": "Wattpad",
            "hex": "F68D12",
            "source": "https://www.wattpad.com/press/#assets"
        },
        {
            "title": "Waze",
            "hex": "333665",
            "source": "https://www.waze.com/"
        },
        {
            "title": "Wear OS",
            "hex": "4285F4",
            "source": "https://wearos.google.com/"
        },
        {
            "title": "Weasyl",
            "hex": "990000",
            "source": "https://www.weasyl.com/"
        },
        {
            "title": "WebAssembly",
            "hex": "654FF0",
            "source": "https://webassembly.org/"
        },
        {
            "title": "WebAuthn",
            "hex": "3423A6",
            "source": "https://github.com/apowers313/webauthn-logos"
        },
        {
            "title": "webcomponents.org",
            "hex": "29ABE2",
            "source": "https://www.webcomponents.org/"
        },
        {
            "title": "Webmin",
            "hex": "7DA0D0",
            "source": "https://github.com/webmin/webmin"
        },
        {
            "title": "Webpack",
            "hex": "8DD6F9",
            "source": "https://webpack.js.org/branding/"
        },
        {
            "title": "WebStorm",
            "hex": "000000",
            "source": "https://www.jetbrains.com/company/brand/logos/"
        },
        {
            "title": "WeChat",
            "hex": "7BB32E",
            "source": "https://worldvectorlogo.com/logo/wechat-3"
        },
        {
            "title": "WhatsApp",
            "hex": "25D366",
            "source": "https://www.whatsappbrand.com"
        },
        {
            "title": "When I Work",
            "hex": "51A33D",
            "source": "https://wheniwork.com/"
        },
        {
            "title": "WhiteSource",
            "hex": "161D4E",
            "source": "https://www.whitesourcesoftware.com/whitesource-media-kit/"
        },
        {
            "title": "Wii",
            "hex": "8B8B8B",
            "source": "https://de.wikipedia.org/wiki/Datei:WiiU.svg"
        },
        {
            "title": "Wii U",
            "hex": "8B8B8B",
            "source": "https://de.wikipedia.org/wiki/Datei:WiiU.svg"
        },
        {
            "title": "Wikipedia",
            "hex": "000000",
            "source": "https://en.wikipedia.org/wiki/Logo_of_Wikipedia"
        },
        {
            "title": "Windows",
            "hex": "0078D6",
            "source": "https://commons.wikimedia.org/wiki/File:Windows_10_Logo.svg"
        },
        {
            "title": "Wire",
            "hex": "000000",
            "source": "http://brand.wire.com"
        },
        {
            "title": "WireGuard",
            "hex": "88171A",
            "source": "https://www.wireguard.com/img/wireguard.svg"
        },
        {
            "title": "Wish",
            "hex": "2FB7EC",
            "source": "https://wish.com/"
        },
        {
            "title": "Wix",
            "hex": "FAAD4D",
            "source": "http://www.wix.com/about/design-assets"
        },
        {
            "title": "Wolfram",
            "hex": "DD1100",
            "source": "http://company.wolfram.com/press-center/wolfram-corporate/"
        },
        {
            "title": "Wolfram Language",
            "hex": "DD1100",
            "source": "http://company.wolfram.com/press-center/language/"
        },
        {
            "title": "Wolfram Mathematica",
            "hex": "DD1100",
            "source": "http://company.wolfram.com/press-center/mathematica/"
        },
        {
            "title": "WordPress",
            "hex": "21759B",
            "source": "https://wordpress.org/about/logos"
        },
        {
            "title": "Workplace",
            "hex": "20252D",
            "source": "https://en.facebookbrand.com/"
        },
        {
            "title": "WP Engine",
            "hex": "40BAC8",
            "source": "https://wpengine.com/"
        },
        {
            "title": "write.as",
            "hex": "5BC4EE",
            "source": "https://write.as/brand"
        },
        {
            "title": "X-Pack",
            "hex": "005571",
            "source": "https://www.elastic.co/brand"
        },
        {
            "title": "X.Org",
            "hex": "F28834",
            "source": "https://upload.wikimedia.org/wikipedia/commons/9/90/X.Org_Logo.svg"
        },
        {
            "title": "Xamarin",
            "hex": "3498DB",
            "source": "https://github.com/dotnet/swag/tree/master/xamarin"
        },
        {
            "title": "XAMPP",
            "hex": "FB7A24",
            "source": "https://www.apachefriends.org/en/"
        },
        {
            "title": "Xbox",
            "hex": "107C10",
            "source": "http://mspartner-public.sharepoint.com/XBOX%20Games/Xbox%20logo's%20+%20Guidelines/Xbox%20Live/Xbox_Live_Guidelines_10-4-13.pdf"
        },
        {
            "title": "Xcode",
            "hex": "1575F9",
            "source": "https://developer.apple.com/develop/"
        },
        {
            "title": "XDA Developers",
            "hex": "F59812",
            "source": "https://www.xda-developers.com/"
        },
        {
            "title": "Xero",
            "hex": "13B5EA",
            "source": "https://www.xero.com/uk/about/media/downloads"
        },
        {
            "title": "XFCE",
            "hex": "2284F2",
            "source": "https://www.xfce.org/download#artwork"
        },
        {
            "title": "Xiaomi",
            "hex": "FA6709",
            "source": "https://www.mi.com/global"
        },
        {
            "title": "Xing",
            "hex": "006567",
            "source": "https://dev.xing.com/logo_rules"
        },
        {
            "title": "XMPP",
            "hex": "002B5C",
            "source": "https://commons.wikimedia.org/wiki/File:XMPP_logo.svg"
        },
        {
            "title": "XRP",
            "hex": "25A768",
            "source": "https://xrpl.org/"
        },
        {
            "title": "XSplit",
            "hex": "0095DE",
            "source": "https://www.xsplit.com/presskit"
        },
        {
            "title": "Y Combinator",
            "hex": "F0652F",
            "source": "https://www.ycombinator.com/press/"
        },
        {
            "title": "Yahoo!",
            "hex": "6001D2",
            "source": "https://yahoo.com/"
        },
        {
            "title": "Yamaha Corporation",
            "hex": "4B1E78",
            "source": "https://www.yamaha.com/en/"
        },
        {
            "title": "Yamaha Motor Corporation",
            "hex": "E60012",
            "source": "https://en.wikipedia.org/wiki/Yamaha_Motor_Company"
        },
        {
            "title": "Yammer",
            "hex": "0072C6",
            "source": "https://developer.yammer.com/docs/branding-guide"
        },
        {
            "title": "Yandex",
            "hex": "FF0000",
            "source": "https://yandex.com/company/general_info/logotype_rules"
        },
        {
            "title": "Yarn",
            "hex": "2C8EBB",
            "source": "https://github.com/yarnpkg/assets"
        },
        {
            "title": "Yelp",
            "hex": "D32323",
            "source": "http://www.yelp.com/brand"
        },
        {
            "title": "YouTube",
            "hex": "FF0000",
            "source": "https://www.youtube.com/yt/about/brand-resources/#logos-icons-colors"
        },
        {
            "title": "Z-Wave",
            "hex": "1B365D",
            "source": "https://www.z-wave.com/"
        },
        {
            "title": "Zalando",
            "hex": "FF6900",
            "source": "https://www.zalando.co.uk/"
        },
        {
            "title": "Zapier",
            "hex": "FF4A00",
            "source": "https://zapier.com/about/brand"
        },
        {
            "title": "ZDF",
            "hex": "FA7D19",
            "source": "https://www.zdf.de/"
        },
        {
            "title": "Zeit",
            "hex": "000000",
            "source": "https://zeit.co/design/brand"
        },
        {
            "title": "Zend",
            "hex": "0679EA",
            "source": "https://www.zend.com/"
        },
        {
            "title": "Zend Framework",
            "hex": "68B604",
            "source": "https://framework.zend.com/"
        },
        {
            "title": "Zendesk",
            "hex": "03363D",
            "source": "https://www.zendesk.com/company/brand-assets/#logo"
        },
        {
            "title": "ZeroMQ",
            "hex": "DF0000",
            "source": "https://github.com/zeromq/zeromq.org/blob/master/static/safari-pinned-tab.svg"
        },
        {
            "title": "Zerply",
            "hex": "9DBC7A",
            "source": "https://zerply.com/about/resources"
        },
        {
            "title": "Zhihu",
            "hex": "0084FF",
            "source": "https://www.zhihu.com/"
        },
        {
            "title": "Zillow",
            "hex": "0074E4",
            "source": "http://zillow.mediaroom.com/logos"
        },
        {
            "title": "Zingat",
            "hex": "009CFB",
            "source": "https://www.zingat.com/kurumsal-logolar"
        },
        {
            "title": "Zoom",
            "hex": "2D8CFF",
            "source": "https://zoom.us/brandguidelines"
        },
        {
            "title": "Zorin",
            "hex": "0CC1F3",
            "source": "https://zorinos.com/press/"
        },
        {
            "title": "Zulip",
            "hex": "52C2AF",
            "source": "https://github.com/zulip/zulip/"
        }
    ]
}<|MERGE_RESOLUTION|>--- conflicted
+++ resolved
@@ -2491,15 +2491,14 @@
             "source": "https://github.com/kubernetes/kubernetes/tree/master/logo"
         },
         {
-<<<<<<< HEAD
+            "title": "Kyocera",
+            "hex": "ED1C24",
+            "source": "https://en.wikipedia.org/wiki/Kyocera"
+        },
+        {
             "title": "LabVIEW",
             "hex": "FFDB00",
             "source": "http://download.ni.com/evaluation/2018_Partner_Cobranding_Style_Guide.pdf"
-=======
-            "title": "Kyocera",
-            "hex": "ED1C24",
-            "source": "https://en.wikipedia.org/wiki/Kyocera"
->>>>>>> be9d92e6
         },
         {
             "title": "Laravel",
