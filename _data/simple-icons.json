{
    "icons": [
        {
            "title": ".NET",
            "hex": "5C2D91",
            "source": "https://docs.microsoft.com/en-us/dotnet/images/hub/net.svg"
        },
        {
            "title": "1001Tracklists",
            "hex": "40AEF0",
            "source": "https://www.1001tracklists.com/"
        },
        {
            "title": "1Password",
            "hex": "0094F5",
            "source": "https://1password.com/press/"
        },
        {
            "title": "500px",
            "hex": "0099E5",
            "source": "https://about.500px.com/press"
        },
        {
            "title": "A-Frame",
            "hex": "EF2D5E",
            "source": "https://aframe.io/docs/"
        },
        {
            "title": "ABB RobotStudio",
            "hex": "FF9E0F",
            "source": "https://new.abb.com/products/robotics/en/robotstudio/downloads"
        },
        {
            "title": "About.me",
            "hex": "00A98F",
            "source": "https://about.me/assets"
        },
        {
            "title": "Abstract",
            "hex": "191A1B",
            "source": "https://www.abstract.com/about/"
        },
        {
            "title": "Academia",
            "hex": "41454A",
            "source": "https://www.academia.edu/"
        },
        {
            "title": "Accusoft",
            "hex": "A9225C",
            "source": "https://company-39138.frontify.com/d/7EKFm12NQSa8/accusoft-corporation-style-guide#/style-guide/logo"
        },
        {
            "title": "ACM",
            "hex": "0085CA",
            "source": "http://identitystandards.acm.org/"
        },
        {
            "title": "ActiGraph",
            "hex": "0B2C4A",
            "source": "http://www.actigraphcorp.com/"
        },
        {
            "title": "Activision",
            "hex": "000000",
            "source": "https://www.activision.com/"
        },
        {
            "title": "AdBlock",
            "hex": "F40D12",
            "source": "https://getadblock.com/"
        },
        {
            "title": "Adblock Plus",
            "hex": "C70D2C",
            "source": "https://adblockplus.org/"
        },
        {
            "title": "AddThis",
            "hex": "FF6550",
            "source": "http://www.addthis.com/"
        },
        {
            "title": "AdGuard",
            "hex": "66B574",
            "source": "https://adguard.com/en/contribute.html"
        },
        {
            "title": "Adobe",
            "hex": "FF0000",
            "source": "https://www.adobe.com/"
        },
        {
            "title": "Adobe Acrobat Reader",
            "hex": "EC1C24",
            "source": "https://acrobat.adobe.com/"
        },
        {
            "title": "Adobe After Effects",
            "hex": "D291FF",
            "source": "https://www.adobe.com/products/aftereffects.html"
        },
        {
            "title": "Adobe Audition",
            "hex": "4CC0AD",
            "source": "https://www.adobe.com/products/audition.html"
        },
        {
            "title": "Adobe Creative Cloud",
            "hex": "DA1F26",
            "source": "https://www.adobe.com/creativecloud/plans.html"
        },
        {
            "title": "Adobe Dreamweaver",
            "hex": "35FA00",
            "source": "https://www.adobe.com/products/dreamweaver.html"
        },
        {
            "title": "Adobe Fonts",
            "hex": "323232",
            "source": "https://www.adobe.com/creativecloud/services.html"
        },
        {
            "title": "Adobe Illustrator",
            "hex": "F37021",
            "source": "https://www.adobe.com/products/illustrator.html"
        },
        {
            "title": "Adobe InDesign",
            "hex": "EE3D8F",
            "source": "https://www.adobe.com/products/indesign.html"
        },
        {
            "title": "Adobe Lightroom CC",
            "hex": "3DF0F0",
            "source": "https://www.adobe.com/products/photoshop-lightroom.html"
        },
        {
            "title": "Adobe Lightroom Classic",
            "hex": "AED6EA",
            "source": "https://www.adobe.com/products/photoshop-lightroom-classic.html"
        },
        {
            "title": "Adobe PhoneGap",
            "hex": "27A1C5",
            "source": "https://phonegap.com/about/logos/"
        },
        {
            "title": "Adobe Photoshop",
            "hex": "26C9FF",
            "source": "https://www.adobe.com/products/photoshop.html"
        },
        {
            "title": "Adobe Premiere",
            "hex": "EA77FF",
            "source": "https://www.adobe.com/ie/products/premiere.html"
        },
        {
            "title": "Adobe Typekit",
            "hex": "87EC00",
            "source": "https://helpx.adobe.com/content/dam/help/mnemonics/tk_appicon_RGB.svg"
        },
        {
            "title": "Adobe XD",
            "hex": "FF26BE",
            "source": "https://www.adobe.com/products/xd.html"
        },
        {
            "title": "AdonisJS",
            "hex": "220052",
            "source": "https://adonisjs.com/"
        },
        {
            "title": "Aer Lingus",
            "hex": "006272",
            "source": "https://www.aerlingus.com/"
        },
        {
            "title": "Affinity",
            "hex": "222324",
            "source": "https://affinity.serif.com/"
        },
        {
            "title": "Affinity Designer",
            "hex": "1B72BE",
            "source": "https://affinity.serif.com/en-gb/designer/"
        },
        {
            "title": "Affinity Photo",
            "hex": "7E4DD2",
            "source": "https://affinity.serif.com/en-gb/photo/"
        },
        {
            "title": "Affinity Publisher",
            "hex": "C9284D",
            "source": "https://affinity.serif.com/en-gb/publisher/"
        },
        {
            "title": "Aiqfome",
            "hex": "7A1FA2",
            "source": "https://aiqfome.com"
        },
        {
            "title": "Air Canada",
            "hex": "F01428",
            "source": "https://www.aircanada.com/"
        },
        {
            "title": "Air France",
            "hex": "002157",
            "source": "https://www.airfrance.fr/"
        },
        {
            "title": "Airbnb",
            "hex": "FF5A5F",
            "source": "https://www.airbnb.com"
        },
        {
            "title": "Airbus",
            "hex": "00205B",
            "source": "https://brand.airbus.com/brand-elements/logo.html"
        },
        {
            "title": "Aircall",
            "hex": "00B388",
            "source": "https://aircall.io/"
        },
        {
            "title": "AirPlay Audio",
            "hex": "000000",
            "source": "https://developer.apple.com/design/human-interface-guidelines/airplay/overview/icons/"
        },
        {
            "title": "AirPlay Video",
            "hex": "000000",
            "source": "https://developer.apple.com/design/human-interface-guidelines/airplay/overview/icons/"
        },
        {
            "title": "Airtable",
            "hex": "18BFFF",
            "source": "https://airtable.com/press"
        },
        {
            "title": "Alfa Romeo",
            "hex": "981E32",
            "source": "http://www.fcaci.com/x/Alfa"
        },
        {
            "title": "Algolia",
            "hex": "5468FF",
            "source": "https://www.algolia.com/press/?section=brand-guidelines"
        },
        {
            "title": "Alipay",
            "hex": "00A1E9",
            "source": "https://gw.alipayobjects.com/os/rmsportal/trUJZfSrlnRCcFgfZGjD.ai"
        },
        {
            "title": "AlliedModders",
            "hex": "1578D3",
            "source": "https://forums.alliedmods.net/index.php"
        },
        {
            "title": "AlloCiné",
            "hex": "FECC00",
            "source": "http://www.allocine.fr/favicon.ico"
        },
        {
            "title": "Alpine Linux",
            "hex": "0D597F",
            "source": "https://alpinelinux.org/"
        },
        {
            "title": "Amazon",
            "hex": "FF9900",
            "source": "https://worldvectorlogo.com/logo/amazon-icon"
        },
        {
            "title": "Amazon Alexa",
            "hex": "00CAFF",
            "source": "https://developer.amazon.com/docs/alexa-voice-service/logo-and-brand.html"
        },
        {
            "title": "Amazon AWS",
            "hex": "232F3E",
            "source": "https://upload.wikimedia.org/wikipedia/commons/9/93/Amazon_Web_Services_Logo.svg"
        },
        {
            "title": "Amazon Fire TV",
            "hex": "FC4C02",
            "source": "https://www.amazon.com/gp/help/customer/display.html?nodeId=201348270"
        },
        {
            "title": "Amazon Lumberyard",
            "hex": "67459B",
            "source": "https://github.com/aws/lumberyard"
        },
        {
            "title": "AMD",
            "hex": "ED1C24",
            "source": "https://subscriptions.amd.com/greatpower/img/amd-logo-black.svg"
        },
        {
            "title": "American Airlines",
            "hex": "0078D2",
            "source": "https://en.wikipedia.org/wiki/File:American_Airlines_logo_2013.svg"
        },
        {
            "title": "American Express",
            "hex": "2E77BC",
            "source": "https://commons.wikimedia.org/wiki/File:American_Express_logo.svg"
        },
        {
            "title": "Anaconda",
            "hex": "42B029",
            "source": "https://www.anaconda.com/media-kit/"
        },
        {
            "title": "Analogue",
            "hex": "1A1A1A",
            "source": "https://www.analogue.co/"
        },
        {
            "title": "Anchor",
            "hex": "8940FA",
            "source": "https://anchor.fm/"
        },
        {
            "title": "Andela",
            "hex": "3359DF",
            "source": "https://andela.com/press/"
        },
        {
            "title": "Android",
            "hex": "3DDC84",
            "source": "https://developer.android.com/distribute/marketing-tools/brand-guidelines"
        },
        {
            "title": "Android Auto",
            "hex": "4285F4",
            "source": "https://partnermarketinghub.withgoogle.com/#/brands/"
        },
        {
            "title": "Android Studio",
            "hex": "3DDC84",
            "source": "https://en.wikipedia.org/wiki/Android_Studio"
        },
        {
            "title": "AngelList",
            "hex": "000000",
            "source": "https://angel.co/logo"
        },
        {
            "title": "Angular",
            "hex": "DD0031",
            "source": "https://angular.io/assets/images/logos/angular/angular_solidBlack.svg"
        },
        {
            "title": "Angular Universal",
            "hex": "00ACC1",
            "source": "https://angular.io/presskit"
        },
        {
            "title": "AngularJS",
            "hex": "E23237",
            "source": "https://angularjs.org/"
        },
        {
            "title": "Ansible",
            "hex": "EE0000",
            "source": "https://www.ansible.com/logos"
        },
        {
            "title": "Antena 3",
            "hex": "FF7328",
            "source": "https://www.antena3.com/"
        },
        {
            "title": "Apache",
            "hex": "D22128",
            "source": "https://www.apache.org/foundation/press/kit/"
        },
        {
            "title": "Apache Airflow",
            "hex": "007A88",
            "source": "https://github.com/apache/airflow/tree/master/docs/img/logos"
        },
        {
            "title": "Apache Ant",
            "hex": "A81C7D",
            "source": "https://commons.wikimedia.org/wiki/File:Apache-Ant-logo.svg"
        },
        {
            "title": "Apache CloudStack",
            "hex": "2AA5DC",
            "source": "http://cloudstack.apache.org/trademark-guidelines.html"
        },
        {
            "title": "Apache Cordova",
            "hex": "E8E8E8",
            "source": "https://cordova.apache.org/artwork/"
        },
        {
            "title": "Apache Druid",
            "hex": "29F1FB",
            "source": "https://apache.org/logos/"
        },
        {
            "title": "Apache ECharts",
            "hex": "A9334C",
            "source": "https://echarts.apache.org/"
        },
        {
            "title": "Apache Flink",
            "hex": "E6526F",
            "source": "https://flink.apache.org/material.html"
        },
        {
            "title": "Apache Kafka",
            "hex": "000000",
            "source": "https://commons.wikimedia.org/wiki/File:Apache_kafka.svg"
        },
        {
            "title": "Apache Maven",
            "hex": "C71A36",
            "source": "https://en.wikipedia.org/wiki/Apache_Maven"
        },
        {
            "title": "Apache NetBeans IDE",
            "hex": "1B6AC6",
            "source": "https://netbeans.apache.org/images/"
        },
        {
            "title": "Apache OpenOffice",
            "hex": "0E85CD",
            "source": "https://www.openoffice.org/marketing/art/galleries/logos/index.html"
        },
        {
            "title": "Apache Pulsar",
            "hex": "188FFF",
            "source": "https://pulsar.apache.org/"
        },
        {
            "title": "Apache RocketMQ",
            "hex": "D77310",
            "source": "https://rocketmq.apache.org/"
        },
        {
            "title": "Apache Solr",
            "hex": "D9411E",
            "source": "https://lucene.apache.org/solr/"
        },
        {
            "title": "Apache Spark",
            "hex": "E25A1C",
            "source": "https://spark.apache.org/images/"
        },
        {
            "title": "Apollo GraphQL",
            "hex": "311C87",
            "source": "https://github.com/apollographql/space-kit/blob/9a42083746a49c9a734563f427c13233e42adcc9/logos/mark.svg"
        },
        {
            "title": "App Store",
            "hex": "0D96F6",
            "source": "https://developer.apple.com/app-store/"
        },
        {
            "title": "Apple",
            "hex": "999999",
            "source": "https://worldvectorlogo.com/logo/apple"
        },
        {
            "title": "Apple Music",
            "hex": "000000",
            "source": "https://www.apple.com/itunes/marketing-on-music/identity-guidelines.html#apple-music-icon"
        },
        {
            "title": "Apple Pay",
            "hex": "000000",
            "source": "https://developer.apple.com/apple-pay/marketing/"
        },
        {
            "title": "Apple Podcasts",
            "hex": "9933CC",
            "source": "https://www.apple.com/itunes/marketing-on-podcasts/identity-guidelines.html#apple-podcasts-icon"
        },
        {
            "title": "Apple TV",
            "hex": "000000",
            "source": "https://commons.wikimedia.org/wiki/File:AppleTV.svg"
        },
        {
            "title": "AppSignal",
            "hex": "21375A",
            "source": "https://appsignal.com/"
        },
        {
            "title": "AppVeyor",
            "hex": "00B3E0",
            "source": "https://commons.wikimedia.org/wiki/File:Appveyor_logo.svg"
        },
        {
            "title": "ARAL",
            "hex": "0063CB",
            "source": "https://upload.wikimedia.org/wikipedia/commons/6/60/Aral_Logo.svg"
        },
        {
            "title": "Arch Linux",
            "hex": "1793D1",
            "source": "https://www.archlinux.org/art/"
        },
        {
            "title": "ARCHICAD",
            "hex": "313D6B",
            "source": "https://www.graphisoft.com/archicad/"
        },
        {
            "title": "Archive of Our Own",
            "hex": "990000",
            "source": "https://archiveofourown.org/"
        },
        {
            "title": "Ardour",
            "hex": "C61C3E",
            "source": "https://github.com/Ardour/ardour/tree/master/tools/misc_resources/"
        },
        {
            "title": "Arduino",
            "hex": "00979D",
            "source": "https://cdn.arduino.cc/projecthub/img/Arduino-logo.svg"
        },
        {
            "title": "ArtStation",
            "hex": "13AFF0",
            "source": "https://www.artstation.com/about/logo"
        },
        {
            "title": "arXiv",
            "hex": "B31B1B",
            "source": "https://static.arxiv.org/static/base/0.15.2/images/arxiv-logo-web.svg"
        },
        {
            "title": "Asana",
            "hex": "273347",
            "source": "https://asana.com/styles"
        },
        {
            "title": "Asciidoctor",
            "hex": "E40046",
            "source": "https://github.com/asciidoctor/brand"
        },
        {
            "title": "asciinema",
            "hex": "D40000",
            "source": "https://github.com/asciinema/asciinema-logo"
        },
        {
            "title": "ASKfm",
            "hex": "DB3552",
            "source": "https://ask.fm/"
        },
        {
            "title": "ASUS",
            "hex": "000000",
            "source": "https://www.asus.com/"
        },
        {
            "title": "AT&T",
            "hex": "00A8E0",
            "source": "https://commons.wikimedia.org/wiki/File:AT%26T_logo_2016.svg"
        },
        {
            "title": "Atari",
            "hex": "E4202E",
            "source": "https://atarivcs.com/"
        },
        {
            "title": "Atlassian",
            "hex": "0052CC",
            "source": "https://atlassian.design/guidelines/brand/logos-1"
        },
        {
            "title": "Atom",
            "hex": "66595C",
            "source": "https://commons.wikimedia.org/wiki/File:Atom_editor_logo.svg"
        },
        {
            "title": "Audacity",
            "hex": "0000CC",
            "source": "https://github.com/audacity/audacity/blob/c818449c69193f5311b430fbf600d8d6cbe49047/images/audacity.svg"
        },
        {
            "title": "Audi",
            "hex": "BB0A30",
            "source": "https://www.audi.com/ci/en/intro/basics/rings.html"
        },
        {
            "title": "Audible",
            "hex": "F8991C",
            "source": "https://commons.wikimedia.org/wiki/File:Audible_logo.svg"
        },
        {
            "title": "Audio-Technica",
            "hex": "000000",
            "source": "https://wikipedia.org/wiki/File:Audio-technica.svg"
        },
        {
            "title": "Audioboom",
            "hex": "007CE2",
            "source": "https://audioboom.com/about/brand-guidelines"
        },
        {
            "title": "Audiomack",
            "hex": "FFA200",
            "source": "https://styleguide.audiomack.com/"
        },
        {
            "title": "Aurelia",
            "hex": "ED2B88",
            "source": "https://aurelia.io/"
        },
        {
            "title": "Auth0",
            "hex": "EB5424",
            "source": "https://styleguide.auth0.com"
        },
        {
            "title": "Authy",
            "hex": "EC1C24",
            "source": "https://authy.com/"
        },
        {
            "title": "Autodesk",
            "hex": "0696D7",
            "source": "https://www.autodesk.com"
        },
        {
            "title": "Automatic",
            "hex": "7D8084",
            "source": "https://www.automatic.com/press"
        },
        {
            "title": "Autotask",
            "hex": "E51937",
            "source": "https://www.autotask.com/branding"
        },
        {
            "title": "Aventrix",
            "hex": "0099DD",
            "source": "https://www.aventrix.com/press"
        },
        {
            "title": "Awesome Lists",
            "hex": "FC60A8",
            "source": "https://github.com/sindresorhus/awesome/tree/master/media"
        },
        {
            "title": "awesomeWM",
            "hex": "535D6C",
            "source": "https://awesomewm.org/"
        },
        {
            "title": "Azure Artifacts",
            "hex": "CB2E6D",
            "source": "https://azure.microsoft.com/en-us/services/devops/artifacts/"
        },
        {
            "title": "Azure DevOps",
            "hex": "0078D7",
            "source": "http://azure.com/devops"
        },
        {
            "title": "Azure Functions",
            "hex": "0062AD",
            "source": "https://azure.microsoft.com/en-us/services/functions"
        },
        {
            "title": "Azure Pipelines",
            "hex": "2560E0",
            "source": "https://github.com/vscode-icons/vscode-icons/pull/1741"
        },
        {
            "title": "Babel",
            "hex": "F9DC3E",
            "source": "https://github.com/babel/website/blob/93330158b6ecca1ab88d3be8dbf661f5c2da6c76/website/static/img/babel-black.svg"
        },
        {
            "title": "Badgr",
            "hex": "282C4C",
            "source": "https://info.badgr.com/"
        },
        {
            "title": "Badoo",
            "hex": "783BF9",
            "source": "https://badoo.com/team/press/"
        },
        {
            "title": "Baidu",
            "hex": "2319DC",
            "source": "https://en.wikipedia.org/wiki/File:Baidu.svg"
        },
        {
            "title": "Bamboo",
            "hex": "0052CC",
            "source": "https://www.atlassian.design/guidelines/marketing/resources/logo-files"
        },
        {
            "title": "Bancontact",
            "hex": "005498",
            "source": "https://www.bancontact.com/en/promotion-material/guidelines-logo"
        },
        {
            "title": "Bandcamp",
            "hex": "408294",
            "source": "https://bandcamp.com/buttons"
        },
        {
            "title": "BandLab",
            "hex": "DC3710",
            "source": "https://blog.bandlab.com/press/"
        },
        {
            "title": "Bandsintown",
            "hex": "00CEC8",
            "source": "https://corp.bandsintown.com/media-library"
        },
        {
            "title": "Basecamp",
            "hex": "5ECC62",
            "source": "https://basecamp.com/about/press"
        },
        {
            "title": "Bath ASU",
            "hex": "00A3E0",
            "source": "https://bathasu.com/press/"
        },
        {
            "title": "Battle.net",
            "hex": "00AEFF",
            "source": "https://www.blizzard.com/en-gb/"
        },
        {
            "title": "BBC iPlayer",
            "hex": "F54997",
            "source": "https://www.bbc.co.uk/iplayer"
        },
        {
            "title": "Beatport",
            "hex": "A8E00F",
            "source": "https://support.beatport.com/hc/en-us/articles/200353255-Beatport-Logos-and-Images"
        },
        {
            "title": "Beats",
            "hex": "005571",
            "source": "https://www.elastic.co/brand"
        },
        {
            "title": "Beats by Dre",
            "hex": "E01F3D",
            "source": "https://www.beatsbydre.com/"
        },
        {
            "title": "Behance",
            "hex": "1769FF",
            "source": "https://www.behance.net/dev/api/brand"
        },
        {
            "title": "Beijing Subway",
            "hex": "004A9D",
            "source": "https://commons.wikimedia.org/wiki/File:Beijing_Subway_logo.svg"
        },
        {
            "title": "Bentley",
            "hex": "333333",
            "source": "https://en.wikipedia.org/wiki/File:Bentley_logo.svg"
        },
        {
            "title": "Big Cartel",
            "hex": "222222",
            "source": "https://www.bigcartel.com"
        },
        {
            "title": "Bing",
            "hex": "008373",
            "source": "https://commons.wikimedia.org/wiki/File:Bing_logo_(2016).svg"
        },
        {
            "title": "Bit",
            "hex": "73398D",
            "source": "https://bit.dev"
        },
        {
            "title": "Bitbucket",
            "hex": "0052CC",
            "source": "https://www.atlassian.com/company/news/press-kit"
        },
        {
            "title": "Bitcoin",
            "hex": "F7931A",
            "source": "https://bitcoin.org/en"
        },
        {
            "title": "Bitdefender",
            "hex": "ED1C24",
            "source": "https://www.bitdefender.com/funzone/logos.html"
        },
        {
            "title": "Bitly",
            "hex": "EE6123",
            "source": "https://bitly.com/pages/press"
        },
        {
            "title": "Bitrise",
            "hex": "683D87",
            "source": "https://www.bitrise.io/presskit"
        },
        {
            "title": "Bitwarden",
            "hex": "175DDC",
            "source": "https://github.com/bitwarden/brand/blob/6182cd64321d810c6f6255db08c2a17804d2b724/icons/icon.svg"
        },
        {
            "title": "Blackberry",
            "hex": "000000",
            "source": "https://www.blackberry.com/"
        },
        {
            "title": "Blender",
            "hex": "F5792A",
            "source": "https://www.blender.org/about/logo/"
        },
        {
            "title": "Blogger",
            "hex": "FF5722",
            "source": "https://www.blogger.com"
        },
        {
            "title": "Bloglovin",
            "hex": "000000",
            "source": "https://www.bloglovin.com/widgets"
        },
        {
            "title": "Bluetooth",
            "hex": "0082FC",
            "source": "https://www.bluetooth.com/develop-with-bluetooth/marketing-branding/"
        },
        {
            "title": "BMC Software",
            "hex": "FE5000",
            "source": "https://www.bmc.com/"
        },
        {
            "title": "BMW",
            "hex": "0066B1",
            "source": "https://www.bmw.de/"
        },
        {
            "title": "Boeing",
            "hex": "1D439C",
            "source": "https://upload.wikimedia.org/wikipedia/commons/4/4f/Boeing_full_logo.svg"
        },
        {
            "title": "Boost",
            "hex": "F69220",
            "source": "https://www.boostmobile.com/"
        },
        {
            "title": "Bootstrap",
            "hex": "563D7C",
            "source": "http://getbootstrap.com/about"
        },
        {
            "title": "Bosch",
            "hex": "EA0016",
            "source": "https://www.bosch.de/"
        },
        {
            "title": "Bose",
            "hex": "000000",
            "source": "https://developer.bose.com/sites/default/files/Bose%20AR%20Design%20Guidelines%20v1.0.pdf"
        },
        {
            "title": "Bower",
            "hex": "EF5734",
            "source": "https://bower.io/docs/about/#brand"
        },
        {
            "title": "Box",
            "hex": "0061D5",
            "source": "https://www.box.com/en-gb/about-us/press"
        },
        {
            "title": "Brand.ai",
            "hex": "0AA0FF",
            "source": "https://brand.ai/brand-ai/style"
        },
        {
            "title": "Brandfolder",
            "hex": "40D1F5",
            "source": "https://brandfolder.com/brandfolder"
        },
        {
            "title": "Brave",
            "hex": "FB542B",
            "source": "https://brave.com/brave-branding-assets/"
        },
        {
            "title": "Breaker",
            "hex": "003DAD",
            "source": "https://www.breaker.audio/i/brand"
        },
        {
            "title": "Broadcom",
            "hex": "CC092F",
            "source": "https://en.wikipedia.org/wiki/Broadcom_Inc"
        },
        {
            "title": "BT",
            "hex": "6400AA",
            "source": "https://www.bt.com/"
        },
        {
            "title": "Buddy",
            "hex": "1A86FD",
            "source": "https://buddy.works/about"
        },
        {
            "title": "Buffer",
            "hex": "168EEA",
            "source": "https://buffer.com/press"
        },
        {
            "title": "Bugatti",
            "hex": "BE0030",
            "source": "https://www.bugatti.com/"
        },
        {
            "title": "Bugsnag",
            "hex": "4949E4",
            "source": "https://www.bugsnag.com/newsroom"
        },
        {
            "title": "Bulma",
            "hex": "00D1B2",
            "source": "https://github.com/jgthms/bulma/"
        },
        {
            "title": "Buy Me A Coffee",
            "hex": "FF813F",
            "source": "https://www.buymeacoffee.com/brand"
        },
        {
            "title": "BuzzFeed",
            "hex": "EE3322",
            "source": "http://www.buzzfeed.com/press/downloads"
        },
        {
            "title": "byte",
            "hex": "551DEF",
            "source": "https://byte.co/byte"
        },
        {
            "title": "C",
            "hex": "A8B9CC",
            "source": "https://commons.wikimedia.org/wiki/File:The_C_Programming_Language_logo.svg"
        },
        {
            "title": "C Sharp",
            "hex": "239120",
            "source": "https://upload.wikimedia.org/wikipedia/commons/0/0d/C_Sharp_wordmark.svg"
        },
        {
            "title": "C++",
            "hex": "00599C",
            "source": "https://github.com/isocpp/logos"
        },
        {
            "title": "Cairo Metro",
            "hex": "C10C0C",
            "source": "https://en.wikipedia.org/wiki/File:Cairo_metro_logo2012.svg"
        },
        {
            "title": "CakePHP",
            "hex": "D33C43",
            "source": "https://cakephp.org/logos"
        },
        {
            "title": "Campaign Monitor",
            "hex": "111324",
            "source": "https://www.campaignmonitor.com/company/brand/"
        },
        {
            "title": "Canva",
            "hex": "00C4CC",
            "source": "https://www.canva.com/"
        },
        {
            "title": "Car Throttle",
            "hex": "FF9C42",
            "source": "https://www.carthrottle.com/"
        },
        {
            "title": "Carto",
            "hex": "EB1510",
            "source": "https://carto.com/brand/"
        },
        {
            "title": "Cash App",
            "hex": "00C244",
            "source": "https://cash.app/press"
        },
        {
            "title": "Cassandra",
            "hex": "1287B1",
            "source": "https://upload.wikimedia.org/wikipedia/commons/5/5e/Cassandra_logo.svg"
        },
        {
            "title": "Castbox",
            "hex": "F55B23",
            "source": "https://castbox.fm/newsroom/"
        },
        {
            "title": "Castorama",
            "hex": "0078D7",
            "source": "https://www.castorama.fr/"
        },
        {
            "title": "Castro",
            "hex": "00B265",
            "source": "http://supertop.co/castro/press/"
        },
        {
            "title": "Caterpillar",
            "hex": "FFCD11",
            "source": "https://commons.wikimedia.org/wiki/File:Caterpillar_logo.svg"
        },
        {
            "title": "CD Projekt",
            "hex": "DC0D15",
            "source": "https://www.cdprojekt.com/en/media/logotypes/"
        },
        {
            "title": "Celery",
            "hex": "37814A",
            "source": "http://www.celeryproject.org/"
        },
        {
            "title": "CentOS",
            "hex": "262577",
            "source": "https://wiki.centos.org/ArtWork/Brand/Logo"
        },
        {
            "title": "Cesium",
            "hex": "6CADDF",
            "source": "https://cesium.com/press/"
        },
        {
            "title": "CEVO",
            "hex": "1EABE2",
            "source": "https://cevo.com/"
        },
        {
            "title": "ChartMogul",
            "hex": "13324B",
            "source": "https://chartmogul.com/company/"
        },
        {
            "title": "Chase",
            "hex": "117ACA",
            "source": "https://commons.wikimedia.org/wiki/File:Chase_logo_2007.svg"
        },
        {
            "title": "Checkmarx",
            "hex": "54B848",
            "source": "https://www.checkmarx.com/resources/datasheets/"
        },
        {
            "title": "Chef",
            "hex": "F09820",
            "source": "https://www.chef.io/"
        },
        {
            "title": "Chocolatey",
            "hex": "80B5E3",
            "source": "https://chocolatey.org/media-kit"
        },
        {
            "title": "Chupa Chups",
            "hex": "CF103E",
            "source": "https://www.chupachups.co.uk/"
        },
        {
            "title": "Cinema 4D",
            "hex": "011A6A",
            "source": "https://www.maxon.net/de/header-meta-navigation/ueber-maxon/pressematerial/"
        },
        {
            "title": "Circle",
            "hex": "8669AE",
            "source": "https://www.circle.com/"
        },
        {
            "title": "CircleCI",
            "hex": "343434",
            "source": "https://circleci.com/press"
        },
        {
            "title": "Cirrus CI",
            "hex": "212121",
            "source": "https://cirrus-ci.org"
        },
        {
            "title": "Cisco",
            "hex": "1BA0D7",
            "source": "https://www.cisco.com/"
        },
        {
            "title": "Citrix",
            "hex": "000000",
            "source": "https://www.citrix.com/news/media-resources.html"
        },
        {
            "title": "Citroën",
            "hex": "6E6E6E",
            "source": "https://citroen.pcaci.co.uk/logo.php"
        },
        {
            "title": "CiviCRM",
            "hex": "81C459",
            "source": "https://civicrm.org/trademark"
        },
        {
            "title": "Claris",
            "hex": "000000",
            "source": "https://www.claris.com/"
        },
        {
            "title": "ClickUp",
            "hex": "7B68EE",
            "source": "https://clickup.com/brand"
        },
        {
            "title": "Cliqz",
            "hex": "00AEF0",
            "source": "https://cliqz.com/design"
        },
        {
            "title": "Clockify",
            "hex": "03A9F4",
            "source": "https://clockify.me/"
        },
        {
            "title": "Clojure",
            "hex": "5881D8",
            "source": "https://commons.wikimedia.org/wiki/File:Clojure_logo.svg"
        },
        {
            "title": "CloudBees",
            "hex": "1997B5",
            "source": "https://www.cloudbees.com/"
        },
        {
            "title": "CloudCannon",
            "hex": "407AFC",
            "source": "https://cloudcannon.com/"
        },
        {
            "title": "Cloudflare",
            "hex": "F38020",
            "source": "https://www.cloudflare.com/logo/"
        },
        {
            "title": "Cloudsmith",
            "hex": "187EB6",
            "source": "https://cloudsmith.io/branding/"
        },
        {
            "title": "Clyp",
            "hex": "3CBDB1",
            "source": "https://clyp.it/"
        },
        {
            "title": "CMake",
            "hex": "064F8C",
            "source": "https://www.kitware.com/platforms/"
        },
        {
            "title": "CNN",
            "hex": "CC0000",
            "source": "https://edition.cnn.com/"
        },
        {
            "title": "Co-op",
            "hex": "00B1E7",
            "source": "http://www.co-operative.coop/corporate/press/logos/"
        },
        {
            "title": "CocoaPods",
            "hex": "EE3322",
            "source": "https://github.com/CocoaPods/shared_resources"
        },
        {
            "title": "Coda",
            "hex": "F46A54",
            "source": "https://coda.io/"
        },
        {
            "title": "Codacy",
            "hex": "222F29",
            "source": "https://www.codacy.com/blog/"
        },
        {
            "title": "Code Climate",
            "hex": "000000",
            "source": "https://codeclimate.com/"
        },
        {
            "title": "Codecademy",
            "hex": "1F4056",
            "source": "https://www.codecademy.com/"
        },
        {
            "title": "CodeChef",
            "hex": "5B4638",
            "source": "https://www.codechef.com/"
        },
        {
            "title": "Codecov",
            "hex": "F01F7A",
            "source": "https://codecov.io/"
        },
        {
            "title": "CodeFactor",
            "hex": "F44A6A",
            "source": "https://www.codefactor.io/"
        },
        {
            "title": "Codeforces",
            "hex": "1F8ACB",
            "source": "http://codeforces.com/"
        },
        {
            "title": "CodeIgniter",
            "hex": "EE4623",
            "source": "https://www.codeigniter.com/help/legal"
        },
        {
            "title": "CodePen",
            "hex": "000000",
            "source": "https://blog.codepen.io/documentation/brand-assets/logos/"
        },
        {
            "title": "CodersRank",
            "hex": "67A4AC",
            "source": "https://codersrank.io"
        },
        {
            "title": "Coderwall",
            "hex": "3E8DCC",
            "source": "https://github.com/twolfson/coderwall-svg"
        },
        {
            "title": "CodeSandbox",
            "hex": "000000",
            "source": "https://codesandbox.io"
        },
        {
            "title": "Codeship",
            "hex": "3C4858",
            "source": "https://app.codeship.com/"
        },
        {
            "title": "Codewars",
            "hex": "AD2C27",
            "source": "https://www.codewars.com"
        },
        {
            "title": "Codio",
            "hex": "4574E0",
            "source": "https://codio.com"
        },
        {
            "title": "CoffeeScript",
            "hex": "2F2625",
            "source": "https://coffeescript.org/"
        },
        {
            "title": "Coinbase",
            "hex": "0667D0",
            "source": "https://www.coinbase.com/press"
        },
        {
            "title": "Common Workflow Language",
            "hex": "B5314C",
            "source": "https://github.com/common-workflow-language/logo/blob/master/CWL-Logo-nofonts.svg"
        },
        {
            "title": "Composer",
            "hex": "885630",
            "source": "https://getcomposer.org/"
        },
        {
            "title": "ComproPago",
            "hex": "00AAEF",
            "source": "https://compropago.com"
        },
        {
            "title": "Concourse",
            "hex": "3398DC",
            "source": "https://concourse-ci.org/"
        },
        {
            "title": "Conda-Forge",
            "hex": "000000",
            "source": "https://github.com/conda-forge/conda-forge.github.io/"
        },
        {
            "title": "Conekta",
            "hex": "414959",
            "source": "https://www.conekta.io"
        },
        {
            "title": "Confluence",
            "hex": "172B4D",
            "source": "https://www.atlassian.com/company/news/press-kit"
        },
        {
            "title": "Consul",
            "hex": "CA2171",
            "source": "https://www.hashicorp.com/brand"
        },
        {
            "title": "Contactless Payment",
            "hex": "000000",
            "source": "https://en.wikipedia.org/wiki/Contactless_payment"
        },
        {
            "title": "Convertio",
            "hex": "FF3333",
            "source": "https://convertio.co/"
        },
        {
            "title": "Corona Engine",
            "hex": "F96F29",
            "source": "https://coronalabs.com/"
        },
        {
            "title": "Corona Renderer",
            "hex": "E6502A",
            "source": "https://corona-renderer.com/about"
        },
        {
            "title": "Counter-Strike",
            "hex": "000000",
            "source": "https://en.wikipedia.org/wiki/File:CS-GO_Logo.svg"
        },
        {
            "title": "Coursera",
            "hex": "2A73CC",
            "source": "https://about.coursera.org/press"
        },
        {
            "title": "Coveralls",
            "hex": "3F5767",
            "source": "https://coveralls.io/"
        },
        {
            "title": "cPanel",
            "hex": "FF6C2C",
            "source": "https://cpanel.net/company/cpanel-brand-guide/"
        },
        {
            "title": "Craft CMS",
            "hex": "E5422B",
            "source": "https://craftcms.com/brand-resources"
        },
        {
            "title": "Creative Commons",
            "hex": "EF9421",
            "source": "https://creativecommons.org/"
        },
        {
            "title": "Crehana",
            "hex": "4B22F4",
            "source": "https://www.crehana.com/"
        },
        {
            "title": "Crunchbase",
            "hex": "0288D1",
            "source": "https://www.crunchbase.com/home"
        },
        {
            "title": "Crunchyroll",
            "hex": "F47521",
            "source": "https://www.crunchyroll.com"
        },
        {
            "title": "CRYENGINE",
            "hex": "000000",
            "source": "https://www.cryengine.com/brand"
        },
        {
            "title": "CSS Wizardry",
            "hex": "F43059",
            "source": "http://csswizardry.com"
        },
        {
            "title": "CSS3",
            "hex": "1572B6",
            "source": "http://www.w3.org/html/logo/"
        },
        {
            "title": "curl",
            "hex": "073551",
            "source": "https://curl.haxx.se/logo/"
        },
        {
            "title": "D3.js",
            "hex": "F9A03C",
            "source": "https://github.com/d3/d3-logo"
        },
        {
            "title": "DAF",
            "hex": "00529B",
            "source": "https://www.daf.com/en"
        },
        {
            "title": "Dailymotion",
            "hex": "0066DC",
            "source": "http://press.dailymotion.com/?page_id=346"
        },
        {
            "title": "Dart",
            "hex": "0175C2",
            "source": "https://github.com/dart-lang/site-shared/tree/master/src/_assets/image/dart/logo"
        },
        {
            "title": "Das Erste",
            "hex": "001A4B",
            "source": "https://en.wikipedia.org/wiki/Das_Erste"
        },
        {
            "title": "Dash",
            "hex": "008DE4",
            "source": "https://www.dash.org/brand-assets/"
        },
        {
            "title": "Dashlane",
            "hex": "007C97",
            "source": "https://www.dashlane.com/"
        },
        {
            "title": "Dassault Systèmes",
            "hex": "005386",
            "source": "https://www.3ds.com/statics/menu/2/assets/img/logo/3ds-dark.svg"
        },
        {
            "title": "DataCamp",
            "hex": "33AACC",
            "source": "https://www.datacamp.com/"
        },
        {
            "title": "Datadog",
            "hex": "632CA6",
            "source": "https://www.datadoghq.com/"
        },
        {
            "title": "DAZN",
            "hex": "F8F8F5",
            "source": "https://media.dazn.com/en/assets/"
        },
        {
            "title": "dblp",
            "hex": "004F9F",
            "source": "https://dblp.org/"
        },
        {
            "title": "DC Entertainment",
            "hex": "0078F0",
            "source": "https://www.readdc.com/"
        },
        {
            "title": "Debian",
            "hex": "A81D33",
            "source": "https://www.debian.org/logos"
        },
        {
            "title": "deepin",
            "hex": "007CFF",
            "source": "https://commons.wikimedia.org/wiki/File:Deepin_logo.svg"
        },
        {
            "title": "Deezer",
            "hex": "FEAA2D",
            "source": "https://deezerbrand.com/"
        },
        {
            "title": "Delicious",
            "hex": "3399FF",
            "source": "https://en.wikipedia.org/wiki/Delicious_(website)"
        },
        {
            "title": "Deliveroo",
            "hex": "00CCBC",
            "source": "https://www.deliveroo.design/"
        },
        {
            "title": "Dell",
            "hex": "007DB8",
            "source": "https://datasecurity.dell.com/wp-content/themes/dell/images/logo-dell.svg"
        },
        {
            "title": "Deno",
            "hex": "000000",
            "source": "https://github.com/denoland/deno/tree/1cc02a5d9d867f1a239ee4b69f587d8afac07b02/website/images"
        },
        {
            "title": "Dependabot",
            "hex": "025E8C",
            "source": "https://dependabot.com/dependabot-logo-symbol-square-mono.svg"
        },
        {
            "title": "Designer News",
            "hex": "2D72D9",
            "source": "https://www.designernews.co"
        },
        {
            "title": "dev.to",
            "hex": "0A0A0A",
            "source": "https://dev.to/"
        },
        {
            "title": "DeviantArt",
            "hex": "05CC47",
            "source": "http://help.deviantart.com/21"
        },
        {
            "title": "devRant",
            "hex": "F99A66",
            "source": "https://devrant.com"
        },
        {
            "title": "Diaspora",
            "hex": "000000",
            "source": "https://wiki.diasporafoundation.org/Branding"
        },
        {
            "title": "Digg",
            "hex": "000000",
            "source": "https://en.wikipedia.org/wiki/Digg"
        },
        {
            "title": "DigitalOcean",
            "hex": "0080FF",
            "source": "https://www.digitalocean.com/company/logos-and-badges/"
        },
        {
            "title": "Dior",
            "hex": "000000",
            "source": "https://commons.wikimedia.org/wiki/File:Dior_Logo.svg"
        },
        {
            "title": "Directus",
            "hex": "263238",
            "source": "https://directus.io/resources.html"
        },
        {
            "title": "Discogs",
            "hex": "333333",
            "source": "https://www.discogs.com/brand"
        },
        {
            "title": "Discord",
            "hex": "7289DA",
            "source": "https://discordapp.com/branding"
        },
        {
            "title": "Discourse",
            "hex": "000000",
            "source": "https://www.discourse.org/"
        },
        {
            "title": "Discover",
            "hex": "FF6000",
            "source": "https://www.discovernetwork.com/en-us/business-resources/free-signage-logos"
        },
        {
            "title": "Disqus",
            "hex": "2E9FFF",
            "source": "https://disqus.com/brand"
        },
        {
            "title": "Disroot",
            "hex": "50162D",
            "source": "https://git.fosscommunity.in/disroot/assests/blob/master/d.svg"
        },
        {
            "title": "Django",
            "hex": "092E20",
            "source": "https://www.djangoproject.com/community/logos/"
        },
        {
            "title": "DLNA",
            "hex": "48A842",
            "source": "https://upload.wikimedia.org/wikipedia/de/e/eb/Digital_Living_Network_Alliance_logo.svg"
        },
        {
            "title": "Docker",
            "hex": "2496ED",
            "source": "https://www.docker.com/company/newsroom/media-resources"
        },
        {
            "title": "DocuSign",
            "hex": "FFCC22",
            "source": "https://github.com/simple-icons/simple-icons/issues/1098"
        },
        {
            "title": "Dolby",
            "hex": "000000",
            "source": "https://www.dolby.com/us/en/about/brand-identity.html"
        },
        {
            "title": "Douban",
            "hex": "007722",
            "source": "https://zh.wikipedia.org/wiki/Douban"
        },
        {
            "title": "Draugiem.lv",
            "hex": "FF6600",
            "source": "https://www.frype.com/applications/dev/docs/logos/"
        },
        {
            "title": "Dribbble",
            "hex": "EA4C89",
            "source": "https://dribbble.com/branding"
        },
        {
            "title": "Drone",
            "hex": "212121",
            "source": "https://github.com/drone/brand"
        },
        {
            "title": "Dropbox",
            "hex": "0061FF",
            "source": "https://www.dropbox.com/branding"
        },
        {
            "title": "Drupal",
            "hex": "0678BE",
            "source": "https://www.drupal.org/drupalorg/style-guide/colors"
        },
        {
            "title": "DS Automobiles",
            "hex": "1D1717",
            "source": "https://en.wikipedia.org/wiki/File:DS_Automobiles_logo.svg"
        },
        {
            "title": "DTube",
            "hex": "FF0000",
            "source": "https://about.d.tube/mediakit.html"
        },
        {
            "title": "DuckDuckGo",
            "hex": "DE5833",
            "source": "https://duckduckgo.com/"
        },
        {
            "title": "Dunked",
            "hex": "2DA9D7",
            "source": "https://dunked.com/"
        },
        {
            "title": "Duolingo",
            "hex": "58CC02",
            "source": "https://www.duolingo.com/"
        },
        {
            "title": "Dynamics 365",
            "hex": "002050",
            "source": "http://thepartnerchannel.com/wp-content/uploads/Dynamics365_styleguide_092816.pdf"
        },
        {
            "title": "Dynatrace",
            "hex": "1496FF",
            "source": "https://www.dynatrace.com/company/press-kit/"
        },
        {
            "title": "EA",
            "hex": "000000",
            "source": "https://www.ea.com"
        },
        {
            "title": "easyJet",
            "hex": "FF6600",
            "source": "https://www.easyjet.com"
        },
        {
            "title": "eBay",
            "hex": "E53238",
            "source": "https://go.developer.ebay.com/logos"
        },
        {
            "title": "Eclipse IDE",
            "hex": "2C2255",
            "source": "https://www.eclipse.org/artwork/"
        },
        {
            "title": "Eclipse Mosquitto",
            "hex": "3C5280",
            "source": "https://github.com/eclipse/mosquitto/blob/75fc908bba90d4bd06e85efc1c4ed77952ec842c/logo/mosquitto-logo-only.svg"
        },
        {
            "title": "Egnyte",
            "hex": "00968F",
            "source": "https://www.egnyte.com/presskit.html"
        },
        {
            "title": "Elastic",
            "hex": "005571",
            "source": "https://www.elastic.co/brand"
        },
        {
            "title": "Elastic Cloud",
            "hex": "005571",
            "source": "https://www.elastic.co/brand"
        },
        {
            "title": "Elastic Stack",
            "hex": "005571",
            "source": "https://www.elastic.co/brand"
        },
        {
            "title": "Elasticsearch",
            "hex": "005571",
            "source": "https://www.elastic.co/brand"
        },
        {
            "title": "Electron",
            "hex": "47848F",
            "source": "https://electronjs.org/images/electron-logo.svg"
        },
        {
            "title": "elementary",
            "hex": "64BAFF",
            "source": "https://elementary.io/brand"
        },
        {
            "title": "Eleventy",
            "hex": "000000",
            "source": "https://www.11ty.io"
        },
        {
            "title": "Elixir",
            "hex": "4B275F",
            "source": "https://github.com/elixir-lang/elixir-lang.github.com/tree/master/images/logo"
        },
        {
            "title": "Ello",
            "hex": "000000",
            "source": "https://ello.co"
        },
        {
            "title": "Elm",
            "hex": "1293D8",
            "source": "https://github.com/elm/foundation.elm-lang.org/blob/2d097b317d8af2aaeab49284830260a32d817305/assets/elm_logo.svg"
        },
        {
            "title": "Elsevier",
            "hex": "FF6C00",
            "source": "https://www.elsevier.com"
        },
        {
            "title": "Embarcadero",
            "hex": "ED1F35",
            "source": "https://www.embarcadero.com/news/logo"
        },
        {
            "title": "Ember.js",
            "hex": "E04E39",
            "source": "https://emberjs.com/logos/"
        },
        {
            "title": "Emby",
            "hex": "52B54B",
            "source": "https://emby.media/"
        },
        {
            "title": "Emlakjet",
            "hex": "0AE524",
            "source": "https://www.emlakjet.com/kurumsal-materyaller/"
        },
        {
            "title": "Empire Kred",
            "hex": "72BE50",
            "source": "http://www.empire.kred"
        },
        {
            "title": "Envato",
            "hex": "81B441",
            "source": "https://envato.com/"
        },
        {
            "title": "EPEL",
            "hex": "FC0000",
            "source": "https://fedoraproject.org/wiki/EPEL"
        },
        {
            "title": "Epic Games",
            "hex": "313131",
            "source": "https://www.epicgames.com/"
        },
        {
            "title": "Epson",
            "hex": "003399",
            "source": "https://global.epson.com/IR/library/"
        },
        {
            "title": "ESEA",
            "hex": "0E9648",
            "source": "https://play.esea.net/"
        },
        {
            "title": "ESLGaming",
            "hex": "FFFF09",
            "source": "https://brand.eslgaming.com/"
        },
        {
            "title": "ESLint",
            "hex": "4B32C3",
            "source": "https://eslint.org/img/logo.svg"
        },
        {
            "title": "Ethereum",
            "hex": "3C3C3D",
            "source": "https://www.ethereum.org/images/logos/Ethereum_Visual_Identity_1.0.0.pdf"
        },
        {
            "title": "Etsy",
            "hex": "F16521",
            "source": "https://www.etsy.com/uk/press"
        },
        {
            "title": "Event Store",
            "hex": "5AB552",
            "source": "https://github.com/eventstore/brand"
        },
        {
            "title": "Eventbrite",
            "hex": "F05537",
            "source": "https://www.eventbrite.com/signin/"
        },
        {
            "title": "Evernote",
            "hex": "00A82D",
            "source": "https://evernote.com/press"
        },
        {
            "title": "Everplaces",
            "hex": "FA4B32",
            "source": "https://everplaces.com"
        },
        {
            "title": "EVRY",
            "hex": "063A54",
            "source": "https://www.evry.com/en/"
        },
        {
            "title": "Exercism",
            "hex": "009CAB",
            "source": "https://github.com/exercism/website-icons/blob/master/exercism/logo-icon.svg"
        },
        {
            "title": "Experts Exchange",
            "hex": "00AAE7",
            "source": "https://www.experts-exchange.com/"
        },
        {
            "title": "Expo",
            "hex": "000020",
            "source": "http://expo.io/brand/"
        },
        {
            "title": "EyeEm",
            "hex": "000000",
            "source": "https://www.eyeem.com/"
        },
        {
            "title": "F-Droid",
            "hex": "1976D2",
            "source": "https://f-droid.org/"
        },
        {
            "title": "F-Secure",
            "hex": "00BAFF",
            "source": "https://vip.f-secure.com/en/marketing/logos"
        },
        {
            "title": "Facebook",
            "hex": "1877F2",
            "source": "https://en.facebookbrand.com/"
        },
        {
            "title": "Facebook Live",
            "hex": "ED4242",
            "source": "https://en.facebookbrand.com/"
        },
        {
            "title": "FACEIT",
            "hex": "FF5500",
            "source": "https://corporate.faceit.com/branding/"
        },
        {
            "title": "Fandango",
            "hex": "FF7300",
            "source": "https://www.fandango.com"
        },
        {
            "title": "Fandom",
            "hex": "00D6D6",
            "source": "https://fandomdesignsystem.com/"
        },
        {
            "title": "Farfetch",
            "hex": "000000",
            "source": "https://www.farfetch.com/"
        },
        {
            "title": "Fastify",
            "hex": "000000",
            "source": "https://github.com/fastify/graphics/blob/91e8a3d4754807de3b69440f66c72a737a5fde94/fastify-1000px-square-02.svg"
        },
        {
            "title": "Fastly",
            "hex": "FF282D",
            "source": "https://assets.fastly.com/style-guide/docs/"
        },
        {
            "title": "Favro",
            "hex": "512DA8",
            "source": "https://favro.com/login"
        },
        {
            "title": "FeatHub",
            "hex": "9B9B9B",
            "source": "http://feathub.com/"
        },
        {
            "title": "Fedora",
            "hex": "294172",
            "source": "https://fedoraproject.org/wiki/Logo/UsageGuidelines"
        },
        {
            "title": "FedRAMP",
            "hex": "112E51",
            "source": "https://www.fedramp.gov/assets/resources/documents/FedRAMP_Branding_Guidance.pdf"
        },
        {
            "title": "Feedly",
            "hex": "2BB24C",
            "source": "https://blog.feedly.com/wp-content/themes/feedly-2017-v1.19.3/assets/images/logos/logo.svg"
        },
        {
            "title": "Ferrari",
            "hex": "D40000",
            "source": "https://www.ferrari.com/"
        },
        {
            "title": "Ferrari N.V.",
            "hex": "EB2E2C",
            "source": "https://corporate.ferrari.com/"
        },
        {
            "title": "Fiat",
            "hex": "AD0C33",
            "source": "https://en.wikipedia.org/wiki/File:Fiat_Logo.svg"
        },
        {
            "title": "Fido Alliance",
            "hex": "FFBF3B",
            "source": "https://fidoalliance.org/overview/legal/logo-usage/"
        },
        {
            "title": "FIFA",
            "hex": "326295",
            "source": "https://en.wikipedia.org/wiki/FIFA"
        },
        {
            "title": "Figma",
            "hex": "F24E1E",
            "source": "https://figma.com/"
        },
        {
            "title": "figshare",
            "hex": "556472",
            "source": "https://en.wikipedia.org/wiki/Figshare"
        },
        {
            "title": "Fila",
            "hex": "03234C",
            "source": "https://en.wikipedia.org/wiki/Fila_(company)"
        },
        {
            "title": "FileZilla",
            "hex": "BF0000",
            "source": "https://upload.wikimedia.org/wikipedia/commons/0/01/FileZilla_logo.svg"
        },
        {
            "title": "Firebase",
            "hex": "FFCA28",
            "source": "https://firebase.google.com/brand-guidelines/"
        },
        {
            "title": "FIRST",
            "hex": "0066B3",
            "source": "https://www.firstinspires.org/brand"
        },
        {
            "title": "Fitbit",
            "hex": "00B0B9",
            "source": "http://www.fitbit.com/uk/home"
        },
        {
            "title": "FITE",
            "hex": "CA0404",
            "source": "https://www.fite.tv/"
        },
        {
            "title": "Fiverr",
            "hex": "1DBF73",
            "source": "https://www.fiverr.com/press-kit"
        },
        {
            "title": "Flask",
            "hex": "000000",
            "source": "http://flask.pocoo.org/community/logos/"
        },
        {
            "title": "Flathub",
            "hex": "4A86CF",
            "source": "https://flathub.org/"
        },
        {
            "title": "Flattr",
            "hex": "000000",
            "source": "https://flattr.com/"
        },
        {
            "title": "Flickr",
            "hex": "0063DC",
            "source": "https://worldvectorlogo.com/logo/flickr-1"
        },
        {
            "title": "Flipboard",
            "hex": "E12828",
            "source": "https://about.flipboard.com/brand-guidelines"
        },
        {
            "title": "Floatplane",
            "hex": "00AEEF",
            "source": "https://www.floatplane.com/"
        },
        {
            "title": "Flood",
            "hex": "4285F4",
            "source": "https://flood.io/"
        },
        {
            "title": "Fluentd",
            "hex": "0E83C8",
            "source": "https://docs.fluentd.org/quickstart/logo"
        },
        {
            "title": "Flutter",
            "hex": "02569B",
            "source": "https://flutter.dev/brand"
        },
        {
            "title": "Fnac",
            "hex": "E1A925",
            "source": "http://www.fnac.com/"
        },
        {
            "title": "Font Awesome",
            "hex": "339AF0",
            "source": "https://fontawesome.com/icons/font-awesome"
        },
        {
            "title": "Ford",
            "hex": "003478",
            "source": "https://www.ford.com/"
        },
        {
            "title": "Formstack",
            "hex": "21B573",
            "source": "https://www.formstack.com/brand/guidelines"
        },
        {
            "title": "Fortinet",
            "hex": "EE3124",
            "source": "http://www.fortinet.com/"
        },
        {
            "title": "Fossa",
            "hex": "90A1B8",
            "source": "https://fossa.com/press/"
        },
        {
            "title": "Fossil SCM",
            "hex": "548294",
            "source": "https://fossil-scm.org/"
        },
        {
            "title": "Foursquare",
            "hex": "F94877",
            "source": "https://foursquare.com/about/logos"
        },
        {
            "title": "Framer",
            "hex": "0055FF",
            "source": "https://framer.com"
        },
        {
            "title": "FreeBSD",
            "hex": "AB2B28",
            "source": "https://www.freebsdfoundation.org/about/project/"
        },
        {
            "title": "freeCodeCamp",
            "hex": "006400",
            "source": "https://freecodecamp.com"
        },
        {
            "title": "freedesktop.org",
            "hex": "3B80AE",
            "source": "https://commons.wikimedia.org/wiki/File:Freedesktop-logo.svg"
        },
        {
            "title": "Freelancer",
            "hex": "29B2FE",
            "source": "https://www.freelancer.com/"
        },
        {
            "title": "Fujifilm",
            "hex": "ED1A3A",
            "source": "https://upload.wikimedia.org/wikipedia/commons/a/a1/Fujifilm_logo.svg"
        },
        {
            "title": "Fujitsu",
            "hex": "FF0000",
            "source": "https://www.fujitsu.com/global/about/brandmanagement/logo/"
        },
        {
            "title": "Fur Affinity",
            "hex": "FAAF3A",
            "source": "https://www.furaffinity.net/"
        },
        {
            "title": "Furry Network",
            "hex": "2E75B4",
            "source": "https://furrynetwork.com"
        },
        {
            "title": "Garmin",
            "hex": "007CC3",
            "source": "https://developer.garmin.com/resources/brand-guidelines/"
        },
        {
            "title": "Gatling",
            "hex": "FF9E2A",
            "source": "https://gatling.io/"
        },
        {
            "title": "Gatsby",
            "hex": "663399",
            "source": "https://www.gatsbyjs.org/"
        },
        {
            "title": "Gauges",
            "hex": "2FA66A",
            "source": "http://get.gaug.es/"
        },
        {
            "title": "GeeksforGeeks",
            "hex": "0F9D58",
            "source": "https://www.geeksforgeeks.org/"
        },
        {
            "title": "General Motors",
            "hex": "22559E",
            "source": "https://commons.wikimedia.org/wiki/File:General_Motors_logo.svg"
        },
        {
            "title": "Genius",
            "hex": "FFFF64",
            "source": "https://upload.wikimedia.org/wikipedia/en/a/ad/Genius_website_logo.svg"
        },
        {
            "title": "Gentoo",
            "hex": "54487A",
            "source": "https://wiki.gentoo.org/wiki/Project:Artwork/Artwork#Variations_of_the_.22g.22_logo"
        },
        {
            "title": "Geocaching",
            "hex": "00874D",
            "source": "https://www.geocaching.com/about/logousage.aspx"
        },
        {
            "title": "Gerrit",
            "hex": "EEEEEE",
            "source": "https://gerrit-review.googlesource.com/c/75842/"
        },
        {
            "title": "Ghost",
            "hex": "738A94",
            "source": "https://ghost.org/design"
        },
        {
            "title": "Ghostery",
            "hex": "00BAF2",
            "source": "https://www.ghostery.com/"
        },
        {
            "title": "GIMP",
            "hex": "5C5543",
            "source": "https://www.gimp.org/about/linking.html#wilber-the-gimp-mascot"
        },
        {
            "title": "Git",
            "hex": "F05032",
            "source": "http://git-scm.com/downloads/logos"
        },
        {
            "title": "Gitea",
            "hex": "609926",
            "source": "https://github.com/go-gitea/gitea/tree/master/assets"
        },
        {
            "title": "GitHub",
            "hex": "181717",
            "source": "https://github.com/logos"
        },
        {
            "title": "GitHub Actions",
            "hex": "2088FF",
            "source": "https://github.com/features/actions"
        },
        {
            "title": "GitKraken",
            "hex": "179287",
            "source": "https://www.gitkraken.com/"
        },
        {
            "title": "GitLab",
            "hex": "FCA121",
            "source": "https://about.gitlab.com/press/press-kit/"
        },
        {
            "title": "Gitpod",
            "hex": "1AA6E4",
            "source": "https://www.gitpod.io/"
        },
        {
            "title": "Gitter",
            "hex": "ED1965",
            "source": "https://gitter.im/"
        },
        {
            "title": "Glassdoor",
            "hex": "0CAA41",
            "source": "https://www.glassdoor.com/press/images/"
        },
        {
            "title": "Glitch",
            "hex": "3333FF",
            "source": "https://glitch.com/about/press/"
        },
        {
            "title": "Gmail",
            "hex": "D14836",
            "source": "https://material.io/guidelines/resources/sticker-sheets-icons.html#sticker-sheets-icons-components"
        },
        {
            "title": "GNOME",
            "hex": "4A86CF",
            "source": "https://wiki.gnome.org/Engagement/BrandGuidelines"
        },
        {
            "title": "GNU",
            "hex": "A42E2B",
            "source": "https://gnu.org"
        },
        {
            "title": "GNU Bash",
            "hex": "4EAA25",
            "source": "https://github.com/odb/official-bash-logo"
        },
        {
            "title": "GNU Emacs",
            "hex": "7F5AB6",
            "source": "https://git.savannah.gnu.org/cgit/emacs.git/tree/etc/images/icons/hicolor/scalable/apps/emacs.svg"
        },
        {
            "title": "GNU IceCat",
            "hex": "002F5B",
            "source": "https://git.savannah.gnu.org/cgit/gnuzilla.git/plain/artwork/simple.svg"
        },
        {
            "title": "GNU Privacy Guard",
            "hex": "0093DD",
            "source": "https://git.gnupg.org/cgi-bin/gitweb.cgi?p=gnupg.git;a=tree;f=artwork/icons"
        },
        {
            "title": "GNU social",
            "hex": "A22430",
            "source": "https://www.gnu.org/graphics/social.html"
        },
        {
            "title": "Go",
            "hex": "00ADD8",
            "source": "https://blog.golang.org/go-brand"
        },
        {
            "title": "Godot Engine",
            "hex": "478CBF",
            "source": "https://godotengine.org/themes/godotengine/assets/download/godot_logo.svg"
        },
        {
            "title": "GoFundMe",
            "hex": "00B964",
            "source": "https://www.gofundme.com/"
        },
        {
            "title": "GOG.com",
            "hex": "86328A",
            "source": "https://www.cdprojekt.com/en/media/logotypes/"
        },
        {
            "title": "GoldenLine",
            "hex": "F1B92B",
            "source": "http://www.goldenline.pl"
        },
        {
            "title": "Goodreads",
            "hex": "663300",
            "source": "https://www.goodreads.com/about/press"
        },
        {
            "title": "Google",
            "hex": "4285F4",
            "source": "https://developers.google.com/+/branding-guidelines?hl=en"
        },
        {
            "title": "Google Ads",
            "hex": "4285F4",
            "source": "https://designguidelines.withgoogle.com/ads-branding/google-ads/logos.html#logos-brand-logo-lockups"
        },
        {
            "title": "Google AdSense",
            "hex": "4285F4",
            "source": "https://commons.wikimedia.org/wiki/File:AdSense_Logo.svg"
        },
        {
            "title": "Google Analytics",
            "hex": "E37400",
            "source": "https://analytics.google.com"
        },
        {
            "title": "Google Assistant",
            "hex": "4285F4",
            "source": "https://assistant.google.com/"
        },
        {
            "title": "Google Calendar",
            "hex": "4285F4",
            "source": "https://commons.wikimedia.org/wiki/File:Google_Calendar_icon.svg"
        },
        {
            "title": "Google Cardboard",
            "hex": "FF7143",
            "source": "https://arvr.google.com/cardboard/"
        },
        {
            "title": "Google Cast",
            "hex": "1BB6F6",
            "source": "https://partnermarketinghub.withgoogle.com/#/brands"
        },
        {
            "title": "Google Chrome",
            "hex": "4285F4",
            "source": "https://blog.google/press/?product_tag=chrome"
        },
        {
            "title": "Google Classroom",
            "hex": "4285F4",
            "source": "https://classroom.google.com/"
        },
        {
            "title": "Google Cloud",
            "hex": "4285F4",
            "source": "https://cloud.google.com/"
        },
        {
            "title": "Google Drive",
            "hex": "4285F4",
            "source": "https://developers.google.com/drive/web/branding"
        },
        {
            "title": "Google Earth",
            "hex": "4285F4",
            "source": "https://earth.google.com/web/"
        },
        {
            "title": "Google Fit",
            "hex": "4285F4",
            "source": "https://partnermarketinghub.withgoogle.com/#/brands/"
        },
        {
            "title": "Google Hangouts",
            "hex": "0C9D58",
            "source": "https://material.google.com/resources/sticker-sheets-icons.html#sticker-sheets-icons-components"
        },
        {
            "title": "Google Hangouts Chat",
            "hex": "00897B",
            "source": "https://chat.google.com/error/noaccess"
        },
        {
            "title": "Google Hangouts Meet",
            "hex": "00897B",
            "source": "https://meet.google.com/"
        },
        {
            "title": "Google Keep",
            "hex": "FFBB00",
            "source": "https://play.google.com/store/apps/details?id=com.google.android.keep"
        },
        {
            "title": "Google Lens",
            "hex": "4285F4",
            "source": "https://partnermarketinghub.withgoogle.com/#/brands/"
        },
        {
            "title": "Google Maps",
            "hex": "4285F4",
            "source": "https://upload.wikimedia.org/wikipedia/commons/a/a9/Google_Maps_icon.svg"
        },
        {
            "title": "Google Messages",
            "hex": "1A73E8",
            "source": "https://messages.google.com/"
        },
        {
            "title": "Google My Business",
            "hex": "4285F4",
            "source": "https://business.google.com/"
        },
        {
            "title": "Google Nearby",
            "hex": "4285F4",
            "source": "https://developers.google.com/nearby/developer-guidelines"
        },
        {
            "title": "Google Pay",
            "hex": "4285F4",
            "source": "https://partnermarketinghub.withgoogle.com/#/brands/"
        },
        {
            "title": "Google Play",
            "hex": "414141",
            "source": "https://partnermarketinghub.withgoogle.com/#/brands/"
        },
        {
            "title": "Google Podcasts",
            "hex": "4285F4",
            "source": "https://developers.google.com/search/docs/data-types/podcast"
        },
        {
            "title": "Google Scholar",
            "hex": "4285F4",
            "source": "https://commons.wikimedia.org/wiki/File:Google_Scholar_logo.svg"
        },
        {
            "title": "Google Search Console",
            "hex": "458CF5",
            "source": "https://search.google.com/search-console"
        },
        {
            "title": "Google Sheets",
            "hex": "0F9D58",
            "source": "http://sheets.google.com/"
        },
        {
            "title": "Google Street View",
            "hex": "FEC111",
            "source": "https://developers.google.com/streetview/ready/branding"
        },
        {
            "title": "Google Tag Manager",
            "hex": "246FDB",
            "source": "https://tagmanager.google.com/#/home"
        },
        {
            "title": "Google Translate",
            "hex": "4285F4",
            "source": "https://en.wikipedia.org/wiki/Google_Translate"
        },
        {
            "title": "GOV.UK",
            "hex": "005EA5",
            "source": "https://github.com/alphagov/design-assets/tree/master/Icons"
        },
        {
            "title": "Gradle",
            "hex": "02303A",
            "source": "https://gradle.com/brand"
        },
        {
            "title": "Grafana",
            "hex": "F46800",
            "source": "https://grafana.com/"
        },
        {
            "title": "Graphcool",
            "hex": "27AE60",
            "source": "https://www.graph.cool"
        },
        {
            "title": "GraphQL",
            "hex": "E10098",
            "source": "http://graphql.org/"
        },
        {
            "title": "Grav",
            "hex": "221E1F",
            "source": "http://getgrav.org/media"
        },
        {
            "title": "Gravatar",
            "hex": "1E8CBE",
            "source": "https://automattic.com/press"
        },
        {
            "title": "Greenkeeper",
            "hex": "00C775",
            "source": "https://greenkeeper.io/"
        },
        {
            "title": "GreenSock",
            "hex": "88CE02",
            "source": "https://greensock.com/"
        },
        {
            "title": "Groovy",
            "hex": "4298B8",
            "source": "https://groovy-lang.org/"
        },
        {
            "title": "Groupon",
            "hex": "53A318",
            "source": "https://brandplaybook.groupon.com/guidelines/logo/"
        },
        {
            "title": "Grunt",
            "hex": "FBA919",
            "source": "https://github.com/gruntjs/gruntjs.com/tree/master/src/media"
        },
        {
            "title": "Guangzhou Metro",
            "hex": "C51935",
            "source": "https://commons.wikimedia.org/wiki/File:Guangzhou_Metro_logo.svg"
        },
        {
            "title": "gulp",
            "hex": "CF4647",
            "source": "https://gulpjs.com/"
        },
        {
            "title": "Gumroad",
            "hex": "36A9AE",
            "source": "https://gumroad.com/press"
        },
        {
            "title": "Gumtree",
            "hex": "72EF36",
            "source": "https://www.gumtree.com"
        },
        {
            "title": "Gutenberg",
            "hex": "000000",
            "source": "https://github.com/WordPress/gutenberg/blob/master/docs/final-g-wapuu-black.svg"
        },
        {
            "title": "Habr",
            "hex": "77A2B6",
            "source": "https://habr.com/"
        },
        {
            "title": "Hackaday",
            "hex": "1A1A1A",
            "source": "https://hackaday.com/"
        },
        {
            "title": "HackerEarth",
            "hex": "323754",
            "source": "https://www.hackerearth.com/logo/"
        },
        {
            "title": "HackerOne",
            "hex": "494649",
            "source": "https://www.hackerone.com/branding"
        },
        {
            "title": "HackerRank",
            "hex": "2EC866",
            "source": "https://www.hackerrank.com/"
        },
        {
            "title": "HackHands",
            "hex": "00ACBD",
            "source": "https://hackhands.com/"
        },
        {
            "title": "Hackster",
            "hex": "1BACF7",
            "source": "https://drive.google.com/file/d/0B3aqzR8LzoqdT1p4ZUlWVnJ1elk/view?usp=sharing"
        },
        {
            "title": "HappyCow",
            "hex": "7C4EC4",
            "source": "https://www.happycow.net/press-kits"
        },
        {
            "title": "Harbor",
            "hex": "4A00D8",
            "source": "https://github.com/goharbor/harbor/blob/13686cbe83d22259216da7658612e86201070e94/src/portal/src/images/harbor-logo.svg"
        },
        {
            "title": "Hashnode",
            "hex": "2962FF",
            "source": "https://hashnode.com/media"
        },
        {
            "title": "Haskell",
            "hex": "5D4F85",
            "source": "https://commons.wikimedia.org/wiki/File:Haskell-Logo.svg"
        },
        {
            "title": "Hatena Bookmark",
            "hex": "00A4DE",
            "source": "http://hatenacorp.jp/press/resource"
        },
        {
            "title": "haveibeenpwned",
            "hex": "2A6379",
            "source": "https://haveibeenpwned.com/"
        },
        {
            "title": "Haxe",
            "hex": "EA8220",
            "source": "https://haxe.org/foundation/branding.html"
        },
        {
            "title": "HBO",
            "hex": "000000",
            "source": "https://www.hbo.com/"
        },
        {
            "title": "HelloFresh",
            "hex": "91C11E",
            "source": "https://www.hellofresh.com/landing/student"
        },
        {
            "title": "Helly Hansen",
            "hex": "DA2128",
            "source": "https://www.hellyhansen.com/"
        },
        {
            "title": "Helm",
            "hex": "277A9F",
            "source": "https://helm.sh"
        },
        {
            "title": "HERE",
            "hex": "48DAD0",
            "source": "https://www.here.com"
        },
        {
            "title": "Heroku",
            "hex": "430098",
            "source": "https://www.heroku.com"
        },
        {
            "title": "Hexo",
            "hex": "0E83CD",
            "source": "https://hexo.io/"
        },
        {
            "title": "Highly",
            "hex": "FF3C00",
            "source": "https://highly.co/"
        },
        {
            "title": "Hilton",
            "hex": "124D97",
            "source": "https://www.hilton.com/en/"
        },
        {
            "title": "HipChat",
            "hex": "0052CC",
            "source": "https://www.atlassian.com/company/news/press-kit"
        },
        {
            "title": "Hitachi",
            "hex": "E60027",
            "source": "https://commons.wikimedia.org/wiki/File:Hitachi_inspire_the_next-Logo.svg"
        },
        {
            "title": "Hive",
            "hex": "FF7A00",
            "source": "https://www.hivehome.com/"
        },
        {
            "title": "HockeyApp",
            "hex": "009EE1",
            "source": "https://hockeyapp.net/brand-guidelines/"
        },
        {
            "title": "Home Assistant",
            "hex": "41BDF5",
            "source": "https://github.com/home-assistant/home-assistant-assets"
        },
        {
            "title": "homify",
            "hex": "7DCDA3",
            "source": "http://lsg.homify.com/"
        },
        {
            "title": "Honda",
            "hex": "E40521",
            "source": "https://www.honda.ie/"
        },
        {
            "title": "Hootsuite",
            "hex": "000000",
            "source": "https://hootsuite.com/en-gb/about/media-kit"
        },
        {
            "title": "Hotels.com",
            "hex": "D32F2F",
            "source": "https://en.wikipedia.org/wiki/File:Hotels.com_logo.svg"
        },
        {
            "title": "Houdini",
            "hex": "FF4713",
            "source": "https://www.sidefx.com/products/houdini/"
        },
        {
            "title": "Houzz",
            "hex": "4DBC15",
            "source": "https://www.houzz.com/logoGuidelines"
        },
        {
            "title": "HP",
            "hex": "0096D6",
            "source": "https://commons.wikimedia.org/wiki/File:HP_New_Logo_2D.svg"
        },
        {
            "title": "HTML Academy",
            "hex": "302683",
            "source": "https://htmlacademy.ru/"
        },
        {
            "title": "HTML5",
            "hex": "E34F26",
            "source": "http://www.w3.org/html/logo/"
        },
        {
            "title": "Huawei",
            "hex": "FF0000",
            "source": "https://en.wikipedia.org/wiki/File:Huawei.svg"
        },
        {
            "title": "HubSpot",
            "hex": "FF7A59",
            "source": "https://www.hubspot.com/style-guide"
        },
        {
            "title": "Hugo",
            "hex": "FF4088",
            "source": "https://gohugo.io/"
        },
        {
            "title": "Hulu",
            "hex": "3DBB3D",
            "source": "https://www.hulu.com/press/brand-assets/"
        },
        {
            "title": "Humble Bundle",
            "hex": "CC2929",
            "source": "https://support.humblebundle.com/hc/en-us/articles/202742060-Bundle-Logos"
        },
        {
            "title": "Hurriyetemlak",
            "hex": "E02826",
            "source": "https://ilan.hurriyetemlak.com/emlak-ilani-yayinlama-kurallari"
        },
        {
            "title": "Husqvarna",
            "hex": "273A60",
            "source": "https://www.husqvarna.com/uk/catalogues/"
        },
        {
            "title": "Hypothesis",
            "hex": "BD1C2B",
            "source": "https://web.hypothes.is/"
        },
        {
            "title": "Hyundai",
            "hex": "002C5F",
            "source": "https://en.wikipedia.org/wiki/File:Hyundai_Motor_Company_logo.svg"
        },
        {
            "title": "Iata",
            "hex": "004E81",
            "source": "https://upload.wikimedia.org/wikipedia/commons/f/f7/IATAlogo.svg"
        },
        {
            "title": "iBeacon",
            "hex": "3D7EBB",
            "source": "https://developer.apple.com/ibeacon/"
        },
        {
            "title": "IBM",
            "hex": "054ADA",
            "source": "https://www.ibm.com/design/language/elements/logos/8-bar/"
        },
        {
            "title": "iCloud",
            "hex": "3693F3",
            "source": "https://www.icloud.com/"
        },
        {
            "title": "IcoMoon",
            "hex": "825794",
            "source": "https://icomoon.io/"
        },
        {
            "title": "ICON",
            "hex": "31B8BB",
            "source": "https://icon.foundation/"
        },
        {
            "title": "Iconify",
            "hex": "1769AA",
            "source": "https://iconify.design/"
        },
        {
            "title": "IconJar",
            "hex": "16A5F3",
            "source": "https://geticonjar.com/press-kit/"
        },
        {
            "title": "ICQ",
            "hex": "7EBD00",
            "source": "https://en.wikipedia.org/wiki/File:ICQ.svg"
        },
        {
            "title": "iDEAL",
            "hex": "CC0066",
            "source": "https://www.ideal.nl/cms/files/Manual_iDEAL_logo.pdf"
        },
        {
            "title": "iFixit",
            "hex": "0071CE",
            "source": "https://www.ifixit.com/"
        },
        {
            "title": "iFood",
            "hex": "EA1D2C",
            "source": "https://ifood.com.br/"
        },
        {
            "title": "iHeartRadio",
            "hex": "C6002B",
            "source": "https://brand.iheart.com/logo"
        },
        {
            "title": "IMDb",
            "hex": "E6B91E",
            "source": "http://www.imdb.com/pressroom/brand_guidelines"
        },
        {
            "title": "Imgur",
            "hex": "1BB76E",
            "source": "https://s.imgur.com/images/favicon-152.png"
        },
        {
            "title": "Indeed",
            "hex": "2164F3",
            "source": "https://www.indeed.com"
        },
        {
            "title": "InfluxDB",
            "hex": "22ADF6",
            "source": "https://www.influxdata.com/"
        },
        {
            "title": "Inkscape",
            "hex": "000000",
            "source": "https://commons.wikimedia.org/wiki/File:Inkscape_Logo.svg"
        },
        {
            "title": "Insomnia",
            "hex": "5849BE",
            "source": "https://insomnia.rest/"
        },
        {
            "title": "Instacart",
            "hex": "43B02A",
            "source": "https://www.instacart.com/press"
        },
        {
            "title": "Instagram",
            "hex": "E4405F",
            "source": "https://www.instagram-brand.com"
        },
        {
            "title": "Instapaper",
            "hex": "1F1F1F",
            "source": "https://www.instapaper.com/"
        },
        {
            "title": "Intel",
            "hex": "0071C5",
            "source": "https://www.intel.com"
        },
        {
            "title": "IntelliJ IDEA",
            "hex": "000000",
            "source": "https://www.jetbrains.com/idea/"
        },
        {
            "title": "Intercom",
            "hex": "1F8DED",
            "source": "https://www.intercom.io"
        },
        {
            "title": "Internet Archive",
            "hex": "000000",
            "source": "https://openlibrary.org/static/images/ia-logo.svg"
        },
        {
            "title": "Internet Explorer",
            "hex": "0076D6",
            "source": "https://compass-ssl.microsoft.com/assets/c8/67/c867db4c-f328-45b8-817c-33834c70aae6.svg?n=IE.svg"
        },
        {
            "title": "InVision",
            "hex": "FF3366",
            "source": "https://projects.invisionapp.com/boards/BX4P1DY5H46R"
        },
        {
            "title": "Invoice Ninja",
            "hex": "000000",
            "source": "https://github.com/invoiceninja/invoiceninja"
        },
        {
            "title": "ioBroker",
            "hex": "3399CC",
            "source": "https://github.com/ioBroker/awesome-iobroker/blob/master/images/"
        },
        {
            "title": "Ionic",
            "hex": "3880FF",
            "source": "https://ionicframework.com/press"
        },
        {
            "title": "iOS",
            "hex": "000000",
            "source": "https://en.wikipedia.org/wiki/IOS"
        },
        {
            "title": "IPFS",
            "hex": "65C2CB",
            "source": "https://github.com/ipfs/logo"
        },
        {
            "title": "Issuu",
            "hex": "F36D5D",
            "source": "https://issuu.com/press"
        },
        {
            "title": "Itch.io",
            "hex": "FA5C5C",
            "source": "https://itch.io/press-kit"
        },
        {
            "title": "iTunes",
            "hex": "FB5BC5",
            "source": "https://upload.wikimedia.org/wikipedia/commons/d/df/ITunes_logo.svg"
        },
        {
            "title": "IVECO",
            "hex": "004994",
            "source": "https://www.iveco.com/germany/Pages/Home-page.aspx"
        },
        {
            "title": "Jabber",
            "hex": "CC0000",
            "source": "https://commons.wikimedia.org/wiki/File:Jabber-bulb.svg"
        },
        {
            "title": "Jameson",
            "hex": "004027",
            "source": "https://www.jamesonwhiskey.com/"
        },
        {
            "title": "Jasmine",
            "hex": "8A4182",
            "source": "https://github.com/jasmine/jasmine/blob/8991b1bba39b5b7e89fc5eeb07ae271a684cb1a4/images/jasmine-horizontal.svg"
        },
        {
            "title": "Java",
            "hex": "007396",
            "source": "https://www.oracle.com/legal/logos.html"
        },
        {
            "title": "JavaScript",
            "hex": "F7DF1E",
            "source": "https://github.com/voodootikigod/logo.js"
        },
        {
            "title": "JCB",
            "hex": "0B4EA2",
            "source": "https://www.global.jcb/en/about-us/brand-concept/"
        },
        {
            "title": "Jeep",
            "hex": "000000",
            "source": "http://www.fcaci.com/v15-images/jeep/Jeep-Brand-Mark-Guidelines-Rev10.15.pdf"
        },
        {
            "title": "Jekyll",
            "hex": "CC0000",
            "source": "https://github.com/jekyll/brand"
        },
        {
            "title": "Jenkins",
            "hex": "D24939",
            "source": "https://wiki.jenkins-ci.org/display/JENKINS/Logo"
        },
        {
            "title": "Jenkins X",
            "hex": "73C3D5",
            "source": "https://github.com/cdfoundation/artwork"
        },
        {
            "title": "Jest",
            "hex": "C21325",
            "source": "https://jestjs.io/"
        },
        {
            "title": "JET",
            "hex": "FBBA00",
            "source": "https://de.wikipedia.org/wiki/Datei:JET.svg"
        },
        {
            "title": "JetBrains",
            "hex": "000000",
            "source": "https://www.jetbrains.com/company/brand/"
        },
        {
            "title": "Jinja",
            "hex": "B41717",
            "source": "https://github.com/pallets/jinja/"
        },
        {
            "title": "Jira",
            "hex": "172B4D",
            "source": "https://www.atlassian.com/company/news/press-kit"
        },
        {
            "title": "John Deere",
            "hex": "367C2B",
            "source": "https://en.wikipedia.org/wiki/File:John_Deere_logo.svg"
        },
        {
            "title": "Joomla",
            "hex": "5091CD",
            "source": "https://docs.joomla.org/Joomla:Brand_Identity_Elements"
        },
        {
            "title": "jQuery",
            "hex": "0769AD",
            "source": "https://brand.jquery.org/logos/"
        },
        {
            "title": "JR Group",
            "hex": "000000",
            "source": "https://www.jrhokkaido.co.jp/"
        },
        {
            "title": "jsDelivr",
            "hex": "E84D3D",
            "source": "https://github.com/jsdelivr/www.jsdelivr.com/blob/eff02f3a8879cf7c7296840584e1293fe04e3a76/src/public/img/logo_horizontal.svg"
        },
        {
            "title": "JSFiddle",
            "hex": "0084FF",
            "source": "https://jsfiddle.net/"
        },
        {
            "title": "JSON",
            "hex": "000000",
            "source": "https://commons.wikimedia.org/wiki/File:JSON_vector_logo.svg"
        },
        {
            "title": "JSON Web Tokens",
            "hex": "000000",
            "source": "https://jwt.io/"
        },
        {
            "title": "Jupyter",
            "hex": "F37626",
            "source": "https://github.com/jupyter/design"
        },
        {
            "title": "Just Eat",
            "hex": "FA0029",
            "source": "https://d2vkuayfhnkplp.cloudfront.net/assets/dist/img/logos/je-logo-v3.svg"
        },
        {
            "title": "JustGiving",
            "hex": "AD29B6",
            "source": "https://justgiving.com"
        },
        {
            "title": "Kaggle",
            "hex": "20BEFF",
            "source": "https://www.kaggle.com/contact"
        },
        {
            "title": "KaiOS",
            "hex": "6F02B5",
            "source": "https://www.dropbox.com/sh/2qihtgrzllws8ki/AABmo9X1KMT6lHnvh4Em7dpWa?dl=0"
        },
        {
            "title": "Kaspersky",
            "hex": "009982",
            "source": "https://www.kaspersky.com"
        },
        {
            "title": "Katana",
            "hex": "000000",
            "source": "https://www.foundry.com/products/katana"
        },
        {
            "title": "KDE",
            "hex": "1D99F3",
            "source": "https://kde.org/stuff/clipart.php"
        },
        {
            "title": "KeePassXC",
            "hex": "6CAC4D",
            "source": "https://github.com/keepassxreboot/keepassxc/"
        },
        {
            "title": "Kentico",
            "hex": "F05A22",
            "source": "https://brand.kentico.com"
        },
        {
            "title": "Keras",
            "hex": "D00000",
            "source": "https://keras.io/"
        },
        {
            "title": "Keybase",
            "hex": "33A0FF",
            "source": "https://github.com/keybase/client/tree/master/media/logos"
        },
        {
            "title": "KeyCDN",
            "hex": "3686BE",
            "source": "https://www.keycdn.com/logos"
        },
        {
            "title": "Khan Academy",
            "hex": "14BF96",
            "source": "https://khanacademy.zendesk.com/hc/en-us/articles/202483630-Press-room"
        },
        {
            "title": "Khronos Group",
            "hex": "CC3333",
            "source": "https://www.khronos.org/legal/trademarks/"
        },
        {
            "title": "Kia",
            "hex": "BB162B",
            "source": "https://www.kia.com/ie/brochure/"
        },
        {
            "title": "Kibana",
            "hex": "005571",
            "source": "https://www.elastic.co/brand"
        },
        {
            "title": "Kickstarter",
            "hex": "05CE78",
            "source": "https://www.kickstarter.com/help/brand_assets"
        },
        {
            "title": "Kik",
            "hex": "82BC23",
            "source": "http://www.kik.com/press"
        },
        {
            "title": "Kirby",
            "hex": "000000",
            "source": "https://getkirby.com/press"
        },
        {
            "title": "KLM",
            "hex": "00A1DE",
            "source": "https://www.klm.com"
        },
        {
            "title": "Klout",
            "hex": "E44600",
            "source": "https://klout.com/s/developers/styleguide"
        },
        {
            "title": "Known",
            "hex": "333333",
            "source": "https://withknown.com/img/logo_k.png"
        },
        {
            "title": "Ko-fi",
            "hex": "F16061",
            "source": "https://ko-fi.com/home/about"
        },
        {
            "title": "Kodi",
            "hex": "17B2E7",
            "source": "https://kodi.tv/"
        },
        {
            "title": "Koding",
            "hex": "00B057",
            "source": "https://koding.com/About"
        },
        {
            "title": "Kofax",
            "hex": "00558C",
            "source": "https://www.kofax.com/styleguide/logos"
        },
        {
            "title": "Kotlin",
            "hex": "0095D5",
            "source": "https://resources.jetbrains.com/storage/products/kotlin/docs/kotlin_logos.zip"
        },
        {
            "title": "Krita",
            "hex": "3BABFF",
            "source": "https://krita.org/en/about/press/"
        },
        {
            "title": "KTM",
            "hex": "FF6600",
            "source": "https://ktm.com"
        },
        {
            "title": "Kubernetes",
            "hex": "326CE5",
            "source": "https://github.com/kubernetes/kubernetes/tree/master/logo"
        },
        {
            "title": "Kyocera",
            "hex": "ED1C24",
            "source": "https://en.wikipedia.org/wiki/Kyocera"
        },
        {
            "title": "LabVIEW",
            "hex": "FFDB00",
            "source": "http://download.ni.com/evaluation/2018_Partner_Cobranding_Style_Guide.pdf"
        },
        {
            "title": "Lamborghini",
            "hex": "DDB320",
            "source": "https://en.wikipedia.org/wiki/File:Lamborghini_Logo.svg"
        },
        {
            "title": "Laravel",
            "hex": "FF2D20",
            "source": "https://github.com/laravel/art"
        },
        {
            "title": "Laravel Horizon",
            "hex": "405263",
            "source": "https://horizon.laravel.com/"
        },
        {
            "title": "Laravel Nova",
            "hex": "252D37",
            "source": "https://nova.laravel.com/"
        },
        {
            "title": "Last.fm",
            "hex": "D51007",
            "source": "http://www.last.fm/about/resources"
        },
        {
            "title": "LastPass",
            "hex": "D32D27",
            "source": "https://lastpass.com/press-room/"
        },
        {
            "title": "LaTeX",
            "hex": "008080",
            "source": "https://github.com/latex3/branding"
        },
        {
            "title": "Launchpad",
            "hex": "F8C300",
            "source": "https://help.launchpad.net/logo/submissions"
        },
        {
            "title": "Leaflet",
            "hex": "199900",
            "source": "https://github.com/Leaflet/Leaflet/blob/d843c3b88486713827d7e860b58bdba75bfbd5a2/src/images/logo.svg"
        },
        {
            "title": "LeetCode",
            "hex": "F89F1B",
            "source": "https://leetcode.com"
        },
        {
            "title": "Lenovo",
            "hex": "E2231A",
            "source": "https://www.lenovopartnernetwork.com/us/branding/"
        },
        {
            "title": "Let’s Encrypt",
            "hex": "003A70",
            "source": "https://letsencrypt.org/trademarks/"
        },
        {
            "title": "Letterboxd",
            "hex": "00D735",
            "source": "https://letterboxd.com/about/logos/"
        },
        {
            "title": "LG",
            "hex": "A50034",
            "source": "https://en.wikipedia.org/wiki/LG_Corporation"
        },
        {
            "title": "LGTM",
            "hex": "FFFFFF",
            "source": "https://lgtm.com/"
        },
        {
            "title": "Liberapay",
            "hex": "F6C915",
            "source": "https://liberapay.com/assets/liberapay/icon-v2_yellow-r.svg"
        },
        {
            "title": "LibraryThing",
            "hex": "251A15",
            "source": "https://twitter.com/LibraryThing/status/1054466649271656448"
        },
        {
            "title": "LibreOffice",
            "hex": "18A303",
            "source": "https://wiki.documentfoundation.org/Marketing/Branding"
        },
        {
            "title": "libuv",
            "hex": "403C3D",
            "source": "https://github.com/libuv/libuv/blob/e4087dedf837f415056a45a838f639a3d9dc3ced/img/logos.svg"
        },
        {
            "title": "Lighthouse",
            "hex": "F44B21",
            "source": "https://github.com/GoogleChrome/lighthouse/blob/80d2e6c1948f232ec4f1bdeabc8bc632fc5d0bfd/assets/lh_favicon.svg"
        },
        {
            "title": "Line",
            "hex": "00C300",
            "source": "http://line.me/en/logo"
        },
        {
            "title": "LINE WEBTOON",
            "hex": "00D564",
            "source": "http://webtoons.com/"
        },
        {
            "title": "LineageOS",
            "hex": "167C80",
            "source": "https://www.lineageos.org/"
        },
        {
            "title": "LinkedIn",
            "hex": "0077B5",
            "source": "https://brand.linkedin.com"
        },
        {
            "title": "Linode",
            "hex": "00A95C",
            "source": "https://www.linode.com/company/press/"
        },
        {
            "title": "Linux",
            "hex": "FCC624",
            "source": "http://www.linuxfoundation.org/about/about-linux"
        },
        {
            "title": "Linux Foundation",
            "hex": "009BEE",
            "source": "http://www.linuxfoundation.org/about/about-linux"
        },
        {
            "title": "Linux Mint",
            "hex": "87CF3E",
            "source": "https://commons.wikimedia.org/wiki/File:Linux_Mint_logo_without_wordmark.svg"
        },
        {
            "title": "Litecoin",
            "hex": "A6A9AA",
            "source": "https://litecoin-foundation.org/wp-content/uploads/2019/01/LC18-007-Brand-guidelines.pdf"
        },
        {
            "title": "LiveJournal",
            "hex": "00B0EA",
            "source": "http://www.livejournal.com"
        },
        {
            "title": "Livestream",
            "hex": "CF202E",
            "source": "https://livestream.com/press"
        },
        {
            "title": "LLVM",
            "hex": "262D3A",
            "source": "https://llvm.org/Logo.html"
        },
        {
            "title": "LMMS",
            "hex": "10B146",
            "source": "https://lmms.io/branding"
        },
        {
            "title": "Logitech",
            "hex": "00B8FC",
            "source": "https://www.logitech.com/"
        },
        {
            "title": "LogMeIn",
            "hex": "45B6F2",
            "source": "https://www.logmein.com/"
        },
        {
            "title": "Logstash",
            "hex": "005571",
            "source": "https://www.elastic.co/brand"
        },
        {
            "title": "Loom",
            "hex": "FD5E60",
            "source": "https://www.loom.com/press"
        },
        {
            "title": "Loop",
            "hex": "F29400",
            "source": "https://loop.frontiersin.org/"
        },
        {
            "title": "Lua",
            "hex": "2C2D72",
            "source": "https://www.lua.org/docs.html"
        },
        {
            "title": "Lubuntu",
            "hex": "0068C8",
            "source": "https://lubuntu.net/"
        },
        {
            "title": "Lufthansa",
            "hex": "05164D",
            "source": "https://www.lufthansa.com/"
        },
        {
            "title": "Lumen",
            "hex": "E74430",
            "source": "https://lumen.laravel.com/"
        },
        {
            "title": "Lyft",
            "hex": "FF00BF",
            "source": "https://www.lyft.com/press"
        },
        {
            "title": "MAAS",
            "hex": "E95420",
            "source": "https://design.ubuntu.com/downloads/"
        },
        {
            "title": "Macy’s",
            "hex": "E21A2C",
            "source": "http://www.macysinc.com/press-room/logo-photo-gallery/logos-macys-inc/default.aspx"
        },
        {
            "title": "Magento",
            "hex": "EE672F",
            "source": "http://magento.com"
        },
        {
            "title": "Magisk",
            "hex": "00AF9C",
            "source": "https://github.com/topjohnwu/Magisk/blob/master/app/src/main/res/drawable/ic_magisk.xml"
        },
        {
            "title": "Mail.Ru",
            "hex": "168DE2",
            "source": "https://corp.mail.ru/en/press/identity/"
        },
        {
            "title": "MailChimp",
            "hex": "FFE01B",
            "source": "http://mailchimp.com/about/brand-assets"
        },
        {
            "title": "MakerBot",
            "hex": "FF1E0D",
            "source": "http://www.makerbot.com/makerbot-press-assets"
        },
        {
            "title": "MAN",
            "hex": "E40045",
            "source": "https://www.corporate.man.eu/"
        },
        {
            "title": "ManageIQ",
            "hex": "EF2929",
            "source": "https://www.manageiq.org/logo/"
        },
        {
            "title": "Manjaro",
            "hex": "35BF5C",
            "source": "https://commons.wikimedia.org/wiki/File:Manjaro-logo.svg"
        },
        {
            "title": "Mapbox",
            "hex": "000000",
            "source": "https://www.mapbox.com/about/press/brand-guidelines"
        },
        {
            "title": "MariaDB",
            "hex": "003545",
            "source": "https://mariadb.com/"
        },
        {
            "title": "MariaDB Foundation",
            "hex": "1F305F",
            "source": "https://mariadb.org/"
        },
        {
            "title": "Markdown",
            "hex": "000000",
            "source": "https://github.com/dcurtis/markdown-mark"
        },
        {
            "title": "Marketo",
            "hex": "5C4C9F",
            "source": "https://www.marketo.com/"
        },
        {
            "title": "Marriott",
            "hex": "A70023",
            "source": "https://marriott-hotels.marriott.com/"
        },
        {
            "title": "Maserati",
            "hex": "0C2340",
            "source": "https://www.maserati.com/international/"
        },
        {
            "title": "MasterCard",
            "hex": "EB001B",
            "source": "https://brand.mastercard.com/brandcenter/mastercard-brand-mark/downloads.html"
        },
        {
            "title": "Mastodon",
            "hex": "3088D4",
            "source": "https://source.joinmastodon.org/mastodon/joinmastodon/blob/master/public/press-kit.zip"
        },
        {
            "title": "Material Design",
            "hex": "757575",
            "source": "https://material.io/design/"
        },
        {
            "title": "Material Design Icons",
            "hex": "2196F3",
            "source": "https://materialdesignicons.com/icon/vector-square"
        },
        {
            "title": "Material-UI",
            "hex": "0081CB",
            "source": "https://material-ui.com/"
        },
        {
            "title": "Mathworks",
            "hex": "0076A8",
            "source": "https://www.mathworks.com/brand/visual-design/mathworks-logo.html"
        },
        {
            "title": "Matrix",
            "hex": "000000",
            "source": "https://matrix.org"
        },
        {
            "title": "Mattermost",
            "hex": "0072C6",
            "source": "https://www.mattermost.org/brand-guidelines/"
        },
        {
            "title": "Matternet",
            "hex": "261C29",
            "source": "http://mttr.net"
        },
        {
            "title": "Mazda",
            "hex": "101010",
            "source": "https://www.mazda.com/en/about/profile/library/"
        },
        {
            "title": "McAfee",
            "hex": "C01818",
            "source": "https://www.mcafee.com/"
        },
        {
            "title": "McDonald's",
            "hex": "FBC817",
            "source": "https://www.mcdonalds.com/gb/en-gb/newsroom.html"
        },
        {
            "title": "MDN Web Docs",
            "hex": "000000",
            "source": "https://developer.mozilla.org/"
        },
        {
            "title": "MediaFire",
            "hex": "1299F3",
            "source": "https://www.mediafire.com/press/"
        },
        {
            "title": "MediaTemple",
            "hex": "000000",
            "source": "https://mediatemple.net/company/about-us"
        },
        {
            "title": "Medium",
            "hex": "12100E",
            "source": "https://medium.design/logos-and-brand-guidelines-f1a01a733592"
        },
        {
            "title": "Meetup",
            "hex": "ED1C40",
            "source": "https://www.meetup.com/media/"
        },
        {
            "title": "MEGA",
            "hex": "D9272E",
            "source": "https://en.wikipedia.org/wiki/File:01_mega_logo.svg"
        },
        {
            "title": "Mendeley",
            "hex": "9D1620",
            "source": "https://www.mendeley.com/"
        },
        {
            "title": "Mercedes",
            "hex": "242424",
            "source": "https://www.mercedes-benz.com/"
        },
        {
            "title": "Messenger",
            "hex": "00B2FF",
            "source": "https://en.facebookbrand.com/assets/messenger/"
        },
        {
            "title": "Meteor",
            "hex": "DE4F4F",
            "source": "http://logo.meteorapp.com/"
        },
        {
            "title": "Metro de la Ciudad de México",
            "hex": "F77E1C",
            "source": "https://es.wikipedia.org/wiki/Archivo:Metro_de_la_Ciudad_de_M%C3%A9xico_(logo)_version_2019.svg"
        },
        {
            "title": "Metro de Madrid",
            "hex": "255E9C",
            "source": "https://commons.wikimedia.org/wiki/File:MetroMadridLogo.svg"
        },
        {
            "title": "Métro de Paris",
            "hex": "003E95",
            "source": "https://www.ratp.fr/"
        },
        {
            "title": "micro:bit",
            "hex": "00ED00",
            "source": "https://microbit.org/"
        },
        {
            "title": "Micro.blog",
            "hex": "FD8308",
            "source": "https://twitter.com/BradEllis/status/943956921886715904"
        },
        {
            "title": "Microgenetics",
            "hex": "FF0000",
            "source": "http://microgenetics.co.uk/"
        },
        {
            "title": "Microsoft",
            "hex": "666666",
            "source": "https://ratnacahayarina.files.wordpress.com/2014/03/microsoft.pdf"
        },
        {
            "title": "Microsoft Academic",
            "hex": "2D9FD9",
            "source": "https://academic.microsoft.com/"
        },
        {
            "title": "Microsoft Access",
            "hex": "A4373A",
            "source": "https://developer.microsoft.com/en-us/fabric#/styles/web/colors/products"
        },
        {
            "title": "Microsoft Azure",
            "hex": "0089D6",
            "source": "https://upload.wikimedia.org/wikipedia/commons/a/a8/Microsoft_Azure_Logo.svg"
        },
        {
            "title": "Microsoft Edge",
            "hex": "0078D7",
            "source": "https://support.microsoft.com/en-us/help/17171/microsoft-edge-get-to-know"
        },
        {
            "title": "Microsoft Excel",
            "hex": "217346",
            "source": "https://developer.microsoft.com/en-us/fabric#/styles/web/colors/products"
        },
        {
            "title": "Microsoft Exchange",
            "hex": "0078D4",
            "source": "https://developer.microsoft.com/en-us/fabric#/styles/web/"
        },
        {
            "title": "Microsoft Office",
            "hex": "D83B01",
            "source": "https://developer.microsoft.com/en-us/microsoft-365"
        },
        {
            "title": "Microsoft OneDrive",
            "hex": "0078D4",
            "source": "https://developer.microsoft.com/en-us/fabric#/styles/web/colors/products"
        },
        {
            "title": "Microsoft OneNote",
            "hex": "7719AA",
            "source": "https://developer.microsoft.com/en-us/fabric#/styles/web/colors/products"
        },
        {
            "title": "Microsoft Outlook",
            "hex": "0078D4",
            "source": "https://developer.microsoft.com/en-us/outlook/docs"
        },
        {
            "title": "Microsoft PowerPoint",
            "hex": "B7472A",
            "source": "https://developer.microsoft.com/en-us/fabric#/styles/web/colors/products"
        },
        {
            "title": "Microsoft SharePoint",
            "hex": "0078D4",
            "source": "https://developer.microsoft.com/en-us/fabric#/styles/web/colors/products"
        },
        {
            "title": "Microsoft SQL Server",
            "hex": "CC2927",
            "source": "https://de.wikipedia.org/wiki/Microsoft_SQL_Server"
        },
        {
            "title": "Microsoft Teams",
            "hex": "6264A7",
            "source": "https://developer.microsoft.com/en-us/fabric#/styles/web/colors/products"
        },
        {
            "title": "Microsoft Visio",
            "hex": "3955A3",
            "source": "https://developer.microsoft.com/en-us/fabric#/styles/web/colors/products"
        },
        {
            "title": "Microsoft Word",
            "hex": "2B579A",
            "source": "https://developer.microsoft.com/en-us/fabric#/styles/web/colors/products"
        },
        {
            "title": "MicroStrategy",
            "hex": "D9232E",
            "source": "https://www.microstrategy.com/us/company/press-kit"
        },
        {
            "title": "MIDI",
            "hex": "000000",
            "source": "https://en.wikipedia.org/wiki/MIDI"
        },
        {
            "title": "Minds",
            "hex": "FED12F",
            "source": "https://www.minds.com/"
        },
        {
            "title": "Minetest",
            "hex": "53AC56",
            "source": "https://www.minetest.net/"
        },
        {
            "title": "Minutemailer",
            "hex": "3ABFE6",
            "source": "https://minutemailer.com/press"
        },
        {
            "title": "Mitsubishi",
            "hex": "E60012",
            "source": "https://www.mitsubishi.com/"
        },
        {
            "title": "Mix",
            "hex": "FF8126",
            "source": "https://mix.com"
        },
        {
            "title": "Mixcloud",
            "hex": "314359",
            "source": "https://www.mixcloud.com/branding"
        },
        {
            "title": "Mixer",
            "hex": "002050",
            "source": "https://github.com/mixer/branding-kit/"
        },
        {
            "title": "Mocha",
            "hex": "8D6748",
            "source": "https://mochajs.org/"
        },
        {
            "title": "Mojang",
            "hex": "DB1F29",
            "source": "https://www.mojang.com/"
        },
        {
            "title": "Moleculer",
            "hex": "3CAFCE",
            "source": "https://moleculer.services/"
        },
        {
            "title": "Monero",
            "hex": "FF6600",
            "source": "https://getmonero.org"
        },
        {
            "title": "MongoDB",
            "hex": "47A248",
            "source": "https://www.mongodb.com/pressroom"
        },
        {
            "title": "Monkey tie",
            "hex": "FFC619",
            "source": "https://www.monkey-tie.com/presse"
        },
        {
            "title": "Monogram",
            "hex": "FDB22A",
            "source": "http://monogram.me"
        },
        {
            "title": "Monster",
            "hex": "6E46AE",
            "source": "https://www.monster.com/"
        },
        {
            "title": "Monzo",
            "hex": "14233C",
            "source": "https://monzo.com/press/"
        },
        {
            "title": "Moo",
            "hex": "00945E",
            "source": "https://www.moo.com/uk/about/press.html"
        },
        {
            "title": "Moscow Metro",
            "hex": "D9232E",
            "source": "https://mosmetro.ru/"
        },
        {
            "title": "Mozilla",
            "hex": "000000",
            "source": "https://mozilla.ninja/our-logo"
        },
        {
            "title": "Mozilla Firefox",
            "hex": "FF7139",
            "source": "https://mozilla.design/firefox/logos-usage/"
        },
        {
            "title": "Mozilla Thunderbird",
            "hex": "0A84FF",
            "source": "https://demo.identihub.co/thunderbird"
        },
        {
            "title": "MTA",
            "hex": "0039A6",
            "source": "https://mta.info/"
        },
        {
            "title": "MTR",
            "hex": "AC2E45",
            "source": "https://commons.wikimedia.org/wiki/File:MTR_(logo_with_text).svg"
        },
        {
            "title": "MuseScore",
            "hex": "1A70B8",
            "source": "https://musescore.org/en/about/logos-and-graphics"
        },
        {
            "title": "MusicBrainz",
            "hex": "BA478F",
            "source": "https://metabrainz.org/projects"
        },
        {
            "title": "MX Linux",
            "hex": "000000",
            "source": "https://mxlinux.org/art/"
        },
        {
            "title": "Myspace",
            "hex": "030303",
            "source": "https://myspace.com/pressroom/assetslogos"
        },
        {
            "title": "MySQL",
            "hex": "4479A1",
            "source": "https://www.mysql.com/about/legal/logos.html"
        },
        {
            "title": "N26",
            "hex": "48AC98",
            "source": "https://n26.com/"
        },
        {
            "title": "NativeScript",
            "hex": "3655FF",
            "source": "https://docs.nativescript.org/"
        },
        {
            "title": "NBB",
            "hex": "FF7100",
            "source": "https://presse.notebooksbilliger.de/presskits/style-guide"
        },
        {
            "title": "NDR",
            "hex": "0C1754",
            "source": "https://www.ndr.de/"
        },
        {
            "title": "NEC",
            "hex": "1414A0",
            "source": "https://commons.wikimedia.org/wiki/File:NEC_logo.svg"
        },
        {
            "title": "Neo4j",
            "hex": "008CC1",
            "source": "https://neo4j.com/style-guide/"
        },
        {
            "title": "Neovim",
            "hex": "57A143",
            "source": "https://github.com/neovim/neovim.github.io/tree/master/logos"
        },
        {
            "title": "NetApp",
            "hex": "0067C5",
            "source": "http://www.netapp.com/"
        },
        {
            "title": "Netflix",
            "hex": "E50914",
            "source": "https://commons.wikimedia.org/wiki/File:Netflix_2014_logo.svg"
        },
        {
            "title": "Netlify",
            "hex": "00C7B7",
            "source": "https://www.netlify.com/press/"
        },
        {
            "title": "New Relic",
            "hex": "008C99",
            "source": "https://newrelic.com/about/media-assets"
        },
        {
            "title": "New York Times",
            "hex": "000000",
            "source": "https://www.nytimes.com/"
        },
        {
            "title": "Next.js",
            "hex": "000000",
            "source": "https://nextjs.org/"
        },
        {
            "title": "Nextcloud",
            "hex": "0082C9",
            "source": "https://nextcloud.com/press/"
        },
        {
            "title": "Nextdoor",
            "hex": "00B246",
            "source": "https://nextdoor.com/newsroom/"
        },
        {
            "title": "NFC",
            "hex": "002E5F",
            "source": "https://nfc-forum.org/our-work/nfc-branding/n-mark/guidelines-and-brand-assets/"
        },
        {
            "title": "NGINX",
            "hex": "269539",
            "source": "https://www.nginx.com/"
        },
        {
            "title": "niconico",
            "hex": "231815",
            "source": "https://www.nicovideo.jp/"
        },
        {
            "title": "Nim",
            "hex": "FFE953",
            "source": "https://nim-lang.org"
        },
        {
            "title": "Nintendo",
            "hex": "8F8F8F",
            "source": "https://en.wikipedia.org/wiki/Nintendo#/media/File:Nintendo.svg"
        },
        {
            "title": "Nintendo 3DS",
            "hex": "D12228",
            "source": "https://www.nintendo.de/"
        },
        {
            "title": "Nintendo GameCube",
            "hex": "6A5FBB",
            "source": "https://www.nintendo.com/consumer/systems/nintendogamecube/index.jsp"
        },
        {
            "title": "Nintendo Network",
            "hex": "FF7D00",
            "source": "https://accounts.nintendo.com/login"
        },
        {
            "title": "Nintendo Switch",
            "hex": "E60012",
            "source": "http://www.nintendo.co.uk/"
        },
        {
            "title": "Nissan",
            "hex": "C3002F",
            "source": "https://commons.wikimedia.org/wiki/File:Nissan-logo.svg"
        },
        {
            "title": "NixOS",
            "hex": "5277C3",
            "source": "https://github.com/NixOS/nixos-homepage/tree/master/logo"
        },
        {
            "title": "Node-RED",
            "hex": "8F0000",
            "source": "https://nodered.org/about/resources/"
        },
        {
            "title": "Node.js",
            "hex": "339933",
            "source": "https://nodejs.org/en/about/resources/"
        },
        {
            "title": "Nodemon",
            "hex": "76D04B",
            "source": "https://nodemon.io/"
        },
        {
            "title": "Nokia",
            "hex": "124191",
            "source": "https://www.nokia.com/"
        },
        {
            "title": "Notion",
            "hex": "000000",
            "source": "https://www.notion.so/"
        },
        {
            "title": "Notist",
            "hex": "333333",
            "source": "https://noti.st/"
        },
        {
            "title": "NPM",
            "hex": "CB3837",
            "source": "https://github.com/npm/logos"
        },
        {
            "title": "Nucleo",
            "hex": "766DCC",
            "source": "https://nucleoapp.com/wp-content/themes/nucleo-webapp-12/img/logo.svg"
        },
        {
            "title": "NuGet",
            "hex": "004880",
            "source": "https://github.com/NuGet/Media"
        },
        {
            "title": "Nuke",
            "hex": "000000",
            "source": "https://www.foundry.com/products/nuke"
        },
        {
            "title": "Nutanix",
            "hex": "024DA1",
            "source": "https://www.nutanix.com/content/dam/nutanix/en/cmn/documents/nutanix-brandbook.pdf"
        },
        {
            "title": "Nuxt.js",
            "hex": "00C58E",
            "source": "https://nuxtjs.org/"
        },
        {
            "title": "NVIDIA",
            "hex": "76B900",
            "source": "https://www.nvidia.com/etc/designs/nvidiaGDC/clientlibs_base/images/NVIDIA-Logo.svg"
        },
        {
            "title": "OBS Studio",
            "hex": "302E31",
            "source": "https://upload.wikimedia.org/wikipedia/commons/7/78/OBS.svg"
        },
        {
            "title": "OCaml",
            "hex": "EC6813",
            "source": "http://ocaml.org/img/OCaml_Sticker.svg"
        },
        {
            "title": "Octave",
            "hex": "0790C0",
            "source": "https://www.gnu.org/software/octave/"
        },
        {
            "title": "Octopus Deploy",
            "hex": "2F93E0",
            "source": "https://octopus.com/company/brand"
        },
        {
            "title": "Oculus",
            "hex": "1C1E20",
            "source": "https://www.oculus.com/en-us/press-kit"
        },
        {
            "title": "Odnoklassniki",
            "hex": "F4731C",
            "source": "http://v.ok.ru/logo.html"
        },
        {
            "title": "OnePlus",
            "hex": "F5010C",
            "source": "https://en.wikipedia.org/wiki/OnePlus#/media/File:OP_LU_Reg_1L_RGB_red_copy-01.svg"
        },
        {
            "title": "OnStar",
            "hex": "003D7D",
            "source": "https://www.onstar.com/"
        },
        {
            "title": "Opel",
            "hex": "F7D900",
            "source": "https://de.wikipedia.org/wiki/Opel"
        },
        {
            "title": "Open Access",
            "hex": "F68212",
            "source": "https://commons.wikimedia.org/wiki/File:Open_Access_logo_PLoS_white.svg"
        },
        {
            "title": "Open Badges",
            "hex": "073B5A",
            "source": "https://backpack.openbadges.org/"
        },
        {
            "title": "Open Collective",
            "hex": "7FADF2",
            "source": "https://docs.opencollective.com/help/about#media-logo"
        },
        {
            "title": "Open Containers Initiative",
            "hex": "262261",
            "source": "https://github.com/opencontainers/artwork/tree/master/oci/icon"
        },
        {
            "title": "Open Source Initiative",
            "hex": "3DA639",
            "source": "https://opensource.org/logo-usage-guidelines"
        },
        {
            "title": "OpenAPI Initiative",
            "hex": "6BA539",
            "source": "https://www.openapis.org/faq/style-guide"
        },
        {
            "title": "OpenBSD",
            "hex": "F2CA30",
            "source": "https://en.wikipedia.org/wiki/OpenBSD"
        },
        {
            "title": "OpenGL",
            "hex": "5586A4",
            "source": "https://www.khronos.org/legal/trademarks/"
        },
        {
            "title": "OpenID",
            "hex": "F78C40",
            "source": "https://openid.net/add-openid/logos/"
        },
        {
            "title": "OpenSSL",
            "hex": "721412",
            "source": "https://www.openssl.org/"
        },
        {
            "title": "OpenStack",
            "hex": "ED1944",
            "source": "https://www.openstack.org/brand/openstack-logo/"
        },
        {
            "title": "OpenStreetMap",
            "hex": "7EBC6F",
            "source": "https://www.openstreetmap.org"
        },
        {
            "title": "openSUSE",
            "hex": "73BA25",
            "source": "https://en.opensuse.org/Portal:Artwork"
        },
        {
            "title": "OpenVPN",
            "hex": "EA7E20",
            "source": "https://openvpn.net/wp-content/themes/openvpn/assets/images/logo.svg"
        },
        {
            "title": "Opera",
            "hex": "FF1B2D",
            "source": "https://github.com/operasoftware/logo"
        },
        {
            "title": "Opsgenie",
            "hex": "172B4D",
            "source": "https://www.atlassian.com/company/news/press-kit"
        },
        {
            "title": "OpsLevel",
            "hex": "1890FF",
            "source": "https://www.opslevel.com/"
        },
        {
            "title": "Oracle",
            "hex": "F80000",
            "source": "https://www.oracle.com/webfolder/s/brand/identity/index.html"
        },
        {
            "title": "ORCID",
            "hex": "A6CE39",
            "source": "https://orcid.org/trademark-and-id-display-guidelines"
        },
        {
            "title": "Origin",
            "hex": "F56C2D",
            "source": "https://www.origin.com/gbr/en-us/store"
        },
        {
            "title": "Oshkosh",
            "hex": "E6830F",
            "source": "https://oshkoshdefense.com/media/photos/"
        },
        {
            "title": "OSMC",
            "hex": "17394A",
            "source": "https://github.com/osmc/osmc/tree/master/assets"
        },
        {
            "title": "Overcast",
            "hex": "FC7E0F",
            "source": "https://overcast.fm"
        },
        {
            "title": "Overleaf",
            "hex": "47A141",
            "source": "https://www.overleaf.com/for/press/media-resources"
        },
        {
            "title": "OVH",
            "hex": "123F6D",
            "source": "https://www.ovh.com/fr/news/logo-ovh.xml"
        },
        {
            "title": "Pagekit",
            "hex": "212121",
            "source": "https://pagekit.com/logo-guide"
        },
        {
            "title": "PagerDuty",
            "hex": "06AC38",
            "source": "https://www.pagerduty.com/brand/"
        },
        {
            "title": "PagSeguro",
            "hex": "FFC801",
            "source": "https://pagseguro.uol.com.br/"
        },
        {
            "title": "Palantir",
            "hex": "101113",
            "source": "https://github.com/palantir/conjure/blob/master/docs/media/palantir-logo.svg"
        },
        {
            "title": "Palo Alto Software",
            "hex": "83DA77",
            "source": "https://press.paloalto.com/logos"
        },
        {
            "title": "pandas",
            "hex": "150458",
            "source": "https://pandas.pydata.org/about/citing.html"
        },
        {
            "title": "Pandora",
            "hex": "224099",
            "source": "https://www.pandoraforbrands.com/"
        },
        {
            "title": "Pantheon",
            "hex": "EFD01B",
            "source": "https://projects.invisionapp.com/boards/8UOJQWW2J3G5#/1145336"
        },
        {
            "title": "Parity Substrate",
            "hex": "282828",
            "source": "http://substrate.dev/"
        },
        {
            "title": "Parse.ly",
            "hex": "5BA745",
            "source": "https://www.parse.ly/"
        },
        {
            "title": "Pastebin",
            "hex": "02456C",
            "source": "https://pastebin.com/"
        },
        {
            "title": "Patreon",
            "hex": "F96854",
            "source": "https://www.patreon.com/brand/downloads"
        },
        {
            "title": "PayPal",
            "hex": "00457C",
            "source": "https://www.paypal-marketing.com/html/partner/na/portal-v2/pdf/PP_Masterbrandguidelines_v21_mm.pdf"
        },
        {
            "title": "PeerTube",
            "hex": "F1680D",
            "source": "https://github.com/Chocobozzz/PeerTube/tree/develop/client/src/assets/images"
        },
        {
            "title": "Pepsi",
            "hex": "2151A1",
            "source": "https://commons.wikimedia.org/wiki/File:Pepsi_logo_new.svg"
        },
        {
            "title": "Periscope",
            "hex": "40A4C4",
            "source": "https://www.periscope.tv/press"
        },
        {
            "title": "Perl",
            "hex": "39457E",
            "source": "https://github.com/tpf/marketing-materials/blob/6765c6fd71bc5b123d6c1a77b86e08cdd6376078/images/onion-logo/tpf-logo-onion.svg"
        },
        {
            "title": "Peugeot",
            "hex": "002355",
            "source": "https://www.groupe-psa.com/en/brands-and-services/peugeot/"
        },
        {
            "title": "Pexels",
            "hex": "05A081",
            "source": "https://www.pexels.com/"
        },
        {
            "title": "Phabricator",
            "hex": "4A5F88",
            "source": "https://phacility.com/trademarks/"
        },
        {
            "title": "Photocrowd",
            "hex": "3DAD4B",
            "source": "https://www.photocrowd.com/"
        },
        {
            "title": "PHP",
            "hex": "777BB4",
            "source": "http://php.net/download-logos.php"
        },
        {
            "title": "Pi-hole",
            "hex": "F60D1A",
            "source": "https://github.com/pi-hole/web/"
        },
        {
            "title": "Picarto.TV",
            "hex": "1DA456",
            "source": "https://picarto.tv/site/press"
        },
        {
            "title": "Pinboard",
            "hex": "0000FF",
            "source": "https://commons.wikimedia.org/wiki/File:Feedbin-Icon-share-pinboard.svg"
        },
        {
            "title": "Pingdom",
            "hex": "FFF000",
            "source": "https://tools.pingdom.com"
        },
        {
            "title": "Pingup",
            "hex": "00B1AB",
            "source": "http://pingup.com/resources"
        },
        {
            "title": "Pinterest",
            "hex": "BD081C",
            "source": "https://business.pinterest.com/en/brand-guidelines"
        },
        {
            "title": "Pivotal Tracker",
            "hex": "517A9E",
            "source": "https://www.pivotaltracker.com/branding-guidelines"
        },
        {
            "title": "Piwigo",
            "hex": "FF7700",
            "source": "https://github.com/Piwigo/piwigodotorg/blob/6edb840c16257314caec770a9a51f67ef81836e4/images/piwigo.org.svg"
        },
        {
            "title": "Pixabay",
            "hex": "2EC66D",
            "source": "https://pixabay.com/service/about/"
        },
        {
            "title": "pixiv",
            "hex": "0096FA",
            "source": "https://www.pixiv.net/terms/?page=brand"
        },
        {
            "title": "PJSIP",
            "hex": "F86001",
            "source": "https://www.pjsip.org/favicon.ico"
        },
        {
            "title": "PlanGrid",
            "hex": "0085DE",
            "source": "https://plangrid.com/en/"
        },
        {
            "title": "Platzi",
            "hex": "98CA3F",
            "source": "https://github.com/PlatziDev/oss/blob/932bd83d43e061e1c38fbc116db31aa6d0145be6/static/logo.svg"
        },
        {
            "title": "Player FM",
            "hex": "C8122A",
            "source": "https://player.fm/"
        },
        {
            "title": "Player.me",
            "hex": "C0379A",
            "source": "https://player.me/p/about-us"
        },
        {
            "title": "PlayStation",
            "hex": "003791",
            "source": "http://uk.playstation.com/media/DPBjbK0o/CECH-4202_4203%20PS3_QSG_GB_Eastern_3_web_vf1.pdf"
        },
        {
            "title": "PlayStation 2",
            "hex": "003791",
            "source": "https://commons.wikimedia.org/wiki/File:PlayStation_2_logo.svg"
        },
        {
            "title": "PlayStation 3",
            "hex": "003791",
            "source": "https://commons.wikimedia.org/wiki/File:PlayStation_3_Logo_neu.svg#/media/File:PS3.svg"
        },
        {
            "title": "PlayStation 4",
            "hex": "003791",
            "source": "https://commons.wikimedia.org/wiki/File:PlayStation_4_logo_and_wordmark.svg"
        },
        {
            "title": "PlayStation Vita",
            "hex": "003791",
            "source": "https://commons.wikimedia.org/wiki/File:PlayStation_Vita_logo.svg"
        },
        {
            "title": "Pleroma",
            "hex": "FBA457",
            "source": "https://pleroma.social/"
        },
        {
            "title": "Plesk",
            "hex": "52BBE6",
            "source": "https://www.plesk.com/brand/"
        },
        {
            "title": "Plex",
            "hex": "E5A00D",
            "source": "http://brand.plex.tv/d/qxmJ3odkK0fj/plex-style-guide"
        },
        {
            "title": "Pluralsight",
            "hex": "F15B2A",
            "source": "https://www.pluralsight.com/newsroom/brand-assets"
        },
        {
            "title": "Plurk",
            "hex": "FF574D",
            "source": "https://www.plurk.com/brandInfo"
        },
        {
            "title": "Plus Codes",
            "hex": "57C4D2",
            "source": "https://plus.codes/"
        },
        {
            "title": "Pocket",
            "hex": "EF3F56",
            "source": "https://getpocket.com/blog/press/"
        },
        {
            "title": "Pocket Casts",
            "hex": "F43E37",
            "source": "https://blog.pocketcasts.com/press/"
        },
        {
            "title": "Pokémon",
            "hex": "FFCB05",
            "source": "https://commons.wikimedia.org/wiki/File:International_Pok%C3%A9mon_logo.svg"
        },
        {
            "title": "Poly",
            "hex": "EB3C00",
            "source": "https://www.poly.com/"
        },
        {
            "title": "Polymer Project",
            "hex": "FF4470",
            "source": "https://github.com/Polymer/polymer-project.org/tree/master/app/images/logos"
        },
        {
            "title": "Porsche",
            "hex": "B12B28",
            "source": "https://www.porsche.com/"
        },
        {
            "title": "PostCSS",
            "hex": "DD3A0A",
            "source": "https://postcss.org/"
        },
        {
            "title": "PostgreSQL",
            "hex": "336791",
            "source": "https://wiki.postgresql.org/wiki/Logo"
        },
        {
            "title": "Postman",
            "hex": "FF6C37",
            "source": "https://www.getpostman.com/resources/media-assets/"
        },
        {
            "title": "Postwoman",
            "hex": "50FA7B",
            "source": "https://github.com/liyasthomas/postwoman"
        },
        {
            "title": "Power BI",
            "hex": "F2C811",
            "source": "https://powerbi.microsoft.com/en-us/"
        },
        {
            "title": "POWERS",
            "hex": "D21F3C",
            "source": "https://www.powerswhiskey.com/"
        },
        {
            "title": "PowerShell",
            "hex": "5391FE",
            "source": "https://github.com/PowerShell/PowerShell"
        },
        {
            "title": "pr.co",
            "hex": "0080FF",
            "source": "https://www.pr.co/"
        },
        {
            "title": "pre-commit",
            "hex": "FAB040",
            "source": "https://github.com/pre-commit/pre-commit.github.io"
        },
        {
            "title": "PrestaShop",
            "hex": "DF0067",
            "source": "https://www.prestashop.com/en/media-kit"
        },
        {
            "title": "Prettier",
            "hex": "F7B93E",
            "source": "https://github.com/prettier/prettier-logo/tree/master/images"
        },
        {
            "title": "Prezi",
            "hex": "3181FF",
            "source": "https://prezi.com/press/kit/"
        },
        {
<<<<<<< HEAD
            "title": "Prime",
            "hex": "00A8E1",
            "source": "https://www.amazon.com/b?node=17277626011"
=======
            "title": "Prime Video",
            "hex": "1F2E3E",
            "source": "https://m.media-amazon.com/images/G/01/cooper/PV_Branding_Guidelines_Logos_Lock_Ups._CB1539191655_.pdf"
>>>>>>> b234c8ff
        },
        {
            "title": "Prismic",
            "hex": "484A7A",
            "source": "https://prismic.io/"
        },
        {
            "title": "Probot",
            "hex": "00B0D8",
            "source": "https://github.com/probot/probot"
        },
        {
            "title": "ProcessWire",
            "hex": "EF145F",
            "source": "https://github.com/processwire"
        },
        {
            "title": "Product Hunt",
            "hex": "DA552F",
            "source": "https://www.producthunt.com/branding"
        },
        {
            "title": "Prometheus",
            "hex": "E6522C",
            "source": "https://prometheus.io/"
        },
        {
            "title": "ProSieben",
            "hex": "E6000F",
            "source": "https://www.prosieben.de/"
        },
        {
            "title": "Proto.io",
            "hex": "34A7C1",
            "source": "https://proto.io/en/presskit"
        },
        {
            "title": "protocols.io",
            "hex": "4D9FE7",
            "source": "https://www.protocols.io/brand"
        },
        {
            "title": "ProtonMail",
            "hex": "8B89CC",
            "source": "https://protonmail.com/media-kit"
        },
        {
            "title": "Proxmox",
            "hex": "E57000",
            "source": "https://www.proxmox.com/en/news/media-kit"
        },
        {
            "title": "Publons",
            "hex": "336699",
            "source": "https://publons.com/about/logos"
        },
        {
            "title": "Puppet",
            "hex": "FFAE1A",
            "source": "https://puppet.com/company/press-room/"
        },
        {
            "title": "PureScript",
            "hex": "14161A",
            "source": "https://github.com/purescript/logo"
        },
        {
            "title": "PyPI",
            "hex": "3775A9",
            "source": "https://pypi.org/"
        },
        {
            "title": "Python",
            "hex": "3776AB",
            "source": "https://www.python.org/community/logos/"
        },
        {
            "title": "PyTorch",
            "hex": "EE4C2C",
            "source": "https://github.com/pytorch/pytorch/tree/master/docs/source/_static/img"
        },
        {
            "title": "PyUp",
            "hex": "9F55FF",
            "source": "https://pyup.io/"
        },
        {
            "title": "Qantas",
            "hex": "E40000",
            "source": "https://freight.qantas.com/"
        },
        {
            "title": "QEMU",
            "hex": "FF6600",
            "source": "https://wiki.qemu.org/Logo"
        },
        {
            "title": "Qgis",
            "hex": "589632",
            "source": "https://www.qgis.org/en/site/getinvolved/styleguide.html"
        },
        {
            "title": "Qi",
            "hex": "000000",
            "source": "https://www.wirelesspowerconsortium.com/knowledge-base/retail/qi-logo-guidelines-and-artwork.html"
        },
        {
            "title": "Qiita",
            "hex": "55C500",
            "source": "https://www.qiita.com"
        },
        {
            "title": "QIWI",
            "hex": "FF8C00",
            "source": "https://qiwi.com/"
        },
        {
            "title": "Qualcomm",
            "hex": "3253DC",
            "source": "https://www.qualcomm.com"
        },
        {
            "title": "Qualtrics",
            "hex": "00B4EF",
            "source": "https://www.qualtrics.com/brand-book/"
        },
        {
            "title": "Quantcast",
            "hex": "1E262C",
            "source": "http://branding.quantcast.com/logouse/"
        },
        {
            "title": "Quantopian",
            "hex": "C51E25",
            "source": "https://www.quantopian.com/about"
        },
        {
            "title": "Quarkus",
            "hex": "4695EB",
            "source": "https://design.jboss.org/quarkus/"
        },
        {
            "title": "Quest",
            "hex": "FB4F14",
            "source": "https://www.quest.com/legal/trademark-information.aspx"
        },
        {
            "title": "QuickTime",
            "hex": "1C69F0",
            "source": "https://support.apple.com/quicktime"
        },
        {
            "title": "Quip",
            "hex": "F27557",
            "source": "https://quip.com/"
        },
        {
            "title": "Quora",
            "hex": "B92B27",
            "source": "https://www.quora.com"
        },
        {
            "title": "Qwiklabs",
            "hex": "F5CD0E",
            "source": "https://www.qwiklabs.com"
        },
        {
            "title": "Qzone",
            "hex": "FECE00",
            "source": "https://qzone.qq.com/"
        },
        {
            "title": "R",
            "hex": "276DC3",
            "source": "https://www.r-project.org/logo/"
        },
        {
            "title": "RabbitMQ",
            "hex": "FF6600",
            "source": "https://www.rabbitmq.com/"
        },
        {
            "title": "RadioPublic",
            "hex": "CE262F",
            "source": "https://help.radiopublic.com/hc/en-us/articles/360002546754-RadioPublic-logos"
        },
        {
            "title": "Rails",
            "hex": "CC0000",
            "source": "http://rubyonrails.org/images/rails-logo.svg"
        },
        {
            "title": "Rancher",
            "hex": "0075A8",
            "source": "https://rancher.com/brand-guidelines/"
        },
        {
            "title": "Raspberry Pi",
            "hex": "C51A4A",
            "source": "https://www.raspberrypi.org/trademark-rules"
        },
        {
            "title": "Razer",
            "hex": "00FF00",
            "source": "https://en.wikipedia.org/wiki/File:Razer_snake_logo.svg"
        },
        {
            "title": "React",
            "hex": "61DAFB",
            "source": "https://facebook.github.io/react/"
        },
        {
            "title": "React Router",
            "hex": "CA4245",
            "source": "https://reacttraining.com/react-router/"
        },
        {
            "title": "ReactOS",
            "hex": "0088CC",
            "source": "https://github.com/reactos/press-media"
        },
        {
            "title": "Read the Docs",
            "hex": "8CA1AF",
            "source": "https://github.com/rtfd/readthedocs.org/blob/master/media/readthedocsbranding.ai"
        },
        {
            "title": "Realm",
            "hex": "39477F",
            "source": "https://realm.io/press"
        },
        {
            "title": "Reason",
            "hex": "DD4B39",
            "source": "https://reasonml.github.io/img/reason.svg"
        },
        {
            "title": "Reason Studios",
            "hex": "FFFFFF",
            "source": "https://www.reasonstudios.com/press"
        },
        {
            "title": "Red Hat",
            "hex": "EE0000",
            "source": "https://www.redhat.com/en/about/brand/new-brand/details"
        },
        {
            "title": "Red Hat Open Shift",
            "hex": "EE0000",
            "source": "https://www.openshift.com/"
        },
        {
            "title": "Redbubble",
            "hex": "E41321",
            "source": "https://www.redbubble.com/explore/client/4196122a442ab3f429ec802f71717465.svg"
        },
        {
            "title": "Reddit",
            "hex": "FF4500",
            "source": "https://www.redditinc.com/brand"
        },
        {
            "title": "Redis",
            "hex": "DC382D",
            "source": "https://www.redislabs.com/brand-guidelines/"
        },
        {
            "title": "Redux",
            "hex": "764ABC",
            "source": "https://github.com/reactjs/redux/tree/master/logo"
        },
        {
            "title": "Renault",
            "hex": "FFCC33",
            "source": "https://en.wikipedia.org/wiki/File:Renault_F1_Team_logo_2019.svg"
        },
        {
            "title": "Renren",
            "hex": "217DC6",
            "source": "https://seeklogo.com/vector-logo/184137/renren-inc"
        },
        {
            "title": "repl.it",
            "hex": "667881",
            "source": "https://repl.it/"
        },
        {
            "title": "ResearchGate",
            "hex": "00CCBB",
            "source": "https://c5.rgstatic.net/m/428059296771819/images/favicon/favicon.svg"
        },
        {
            "title": "RetroArch",
            "hex": "000000",
            "source": "https://github.com/libretro/RetroArch/blob/b01aabf7d1f025999ad0f7812e6e6816d011e631/media/retroarch.svg"
        },
        {
            "title": "RetroPie",
            "hex": "CC0000",
            "source": "https://github.com/RetroPie/RetroPie-Docs/blob/c4e882bd2c9d740c591ff346e07a4a4cb536ca93/images/logo.svg"
        },
        {
            "title": "ReverbNation",
            "hex": "E43526",
            "source": "https://www.reverbnation.com"
        },
        {
            "title": "Rhinoceros",
            "hex": "801010",
            "source": "https://www.rhino3d.com/"
        },
        {
            "title": "Riot",
            "hex": "368BD6",
            "source": "https://about.riot.im/"
        },
        {
            "title": "Riot Games",
            "hex": "D32936",
            "source": "https://www.riotgames.com/en/press"
        },
        {
            "title": "Ripple",
            "hex": "0085C0",
            "source": "https://www.ripple.com/media-kit/"
        },
        {
            "title": "Riseup",
            "hex": "5E9EE3",
            "source": "https://riseup.net/en/about-us/images"
        },
        {
            "title": "Roku",
            "hex": "662D91",
            "source": "https://www.roku.com/"
        },
        {
            "title": "rollup.js",
            "hex": "EC4A3F",
            "source": "https://rollupjs.org/"
        },
        {
            "title": "Roots",
            "hex": "525DDC",
            "source": "https://roots.io/about/brand/"
        },
        {
            "title": "Roundcube",
            "hex": "37BEFF",
            "source": "https://roundcube.net/images/roundcube_logo_icon.svg"
        },
        {
            "title": "RSS",
            "hex": "FFA500",
            "source": "https://en.wikipedia.org/wiki/Feed_icon"
        },
        {
            "title": "RStudio",
            "hex": "75AADB",
            "source": "https://www.rstudio.com/about/logos/"
        },
        {
            "title": "RTLZWEI",
            "hex": "00BCF6",
            "source": "https://www.rtl2.de/"
        },
        {
            "title": "Ruby",
            "hex": "CC342D",
            "source": "https://www.ruby-lang.org/en/about/logo/"
        },
        {
            "title": "RubyGems",
            "hex": "E9573F",
            "source": "https://rubygems.org/pages/about"
        },
        {
            "title": "Runkeeper",
            "hex": "2DC9D7",
            "source": "https://runkeeper.com/partnerships"
        },
        {
            "title": "RunKit",
            "hex": "491757",
            "source": "https://www.npmjs.com/package/@runkit/brand"
        },
        {
            "title": "Rust",
            "hex": "000000",
            "source": "https://www.rust-lang.org/"
        },
        {
            "title": "Ryanair",
            "hex": "073590",
            "source": "https://corporate.ryanair.com/media-centre/stock-images-gallery/#album-container-3"
        },
        {
            "title": "Safari",
            "hex": "000000",
            "source": "https://images.techhive.com/images/article/2014/11/safari-favorites-100530680-large.jpg"
        },
        {
            "title": "Sahibinden",
            "hex": "FFE800",
            "source": "https://www.sahibinden.com/favicon.ico"
        },
        {
            "title": "Salesforce",
            "hex": "00A1E0",
            "source": "https://www.salesforce.com/"
        },
        {
            "title": "SaltStack",
            "hex": "00EACE",
            "source": "https://www.saltstack.com/resources/brand/"
        },
        {
            "title": "Samsung",
            "hex": "1428A0",
            "source": "https://www.samsung.com/us"
        },
        {
            "title": "Samsung Pay",
            "hex": "1428A0",
            "source": "https://pay.samsung.com/developers/resource/brand"
        },
        {
            "title": "SAP",
            "hex": "008FD3",
            "source": "https://support.sap.com/content/dam/support/sap-logo.svg"
        },
        {
            "title": "Sass",
            "hex": "CC6699",
            "source": "http://sass-lang.com/styleguide/brand"
        },
        {
            "title": "Sat.1",
            "hex": "047DA3",
            "source": "https://www.prosiebensat1.com/presse/downloads/logos"
        },
        {
            "title": "Sauce Labs",
            "hex": "E2231A",
            "source": "https://saucelabs.com/"
        },
        {
            "title": "Scala",
            "hex": "DC322F",
            "source": "https://www.scala-lang.org/"
        },
        {
            "title": "Scaleway",
            "hex": "4F0599",
            "source": "https://www.scaleway.com"
        },
        {
            "title": "Scania",
            "hex": "041E42",
            "source": "https://www.scania.com/"
        },
        {
            "title": "Scopus",
            "hex": "E9711C",
            "source": "https://www.scopus.com/"
        },
        {
            "title": "Scratch",
            "hex": "4D97FF",
            "source": "https://github.com/LLK/scratch-link/blob/027e3754ba6db976495e905023d5ac5e730dccfc/Assets/Windows/SVG/Windows%20Tray%20400x400.svg"
        },
        {
            "title": "Scribd",
            "hex": "1A7BBA",
            "source": "https://www.scribd.com"
        },
        {
            "title": "Scrutinizer CI",
            "hex": "8A9296",
            "source": "https://scrutinizer-ci.com"
        },
        {
            "title": "Seagate",
            "hex": "72BE4F",
            "source": "https://www.seagate.com"
        },
        {
            "title": "SEAT",
            "hex": "33302E",
            "source": "https://www.seat.es/"
        },
        {
            "title": "Sega",
            "hex": "0089CF",
            "source": "https://en.wikipedia.org/wiki/Sega#/media/File:Sega_logo.svg"
        },
        {
            "title": "Sellfy",
            "hex": "21B352",
            "source": "https://sellfy.com/about/"
        },
        {
            "title": "Semantic Web",
            "hex": "005A9C",
            "source": "https://www.w3.org/2007/10/sw-logos.html"
        },
        {
            "title": "Semaphore CI",
            "hex": "19A974",
            "source": "https://semaphoreci.com/"
        },
        {
            "title": "Sencha",
            "hex": "86BC40",
            "source": "http://design.sencha.com/"
        },
        {
            "title": "Sensu",
            "hex": "89C967",
            "source": "https://github.com/sensu/sensu-go/blob/master/dashboard/src/assets/logo/graphic/green.svg"
        },
        {
            "title": "Sentry",
            "hex": "FB4226",
            "source": "https://sentry.io/branding/"
        },
        {
            "title": "Server Fault",
            "hex": "E7282D",
            "source": "http://stackoverflow.com/company/logos"
        },
        {
            "title": "Serverless",
            "hex": "FD5750",
            "source": "https://serverless.com/"
        },
        {
            "title": "Shanghai Metro",
            "hex": "EC1C24",
            "source": "https://en.wikipedia.org/wiki/File:Shanghai_Metro_Full_Logo.svg"
        },
        {
            "title": "Shazam",
            "hex": "0088FF",
            "source": "https://brandfolder.com/shazam"
        },
        {
            "title": "Shell",
            "hex": "FFD500",
            "source": "https://en.wikipedia.org/wiki/File:Shell_logo.svg"
        },
        {
            "title": "Shenzhen Metro",
            "hex": "009943",
            "source": "https://en.wikipedia.org/wiki/File:Shenzhen_Metro_Corporation_logo_full.svg"
        },
        {
            "title": "Shopify",
            "hex": "7AB55C",
            "source": "https://press.shopify.com/brand"
        },
        {
            "title": "Shopware",
            "hex": "189EFF",
            "source": "https://www.shopware.com/en/press/press-material/"
        },
        {
            "title": "Showpad",
            "hex": "2D2E83",
            "source": "https://www.showpad.com/"
        },
        {
            "title": "Siemens",
            "hex": "009999",
            "source": "https://siemens.com/"
        },
        {
            "title": "Signal",
            "hex": "2592E9",
            "source": "https://play.google.com/store/apps/details?id=org.thoughtcrime.securesms"
        },
        {
            "title": "Simple Icons",
            "hex": "111111",
            "source": "https://simpleicons.org/"
        },
        {
            "title": "Sina Weibo",
            "hex": "E6162D",
            "source": "https://en.wikipedia.org/wiki/Sina_Weibo"
        },
        {
            "title": "SitePoint",
            "hex": "258AAF",
            "source": "http://www.sitepoint.com"
        },
        {
            "title": "Sketch",
            "hex": "F7B500",
            "source": "https://www.sketch.com/press/"
        },
        {
            "title": "Skillshare",
            "hex": "17C5CB",
            "source": "https://company-89494.frontify.com/d/Tquwc3XMiaBb/skillshare-style-guide"
        },
        {
            "title": "ŠKODA",
            "hex": "4BA82E",
            "source": "https://en.wikipedia.org/wiki/File:Skoda_Auto_logo_(2011).svg"
        },
        {
            "title": "Sky",
            "hex": "0072C9",
            "source": "https://www.skysports.com/"
        },
        {
            "title": "Skyliner",
            "hex": "2FCEA0",
            "source": "https://www.skyliner.io/help"
        },
        {
            "title": "Skype",
            "hex": "00AFF0",
            "source": "http://blogs.skype.com/?attachment_id=56273"
        },
        {
            "title": "Skype for Business",
            "hex": "00AFF0",
            "source": "https://en.wikipedia.org/wiki/Skype_for_Business_Server"
        },
        {
            "title": "Slack",
            "hex": "4A154B",
            "source": "https://slack.com/brand-guidelines"
        },
        {
            "title": "Slackware",
            "hex": "000000",
            "source": "https://en.wikipedia.org/wiki/Slackware"
        },
        {
            "title": "Slashdot",
            "hex": "026664",
            "source": "https://commons.wikimedia.org/wiki/File:Slashdot_wordmark_and_logo.svg"
        },
        {
            "title": "SlickPic",
            "hex": "FF880F",
            "source": "https://www.slickpic.com/"
        },
        {
            "title": "Slides",
            "hex": "E4637C",
            "source": "https://slides.com/about"
        },
        {
            "title": "SlideShare",
            "hex": "008ED2",
            "source": "https://www.slideshare.net/ss/creators/"
        },
        {
            "title": "smart",
            "hex": "FABC0C",
            "source": "https://www.smart.com/gb/en/models/eq-fortwo-coupe"
        },
        {
            "title": "SmartThings",
            "hex": "15BFFF",
            "source": "https://www.smartthings.com/press-kit"
        },
        {
            "title": "Smashing Magazine",
            "hex": "E85C33",
            "source": "https://www.smashingmagazine.com/"
        },
        {
            "title": "SmugMug",
            "hex": "6DB944",
            "source": "https://help.smugmug.com/using-smugmug's-logo-HJulJePkEBf"
        },
        {
            "title": "Snapchat",
            "hex": "FFFC00",
            "source": "https://www.snapchat.com/brand-guidelines"
        },
        {
            "title": "Snapcraft",
            "hex": "82BEA0",
            "source": "https://github.com/snapcore/snap-store-badges"
        },
        {
            "title": "Snyk",
            "hex": "4C4A73",
            "source": "https://snyk.io/press-kit"
        },
        {
            "title": "Society6",
            "hex": "000000",
            "source": "https://blog.society6.com/app/themes/society6/dist/images/mark.svg"
        },
        {
            "title": "Socket.io",
            "hex": "010101",
            "source": "https://socket.io"
        },
        {
            "title": "Sogou",
            "hex": "FB6022",
            "source": "https://www.sogou.com/"
        },
        {
            "title": "Solus",
            "hex": "5294E2",
            "source": "https://getsol.us/branding/"
        },
        {
            "title": "SonarCloud",
            "hex": "F3702A",
            "source": "https://sonarcloud.io/about"
        },
        {
            "title": "SonarLint",
            "hex": "CC2026",
            "source": "https://github.com/SonarSource/sonarlint-website/"
        },
        {
            "title": "SonarQube",
            "hex": "4E9BCD",
            "source": "https://www.sonarqube.org/logos/"
        },
        {
            "title": "SonarSource",
            "hex": "CB3032",
            "source": "https://www.sonarsource.com/"
        },
        {
            "title": "Songkick",
            "hex": "F80046",
            "source": "http://blog.songkick.com/media-assets"
        },
        {
            "title": "SonicWall",
            "hex": "FF6600",
            "source": "https://brandfolder.com/sonicwall/sonicwall-external"
        },
        {
            "title": "Sonos",
            "hex": "000000",
            "source": "https://www.sonos.com/en-gb/home"
        },
        {
            "title": "SoundCloud",
            "hex": "FF3300",
            "source": "https://soundcloud.com/press"
        },
        {
            "title": "Source Engine",
            "hex": "F79A10",
            "source": "https://developer.valvesoftware.com/favicon.ico"
        },
        {
            "title": "SourceForge",
            "hex": "FF6600",
            "source": "https://sourceforge.net/"
        },
        {
            "title": "Sourcegraph",
            "hex": "00B4F2",
            "source": "https://github.com/sourcegraph/about"
        },
        {
            "title": "Spacemacs",
            "hex": "9266CC",
            "source": "http://spacemacs.org/"
        },
        {
            "title": "SpaceX",
            "hex": "000000",
            "source": "https://www.spacex.com/"
        },
        {
            "title": "SparkFun",
            "hex": "E53525",
            "source": "https://www.sparkfun.com/brand_assets"
        },
        {
            "title": "SparkPost",
            "hex": "FA6423",
            "source": "https://www.sparkpost.com/"
        },
        {
            "title": "SPDX",
            "hex": "4398CC",
            "source": "https://spdx.org/Resources"
        },
        {
            "title": "Speaker Deck",
            "hex": "339966",
            "source": "https://speakerdeck.com/"
        },
        {
            "title": "Spectrum",
            "hex": "7B16FF",
            "source": "https://spectrum.chat"
        },
        {
            "title": "Spinnaker",
            "hex": "139BB4",
            "source": "https://github.com/spinnaker/spinnaker.github.io/tree/master/assets/images"
        },
        {
            "title": "Spinrilla",
            "hex": "460856",
            "source": "https://spinrilla.com"
        },
        {
            "title": "Splunk",
            "hex": "000000",
            "source": "https://www.splunk.com/"
        },
        {
            "title": "Spotify",
            "hex": "1ED760",
            "source": "https://developer.spotify.com/design"
        },
        {
            "title": "Spotlight",
            "hex": "352A71",
            "source": "https://www.spotlight.com/"
        },
        {
            "title": "Spreaker",
            "hex": "F5C300",
            "source": "http://www.spreaker.com/press"
        },
        {
            "title": "Spring",
            "hex": "6DB33F",
            "source": "https://spring.io/trademarks"
        },
        {
            "title": "Sprint",
            "hex": "FFCE0A",
            "source": "https://www.sprint.com/"
        },
        {
            "title": "SQLite",
            "hex": "003B57",
            "source": "https://github.com/sqlite/sqlite/blob/43e862723ec680542ca6f608f9963c0993dd7324/art/sqlite370.eps"
        },
        {
            "title": "Square",
            "hex": "3E4348",
            "source": "https://squareup.com/"
        },
        {
            "title": "Square Enix",
            "hex": "ED1C24",
            "source": "https://www.square-enix.com/"
        },
        {
            "title": "Squarespace",
            "hex": "000000",
            "source": "http://squarespace.com/brand-guidelines"
        },
        {
            "title": "SSRN",
            "hex": "154881",
            "source": "https://www.ssrn.com"
        },
        {
            "title": "Stack Exchange",
            "hex": "1E5397",
            "source": "http://stackoverflow.com/company/logos"
        },
        {
            "title": "Stack Overflow",
            "hex": "FE7A16",
            "source": "http://stackoverflow.com"
        },
        {
            "title": "Stackbit",
            "hex": "3EB0FD",
            "source": "https://www.stackbit.com/"
        },
        {
            "title": "StackPath",
            "hex": "000000",
            "source": "https://www.stackpath.com/company/logo-and-branding/"
        },
        {
            "title": "StackShare",
            "hex": "0690FA",
            "source": "https://stackshare.io/branding"
        },
        {
            "title": "Stadia",
            "hex": "CD2640",
            "source": "https://stadia.dev"
        },
        {
            "title": "Staffbase",
            "hex": "00A4FD",
            "source": "https://staffbase.com/en/about/press-assets/"
        },
        {
            "title": "Statamic",
            "hex": "1F3641",
            "source": "http://statamic.com/press"
        },
        {
            "title": "Staticman",
            "hex": "000000",
            "source": "https://staticman.net/"
        },
        {
            "title": "Statuspage",
            "hex": "172B4D",
            "source": "https://www.atlassian.com/company/news/press-kit"
        },
        {
            "title": "Steam",
            "hex": "000000",
            "source": "https://partner.steamgames.com/public/marketing/Steam_Guidelines_02102016.pdf"
        },
        {
            "title": "Steamworks",
            "hex": "1E1E1E",
            "source": "https://partner.steamgames.com/"
        },
        {
            "title": "Steem",
            "hex": "4BA2F2",
            "source": "https://steem.io/"
        },
        {
            "title": "Steemit",
            "hex": "06D6A9",
            "source": "https://steemit.com/"
        },
        {
            "title": "Steinberg",
            "hex": "C90827",
            "source": "https://www.steinberg.net/en/company/press.html"
        },
        {
            "title": "Stellar",
            "hex": "7D00FF",
            "source": "https://www.stellar.org/blog/announcing-the-new-stellar-logo"
        },
        {
            "title": "Stencyl",
            "hex": "8E1C04",
            "source": "http://www.stencyl.com/about/press/"
        },
        {
            "title": "Stitcher",
            "hex": "000000",
            "source": "https://www.stitcher.com/"
        },
        {
            "title": "Storify",
            "hex": "3A98D9",
            "source": "https://storify.com"
        },
        {
            "title": "Storybook",
            "hex": "FF4785",
            "source": "https://github.com/storybookjs/brand"
        },
        {
            "title": "Strapi",
            "hex": "2E7EEA",
            "source": "https://strapi.io/"
        },
        {
            "title": "Strava",
            "hex": "FC4C02",
            "source": "https://itunes.apple.com/us/app/strava-running-and-cycling-gps/id426826309"
        },
        {
            "title": "Stripe",
            "hex": "008CDD",
            "source": "https://stripe.com/about/resources"
        },
        {
            "title": "strongSwan",
            "hex": "E00033",
            "source": "https://www.strongswan.org/images/"
        },
        {
            "title": "StubHub",
            "hex": "003168",
            "source": "http://www.stubhub.com"
        },
        {
            "title": "styled-components",
            "hex": "DB7093",
            "source": "https://www.styled-components.com/"
        },
        {
            "title": "StyleShare",
            "hex": "212121",
            "source": "https://www.stylesha.re/"
        },
        {
            "title": "Stylus",
            "hex": "333333",
            "source": "http://stylus-lang.com/img/stylus-logo.svg"
        },
        {
            "title": "Subaru",
            "hex": "013C74",
            "source": "https://commons.wikimedia.org/wiki/File:Subaru_logo.svg"
        },
        {
            "title": "Sublime Text",
            "hex": "FF9800",
            "source": "https://www.sublimetext.com/images/logo.svg"
        },
        {
            "title": "Subversion",
            "hex": "809CC9",
            "source": "http://subversion.apache.org/logo"
        },
        {
            "title": "Super User",
            "hex": "2EACE3",
            "source": "http://stackoverflow.com/company/logos"
        },
        {
            "title": "Suzuki",
            "hex": "E30613",
            "source": "https://www.suzuki.ie/"
        },
        {
            "title": "Svelte",
            "hex": "FF3E00",
            "source": "https://github.com/sveltejs/svelte/tree/master/site/static"
        },
        {
            "title": "SVG",
            "hex": "FFB13B",
            "source": "https://www.w3.org/2009/08/svg-logos.html"
        },
        {
            "title": "SVGO",
            "hex": "14B9FF",
            "source": "https://github.com/svg/svgo"
        },
        {
            "title": "Swagger",
            "hex": "85EA2D",
            "source": "https://swagger.io/swagger/media/assets/images/swagger_logo.svg"
        },
        {
            "title": "Swarm",
            "hex": "FFA633",
            "source": "https://foursquare.com/about/logos"
        },
        {
            "title": "Swift",
            "hex": "FA7343",
            "source": "https://developer.apple.com/develop/"
        },
        {
            "title": "Symantec",
            "hex": "FDB511",
            "source": "https://commons.wikimedia.org/wiki/File:Symantec_logo10.svg"
        },
        {
            "title": "Symfony",
            "hex": "000000",
            "source": "https://symfony.com/logo"
        },
        {
            "title": "Symphony",
            "hex": "0098FF",
            "source": "https://symphony.com/"
        },
        {
            "title": "Synology",
            "hex": "B6B5B6",
            "source": "https://www.synology.com/en-global/company/branding"
        },
        {
            "title": "T-Mobile",
            "hex": "E20074",
            "source": "https://www.t-mobile.com/"
        },
        {
            "title": "Tableau",
            "hex": "E97627",
            "source": "https://www.tableau.com/about/media-download-center"
        },
        {
            "title": "Tails",
            "hex": "56347C",
            "source": "https://tails.boum.org/contribute/how/promote/material/logo/"
        },
        {
            "title": "Tailwind CSS",
            "hex": "38B2AC",
            "source": "https://tailwindcss.com/"
        },
        {
            "title": "Talend",
            "hex": "1675BC",
            "source": "https://www.talend.com/"
        },
        {
            "title": "Tapas",
            "hex": "FFCE00",
            "source": "https://tapas.io/site/about#media"
        },
        {
            "title": "Tata",
            "hex": "486AAE",
            "source": "https://www.tata.com/"
        },
        {
            "title": "TeamSpeak",
            "hex": "2580C3",
            "source": "https://www.teamspeak.com/en/more/media-pack/"
        },
        {
            "title": "TeamViewer",
            "hex": "0E8EE9",
            "source": "https://www.teamviewer.com/resources/images/logos/teamviewer-logo-big.svg"
        },
        {
            "title": "TED",
            "hex": "E62B1E",
            "source": "https://www.ted.com/participate/organize-a-local-tedx-event/tedx-organizer-guide/branding-promotions/logo-and-design/your-tedx-logo"
        },
        {
            "title": "Teespring",
            "hex": "39ACE6",
            "source": "https://teespring.com"
        },
        {
            "title": "TELE5",
            "hex": "C2AD6F",
            "source": "https://www.tele5.de"
        },
        {
            "title": "Telegram",
            "hex": "2CA5E0",
            "source": "https://commons.wikimedia.org/wiki/File:Telegram_alternative_logo.svg"
        },
        {
            "title": "Tencent QQ",
            "hex": "EB1923",
            "source": "https://en.wikipedia.org/wiki/File:Tencent_QQ.svg#/media/File:Tencent_QQ.svg"
        },
        {
            "title": "Tencent Weibo",
            "hex": "20B8E5",
            "source": "http://t.qq.com/"
        },
        {
            "title": "TensorFlow",
            "hex": "FF6F00",
            "source": "https://www.tensorflow.org/extras/tensorflow_brand_guidelines.pdf"
        },
        {
            "title": "Teradata",
            "hex": "F37440",
            "source": "https://github.com/Teradata/teradata.github.io/"
        },
        {
            "title": "Terraform",
            "hex": "623CE4",
            "source": "https://www.hashicorp.com/brand#terraform"
        },
        {
            "title": "Tesla",
            "hex": "CC0000",
            "source": "http://www.teslamotors.com/en_GB/about"
        },
        {
            "title": "The Conversation",
            "hex": "D8352A",
            "source": "https://theconversation.com/republishing-guidelines"
        },
        {
            "title": "The Mighty",
            "hex": "D0072A",
            "source": "https://themighty.com/"
        },
        {
            "title": "The Movie Database",
            "hex": "01D277",
            "source": "https://www.themoviedb.org/about/logos-attribution"
        },
        {
            "title": "The Register",
            "hex": "FF0000",
            "source": "https://www.theregister.co.uk/"
        },
        {
            "title": "The Washington Post",
            "hex": "231F20",
            "source": "https://www.washingtonpost.com/brand-studio/archive/"
        },
        {
            "title": "Threema",
            "hex": "3FE669",
            "source": "https://threema.ch/en/press"
        },
        {
            "title": "Tidal",
            "hex": "000000",
            "source": "https://tidal.com"
        },
        {
            "title": "Tide",
            "hex": "4050FB",
            "source": "https://www.tide.co/newsroom/"
        },
        {
            "title": "Tik Tok",
            "hex": "000000",
            "source": "https://tiktok.com"
        },
        {
            "title": "Timescale",
            "hex": "FDB515",
            "source": "https://www.timescale.com/"
        },
        {
            "title": "Tinder",
            "hex": "FF6B6B",
            "source": "http://www.gotinder.com/press"
        },
        {
            "title": "Todoist",
            "hex": "E44332",
            "source": "https://doist.com/press/"
        },
        {
            "title": "Toggl",
            "hex": "E01B22",
            "source": "https://toggl.com/media-toolkit"
        },
        {
            "title": "Tokyo Metro",
            "hex": "149DD3",
            "source": "https://en.wikipedia.org/wiki/File:TokyoMetro.svg"
        },
        {
            "title": "Tomorrowland",
            "hex": "000000",
            "source": "https://global.tomorrowland.com/"
        },
        {
            "title": "Topcoder",
            "hex": "29A8E0",
            "source": "http://topcoder.com/"
        },
        {
            "title": "Toptal",
            "hex": "3863A0",
            "source": "https://www.toptal.com/branding"
        },
        {
            "title": "Tor",
            "hex": "7E4798",
            "source": "https://github.com/TheTorProject/tor-media/tree/master/Onion%20Icon"
        },
        {
            "title": "Toshiba",
            "hex": "FF0000",
            "source": "https://commons.wikimedia.org/wiki/File:Toshiba_logo.svg"
        },
        {
            "title": "Toyota",
            "hex": "EB0A1E",
            "source": "https://www.toyota.com/brandguidelines/"
        },
        {
            "title": "TrainerRoad",
            "hex": "E12726",
            "source": "https://www.trainerroad.com/"
        },
        {
            "title": "Trakt",
            "hex": "ED1C24",
            "source": "https://trakt.tv"
        },
        {
            "title": "Transport for Ireland",
            "hex": "113B92",
            "source": "https://tfl.gov.uk/"
        },
        {
            "title": "Transport for London",
            "hex": "00B274",
            "source": "https://www.transportforireland.ie/"
        },
        {
            "title": "Travis CI",
            "hex": "3EAAAF",
            "source": "https://travis-ci.com/logo"
        },
        {
            "title": "Treehouse",
            "hex": "5FCF80",
            "source": "https://teamtreehouse.com/about"
        },
        {
            "title": "Trello",
            "hex": "0079BF",
            "source": "https://trello.com/about/branding"
        },
        {
            "title": "Trend Micro",
            "hex": "D71921",
            "source": "https://www.trendmicro.com/"
        },
        {
            "title": "Tripadvisor",
            "hex": "34E0A1",
            "source": "https://tripadvisor.mediaroom.com/logo-guidelines"
        },
        {
            "title": "Trulia",
            "hex": "53B50A",
            "source": "http://www.trulia.com"
        },
        {
            "title": "Trustpilot",
            "hex": "00B67A",
            "source": "https://support.trustpilot.com/hc/en-us/articles/206289947-Trustpilot-Brand-Assets-Style-Guide"
        },
        {
            "title": "Try It Online",
            "hex": "303030",
            "source": "https://tio.run/"
        },
        {
            "title": "TUI",
            "hex": "70CBF4",
            "source": "https://www.tuiholidays.ie/"
        },
        {
            "title": "Tumblr",
            "hex": "36465D",
            "source": "https://www.tumblr.com/logo"
        },
        {
            "title": "TuneIn",
            "hex": "14D8CC",
            "source": "https://cms.tunein.com/press/"
        },
        {
            "title": "Turkish Airlines",
            "hex": "C70A0C",
            "source": "https://www.turkishairlines.com/tr-int/basin-odasi/logo-arsivi/index.html"
        },
        {
            "title": "Twilio",
            "hex": "F22F46",
            "source": "https://www.twilio.com/company/brand"
        },
        {
            "title": "Twitch",
            "hex": "9146FF",
            "source": "https://brand.twitch.tv"
        },
        {
            "title": "Twitter",
            "hex": "1DA1F2",
            "source": "https://brand.twitter.com"
        },
        {
            "title": "Twoo",
            "hex": "FF7102",
            "source": "http://www.twoo.com/about/press"
        },
        {
            "title": "TypeScript",
            "hex": "007ACC",
            "source": "https://github.com/remojansen/logo.ts"
        },
        {
            "title": "TYPO3",
            "hex": "FF8700",
            "source": "https://typo3.com/fileadmin/assets/typo3logos/typo3_bullet_01.svg"
        },
        {
            "title": "Uber",
            "hex": "000000",
            "source": "https://www.uber.com/media/"
        },
        {
            "title": "Uber Eats",
            "hex": "5FB709",
            "source": "https://about.ubereats.com/en/logo/"
        },
        {
            "title": "Ubisoft",
            "hex": "000000",
            "source": "https://www.ubisoft.com/en-US/company/overview.aspx"
        },
        {
            "title": "uBlock Origin",
            "hex": "800000",
            "source": "https://github.com/gorhill/uBlock/blob/master/src/img/ublock.svg"
        },
        {
            "title": "Ubuntu",
            "hex": "E95420",
            "source": "https://design.ubuntu.com/brand/ubuntu-logo/"
        },
        {
            "title": "Udacity",
            "hex": "01B3E3",
            "source": "https://www.udacity.com"
        },
        {
            "title": "Udemy",
            "hex": "EC5252",
            "source": "https://about.udemy.com/newbrand/"
        },
        {
            "title": "UIkit",
            "hex": "2396F3",
            "source": "https://getuikit.com"
        },
        {
            "title": "Ulule",
            "hex": "18A5D6",
            "source": "https://ulule.frontify.com/d/EX3dK8qsXgqh/branding-guidelines"
        },
        {
            "title": "Umbraco",
            "hex": "00BEC1",
            "source": "https://umbraco.com/"
        },
        {
            "title": "Unicode",
            "hex": "5455FE",
            "source": "https://en.wikipedia.org/wiki/Unicode"
        },
        {
            "title": "United Airlines",
            "hex": "002244",
            "source": "https://en.wikipedia.org/wiki/File:United_Airlines_Logo.svg"
        },
        {
            "title": "Unity",
            "hex": "000000",
            "source": "https://unity.com/"
        },
        {
            "title": "Unreal Engine",
            "hex": "313131",
            "source": "https://www.unrealengine.com/en-US/branding"
        },
        {
            "title": "Unsplash",
            "hex": "000000",
            "source": "https://unsplash.com/"
        },
        {
            "title": "Untangle",
            "hex": "68BD49",
            "source": "https://www.untangle.com/company-overview/"
        },
        {
            "title": "Untappd",
            "hex": "FFC000",
            "source": "https://untappd.com/"
        },
        {
            "title": "UpLabs",
            "hex": "3930D8",
            "source": "https://www.uplabs.com/"
        },
        {
            "title": "Uploaded",
            "hex": "0E70CB",
            "source": "https://www.uploaded.net"
        },
        {
            "title": "Upwork",
            "hex": "6FDA44",
            "source": "https://www.upwork.com/press/"
        },
        {
            "title": "V",
            "hex": "5D87BF",
            "source": "https://github.com/vlang/v-logo"
        },
        {
            "title": "V8",
            "hex": "4B8BF5",
            "source": "https://v8.dev/logo"
        },
        {
            "title": "Vagrant",
            "hex": "1563FF",
            "source": "https://www.hashicorp.com/brand#vagrant"
        },
        {
            "title": "Valve",
            "hex": "F74843",
            "source": "https://www.valvesoftware.com/"
        },
        {
            "title": "Vauxhall",
            "hex": "9F363D",
            "source": "https://www.vauxhall.co.uk/microapps/vxr/corsa-vxr/"
        },
        {
            "title": "vBulletin",
            "hex": "184D66",
            "source": "https://commons.wikimedia.org/wiki/File:VBulletin.svg"
        },
        {
            "title": "Veeam",
            "hex": "00B336",
            "source": "https://www.veeam.com/newsroom/veeam-graphics.html"
        },
        {
            "title": "Venmo",
            "hex": "3D95CE",
            "source": "https://venmo.com/about/brand/"
        },
        {
            "title": "Veritas",
            "hex": "B1181E",
            "source": "https://my.veritas.com/cs/groups/partner/documents/styleguide/mdaw/mdq5/~edisp/tus3cpeapp3855186572.pdf"
        },
        {
            "title": "Verizon",
            "hex": "CD040B",
            "source": "https://www.verizondigitalmedia.com/about/logo-usage/"
        },
        {
            "title": "Viadeo",
            "hex": "F88D2D",
            "source": "http://corporate.viadeo.com/en/media/resources"
        },
        {
            "title": "Viber",
            "hex": "665CAC",
            "source": "https://www.viber.com/brand-center/"
        },
        {
            "title": "Vim",
            "hex": "019733",
            "source": "https://commons.wikimedia.org/wiki/File:Vimlogo.svg"
        },
        {
            "title": "Vimeo",
            "hex": "1AB7EA",
            "source": "https://vimeo.com/about/brand_guidelines"
        },
        {
            "title": "Vine",
            "hex": "11B48A",
            "source": "https://vine.co/logo"
        },
        {
            "title": "Virb",
            "hex": "0093DA",
            "source": "http://virb.com/about"
        },
        {
            "title": "VirusTotal",
            "hex": "394EFF",
            "source": "https://www.virustotal.com/"
        },
        {
            "title": "Visa",
            "hex": "142787",
            "source": "https://commons.wikimedia.org/wiki/File:Visa_2014_logo_detail.svg"
        },
        {
            "title": "Visual Studio",
            "hex": "5C2D91",
            "source": "https://visualstudio.microsoft.com/"
        },
        {
            "title": "Visual Studio Code",
            "hex": "007ACC",
            "source": "https://commons.wikimedia.org/wiki/File:Visual_Studio_Code_1.35_icon.svg"
        },
        {
            "title": "Vivaldi",
            "hex": "EF3939",
            "source": "https://vivaldi.com/press/"
        },
        {
            "title": "Vivino",
            "hex": "AA1329",
            "source": "https://www.vivino.com/press"
        },
        {
            "title": "VK",
            "hex": "4680C2",
            "source": "https://vk.com/brand"
        },
        {
            "title": "VLC media player",
            "hex": "FF8800",
            "source": "http://git.videolan.org/?p=vlc.git;a=tree;f=extras/package/macosx/asset_sources"
        },
        {
            "title": "VMware",
            "hex": "607078",
            "source": "https://myvmware.workspaceair.com/"
        },
        {
            "title": "Vodafone",
            "hex": "E60000",
            "source": "https://web.vodafone.com.eg/"
        },
        {
            "title": "Volkswagen",
            "hex": "151F5D",
            "source": "https://www.volkswagen.ie/"
        },
        {
            "title": "Volvo",
            "hex": "003057",
            "source": "https://www.media.volvocars.com/global/en-gb/logos"
        },
        {
            "title": "VSCO",
            "hex": "000000",
            "source": "https://vsco.co/about/press/vsco-releases-redesigned-mobile-app"
        },
        {
            "title": "Vue.js",
            "hex": "4FC08D",
            "source": "https://github.com/vuejs/art"
        },
        {
            "title": "Vuetify",
            "hex": "1867C0",
            "source": "https://vuetifyjs.com/"
        },
        {
            "title": "Vulkan",
            "hex": "AC162C",
            "source": "https://www.khronos.org/legal/trademarks/"
        },
        {
            "title": "Vultr",
            "hex": "007BFC",
            "source": "https://www.vultr.com/company/brand-assets/"
        },
        {
            "title": "W3C",
            "hex": "005A9C",
            "source": "https://www.w3.org/Consortium/Legal/logo-usage-20000308"
        },
        {
            "title": "Warner Bros.",
            "hex": "004DB4",
            "source": "https://www.warnerbros.com/"
        },
        {
            "title": "Wattpad",
            "hex": "F68D12",
            "source": "https://www.wattpad.com/press/#assets"
        },
        {
            "title": "Waze",
            "hex": "333665",
            "source": "https://www.waze.com/"
        },
        {
            "title": "Wear OS",
            "hex": "4285F4",
            "source": "https://partnermarketinghub.withgoogle.com/#/brands/"
        },
        {
            "title": "Weasyl",
            "hex": "990000",
            "source": "https://www.weasyl.com/"
        },
        {
            "title": "WebAssembly",
            "hex": "654FF0",
            "source": "https://webassembly.org/"
        },
        {
            "title": "WebAuthn",
            "hex": "3423A6",
            "source": "https://github.com/apowers313/webauthn-logos"
        },
        {
            "title": "webcomponents.org",
            "hex": "29ABE2",
            "source": "https://www.webcomponents.org/"
        },
        {
            "title": "WebGL",
            "hex": "990000",
            "source": "https://www.khronos.org/legal/trademarks/"
        },
        {
            "title": "Webmin",
            "hex": "7DA0D0",
            "source": "https://github.com/webmin/webmin"
        },
        {
            "title": "WebMoney",
            "hex": "036CB5",
            "source": "https://www.webmoney.ru/rus/developers/logos.shtml"
        },
        {
            "title": "Webpack",
            "hex": "8DD6F9",
            "source": "https://webpack.js.org/branding/"
        },
        {
            "title": "WebRTC",
            "hex": "333333",
            "source": "https://webrtc.org/press/"
        },
        {
            "title": "WebStorm",
            "hex": "000000",
            "source": "https://www.jetbrains.com/company/brand/logos/"
        },
        {
            "title": "WeChat",
            "hex": "7BB32E",
            "source": "https://worldvectorlogo.com/logo/wechat-3"
        },
        {
            "title": "WEMO",
            "hex": "72D44C",
            "source": "https://commons.wikimedia.org/wiki/File:WeMoApp.svg"
        },
        {
            "title": "WhatsApp",
            "hex": "25D366",
            "source": "https://www.whatsappbrand.com"
        },
        {
            "title": "When I Work",
            "hex": "51A33D",
            "source": "https://wheniwork.com/"
        },
        {
            "title": "WhiteSource",
            "hex": "161D4E",
            "source": "https://www.whitesourcesoftware.com/whitesource-media-kit/"
        },
        {
            "title": "Wii",
            "hex": "8B8B8B",
            "source": "https://de.wikipedia.org/wiki/Datei:WiiU.svg"
        },
        {
            "title": "Wii U",
            "hex": "8B8B8B",
            "source": "https://de.wikipedia.org/wiki/Datei:WiiU.svg"
        },
        {
            "title": "Wikimedia Commons",
            "hex": "006699",
            "source": "https://commons.wikimedia.org/wiki/File:Commons-logo.svg"
        },
        {
            "title": "Wikipedia",
            "hex": "000000",
            "source": "https://en.wikipedia.org/wiki/Logo_of_Wikipedia"
        },
        {
            "title": "Windows",
            "hex": "0078D6",
            "source": "https://commons.wikimedia.org/wiki/File:Windows_10_Logo.svg"
        },
        {
            "title": "Windows 95",
            "hex": "008080",
            "source": "https://en.wikipedia.org/wiki/Windows_95"
        },
        {
            "title": "Windows XP",
            "hex": "003399",
            "source": "https://commons.wikimedia.org/wiki/File:Windows_logo_-_2002%E2%80%932012_(Multicolored).svg"
        },
        {
            "title": "Wire",
            "hex": "000000",
            "source": "http://brand.wire.com"
        },
        {
            "title": "WireGuard",
            "hex": "88171A",
            "source": "https://www.wireguard.com/img/wireguard.svg"
        },
        {
            "title": "Wish",
            "hex": "2FB7EC",
            "source": "https://wish.com/"
        },
        {
            "title": "Wistia",
            "hex": "54BBFF",
            "source": "https://wistia.com/about/assets"
        },
        {
            "title": "Wix",
            "hex": "0C6EFC",
            "source": "http://www.wix.com/about/design-assets"
        },
        {
            "title": "Wizz Air",
            "hex": "C6007E",
            "source": "https://wizzair.com/en-gb/information-and-services/about-us/press-office/logos"
        },
        {
            "title": "Wolfram",
            "hex": "DD1100",
            "source": "http://company.wolfram.com/press-center/wolfram-corporate/"
        },
        {
            "title": "Wolfram Language",
            "hex": "DD1100",
            "source": "http://company.wolfram.com/press-center/language/"
        },
        {
            "title": "Wolfram Mathematica",
            "hex": "DD1100",
            "source": "http://company.wolfram.com/press-center/mathematica/"
        },
        {
            "title": "Woo",
            "hex": "96588A",
            "source": "https://woocommerce.com/style-guide/"
        },
        {
            "title": "WooCommerce",
            "hex": "96588A",
            "source": "https://woocommerce.com/style-guide/"
        },
        {
            "title": "WordPress",
            "hex": "21759B",
            "source": "https://wordpress.org/about/logos"
        },
        {
            "title": "Workplace",
            "hex": "20252D",
            "source": "https://en.facebookbrand.com/"
        },
        {
            "title": "World Health Organization",
            "hex": "0093D5",
            "source": "https://www.who.int/"
        },
        {
            "title": "WP Engine",
            "hex": "40BAC8",
            "source": "https://wpengine.com/"
        },
        {
            "title": "WP Rocket",
            "hex": "F56640",
            "source": "https://wp-rocket.me/"
        },
        {
            "title": "write.as",
            "hex": "5BC4EE",
            "source": "https://write.as/brand"
        },
        {
            "title": "WWE",
            "hex": "000000",
            "source": "https://commons.wikimedia.org/wiki/File:WWE_Network_logo.svg"
        },
        {
            "title": "X-Pack",
            "hex": "005571",
            "source": "https://www.elastic.co/brand"
        },
        {
            "title": "X.Org",
            "hex": "F28834",
            "source": "https://upload.wikimedia.org/wikipedia/commons/9/90/X.Org_Logo.svg"
        },
        {
            "title": "Xamarin",
            "hex": "3498DB",
            "source": "https://github.com/dotnet/swag/tree/master/xamarin"
        },
        {
            "title": "XAML",
            "hex": "0C54C2",
            "source": "https://github.com/microsoft/microsoft-ui-xaml/issues/1185"
        },
        {
            "title": "XAMPP",
            "hex": "FB7A24",
            "source": "https://www.apachefriends.org/en/"
        },
        {
            "title": "Xbox",
            "hex": "107C10",
            "source": "http://mspartner-public.sharepoint.com/XBOX%20Games/Xbox%20logo's%20+%20Guidelines/Xbox%20Live/Xbox_Live_Guidelines_10-4-13.pdf"
        },
        {
            "title": "Xcode",
            "hex": "1575F9",
            "source": "https://developer.apple.com/develop/"
        },
        {
            "title": "XDA Developers",
            "hex": "F59812",
            "source": "https://www.xda-developers.com/"
        },
        {
            "title": "Xero",
            "hex": "13B5EA",
            "source": "https://www.xero.com/uk/about/media/downloads"
        },
        {
            "title": "XFCE",
            "hex": "2284F2",
            "source": "https://www.xfce.org/download#artwork"
        },
        {
            "title": "Xiaomi",
            "hex": "FA6709",
            "source": "https://www.mi.com/global"
        },
        {
            "title": "Xing",
            "hex": "006567",
            "source": "https://dev.xing.com/logo_rules"
        },
        {
            "title": "XMPP",
            "hex": "002B5C",
            "source": "https://commons.wikimedia.org/wiki/File:XMPP_logo.svg"
        },
        {
            "title": "XRP",
            "hex": "25A768",
            "source": "https://xrpl.org/"
        },
        {
            "title": "XSplit",
            "hex": "0095DE",
            "source": "https://www.xsplit.com/presskit"
        },
        {
            "title": "Y Combinator",
            "hex": "F0652F",
            "source": "https://www.ycombinator.com/press/"
        },
        {
            "title": "Yahoo!",
            "hex": "6001D2",
            "source": "https://yahoo.com/"
        },
        {
            "title": "Yamaha Corporation",
            "hex": "4B1E78",
            "source": "https://www.yamaha.com/en/"
        },
        {
            "title": "Yamaha Motor Corporation",
            "hex": "E60012",
            "source": "https://en.wikipedia.org/wiki/Yamaha_Motor_Company"
        },
        {
            "title": "Yammer",
            "hex": "106EBE",
            "source": "https://developer.microsoft.com/en-us/fabric#/styles/web/colors/products"
        },
        {
            "title": "Yandex",
            "hex": "FF0000",
            "source": "https://yandex.com/company/general_info/logotype_rules"
        },
        {
            "title": "Yarn",
            "hex": "2C8EBB",
            "source": "https://github.com/yarnpkg/assets"
        },
        {
            "title": "Yelp",
            "hex": "D32323",
            "source": "http://www.yelp.com/brand"
        },
        {
            "title": "Yoast",
            "hex": "A4286A",
            "source": "https://yoast.com/media/logo/"
        },
        {
            "title": "YouTube",
            "hex": "FF0000",
            "source": "https://www.youtube.com/yt/about/brand-resources/#logos-icons-colors"
        },
        {
            "title": "YouTube Gaming",
            "hex": "FF0000",
            "source": "https://gaming.youtube.com/"
        },
        {
            "title": "YouTube Music",
            "hex": "FF0000",
            "source": "https://partnermarketinghub.withgoogle.com/#/brands/"
        },
        {
            "title": "YouTube Studio",
            "hex": "FF0000",
            "source": "https://www.youtube.com/"
        },
        {
            "title": "YouTube TV",
            "hex": "FF0000",
            "source": "https://play.google.com/store/apps/details?id=com.google.android.apps.youtube.unplugged"
        },
        {
            "title": "Z-Wave",
            "hex": "1B365D",
            "source": "https://www.z-wave.com/"
        },
        {
            "title": "Zalando",
            "hex": "FF6900",
            "source": "https://www.zalando.co.uk/"
        },
        {
            "title": "Zapier",
            "hex": "FF4A00",
            "source": "https://zapier.com/about/brand"
        },
        {
            "title": "ZDF",
            "hex": "FA7D19",
            "source": "https://www.zdf.de/"
        },
        {
            "title": "Zeit",
            "hex": "000000",
            "source": "https://zeit.co/design/brand"
        },
        {
            "title": "Zend",
            "hex": "0679EA",
            "source": "https://www.zend.com/"
        },
        {
            "title": "Zend Framework",
            "hex": "68B604",
            "source": "https://framework.zend.com/"
        },
        {
            "title": "Zendesk",
            "hex": "03363D",
            "source": "https://www.zendesk.com/company/brand-assets/#logo"
        },
        {
            "title": "ZeroMQ",
            "hex": "DF0000",
            "source": "https://github.com/zeromq/zeromq.org/blob/master/static/safari-pinned-tab.svg"
        },
        {
            "title": "Zerply",
            "hex": "9DBC7A",
            "source": "https://zerply.com/about/resources"
        },
        {
            "title": "Zhihu",
            "hex": "0084FF",
            "source": "https://www.zhihu.com/"
        },
        {
            "title": "Zigbee",
            "hex": "EB0443",
            "source": "https://zigbeealliance.org/solution/zigbee/"
        },
        {
            "title": "Zillow",
            "hex": "0074E4",
            "source": "http://zillow.mediaroom.com/logos"
        },
        {
            "title": "Zingat",
            "hex": "009CFB",
            "source": "https://www.zingat.com/kurumsal-logolar"
        },
        {
            "title": "Zoom",
            "hex": "2D8CFF",
            "source": "https://zoom.us/brandguidelines"
        },
        {
            "title": "Zorin",
            "hex": "0CC1F3",
            "source": "https://zorinos.com/press/"
        },
        {
            "title": "Zulip",
            "hex": "52C2AF",
            "source": "https://github.com/zulip/zulip/"
        }
    ]
}<|MERGE_RESOLUTION|>--- conflicted
+++ resolved
@@ -4656,15 +4656,14 @@
             "source": "https://prezi.com/press/kit/"
         },
         {
-<<<<<<< HEAD
             "title": "Prime",
             "hex": "00A8E1",
             "source": "https://www.amazon.com/b?node=17277626011"
-=======
+        },
+        {
             "title": "Prime Video",
             "hex": "1F2E3E",
             "source": "https://m.media-amazon.com/images/G/01/cooper/PV_Branding_Guidelines_Logos_Lock_Ups._CB1539191655_.pdf"
->>>>>>> b234c8ff
         },
         {
             "title": "Prismic",
